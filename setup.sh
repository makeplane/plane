--- conflicted
+++ resolved
@@ -10,11 +10,7 @@
 echo -e "\nNEXT_PUBLIC_API_BASE_URL=$1"  >> ./.env
 
 # Generate the SECRET_KEY that will be used by django
-<<<<<<< HEAD
-echo -e "SECRET_KEY=\"$(tr -dc 'a-z0-9!@#$%^&*(-_=+)' < /dev/urandom | head -c50)\""  >> ./.env
-=======
 echo -e "SECRET_KEY=\"$(tr -dc 'a-z0-9' < /dev/urandom | head -c50)\""  >> ./.env
->>>>>>> 022960d7
 
 # WEB_URL for email redirection and image saving
 echo -e "WEB_URL=$1" >> ./.env