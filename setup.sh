--- conflicted
+++ resolved
@@ -76,12 +76,12 @@
     success=false
 fi
 
-<<<<<<< HEAD
 # Activate Yarn (version set in package.json)
 corepack enable yarn || success=false
 # Install Node dependencies
 yarn install || success=false
-=======
+
+# Silo service env variables setup warning
 if [ "$service" == "silo" ] && [ -f "./silo/.env" ]; then        
     # Add a note about integration setup
     echo -e "\n${YELLOW}Note: Remember to configure integration credentials in silo/.env:${NC}"
@@ -120,7 +120,6 @@
 #     echo -e "${GREEN}✓${NC} Monitor service environment file created"
 #     echo -e "${YELLOW}Note: Configure monitoring endpoints and thresholds in monitor/.env${NC}"
 # fi
->>>>>>> 177e574f
 
 # Summary
 echo -e "\n${YELLOW}Setup status:${NC}"
