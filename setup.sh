--- conflicted
+++ resolved
@@ -4,9 +4,7 @@
 # Export for tr error in mac
 export LC_ALL=C
 export LC_CTYPE=C
-<<<<<<< HEAD
-echo -e "SECRET_KEY=\"$(tr -dc 'a-f0-9' < /dev/urandom | head -c50)\"" >> ./.env
-=======
+
 
 # Generate the NEXT_PUBLIC_API_BASE_URL with given IP
 echo -e "\nNEXT_PUBLIC_API_BASE_URL=http://$1"  >> ./.env
@@ -15,5 +13,4 @@
 echo -e "SECRET_KEY=\"$(tr -dc 'a-z0-9!@#$%^&*(-_=+)' < /dev/urandom | head -c50)\""  >> ./.env
 
 # WEB_URL for email redirection and image saving
-echo -e "WEB_URL=$1" >> ./.env
->>>>>>> e526a012
+echo -e "WEB_URL=$1" >> ./.env