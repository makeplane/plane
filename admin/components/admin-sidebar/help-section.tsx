--- conflicted
+++ resolved
@@ -8,11 +8,7 @@
 // ui
 import { DiscordIcon, GithubIcon, Tooltip } from "@plane/ui";
 // helpers
-<<<<<<< HEAD
-import { cn, WEB_BASE_URL } from "@/helpers/common.helper";
-=======
 import { WEB_BASE_URL, cn } from "@/helpers/common.helper";
->>>>>>> 17f83d64
 // hooks
 import { useTheme } from "@/hooks/store";
 // assets
@@ -49,11 +45,7 @@
   return (
     <div
       className={cn(
-<<<<<<< HEAD
-        "flex w-full items-center justify-between gap-1 self-baseline border-t border-custom-border-200 bg-custom-sidebar-background-100 px-4 h-28",
-=======
         "flex w-full items-center justify-between gap-1 self-baseline border-t border-custom-border-200 bg-custom-sidebar-background-100 px-4 h-14 flex-shrink-0",
->>>>>>> 17f83d64
         {
           "flex-col h-auto py-1.5": isSidebarCollapsed,
         }
