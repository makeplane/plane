--- conflicted
+++ resolved
@@ -41,15 +41,6 @@
 2. Run setup.sh
 
 ```bash
-<<<<<<< HEAD
-./setup.sh http://localhost
-```
-
-3. Define `NEXT_PUBLIC_API_BASE_URL=http://localhost` in **.env** file
-
-```bash
-echo "\nNEXT_PUBLIC_API_BASE_URL=http://localhost\n" >> .env
-=======
 ./setup.sh
 ```
 
@@ -61,7 +52,6 @@
 
 ```bash
 echo "\nNEXT_PUBLIC_API_BASE_URL=http://localhost\n" >> ./space/.env
->>>>>>> ebf79ee2
 ```
 
 4. Run Docker compose up
@@ -73,21 +63,13 @@
 5. Install dependencies
 
 ```bash
-<<<<<<< HEAD
-yarn install # bun install
-=======
 yarn install
->>>>>>> ebf79ee2
 ```
 
 6. Run the web app in development mode
 
 ```bash
-<<<<<<< HEAD
-yarn dev # bun run dev
-=======
 yarn dev
->>>>>>> ebf79ee2
 ```
 
 ## Missing a Feature?
