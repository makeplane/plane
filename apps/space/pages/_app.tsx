import Head from "next/head";
import type { AppProps } from "next/app";
import { ThemeProvider } from "next-themes";
// styles
import "styles/globals.css";
<<<<<<< HEAD
=======
import "styles/editor.css";
>>>>>>> 77a043b1
// contexts
import { ToastContextProvider } from "contexts/toast.context";
// mobx store provider
import { MobxStoreProvider } from "lib/mobx/store-provider";
import MobxStoreInit from "lib/mobx/store-init";
// constants
import { SITE_NAME, SITE_DESCRIPTION, SITE_URL, TWITTER_USER_NAME, SITE_KEYWORDS, SITE_TITLE } from "constants/seo";

function MyApp({ Component, pageProps }: AppProps) {
  return (
    <MobxStoreProvider>
      <MobxStoreInit />
      <Head>
        <title>{SITE_TITLE}</title>
        <meta property="og:site_name" content={SITE_NAME} />
        <meta property="og:title" content={SITE_TITLE} />
        <meta property="og:url" content={SITE_URL} />
        <meta name="description" content={SITE_DESCRIPTION} />
        <meta property="og:description" content={SITE_DESCRIPTION} />
        <meta name="keywords" content={SITE_KEYWORDS} />
        <meta name="twitter:site" content={`@${TWITTER_USER_NAME}`} />
        <link rel="apple-touch-icon" sizes="180x180" href="/favicon/apple-touch-icon.png" />
        <link rel="icon" type="image/png" sizes="32x32" href="/favicon/favicon-32x32.png" />
        <link rel="icon" type="image/png" sizes="16x16" href="/favicon/favicon-16x16.png" />
        <link rel="manifest" href="/site.webmanifest.json" />
        <link rel="shortcut icon" href="/favicon/favicon.ico" />
      </Head>
      <ToastContextProvider>
        <ThemeProvider attribute="class" defaultTheme="system" enableSystem>
          <Component {...pageProps} />
        </ThemeProvider>
      </ToastContextProvider>
    </MobxStoreProvider>
  );
}

export default MyApp;<|MERGE_RESOLUTION|>--- conflicted
+++ resolved
@@ -3,10 +3,7 @@
 import { ThemeProvider } from "next-themes";
 // styles
 import "styles/globals.css";
-<<<<<<< HEAD
-=======
 import "styles/editor.css";
->>>>>>> 77a043b1
 // contexts
 import { ToastContextProvider } from "contexts/toast.context";
 // mobx store provider
