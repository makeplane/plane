<<<<<<< HEAD
// mobx
import { observable, action, computed, makeObservable, runInAction, reaction } from "mobx";
// service
=======
import { observable, action, computed, makeObservable, runInAction, reaction } from "mobx";
// services
>>>>>>> 77a043b1
import IssueService from "services/issue.service";
// store
import { RootStore } from "./root";
// types
<<<<<<< HEAD
import { IssueDetailType, TIssueBoardKeys } from "store/types/issue";
import { IIssueStore, IIssue, IIssueState, IIssueLabel } from "./types";

// class IssueStore implements IIssueStore {
class IssueStore {
  currentIssueBoardView: TIssueBoardKeys | null = null;

=======
// import { IssueDetailType, TIssueBoardKeys } from "types/issue";
import { IIssue, IIssueState, IIssueLabel } from "types/issue";

export interface IIssueStore {
  loader: boolean;
  error: any;
  // issue options
  issues: IIssue[] | null;
  states: IIssueState[] | null;
  labels: IIssueLabel[] | null;
  // filtering
  filteredStates: string[];
  filteredLabels: string[];
  filteredPriorities: string[];
  // service
  issueService: any;
  // actions
  fetchPublicIssues: (workspace_slug: string, project_slug: string, params: any) => void;
  getCountOfIssuesByState: (state: string) => number;
  getFilteredIssuesByState: (state: string) => IIssue[];
}

class IssueStore implements IIssueStore {
>>>>>>> 77a043b1
  loader: boolean = false;
  error: any | null = null;

  states: IIssueState[] | null = [];
  labels: IIssueLabel[] | null = [];

<<<<<<< HEAD
  issue_detail: IssueDetailType = {};

  activePeekOverviewIssueId: string | null = null;

  userSelectedStates: string[] = [];
  userSelectedLabels: string[] = [];
  userSelectedPriorities: string[] = [];
  // root store
  rootStore;
  // service
  issueService;
=======
  filteredStates: string[] = [];
  filteredLabels: string[] = [];
  filteredPriorities: string[] = [];

  issues: IIssue[] | null = [];
  issue_detail: any = {};

  rootStore: RootStore;
  issueService: any;
>>>>>>> 77a043b1

  constructor(_rootStore: any) {
    makeObservable(this, {
      // observable
      loader: observable,
      error: observable,
      // issue options
      states: observable.ref,
      labels: observable.ref,
      // filtering
      filteredStates: observable.ref,
      filteredLabels: observable.ref,
      filteredPriorities: observable.ref,
      // issues
      issues: observable.ref,
      issue_detail: observable.ref,
<<<<<<< HEAD

      activePeekOverviewIssueId: observable.ref,

      userSelectedStates: observable.ref,
      userSelectedLabels: observable.ref,
      userSelectedPriorities: observable.ref,
      // action
      setCurrentIssueBoardView: action,
      getIssuesAsync: action,
      // computed
=======
      // actions
      fetchPublicIssues: action,
      getFilteredIssuesByState: action,
>>>>>>> 77a043b1
    });

    this.rootStore = _rootStore;
    this.issueService = new IssueService();
  }

<<<<<<< HEAD
  // computed
  getCountOfIssuesByState(state_id: string): number {
    return this.issues?.filter((issue) => issue.state == state_id).length || 0;
  }

  getFilteredIssuesByState(state_id: string): IIssue[] | [] {
    return this.issues?.filter((issue) => issue.state == state_id) || [];
  }

  setActivePeekOverviewIssueId = (issueId: string | null) => (this.activePeekOverviewIssueId = issueId);

  /**
   *
   * @param key Is the key of the filter, i.e. state, label, priority
   * @param value Is the value of the filter, i.e. state_id, label_id, priority
   * @returns boolean
   */

  getUserSelectedFilter(key: "state" | "priority" | "label", value: string): boolean {
    if (key == "state") {
      return this.userSelectedStates.includes(value);
    } else if (key == "label") {
      return this.userSelectedLabels.includes(value);
    } else if (key == "priority") {
      return this.userSelectedPriorities.includes(value);
    } else {
      return false;
    }
  }

  checkIfFilterExistsForKey: (key: "state" | "priority" | "label") => boolean = (key) => {
    if (key == "state") {
      return this.userSelectedStates.length > 0;
    } else if (key == "label") {
      return this.userSelectedLabels.length > 0;
    } else if (key == "priority") {
      return this.userSelectedPriorities.length > 0;
    } else {
      return false;
    }
  };

  clearUserSelectedFilter(key: "state" | "priority" | "label" | "all") {
    if (key == "state") {
      this.userSelectedStates = [];
    } else if (key == "label") {
      this.userSelectedLabels = [];
    } else if (key == "priority") {
      this.userSelectedPriorities = [];
    } else if (key == "all") {
      this.userSelectedStates = [];
      this.userSelectedLabels = [];
      this.userSelectedPriorities = [];
    }
  }

  getIfFiltersIsEmpty: () => boolean = () =>
    this.userSelectedStates.length === 0 &&
    this.userSelectedLabels.length === 0 &&
    this.userSelectedPriorities.length === 0;

  getURLDefinition = (
    workspaceSlug: string,
    projectId: string,
    action?: {
      key: "state" | "priority" | "label" | "all";
      value?: string;
      removeAll?: boolean;
    }
  ) => {
    let url = `/${workspaceSlug}/${projectId}?board=${this.currentIssueBoardView}`;

    if (action) {
      if (action.key === "state")
        this.userSelectedStates = action.removeAll
          ? []
          : [...this.userSelectedStates].filter((state) => state !== action.value);
      if (action.key === "label")
        this.userSelectedLabels = action.removeAll
          ? []
          : [...this.userSelectedLabels].filter((label) => label !== action.value);
      if (action.key === "priority")
        this.userSelectedPriorities = action.removeAll
          ? []
          : [...this.userSelectedPriorities].filter((priority) => priority !== action.value);
      if (action.key === "all") {
        this.userSelectedStates = [];
        this.userSelectedLabels = [];
        this.userSelectedPriorities = [];
      }
    }

    if (this.checkIfFilterExistsForKey("state")) {
      url += `&states=${this.userSelectedStates.join(",")}`;
    }
    if (this.checkIfFilterExistsForKey("label")) {
      url += `&labels=${this.userSelectedLabels.join(",")}`;
    }
    if (this.checkIfFilterExistsForKey("priority")) {
      url += `&priorities=${this.userSelectedPriorities.join(",")}`;
    }

    return url;
  };

  // action
  setCurrentIssueBoardView = async (view: TIssueBoardKeys) => {
    this.currentIssueBoardView = view;
  };

  getIssuesAsync = async (workspaceSlug: string, projectId: string, params: any) => {
=======
  fetchPublicIssues = async (workspaceSlug: string, projectId: string, params: any) => {
>>>>>>> 77a043b1
    try {
      this.loader = true;
      this.error = null;

      const response = await this.issueService.getPublicIssues(workspaceSlug, projectId, params);

      if (response) {
        const _states: IIssueState[] = [...response?.states];
        const _labels: IIssueLabel[] = [...response?.labels];
        const _issues: IIssue[] = [...response?.issues];
        runInAction(() => {
          this.states = _states;
          this.labels = _labels;
          this.issues = _issues;
          this.loader = false;
        });
      }
    } catch (error) {
      this.loader = false;
      this.error = error;
    }
  };

<<<<<<< HEAD
  getIssueByIdAsync = async (workspaceSlug: string, projectId: string, issueId: string): Promise<IssueDetailType> => {
    try {
      const response = this.issues?.find((issue) => issue.id === issueId);

      if (response) {
        const _issue_detail = {
          ...this.issue_detail,
          [issueId]: {
            issue: response,
            comments: [],
            reactions: [],
            votes: [],
          },
        };
        runInAction(() => {
          this.issue_detail = _issue_detail;
        });

        this.getIssueReactionsAsync(workspaceSlug, projectId, issueId);
        this.getIssueVotesAsync(workspaceSlug, projectId, issueId);
        this.getIssueCommentsAsync(workspaceSlug, projectId, issueId);
      }

      return this.issue_detail[issueId] as any;
    } catch (error) {
      this.loader = false;
      this.error = error;
      throw error;
    }
  };

  getIssueVotesAsync = async (workspaceSlug: string, projectId: string, issueId: string) => {
    try {
      const response = await this.issueService.getIssueVotes(workspaceSlug, projectId, issueId);

      if (response) {
        const _issue_detail = {
          ...this.issue_detail,
          [issueId]: {
            ...this.issue_detail[issueId],
            votes: response,
          },
        };
        runInAction(() => {
          this.issue_detail = _issue_detail;
        });
      }

      return response;
    } catch (error) {
      this.loader = false;
      this.error = error;
      throw error;
    }
  };

  createIssueVoteAsync = async (
    workspaceSlug: string,
    projectId: string,
    issueId: string,
    data: {
      vote: 1 | -1;
    }
  ) => {
    try {
      const response = await this.issueService.createIssueVote(workspaceSlug, projectId, issueId, data);

      if (response) {
        const _issue_detail = {
          ...this.issue_detail,
          [issueId]: {
            ...this.issue_detail[issueId],
            votes: [
              ...{ ...this.issue_detail }[issueId].votes.filter(
                (vote) => vote.actor !== this.rootStore?.user?.currentUser?.id
              ),
              response,
            ],
          },
        };
        runInAction(() => {
          this.issue_detail = _issue_detail;
        });
      }

      return response;
    } catch (error) {
      this.loader = false;
      this.error = error;
      throw error;
    }
  };

  deleteIssueVoteAsync = async (workspaceSlug: string, projectId: string, issueId: string) => {
    try {
      const _votes = (this.issue_detail[issueId].votes = this.issue_detail[issueId].votes.filter(
        (vote) => vote.actor !== this.rootStore?.user?.user?.id
      ));

      runInAction(() => {
        this.issue_detail[issueId].votes = _votes;
      });

      const response = await this.issueService.deleteIssueVote(workspaceSlug, projectId, issueId);

      const votesAfterCall = await this.issueService.getIssueVotes(workspaceSlug, projectId, issueId);

      if (votesAfterCall)
        runInAction(() => {
          this.issue_detail[issueId].votes = votesAfterCall;
        });

      return response;
    } catch (error) {
      this.loader = false;
      this.error = error;
      throw error;
    }
  };

  getIssueReactionsAsync = async (workspaceSlug: string, projectId: string, issueId: string) => {
    try {
      const response = await this.issueService.getIssueReactions(workspaceSlug, projectId, issueId);

      if (response) {
        const _issue_detail = {
          ...this.issue_detail,
          [issueId]: {
            ...this.issue_detail[issueId],
            reactions: response,
          },
        };
        runInAction(() => {
          this.issue_detail = _issue_detail;
        });
      }

      return response;
    } catch (error) {
      this.loader = false;
      this.error = error;
      throw error;
    }
  };

  createIssueReactionAsync = async (workspaceSlug: string, projectId: string, issueId: string, data: any) => {
    try {
      const response = await this.issueService.createIssueReaction(workspaceSlug, projectId, issueId, data);

      if (response) {
        const _issue_detail = {
          ...this.issue_detail,
          [issueId]: {
            ...this.issue_detail[issueId],
            reactions: [...this.issue_detail[issueId].reactions, response],
          },
        };
        runInAction(() => {
          this.issue_detail = _issue_detail;
        });
      }

      return response;
    } catch (error) {
      this.loader = false;
      this.error = error;
      throw error;
    }
  };

  deleteIssueReactionAsync = async (workspaceSlug: string, projectId: string, issueId: string, reactionHex: string) => {
    try {
      const newReactionsList = this.issue_detail[issueId].reactions.filter(
        (reaction) => reaction.reaction !== reactionHex
      );

      const _issue_detail = {
        ...this.issue_detail,
        [issueId]: {
          ...this.issue_detail[issueId],
          reactions: newReactionsList,
        },
      };

      runInAction(() => {
        this.issue_detail = _issue_detail;
      });

      const response = await this.issueService.deleteIssueReaction(workspaceSlug, projectId, issueId, reactionHex);

      const reactionsAfterCall = await this.issueService.getIssueReactions(workspaceSlug, projectId, issueId);

      if (reactionsAfterCall) {
        const _issue_detail = {
          ...this.issue_detail,
          [issueId]: {
            ...this.issue_detail[issueId],
            reactions: reactionsAfterCall,
          },
        };
        runInAction(() => {
          this.issue_detail = _issue_detail;
        });
      }

      return response;
    } catch (error) {
      this.loader = false;
      this.error = error;
      throw error;
    }
  };

  getIssueCommentsAsync = async (workspaceSlug: string, projectId: string, issueId: string) => {
    try {
      const response = await this.issueService.getIssueComments(workspaceSlug, projectId, issueId);

      if (response) {
        const _issue_detail = {
          ...this.issue_detail,
          [issueId]: {
            ...this.issue_detail[issueId],
            comments: response,
          },
        };
        runInAction(() => {
          this.issue_detail = _issue_detail;
        });
      }

      return response;
    } catch (error) {
      this.loader = false;
      this.error = error;
      throw error;
    }
  };

  createIssueCommentAsync = async (workspaceSlug: string, projectId: string, issueId: string, data: any) => {
    try {
      const response = await this.issueService.createIssueComment(workspaceSlug, projectId, issueId, data);

      if (response) {
        const _issue_detail = {
          ...this.issue_detail,
          [issueId]: {
            ...this.issue_detail[issueId],
            comments: [...this.issue_detail[issueId].comments, response],
          },
        };
        runInAction(() => {
          this.issue_detail = _issue_detail;
        });
      }

      return response;
    } catch (error) {
      this.loader = false;
      this.error = error;
      throw error;
    }
  };

  updateIssueCommentAsync = async (
    workspaceSlug: string,
    projectId: string,
    issueId: string,
    commentId: string,
    data: any
  ) => {
    try {
      const response = await this.issueService.updateIssueComment(workspaceSlug, projectId, issueId, commentId, data);

      if (response) {
        const _issue_detail = {
          ...this.issue_detail,
          [issueId]: {
            ...this.issue_detail[issueId],
            comments: [
              ...this.issue_detail[issueId].comments.filter((comment) => comment.id !== response.id),
              response,
            ],
          },
        };
        runInAction(() => {
          this.issue_detail = _issue_detail;
        });
      }

      return response;
    } catch (error) {
      this.loader = false;
      this.error = error;
      throw error;
    }
  };

  deleteIssueCommentAsync = async (workspaceSlug: string, projectId: string, issueId: string, commentId: string) => {
    try {
      const newCommentsList = this.issue_detail[issueId].comments.filter((comment) => comment.id !== commentId);

      const _issue_detail = {
        ...this.issue_detail,
        [issueId]: {
          ...this.issue_detail[issueId],
          comments: newCommentsList,
        },
      };

      runInAction(() => {
        this.issue_detail = _issue_detail;
      });

      const response = await this.issueService.deleteIssueComment(workspaceSlug, projectId, issueId, commentId);

      const commentsAfterCall = await this.issueService.getIssueComments(workspaceSlug, projectId, issueId);

      if (commentsAfterCall) {
        const _issue_detail = {
          ...this.issue_detail,
          [issueId]: {
            ...this.issue_detail[issueId],
            comments: commentsAfterCall,
          },
        };
        runInAction(() => {
          this.issue_detail = _issue_detail;
        });
      }

      return response;
    } catch (error) {
      this.loader = false;
      this.error = error;
      throw error;
    }
  };
=======
  // computed
  getCountOfIssuesByState(state_id: string): number {
    return this.issues?.filter((issue) => issue.state == state_id).length || 0;
  }

  getFilteredIssuesByState = (state_id: string): IIssue[] | [] =>
    this.issues?.filter((issue) => issue.state == state_id) || [];
>>>>>>> 77a043b1
}

export default IssueStore;<|MERGE_RESOLUTION|>--- conflicted
+++ resolved
@@ -1,24 +1,9 @@
-<<<<<<< HEAD
-// mobx
-import { observable, action, computed, makeObservable, runInAction, reaction } from "mobx";
-// service
-=======
 import { observable, action, computed, makeObservable, runInAction, reaction } from "mobx";
 // services
->>>>>>> 77a043b1
 import IssueService from "services/issue.service";
 // store
 import { RootStore } from "./root";
 // types
-<<<<<<< HEAD
-import { IssueDetailType, TIssueBoardKeys } from "store/types/issue";
-import { IIssueStore, IIssue, IIssueState, IIssueLabel } from "./types";
-
-// class IssueStore implements IIssueStore {
-class IssueStore {
-  currentIssueBoardView: TIssueBoardKeys | null = null;
-
-=======
 // import { IssueDetailType, TIssueBoardKeys } from "types/issue";
 import { IIssue, IIssueState, IIssueLabel } from "types/issue";
 
@@ -42,26 +27,12 @@
 }
 
 class IssueStore implements IIssueStore {
->>>>>>> 77a043b1
   loader: boolean = false;
   error: any | null = null;
 
   states: IIssueState[] | null = [];
   labels: IIssueLabel[] | null = [];
 
-<<<<<<< HEAD
-  issue_detail: IssueDetailType = {};
-
-  activePeekOverviewIssueId: string | null = null;
-
-  userSelectedStates: string[] = [];
-  userSelectedLabels: string[] = [];
-  userSelectedPriorities: string[] = [];
-  // root store
-  rootStore;
-  // service
-  issueService;
-=======
   filteredStates: string[] = [];
   filteredLabels: string[] = [];
   filteredPriorities: string[] = [];
@@ -71,7 +42,6 @@
 
   rootStore: RootStore;
   issueService: any;
->>>>>>> 77a043b1
 
   constructor(_rootStore: any) {
     makeObservable(this, {
@@ -88,143 +58,16 @@
       // issues
       issues: observable.ref,
       issue_detail: observable.ref,
-<<<<<<< HEAD
-
-      activePeekOverviewIssueId: observable.ref,
-
-      userSelectedStates: observable.ref,
-      userSelectedLabels: observable.ref,
-      userSelectedPriorities: observable.ref,
-      // action
-      setCurrentIssueBoardView: action,
-      getIssuesAsync: action,
-      // computed
-=======
       // actions
       fetchPublicIssues: action,
       getFilteredIssuesByState: action,
->>>>>>> 77a043b1
     });
 
     this.rootStore = _rootStore;
     this.issueService = new IssueService();
   }
 
-<<<<<<< HEAD
-  // computed
-  getCountOfIssuesByState(state_id: string): number {
-    return this.issues?.filter((issue) => issue.state == state_id).length || 0;
-  }
-
-  getFilteredIssuesByState(state_id: string): IIssue[] | [] {
-    return this.issues?.filter((issue) => issue.state == state_id) || [];
-  }
-
-  setActivePeekOverviewIssueId = (issueId: string | null) => (this.activePeekOverviewIssueId = issueId);
-
-  /**
-   *
-   * @param key Is the key of the filter, i.e. state, label, priority
-   * @param value Is the value of the filter, i.e. state_id, label_id, priority
-   * @returns boolean
-   */
-
-  getUserSelectedFilter(key: "state" | "priority" | "label", value: string): boolean {
-    if (key == "state") {
-      return this.userSelectedStates.includes(value);
-    } else if (key == "label") {
-      return this.userSelectedLabels.includes(value);
-    } else if (key == "priority") {
-      return this.userSelectedPriorities.includes(value);
-    } else {
-      return false;
-    }
-  }
-
-  checkIfFilterExistsForKey: (key: "state" | "priority" | "label") => boolean = (key) => {
-    if (key == "state") {
-      return this.userSelectedStates.length > 0;
-    } else if (key == "label") {
-      return this.userSelectedLabels.length > 0;
-    } else if (key == "priority") {
-      return this.userSelectedPriorities.length > 0;
-    } else {
-      return false;
-    }
-  };
-
-  clearUserSelectedFilter(key: "state" | "priority" | "label" | "all") {
-    if (key == "state") {
-      this.userSelectedStates = [];
-    } else if (key == "label") {
-      this.userSelectedLabels = [];
-    } else if (key == "priority") {
-      this.userSelectedPriorities = [];
-    } else if (key == "all") {
-      this.userSelectedStates = [];
-      this.userSelectedLabels = [];
-      this.userSelectedPriorities = [];
-    }
-  }
-
-  getIfFiltersIsEmpty: () => boolean = () =>
-    this.userSelectedStates.length === 0 &&
-    this.userSelectedLabels.length === 0 &&
-    this.userSelectedPriorities.length === 0;
-
-  getURLDefinition = (
-    workspaceSlug: string,
-    projectId: string,
-    action?: {
-      key: "state" | "priority" | "label" | "all";
-      value?: string;
-      removeAll?: boolean;
-    }
-  ) => {
-    let url = `/${workspaceSlug}/${projectId}?board=${this.currentIssueBoardView}`;
-
-    if (action) {
-      if (action.key === "state")
-        this.userSelectedStates = action.removeAll
-          ? []
-          : [...this.userSelectedStates].filter((state) => state !== action.value);
-      if (action.key === "label")
-        this.userSelectedLabels = action.removeAll
-          ? []
-          : [...this.userSelectedLabels].filter((label) => label !== action.value);
-      if (action.key === "priority")
-        this.userSelectedPriorities = action.removeAll
-          ? []
-          : [...this.userSelectedPriorities].filter((priority) => priority !== action.value);
-      if (action.key === "all") {
-        this.userSelectedStates = [];
-        this.userSelectedLabels = [];
-        this.userSelectedPriorities = [];
-      }
-    }
-
-    if (this.checkIfFilterExistsForKey("state")) {
-      url += `&states=${this.userSelectedStates.join(",")}`;
-    }
-    if (this.checkIfFilterExistsForKey("label")) {
-      url += `&labels=${this.userSelectedLabels.join(",")}`;
-    }
-    if (this.checkIfFilterExistsForKey("priority")) {
-      url += `&priorities=${this.userSelectedPriorities.join(",")}`;
-    }
-
-    return url;
-  };
-
-  // action
-  setCurrentIssueBoardView = async (view: TIssueBoardKeys) => {
-    this.currentIssueBoardView = view;
-  };
-
-  getIssuesAsync = async (workspaceSlug: string, projectId: string, params: any) => {
-=======
   fetchPublicIssues = async (workspaceSlug: string, projectId: string, params: any) => {
->>>>>>> 77a043b1
     try {
       this.loader = true;
       this.error = null;
@@ -248,345 +91,6 @@
     }
   };
 
-<<<<<<< HEAD
-  getIssueByIdAsync = async (workspaceSlug: string, projectId: string, issueId: string): Promise<IssueDetailType> => {
-    try {
-      const response = this.issues?.find((issue) => issue.id === issueId);
-
-      if (response) {
-        const _issue_detail = {
-          ...this.issue_detail,
-          [issueId]: {
-            issue: response,
-            comments: [],
-            reactions: [],
-            votes: [],
-          },
-        };
-        runInAction(() => {
-          this.issue_detail = _issue_detail;
-        });
-
-        this.getIssueReactionsAsync(workspaceSlug, projectId, issueId);
-        this.getIssueVotesAsync(workspaceSlug, projectId, issueId);
-        this.getIssueCommentsAsync(workspaceSlug, projectId, issueId);
-      }
-
-      return this.issue_detail[issueId] as any;
-    } catch (error) {
-      this.loader = false;
-      this.error = error;
-      throw error;
-    }
-  };
-
-  getIssueVotesAsync = async (workspaceSlug: string, projectId: string, issueId: string) => {
-    try {
-      const response = await this.issueService.getIssueVotes(workspaceSlug, projectId, issueId);
-
-      if (response) {
-        const _issue_detail = {
-          ...this.issue_detail,
-          [issueId]: {
-            ...this.issue_detail[issueId],
-            votes: response,
-          },
-        };
-        runInAction(() => {
-          this.issue_detail = _issue_detail;
-        });
-      }
-
-      return response;
-    } catch (error) {
-      this.loader = false;
-      this.error = error;
-      throw error;
-    }
-  };
-
-  createIssueVoteAsync = async (
-    workspaceSlug: string,
-    projectId: string,
-    issueId: string,
-    data: {
-      vote: 1 | -1;
-    }
-  ) => {
-    try {
-      const response = await this.issueService.createIssueVote(workspaceSlug, projectId, issueId, data);
-
-      if (response) {
-        const _issue_detail = {
-          ...this.issue_detail,
-          [issueId]: {
-            ...this.issue_detail[issueId],
-            votes: [
-              ...{ ...this.issue_detail }[issueId].votes.filter(
-                (vote) => vote.actor !== this.rootStore?.user?.currentUser?.id
-              ),
-              response,
-            ],
-          },
-        };
-        runInAction(() => {
-          this.issue_detail = _issue_detail;
-        });
-      }
-
-      return response;
-    } catch (error) {
-      this.loader = false;
-      this.error = error;
-      throw error;
-    }
-  };
-
-  deleteIssueVoteAsync = async (workspaceSlug: string, projectId: string, issueId: string) => {
-    try {
-      const _votes = (this.issue_detail[issueId].votes = this.issue_detail[issueId].votes.filter(
-        (vote) => vote.actor !== this.rootStore?.user?.user?.id
-      ));
-
-      runInAction(() => {
-        this.issue_detail[issueId].votes = _votes;
-      });
-
-      const response = await this.issueService.deleteIssueVote(workspaceSlug, projectId, issueId);
-
-      const votesAfterCall = await this.issueService.getIssueVotes(workspaceSlug, projectId, issueId);
-
-      if (votesAfterCall)
-        runInAction(() => {
-          this.issue_detail[issueId].votes = votesAfterCall;
-        });
-
-      return response;
-    } catch (error) {
-      this.loader = false;
-      this.error = error;
-      throw error;
-    }
-  };
-
-  getIssueReactionsAsync = async (workspaceSlug: string, projectId: string, issueId: string) => {
-    try {
-      const response = await this.issueService.getIssueReactions(workspaceSlug, projectId, issueId);
-
-      if (response) {
-        const _issue_detail = {
-          ...this.issue_detail,
-          [issueId]: {
-            ...this.issue_detail[issueId],
-            reactions: response,
-          },
-        };
-        runInAction(() => {
-          this.issue_detail = _issue_detail;
-        });
-      }
-
-      return response;
-    } catch (error) {
-      this.loader = false;
-      this.error = error;
-      throw error;
-    }
-  };
-
-  createIssueReactionAsync = async (workspaceSlug: string, projectId: string, issueId: string, data: any) => {
-    try {
-      const response = await this.issueService.createIssueReaction(workspaceSlug, projectId, issueId, data);
-
-      if (response) {
-        const _issue_detail = {
-          ...this.issue_detail,
-          [issueId]: {
-            ...this.issue_detail[issueId],
-            reactions: [...this.issue_detail[issueId].reactions, response],
-          },
-        };
-        runInAction(() => {
-          this.issue_detail = _issue_detail;
-        });
-      }
-
-      return response;
-    } catch (error) {
-      this.loader = false;
-      this.error = error;
-      throw error;
-    }
-  };
-
-  deleteIssueReactionAsync = async (workspaceSlug: string, projectId: string, issueId: string, reactionHex: string) => {
-    try {
-      const newReactionsList = this.issue_detail[issueId].reactions.filter(
-        (reaction) => reaction.reaction !== reactionHex
-      );
-
-      const _issue_detail = {
-        ...this.issue_detail,
-        [issueId]: {
-          ...this.issue_detail[issueId],
-          reactions: newReactionsList,
-        },
-      };
-
-      runInAction(() => {
-        this.issue_detail = _issue_detail;
-      });
-
-      const response = await this.issueService.deleteIssueReaction(workspaceSlug, projectId, issueId, reactionHex);
-
-      const reactionsAfterCall = await this.issueService.getIssueReactions(workspaceSlug, projectId, issueId);
-
-      if (reactionsAfterCall) {
-        const _issue_detail = {
-          ...this.issue_detail,
-          [issueId]: {
-            ...this.issue_detail[issueId],
-            reactions: reactionsAfterCall,
-          },
-        };
-        runInAction(() => {
-          this.issue_detail = _issue_detail;
-        });
-      }
-
-      return response;
-    } catch (error) {
-      this.loader = false;
-      this.error = error;
-      throw error;
-    }
-  };
-
-  getIssueCommentsAsync = async (workspaceSlug: string, projectId: string, issueId: string) => {
-    try {
-      const response = await this.issueService.getIssueComments(workspaceSlug, projectId, issueId);
-
-      if (response) {
-        const _issue_detail = {
-          ...this.issue_detail,
-          [issueId]: {
-            ...this.issue_detail[issueId],
-            comments: response,
-          },
-        };
-        runInAction(() => {
-          this.issue_detail = _issue_detail;
-        });
-      }
-
-      return response;
-    } catch (error) {
-      this.loader = false;
-      this.error = error;
-      throw error;
-    }
-  };
-
-  createIssueCommentAsync = async (workspaceSlug: string, projectId: string, issueId: string, data: any) => {
-    try {
-      const response = await this.issueService.createIssueComment(workspaceSlug, projectId, issueId, data);
-
-      if (response) {
-        const _issue_detail = {
-          ...this.issue_detail,
-          [issueId]: {
-            ...this.issue_detail[issueId],
-            comments: [...this.issue_detail[issueId].comments, response],
-          },
-        };
-        runInAction(() => {
-          this.issue_detail = _issue_detail;
-        });
-      }
-
-      return response;
-    } catch (error) {
-      this.loader = false;
-      this.error = error;
-      throw error;
-    }
-  };
-
-  updateIssueCommentAsync = async (
-    workspaceSlug: string,
-    projectId: string,
-    issueId: string,
-    commentId: string,
-    data: any
-  ) => {
-    try {
-      const response = await this.issueService.updateIssueComment(workspaceSlug, projectId, issueId, commentId, data);
-
-      if (response) {
-        const _issue_detail = {
-          ...this.issue_detail,
-          [issueId]: {
-            ...this.issue_detail[issueId],
-            comments: [
-              ...this.issue_detail[issueId].comments.filter((comment) => comment.id !== response.id),
-              response,
-            ],
-          },
-        };
-        runInAction(() => {
-          this.issue_detail = _issue_detail;
-        });
-      }
-
-      return response;
-    } catch (error) {
-      this.loader = false;
-      this.error = error;
-      throw error;
-    }
-  };
-
-  deleteIssueCommentAsync = async (workspaceSlug: string, projectId: string, issueId: string, commentId: string) => {
-    try {
-      const newCommentsList = this.issue_detail[issueId].comments.filter((comment) => comment.id !== commentId);
-
-      const _issue_detail = {
-        ...this.issue_detail,
-        [issueId]: {
-          ...this.issue_detail[issueId],
-          comments: newCommentsList,
-        },
-      };
-
-      runInAction(() => {
-        this.issue_detail = _issue_detail;
-      });
-
-      const response = await this.issueService.deleteIssueComment(workspaceSlug, projectId, issueId, commentId);
-
-      const commentsAfterCall = await this.issueService.getIssueComments(workspaceSlug, projectId, issueId);
-
-      if (commentsAfterCall) {
-        const _issue_detail = {
-          ...this.issue_detail,
-          [issueId]: {
-            ...this.issue_detail[issueId],
-            comments: commentsAfterCall,
-          },
-        };
-        runInAction(() => {
-          this.issue_detail = _issue_detail;
-        });
-      }
-
-      return response;
-    } catch (error) {
-      this.loader = false;
-      this.error = error;
-      throw error;
-    }
-  };
-=======
   // computed
   getCountOfIssuesByState(state_id: string): number {
     return this.issues?.filter((issue) => issue.state == state_id).length || 0;
@@ -594,7 +98,6 @@
 
   getFilteredIssuesByState = (state_id: string): IIssue[] | [] =>
     this.issues?.filter((issue) => issue.state == state_id) || [];
->>>>>>> 77a043b1
 }
 
 export default IssueStore;