// mobx lite
import { enableStaticRendering } from "mobx-react-lite";
// store imports
import UserStore from "./user";
import ThemeStore from "./theme";
import IssueStore, { IIssueStore } from "./issue";
import ProjectStore, { IProjectStore } from "./project";
import IssueDetailStore, { IIssueDetailStore } from "./issue_details";
// types
<<<<<<< HEAD
import { IIssueStore, IProjectStore, IThemeStore } from "./types";
=======
import { IThemeStore } from "types/theme";
>>>>>>> 77a043b1

enableStaticRendering(typeof window === "undefined");

export class RootStore {
  user: UserStore;
  theme: IThemeStore;
<<<<<<< HEAD
  issue: IssueStore;
=======
  issue: IIssueStore;
  issueDetails: IIssueDetailStore;
>>>>>>> 77a043b1
  project: IProjectStore;

  constructor() {
    this.user = new UserStore(this);
    this.theme = new ThemeStore(this);
    this.issue = new IssueStore(this);
    this.project = new ProjectStore(this);
    this.issueDetails = new IssueDetailStore(this);
  }
}<|MERGE_RESOLUTION|>--- conflicted
+++ resolved
@@ -7,23 +7,15 @@
 import ProjectStore, { IProjectStore } from "./project";
 import IssueDetailStore, { IIssueDetailStore } from "./issue_details";
 // types
-<<<<<<< HEAD
-import { IIssueStore, IProjectStore, IThemeStore } from "./types";
-=======
 import { IThemeStore } from "types/theme";
->>>>>>> 77a043b1
 
 enableStaticRendering(typeof window === "undefined");
 
 export class RootStore {
   user: UserStore;
   theme: IThemeStore;
-<<<<<<< HEAD
-  issue: IssueStore;
-=======
   issue: IIssueStore;
   issueDetails: IIssueDetailStore;
->>>>>>> 77a043b1
   project: IProjectStore;
 
   constructor() {
