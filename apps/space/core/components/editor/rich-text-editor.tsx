import React, { forwardRef } from "react";
// plane imports
<<<<<<< HEAD
import {
  EditorRefApi,
  IRichTextEditorProps,
  RichTextEditorWithRef,
  TFileHandler,
  type NodeViewProps,
} from "@plane/editor";
import { MakeOptional } from "@plane/types";
// components
import { EditorMentionsRoot } from "@/components/editor";
// helpers
import { getEditorFileHandlers } from "@/helpers/editor.helper";
// store hooks
import { useMember } from "@/hooks/store";
import { EmbedHandler } from "@/plane-web/components/editor/external-embed/embed-handler";
import { useEditorFlagging } from "ce/hooks/use-editor-flagging";
=======
import { type EditorRefApi, type IRichTextEditorProps, RichTextEditorWithRef, type TFileHandler } from "@plane/editor";
import type { MakeOptional } from "@plane/types";
// helpers
import { getEditorFileHandlers } from "@/helpers/editor.helper";
// hooks
import { useMember } from "@/hooks/store/use-member";
// plane web imports
import { useEditorFlagging } from "@/plane-web/hooks/use-editor-flagging";
// local imports
import { EditorMentionsRoot } from "./embeds/mentions";
>>>>>>> cd61e8dd

type RichTextEditorWrapperProps = MakeOptional<
  Omit<IRichTextEditorProps, "editable" | "fileHandler" | "mentionHandler" | "embedHandler">,
  "disabledExtensions" | "flaggedExtensions"
> & {
  anchor: string;
  workspaceId: string;
} & (
    | {
        editable: false;
      }
    | {
        editable: true;
        uploadFile: TFileHandler["upload"];
      }
  );

export const RichTextEditor = forwardRef<EditorRefApi, RichTextEditorWrapperProps>((props, ref) => {
  const {
    anchor,
    containerClassName,
    editable,
    workspaceId,
    disabledExtensions: additionalDisabledExtensions = [],
    ...rest
  } = props;
  const { getMemberById } = useMember();
  const { richText: richTextEditorExtensions } = useEditorFlagging(anchor);

  return (
    <RichTextEditorWithRef
      mentionHandler={{
        renderComponent: (props) => <EditorMentionsRoot {...props} />,
        getMentionedEntityDetails: (id: string) => ({
          display_name: getMemberById(id)?.member__display_name ?? "",
        }),
      }}
      ref={ref}
      disabledExtensions={[...richTextEditorExtensions.disabled, ...additionalDisabledExtensions]}
      editable={editable}
      fileHandler={getEditorFileHandlers({
        anchor,
        uploadFile: editable ? props.uploadFile : async () => "",
        workspaceId,
      })}
      flaggedExtensions={richTextEditorExtensions.flagged}
      {...rest}
      embedHandler={{
        externalEmbedComponent: {
          widgetCallback: (props: NodeViewProps) => <EmbedHandler anchor={anchor} {...props} />,
        },
      }}
      containerClassName={containerClassName}
      editorClassName="min-h-[100px] max-h-[200px] border-[0.5px] border-custom-border-300 rounded-md pl-3 py-2 overflow-hidden"
      displayConfig={{ fontSize: "large-font" }}
    />
  );
});

RichTextEditor.displayName = "RichTextEditor";<|MERGE_RESOLUTION|>--- conflicted
+++ resolved
@@ -1,23 +1,5 @@
 import React, { forwardRef } from "react";
 // plane imports
-<<<<<<< HEAD
-import {
-  EditorRefApi,
-  IRichTextEditorProps,
-  RichTextEditorWithRef,
-  TFileHandler,
-  type NodeViewProps,
-} from "@plane/editor";
-import { MakeOptional } from "@plane/types";
-// components
-import { EditorMentionsRoot } from "@/components/editor";
-// helpers
-import { getEditorFileHandlers } from "@/helpers/editor.helper";
-// store hooks
-import { useMember } from "@/hooks/store";
-import { EmbedHandler } from "@/plane-web/components/editor/external-embed/embed-handler";
-import { useEditorFlagging } from "ce/hooks/use-editor-flagging";
-=======
 import { type EditorRefApi, type IRichTextEditorProps, RichTextEditorWithRef, type TFileHandler } from "@plane/editor";
 import type { MakeOptional } from "@plane/types";
 // helpers
@@ -28,7 +10,6 @@
 import { useEditorFlagging } from "@/plane-web/hooks/use-editor-flagging";
 // local imports
 import { EditorMentionsRoot } from "./embeds/mentions";
->>>>>>> cd61e8dd
 
 type RichTextEditorWrapperProps = MakeOptional<
   Omit<IRichTextEditorProps, "editable" | "fileHandler" | "mentionHandler" | "embedHandler">,
