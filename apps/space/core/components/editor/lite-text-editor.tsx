import React from "react";
// plane imports
import { type EditorRefApi, type ILiteTextEditorProps, LiteTextEditorWithRef, type TFileHandler } from "@plane/editor";
import type { MakeOptional } from "@plane/types";
import { cn } from "@plane/utils";
// components
import { EditorMentionsRoot, IssueCommentToolbar } from "@/components/editor";
// helpers
import { getEditorFileHandlers } from "@/helpers/editor.helper";
import { isCommentEmpty } from "@/helpers/string.helper";

<<<<<<< HEAD
type LiteTextEditorWrapperProps = MakeOptional<
  Omit<ILiteTextEditorProps, "fileHandler" | "mentionHandler">,
  "disabledExtensions" | "flaggedExtensions"
> & {
=======
interface LiteTextEditorWrapperProps
  extends MakeOptional<
    Omit<ILiteTextEditorProps, "fileHandler" | "mentionHandler" | "isSmoothCursorEnabled">,
    "disabledExtensions" | "flaggedExtensions"
  > {
>>>>>>> ce7d365b
  anchor: string;
  isSubmitting?: boolean;
  showSubmitButton?: boolean;
  workspaceId: string;
} & (
    | {
        editable: false;
      }
    | {
        editable: true;
        uploadFile: TFileHandler["upload"];
      }
  );

export const LiteTextEditor = React.forwardRef<EditorRefApi, LiteTextEditorWrapperProps>((props, ref) => {
  const {
    anchor,
    containerClassName,
    disabledExtensions,
    editable,
    flaggedExtensions,
    isSubmitting = false,
    showSubmitButton = true,
    workspaceId,
    ...rest
  } = props;
  function isMutableRefObject<T>(ref: React.ForwardedRef<T>): ref is React.MutableRefObject<T | null> {
    return !!ref && typeof ref === "object" && "current" in ref;
  }
  // derived values
  const isEmpty = isCommentEmpty(props.initialValue);
  const editorRef = isMutableRefObject<EditorRefApi>(ref) ? ref.current : null;

  return (
    <div className="border border-custom-border-200 rounded p-3 space-y-3">
      <LiteTextEditorWithRef
        ref={ref}
        disabledExtensions={disabledExtensions ?? []}
        flaggedExtensions={flaggedExtensions ?? []}
        editable={editable}
        fileHandler={getEditorFileHandlers({
          anchor,
          uploadFile: editable ? props.uploadFile : async () => "",
          workspaceId,
        })}
        mentionHandler={{
          renderComponent: (props) => <EditorMentionsRoot {...props} />,
        }}
        isSmoothCursorEnabled={false}
        {...rest}
        // overriding the containerClassName to add relative class passed
        containerClassName={cn(containerClassName, "relative")}
      />
      <IssueCommentToolbar
        executeCommand={(item) => {
          // TODO: update this while toolbar homogenization
          // @ts-expect-error type mismatch here
          editorRef?.executeMenuItemCommand({
            itemKey: item.itemKey,
            ...item.extraProps,
          });
        }}
        isSubmitting={isSubmitting}
        showSubmitButton={showSubmitButton}
        handleSubmit={(e) => rest.onEnterKeyPress?.(e)}
        isCommentEmpty={isEmpty}
        editorRef={editorRef}
      />
    </div>
  );
});

LiteTextEditor.displayName = "LiteTextEditor";<|MERGE_RESOLUTION|>--- conflicted
+++ resolved
@@ -9,18 +9,10 @@
 import { getEditorFileHandlers } from "@/helpers/editor.helper";
 import { isCommentEmpty } from "@/helpers/string.helper";
 
-<<<<<<< HEAD
 type LiteTextEditorWrapperProps = MakeOptional<
-  Omit<ILiteTextEditorProps, "fileHandler" | "mentionHandler">,
+  Omit<ILiteTextEditorProps, "fileHandler" | "mentionHandler" | "isSmoothCursorEnabled">,
   "disabledExtensions" | "flaggedExtensions"
 > & {
-=======
-interface LiteTextEditorWrapperProps
-  extends MakeOptional<
-    Omit<ILiteTextEditorProps, "fileHandler" | "mentionHandler" | "isSmoothCursorEnabled">,
-    "disabledExtensions" | "flaggedExtensions"
-  > {
->>>>>>> ce7d365b
   anchor: string;
   isSubmitting?: boolean;
   showSubmitButton?: boolean;
