--- conflicted
+++ resolved
@@ -1,13 +1,7 @@
 import React from "react";
 // plane imports
-<<<<<<< HEAD
-import { NodeViewProps } from "@tiptap/react";
-import { EditorRefApi, ILiteTextEditorProps, LiteTextEditorWithRef, TFileHandler } from "@plane/editor";
-import { MakeOptional } from "@plane/types";
-=======
 import { type EditorRefApi, type ILiteTextEditorProps, LiteTextEditorWithRef, type TFileHandler } from "@plane/editor";
 import type { MakeOptional } from "@plane/types";
->>>>>>> cc49a2ca
 import { cn } from "@plane/utils";
 // components
 import { EditorMentionsRoot, IssueCommentToolbar } from "@/components/editor";
@@ -16,18 +10,10 @@
 import { isCommentEmpty } from "@/helpers/string.helper";
 import { EmbedHandler } from "@/plane-web/components/editor/external-embed/embed-handler";
 
-<<<<<<< HEAD
-interface LiteTextEditorWrapperProps
-  extends MakeOptional<
-    Omit<ILiteTextEditorProps, "fileHandler" | "mentionHandler" | "embedHandler">,
-    "disabledExtensions" | "flaggedExtensions"
-  > {
-=======
 type LiteTextEditorWrapperProps = MakeOptional<
-  Omit<ILiteTextEditorProps, "fileHandler" | "mentionHandler">,
+  Omit<ILiteTextEditorProps, "fileHandler" | "mentionHandler" | "embedHandler">,
   "disabledExtensions" | "flaggedExtensions"
 > & {
->>>>>>> cc49a2ca
   anchor: string;
   isSubmitting?: boolean;
   showSubmitButton?: boolean;
