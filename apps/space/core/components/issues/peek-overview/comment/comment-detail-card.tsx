import React, { useRef, useState } from "react";
import { observer } from "mobx-react";
import { Controller, useForm } from "react-hook-form";
import { MessageSquare, MoreVertical } from "lucide-react";
import { Menu, Transition } from "@headlessui/react";
// plane imports
import type { EditorRefApi } from "@plane/editor";
import { CheckIcon, CloseIcon } from "@plane/propel/icons";
import type { TIssuePublicComment } from "@plane/types";
import { getFileURL } from "@plane/utils";
// components
import { LiteTextEditor } from "@/components/editor/lite-text-editor";
import { CommentReactions } from "@/components/issues/peek-overview/comment/comment-reactions";
// helpers
import { timeAgo } from "@/helpers/date-time.helper";
// hooks
import { usePublish } from "@/hooks/store/publish";
import { useIssueDetails } from "@/hooks/store/use-issue-details";
import { useUser } from "@/hooks/store/use-user";
import useIsInIframe from "@/hooks/use-is-in-iframe";

type Props = {
  anchor: string;
  comment: TIssuePublicComment;
};

export const CommentCard = observer(function CommentCard(props: Props) {
  const { anchor, comment } = props;
  // store hooks
  const { peekId, deleteIssueComment, updateIssueComment, uploadCommentAsset } = useIssueDetails();
  const { data: currentUser } = useUser();
  const { workspace: workspaceID } = usePublish(anchor);
  const isInIframe = useIsInIframe();

  // states
  const [isEditing, setIsEditing] = useState(false);
  // refs
  const editorRef = useRef<EditorRefApi>(null);
  const showEditorRef = useRef<EditorRefApi>(null);
  // form info
  const {
    control,
    formState: { isSubmitting },
    handleSubmit,
  } = useForm<TIssuePublicComment>({
    defaultValues: { comment_html: comment.comment_html },
  });

  const handleDelete = () => {
    if (!anchor || !peekId) return;
    deleteIssueComment(anchor, peekId, comment.id);
  };

  const handleCommentUpdate = async (formData: TIssuePublicComment) => {
    if (!anchor || !peekId) return;
    updateIssueComment(anchor, peekId, comment.id, formData);
    setIsEditing(false);
    editorRef.current?.setEditorValue(formData.comment_html);
    showEditorRef.current?.setEditorValue(formData.comment_html);
  };

  return (
    <div className="relative flex items-start space-x-3">
      <div className="relative px-1">
        {comment.actor_detail.avatar_url && comment.actor_detail.avatar_url !== "" ? (
          <img
            src={getFileURL(comment.actor_detail.avatar_url)}
            alt={
              comment.actor_detail.is_bot ? comment.actor_detail.first_name + " Bot" : comment.actor_detail.display_name
            }
            height={30}
            width={30}
            className="grid size-7 place-items-center rounded-full border-2 border-strong-1"
          />
        ) : (
          <div
            className={`grid size-7 place-items-center rounded-full border-2 border-strong-1 bg-gray-500 text-on-color`}
          >
            {comment.actor_detail.is_bot
              ? comment?.actor_detail?.first_name?.charAt(0)
              : comment?.actor_detail?.display_name?.charAt(0)}
          </div>
        )}

        <span className="absolute -bottom-0.5 -right-1 rounded-tl-sm bg-layer-1 px-0.5 py-px">
          <MessageSquare className="size-3 text-secondary" aria-hidden="true" strokeWidth={2} />
        </span>
      </div>
      <div className="min-w-0 flex-1">
        <div>
          <div className="text-11">
            {comment.actor_detail.is_bot ? comment.actor_detail.first_name + " Bot" : comment.actor_detail.display_name}
          </div>
          <p className="mt-0.5 text-11 text-secondary">
            <>commented {timeAgo(comment.created_at)}</>
          </p>
        </div>
        <div className="issue-comments-section p-0">
          <form
            onSubmit={handleSubmit(handleCommentUpdate)}
            className={`flex-col gap-2 ${isEditing ? "flex" : "hidden"}`}
          >
            <div>
              <Controller
                control={control}
                name="comment_html"
                render={({ field: { onChange, value } }) => (
                  <LiteTextEditor
                    editable
                    anchor={anchor}
                    workspaceId={workspaceID?.toString() ?? ""}
                    onEnterKeyPress={handleSubmit(handleCommentUpdate)}
                    ref={editorRef}
                    id={comment.id}
                    initialValue={value}
                    value={null}
                    onChange={(comment_json, comment_html) => onChange(comment_html)}
                    isSubmitting={isSubmitting}
                    showSubmitButton={false}
                    uploadFile={async (blockId, file) => {
                      const { asset_id } = await uploadCommentAsset(file, anchor, comment.id);
                      return asset_id;
                    }}
                    displayConfig={{
                      fontSize: "small-font",
                    }}
                  />
                )}
              />
            </div>
            <div className="flex gap-1 self-end">
              <button
                type="submit"
                disabled={isSubmitting}
                className="group rounded-sm border border-green-500 bg-green-500/20 p-2 shadow-md duration-300 hover:bg-green-500"
              >
<<<<<<< HEAD
                <CheckIcon className="h-3 w-3 text-green-500 duration-300 group-hover:text-white" strokeWidth={2} />
=======
                <Check className="h-3 w-3 text-green-500 duration-300 group-hover:text-on-color" strokeWidth={2} />
>>>>>>> e3ba7c28
              </button>
              <button
                type="button"
                className="group rounded-sm border border-red-500 bg-red-500/20 p-2 shadow-md duration-300 hover:bg-red-500"
                onClick={() => setIsEditing(false)}
              >
                <CloseIcon className="h-3 w-3 text-red-500 duration-300 group-hover:text-on-color" strokeWidth={2} />
              </button>
            </div>
          </form>
          <div className={`${isEditing ? "hidden" : ""}`}>
            <LiteTextEditor
              editable={false}
              anchor={anchor}
              workspaceId={workspaceID?.toString() ?? ""}
              ref={showEditorRef}
              id={comment.id}
              initialValue={comment.comment_html}
              displayConfig={{
                fontSize: "small-font",
              }}
            />
            <CommentReactions anchor={anchor} commentId={comment.id} />
          </div>
        </div>
      </div>
      {!isInIframe && currentUser?.id === comment?.actor_detail?.id && (
        <Menu as="div" className="relative w-min text-left">
          <Menu.Button
            type="button"
            onClick={() => {}}
            className="relative grid cursor-pointer place-items-center rounded-sm p-1 text-tertiary outline-none hover:bg-layer-transparent-hover"
          >
            <MoreVertical className="size-4" strokeWidth={2} />
          </Menu.Button>

          <Transition
            as={React.Fragment}
            enter="transition ease-out duration-100"
            enterFrom="transform opacity-0 scale-95"
            enterTo="transform opacity-100 scale-100"
            leave="transition ease-in duration-75"
            leaveFrom="transform opacity-100 scale-100"
            leaveTo="transform opacity-0 scale-95"
          >
            <Menu.Items className="absolute right-0 z-10 mt-1 max-h-36 min-w-[8rem] origin-top-right overflow-auto overflow-y-scroll whitespace-nowrap rounded-md border border-strong bg-surface-1 p-1 text-11 shadow-lg focus:outline-none">
              <Menu.Item>
                {({ active }) => (
                  <div className="py-1">
                    <button
                      type="button"
                      onClick={() => {
                        setIsEditing(true);
                      }}
                      className={`w-full select-none truncate rounded-sm px-1 py-1.5 text-left text-secondary hover:bg-layer-transparent-hover ${
                        active ? "bg-layer-transparent-hover" : ""
                      }`}
                    >
                      Edit
                    </button>
                  </div>
                )}
              </Menu.Item>
              <Menu.Item>
                {({ active }) => (
                  <div className="py-1">
                    <button
                      type="button"
                      onClick={handleDelete}
                      className={`w-full select-none truncate rounded-sm px-1 py-1.5 text-left text-secondary hover:bg-layer-transparent-hover ${
                        active ? "bg-layer-transparent-hover" : ""
                      }`}
                    >
                      Delete
                    </button>
                  </div>
                )}
              </Menu.Item>
            </Menu.Items>
          </Transition>
        </Menu>
      )}
    </div>
  );
});<|MERGE_RESOLUTION|>--- conflicted
+++ resolved
@@ -134,11 +134,7 @@
                 disabled={isSubmitting}
                 className="group rounded-sm border border-green-500 bg-green-500/20 p-2 shadow-md duration-300 hover:bg-green-500"
               >
-<<<<<<< HEAD
-                <CheckIcon className="h-3 w-3 text-green-500 duration-300 group-hover:text-white" strokeWidth={2} />
-=======
-                <Check className="h-3 w-3 text-green-500 duration-300 group-hover:text-on-color" strokeWidth={2} />
->>>>>>> e3ba7c28
+                <CheckIcon className="h-3 w-3 text-green-500 duration-300 group-hover:text-on-color" strokeWidth={2} />
               </button>
               <button
                 type="button"
