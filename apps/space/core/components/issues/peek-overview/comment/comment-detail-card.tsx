--- conflicted
+++ resolved
@@ -134,14 +134,10 @@
                 disabled={isSubmitting}
                 className="group rounded-sm border border-success-strong bg-success-primary p-2 shadow-md duration-300 hover:bg-green-500"
               >
-<<<<<<< HEAD
-                <CheckIcon className="h-3 w-3 text-green-500 duration-300 group-hover:text-on-color" strokeWidth={2} />
-=======
-                <Check
+                <CheckIcon
                   className="h-3 w-3 text-success-primary duration-300 group-hover:text-on-color"
                   strokeWidth={2}
                 />
->>>>>>> 92ac28fc
               </button>
               <button
                 type="button"
