--- conflicted
+++ resolved
@@ -4,13 +4,8 @@
 import { ContrastIcon } from "lucide-react";
 // types
 import { EIconSize, ISSUE_PRIORITIES } from "@plane/constants";
-<<<<<<< HEAD
-import { CycleGroupIcon, DiceIcon, PriorityIcon, StateGroupIcon } from "@plane/propel/icons";
+import { CycleGroupIcon, ModuleIcon, PriorityIcon, StateGroupIcon } from "@plane/propel/icons";
 import type {
-=======
-import { CycleGroupIcon, ModuleIcon, PriorityIcon, StateGroupIcon } from "@plane/propel/icons";
-import {
->>>>>>> ddf07dc9
   GroupByColumnTypes,
   IGroupByColumn,
   TCycleGroups,
