--- conflicted
+++ resolved
@@ -168,15 +168,9 @@
         shouldRenderProperty={(properties) => !!properties.link && !!issue.link_count}
       >
         <Tooltip tooltipHeading="Links" tooltipContent={`${issue.link_count}`}>
-<<<<<<< HEAD
-          <div className="flex h-5 flex-shrink-0 items-center justify-center gap-2 overflow-hidden rounded border-[0.5px] border-custom-border-300 px-2.5 py-1">
+          <div className="flex h-5 flex-shrink-0 items-center justify-center gap-2 overflow-hidden rounded-sm border-[0.5px] border-strong px-2.5 py-1">
             <LinkIcon className="h-3 w-3 flex-shrink-0" strokeWidth={2} />
-            <div className="text-xs">{issue.link_count}</div>
-=======
-          <div className="flex h-5 flex-shrink-0 items-center justify-center gap-2 overflow-hidden rounded-sm border-[0.5px] border-strong px-2.5 py-1">
-            <Link className="h-3 w-3 flex-shrink-0" strokeWidth={2} />
             <div className="text-11">{issue.link_count}</div>
->>>>>>> e3ba7c28
           </div>
         </Tooltip>
       </WithDisplayPropertiesHOC>
