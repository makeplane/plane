import { useEffect } from "react";
import { useRouter } from "next/router";
import { observer } from "mobx-react-lite";
// lib
import { useMobxStore } from "lib/mobx/store-provider";
// helpers
import { groupReactions, renderEmoji } from "helpers/emoji.helper";
// components
<<<<<<< HEAD
import { ReactionSelector, Tooltip } from "components/ui";
import { useEffect } from "react";
=======
import { ReactionSelector } from "components/ui";
>>>>>>> 6f84bc4f

export const IssueEmojiReactions: React.FC = observer(() => {
  // router
  const router = useRouter();
  const { workspace_slug, project_slug } = router.query;
  // store
  const { user: userStore, issueDetails: issueDetailsStore } = useMobxStore();

  const user = userStore?.currentUser;
  const issueId = issueDetailsStore.peekId;
  const reactions = issueId ? issueDetailsStore.details[issueId]?.reactions || [] : [];
  const groupedReactions = groupReactions(reactions, "reaction");

<<<<<<< HEAD
  console.log("groupedReactions", groupedReactions);

  const handleReactionClick = (reactionHex: string) => {
=======
  const handleReactionSelectClick = (reactionHex: string) => {
>>>>>>> 6f84bc4f
    if (!workspace_slug || !project_slug || !issueId) return;
    const userReaction = reactions?.find((r) => r.actor_detail.id === user?.id && r.reaction === reactionHex);
    if (userReaction) return;
    issueDetailsStore.addIssueReaction(workspace_slug.toString(), project_slug.toString(), issueId, {
      reaction: reactionHex,
    });
  };

  const handleReactionClick = (reactionHex: string) => {
    if (!workspace_slug || !project_slug || !issueId) return;
    issueDetailsStore.removeIssueReaction(workspace_slug.toString(), project_slug.toString(), issueId, reactionHex);
  };

  useEffect(() => {
    if (user) return;
    userStore.fetchCurrentUser();
  }, [user, userStore]);

  return (
    <>
      <ReactionSelector
        onSelect={(value) => {
          userStore.requiredLogin(() => {
            handleReactionSelectClick(value);
          });
        }}
        size="md"
      />
      <div className="flex items-center gap-2 flex-wrap">
        {Object.keys(groupedReactions || {}).map((reaction) => {
          const reactions = groupedReactions?.[reaction] ?? [];
          const REACTIONS_LIMIT = 1000;

<<<<<<< HEAD
          if (reactions.length > 0)
            return (
              <Tooltip
                tooltipContent={
                  <div>
                    {reactions
                      .map((r) => r.actor_detail.display_name)
                      .splice(0, REACTIONS_LIMIT)
                      .join(", ")}
                    {reactions.length > REACTIONS_LIMIT && " and " + (reactions.length - REACTIONS_LIMIT) + " more"}
                  </div>
=======
      {Object.keys(groupedReactions || {}).map(
        (reaction) =>
          groupedReactions?.[reaction]?.length &&
          groupedReactions[reaction].length > 0 && (
            <button
              type="button"
              onClick={() => {
                userStore.requiredLogin(() => {
                  handleReactionClick(reaction);
                });
              }}
              key={reaction}
              className={`flex items-center gap-1 text-custom-text-100 text-sm h-full px-2 py-1 rounded-md border ${
                reactions?.some((r) => r?.actor_detail?.id === user?.id && r.reaction === reaction)
                  ? "bg-custom-primary-100/10 border-custom-primary-100"
                  : "bg-custom-background-80 border-transparent"
              }`}
            >
              <span>{renderEmoji(reaction)}</span>
              <span
                className={
                  reactions?.some((r) => r?.actor_detail?.id === user?.id && r.reaction === reaction)
                    ? "text-custom-primary-100"
                    : ""
>>>>>>> 6f84bc4f
                }
              >
                <button
                  type="button"
                  onClick={() => {
                    userStore.requiredLogin(() => {
                      handleReactionClick(reaction);
                    });
                  }}
                  key={reaction}
                  className={`flex items-center gap-1 text-custom-text-100 text-sm h-full px-2 py-1 rounded-md ${
                    reactions?.some((r) => r.actor_detail.id === user?.id && r.reaction === reaction)
                      ? "bg-custom-primary-100/10"
                      : "bg-custom-background-80"
                  }`}
                >
                  <span>{renderEmoji(reaction)}</span>
                  <span
                    className={
                      reactions?.some((r) => r.actor_detail.id === user?.id && r.reaction === reaction)
                        ? "text-custom-primary-100"
                        : ""
                    }
                  >
                    {groupedReactions?.[reaction].length}{" "}
                  </span>
                </button>
              </Tooltip>
            );
        })}
      </div>
    </>
  );
});<|MERGE_RESOLUTION|>--- conflicted
+++ resolved
@@ -6,12 +6,7 @@
 // helpers
 import { groupReactions, renderEmoji } from "helpers/emoji.helper";
 // components
-<<<<<<< HEAD
 import { ReactionSelector, Tooltip } from "components/ui";
-import { useEffect } from "react";
-=======
-import { ReactionSelector } from "components/ui";
->>>>>>> 6f84bc4f
 
 export const IssueEmojiReactions: React.FC = observer(() => {
   // router
@@ -25,13 +20,7 @@
   const reactions = issueId ? issueDetailsStore.details[issueId]?.reactions || [] : [];
   const groupedReactions = groupReactions(reactions, "reaction");
 
-<<<<<<< HEAD
-  console.log("groupedReactions", groupedReactions);
-
-  const handleReactionClick = (reactionHex: string) => {
-=======
   const handleReactionSelectClick = (reactionHex: string) => {
->>>>>>> 6f84bc4f
     if (!workspace_slug || !project_slug || !issueId) return;
     const userReaction = reactions?.find((r) => r.actor_detail.id === user?.id && r.reaction === reactionHex);
     if (userReaction) return;
@@ -65,7 +54,6 @@
           const reactions = groupedReactions?.[reaction] ?? [];
           const REACTIONS_LIMIT = 1000;
 
-<<<<<<< HEAD
           if (reactions.length > 0)
             return (
               <Tooltip
@@ -77,32 +65,6 @@
                       .join(", ")}
                     {reactions.length > REACTIONS_LIMIT && " and " + (reactions.length - REACTIONS_LIMIT) + " more"}
                   </div>
-=======
-      {Object.keys(groupedReactions || {}).map(
-        (reaction) =>
-          groupedReactions?.[reaction]?.length &&
-          groupedReactions[reaction].length > 0 && (
-            <button
-              type="button"
-              onClick={() => {
-                userStore.requiredLogin(() => {
-                  handleReactionClick(reaction);
-                });
-              }}
-              key={reaction}
-              className={`flex items-center gap-1 text-custom-text-100 text-sm h-full px-2 py-1 rounded-md border ${
-                reactions?.some((r) => r?.actor_detail?.id === user?.id && r.reaction === reaction)
-                  ? "bg-custom-primary-100/10 border-custom-primary-100"
-                  : "bg-custom-background-80 border-transparent"
-              }`}
-            >
-              <span>{renderEmoji(reaction)}</span>
-              <span
-                className={
-                  reactions?.some((r) => r?.actor_detail?.id === user?.id && r.reaction === reaction)
-                    ? "text-custom-primary-100"
-                    : ""
->>>>>>> 6f84bc4f
                 }
               >
                 <button
