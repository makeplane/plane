--- conflicted
+++ resolved
@@ -12,22 +12,6 @@
   const router = useRouter();
   const { workspace_slug, project_slug } = router.query as { workspace_slug: string; project_slug: string };
 
-<<<<<<< HEAD
-  const handleCurrentBoardView = (boardView: TIssueBoardKeys) => {
-    store?.issue?.setCurrentIssueBoardView(boardView);
-    router.replace(
-      `/${workspace_slug}/${project_slug}?board=${boardView}${
-        store?.issue?.userSelectedLabels && store?.issue?.userSelectedLabels.length > 0
-          ? `&labels=${store?.issue?.userSelectedLabels.join(",")}`
-          : ""
-      }${
-        store?.issue?.userSelectedPriorities && store?.issue?.userSelectedPriorities.length > 0
-          ? `&priorities=${store?.issue?.userSelectedPriorities.join(",")}`
-          : ""
-      }${
-        store?.issue?.userSelectedStates && store?.issue?.userSelectedStates.length > 0
-          ? `&states=${store?.issue?.userSelectedStates.join(",")}`
-=======
   const handleCurrentBoardView = (boardView: string) => {
     projectStore.setActiveBoard(boardView);
     router.push(
@@ -42,7 +26,6 @@
       }${
         issueStore?.filteredStates && issueStore?.filteredStates.length > 0
           ? `&states=${issueStore?.filteredStates.join(",")}`
->>>>>>> 77a043b1
           : ""
       }`
     );
@@ -55,19 +38,11 @@
           if (projectStore?.viewOptions[viewKey]) {
             return (
               <div
-<<<<<<< HEAD
-                key={_view?.key}
-                className={`w-[28px] h-[28px] flex justify-center items-center rounded-sm cursor-pointer ${
-                  _view?.key === store?.issue?.currentIssueBoardView
-                    ? `bg-custom-background-200 text-custom-text-200`
-                    : `hover:bg-custom-background-200 text-custom-text-300`
-=======
                 key={viewKey}
                 className={`w-[28px] h-[28px] flex justify-center items-center rounded-sm cursor-pointer ${
                   viewKey === projectStore?.activeBoard
                     ? `bg-custom-background-80 text-custom-text-200`
                     : `hover:bg-custom-background-80 text-custom-text-300`
->>>>>>> 77a043b1
                 }`}
                 onClick={() => handleCurrentBoardView(viewKey)}
                 title={viewKey}
