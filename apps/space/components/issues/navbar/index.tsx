--- conflicted
+++ resolved
@@ -1,7 +1,4 @@
-<<<<<<< HEAD
-=======
 import { useEffect } from "react";
->>>>>>> 77a043b1
 import Image from "next/image";
 import { observer } from "mobx-react-lite";
 import { useRouter } from "next/router";
@@ -54,15 +51,9 @@
     <div className="px-5 relative w-full flex items-center gap-4">
       {/* project detail */}
       <div className="flex-shrink-0 flex items-center gap-2">
-<<<<<<< HEAD
-        <div className="w-[32px] h-[32px] rounded-sm flex justify-center items-center text-[24px]">
-          {store?.project?.project && store?.project?.project?.emoji ? (
-            renderEmoji(store?.project?.project?.emoji)
-=======
         <div className="w-4 h-4 flex justify-center items-center">
           {projectStore?.project && projectStore?.project?.emoji ? (
             renderEmoji(projectStore?.project?.emoji)
->>>>>>> 77a043b1
           ) : (
             <Image src="/plane-logo.webp" alt="plane logo" className="w-[24px] h-[24px]" height="24" width="24" />
           )}
@@ -80,10 +71,6 @@
       {/* issue filters */}
       <div className="flex-shrink-0 relative flex items-center gap-2">
         <NavbarIssueFilter />
-<<<<<<< HEAD
-        {/* <NavbarIssueView /> */}
-=======
->>>>>>> 77a043b1
       </div>
 
       {/* issue views */}
