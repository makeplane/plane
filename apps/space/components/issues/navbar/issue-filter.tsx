import { useRouter } from "next/router";
import { observer } from "mobx-react-lite";
// icons
import { ChevronDownIcon } from "@heroicons/react/20/solid";
// mobx
import { useMobxStore } from "lib/mobx/store-provider";
import { RootStore } from "store/root";
// components
import { Dropdown } from "components/ui/dropdown";
// constants
import { issueGroupFilter } from "constants/data";

const PRIORITIES = ["urgent", "high", "medium", "low"];

export const NavbarIssueFilter = observer(() => {
  const store: RootStore = useMobxStore();

  const router = useRouter();
  const pathName = router.asPath;

  const handleOnSelect = (key: "states" | "labels" | "priorities", value: string) => {
<<<<<<< HEAD
    if (key === "states") {
      store.issue.userSelectedStates = store.issue.userSelectedStates.includes(value)
        ? store.issue.userSelectedStates.filter((s) => s !== value)
        : [...store.issue.userSelectedStates, value];
    } else if (key === "labels") {
      store.issue.userSelectedLabels = store.issue.userSelectedLabels.includes(value)
        ? store.issue.userSelectedLabels.filter((l) => l !== value)
        : [...store.issue.userSelectedLabels, value];
    } else if (key === "priorities") {
      store.issue.userSelectedPriorities = store.issue.userSelectedPriorities.includes(value)
        ? store.issue.userSelectedPriorities.filter((p) => p !== value)
        : [...store.issue.userSelectedPriorities, value];
    }

    const paramsCommaSeparated = `${`board=${store.issue.currentIssueBoardView || "list"}`}${
      store.issue.userSelectedPriorities.length > 0 ? `&priorities=${store.issue.userSelectedPriorities.join(",")}` : ""
    }${store.issue.userSelectedStates.length > 0 ? `&states=${store.issue.userSelectedStates.join(",")}` : ""}${
      store.issue.userSelectedLabels.length > 0 ? `&labels=${store.issue.userSelectedLabels.join(",")}` : ""
    }`;

    router.replace(`${pathName}?${paramsCommaSeparated}`);
=======
    // if (key === "states") {
    //   store.issue.userSelectedStates = store.issue.userSelectedStates.includes(value)
    //     ? store.issue.userSelectedStates.filter((s) => s !== value)
    //     : [...store.issue.userSelectedStates, value];
    // } else if (key === "labels") {
    //   store.issue.userSelectedLabels = store.issue.userSelectedLabels.includes(value)
    //     ? store.issue.userSelectedLabels.filter((l) => l !== value)
    //     : [...store.issue.userSelectedLabels, value];
    // } else if (key === "priorities") {
    //   store.issue.userSelectedPriorities = store.issue.userSelectedPriorities.includes(value)
    //     ? store.issue.userSelectedPriorities.filter((p) => p !== value)
    //     : [...store.issue.userSelectedPriorities, value];
    // }
    // const paramsCommaSeparated = `${`board=${store.issue.currentIssueBoardView || "list"}`}${
    //   store.issue.userSelectedPriorities.length > 0 ? `&priorities=${store.issue.userSelectedPriorities.join(",")}` : ""
    // }${store.issue.userSelectedStates.length > 0 ? `&states=${store.issue.userSelectedStates.join(",")}` : ""}${
    //   store.issue.userSelectedLabels.length > 0 ? `&labels=${store.issue.userSelectedLabels.join(",")}` : ""
    // }`;
    // router.replace(`${pathName}?${paramsCommaSeparated}`);
>>>>>>> 77a043b1
  };

  return (
    <Dropdown
      button={
        <>
          <span>Filters</span>
          <ChevronDownIcon className="h-3 w-3" aria-hidden="true" />
        </>
      }
      items={[
        {
          display: "Priority",
          children: PRIORITIES.map((priority) => ({
            display: (
              <span className="capitalize flex items-center gap-x-2">
                <span className="material-symbols-rounded text-[14px]">
                  {priority === "urgent"
                    ? "error"
                    : priority === "high"
                    ? "signal_cellular_alt"
                    : priority === "medium"
                    ? "signal_cellular_alt_2_bar"
                    : "signal_cellular_alt_1_bar"}
                </span>
                {priority}
              </span>
            ),
            onClick: () => handleOnSelect("priorities", priority),
<<<<<<< HEAD
            isSelected: store.issue.userSelectedPriorities.includes(priority),
=======
            isSelected: store.issue.filteredPriorities.includes(priority),
>>>>>>> 77a043b1
          })),
        },
        {
          display: "State",
          children: (store.issue.states || []).map((state) => {
            const stateGroup = issueGroupFilter(state.group);

            return {
              display: (
                <span className="capitalize flex items-center gap-x-2">
                  {stateGroup && <stateGroup.icon />}
                  {state.name}
                </span>
              ),
              onClick: () => handleOnSelect("states", state.id),
<<<<<<< HEAD
              isSelected: store.issue.userSelectedStates.includes(state.id),
=======
              isSelected: store.issue.filteredStates.includes(state.id),
>>>>>>> 77a043b1
            };
          }),
        },
        {
          display: "Labels",
          children: [...(store.issue.labels || [])].map((label) => ({
            display: (
              <span className="capitalize flex items-center gap-x-2">
                <span
                  className="w-3 h-3 rounded-full"
                  style={{
                    backgroundColor: label.color || "#000",
                  }}
                />
                {label.name}
              </span>
            ),
            onClick: () => handleOnSelect("labels", label.id),
<<<<<<< HEAD
            isSelected: store.issue.userSelectedLabels.includes(label.id),
=======
            isSelected: store.issue.filteredLabels.includes(label.id),
>>>>>>> 77a043b1
          })),
        },
      ]}
    />
  );
});<|MERGE_RESOLUTION|>--- conflicted
+++ resolved
@@ -19,29 +19,6 @@
   const pathName = router.asPath;
 
   const handleOnSelect = (key: "states" | "labels" | "priorities", value: string) => {
-<<<<<<< HEAD
-    if (key === "states") {
-      store.issue.userSelectedStates = store.issue.userSelectedStates.includes(value)
-        ? store.issue.userSelectedStates.filter((s) => s !== value)
-        : [...store.issue.userSelectedStates, value];
-    } else if (key === "labels") {
-      store.issue.userSelectedLabels = store.issue.userSelectedLabels.includes(value)
-        ? store.issue.userSelectedLabels.filter((l) => l !== value)
-        : [...store.issue.userSelectedLabels, value];
-    } else if (key === "priorities") {
-      store.issue.userSelectedPriorities = store.issue.userSelectedPriorities.includes(value)
-        ? store.issue.userSelectedPriorities.filter((p) => p !== value)
-        : [...store.issue.userSelectedPriorities, value];
-    }
-
-    const paramsCommaSeparated = `${`board=${store.issue.currentIssueBoardView || "list"}`}${
-      store.issue.userSelectedPriorities.length > 0 ? `&priorities=${store.issue.userSelectedPriorities.join(",")}` : ""
-    }${store.issue.userSelectedStates.length > 0 ? `&states=${store.issue.userSelectedStates.join(",")}` : ""}${
-      store.issue.userSelectedLabels.length > 0 ? `&labels=${store.issue.userSelectedLabels.join(",")}` : ""
-    }`;
-
-    router.replace(`${pathName}?${paramsCommaSeparated}`);
-=======
     // if (key === "states") {
     //   store.issue.userSelectedStates = store.issue.userSelectedStates.includes(value)
     //     ? store.issue.userSelectedStates.filter((s) => s !== value)
@@ -61,7 +38,6 @@
     //   store.issue.userSelectedLabels.length > 0 ? `&labels=${store.issue.userSelectedLabels.join(",")}` : ""
     // }`;
     // router.replace(`${pathName}?${paramsCommaSeparated}`);
->>>>>>> 77a043b1
   };
 
   return (
@@ -91,11 +67,7 @@
               </span>
             ),
             onClick: () => handleOnSelect("priorities", priority),
-<<<<<<< HEAD
-            isSelected: store.issue.userSelectedPriorities.includes(priority),
-=======
             isSelected: store.issue.filteredPriorities.includes(priority),
->>>>>>> 77a043b1
           })),
         },
         {
@@ -111,11 +83,7 @@
                 </span>
               ),
               onClick: () => handleOnSelect("states", state.id),
-<<<<<<< HEAD
-              isSelected: store.issue.userSelectedStates.includes(state.id),
-=======
               isSelected: store.issue.filteredStates.includes(state.id),
->>>>>>> 77a043b1
             };
           }),
         },
@@ -134,11 +102,7 @@
               </span>
             ),
             onClick: () => handleOnSelect("labels", label.id),
-<<<<<<< HEAD
-            isSelected: store.issue.userSelectedLabels.includes(label.id),
-=======
             isSelected: store.issue.filteredLabels.includes(label.id),
->>>>>>> 77a043b1
           })),
         },
       ]}
