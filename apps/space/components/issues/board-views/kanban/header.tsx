"use client";

// mobx react lite
import { observer } from "mobx-react-lite";
// interfaces
import { IIssueState } from "types/issue";
// constants
import { issueGroupFilter } from "constants/data";
// mobx hook
import { useMobxStore } from "lib/mobx/store-provider";
import { RootStore } from "store/root";

export const IssueListHeader = observer(({ state }: { state: IIssueState }) => {
  const store: RootStore = useMobxStore();

  const stateGroup = issueGroupFilter(state.group);

  if (stateGroup === null) return <></>;

  return (
    <div className="pb-2 px-2 flex items-center">
      <div className="w-4 h-4 flex justify-center items-center flex-shrink-0">
        <stateGroup.icon />
      </div>
<<<<<<< HEAD
      <div className="font-semibold text-custom-text-200 capitalize ml-2 mr-3 truncate">{state?.name}</div>
      <span className="text-custom-text-300 rounded-full flex-shrink-0">
        {store.issue.getCountOfIssuesByState(state.id)}
      </span>
=======
      <div className="font-semibold text-base capitalize ml-2 mr-3">{state?.name}</div>
      <div className="text-gray-700 w-full max-w-[26px] h-[20px] flex justify-center items-center rounded-full">
        {/* {store.issue.getCountOfIssuesByState(state.id)} */}
      </div>
>>>>>>> 240acc6c
    </div>
  );
});<|MERGE_RESOLUTION|>--- conflicted
+++ resolved
@@ -22,17 +22,10 @@
       <div className="w-4 h-4 flex justify-center items-center flex-shrink-0">
         <stateGroup.icon />
       </div>
-<<<<<<< HEAD
       <div className="font-semibold text-custom-text-200 capitalize ml-2 mr-3 truncate">{state?.name}</div>
       <span className="text-custom-text-300 rounded-full flex-shrink-0">
         {store.issue.getCountOfIssuesByState(state.id)}
       </span>
-=======
-      <div className="font-semibold text-base capitalize ml-2 mr-3">{state?.name}</div>
-      <div className="text-gray-700 w-full max-w-[26px] h-[20px] flex justify-center items-center rounded-full">
-        {/* {store.issue.getCountOfIssuesByState(state.id)} */}
-      </div>
->>>>>>> 240acc6c
     </div>
   );
 });