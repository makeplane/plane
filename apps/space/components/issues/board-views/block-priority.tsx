"use client";

// types
import { TIssuePriorityKey } from "types/issue";
// constants
import { issuePriorityFilter } from "constants/data";

export const IssueBlockPriority = ({ priority }: { priority: TIssuePriorityKey | null }) => {
  const priority_detail = priority != null ? issuePriorityFilter(priority) : null;

  if (priority_detail === null) return <></>;

  return (
<<<<<<< HEAD
    <div className={`h-6 w-6 rounded flex justify-center items-center ${priority_detail?.className}`}>
=======
    <div className={`h-6 w-6 rounded grid place-items-center border-[0.5px] ${priority_detail?.className}`}>
>>>>>>> 77a043b1
      <span className="material-symbols-rounded text-sm">{priority_detail?.icon}</span>
    </div>
  );
};<|MERGE_RESOLUTION|>--- conflicted
+++ resolved
@@ -11,11 +11,7 @@
   if (priority_detail === null) return <></>;
 
   return (
-<<<<<<< HEAD
-    <div className={`h-6 w-6 rounded flex justify-center items-center ${priority_detail?.className}`}>
-=======
     <div className={`h-6 w-6 rounded grid place-items-center border-[0.5px] ${priority_detail?.className}`}>
->>>>>>> 77a043b1
       <span className="material-symbols-rounded text-sm">{priority_detail?.icon}</span>
     </div>
   );
