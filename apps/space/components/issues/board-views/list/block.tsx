--- conflicted
+++ resolved
@@ -15,28 +15,6 @@
 // store
 import { RootStore } from "store/root";
 
-<<<<<<< HEAD
-export const IssueListBlock = observer(({ issue }: { issue: IIssue }) => {
-  const store: RootStore = useMobxStore();
-
-  return (
-    <div className="flex items-center px-9 py-3.5 relative gap-10 border-b border-custom-border-200 bg-custom-background-100 last:border-b-0">
-      <div className="relative flex items-center gap-6 w-full flex-grow overflow-hidden">
-        {/* id */}
-        <div className="flex-shrink-0 text-sm w-[60px] text-custom-text-200">
-          {store?.project?.project?.identifier}-{issue?.sequence_id}
-        </div>
-        {/* name */}
-        <div className="h-full line-clamp-1 w-full overflow-ellipsis cursor-pointer">
-          <p
-            onClick={() => {
-              store.issue.setActivePeekOverviewIssueId(issue.id);
-            }}
-            className="text-[0.825rem] font-medium text-sm truncate text-custom-text-100"
-          >
-            {issue.name}
-          </p>
-=======
 export const IssueListBlock: FC<{ issue: IIssue }> = observer((props) => {
   const { issue } = props;
   // store
@@ -74,34 +52,10 @@
         {/* name */}
         <div onClick={handleBlockClick} className="font-medium text-sm truncate flex-grow cursor-pointer">
           {issue.name}
->>>>>>> 77a043b1
         </div>
       </div>
 
       <div className="inline-flex flex-shrink-0 items-center gap-2 text-xs">
-<<<<<<< HEAD
-        {/* priority */}
-        {issue?.priority && (
-          <div className="flex-shrink-0">
-            <IssueBlockPriority priority={issue?.priority} />
-          </div>
-        )}
-
-        {/* state */}
-        {issue?.state_detail && (
-          <div className="flex-shrink-0">
-            <IssueBlockState state={issue?.state_detail} />
-          </div>
-        )}
-
-        {/* labels */}
-        {issue?.label_details && issue?.label_details.length > 0 && (
-          <div className="flex-shrink-0">
-            <IssueBlockLabels labels={issue?.label_details} />
-          </div>
-        )}
-
-=======
         {projectStore.deploySettings?.votes && (
           <>
             {/* upvotes */}
@@ -136,7 +90,6 @@
           </div>
         )}
 
->>>>>>> 77a043b1
         {/* due date */}
         {issue?.target_date && (
           <div className="flex-shrink-0">
