--- conflicted
+++ resolved
@@ -7,18 +7,12 @@
 import { IIssueState, IIssue } from "types/issue";
 // mobx hook
 import { useMobxStore } from "lib/mobx/store-provider";
-<<<<<<< HEAD
-
-export const IssueListView = observer(() => {
-  const { issue: issueStore } = useMobxStore();
-=======
 // store
 import { RootStore } from "store/root";
 import { useRouter } from "next/router";
 
 export const IssueListView = observer(() => {
   const { issue: issueStore }: RootStore = useMobxStore();
->>>>>>> 240acc6c
 
   return (
     <>
