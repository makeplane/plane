--- conflicted
+++ resolved
@@ -16,17 +16,6 @@
 
   return (
     <>
-<<<<<<< HEAD
-      {store?.issue?.states &&
-        store?.issue?.states.length > 0 &&
-        store?.issue?.states.map((_state: IIssueState) => (
-          <div key={_state.id} className="relative w-full">
-            <IssueListHeader state={_state} />
-            {store.issue.getFilteredIssuesByState(_state.id) &&
-            store.issue.getFilteredIssuesByState(_state.id).length > 0 ? (
-              <div className="divide-y">
-                {store.issue.getFilteredIssuesByState(_state.id).map((_issue: IIssue) => (
-=======
       {issueStore?.states &&
         issueStore?.states.length > 0 &&
         issueStore?.states.map((_state: IIssueState) => (
@@ -36,16 +25,11 @@
             issueStore.getFilteredIssuesByState(_state.id).length > 0 ? (
               <div className="divide-y divide-custom-border-200">
                 {issueStore.getFilteredIssuesByState(_state.id).map((_issue: IIssue) => (
->>>>>>> 77a043b1
                   <IssueListBlock key={_issue.id} issue={_issue} />
                 ))}
               </div>
             ) : (
-<<<<<<< HEAD
-              <div className="px-9 py-3.5 text-sm text-custom-text-200 bg-custom-background-100">
-=======
               <div className="px-6 py-3.5 text-sm text-custom-text-200 bg-custom-background-100">
->>>>>>> 77a043b1
                 No Issues are available.
               </div>
             )}
