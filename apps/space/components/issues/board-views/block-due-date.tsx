"use client";

// helpers
import { renderFullDate } from "constants/helpers";

export const findHowManyDaysLeft = (date: string | Date) => {
  const today = new Date();
  const eventDate = new Date(date);
  const timeDiff = Math.abs(eventDate.getTime() - today.getTime());

  return Math.ceil(timeDiff / (1000 * 3600 * 24));
};

const dueDateIcon = (
  date: string,
  stateGroup: string
): {
  iconName: string;
  className: string;
} => {
  let iconName = "calendar_today";
  let className = "";

  if (!date || ["completed", "cancelled"].includes(stateGroup)) {
    iconName = "calendar_today";
    className = "";
  } else {
    const today = new Date();
    const dueDate = new Date(date);

    if (dueDate < today) {
      iconName = "event_busy";
      className = "text-red-500";
    } else if (dueDate > today) {
      iconName = "calendar_today";
      className = "";
    } else {
      iconName = "today";
      className = "text-red-500";
    }
  }

  return {
    iconName,
    className,
  };
};

<<<<<<< HEAD
export const IssueBlockDueDate = ({ due_date, state }: any) => (
  <div
    className={`h-[24px] rounded-md flex px-2.5 py-1 items-center border border-custom-border-100 gap-1 text-custom-text-100 text-xs font-medium 
    ${validDate(due_date, state)}`}
  >
    {renderDateFormat(due_date)}
  </div>
);
=======
export const IssueBlockDueDate = ({ due_date, group }: { due_date: string; group: string }) => {
  const iconDetails = dueDateIcon(due_date, group);

  return (
    <div className="rounded flex px-2.5 py-1 items-center border-[0.5px] border-custom-border-300 gap-1 text-custom-text-100 text-xs">
      <span className={`material-symbols-rounded text-sm -my-0.5 ${iconDetails.className}`}>
        {iconDetails.iconName}
      </span>
      {renderFullDate(due_date)}
    </div>
  );
};
>>>>>>> 77a043b1
<|MERGE_RESOLUTION|>--- conflicted
+++ resolved
@@ -46,16 +46,6 @@
   };
 };
 
-<<<<<<< HEAD
-export const IssueBlockDueDate = ({ due_date, state }: any) => (
-  <div
-    className={`h-[24px] rounded-md flex px-2.5 py-1 items-center border border-custom-border-100 gap-1 text-custom-text-100 text-xs font-medium 
-    ${validDate(due_date, state)}`}
-  >
-    {renderDateFormat(due_date)}
-  </div>
-);
-=======
 export const IssueBlockDueDate = ({ due_date, group }: { due_date: string; group: string }) => {
   const iconDetails = dueDateIcon(due_date, group);
 
@@ -67,5 +57,4 @@
       {renderFullDate(due_date)}
     </div>
   );
-};
->>>>>>> 77a043b1
+};