--- conflicted
+++ resolved
@@ -4,11 +4,7 @@
 // mobx hook
 import { useMobxStore } from "lib/mobx/store-provider";
 // interfaces
-<<<<<<< HEAD
-import { IIssueLabel } from "store/types/issue";
-=======
 import { IIssueLabel } from "types/issue";
->>>>>>> 77a043b1
 
 export const RenderIssueLabel = observer(({ label }: { label: IIssueLabel }) => {
   const store = useMobxStore();
@@ -17,21 +13,12 @@
   const { workspace_slug, project_slug } = router.query as { workspace_slug: string; project_slug: string };
 
   const removeLabelFromFilter = () => {
-<<<<<<< HEAD
-    router.replace(
-      store.issue.getURLDefinition(workspace_slug, project_slug, {
-        key: "label",
-        value: label?.id,
-      })
-    );
-=======
     // router.replace(
     //   store.issue.getURLDefinition(workspace_slug, project_slug, {
     //     key: "label",
     //     value: label?.id,
     //   })
     // );
->>>>>>> 77a043b1
   };
 
   return (
