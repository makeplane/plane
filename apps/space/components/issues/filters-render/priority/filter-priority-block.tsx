import { useRouter } from "next/router";
// mobx react lite
import { observer } from "mobx-react-lite";
// mobx hook
import { useMobxStore } from "lib/mobx/store-provider";
// interfaces
import { IIssuePriorityFilters } from "types/issue";

export const RenderIssuePriority = observer(({ priority }: { priority: IIssuePriorityFilters }) => {
  const store = useMobxStore();

  const router = useRouter();
  const { workspace_slug, project_slug } = router.query as { workspace_slug: string; project_slug: string };

  const removePriorityFromFilter = () => {
<<<<<<< HEAD
    router.replace(
      store.issue.getURLDefinition(workspace_slug, project_slug, {
        key: "priority",
        value: priority?.key,
      })
    );
=======
    // router.replace(
    //   store.issue.getURLDefinition(workspace_slug, project_slug, {
    //     key: "priority",
    //     value: priority?.key,
    //   })
    // );
>>>>>>> 77a043b1
  };

  return (
    <div
      className={`flex-shrink-0 relative flex items-center flex-wrap gap-1 px-2 py-0.5 text-xs rounded-full select-none ${
        priority.className || ``
      }`}
    >
      <div className="flex-shrink-0 flex justify-center items-center overflow-hidden rounded-full">
        <span className="material-symbols-rounded text-xs">{priority?.icon}</span>
      </div>
      <div className="whitespace-nowrap">{priority?.title}</div>
      <div
        className="flex-shrink-0 w-3 h-3 cursor-pointer flex justify-center items-center overflow-hidden rounded-full"
        onClick={removePriorityFromFilter}
      >
        <span className="material-symbols-rounded text-xs">close</span>
      </div>
    </div>
  );
});<|MERGE_RESOLUTION|>--- conflicted
+++ resolved
@@ -13,21 +13,12 @@
   const { workspace_slug, project_slug } = router.query as { workspace_slug: string; project_slug: string };
 
   const removePriorityFromFilter = () => {
-<<<<<<< HEAD
-    router.replace(
-      store.issue.getURLDefinition(workspace_slug, project_slug, {
-        key: "priority",
-        value: priority?.key,
-      })
-    );
-=======
     // router.replace(
     //   store.issue.getURLDefinition(workspace_slug, project_slug, {
     //     key: "priority",
     //     value: priority?.key,
     //   })
     // );
->>>>>>> 77a043b1
   };
 
   return (
