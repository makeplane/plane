import { useRouter } from "next/router";
// mobx react lite
import { observer } from "mobx-react-lite";
// components
import { RenderIssueState } from "./filter-state-block";
// interfaces
import { IIssueState } from "types/issue";
// mobx hook
import { useMobxStore } from "lib/mobx/store-provider";
import { RootStore } from "store/root";

const IssueStateFilter = observer(() => {
  const store: RootStore = useMobxStore();

  const router = useRouter();
  const { workspace_slug, project_slug } = router.query as { workspace_slug: string; project_slug: string };

  const clearStateFilters = () => {
<<<<<<< HEAD
    router.replace(
      store.issue.getURLDefinition(workspace_slug, project_slug, {
        key: "state",
        removeAll: true,
      })
    );
=======
    // router.replace(
    //   store.issue.getURLDefinition(workspace_slug, project_slug, {
    //     key: "state",
    //     removeAll: true,
    //   })
    // );
>>>>>>> 77a043b1
  };

  return (
    <>
      <div className="flex items-center gap-2 border border-custom-border-300 px-2 py-1 rounded-full text-xs">
        <div className="flex-shrink-0 text-custom-text-200">State</div>
        <div className="relative flex flex-wrap items-center gap-1">
<<<<<<< HEAD
          {store?.issue?.states &&
=======
          {/* {store?.issue?.states &&
>>>>>>> 77a043b1
            store?.issue?.states.map(
              (_state: IIssueState, _index: number) =>
                store.issue.getUserSelectedFilter("state", _state.id) && (
                  <RenderIssueState key={_state.id} state={_state} />
                )
<<<<<<< HEAD
            )}
=======
            )} */}
>>>>>>> 77a043b1
        </div>
        <div
          className="flex-shrink-0 w-3 h-3 cursor-pointer flex justify-center items-center overflow-hidden rounded-sm"
          onClick={clearStateFilters}
        >
          <span className="material-symbols-rounded text-[12px]">close</span>
        </div>
      </div>
    </>
  );
});

export default IssueStateFilter;<|MERGE_RESOLUTION|>--- conflicted
+++ resolved
@@ -16,21 +16,12 @@
   const { workspace_slug, project_slug } = router.query as { workspace_slug: string; project_slug: string };
 
   const clearStateFilters = () => {
-<<<<<<< HEAD
-    router.replace(
-      store.issue.getURLDefinition(workspace_slug, project_slug, {
-        key: "state",
-        removeAll: true,
-      })
-    );
-=======
     // router.replace(
     //   store.issue.getURLDefinition(workspace_slug, project_slug, {
     //     key: "state",
     //     removeAll: true,
     //   })
     // );
->>>>>>> 77a043b1
   };
 
   return (
@@ -38,21 +29,13 @@
       <div className="flex items-center gap-2 border border-custom-border-300 px-2 py-1 rounded-full text-xs">
         <div className="flex-shrink-0 text-custom-text-200">State</div>
         <div className="relative flex flex-wrap items-center gap-1">
-<<<<<<< HEAD
-          {store?.issue?.states &&
-=======
           {/* {store?.issue?.states &&
->>>>>>> 77a043b1
             store?.issue?.states.map(
               (_state: IIssueState, _index: number) =>
                 store.issue.getUserSelectedFilter("state", _state.id) && (
                   <RenderIssueState key={_state.id} state={_state} />
                 )
-<<<<<<< HEAD
-            )}
-=======
             )} */}
->>>>>>> 77a043b1
         </div>
         <div
           className="flex-shrink-0 w-3 h-3 cursor-pointer flex justify-center items-center overflow-hidden rounded-sm"
