import { useRouter } from "next/router";
// mobx react lite
import { observer } from "mobx-react-lite";
// components
import IssueStateFilter from "./state";
import IssueLabelFilter from "./label";
import IssuePriorityFilter from "./priority";
// mobx hook
import { useMobxStore } from "lib/mobx/store-provider";
import { RootStore } from "store/root";

const IssueFilter = observer(() => {
  const store: RootStore = useMobxStore();

  const router = useRouter();
  const { workspace_slug, project_slug } = router.query as { workspace_slug: string; project_slug: string };

  const clearAllFilters = () => {
<<<<<<< HEAD
    router.replace(
      store.issue.getURLDefinition(workspace_slug, project_slug, {
        key: "all",
        removeAll: true,
      })
    );
  };

  if (store.issue.getIfFiltersIsEmpty()) return null;
=======
    // router.replace(
    //   store.issue.getURLDefinition(workspace_slug, project_slug, {
    //     key: "all",
    //     removeAll: true,
    //   })
    // );
  };

  // if (store.issue.getIfFiltersIsEmpty()) return null;
>>>>>>> 77a043b1

  return (
    <div className="flex-shrink-0 min-h-[50px] h-auto py-1.5 border-b border-custom-border-200 relative flex items-center shadow-md bg-whiate select-none">
      <div className="px-5 flex justify-start items-center flex-wrap gap-2 text-sm">
        {/* state */}
<<<<<<< HEAD
        {store.issue.checkIfFilterExistsForKey("state") && <IssueStateFilter />}
        {/* labels */}
        {store.issue.checkIfFilterExistsForKey("label") && <IssueLabelFilter />}
        {/* priority */}
        {store.issue.checkIfFilterExistsForKey("priority") && <IssuePriorityFilter />}
=======
        {/* {store.issue.checkIfFilterExistsForKey("state") && <IssueStateFilter />} */}
        {/* labels */}
        {/* {store.issue.checkIfFilterExistsForKey("label") && <IssueLabelFilter />} */}
        {/* priority */}
        {/* {store.issue.checkIfFilterExistsForKey("priority") && <IssuePriorityFilter />} */}
>>>>>>> 77a043b1
        {/* clear all filters */}
        <div
          className="flex items-center gap-2 border border-custom-border-200 px-2 py-1 cursor-pointer text-xs rounded-full"
          onClick={clearAllFilters}
        >
          <div>Clear all filters</div>
          <div className="flex-shrink-0 w-3 h-3 cursor-pointer flex justify-center items-center overflow-hidden rounded-sm">
            <span className="material-symbols-rounded text-[12px]">close</span>
          </div>
        </div>
      </div>
    </div>
  );
});

export default IssueFilter;<|MERGE_RESOLUTION|>--- conflicted
+++ resolved
@@ -16,17 +16,6 @@
   const { workspace_slug, project_slug } = router.query as { workspace_slug: string; project_slug: string };
 
   const clearAllFilters = () => {
-<<<<<<< HEAD
-    router.replace(
-      store.issue.getURLDefinition(workspace_slug, project_slug, {
-        key: "all",
-        removeAll: true,
-      })
-    );
-  };
-
-  if (store.issue.getIfFiltersIsEmpty()) return null;
-=======
     // router.replace(
     //   store.issue.getURLDefinition(workspace_slug, project_slug, {
     //     key: "all",
@@ -36,25 +25,16 @@
   };
 
   // if (store.issue.getIfFiltersIsEmpty()) return null;
->>>>>>> 77a043b1
 
   return (
     <div className="flex-shrink-0 min-h-[50px] h-auto py-1.5 border-b border-custom-border-200 relative flex items-center shadow-md bg-whiate select-none">
       <div className="px-5 flex justify-start items-center flex-wrap gap-2 text-sm">
         {/* state */}
-<<<<<<< HEAD
-        {store.issue.checkIfFilterExistsForKey("state") && <IssueStateFilter />}
-        {/* labels */}
-        {store.issue.checkIfFilterExistsForKey("label") && <IssueLabelFilter />}
-        {/* priority */}
-        {store.issue.checkIfFilterExistsForKey("priority") && <IssuePriorityFilter />}
-=======
         {/* {store.issue.checkIfFilterExistsForKey("state") && <IssueStateFilter />} */}
         {/* labels */}
         {/* {store.issue.checkIfFilterExistsForKey("label") && <IssueLabelFilter />} */}
         {/* priority */}
         {/* {store.issue.checkIfFilterExistsForKey("priority") && <IssuePriorityFilter />} */}
->>>>>>> 77a043b1
         {/* clear all filters */}
         <div
           className="flex items-center gap-2 border border-custom-border-200 px-2 py-1 cursor-pointer text-xs rounded-full"
