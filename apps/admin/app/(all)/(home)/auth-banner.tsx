--- conflicted
+++ resolved
@@ -1,9 +1,4 @@
-<<<<<<< HEAD
-import { Info, X } from "lucide-react";
-=======
-import type { FC } from "react";
 import { Info } from "lucide-react";
->>>>>>> f5024024
 // plane constants
 import type { TAdminAuthErrorInfo } from "@plane/constants";
 // icons
