--- conflicted
+++ resolved
@@ -162,12 +162,7 @@
               value={emailSecurityKey}
               label={EMAIL_SECURITY_OPTIONS[emailSecurityKey]}
               onChange={handleEmailSecurityChange}
-<<<<<<< HEAD
               buttonClassName="rounded-md border-subtle-1"
-              optionsClassName="w-full"
-=======
-              buttonClassName="rounded-md border-custom-border-200"
->>>>>>> c3906048
               input
             >
               {Object.entries(EMAIL_SECURITY_OPTIONS).map(([key, value]) => (
