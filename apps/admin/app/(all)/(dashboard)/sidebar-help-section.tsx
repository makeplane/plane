"use client";

<<<<<<< HEAD
=======
import type { FC } from "react";
>>>>>>> 56007e7d
import { useState, useRef } from "react";
import { observer } from "mobx-react";
import Link from "next/link";
import { ExternalLink, HelpCircle, MoveLeft } from "lucide-react";
import { Transition } from "@headlessui/react";
// plane internal packages
import { WEB_BASE_URL } from "@plane/constants";
import { DiscordIcon, GithubIcon, PageIcon } from "@plane/propel/icons";
import { Tooltip } from "@plane/propel/tooltip";
import { cn } from "@plane/utils";
// hooks
import { useTheme } from "@/hooks/store";
// assets
// eslint-disable-next-line import/order
import packageJson from "package.json";

const helpOptions = [
  {
    name: "Documentation",
    href: "https://docs.plane.so/",
    Icon: PageIcon,
  },
  {
    name: "Join our Discord",
    href: "https://discord.com/invite/A92xrEGCge",
    Icon: DiscordIcon,
  },
  {
    name: "Report a bug",
    href: "https://github.com/makeplane/plane/issues/new/choose",
    Icon: GithubIcon,
  },
];

export const AdminSidebarHelpSection: React.FC = observer(() => {
  // states
  const [isNeedHelpOpen, setIsNeedHelpOpen] = useState(false);
  // store
  const { isSidebarCollapsed, toggleSidebar } = useTheme();
  // refs
  const helpOptionsRef = useRef<HTMLDivElement | null>(null);

  const redirectionLink = encodeURI(WEB_BASE_URL + "/");

  return (
    <div
      className={cn(
        "flex w-full items-center justify-between gap-1 self-baseline border-t border-custom-border-200 bg-custom-sidebar-background-100 px-4 h-14 flex-shrink-0",
        {
          "flex-col h-auto py-1.5": isSidebarCollapsed,
        }
      )}
    >
      <div className={`flex items-center gap-1 ${isSidebarCollapsed ? "flex-col justify-center" : "w-full"}`}>
        <Tooltip tooltipContent="Redirect to Plane" position="right" className="ml-4" disabled={!isSidebarCollapsed}>
          <a
            href={redirectionLink}
            className={`relative px-2 py-1.5 flex items-center gap-2 font-medium rounded border border-custom-primary-100/20 bg-custom-primary-100/10 text-xs text-custom-primary-200 whitespace-nowrap`}
          >
            <ExternalLink size={14} />
            {!isSidebarCollapsed && "Redirect to Plane"}
          </a>
        </Tooltip>
        <Tooltip tooltipContent="Help" position={isSidebarCollapsed ? "right" : "top"} className="ml-4">
          <button
            type="button"
            className={`ml-auto grid place-items-center rounded-md p-1.5 text-custom-text-200 outline-none hover:bg-custom-background-90 hover:text-custom-text-100 ${
              isSidebarCollapsed ? "w-full" : ""
            }`}
            onClick={() => setIsNeedHelpOpen((prev) => !prev)}
          >
            <HelpCircle className="h-3.5 w-3.5" />
          </button>
        </Tooltip>
        <Tooltip tooltipContent="Toggle sidebar" position={isSidebarCollapsed ? "right" : "top"} className="ml-4">
          <button
            type="button"
            className={`grid place-items-center rounded-md p-1.5 text-custom-text-200 outline-none hover:bg-custom-background-90 hover:text-custom-text-100 ${
              isSidebarCollapsed ? "w-full" : ""
            }`}
            onClick={() => toggleSidebar(!isSidebarCollapsed)}
          >
            <MoveLeft className={`h-3.5 w-3.5 duration-300 ${isSidebarCollapsed ? "rotate-180" : ""}`} />
          </button>
        </Tooltip>
      </div>

      <div className="relative">
        <Transition
          show={isNeedHelpOpen}
          enter="transition ease-out duration-100"
          enterFrom="transform opacity-0 scale-95"
          enterTo="transform opacity-100 scale-100"
          leave="transition ease-in duration-75"
          leaveFrom="transform opacity-100 scale-100"
          leaveTo="transform opacity-0 scale-95"
        >
          <div
            className={`absolute bottom-2 min-w-[10rem] z-[15] ${
              isSidebarCollapsed ? "left-full" : "-left-[75px]"
            } divide-y divide-custom-border-200 whitespace-nowrap rounded bg-custom-background-100 p-1 shadow-custom-shadow-xs`}
            ref={helpOptionsRef}
          >
            <div className="space-y-1 pb-2">
              {helpOptions.map(({ name, Icon, href }) => {
                if (href)
                  return (
                    <Link href={href} key={name} target="_blank">
                      <div className="flex items-center gap-x-2 rounded px-2 py-1 text-xs hover:bg-custom-background-80">
                        <div className="grid flex-shrink-0 place-items-center">
                          <Icon className="h-3.5 w-3.5 text-custom-text-200" width={14} height={14} />
                        </div>
                        <span className="text-xs">{name}</span>
                      </div>
                    </Link>
                  );
                else
                  return (
                    <button
                      key={name}
                      type="button"
                      className="flex w-full items-center gap-x-2 rounded px-2 py-1 text-xs hover:bg-custom-background-80"
                    >
                      <div className="grid flex-shrink-0 place-items-center">
                        <Icon className="h-3.5 w-3.5 text-custom-text-200" />
                      </div>
                      <span className="text-xs">{name}</span>
                    </button>
                  );
              })}
            </div>
            <div className="px-2 pb-1 pt-2 text-[10px]">Version: v{packageJson.version}</div>
          </div>
        </Transition>
      </div>
    </div>
  );
});<|MERGE_RESOLUTION|>--- conflicted
+++ resolved
@@ -1,9 +1,5 @@
 "use client";
 
-<<<<<<< HEAD
-=======
-import type { FC } from "react";
->>>>>>> 56007e7d
 import { useState, useRef } from "react";
 import { observer } from "mobx-react";
 import Link from "next/link";
