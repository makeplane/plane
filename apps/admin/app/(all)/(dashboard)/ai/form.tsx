"use client";
import { FC } from "react";
import { useForm } from "react-hook-form";
import { Lightbulb } from "lucide-react";
import { Button } from "@plane/propel/button";
<<<<<<< HEAD
import { TOAST_TYPE, setToast } from "@plane/propel/toast";
import { IFormattedInstanceConfiguration, TInstanceAIConfigurationKeys } from "@plane/types";
=======
import { IFormattedInstanceConfiguration, TInstanceAIConfigurationKeys } from "@plane/types";
import { TOAST_TYPE, setToast } from "@plane/ui";
>>>>>>> 2f8a3926
// components
import { ControllerInput, TControllerInputFormField } from "@/components/common/controller-input";
// hooks
import { useInstance } from "@/hooks/store";

type IInstanceAIForm = {
  config: IFormattedInstanceConfiguration;
};

type AIFormValues = Record<TInstanceAIConfigurationKeys, string>;

export const InstanceAIForm: FC<IInstanceAIForm> = (props) => {
  const { config } = props;
  // store
  const { updateInstanceConfigurations } = useInstance();
  // form data
  const {
    handleSubmit,
    control,
    formState: { errors, isSubmitting },
  } = useForm<AIFormValues>({
    defaultValues: {
      LLM_API_KEY: config["LLM_API_KEY"],
      LLM_MODEL: config["LLM_MODEL"],
    },
  });

  const aiFormFields: TControllerInputFormField[] = [
    {
      key: "LLM_MODEL",
      type: "text",
      label: "LLM Model",
      description: (
        <>
          Choose an OpenAI engine.{" "}
          <a
            href="https://platform.openai.com/docs/models/overview"
            target="_blank"
            className="text-custom-primary-100 hover:underline"
            rel="noreferrer"
          >
            Learn more
          </a>
        </>
      ),
      placeholder: "gpt-4o-mini",
      error: Boolean(errors.LLM_MODEL),
      required: false,
    },
    {
      key: "LLM_API_KEY",
      type: "password",
      label: "API key",
      description: (
        <>
          You will find your API key{" "}
          <a
            href="https://platform.openai.com/api-keys"
            target="_blank"
            className="text-custom-primary-100 hover:underline"
            rel="noreferrer"
          >
            here.
          </a>
        </>
      ),
      placeholder: "sk-asddassdfasdefqsdfasd23das3dasdcasd",
      error: Boolean(errors.LLM_API_KEY),
      required: false,
    },
  ];

  const onSubmit = async (formData: AIFormValues) => {
    const payload: Partial<AIFormValues> = { ...formData };

    await updateInstanceConfigurations(payload)
      .then(() =>
        setToast({
          type: TOAST_TYPE.SUCCESS,
          title: "Success",
          message: "AI Settings updated successfully",
        })
      )
      .catch((err) => console.error(err));
  };

  return (
    <div className="space-y-8">
      <div className="space-y-3">
        <div>
          <div className="pb-1 text-xl font-medium text-custom-text-100">OpenAI</div>
          <div className="text-sm font-normal text-custom-text-300">If you use ChatGPT, this is for you.</div>
        </div>
        <div className="grid-col grid w-full grid-cols-1 items-center justify-between gap-x-12 gap-y-8 lg:grid-cols-3">
          {aiFormFields.map((field) => (
            <ControllerInput
              key={field.key}
              control={control}
              type={field.type}
              name={field.key}
              label={field.label}
              description={field.description}
              placeholder={field.placeholder}
              error={field.error}
              required={field.required}
            />
          ))}
        </div>
      </div>

      <div className="space-y-4">
        <Button variant="primary" onClick={handleSubmit(onSubmit)} loading={isSubmitting}>
          {isSubmitting ? "Saving..." : "Save changes"}
        </Button>

        <div className="relative inline-flex items-center gap-2 rounded border border-custom-primary-100/20 bg-custom-primary-100/10 px-4 py-2 text-xs text-custom-primary-200">
          <Lightbulb height="14" width="14" />
          <div>
            If you have a preferred AI models vendor, please get in{" "}
            <a className="underline font-medium" href="https://plane.so/contact">
              touch with us.
            </a>
          </div>
        </div>
      </div>
    </div>
  );
};<|MERGE_RESOLUTION|>--- conflicted
+++ resolved
@@ -3,13 +3,8 @@
 import { useForm } from "react-hook-form";
 import { Lightbulb } from "lucide-react";
 import { Button } from "@plane/propel/button";
-<<<<<<< HEAD
-import { TOAST_TYPE, setToast } from "@plane/propel/toast";
-import { IFormattedInstanceConfiguration, TInstanceAIConfigurationKeys } from "@plane/types";
-=======
 import { IFormattedInstanceConfiguration, TInstanceAIConfigurationKeys } from "@plane/types";
 import { TOAST_TYPE, setToast } from "@plane/ui";
->>>>>>> 2f8a3926
 // components
 import { ControllerInput, TControllerInputFormField } from "@/components/common/controller-input";
 // hooks
