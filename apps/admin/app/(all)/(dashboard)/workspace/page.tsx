--- conflicted
+++ resolved
@@ -6,16 +6,11 @@
 import useSWR from "swr";
 import { Loader as LoaderIcon } from "lucide-react";
 // types
-<<<<<<< HEAD
+import { Button, getButtonStyling } from "@plane/propel/button";
 import { setPromiseToast } from "@plane/propel/toast";
 import { TInstanceConfigurationKeys } from "@plane/types";
-import { Button, getButtonStyling, Loader, ToggleSwitch } from "@plane/ui";
+import { Loader, ToggleSwitch } from "@plane/ui";
 
-=======
-import { Button, getButtonStyling } from "@plane/propel/button";
-import { TInstanceConfigurationKeys } from "@plane/types";
-import { Loader, setPromiseToast, ToggleSwitch } from "@plane/ui";
->>>>>>> a740a9f6
 import { cn } from "@plane/utils";
 // components
 import { WorkspaceListItem } from "@/components/workspace/list-item";
