"use client";

import { useState } from "react";
import { observer } from "mobx-react";
import Link from "next/link";
import useSWR from "swr";
import { Loader as LoaderIcon } from "lucide-react";
// types
import { Button, getButtonStyling } from "@plane/propel/button";
<<<<<<< HEAD
import { setPromiseToast } from "@plane/propel/toast";
import { TInstanceConfigurationKeys } from "@plane/types";
import { Loader, ToggleSwitch } from "@plane/ui";

=======
import { TInstanceConfigurationKeys } from "@plane/types";
import { Loader, setPromiseToast, ToggleSwitch } from "@plane/ui";
>>>>>>> 2f8a3926
import { cn } from "@plane/utils";
// components
import { WorkspaceListItem } from "@/components/workspace/list-item";
// hooks
import { useInstance, useWorkspace } from "@/hooks/store";

const WorkspaceManagementPage = observer(() => {
  // states
  const [isSubmitting, setIsSubmitting] = useState<boolean>(false);
  // store
  const { formattedConfig, fetchInstanceConfigurations, updateInstanceConfigurations } = useInstance();
  const {
    workspaceIds,
    loader: workspaceLoader,
    paginationInfo,
    fetchWorkspaces,
    fetchNextWorkspaces,
  } = useWorkspace();
  // derived values
  const disableWorkspaceCreation = formattedConfig?.DISABLE_WORKSPACE_CREATION ?? "";
  const hasNextPage = paginationInfo?.next_page_results && paginationInfo?.next_cursor !== undefined;

  // fetch data
  useSWR("INSTANCE_CONFIGURATIONS", () => fetchInstanceConfigurations());
  useSWR("INSTANCE_WORKSPACES", () => fetchWorkspaces());

  const updateConfig = async (key: TInstanceConfigurationKeys, value: string) => {
    setIsSubmitting(true);

    const payload = {
      [key]: value,
    };

    const updateConfigPromise = updateInstanceConfigurations(payload);

    setPromiseToast(updateConfigPromise, {
      loading: "Saving configuration",
      success: {
        title: "Success",
        message: () => "Configuration saved successfully",
      },
      error: {
        title: "Error",
        message: () => "Failed to save configuration",
      },
    });

    await updateConfigPromise
      .then(() => {
        setIsSubmitting(false);
      })
      .catch((err) => {
        console.error(err);
        setIsSubmitting(false);
      });
  };

  return (
    <div className="relative container mx-auto w-full h-full p-4 py-4 space-y-6 flex flex-col">
      <div className="flex items-center justify-between gap-4 border-b border-custom-border-100 mx-4 py-4 space-y-1 flex-shrink-0">
        <div className="flex flex-col gap-1">
          <div className="text-xl font-medium text-custom-text-100">Workspaces on this instance</div>
          <div className="text-sm font-normal text-custom-text-300">
            See all workspaces and control who can create them.
          </div>
        </div>
      </div>
      <div className="flex-grow overflow-hidden overflow-y-scroll vertical-scrollbar scrollbar-md px-4">
        <div className="space-y-3">
          {formattedConfig ? (
            <div className={cn("w-full flex items-center gap-14 rounded")}>
              <div className="flex grow items-center gap-4">
                <div className="grow">
                  <div className="text-lg font-medium pb-1">Prevent anyone else from creating a workspace.</div>
                  <div className={cn("font-normal leading-5 text-custom-text-300 text-xs")}>
                    Toggling this on will let only you create workspaces. You will have to invite users to new
                    workspaces.
                  </div>
                </div>
              </div>
              <div className={`shrink-0 pr-4 ${isSubmitting && "opacity-70"}`}>
                <div className="flex items-center gap-4">
                  <ToggleSwitch
                    value={Boolean(parseInt(disableWorkspaceCreation))}
                    onChange={() => {
                      if (Boolean(parseInt(disableWorkspaceCreation)) === true) {
                        updateConfig("DISABLE_WORKSPACE_CREATION", "0");
                      } else {
                        updateConfig("DISABLE_WORKSPACE_CREATION", "1");
                      }
                    }}
                    size="sm"
                    disabled={isSubmitting}
                  />
                </div>
              </div>
            </div>
          ) : (
            <Loader>
              <Loader.Item height="50px" width="100%" />
            </Loader>
          )}
          {workspaceLoader !== "init-loader" ? (
            <>
              <div className="pt-6 flex items-center justify-between gap-2">
                <div className="flex flex-col items-start gap-x-2">
                  <div className="flex items-center gap-2 text-lg font-medium">
                    All workspaces on this instance{" "}
                    <span className="text-custom-text-300">• {workspaceIds.length}</span>
                    {workspaceLoader && ["mutation", "pagination"].includes(workspaceLoader) && (
                      <LoaderIcon className="w-4 h-4 animate-spin" />
                    )}
                  </div>
                  <div className={cn("font-normal leading-5 text-custom-text-300 text-xs")}>
                    You can&apos;t yet delete workspaces and you can only go to the workspace if you are an Admin or a
                    Member.
                  </div>
                </div>
                <div className="flex items-center gap-2">
                  <Link href="/workspace/create" className={getButtonStyling("primary", "sm")}>
                    Create workspace
                  </Link>
                </div>
              </div>
              <div className="flex flex-col gap-4 py-2">
                {workspaceIds.map((workspaceId) => (
                  <WorkspaceListItem key={workspaceId} workspaceId={workspaceId} />
                ))}
              </div>
              {hasNextPage && (
                <div className="flex justify-center">
                  <Button
                    variant="link-primary"
                    onClick={() => fetchNextWorkspaces()}
                    disabled={workspaceLoader === "pagination"}
                  >
                    Load more
                    {workspaceLoader === "pagination" && <LoaderIcon className="w-3 h-3 animate-spin" />}
                  </Button>
                </div>
              )}
            </>
          ) : (
            <Loader className="space-y-10 py-8">
              <Loader.Item height="24px" width="20%" />
              <Loader.Item height="92px" width="100%" />
              <Loader.Item height="92px" width="100%" />
              <Loader.Item height="92px" width="100%" />
            </Loader>
          )}
        </div>
      </div>
    </div>
  );
});

export default WorkspaceManagementPage;<|MERGE_RESOLUTION|>--- conflicted
+++ resolved
@@ -7,15 +7,8 @@
 import { Loader as LoaderIcon } from "lucide-react";
 // types
 import { Button, getButtonStyling } from "@plane/propel/button";
-<<<<<<< HEAD
-import { setPromiseToast } from "@plane/propel/toast";
-import { TInstanceConfigurationKeys } from "@plane/types";
-import { Loader, ToggleSwitch } from "@plane/ui";
-
-=======
 import { TInstanceConfigurationKeys } from "@plane/types";
 import { Loader, setPromiseToast, ToggleSwitch } from "@plane/ui";
->>>>>>> 2f8a3926
 import { cn } from "@plane/utils";
 // components
 import { WorkspaceListItem } from "@/components/workspace/list-item";
