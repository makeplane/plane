import { useState, useEffect } from "react";
import Link from "next/link";
import { useRouter } from "next/navigation";
import { Controller, useForm } from "react-hook-form";
// plane imports
import { WEB_BASE_URL, ORGANIZATION_SIZE, RESTRICTED_URLS } from "@plane/constants";
import { Button, getButtonStyling } from "@plane/propel/button";
<<<<<<< HEAD
import { TOAST_TYPE, setToast } from "@plane/propel/toast";
import { InstanceWorkspaceService } from "@plane/services";
import { IWorkspace } from "@plane/types";
// components
import { CustomSelect, Input } from "@plane/ui";
=======
import { InstanceWorkspaceService } from "@plane/services";
import { IWorkspace } from "@plane/types";
// components
import { CustomSelect, Input, setToast, TOAST_TYPE } from "@plane/ui";
>>>>>>> 2f8a3926
// hooks
import { useWorkspace } from "@/hooks/store";

const instanceWorkspaceService = new InstanceWorkspaceService();

export const WorkspaceCreateForm = () => {
  // router
  const router = useRouter();
  // states
  const [slugError, setSlugError] = useState(false);
  const [invalidSlug, setInvalidSlug] = useState(false);
  const [defaultValues, setDefaultValues] = useState<Partial<IWorkspace>>({
    name: "",
    slug: "",
    organization_size: "",
  });
  // store hooks
  const { createWorkspace } = useWorkspace();
  // form info
  const {
    handleSubmit,
    control,
    setValue,
    getValues,
    formState: { errors, isSubmitting, isValid },
  } = useForm<IWorkspace>({ defaultValues, mode: "onChange" });
  // derived values
  const workspaceBaseURL = encodeURI(WEB_BASE_URL || window.location.origin + "/");

  const handleCreateWorkspace = async (formData: IWorkspace) => {
    await instanceWorkspaceService
      .slugCheck(formData.slug)
      .then(async (res) => {
        if (res.status === true && !RESTRICTED_URLS.includes(formData.slug)) {
          setSlugError(false);
          await createWorkspace(formData)
            .then(async () => {
              setToast({
                type: TOAST_TYPE.SUCCESS,
                title: "Success!",
                message: "Workspace created successfully.",
              });
              router.push(`/workspace`);
            })
            .catch(() => {
              setToast({
                type: TOAST_TYPE.ERROR,
                title: "Error!",
                message: "Workspace could not be created. Please try again.",
              });
            });
        } else setSlugError(true);
      })
      .catch(() => {
        setToast({
          type: TOAST_TYPE.ERROR,
          title: "Error!",
          message: "Some error occurred while creating workspace. Please try again.",
        });
      });
  };

  useEffect(
    () => () => {
      // when the component unmounts set the default values to whatever user typed in
      setDefaultValues(getValues());
    },
    [getValues, setDefaultValues]
  );

  return (
    <div className="space-y-8">
      <div className="grid-col grid w-full max-w-4xl grid-cols-1 items-start justify-between gap-x-10 gap-y-6 lg:grid-cols-2">
        <div className="flex flex-col gap-1">
          <h4 className="text-sm text-custom-text-300">Name your workspace</h4>
          <div className="flex flex-col gap-1">
            <Controller
              control={control}
              name="name"
              rules={{
                required: "This is a required field.",
                validate: (value) =>
                  /^[\w\s-]*$/.test(value) ||
                  `Workspaces names can contain only (" "), ( - ), ( _ ) and alphanumeric characters.`,
                maxLength: {
                  value: 80,
                  message: "Limit your name to 80 characters.",
                },
              }}
              render={({ field: { value, ref, onChange } }) => (
                <Input
                  id="workspaceName"
                  type="text"
                  value={value}
                  onChange={(e) => {
                    onChange(e.target.value);
                    setValue("name", e.target.value);
                    setValue("slug", e.target.value.toLocaleLowerCase().trim().replace(/ /g, "-"), {
                      shouldValidate: true,
                    });
                  }}
                  ref={ref}
                  hasError={Boolean(errors.name)}
                  placeholder="Something familiar and recognizable is always best."
                  className="w-full"
                />
              )}
            />
            <span className="text-xs text-red-500">{errors?.name?.message}</span>
          </div>
        </div>
        <div className="flex flex-col gap-1">
          <h4 className="text-sm text-custom-text-300">Set your workspace&apos;s URL</h4>
          <div className="flex gap-0.5 w-full items-center rounded-md border-[0.5px] border-custom-border-200 px-3">
            <span className="whitespace-nowrap text-sm text-custom-text-200">{workspaceBaseURL}</span>
            <Controller
              control={control}
              name="slug"
              rules={{
                required: "The URL is a required field.",
                maxLength: {
                  value: 48,
                  message: "Limit your URL to 48 characters.",
                },
              }}
              render={({ field: { onChange, value, ref } }) => (
                <Input
                  id="workspaceUrl"
                  type="text"
                  value={value.toLocaleLowerCase().trim().replace(/ /g, "-")}
                  onChange={(e) => {
                    if (/^[a-zA-Z0-9_-]+$/.test(e.target.value)) setInvalidSlug(false);
                    else setInvalidSlug(true);
                    onChange(e.target.value.toLowerCase());
                  }}
                  ref={ref}
                  hasError={Boolean(errors.slug)}
                  placeholder="workspace-name"
                  className="block w-full rounded-md border-none bg-transparent !px-0 py-2 text-sm"
                />
              )}
            />
          </div>
          {slugError && <p className="text-sm text-red-500">This URL is taken. Try something else.</p>}
          {invalidSlug && (
            <p className="text-sm text-red-500">{`URLs can contain only ( - ), ( _ ) and alphanumeric characters.`}</p>
          )}
          {errors.slug && <span className="text-xs text-red-500">{errors.slug.message}</span>}
        </div>
        <div className="flex flex-col gap-1">
          <h4 className="text-sm text-custom-text-300">How many people will use this workspace?</h4>
          <div className="w-full">
            <Controller
              name="organization_size"
              control={control}
              rules={{ required: "This is a required field." }}
              render={({ field: { value, onChange } }) => (
                <CustomSelect
                  value={value}
                  onChange={onChange}
                  label={
                    ORGANIZATION_SIZE.find((c) => c === value) ?? (
                      <span className="text-custom-text-400">Select a range</span>
                    )
                  }
                  buttonClassName="!border-[0.5px] !border-custom-border-200 !shadow-none"
                  input
                  optionsClassName="w-full"
                >
                  {ORGANIZATION_SIZE.map((item) => (
                    <CustomSelect.Option key={item} value={item}>
                      {item}
                    </CustomSelect.Option>
                  ))}
                </CustomSelect>
              )}
            />
            {errors.organization_size && (
              <span className="text-sm text-red-500">{errors.organization_size.message}</span>
            )}
          </div>
        </div>
      </div>
      <div className="flex max-w-4xl items-center py-1 gap-4">
        <Button
          variant="primary"
          size="sm"
          onClick={handleSubmit(handleCreateWorkspace)}
          disabled={!isValid}
          loading={isSubmitting}
        >
          {isSubmitting ? "Creating workspace" : "Create workspace"}
        </Button>
        <Link className={getButtonStyling("neutral-primary", "sm")} href="/workspace">
          Go back
        </Link>
      </div>
    </div>
  );
};<|MERGE_RESOLUTION|>--- conflicted
+++ resolved
@@ -5,18 +5,10 @@
 // plane imports
 import { WEB_BASE_URL, ORGANIZATION_SIZE, RESTRICTED_URLS } from "@plane/constants";
 import { Button, getButtonStyling } from "@plane/propel/button";
-<<<<<<< HEAD
-import { TOAST_TYPE, setToast } from "@plane/propel/toast";
-import { InstanceWorkspaceService } from "@plane/services";
-import { IWorkspace } from "@plane/types";
-// components
-import { CustomSelect, Input } from "@plane/ui";
-=======
 import { InstanceWorkspaceService } from "@plane/services";
 import { IWorkspace } from "@plane/types";
 // components
 import { CustomSelect, Input, setToast, TOAST_TYPE } from "@plane/ui";
->>>>>>> 2f8a3926
 // hooks
 import { useWorkspace } from "@/hooks/store";
 
