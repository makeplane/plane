--- conflicted
+++ resolved
@@ -5,13 +5,8 @@
 // plane internal packages
 import { API_BASE_URL } from "@plane/constants";
 import { Button, getButtonStyling } from "@plane/propel/button";
-<<<<<<< HEAD
-import { TOAST_TYPE, setToast } from "@plane/propel/toast";
-import { IFormattedInstanceConfiguration, TInstanceGitlabAuthenticationConfigurationKeys } from "@plane/types";
-=======
 import { IFormattedInstanceConfiguration, TInstanceGitlabAuthenticationConfigurationKeys } from "@plane/types";
 import { TOAST_TYPE, setToast } from "@plane/ui";
->>>>>>> 2f8a3926
 import { cn } from "@plane/utils";
 // components
 import { CodeBlock } from "@/components/common/code-block";
