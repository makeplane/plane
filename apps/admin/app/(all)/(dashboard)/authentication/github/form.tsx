--- conflicted
+++ resolved
@@ -5,17 +5,13 @@
 import { isEmpty } from "lodash-es";
 import Link from "next/link";
 import { useForm } from "react-hook-form";
+import { Monitor } from "lucide-react";
 // plane internal packages
 import { API_BASE_URL } from "@plane/constants";
 import { Button, getButtonStyling } from "@plane/propel/button";
-<<<<<<< HEAD
-import { IFormattedInstanceConfiguration, TInstanceGithubAuthenticationConfigurationKeys } from "@plane/types";
-import { TOAST_TYPE, setToast } from "@plane/ui";
-=======
 import { TOAST_TYPE, setToast } from "@plane/propel/toast";
 import type { IFormattedInstanceConfiguration, TInstanceGithubAuthenticationConfigurationKeys } from "@plane/types";
 
->>>>>>> 96fa9ab1
 import { cn } from "@plane/utils";
 // components
 import { CodeBlock } from "@/components/common/code-block";
@@ -111,7 +107,7 @@
     },
   ];
 
-  const GITHUB_SERVICE_FIELD: TCopyField[] = [
+  const GITHUB_COMMON_SERVICE_DETAILS: TCopyField[] = [
     {
       key: "Origin_URL",
       label: "Origin URL",
@@ -131,6 +127,9 @@
         </>
       ),
     },
+  ];
+
+  const GITHUB_SERVICE_DETAILS: TCopyField[] = [
     {
       key: "Callback_URI",
       label: "Callback URI",
@@ -218,12 +217,29 @@
               </div>
             </div>
           </div>
-          <div className="col-span-2 md:col-span-1">
-            <div className="flex flex-col gap-y-4 px-6 pt-1.5 pb-4 bg-custom-background-80/60 rounded-lg">
-              <div className="pt-2 text-xl font-medium">Plane-provided details for GitHub</div>
-              {GITHUB_SERVICE_FIELD.map((field) => (
-                <CopyField key={field.key} label={field.label} url={field.url} description={field.description} />
-              ))}
+          <div className="col-span-2 md:col-span-1 flex flex-col gap-y-6">
+            <div className="pt-2 text-xl font-medium">Plane-provided details for GitHub</div>
+
+            <div className="flex flex-col gap-y-4">
+              {/* common service details */}
+              <div className="flex flex-col gap-y-4 px-6 py-4 bg-custom-background-80 rounded-lg">
+                {GITHUB_COMMON_SERVICE_DETAILS.map((field) => (
+                  <CopyField key={field.key} label={field.label} url={field.url} description={field.description} />
+                ))}
+              </div>
+
+              {/* web service details */}
+              <div className="flex flex-col rounded-lg overflow-hidden">
+                <div className="px-6 py-3 bg-custom-background-80/60 font-medium text-xs uppercase flex items-center gap-x-3 text-custom-text-200">
+                  <Monitor className="w-3 h-3" />
+                  Web
+                </div>
+                <div className="px-6 py-4 flex flex-col gap-y-4 bg-custom-background-80">
+                  {GITHUB_SERVICE_DETAILS.map((field) => (
+                    <CopyField key={field.key} label={field.label} url={field.url} description={field.description} />
+                  ))}
+                </div>
+              </div>
             </div>
           </div>
         </div>
