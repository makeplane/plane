--- conflicted
+++ resolved
@@ -2,13 +2,8 @@
 import { FC } from "react";
 import { useForm } from "react-hook-form";
 import { Button } from "@plane/propel/button";
-<<<<<<< HEAD
-import { TOAST_TYPE, setToast } from "@plane/propel/toast";
-import { IFormattedInstanceConfiguration, TInstanceImageConfigurationKeys } from "@plane/types";
-=======
 import { IFormattedInstanceConfiguration, TInstanceImageConfigurationKeys } from "@plane/types";
 import { TOAST_TYPE, setToast } from "@plane/ui";
->>>>>>> 2f8a3926
 // components
 import { ControllerInput } from "@/components/common/controller-input";
 // hooks
