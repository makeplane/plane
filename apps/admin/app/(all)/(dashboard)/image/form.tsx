"use client";
import type { FC } from "react";
import { useForm } from "react-hook-form";
import { Button } from "@plane/propel/button";
<<<<<<< HEAD
import { IFormattedInstanceConfiguration, TInstanceImageConfigurationKeys } from "@plane/types";
import { TOAST_TYPE, setToast } from "@plane/ui";
=======
import { TOAST_TYPE, setToast } from "@plane/propel/toast";
import type { IFormattedInstanceConfiguration, TInstanceImageConfigurationKeys } from "@plane/types";
>>>>>>> 96fa9ab1
// components
import { ControllerInput } from "@/components/common/controller-input";
// hooks
import { useInstance } from "@/hooks/store";

type IInstanceImageConfigForm = {
  config: IFormattedInstanceConfiguration;
};

type ImageConfigFormValues = Record<TInstanceImageConfigurationKeys, string>;

export const InstanceImageConfigForm: FC<IInstanceImageConfigForm> = (props) => {
  const { config } = props;
  // store hooks
  const { updateInstanceConfigurations } = useInstance();
  // form data
  const {
    handleSubmit,
    control,
    formState: { errors, isSubmitting },
  } = useForm<ImageConfigFormValues>({
    defaultValues: {
      UNSPLASH_ACCESS_KEY: config["UNSPLASH_ACCESS_KEY"],
    },
  });

  const onSubmit = async (formData: ImageConfigFormValues) => {
    const payload: Partial<ImageConfigFormValues> = { ...formData };

    await updateInstanceConfigurations(payload)
      .then(() =>
        setToast({
          type: TOAST_TYPE.SUCCESS,
          title: "Success",
          message: "Image Configuration Settings updated successfully",
        })
      )
      .catch((err) => console.error(err));
  };

  return (
    <div className="space-y-8">
      <div className="grid-col grid w-full grid-cols-1 items-center justify-between gap-x-16 gap-y-8 lg:grid-cols-2">
        <ControllerInput
          control={control}
          type="password"
          name="UNSPLASH_ACCESS_KEY"
          label="Access key from your Unsplash account"
          description={
            <>
              You will find your access key in your Unsplash developer console.&nbsp;
              <a
                href="https://unsplash.com/documentation#creating-a-developer-account"
                target="_blank"
                className="text-custom-primary-100 hover:underline"
                rel="noreferrer"
              >
                Learn more.
              </a>
            </>
          }
          placeholder="oXgq-sdfadsaeweqasdfasdf3234234rassd"
          error={Boolean(errors.UNSPLASH_ACCESS_KEY)}
          required
        />
      </div>

      <div>
        <Button variant="primary" onClick={handleSubmit(onSubmit)} loading={isSubmitting}>
          {isSubmitting ? "Saving..." : "Save changes"}
        </Button>
      </div>
    </div>
  );
};<|MERGE_RESOLUTION|>--- conflicted
+++ resolved
@@ -2,13 +2,8 @@
 import type { FC } from "react";
 import { useForm } from "react-hook-form";
 import { Button } from "@plane/propel/button";
-<<<<<<< HEAD
-import { IFormattedInstanceConfiguration, TInstanceImageConfigurationKeys } from "@plane/types";
-import { TOAST_TYPE, setToast } from "@plane/ui";
-=======
 import { TOAST_TYPE, setToast } from "@plane/propel/toast";
 import type { IFormattedInstanceConfiguration, TInstanceImageConfigurationKeys } from "@plane/types";
->>>>>>> 96fa9ab1
 // components
 import { ControllerInput } from "@/components/common/controller-input";
 // hooks
