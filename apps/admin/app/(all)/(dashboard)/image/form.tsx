"use client";
import { FC } from "react";
import { useForm } from "react-hook-form";
<<<<<<< HEAD
import { TOAST_TYPE, setToast } from "@plane/propel/toast";
import { IFormattedInstanceConfiguration, TInstanceImageConfigurationKeys } from "@plane/types";
import { Button } from "@plane/ui";
=======
import { Button } from "@plane/propel/button";
import { IFormattedInstanceConfiguration, TInstanceImageConfigurationKeys } from "@plane/types";
import { TOAST_TYPE, setToast } from "@plane/ui";
>>>>>>> a740a9f6
// components
import { ControllerInput } from "@/components/common/controller-input";
// hooks
import { useInstance } from "@/hooks/store";

type IInstanceImageConfigForm = {
  config: IFormattedInstanceConfiguration;
};

type ImageConfigFormValues = Record<TInstanceImageConfigurationKeys, string>;

export const InstanceImageConfigForm: FC<IInstanceImageConfigForm> = (props) => {
  const { config } = props;
  // store hooks
  const { updateInstanceConfigurations } = useInstance();
  // form data
  const {
    handleSubmit,
    control,
    formState: { errors, isSubmitting },
  } = useForm<ImageConfigFormValues>({
    defaultValues: {
      UNSPLASH_ACCESS_KEY: config["UNSPLASH_ACCESS_KEY"],
    },
  });

  const onSubmit = async (formData: ImageConfigFormValues) => {
    const payload: Partial<ImageConfigFormValues> = { ...formData };

    await updateInstanceConfigurations(payload)
      .then(() =>
        setToast({
          type: TOAST_TYPE.SUCCESS,
          title: "Success",
          message: "Image Configuration Settings updated successfully",
        })
      )
      .catch((err) => console.error(err));
  };

  return (
    <div className="space-y-8">
      <div className="grid-col grid w-full grid-cols-1 items-center justify-between gap-x-16 gap-y-8 lg:grid-cols-2">
        <ControllerInput
          control={control}
          type="password"
          name="UNSPLASH_ACCESS_KEY"
          label="Access key from your Unsplash account"
          description={
            <>
              You will find your access key in your Unsplash developer console.&nbsp;
              <a
                href="https://unsplash.com/documentation#creating-a-developer-account"
                target="_blank"
                className="text-custom-primary-100 hover:underline"
                rel="noreferrer"
              >
                Learn more.
              </a>
            </>
          }
          placeholder="oXgq-sdfadsaeweqasdfasdf3234234rassd"
          error={Boolean(errors.UNSPLASH_ACCESS_KEY)}
          required
        />
      </div>

      <div>
        <Button variant="primary" onClick={handleSubmit(onSubmit)} loading={isSubmitting}>
          {isSubmitting ? "Saving..." : "Save changes"}
        </Button>
      </div>
    </div>
  );
};<|MERGE_RESOLUTION|>--- conflicted
+++ resolved
@@ -1,15 +1,9 @@
 "use client";
 import { FC } from "react";
 import { useForm } from "react-hook-form";
-<<<<<<< HEAD
+import { Button } from "@plane/propel/button";
 import { TOAST_TYPE, setToast } from "@plane/propel/toast";
 import { IFormattedInstanceConfiguration, TInstanceImageConfigurationKeys } from "@plane/types";
-import { Button } from "@plane/ui";
-=======
-import { Button } from "@plane/propel/button";
-import { IFormattedInstanceConfiguration, TInstanceImageConfigurationKeys } from "@plane/types";
-import { TOAST_TYPE, setToast } from "@plane/ui";
->>>>>>> a740a9f6
 // components
 import { ControllerInput } from "@/components/common/controller-input";
 // hooks
