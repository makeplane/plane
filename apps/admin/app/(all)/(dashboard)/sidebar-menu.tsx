--- conflicted
+++ resolved
@@ -1,60 +1,12 @@
 import { observer } from "mobx-react";
 import Link from "next/link";
 import { usePathname } from "next/navigation";
-<<<<<<< HEAD
-import { Image, BrainCog, Cog, Mail } from "lucide-react";
 // plane internal packages
-import { LockIcon, WorkspaceIcon } from "@plane/propel/icons";
-=======
-// plane internal packages
->>>>>>> e3ba7c28
 import { Tooltip } from "@plane/propel/tooltip";
 import { cn } from "@plane/utils";
 // hooks
 import { useTheme } from "@/hooks/store";
-<<<<<<< HEAD
-
-const INSTANCE_ADMIN_LINKS = [
-  {
-    Icon: Cog,
-    name: "General",
-    description: "Identify your instances and get key details.",
-    href: `/general/`,
-  },
-  {
-    Icon: WorkspaceIcon,
-    name: "Workspaces",
-    description: "Manage all workspaces on this instance.",
-    href: `/workspace/`,
-  },
-  {
-    Icon: Mail,
-    name: "Email",
-    description: "Configure your SMTP controls.",
-    href: `/email/`,
-  },
-  {
-    Icon: LockIcon,
-    name: "Authentication",
-    description: "Configure authentication modes.",
-    href: `/authentication/`,
-  },
-  {
-    Icon: BrainCog,
-    name: "Artificial intelligence",
-    description: "Configure your OpenAI creds.",
-    href: `/ai/`,
-  },
-  {
-    Icon: Image,
-    name: "Images in Plane",
-    description: "Allow third-party image libraries.",
-    href: `/image/`,
-  },
-];
-=======
 import { useSidebarMenu } from "@/hooks/use-sidebar-menu";
->>>>>>> e3ba7c28
 
 export const AdminSidebarMenu = observer(function AdminSidebarMenu() {
   // router
