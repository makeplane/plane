@import "@plane/tailwind-config/index.css";
@import "@plane/propel/styles/fonts.css";

<<<<<<< HEAD
/* scrollbar style */
::-webkit-scrollbar {
  display: none;
}

=======
>>>>>>> 5c46d98c
@-moz-document url-prefix() {
  * {
    scrollbar-width: none;
  }
  .vertical-scrollbar,
  .horizontal-scrollbar {
    scrollbar-width: initial;
    scrollbar-color: rgba(96, 100, 108, 0.1) transparent;
  }
  .vertical-scrollbar:hover,
  .horizontal-scrollbar:hover {
    scrollbar-color: rgba(96, 100, 108, 0.25) transparent;
  }
  .vertical-scrollbar:active,
  .horizontal-scrollbar:active {
    scrollbar-color: rgba(96, 100, 108, 0.7) transparent;
  }
}

.vertical-scrollbar::-webkit-scrollbar-track,
.horizontal-scrollbar::-webkit-scrollbar-track {
  background-color: transparent;
  border-radius: 9999px;
}
.vertical-scrollbar::-webkit-scrollbar-thumb,
.horizontal-scrollbar::-webkit-scrollbar-thumb {
  background-clip: padding-box;
  background-color: rgba(96, 100, 108, 0.1);
  border-radius: 9999px;
}
.vertical-scrollbar:hover::-webkit-scrollbar-thumb,
.horizontal-scrollbar:hover::-webkit-scrollbar-thumb {
  background-color: rgba(96, 100, 108, 0.25);
}
.vertical-scrollbar::-webkit-scrollbar-thumb:hover,
.horizontal-scrollbar::-webkit-scrollbar-thumb:hover {
  background-color: rgba(96, 100, 108, 0.5);
}
.vertical-scrollbar::-webkit-scrollbar-thumb:active,
.horizontal-scrollbar::-webkit-scrollbar-thumb:active {
  background-color: rgba(96, 100, 108, 0.7);
}
.vertical-scrollbar::-webkit-scrollbar-corner,
.horizontal-scrollbar::-webkit-scrollbar-corner {
  background-color: transparent;
}
.vertical-scrollbar-margin-top-md::-webkit-scrollbar-track {
  margin-top: 44px;
}

<<<<<<< HEAD
/* scrollbar xs size */
.scrollbar-xs::-webkit-scrollbar {
  height: 10px;
  width: 10px;
}
.scrollbar-xs::-webkit-scrollbar-thumb {
  border: 3px solid rgba(0, 0, 0, 0);
}

.shadow-custom {
  box-shadow: 2px 2px 8px 2px rgba(234, 231, 250, 0.3); /* Convert #EAE7FA4D to rgba */
}
/* backdrop filter */
.backdrop-blur-custom {
  @apply backdrop-filter blur-[9px];
}

/* scrollbar sm size */
.scrollbar-sm::-webkit-scrollbar {
  height: 12px;
  width: 12px;
}
.scrollbar-sm::-webkit-scrollbar-thumb {
  border: 3px solid rgba(0, 0, 0, 0);
}
/* scrollbar md size */
.scrollbar-md::-webkit-scrollbar {
  height: 14px;
  width: 14px;
}
.scrollbar-md::-webkit-scrollbar-thumb {
  border: 3px solid rgba(0, 0, 0, 0);
}
/* scrollbar lg size */

.scrollbar-lg::-webkit-scrollbar {
  height: 16px;
  width: 16px;
=======
.shadow-custom {
  box-shadow: 2px 2px 8px 2px rgba(234, 231, 250, 0.3); /* Convert #EAE7FA4D to rgba */
>>>>>>> 5c46d98c
}
/* backdrop filter */
.backdrop-blur-custom {
  @apply backdrop-filter blur-[9px];
}

/* progress bar */
.progress-bar {
  fill: currentColor;
  color: rgba(var(--color-sidebar-background-100));
}

::-webkit-input-placeholder,
::placeholder,
:-ms-input-placeholder {
  color: rgb(var(--color-text-400));
}

/* Progress Bar Styles */
:root {
  --bprogress-color: rgb(var(--color-primary-100)) !important;
  --bprogress-height: 2.5px !important;
}

.bprogress {
  pointer-events: none;
}

.bprogress .bar {
  background: linear-gradient(
    90deg,
    rgba(var(--color-primary-100), 0.8) 0%,
    rgba(var(--color-primary-100), 1) 100%
  ) !important;
  will-change: width, opacity;
}

.bprogress .peg {
  display: block;
  box-shadow:
    0 0 8px rgba(var(--color-primary-100), 0.6),
    0 0 4px rgba(var(--color-primary-100), 0.4) !important;
  will-change: transform, opacity;
}<|MERGE_RESOLUTION|>--- conflicted
+++ resolved
@@ -1,14 +1,6 @@
 @import "@plane/tailwind-config/index.css";
 @import "@plane/propel/styles/fonts.css";
 
-<<<<<<< HEAD
-/* scrollbar style */
-::-webkit-scrollbar {
-  display: none;
-}
-
-=======
->>>>>>> 5c46d98c
 @-moz-document url-prefix() {
   * {
     scrollbar-width: none;
@@ -59,49 +51,8 @@
   margin-top: 44px;
 }
 
-<<<<<<< HEAD
-/* scrollbar xs size */
-.scrollbar-xs::-webkit-scrollbar {
-  height: 10px;
-  width: 10px;
-}
-.scrollbar-xs::-webkit-scrollbar-thumb {
-  border: 3px solid rgba(0, 0, 0, 0);
-}
-
 .shadow-custom {
   box-shadow: 2px 2px 8px 2px rgba(234, 231, 250, 0.3); /* Convert #EAE7FA4D to rgba */
-}
-/* backdrop filter */
-.backdrop-blur-custom {
-  @apply backdrop-filter blur-[9px];
-}
-
-/* scrollbar sm size */
-.scrollbar-sm::-webkit-scrollbar {
-  height: 12px;
-  width: 12px;
-}
-.scrollbar-sm::-webkit-scrollbar-thumb {
-  border: 3px solid rgba(0, 0, 0, 0);
-}
-/* scrollbar md size */
-.scrollbar-md::-webkit-scrollbar {
-  height: 14px;
-  width: 14px;
-}
-.scrollbar-md::-webkit-scrollbar-thumb {
-  border: 3px solid rgba(0, 0, 0, 0);
-}
-/* scrollbar lg size */
-
-.scrollbar-lg::-webkit-scrollbar {
-  height: 16px;
-  width: 16px;
-=======
-.shadow-custom {
-  box-shadow: 2px 2px 8px 2px rgba(234, 231, 250, 0.3); /* Convert #EAE7FA4D to rgba */
->>>>>>> 5c46d98c
 }
 /* backdrop filter */
 .backdrop-blur-custom {
