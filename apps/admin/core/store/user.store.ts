import { action, observable, runInAction, makeObservable } from "mobx";
// plane internal packages
<<<<<<< HEAD
import { EUserStatus } from "@plane/constants";
import type { TUserStatus } from "@plane/constants";
=======
import type { TUserStatus } from "@plane/constants";
import { EUserStatus } from "@plane/constants";
>>>>>>> 56007e7d
import { AuthService, UserService } from "@plane/services";
import type { IUser } from "@plane/types";
// root store
import type { CoreRootStore } from "@/store/root.store";

export interface IUserStore {
  // observables
  isLoading: boolean;
  userStatus: TUserStatus | undefined;
  isUserLoggedIn: boolean | undefined;
  currentUser: IUser | undefined;
  // fetch actions
  hydrate: (data: any) => void;
  fetchCurrentUser: () => Promise<IUser>;
  reset: () => void;
  signOut: () => void;
}

export class UserStore implements IUserStore {
  // observables
  isLoading: boolean = true;
  userStatus: TUserStatus | undefined = undefined;
  isUserLoggedIn: boolean | undefined = undefined;
  currentUser: IUser | undefined = undefined;
  // services
  userService;
  authService;

  constructor(private store: CoreRootStore) {
    makeObservable(this, {
      // observables
      isLoading: observable.ref,
      userStatus: observable,
      isUserLoggedIn: observable.ref,
      currentUser: observable,
      // action
      fetchCurrentUser: action,
      reset: action,
      signOut: action,
    });
    this.userService = new UserService();
    this.authService = new AuthService();
  }

  hydrate = (data: any) => {
    if (data) this.currentUser = data;
  };

  /**
   * @description Fetches the current user
   * @returns Promise<IUser>
   */
  fetchCurrentUser = async () => {
    try {
      if (this.currentUser === undefined) this.isLoading = true;
      const currentUser = await this.userService.adminDetails();
      if (currentUser) {
        await this.store.instance.fetchInstanceAdmins();
        runInAction(() => {
          this.isUserLoggedIn = true;
          this.currentUser = currentUser;
          this.isLoading = false;
        });
      } else {
        runInAction(() => {
          this.isUserLoggedIn = false;
          this.currentUser = undefined;
          this.isLoading = false;
        });
      }
      return currentUser;
    } catch (error: any) {
      this.isLoading = false;
      this.isUserLoggedIn = false;
      if (error.status === 403)
        this.userStatus = {
          status: EUserStatus.AUTHENTICATION_NOT_DONE,
          message: error?.message || "",
        };
      else
        this.userStatus = {
          status: EUserStatus.ERROR,
          message: error?.message || "",
        };
      throw error;
    }
  };

  reset = async () => {
    this.isUserLoggedIn = false;
    this.currentUser = undefined;
    this.isLoading = false;
    this.userStatus = undefined;
  };

  signOut = async () => {
    this.store.resetOnSignOut();
  };
}<|MERGE_RESOLUTION|>--- conflicted
+++ resolved
@@ -1,12 +1,7 @@
 import { action, observable, runInAction, makeObservable } from "mobx";
 // plane internal packages
-<<<<<<< HEAD
-import { EUserStatus } from "@plane/constants";
-import type { TUserStatus } from "@plane/constants";
-=======
 import type { TUserStatus } from "@plane/constants";
 import { EUserStatus } from "@plane/constants";
->>>>>>> 56007e7d
 import { AuthService, UserService } from "@plane/services";
 import type { IUser } from "@plane/types";
 // root store
