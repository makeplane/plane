--- conflicted
+++ resolved
@@ -1,15 +1,5 @@
 import { enableStaticRendering } from "mobx-react";
 // stores
-<<<<<<< HEAD
-import { InstanceStore } from "./instance.store";
-import type { IInstanceStore } from "./instance.store";
-import { ThemeStore } from "./theme.store";
-import type { IThemeStore } from "./theme.store";
-import { UserStore } from "./user.store";
-import type { IUserStore } from "./user.store";
-import { WorkspaceStore } from "./workspace.store";
-import type { IWorkspaceStore } from "./workspace.store";
-=======
 import type { IInstanceStore } from "./instance.store";
 import { InstanceStore } from "./instance.store";
 import type { IThemeStore } from "./theme.store";
@@ -18,7 +8,6 @@
 import { UserStore } from "./user.store";
 import type { IWorkspaceStore } from "./workspace.store";
 import { WorkspaceStore } from "./workspace.store";
->>>>>>> 56007e7d
 
 enableStaticRendering(typeof window === "undefined");
 
