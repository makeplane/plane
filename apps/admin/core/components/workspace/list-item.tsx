--- conflicted
+++ resolved
@@ -23,12 +23,8 @@
       key={workspaceId}
       href={`${WEB_BASE_URL}/${encodeURIComponent(workspace.slug)}`}
       target="_blank"
-<<<<<<< HEAD
       className="group flex items-center justify-between p-4 gap-2.5 truncate border border-subtle/70 hover:border-subtle hover:bg-surface-2 rounded-md"
-=======
-      className="group flex items-center justify-between p-4 gap-2.5 truncate border border-custom-border-200/70 hover:border-custom-border-200 hover:bg-custom-background-90 rounded-md"
       rel="noreferrer"
->>>>>>> 11e7bd11
     >
       <div className="flex items-start gap-4">
         <span
