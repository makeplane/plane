--- conflicted
+++ resolved
@@ -1,13 +1,8 @@
 "use client";
 
 import React, { useState } from "react";
-<<<<<<< HEAD
-import { Controller } from "react-hook-form";
-import type { Control } from "react-hook-form";
-=======
 import type { Control } from "react-hook-form";
 import { Controller } from "react-hook-form";
->>>>>>> 56007e7d
 // icons
 import { Eye, EyeOff } from "lucide-react";
 // plane internal packages
