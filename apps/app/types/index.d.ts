export * from "./users";
export * from "./workspace";
export * from "./cycles";
export * from "./projects";
export * from "./state";
export * from "./invitation";
export * from "./issues";
export * from "./modules";
export * from "./views";
export * from "./integration";
export * from "./pages";
export * from "./ai";
export * from "./estimate";
export * from "./importer";
export * from "./inbox";
export * from "./analytics";
export * from "./calendar";
<<<<<<< HEAD
export * from "./notifications";
=======
export * from "./waitlist";
>>>>>>> c9a5893c

export type NestedKeyOf<ObjectType extends object> = {
  [Key in keyof ObjectType & (string | number)]: ObjectType[Key] extends object
    ? ObjectType[Key] extends { pop: any; push: any }
      ? `${Key}`
      : `${Key}` | `${Key}.${NestedKeyOf<ObjectType[Key]>}`
    : `${Key}`;
}[keyof ObjectType & (string | number)];<|MERGE_RESOLUTION|>--- conflicted
+++ resolved
@@ -15,11 +15,8 @@
 export * from "./inbox";
 export * from "./analytics";
 export * from "./calendar";
-<<<<<<< HEAD
 export * from "./notifications";
-=======
 export * from "./waitlist";
->>>>>>> c9a5893c
 
 export type NestedKeyOf<ObjectType extends object> = {
   [Key in keyof ObjectType & (string | number)]: ObjectType[Key] extends object
