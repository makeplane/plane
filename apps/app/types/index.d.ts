--- conflicted
+++ resolved
@@ -12,11 +12,8 @@
 export * from "./ai";
 export * from "./estimate";
 export * from "./importer";
-<<<<<<< HEAD
 export * from "./inbox";
-=======
 export * from "./calendar";
->>>>>>> 083562b2
 
 export type NestedKeyOf<ObjectType extends object> = {
   [Key in keyof ObjectType & (string | number)]: ObjectType[Key] extends object
