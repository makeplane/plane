import type {
  IIssueFilterOptions,
  IUserLite,
  IWorkspace,
  IWorkspaceLite,
  TIssueGroupByOptions,
  TIssueOrderByOptions,
  TIssueViewOptions,
} from "./";

export interface IProject {
  created_at: Date;
  created_by: string;
  cover_image: string | null;
  cycle_view: boolean;
<<<<<<< HEAD
=======
  issue_views_view: boolean;
  module_view: boolean;
  page_view: boolean;
  inbox_view: boolean;
>>>>>>> 612631c3
  default_assignee: IUser | string | null;
  description: string;
  emoji: string | null;
  emoji_and_icon:
    | string
    | {
        name: string;
        color: string;
      }
    | null;
  estimate: string | null;
  icon_prop: {
    name: string;
    color: string;
  } | null;
  id: string;
  identifier: string;
  is_favorite: boolean;
  issue_views_view: boolean;
  module_view: boolean;
  name: string;
  network: number;
  page_view: boolean;
  project_lead: IUser | string | null;
  slug: string;
  total_cycles: number;
  total_members: number;
  total_modules: number;
  updated_at: Date;
  updated_by: string;
  workspace: IWorkspace | string;
  workspace_detail: IWorkspaceLite;
}

export interface IProjectLite {
  id: string;
  name: string;
  identifier: string;
}

export interface IFavoriteProject {
  created_at: Date;
  created_by: string;
  id: string;
  project: string;
  project_detail: IProject;
  updated_at: Date;
  updated_by: string;
  user: string;
  workspace: string;
}

type ProjectViewTheme = {
  issueView: TIssueViewOptions;
  groupByProperty: TIssueGroupByOptions;
  orderBy: TIssueOrderByOptions;
  calendarDateRange: string;
  filters: IIssueFilterOptions;
};

export interface IProjectMember {
  id: string;
  member: IUserLite;
  project: IProject;
  workspace: IWorkspace;
  comment: string;
  role: 5 | 10 | 15 | 20;

  view_props: ProjectViewTheme;
  default_props: ProjectViewTheme;

  created_at: Date;
  updated_at: Date;
  created_by: string;
  updated_by: string;
}

export interface IProjectMemberInvitation {
  id: string;

  project: IProject;
  workspace: IWorkspace;

  email: string;
  accepted: boolean;
  token: string;
  message: string;
  responded_at: Date;
  role: 5 | 10 | 15 | 20;

  created_at: Date;
  updated_at: Date;
  created_by: string;
  updated_by: string;
}

export interface IGithubRepository {
  id: string;
  full_name: string;
  html_url: string;
  url: string;
}

export interface GithubRepositoriesResponse {
  repositories: IGithubRepository[];
  total_count: number;
}<|MERGE_RESOLUTION|>--- conflicted
+++ resolved
@@ -13,13 +13,10 @@
   created_by: string;
   cover_image: string | null;
   cycle_view: boolean;
-<<<<<<< HEAD
-=======
   issue_views_view: boolean;
   module_view: boolean;
   page_view: boolean;
   inbox_view: boolean;
->>>>>>> 612631c3
   default_assignee: IUser | string | null;
   description: string;
   emoji: string | null;
