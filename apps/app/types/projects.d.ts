import type {
  IIssueFilterOptions,
  IUserLite,
  IWorkspace,
  IWorkspaceLite,
  TIssueGroupByOptions,
  TIssueOrderByOptions,
<<<<<<< HEAD
  TIssueViewOptions,
} from "./";
=======
} from "types";
>>>>>>> dcf8b562

export interface IProject {
  cover_image: string | null;
  created_at: Date;
  created_by: string;
  cycle_view: boolean;
  issue_views_view: boolean;
  module_view: boolean;
  page_view: boolean;
  default_assignee: IUser | string | null;
  description: string;
  icon: string;
  id: string;
  identifier: string;
  is_favorite: boolean;
  name: string;
  network: number;
  project_lead: IUser | string | null;
  slug: string;
  updated_at: Date;
  updated_by: string;
  workspace: IWorkspace | string;
  workspace_detail: IWorkspaceLite;
}

export interface IProjectLite {
  id: string;
  name: string;
  identifier: string;
}

export interface IFavoriteProject {
  created_at: Date;
  created_by: string;
  id: string;
  project: string;
  project_detail: IProject;
  updated_at: Date;
  updated_by: string;
  user: string;
  workspace: string;
}

type ProjectViewTheme = {
  issueView: TIssueViewOptions;
  groupByProperty: TIssueGroupByOptions;
  orderBy: TIssueOrderByOptions;
  filters: IIssueFilterOptions;
};

export interface IProjectMember {
  member: IUserLite;
  project: IProject;
  workspace: IWorkspace;
  comment: string;
  role: 5 | 10 | 15 | 20;

  view_props: ProjectViewTheme;
  default_props: ProjectViewTheme;

  created_at: Date;
  updated_at: Date;
  created_by: string;
  updated_by: string;
}

export interface IProjectMemberInvitation {
  id: string;

  project: IProject;
  workspace: IWorkspace;

  email: string;
  accepted: boolean;
  token: string;
  message: string;
  responded_at: Date;
  role: 5 | 10 | 15 | 20;

  created_at: Date;
  updated_at: Date;
  created_by: string;
  updated_by: string;
}

export interface IGithubRepository {
  id: string;
  full_name: string;
  html_url: string;
  url: string;
}

export interface GithubRepositoriesResponse {
  repositories: IGithubRepository[];
  total_count: number;
}<|MERGE_RESOLUTION|>--- conflicted
+++ resolved
@@ -5,12 +5,8 @@
   IWorkspaceLite,
   TIssueGroupByOptions,
   TIssueOrderByOptions,
-<<<<<<< HEAD
   TIssueViewOptions,
 } from "./";
-=======
-} from "types";
->>>>>>> dcf8b562
 
 export interface IProject {
   cover_image: string | null;
