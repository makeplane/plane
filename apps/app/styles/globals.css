--- conflicted
+++ resolved
@@ -24,8 +24,6 @@
 
   :root {
     color-scheme: light !important;
-<<<<<<< HEAD
-=======
 
     --color-primary-10: 236, 241, 255;
     --color-primary-20: 217, 228, 255;
@@ -45,7 +43,6 @@
     --color-primary-700: 25, 47, 102;
     --color-primary-800: 19, 35, 76;
     --color-primary-900: 13, 24, 51;
->>>>>>> 74348009
 
     --color-background-100: 255, 255, 255; /* primary bg */
     --color-background-90: 250, 250, 250; /* secondary bg */
