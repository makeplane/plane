--- conflicted
+++ resolved
@@ -75,14 +75,9 @@
     --color-sidebar-background-90: 250, 250, 250; /* secondary sidebar bg */
     --color-sidebar-background-80: 245, 245, 245; /* tertiary sidebar bg */
 
-<<<<<<< HEAD
-    --color-border: 229, 231, 235;
-    --color-bg-sidebar: 255, 255, 255;
-=======
     --color-sidebar-text-100: 23, 23, 23; /* primary sidebar text */
     --color-sidebar-text-200: 82, 82, 82; /* secondary sidebar text */
     --color-sidebar-text-300: 115, 115, 115; /* tertiary sidebar text */
->>>>>>> 4c2cb236
 
     --color-sidebar-border-100: 245, 245, 245; /* subtle sidebar border= 1 */
     --color-sidebar-border-200: 229, 229, 229; /* subtle sidebar border- 2 */
@@ -93,14 +88,9 @@
   [data-theme="dark"] {
     color-scheme: dark !important;
 
-<<<<<<< HEAD
-    --color-border: 46, 50, 52;
-    --color-bg-sidebar: 19, 20, 22;
-=======
     --color-background-100: 0, 0, 0; /* primary bg */
     --color-background-90: 11, 11, 11; /* secondary bg */
     --color-background-80: 23, 23, 23; /* tertiary bg */
->>>>>>> 4c2cb236
 
     --color-text-100: 255, 255, 255; /* primary text */
     --color-text-200: 82, 82, 82; /* secondary text */
