--- conflicted
+++ resolved
@@ -138,13 +138,8 @@
           border border-brand-base bg-brand-surface-2 shadow-lg focus:outline-none"
           >
             <div className="flex flex-col items-start justify-start gap-3 p-3">
-<<<<<<< HEAD
-              <div className="text-sm text-brand-secondary">{user?.email}</div>
-              <span className="text-sm font-semibold text-brand-secondary">Workspace</span>
-=======
               <div className="text-sm text-gray-500">{user?.user?.email}</div>
               <span className="text-sm font-semibold text-gray-500">Workspace</span>
->>>>>>> ec9ab102
               {workspaces ? (
                 <div className="flex h-full w-full flex-col items-start justify-start gap-3.5">
                   {workspaces.length > 0 ? (
