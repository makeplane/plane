--- conflicted
+++ resolved
@@ -87,19 +87,11 @@
 
   return (
     <div className="relative">
-<<<<<<< HEAD
       <Menu as="div" className="col-span-4 inline-block w-full p-3.5 pt-4 text-left">
         <div className="flex items-center justify-between gap-2">
-          <Menu.Button className="text-brand-muted-1 flex w-full items-center rounded-sm text-sm font-semibold focus:outline-none">
+          <Menu.Button className="text-custom-sidebar-text-200 flex w-full items-center rounded-sm text-sm font-semibold focus:outline-none">
             <div
-              className={`flex w-full items-center gap-x-2 rounded-sm bg-brand-surface-2 p-1 ${
-=======
-      <Menu as="div" className="col-span-4 inline-block w-full p-3 text-left">
-        <div className="flex items-center justify-between gap-2.5">
-          <Menu.Button className="text-custom-sidebar-text-200 flex w-full items-center rounded-md py-2 text-sm font-semibold focus:outline-none">
-            <div
-              className={`flex w-full items-center gap-x-2 rounded-md bg-custom-sidebar-background-80 px-2 py-1.5 ${
->>>>>>> 61ad6b9e
+              className={`flex w-full items-center gap-x-2 rounded-sm bg-custom-sidebar-background-80 p-1 ${
                 sidebarCollapse ? "justify-center" : ""
               }`}
             >
