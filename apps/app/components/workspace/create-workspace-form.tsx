--- conflicted
+++ resolved
@@ -100,11 +100,7 @@
       onSubmit={handleSubmit(handleCreateWorkspace)}
     >
       <div className="flex w-full max-w-xl flex-col">
-<<<<<<< HEAD
-        <div className="flex flex-col rounded-[10px] bg-brand-surface-2 shadow-md">
-=======
-        <div className="flex flex-col rounded-[10px] bg-white">
->>>>>>> 8d37a3e5
+        <div className="flex flex-col rounded-[10px] bg-brand-surface-2">
           <div className="flex flex-col justify-between gap-3 px-4 py-7">
             <div className="flex flex-col items-start justify-center gap-2.5">
               <span>Workspace name</span>
@@ -128,7 +124,7 @@
             <div className="flex flex-col items-start justify-center gap-2.5">
               <span>Workspace URL</span>
               <div className="flex w-full items-center rounded-md border border-brand-base px-3">
-                <span className="text-sm whitespace-nowrap text-slate-600">
+                <span className="whitespace-nowrap text-sm text-slate-600">
                   {typeof window !== "undefined" && window.location.origin}/
                 </span>
                 <Input
