--- conflicted
+++ resolved
@@ -125,14 +125,13 @@
                 `Name can only contain (" "), ( - ), ( _ ) & alphanumeric characters.`,
             }}
             placeholder="Enter workspace name..."
-            className="placeholder:text-brand-secondary"
             error={errors.name}
           />
         </div>
         <div className="space-y-1 text-sm">
           <label htmlFor="workspaceUrl">Workspace URL</label>
-          <div className="flex w-full items-center rounded-md border border-brand-base px-3">
-            <span className="whitespace-nowrap text-sm text-brand-secondary">
+          <div className="flex w-full items-center rounded-md border border-custom-border-100 px-3">
+            <span className="whitespace-nowrap text-sm text-custom-text-200">
               {window && window.location.host}/
             </span>
             <Input
@@ -145,7 +144,6 @@
               validations={{
                 required: "Workspace URL is required",
               }}
-<<<<<<< HEAD
               onChange={(e) =>
                 /^[a-zA-Z0-9_-]+$/.test(e.target.value)
                   ? setInvalidSlug(false)
@@ -162,46 +160,6 @@
         </div>
         <div className="space-y-1 text-sm">
           <span>What size is your organization?</span>
-=======
-              placeholder="e.g. My Workspace"
-              className="placeholder:text-custom-text-200"
-              error={errors.name}
-            />
-          </div>
-          <div className="flex flex-col items-start justify-center gap-1">
-            <span className="mb-1.5 text-sm">Workspace URL</span>
-            <div className="flex w-full items-center rounded-md border border-custom-border-100 px-3">
-              <span className="whitespace-nowrap text-sm text-custom-text-200">
-                {typeof window !== "undefined" && window.location.origin}/
-              </span>
-              <Input
-                mode="trueTransparent"
-                autoComplete="off"
-                name="slug"
-                register={register}
-                className="block w-full rounded-md bg-transparent py-2 !px-0 text-sm"
-                validations={{
-                  required: "Workspace URL is required",
-                }}
-                onChange={(e) =>
-                  /^[a-zA-Z0-9_-]+$/.test(e.target.value)
-                    ? setInvalidSlug(false)
-                    : setInvalidSlug(true)
-                }
-              />
-            </div>
-            {slugError && (
-              <span className="-mt-3 text-sm text-red-500">Workspace URL is already taken!</span>
-            )}
-            {invalidSlug && (
-              <span className="text-sm text-red-500">{`URL can only contain ( - ), ( _ ) & Alphanumeric characters.`}</span>
-            )}
-          </div>
-        </div>
-
-        <div className="flex flex-col items-start justify-center gap-1 border-t border-custom-border-100 px-7 pt-3.5 ">
-          <span className="mb-1.5 text-sm">How large is your company?</span>
->>>>>>> 4c2cb236
           <div className="w-full">
             <Controller
               name="organization_size"
@@ -212,15 +170,8 @@
                   value={value}
                   onChange={onChange}
                   label={
-<<<<<<< HEAD
                     ORGANIZATION_SIZE.find((c) => c === value) ?? (
-                      <span className="text-brand-secondary">Select company size</span>
-=======
-                    value ? (
-                      value.toString()
-                    ) : (
-                      <span className="text-custom-text-200">Select company size</span>
->>>>>>> 4c2cb236
+                      <span className="text-custom-text-200">Select organization size</span>
                     )
                   }
                   input
