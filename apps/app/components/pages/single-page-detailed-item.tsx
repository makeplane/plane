import React from "react";

import Link from "next/link";
import { useRouter } from "next/router";
import dynamic from "next/dynamic";

// ui
import { CustomMenu, Loader, Tooltip } from "components/ui";
// icons
import {
  LockClosedIcon,
  LockOpenIcon,
  PencilIcon,
  StarIcon,
  TrashIcon,
} from "@heroicons/react/24/outline";
// helpers
import { truncateText } from "helpers/string.helper";
import { renderShortTime } from "helpers/date-time.helper";
// types
import { IPage } from "types";

type TSingleStatProps = {
  page: IPage;
  handleEditPage: () => void;
  handleDeletePage: () => void;
  handleAddToFavorites: () => void;
  handleRemoveFromFavorites: () => void;
  partialUpdatePage: (page: IPage, formData: Partial<IPage>) => void;
};

const RemirrorRichTextEditor = dynamic(() => import("components/rich-text-editor"), {
  ssr: false,
  loading: () => (
    <Loader className="p-4">
      <Loader.Item height="100px" width="100%" />
    </Loader>
  ),
});

export const SinglePageDetailedItem: React.FC<TSingleStatProps> = ({
  page,
  handleEditPage,
  handleDeletePage,
  handleAddToFavorites,
  handleRemoveFromFavorites,
  partialUpdatePage,
}) => {
  const router = useRouter();
  const { workspaceSlug, projectId } = router.query;

  return (
<<<<<<< HEAD
    <Link href={`/${workspaceSlug}/projects/${projectId}/pages/${page.id}`}>
      <a>
        <div className="relative rounded border border-skin-base p-4">
=======
    <div className="relative first:rounded-t last:rounded-b border">
      <Link href={`/${workspaceSlug}/projects/${projectId}/pages/${page.id}`}>
        <a className="block p-4">
>>>>>>> 65037b50
          <div className="flex items-center justify-between gap-2">
            <div className="flex items-center gap-2">
              <p className="mr-2 truncate text-sm font-medium">{truncateText(page.name, 75)}</p>
              {page.label_details.length > 0 &&
                page.label_details.map((label) => (
                  <div
                    key={label.id}
                    className="group flex items-center gap-1 rounded-2xl border border-skin-base px-2 py-0.5 text-xs"
                    style={{
                      backgroundColor: `${
                        label?.color && label.color !== "" ? label.color : "#000000"
                      }20`,
                    }}
                  >
                    <span
                      className="h-1.5 w-1.5 flex-shrink-0 rounded-full"
                      style={{
                        backgroundColor:
                          label?.color && label.color !== "" ? label.color : "#000000",
                      }}
                    />
                    {label.name}
                  </div>
                ))}
            </div>

            <div className="flex items-center gap-2">
              <p className="text-sm text-gray-400">{renderShortTime(page.updated_at)}</p>
              {page.is_favorite ? (
                <button
                  type="button"
                  onClick={(e) => {
                    e.preventDefault();
                    e.stopPropagation();
                    handleRemoveFromFavorites();
                  }}
                  className="z-10 grid place-items-center"
                >
                  <StarIcon className="h-4 w-4 text-orange-400" fill="#f6ad55" />
                </button>
              ) : (
                <button
                  type="button"
                  onClick={(e) => {
                    e.preventDefault();
                    e.stopPropagation();
                    handleAddToFavorites();
                  }}
                  className="z-10 grid place-items-center"
                >
                  <StarIcon className="h-4 w-4 " color="#858E96" />
                </button>
              )}
              <Tooltip
                tooltipContent={`${
                  page.access
                    ? "This page is only visible to you."
                    : "This page can be viewed by anyone in the project."
                }`}
                theme="dark"
              >
                <button
                  type="button"
                  onClick={(e) => {
                    e.preventDefault();
                    e.stopPropagation();
                    partialUpdatePage(page, { access: page.access ? 0 : 1 });
                  }}
                >
                  {page.access ? (
                    <LockClosedIcon className="h-4 w-4" color="#858e96" />
                  ) : (
                    <LockOpenIcon className="h-4 w-4" color="#858e96" />
                  )}
                </button>
              </Tooltip>
              <CustomMenu verticalEllipsis>
                <CustomMenu.MenuItem
                  onClick={(e: any) => {
                    e.preventDefault();
                    e.stopPropagation();
                    handleEditPage();
                  }}
                >
                  <span className="flex items-center justify-start gap-2">
                    <PencilIcon className="h-3.5 w-3.5" />
                    <span>Edit Page</span>
                  </span>
                </CustomMenu.MenuItem>
                <CustomMenu.MenuItem
                  onClick={(e: any) => {
                    e.preventDefault();
                    e.stopPropagation();
                    handleDeletePage();
                  }}
                >
                  <span className="flex items-center justify-start gap-2">
                    <TrashIcon className="h-3.5 w-3.5" />
                    <span>Delete Page</span>
                  </span>
                </CustomMenu.MenuItem>
              </CustomMenu>
            </div>
          </div>
<<<<<<< HEAD
          <div className="relative mt-6 space-y-2 text-sm text-gray-600">
            <div className="page-block-section -m-4 -mt-6">
              {page.blocks.length > 0 ? (
                <RemirrorRichTextEditor
                  value={
                    !page.blocks[0].description ||
                    (typeof page.blocks[0].description === "object" &&
                      Object.keys(page.blocks[0].description).length === 0)
                      ? page.blocks[0].description_html
                      : page.blocks[0].description
                  }
                  editable={false}
                  customClassName="text-skin-muted-2"
                  noBorder
                />
              ) : null}
            </div>
=======
          <div className="relative mt-2 space-y-2 text-sm text-gray-600">
            {page.blocks.length > 0
              ? page.blocks.slice(0, 3).map((block) => <h4>{block.name}</h4>)
              : null}
>>>>>>> 65037b50
          </div>
        </a>
      </Link>
    </div>
  );
};<|MERGE_RESOLUTION|>--- conflicted
+++ resolved
@@ -50,15 +50,9 @@
   const { workspaceSlug, projectId } = router.query;
 
   return (
-<<<<<<< HEAD
-    <Link href={`/${workspaceSlug}/projects/${projectId}/pages/${page.id}`}>
-      <a>
-        <div className="relative rounded border border-skin-base p-4">
-=======
     <div className="relative first:rounded-t last:rounded-b border">
       <Link href={`/${workspaceSlug}/projects/${projectId}/pages/${page.id}`}>
         <a className="block p-4">
->>>>>>> 65037b50
           <div className="flex items-center justify-between gap-2">
             <div className="flex items-center gap-2">
               <p className="mr-2 truncate text-sm font-medium">{truncateText(page.name, 75)}</p>
@@ -163,30 +157,10 @@
               </CustomMenu>
             </div>
           </div>
-<<<<<<< HEAD
-          <div className="relative mt-6 space-y-2 text-sm text-gray-600">
-            <div className="page-block-section -m-4 -mt-6">
-              {page.blocks.length > 0 ? (
-                <RemirrorRichTextEditor
-                  value={
-                    !page.blocks[0].description ||
-                    (typeof page.blocks[0].description === "object" &&
-                      Object.keys(page.blocks[0].description).length === 0)
-                      ? page.blocks[0].description_html
-                      : page.blocks[0].description
-                  }
-                  editable={false}
-                  customClassName="text-skin-muted-2"
-                  noBorder
-                />
-              ) : null}
-            </div>
-=======
           <div className="relative mt-2 space-y-2 text-sm text-gray-600">
             {page.blocks.length > 0
               ? page.blocks.slice(0, 3).map((block) => <h4>{block.name}</h4>)
               : null}
->>>>>>> 65037b50
           </div>
         </a>
       </Link>
