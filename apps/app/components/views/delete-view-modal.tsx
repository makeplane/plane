--- conflicted
+++ resolved
@@ -109,18 +109,11 @@
                         Delete View
                       </Dialog.Title>
                       <div className="mt-2">
-<<<<<<< HEAD
                         <p className="text-sm text-brand-secondary">
                           Are you sure you want to delete view- {" "}
                           <span className="font-bold">{data?.name}</span>
                           ? All of the data related to the view will be permanently removed.
                           This action cannot be undone.
-=======
-                        <p className="text-sm text-gray-500">
-                          Are you sure you want to delete view-{" "}
-                          <span className="font-bold">{data?.name}</span>? All of the data related
-                          to the view will be permanently removed. This action cannot be undone.
->>>>>>> f2e8add2
                         </p>
                       </div>
                     </div>
