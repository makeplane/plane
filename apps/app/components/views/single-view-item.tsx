--- conflicted
+++ resolved
@@ -83,19 +83,11 @@
   };
 
   return (
-<<<<<<< HEAD
-    <Link href={`/${workspaceSlug}/projects/${projectId}/views/${view.id}`}>
-      <a>
-        <div className="flex items-center cursor-pointer justify-between border-b border-brand-base  bg-brand-surface-2 p-4 first:rounded-t-[10px] last:rounded-b-[10px]">
-          <div className="flex flex-col w-full gap-3">
-            <div className="flex justify-between w-full">
-=======
     <li>
       <Link href={`/${workspaceSlug}/projects/${projectId}/views/${view.id}`}>
         <a>
           <div className="relative rounded p-4 hover:bg-gray-100">
             <div className="flex items-center justify-between">
->>>>>>> f2e8add2
               <div className="flex items-center gap-2">
                 <StackedLayersIcon height={18} width={18} />
                 <p className="mr-2 truncate text-sm font-medium">{truncateText(view.name, 75)}</p>
