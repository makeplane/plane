--- conflicted
+++ resolved
@@ -134,38 +134,6 @@
                   </div>
                 </Tab.Panel>
                 <div className="py-2">
-<<<<<<< HEAD
-                  <div className="relative">
-                    <div className="pb-2 px-0.5 flex items-center justify-between">
-                      {[
-                        "#D687FF",
-                        "#F7AE59",
-                        "#FF6B00",
-                        "#8CC1FF",
-                        "#FCBE1D",
-                        "#18904F",
-                        "#ADF672",
-                        "#05C3FF",
-                        "#000000",
-                      ].map((curCol) => (
-                        <span
-                          className={`w-4 h-4 rounded-full cursor-pointer ${
-                            activeColor === curCol &&
-                            "border-2 border-white outline-2 outline outline-[#858E96]"
-                          }`}
-                          style={{ backgroundColor: curCol }}
-                          onClick={() => setActiveColor(curCol)}
-                        />
-                      ))}
-                      <button
-                        type="button"
-                        onClick={() => setOpenColorPicker((prev) => !prev)}
-                        className="flex items-center gap-1"
-                      >
-                        <span
-                          className="w-4 h-4 rounded-full conical-gradient"
-                          style={{ backgroundColor: activeColor }}
-=======
                   <Tab.Panel className="flex h-full w-full flex-col justify-center">
                     <div className="relative">
                       <div className="pb-2 px-1 flex items-center justify-between">
@@ -207,7 +175,6 @@
                           }}
                           triangle="hide"
                           width="205px"
->>>>>>> a68d94c3
                         />
                       </div>
                     </div>
