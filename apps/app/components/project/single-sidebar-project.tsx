import Link from "next/link";
import { useRouter } from "next/router";

// headless ui
import { Disclosure, Transition } from "@headlessui/react";
// ui
import { CustomMenu } from "components/ui";
// icons
<<<<<<< HEAD
import { ChevronDownIcon, Cog6ToothIcon } from "@heroicons/react/24/outline";
import { ContrastIcon, LayerDiagonalIcon, PeopleGroupIcon, ViewListIcon } from "components/icons";
=======
import { ChevronDownIcon } from "@heroicons/react/24/outline";
import { ContrastIcon, LayerDiagonalIcon, PeopleGroupIcon, SettingIcon } from "components/icons";
>>>>>>> 4639ab3d
// helpers
import { truncateText } from "helpers/string.helper";
// types
import { IProject } from "types";

type Props = {
  project: IProject;
  sidebarCollapse: boolean;
  handleDeleteProject: () => void;
  handleCopyText: () => void;
  handleAddToFavorites?: () => void;
  handleRemoveFromFavorites?: () => void;
};

const navigation = (workspaceSlug: string, projectId: string) => [
  {
    name: "Issues",
    href: `/${workspaceSlug}/projects/${projectId}/issues`,
    icon: LayerDiagonalIcon,
  },
  {
    name: "Cycles",
    href: `/${workspaceSlug}/projects/${projectId}/cycles`,
    icon: ContrastIcon,
  },
  {
    name: "Modules",
    href: `/${workspaceSlug}/projects/${projectId}/modules`,
    icon: PeopleGroupIcon,
  },
  {
    name: "Views",
    href: `/${workspaceSlug}/projects/${projectId}/views`,
    icon: ViewListIcon,
  },
  {
    name: "Settings",
    href: `/${workspaceSlug}/projects/${projectId}/settings`,
    icon: SettingIcon,
  },
];

export const SingleSidebarProject: React.FC<Props> = ({
  project,
  sidebarCollapse,
  handleDeleteProject,
  handleCopyText,
  handleAddToFavorites,
  handleRemoveFromFavorites,
}) => {
  const router = useRouter();
  const { workspaceSlug, projectId } = router.query;

  return (
    <Disclosure key={project?.id} defaultOpen={projectId === project?.id}>
      {({ open }) => (
        <>
          <div className="flex items-center gap-x-1">
            <Disclosure.Button
              as="div"
              className={`flex w-full cursor-pointer select-none items-center rounded-md py-2 text-left text-sm font-medium ${
                sidebarCollapse ? "justify-center" : "justify-between"
              }`}
            >
              <div className="flex items-center gap-x-2">
                {project.icon ? (
                  <span className="grid h-7 w-7 flex-shrink-0 place-items-center rounded uppercase">
                    {String.fromCodePoint(parseInt(project.icon))}
                  </span>
                ) : (
                  <span className="grid h-7 w-7 flex-shrink-0 place-items-center rounded bg-gray-700 uppercase text-white">
                    {project?.name.charAt(0)}
                  </span>
                )}

                {!sidebarCollapse && (
                  <p className="overflow-hidden text-ellipsis text-[0.875rem]">
                    {truncateText(project?.name, 20)}
                  </p>
                )}
              </div>
              {!sidebarCollapse && (
                <span>
                  <ChevronDownIcon className={`h-4 w-4 duration-300 ${open ? "rotate-180" : ""}`} />
                </span>
              )}
            </Disclosure.Button>

            {!sidebarCollapse && (
              <CustomMenu ellipsis>
                <CustomMenu.MenuItem onClick={handleDeleteProject}>
                  Delete project
                </CustomMenu.MenuItem>
                {handleAddToFavorites && (
                  <CustomMenu.MenuItem onClick={handleAddToFavorites}>
                    Add to favorites
                  </CustomMenu.MenuItem>
                )}
                {handleRemoveFromFavorites && (
                  <CustomMenu.MenuItem onClick={handleRemoveFromFavorites}>
                    Remove from favorites
                  </CustomMenu.MenuItem>
                )}
                <CustomMenu.MenuItem onClick={handleCopyText}>
                  Copy project link
                </CustomMenu.MenuItem>
              </CustomMenu>
            )}
          </div>

          <Transition
            enter="transition duration-100 ease-out"
            enterFrom="transform scale-95 opacity-0"
            enterTo="transform scale-100 opacity-100"
            leave="transition duration-75 ease-out"
            leaveFrom="transform scale-100 opacity-100"
            leaveTo="transform scale-95 opacity-0"
          >
            <Disclosure.Panel
              className={`${sidebarCollapse ? "" : "ml-[2.25rem]"} flex flex-col gap-y-1`}
            >
              {navigation(workspaceSlug as string, project?.id).map((item) => {
                if (item.name === "Cycles" && !project.cycle_view) return;
                if (item.name === "Modules" && !project.module_view) return;

                return (
                  <Link key={item.name} href={item.href}>
                    <a
                      className={`group flex items-center rounded-md px-2 py-2 text-xs font-medium outline-none ${
                        item.href === router.asPath
                          ? "bg-indigo-50 text-gray-900"
                          : "text-gray-500 hover:bg-indigo-50 hover:text-gray-900 focus:bg-indigo-50 focus:text-gray-900"
                      } ${sidebarCollapse ? "justify-center" : ""}`}
                    >
                      <div className="grid place-items-center">
                        <item.icon
                          className={`h-5 w-5 flex-shrink-0 ${
                            item.href === router.asPath
                              ? "text-gray-900"
                              : "text-gray-500 group-hover:text-gray-900"
                          } ${!sidebarCollapse ? "mr-3" : ""}`}
                          aria-hidden="true"
                        />
                      </div>
                      {!sidebarCollapse && item.name}
                    </a>
                  </Link>
                );
              })}
            </Disclosure.Panel>
          </Transition>
        </>
      )}
    </Disclosure>
  );
};<|MERGE_RESOLUTION|>--- conflicted
+++ resolved
@@ -6,13 +6,14 @@
 // ui
 import { CustomMenu } from "components/ui";
 // icons
-<<<<<<< HEAD
-import { ChevronDownIcon, Cog6ToothIcon } from "@heroicons/react/24/outline";
-import { ContrastIcon, LayerDiagonalIcon, PeopleGroupIcon, ViewListIcon } from "components/icons";
-=======
 import { ChevronDownIcon } from "@heroicons/react/24/outline";
-import { ContrastIcon, LayerDiagonalIcon, PeopleGroupIcon, SettingIcon } from "components/icons";
->>>>>>> 4639ab3d
+import {
+  ContrastIcon,
+  LayerDiagonalIcon,
+  PeopleGroupIcon,
+  SettingIcon,
+  ViewListIcon,
+} from "components/icons";
 // helpers
 import { truncateText } from "helpers/string.helper";
 // types
