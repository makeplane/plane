--- conflicted
+++ resolved
@@ -171,11 +171,7 @@
               leaveFrom="opacity-100 translate-y-0 sm:scale-100"
               leaveTo="opacity-0 translate-y-4 sm:translate-y-0 sm:scale-95"
             >
-<<<<<<< HEAD
-              <Dialog.Panel className="relative transform rounded-lg border border-custom-border-100 bg-custom-background-100 p-5 text-left shadow-xl transition-all sm:w-full sm:max-w-2xl opacity-100 translate-y-0 sm:scale-100">
-=======
               <Dialog.Panel className="relative transform rounded-lg border border-custom-border-200 bg-custom-background-80 p-5 text-left shadow-xl transition-all sm:w-full sm:max-w-2xl">
->>>>>>> fe607719
                 <form onSubmit={handleSubmit(onSubmit)}>
                   <div className="space-y-5">
                     <Dialog.Title
