--- conflicted
+++ resolved
@@ -172,8 +172,7 @@
               leaveFrom="opacity-100 translate-y-0 sm:scale-100"
               leaveTo="opacity-0 translate-y-4 sm:translate-y-0 sm:scale-95"
             >
-<<<<<<< HEAD
-              <Dialog.Panel className="relative transform overflow-hidden rounded-lg bg-custom-background-80 p-5 text-left shadow-xl transition-all sm:w-full sm:max-w-2xl">
+              <Dialog.Panel className="relative transform rounded-lg border border-custom-border-100 bg-custom-background-80 p-5 text-left shadow-xl transition-all sm:w-full sm:max-w-2xl">
                 <form onSubmit={handleSubmit(onSubmit)}>
                   <div className="space-y-5">
                     <Dialog.Title
@@ -186,20 +185,6 @@
                       <p className="text-sm text-custom-text-200">
                         Invite members to work on your project.
                       </p>
-=======
-              <Dialog.Panel className="relative transform rounded-lg border border-brand-base bg-brand-base p-5 text-left shadow-xl transition-all sm:w-full sm:max-w-2xl">
-                <form onSubmit={handleSubmit(onSubmit)}>
-                  <div className="space-y-5 mb-5">
-                    <Dialog.Title as="h3" className="text-lg font-medium leading-6 text-brand-base">
-                      Invite Members
-                    </Dialog.Title>
-                  </div>
-
-                  <div className="text-sm">
-                    <div className="grid grid-cols-12 gap-x-4 mb-3 text-sm">
-                      <h6 className="col-span-7 px-1">Email</h6>
-                      <h6 className="col-span-4 px-1">Role</h6>
->>>>>>> d564ea88
                     </div>
 
                     <div className="space-y-4 mb-3">
@@ -217,7 +202,7 @@
                                 <CustomSearchSelect
                                   value={value}
                                   customButton={
-                                    <button className="flex w-full items-center justify-between gap-1 rounded-md border border-brand-base shadow-sm duration-300 text-brand-secondary hover:text-brand-base hover:bg-brand-surface-2 focus:outline-none px-3 py-2 text-sm text-left">
+                                    <button className="flex w-full items-center justify-between gap-1 rounded-md border border-custom-border-100 shadow-sm duration-300 text-custom-text-200 hover:text-custom-text-100 hover:bg-custom-background-80 focus:outline-none px-3 py-2 text-sm text-left">
                                       {value && value !== "" ? (
                                         <div className="flex items-center gap-2">
                                           <Avatar
@@ -241,23 +226,6 @@
                                   dropdownWidth="w-full min-w-[12rem]"
                                 />
                               )}
-<<<<<<< HEAD
-                            </CustomSelect>
-                          )}
-                        />
-                      </div>
-                      <div>
-                        <h6 className="text-custom-text-200">Role</h6>
-                        <Controller
-                          name="role"
-                          control={control}
-                          render={({ field }) => (
-                            <CustomSelect
-                              {...field}
-                              label={
-                                <span className="capitalize">
-                                  {field.value ? ROLE[field.value] : "Select role"}
-=======
                             />
                             {errors.members && errors.members[index]?.member_id && (
                               <span className="text-sm px-1 text-red-500">
@@ -298,7 +266,6 @@
                               {errors.members && errors.members[index]?.role && (
                                 <span className="text-sm px-1 text-red-500">
                                   {errors.members[index]?.role?.message}
->>>>>>> d564ea88
                                 </span>
                               )}
                             </div>
@@ -309,7 +276,7 @@
                                   className="self-center place-items-center rounded"
                                   onClick={() => remove(index)}
                                 >
-                                  <XMarkIcon className="h-4 w-4 text-brand-secondary" />
+                                  <XMarkIcon className="h-4 w-4 text-custom-text-200" />
                                 </button>
                               )}
                             </div>
@@ -322,7 +289,7 @@
                   <div className="mt-5 flex items-center justify-between gap-2">
                     <button
                       type="button"
-                      className="flex items-center gap-2 outline-brand-accent bg-transparent text-brand-accent text-sm font-medium py-2 pr-3"
+                      className="flex items-center gap-2 outline-custom-primary bg-transparent text-custom-primary text-sm font-medium py-2 pr-3"
                       onClick={appendField}
                     >
                       <PlusIcon className="h-4 w-4" />
