import React from "react";

import Image from "next/image";

import useSWR, { mutate } from "swr";

// services
import projectService from "services/project.service";
// hooks
import { useRouter } from "next/router";
import useToast from "hooks/use-toast";
// components
import { SelectRepository } from "components/integration";
// icons
import GithubLogo from "public/logos/github-square.png";
// types
import { IWorkspaceIntegrations } from "types";
// fetch-keys
import { PROJECT_GITHUB_REPOSITORY } from "constants/fetch-keys";

type Props = {
  integration: IWorkspaceIntegrations;
};

export const SingleIntegration: React.FC<Props> = ({ integration }) => {
  const router = useRouter();
  const { workspaceSlug, projectId } = router.query;

  const { setToastAlert } = useToast();

  const { data: syncedGithubRepository } = useSWR(
    projectId ? PROJECT_GITHUB_REPOSITORY(projectId as string) : null,
    () =>
      workspaceSlug && projectId && integration
        ? projectService.getProjectGithubRepository(
            workspaceSlug as string,
            projectId as string,
            integration.id
          )
        : null
  );

  const handleChange = (repo: any) => {
    if (!workspaceSlug || !projectId || !integration) return;

    const {
      html_url,
      owner: { login },
      id,
      name,
    } = repo;

    projectService
      .syncGiuthubRepository(workspaceSlug as string, projectId as string, integration.id, {
        name,
        owner: login,
        repository_id: id,
        url: html_url,
      })
      .then((res) => {
        console.log(res);
        mutate(PROJECT_GITHUB_REPOSITORY(projectId as string));

        setToastAlert({
          type: "success",
          title: "Success!",
          message: `${login}/${name} respository synced with the project successfully.`,
        });
      })
      .catch((err) => {
        console.log(err);

        setToastAlert({
          type: "error",
          title: "Error!",
          message: "Respository could not be synced with the project. Please try again.",
        });
      });
  };

  return (
    <>
      {integration && (
        <div className="flex items-center justify-between gap-2 rounded-[10px] border border-skin-base bg-skin-surface-2 p-5">
          <div className="flex items-start gap-4">
            <div className="h-12 w-12 flex-shrink-0">
              <Image src={GithubLogo} alt="GithubLogo" />
            </div>
            <div>
              <h3 className="flex items-center gap-4 text-xl font-semibold">
                {integration.integration_detail.title}
              </h3>
              <p className="text-sm text-gray-400">Select GitHub repository to enable sync.</p>
            </div>
          </div>
          <SelectRepository
            integration={integration}
            value={
              syncedGithubRepository && syncedGithubRepository.length > 0
                ? `${syncedGithubRepository[0].repo_detail.owner}/${syncedGithubRepository[0].repo_detail.name}`
                : null
            }
<<<<<<< HEAD
            onChange={(val: string) => {
              const repo = userRepositories.find((repo) => repo.id === val);

              handleChange(repo);
            }}
            className="relative flex-shrink-0 text-left"
          >
            {({ open }: any) => (
              <>
                <Combobox.Button className="flex w-full cursor-pointer items-center justify-between gap-1 rounded-md border  border-skin-base px-3 py-1.5 text-xs shadow-sm duration-300 hover:bg-skin-surface-1 focus:border-skin-base focus:outline-none focus:ring-1 focus:ring-skin-base">
                  {syncedGithubRepository && syncedGithubRepository.length > 0
                    ? `${syncedGithubRepository[0].repo_detail.owner}/${syncedGithubRepository[0].repo_detail.name}`
                    : "Select Repository"}
                  <ChevronDownIcon className="h-3 w-3" aria-hidden="true" />
                </Combobox.Button>

                <Transition
                  show={open}
                  as={React.Fragment}
                  enter="transition ease-out duration-200"
                  enterFrom="opacity-0 translate-y-1"
                  enterTo="opacity-100 translate-y-0"
                  leave="transition ease-in duration-150"
                  leaveFrom="opacity-100 translate-y-0"
                  leaveTo="opacity-0 translate-y-1"
                >
                  <Combobox.Options className="absolute right-0 z-10 mt-1 min-w-[10rem] origin-top-right rounded-md bg-skin-surface-2 p-2 text-xs shadow-lg ring-1 ring-black ring-opacity-5 focus:outline-none">
                    <div className="flex w-full items-center justify-start rounded-sm border bg-skin-surface-1 px-2 text-skin-muted-2">
                      <MagnifyingGlassIcon className="h-3 w-3" />
                      <Combobox.Input
                        className="w-full bg-transparent py-1 px-2 text-xs focus:outline-none"
                        onChange={(e) => setQuery(e.target.value)}
                        placeholder="Type to search..."
                        displayValue={(assigned: any) => assigned?.name}
                      />
                    </div>
                    <div className="vertical-scroll-enable mt-2 max-h-44 space-y-1 overflow-y-scroll">
                      <p className="px-1 text-[0.6rem] text-skin-muted-2">
                        {options.length} of {totalCount} repositories
                      </p>
                      {paginatedData ? (
                        filteredOptions.length > 0 ? (
                          filteredOptions.map((option) => (
                            <Combobox.Option
                              key={option.value}
                              value={option.value}
                              className={({ active, selected }) =>
                                `${active || selected ? "bg-skin-surface-2" : ""} ${
                                  selected ? "font-medium" : ""
                                } flex cursor-pointer select-none items-center justify-between gap-2 truncate rounded px-1 py-1.5 text-skin-muted-2`
                              }
                            >
                              {({ selected }) => (
                                <>
                                  {option.content}
                                  {selected && <CheckIcon className="h-4 w-4" />}
                                </>
                              )}
                            </Combobox.Option>
                          ))
                        ) : (
                          <p className="text-center text-skin-muted-2">No matching results</p>
                        )
                      ) : (
                        <p className="text-center text-skin-muted-2">Loading...</p>
                      )}
                      {userRepositories && options.length < totalCount && (
                        <button
                          type="button"
                          className="w-full p-1 text-center text-[0.6rem] text-skin-muted-2 hover:bg-skin-surface-2"
                          onClick={() => setSize(size + 1)}
                          disabled={isValidating}
                        >
                          {isValidating ? "Loading..." : "Click to load more..."}
                        </button>
                      )}
                    </div>
                  </Combobox.Options>
                </Transition>
              </>
            )}
          </Combobox>
=======
            label={
              syncedGithubRepository && syncedGithubRepository.length > 0
                ? `${syncedGithubRepository[0].repo_detail.owner}/${syncedGithubRepository[0].repo_detail.name}`
                : "Select Repository"
            }
            onChange={handleChange}
          />
>>>>>>> 65037b50
        </div>
      )}
    </>
  );
};<|MERGE_RESOLUTION|>--- conflicted
+++ resolved
@@ -100,90 +100,6 @@
                 ? `${syncedGithubRepository[0].repo_detail.owner}/${syncedGithubRepository[0].repo_detail.name}`
                 : null
             }
-<<<<<<< HEAD
-            onChange={(val: string) => {
-              const repo = userRepositories.find((repo) => repo.id === val);
-
-              handleChange(repo);
-            }}
-            className="relative flex-shrink-0 text-left"
-          >
-            {({ open }: any) => (
-              <>
-                <Combobox.Button className="flex w-full cursor-pointer items-center justify-between gap-1 rounded-md border  border-skin-base px-3 py-1.5 text-xs shadow-sm duration-300 hover:bg-skin-surface-1 focus:border-skin-base focus:outline-none focus:ring-1 focus:ring-skin-base">
-                  {syncedGithubRepository && syncedGithubRepository.length > 0
-                    ? `${syncedGithubRepository[0].repo_detail.owner}/${syncedGithubRepository[0].repo_detail.name}`
-                    : "Select Repository"}
-                  <ChevronDownIcon className="h-3 w-3" aria-hidden="true" />
-                </Combobox.Button>
-
-                <Transition
-                  show={open}
-                  as={React.Fragment}
-                  enter="transition ease-out duration-200"
-                  enterFrom="opacity-0 translate-y-1"
-                  enterTo="opacity-100 translate-y-0"
-                  leave="transition ease-in duration-150"
-                  leaveFrom="opacity-100 translate-y-0"
-                  leaveTo="opacity-0 translate-y-1"
-                >
-                  <Combobox.Options className="absolute right-0 z-10 mt-1 min-w-[10rem] origin-top-right rounded-md bg-skin-surface-2 p-2 text-xs shadow-lg ring-1 ring-black ring-opacity-5 focus:outline-none">
-                    <div className="flex w-full items-center justify-start rounded-sm border bg-skin-surface-1 px-2 text-skin-muted-2">
-                      <MagnifyingGlassIcon className="h-3 w-3" />
-                      <Combobox.Input
-                        className="w-full bg-transparent py-1 px-2 text-xs focus:outline-none"
-                        onChange={(e) => setQuery(e.target.value)}
-                        placeholder="Type to search..."
-                        displayValue={(assigned: any) => assigned?.name}
-                      />
-                    </div>
-                    <div className="vertical-scroll-enable mt-2 max-h-44 space-y-1 overflow-y-scroll">
-                      <p className="px-1 text-[0.6rem] text-skin-muted-2">
-                        {options.length} of {totalCount} repositories
-                      </p>
-                      {paginatedData ? (
-                        filteredOptions.length > 0 ? (
-                          filteredOptions.map((option) => (
-                            <Combobox.Option
-                              key={option.value}
-                              value={option.value}
-                              className={({ active, selected }) =>
-                                `${active || selected ? "bg-skin-surface-2" : ""} ${
-                                  selected ? "font-medium" : ""
-                                } flex cursor-pointer select-none items-center justify-between gap-2 truncate rounded px-1 py-1.5 text-skin-muted-2`
-                              }
-                            >
-                              {({ selected }) => (
-                                <>
-                                  {option.content}
-                                  {selected && <CheckIcon className="h-4 w-4" />}
-                                </>
-                              )}
-                            </Combobox.Option>
-                          ))
-                        ) : (
-                          <p className="text-center text-skin-muted-2">No matching results</p>
-                        )
-                      ) : (
-                        <p className="text-center text-skin-muted-2">Loading...</p>
-                      )}
-                      {userRepositories && options.length < totalCount && (
-                        <button
-                          type="button"
-                          className="w-full p-1 text-center text-[0.6rem] text-skin-muted-2 hover:bg-skin-surface-2"
-                          onClick={() => setSize(size + 1)}
-                          disabled={isValidating}
-                        >
-                          {isValidating ? "Loading..." : "Click to load more..."}
-                        </button>
-                      )}
-                    </div>
-                  </Combobox.Options>
-                </Transition>
-              </>
-            )}
-          </Combobox>
-=======
             label={
               syncedGithubRepository && syncedGithubRepository.length > 0
                 ? `${syncedGithubRepository[0].repo_detail.owner}/${syncedGithubRepository[0].repo_detail.name}`
@@ -191,7 +107,6 @@
             }
             onChange={handleChange}
           />
->>>>>>> 65037b50
         </div>
       )}
     </>
