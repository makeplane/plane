import React from "react";

import Image from "next/image";

import useSWR, { mutate } from "swr";

// services
import projectService from "services/project.service";
// hooks
import { useRouter } from "next/router";
import useToast from "hooks/use-toast";
// components
import { SelectRepository, SelectChannel } from "components/integration";
// icons
import GithubLogo from "public/logos/github-square.png";
import SlackLogo from "public/services/slack.png";
// types
import { IWorkspaceIntegration } from "types";
// fetch-keys
import { PROJECT_GITHUB_REPOSITORY } from "constants/fetch-keys";
import { comboMatches } from "@blueprintjs/core";

type Props = {
  integration: IWorkspaceIntegration;
};

const integrationDetails: { [key: string]: any } = {
  github: {
    logo: GithubLogo,
<<<<<<< HEAD
    installed:
      "Activate GitHub integrations on individual projects to sync with specific repositories.",
    notInstalled: "Connect with GitHub with your Plane workspace to sync project issues.",
  },
  slack: {
    logo: SlackLogo,
    installed: "Activate Slack integrations on individual projects to sync with specific cahnnels.",
    notInstalled: "Connect with Slack with your Plane workspace to sync project issues.",
=======
    description: "Select GitHub repository to enable sync.",
  },
  slack: {
    logo: SlackLogo,
    description:
      "Connect your slack channel to this project to get regular updates. Control which notification you want to receive.",
>>>>>>> 20e40048
  },
};

export const SingleIntegration: React.FC<Props> = ({ integration }) => {
  const router = useRouter();
  const { workspaceSlug, projectId } = router.query;

  const { setToastAlert } = useToast();

  const { data: syncedGithubRepository } = useSWR(
    projectId ? PROJECT_GITHUB_REPOSITORY(projectId as string) : null,
    () =>
      workspaceSlug && projectId && integration
        ? projectService.getProjectGithubRepository(
            workspaceSlug as string,
            projectId as string,
            integration.id
          )
        : null
  );

  const handleChange = (repo: any) => {
    if (!workspaceSlug || !projectId || !integration) return;

    const {
      html_url,
      owner: { login },
      id,
      name,
    } = repo;

    projectService
      .syncGithubRepository(workspaceSlug as string, projectId as string, integration.id, {
        name,
        owner: login,
        repository_id: id,
        url: html_url,
      })
      .then(() => {
        mutate(PROJECT_GITHUB_REPOSITORY(projectId as string));

        setToastAlert({
          type: "success",
          title: "Success!",
          message: `${login}/${name} repository synced with the project successfully.`,
        });
      })
      .catch((err) => {
        console.log(err);

        setToastAlert({
          type: "error",
          title: "Error!",
          message: "Repository could not be synced with the project. Please try again.",
        });
      });
  };

  return (
    <>
      {integration && (
        <div className="flex items-center justify-between gap-2 rounded-[10px] border border-brand-base bg-brand-base p-5">
          <div className="flex items-start gap-4">
            <div className="h-12 w-12 flex-shrink-0">
              <Image
                src={integrationDetails[integration.integration_detail.provider].logo}
<<<<<<< HEAD
                alt="GithubLogo"
=======
                alt={`${integration.integration_detail.title} Logo`}
>>>>>>> 20e40048
              />
            </div>
            <div>
              <h3 className="flex items-center gap-4 text-xl font-semibold">
                {integration.integration_detail.title}
              </h3>
<<<<<<< HEAD
              <p className="text-sm text-gray-400">
                {integration.integration_detail.provider === "github"
                  ? "Select GitHub repository to enable sync."
                  : integration.integration_detail.provider === "slack"
                  ? "Connect your slack channel to this project to get regular updates. Control which notification you want to receive"
                  : null}
=======
              <p className="text-sm text-brand-secondary">
                {integrationDetails[integration.integration_detail.provider].description}
>>>>>>> 20e40048
              </p>
            </div>
          </div>
          {integration.integration_detail.provider === "github" && (
            <SelectRepository
              integration={integration}
              value={
                syncedGithubRepository && syncedGithubRepository.length > 0
                  ? `${syncedGithubRepository[0].repo_detail.owner}/${syncedGithubRepository[0].repo_detail.name}`
                  : null
              }
              label={
                syncedGithubRepository && syncedGithubRepository.length > 0
                  ? `${syncedGithubRepository[0].repo_detail.owner}/${syncedGithubRepository[0].repo_detail.name}`
                  : "Select Repository"
              }
              onChange={handleChange}
            />
          )}
          {integration.integration_detail.provider === "slack" && (
            <SelectChannel integration={integration} />
          )}
        </div>
      )}
    </>
  );
};<|MERGE_RESOLUTION|>--- conflicted
+++ resolved
@@ -27,23 +27,12 @@
 const integrationDetails: { [key: string]: any } = {
   github: {
     logo: GithubLogo,
-<<<<<<< HEAD
-    installed:
-      "Activate GitHub integrations on individual projects to sync with specific repositories.",
-    notInstalled: "Connect with GitHub with your Plane workspace to sync project issues.",
-  },
-  slack: {
-    logo: SlackLogo,
-    installed: "Activate Slack integrations on individual projects to sync with specific cahnnels.",
-    notInstalled: "Connect with Slack with your Plane workspace to sync project issues.",
-=======
     description: "Select GitHub repository to enable sync.",
   },
   slack: {
     logo: SlackLogo,
     description:
       "Connect your slack channel to this project to get regular updates. Control which notification you want to receive.",
->>>>>>> 20e40048
   },
 };
 
@@ -110,28 +99,15 @@
             <div className="h-12 w-12 flex-shrink-0">
               <Image
                 src={integrationDetails[integration.integration_detail.provider].logo}
-<<<<<<< HEAD
-                alt="GithubLogo"
-=======
                 alt={`${integration.integration_detail.title} Logo`}
->>>>>>> 20e40048
               />
             </div>
             <div>
               <h3 className="flex items-center gap-4 text-xl font-semibold">
                 {integration.integration_detail.title}
               </h3>
-<<<<<<< HEAD
-              <p className="text-sm text-gray-400">
-                {integration.integration_detail.provider === "github"
-                  ? "Select GitHub repository to enable sync."
-                  : integration.integration_detail.provider === "slack"
-                  ? "Connect your slack channel to this project to get regular updates. Control which notification you want to receive"
-                  : null}
-=======
               <p className="text-sm text-brand-secondary">
                 {integrationDetails[integration.integration_detail.provider].description}
->>>>>>> 20e40048
               </p>
             </div>
           </div>
