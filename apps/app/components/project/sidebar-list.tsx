--- conflicted
+++ resolved
@@ -157,16 +157,12 @@
         data={projectToDelete}
         user={user}
       />
-<<<<<<< HEAD
-      <div className="h-full overflow-y-auto px-4 space-y-3 pt-3 border-t border-custom-sidebar-border-300">
-=======
       <div
         ref={containerRef}
         className={`h-full overflow-y-auto px-4 space-y-3 pt-3 ${
           isScrolled ? "border-t border-custom-sidebar-border-300" : ""
         }`}
       >
->>>>>>> 55e2f00f
         <DragDropContext onDragEnd={onDragEnd}>
           <Droppable droppableId="favorite-projects">
             {(provided) => (
