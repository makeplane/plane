import React, { useState, FC } from "react";

import { useRouter } from "next/router";

import useSWR, { mutate } from "swr";

// icons
import { PlusIcon } from "@heroicons/react/24/outline";
// hooks
import useToast from "hooks/use-toast";
import useTheme from "hooks/use-theme";
import useUserAuth from "hooks/use-user-auth";
// services
import projectService from "services/project.service";
// components
import { CreateProjectModal, DeleteProjectModal, SingleSidebarProject } from "components/project";
// ui
import { Loader } from "components/ui";
// helpers
import { copyTextToClipboard } from "helpers/string.helper";
// types
import { IFavoriteProject, IProject } from "types";
// fetch-keys
import { FAVORITE_PROJECTS_LIST, PROJECTS_LIST } from "constants/fetch-keys";

export const ProjectSidebarList: FC = () => {
  const [deleteProjectModal, setDeleteProjectModal] = useState(false);
  const [projectToDelete, setProjectToDelete] = useState<IProject | null>(null);

  // router
  const router = useRouter();
  const { workspaceSlug } = router.query;

  const { user } = useUserAuth();

  // states
  const [isCreateProjectModal, setCreateProjectModal] = useState(false);
  // theme
  const { collapsed: sidebarCollapse } = useTheme();
  // toast handler
  const { setToastAlert } = useToast();

  const { data: favoriteProjects } = useSWR(
    workspaceSlug ? FAVORITE_PROJECTS_LIST(workspaceSlug.toString()) : null,
    () => (workspaceSlug ? projectService.getFavoriteProjects(workspaceSlug.toString()) : null)
  );

  const { data: projects } = useSWR(
    workspaceSlug ? PROJECTS_LIST(workspaceSlug as string) : null,
    () => (workspaceSlug ? projectService.getProjects(workspaceSlug as string) : null)
  );
  const normalProjects = projects?.filter((p) => !p.is_favorite) ?? [];

  const handleAddToFavorites = (project: IProject) => {
    if (!workspaceSlug) return;

    projectService
      .addProjectToFavorites(workspaceSlug as string, {
        project: project.id,
      })
      .then(() => {
        mutate<IProject[]>(
          PROJECTS_LIST(workspaceSlug as string),
          (prevData) =>
            (prevData ?? []).map((p) => ({
              ...p,
              is_favorite: p.id === project.id ? true : p.is_favorite,
            })),
          false
        );
        mutate(FAVORITE_PROJECTS_LIST(workspaceSlug as string));

        setToastAlert({
          type: "success",
          title: "Success!",
          message: "Successfully added the project to favorites.",
        });
      })
      .catch(() => {
        setToastAlert({
          type: "error",
          title: "Error!",
          message: "Couldn't remove the project from favorites. Please try again.",
        });
      });
  };

  const handleRemoveFromFavorites = (project: IProject) => {
    if (!workspaceSlug) return;

    projectService
      .removeProjectFromFavorites(workspaceSlug as string, project.id)
      .then(() => {
        mutate<IProject[]>(
          PROJECTS_LIST(workspaceSlug as string),
          (prevData) =>
            (prevData ?? []).map((p) => ({
              ...p,
              is_favorite: p.id === project.id ? false : p.is_favorite,
            })),
          false
        );
        mutate<IFavoriteProject[]>(
          FAVORITE_PROJECTS_LIST(workspaceSlug as string),
          (prevData) => (prevData ?? []).filter((p) => p.project !== project.id),
          false
        );

        setToastAlert({
          type: "success",
          title: "Success!",
          message: "Successfully removed the project from favorites.",
        });
      })
      .catch(() => {
        setToastAlert({
          type: "error",
          title: "Error!",
          message: "Couldn't remove the project from favorites. Please try again.",
        });
      });
  };

  const handleDeleteProject = (project: IProject) => {
    setProjectToDelete(project);
    setDeleteProjectModal(true);
  };

  const handleCopyText = (projectId: string) => {
    const originURL =
      typeof window !== "undefined" && window.location.origin ? window.location.origin : "";
    copyTextToClipboard(`${originURL}/${workspaceSlug}/projects/${projectId}/issues`).then(() => {
      setToastAlert({
        type: "success",
        title: "Link Copied!",
        message: "Project link copied to clipboard.",
      });
    });
  };

  return (
    <>
      <CreateProjectModal
        isOpen={isCreateProjectModal}
        setIsOpen={setCreateProjectModal}
        user={user}
      />
      <DeleteProjectModal
        isOpen={deleteProjectModal}
        onClose={() => setDeleteProjectModal(false)}
        data={projectToDelete}
        user={user}
      />
<<<<<<< HEAD
      <div className="h-full overflow-y-auto border-t border-brand-base bg-brand-sidebar">
        {favoriteProjects && favoriteProjects.length > 0 && (
          <div className="mt-3 flex flex-col space-y-2 px-3.5">
            {!sidebarCollapse && <h5 className="text-sm font-semibold text-gray-400">Favorites</h5>}
=======
      <div className="mt-2.5 h-full overflow-y-auto border-t border-custom-sidebar-border-100 bg-custom-sidebar-background-100 pt-2.5">
        {favoriteProjects && favoriteProjects.length > 0 && (
          <div className="mt-3 flex flex-col space-y-2 px-3">
            {!sidebarCollapse && (
              <h5 className="text-sm font-semibold text-custom-sidebar-text-200">Favorites</h5>
            )}
>>>>>>> 61ad6b9e
            {favoriteProjects.map((favoriteProject) => {
              const project = favoriteProject.project_detail;

              return (
                <SingleSidebarProject
                  key={project.id}
                  project={project}
                  sidebarCollapse={sidebarCollapse}
                  handleDeleteProject={() => handleDeleteProject(project)}
                  handleCopyText={() => handleCopyText(project.id)}
                  handleRemoveFromFavorites={() => handleRemoveFromFavorites(project)}
                />
              );
            })}
          </div>
        )}
<<<<<<< HEAD
        <div className="flex flex-col space-y-2.5 p-3.5">
          {!sidebarCollapse && <h5 className="text-sm font-semibold text-gray-400">Projects</h5>}
=======
        <div className="flex flex-col space-y-2 p-3">
          {!sidebarCollapse && (
            <h5 className="text-sm font-semibold text-custom-sidebar-text-200">Projects</h5>
          )}
>>>>>>> 61ad6b9e
          {projects ? (
            <>
              {normalProjects.length > 0 ? (
                normalProjects.map((project) => (
                  <SingleSidebarProject
                    key={project.id}
                    project={project}
                    sidebarCollapse={sidebarCollapse}
                    handleDeleteProject={() => handleDeleteProject(project)}
                    handleCopyText={() => handleCopyText(project.id)}
                    handleAddToFavorites={() => handleAddToFavorites(project)}
                  />
                ))
              ) : (
                <div className="space-y-3 text-center">
                  {!sidebarCollapse && (
                    <h4 className="text-sm text-custom-text-200">
                      You don{"'"}t have any project yet
                    </h4>
                  )}
                  <button
                    type="button"
                    className="group flex w-full items-center justify-center gap-2 rounded-md bg-custom-background-80 p-2 text-xs text-custom-text-100"
                    onClick={() => setCreateProjectModal(true)}
                  >
                    <PlusIcon className="h-4 w-4" />
                    {!sidebarCollapse && "Create Project"}
                  </button>
                </div>
              )}
            </>
          ) : (
            <div className="w-full">
              <Loader className="space-y-5">
                <div className="space-y-2">
                  <Loader.Item height="30px" />
                  <Loader.Item height="15px" width="80%" />
                  <Loader.Item height="15px" width="80%" />
                  <Loader.Item height="15px" width="80%" />
                </div>
                <div className="space-y-2">
                  <Loader.Item height="30px" />
                  <Loader.Item height="15px" width="80%" />
                  <Loader.Item height="15px" width="80%" />
                  <Loader.Item height="15px" width="80%" />
                </div>
              </Loader>
            </div>
          )}
        </div>
      </div>
    </>
  );
};<|MERGE_RESOLUTION|>--- conflicted
+++ resolved
@@ -151,19 +151,12 @@
         data={projectToDelete}
         user={user}
       />
-<<<<<<< HEAD
-      <div className="h-full overflow-y-auto border-t border-brand-base bg-brand-sidebar">
+      <div className="h-full overflow-y-auto border-t border-custom-sidebar-border-100 bg-custom-sidebar-background-100">
         {favoriteProjects && favoriteProjects.length > 0 && (
           <div className="mt-3 flex flex-col space-y-2 px-3.5">
-            {!sidebarCollapse && <h5 className="text-sm font-semibold text-gray-400">Favorites</h5>}
-=======
-      <div className="mt-2.5 h-full overflow-y-auto border-t border-custom-sidebar-border-100 bg-custom-sidebar-background-100 pt-2.5">
-        {favoriteProjects && favoriteProjects.length > 0 && (
-          <div className="mt-3 flex flex-col space-y-2 px-3">
             {!sidebarCollapse && (
               <h5 className="text-sm font-semibold text-custom-sidebar-text-200">Favorites</h5>
             )}
->>>>>>> 61ad6b9e
             {favoriteProjects.map((favoriteProject) => {
               const project = favoriteProject.project_detail;
 
@@ -180,15 +173,10 @@
             })}
           </div>
         )}
-<<<<<<< HEAD
         <div className="flex flex-col space-y-2.5 p-3.5">
-          {!sidebarCollapse && <h5 className="text-sm font-semibold text-gray-400">Projects</h5>}
-=======
-        <div className="flex flex-col space-y-2 p-3">
           {!sidebarCollapse && (
             <h5 className="text-sm font-semibold text-custom-sidebar-text-200">Projects</h5>
           )}
->>>>>>> 61ad6b9e
           {projects ? (
             <>
               {normalProjects.length > 0 ? (
