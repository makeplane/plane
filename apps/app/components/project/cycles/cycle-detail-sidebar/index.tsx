--- conflicted
+++ resolved
@@ -13,14 +13,10 @@
 // hooks
 import useToast from "hooks/use-toast";
 // ui
-<<<<<<< HEAD
-import { CustomDatePicker, Loader } from "components/ui";
-=======
-import { Loader } from "components/ui";
+import { Loader, CustomDatePicker } from "components/ui";
 //progress-bar
 import { CircularProgressbar } from "react-circular-progressbar";
 import "react-circular-progressbar/dist/styles.css";
->>>>>>> fcf23b98
 // helpers
 import { copyTextToClipboard } from "helpers/string.helper";
 import { groupBy } from "helpers/array.helper";
