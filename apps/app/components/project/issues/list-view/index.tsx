--- conflicted
+++ resolved
@@ -8,12 +8,8 @@
 
 import { Disclosure, Listbox, Transition } from "@headlessui/react";
 // hooks
-<<<<<<< HEAD
 import { ChevronDownIcon, PlusIcon, CalendarDaysIcon } from "@heroicons/react/24/outline";
-import useIssuesProperties from "hooks/useIssuesProperties";
-=======
 import useIssuesProperties from "hooks/use-issue-properties";
->>>>>>> 32762aef
 // services
 import stateService from "services/state.service";
 import issuesService from "services/issues.service";
@@ -289,7 +285,7 @@
                                             style={{
                                               backgroundColor: issue.state_detail.color,
                                             }}
-                                           />
+                                          />
                                           {addSpaceIfCamelCase(issue.state_detail.name)}
                                         </>
                                       }
@@ -308,7 +304,7 @@
                                               style={{
                                                 backgroundColor: state.color,
                                               }}
-                                             />
+                                            />
                                             {addSpaceIfCamelCase(state.name)}
                                           </>
                                         </CustomSelect.Option>
