// react
import React from "react";
<<<<<<< HEAD
// next
import { useRouter } from "next/router";
// swr
=======

import { useRouter } from "next/router";

>>>>>>> 6c770a32
import useSWR, { mutate } from "swr";

import { Control, Controller, UseFormWatch } from "react-hook-form";
// hooks
import useUser from "lib/hooks/useUser";
// constants
import { CYCLE_ISSUES, CYCLE_LIST, PROJECT_ISSUES_LIST } from "constants/fetch-keys";
// services
import issuesService from "lib/services/issues.service";
import cyclesService from "lib/services/cycles.service";
// ui
import { Spinner, CustomSelect } from "ui";
// icons
import { ArrowPathIcon, XMarkIcon } from "@heroicons/react/24/outline";
// types
import { CycleIssueResponse, ICycle, IIssue } from "types";
// common
import { classNames } from "constants/common";

type Props = {
  issueDetail: IIssue | undefined;
  control: Control<IIssue, any>;
  handleCycleChange: (cycle: ICycle) => void;
  watch: UseFormWatch<IIssue>;
};

<<<<<<< HEAD
const SelectCycle: React.FC<Props> = ({ issueDetail, control, handleCycleChange, watch }) => {
=======
const SelectCycle: React.FC<Props> = ({ issueDetail, control, handleCycleChange }) => {
>>>>>>> 6c770a32
  const router = useRouter();
  const { workspaceSlug, projectId } = router.query;

  const { data: cycles } = useSWR(
    workspaceSlug && projectId ? CYCLE_LIST(projectId as string) : null,
    workspaceSlug && projectId
      ? () => cyclesService.getCycles(workspaceSlug as string, projectId as string)
      : null
  );

  const removeIssueFromCycle = (bridgeId: string, cycleId: string) => {
    if (!workspaceSlug || !projectId) return;

    issuesService
      .removeIssueFromCycle(workspaceSlug as string, projectId as string, cycleId, bridgeId)
      .then((res) => {
        console.log(res);
        mutate<CycleIssueResponse[]>(
          CYCLE_ISSUES(cycleId),
          (prevData) => prevData?.filter((p) => p.id !== bridgeId),
          false
        );

        mutate(
          workspaceSlug && projectId
            ? PROJECT_ISSUES_LIST(workspaceSlug as string, projectId as string)
            : null
        );
      })
      .catch((e) => {
        console.log(e);
      });
  };

  return (
    <div className="flex flex-wrap items-center py-2">
      <div className="flex items-center gap-x-2 text-sm sm:basis-1/2">
        <ArrowPathIcon className="h-4 w-4 flex-shrink-0" />
        <p>Cycle</p>
      </div>
      <div className="space-y-1 sm:basis-1/2">
        <Controller
          control={control}
          name="issue_cycle"
          render={({ field: { value } }) => (
            <>
              <CustomSelect
                label={
                  <span
                    className={classNames(
                      value ? "" : "text-gray-900",
                      "hidden truncate text-left sm:block"
                    )}
                  >
                    {value ? cycles?.find((c) => c.id === value.cycle_detail.id)?.name : "None"}
                  </span>
                }
                value={value}
                onChange={(value: any) => {
                  value === null
                    ? removeIssueFromCycle(
                        issueDetail?.issue_cycle?.id ?? "",
                        issueDetail?.issue_cycle?.cycle ?? ""
                      )
                    : handleCycleChange(cycles?.find((c) => c.id === value) as any);
                }}
              >
                {cycles ? (
                  cycles.length > 0 ? (
                    <>
                      <CustomSelect.Option value={null} className="capitalize">
                        <>None</>
                      </CustomSelect.Option>
                      {cycles.map((option) => (
                        <CustomSelect.Option key={option.id} value={option.id}>
                          {option.name}
                        </CustomSelect.Option>
                      ))}
                    </>
                  ) : (
                    <div className="text-center">No cycles found</div>
                  )
                ) : (
                  <Spinner />
                )}
              </CustomSelect>
            </>
          )}
        />
      </div>
    </div>
  );
};

export default SelectCycle;<|MERGE_RESOLUTION|>--- conflicted
+++ resolved
@@ -1,19 +1,11 @@
 // react
 import React from "react";
-<<<<<<< HEAD
-// next
-import { useRouter } from "next/router";
-// swr
-=======
 
 import { useRouter } from "next/router";
 
->>>>>>> 6c770a32
 import useSWR, { mutate } from "swr";
 
 import { Control, Controller, UseFormWatch } from "react-hook-form";
-// hooks
-import useUser from "lib/hooks/useUser";
 // constants
 import { CYCLE_ISSUES, CYCLE_LIST, PROJECT_ISSUES_LIST } from "constants/fetch-keys";
 // services
@@ -22,7 +14,7 @@
 // ui
 import { Spinner, CustomSelect } from "ui";
 // icons
-import { ArrowPathIcon, XMarkIcon } from "@heroicons/react/24/outline";
+import { ArrowPathIcon } from "@heroicons/react/24/outline";
 // types
 import { CycleIssueResponse, ICycle, IIssue } from "types";
 // common
@@ -35,11 +27,7 @@
   watch: UseFormWatch<IIssue>;
 };
 
-<<<<<<< HEAD
-const SelectCycle: React.FC<Props> = ({ issueDetail, control, handleCycleChange, watch }) => {
-=======
 const SelectCycle: React.FC<Props> = ({ issueDetail, control, handleCycleChange }) => {
->>>>>>> 6c770a32
   const router = useRouter();
   const { workspaceSlug, projectId } = router.query;
 
