import React, { useState } from "react";

import { useRouter } from "next/router";

import useSWR from "swr";

import { Control, Controller, UseFormWatch } from "react-hook-form";
// fetch keys
import { PROJECT_DETAILS, PROJECT_ISSUES_LIST } from "constants/fetch-keys";
// services
import issuesServices from "lib/services/issues.service";
<<<<<<< HEAD
import projectService from "lib/services/project.service";
=======
>>>>>>> 6c770a32
// components
import IssuesListModal from "components/project/issues/issues-list-modal";
// icons
import { UserIcon } from "@heroicons/react/24/outline";
// types
import { IIssue } from "types";
import { useRouter } from "next/router";

type Props = {
  control: Control<IIssue, any>;
  submitChanges: (formData: Partial<IIssue>) => void;
  issuesList: IIssue[];
  customDisplay: JSX.Element;
  watch: UseFormWatch<IIssue>;
};

const SelectParent: React.FC<Props> = ({
  control,
  submitChanges,
  issuesList,
  customDisplay,
  watch,
}) => {
  const [isParentModalOpen, setIsParentModalOpen] = useState(false);

  const router = useRouter();
  const { workspaceSlug, projectId } = router.query;

  const { data: issues } = useSWR(
    workspaceSlug && projectId
      ? PROJECT_ISSUES_LIST(workspaceSlug as string, projectId as string)
      : null,
    workspaceSlug && projectId
      ? () => issuesServices.getIssues(workspaceSlug as string, projectId as string)
<<<<<<< HEAD
      : null
  );

  const { data: projectDetails } = useSWR(
    workspaceSlug && projectId ? PROJECT_DETAILS(projectId as string) : null,
    workspaceSlug && projectId
      ? () => projectService.getProject(workspaceSlug as string, projectId as string)
=======
>>>>>>> 6c770a32
      : null
  );

  return (
    <div className="flex flex-wrap items-center py-2">
      <div className="flex items-center gap-x-2 text-sm sm:basis-1/2">
        <UserIcon className="h-4 w-4 flex-shrink-0" />
        <p>Parent</p>
      </div>
      <div className="sm:basis-1/2">
        <Controller
          control={control}
          name="parent"
          render={({ field: { value, onChange } }) => (
            <IssuesListModal
              isOpen={isParentModalOpen}
              handleClose={() => setIsParentModalOpen(false)}
              onChange={(val) => {
                submitChanges({ parent: val });
                onChange(val);
              }}
              issues={issuesList}
              title="Select Parent"
              value={value}
              customDisplay={customDisplay}
            />
          )}
        />
        <button
          type="button"
          className="flex w-full cursor-pointer items-center justify-between gap-1 rounded-md border px-2 py-1 text-xs shadow-sm duration-300 hover:bg-gray-100 focus:border-indigo-500 focus:outline-none focus:ring-1 focus:ring-indigo-500"
          onClick={() => setIsParentModalOpen(true)}
        >
          {watch("parent") && watch("parent") !== ""
<<<<<<< HEAD
            ? `${projectDetails?.identifier}-${
                issues?.results.find((i) => i.id === watch("parent"))?.sequence_id
              }`
=======
            ? `${
                issues?.results.find((i) => i.id === watch("parent"))?.project_detail?.identifier
              }-${issues?.results.find((i) => i.id === watch("parent"))?.sequence_id}`
>>>>>>> 6c770a32
            : "Select issue"}
        </button>
      </div>
    </div>
  );
};

export default SelectParent;<|MERGE_RESOLUTION|>--- conflicted
+++ resolved
@@ -6,20 +6,15 @@
 
 import { Control, Controller, UseFormWatch } from "react-hook-form";
 // fetch keys
-import { PROJECT_DETAILS, PROJECT_ISSUES_LIST } from "constants/fetch-keys";
+import { PROJECT_ISSUES_LIST } from "constants/fetch-keys";
 // services
 import issuesServices from "lib/services/issues.service";
-<<<<<<< HEAD
-import projectService from "lib/services/project.service";
-=======
->>>>>>> 6c770a32
 // components
 import IssuesListModal from "components/project/issues/issues-list-modal";
 // icons
 import { UserIcon } from "@heroicons/react/24/outline";
 // types
 import { IIssue } from "types";
-import { useRouter } from "next/router";
 
 type Props = {
   control: Control<IIssue, any>;
@@ -47,16 +42,6 @@
       : null,
     workspaceSlug && projectId
       ? () => issuesServices.getIssues(workspaceSlug as string, projectId as string)
-<<<<<<< HEAD
-      : null
-  );
-
-  const { data: projectDetails } = useSWR(
-    workspaceSlug && projectId ? PROJECT_DETAILS(projectId as string) : null,
-    workspaceSlug && projectId
-      ? () => projectService.getProject(workspaceSlug as string, projectId as string)
-=======
->>>>>>> 6c770a32
       : null
   );
 
@@ -91,15 +76,9 @@
           onClick={() => setIsParentModalOpen(true)}
         >
           {watch("parent") && watch("parent") !== ""
-<<<<<<< HEAD
-            ? `${projectDetails?.identifier}-${
-                issues?.results.find((i) => i.id === watch("parent"))?.sequence_id
-              }`
-=======
             ? `${
                 issues?.results.find((i) => i.id === watch("parent"))?.project_detail?.identifier
               }-${issues?.results.find((i) => i.id === watch("parent"))?.sequence_id}`
->>>>>>> 6c770a32
             : "Select issue"}
         </button>
       </div>
