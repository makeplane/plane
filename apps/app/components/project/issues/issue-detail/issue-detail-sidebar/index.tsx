--- conflicted
+++ resolved
@@ -62,10 +62,7 @@
   watch: watchIssue,
 }) => {
   const [createLabelForm, setCreateLabelForm] = useState(false);
-<<<<<<< HEAD
-=======
   const [deleteIssueModal, setDeleteIssueModal] = useState(false);
->>>>>>> 6c770a32
 
   const router = useRouter();
   const { workspaceSlug, projectId } = router.query;
@@ -85,16 +82,6 @@
     workspaceSlug && projectId ? PROJECT_ISSUE_LABELS(projectId as string) : null,
     workspaceSlug && projectId
       ? () => issuesServices.getIssueLabels(workspaceSlug as string, projectId as string)
-<<<<<<< HEAD
-      : null
-  );
-
-  const { data: projectDetails } = useSWR(
-    workspaceSlug && projectId ? PROJECT_DETAILS(projectId as string) : null,
-    workspaceSlug && projectId
-      ? () => projectService.getProject(workspaceSlug as string, projectId as string)
-=======
->>>>>>> 6c770a32
       : null
   );
 
@@ -145,11 +132,7 @@
       <div className="h-full w-full divide-y-2 divide-gray-100">
         <div className="flex items-center justify-between pb-3">
           <h4 className="text-sm font-medium">
-<<<<<<< HEAD
-            {projectDetails?.identifier}-{issueDetail?.sequence_id}
-=======
             {issueDetail?.project_detail?.identifier}-{issueDetail?.sequence_id}
->>>>>>> 6c770a32
           </h4>
           <div className="flex flex-wrap items-center gap-2">
             <button
@@ -157,11 +140,7 @@
               className="rounded-md border p-2 shadow-sm duration-300 hover:bg-gray-100 focus:border-indigo-500 focus:outline-none focus:ring-1 focus:ring-indigo-500"
               onClick={() =>
                 copyTextToClipboard(
-<<<<<<< HEAD
-                  `https://app.plane.so/${workspaceSlug}/projects/${projectId}/issues/${issueDetail?.id}`
-=======
                   `https://app.plane.so/${workspaceSlug}/projects/${issueDetail?.project_detail?.id}/issues/${issueDetail?.id}`
->>>>>>> 6c770a32
                 )
                   .then(() => {
                     setToastAlert({
