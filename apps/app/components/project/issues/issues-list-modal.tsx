--- conflicted
+++ resolved
@@ -1,33 +1,13 @@
 import React, { useState } from "react";
-<<<<<<< HEAD
-// next
-import { useRouter } from "next/router";
-// swr
-import useSWR from "swr";
-// services
-import projectService from "lib/services/project.service";
-// headless ui
-=======
-
->>>>>>> 6c770a32
 import { Combobox, Dialog, Transition } from "@headlessui/react";
 // ui
 import { Button } from "ui";
 // icons
 import { MagnifyingGlassIcon, RectangleStackIcon } from "@heroicons/react/24/outline";
-<<<<<<< HEAD
-// fetch-keys
-import { PROJECT_DETAILS } from "constants/fetch-keys";
-// types
-import { IIssue } from "types";
-// common
-import { classNames } from "constants/common";
-=======
 // constants
 import { classNames } from "constants/common";
 // types
 import { IIssue } from "types";
->>>>>>> 6c770a32
 
 type Props = {
   isOpen: boolean;
@@ -53,19 +33,6 @@
   const [query, setQuery] = useState("");
   const [values, setValues] = useState<string[]>([]);
 
-<<<<<<< HEAD
-  const router = useRouter();
-  const { workspaceSlug, projectId } = router.query;
-
-  const { data: projectDetails } = useSWR(
-    workspaceSlug && projectId ? PROJECT_DETAILS(projectId as string) : null,
-    workspaceSlug && projectId
-      ? () => projectService.getProject(workspaceSlug as string, projectId as string)
-      : null
-  );
-
-=======
->>>>>>> 6c770a32
   const handleClose = () => {
     onClose();
     setQuery("");
@@ -153,11 +120,7 @@
                                         }}
                                       />
                                       <span className="flex-shrink-0 text-xs text-gray-500">
-<<<<<<< HEAD
-                                        {projectDetails?.identifier}-{issue.sequence_id}
-=======
                                         {issue.project_detail?.identifier}-{issue.sequence_id}
->>>>>>> 6c770a32
                                       </span>{" "}
                                       {issue.id}
                                     </>
@@ -229,22 +192,6 @@
                                 }
                                 onClick={() => handleClose()}
                               >
-<<<<<<< HEAD
-                                {({ selected }) => (
-                                  <>
-                                    <span
-                                      className="block h-1.5 w-1.5 flex-shrink-0 rounded-full"
-                                      style={{
-                                        backgroundColor: issue.state_detail.color,
-                                      }}
-                                    />
-                                    <span className="flex-shrink-0 text-xs text-gray-500">
-                                      {projectDetails?.identifier}-{issue.sequence_id}
-                                    </span>{" "}
-                                    {issue.name}
-                                  </>
-                                )}
-=======
                                 <>
                                   <span
                                     className="block h-1.5 w-1.5 flex-shrink-0 rounded-full"
@@ -257,7 +204,6 @@
                                   </span>{" "}
                                   {issue.name}
                                 </>
->>>>>>> 6c770a32
                               </Combobox.Option>
                             ))}
                           </ul>
