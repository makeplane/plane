--- conflicted
+++ resolved
@@ -13,11 +13,7 @@
 // services
 import stateService from "services/state.service";
 // ui
-<<<<<<< HEAD
-import { Button, Input, Select } from "ui";
-=======
 import { Button, Input, Select, Spinner } from "components/ui";
->>>>>>> b6b2eee1
 // types
 import type { IState } from "types";
 
@@ -121,11 +117,7 @@
   };
 
   return (
-<<<<<<< HEAD
     <form onSubmit={handleSubmit(onSubmit)} className="flex items-center gap-x-2 bg-gray-50 p-2">
-=======
-    <div className="flex items-center gap-x-2 bg-gray-50 p-2">
->>>>>>> b6b2eee1
       <div className="h-8 w-8 flex-shrink-0">
         <Popover className="relative flex h-full w-full items-center justify-center rounded-xl bg-gray-200">
           {({ open }) => (
