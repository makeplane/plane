--- conflicted
+++ resolved
@@ -7,12 +7,8 @@
 import { DragDropContext, DropResult } from "react-beautiful-dnd";
 // import type { DropResult } from "react-beautiful-dnd";
 // hook
-<<<<<<< HEAD
 import type { IState, IIssue, NestedKeyOf, IssueResponse } from "types";
-import useIssuesProperties from "hooks/useIssuesProperties";
-=======
 import useIssuesProperties from "hooks/use-issue-properties";
->>>>>>> 32762aef
 // services
 import stateServices from "services/state.service";
 import issuesServices from "services/issues.service";
