import { useEffect, useState } from "react";

import { useRouter } from "next/router";

// react-datepicker
import DatePicker from "react-datepicker";
// headless ui
import { Popover } from "@headlessui/react";
// contexts
import { useProjectMyMembership } from "contexts/project-member.context";
// hooks
import useInboxView from "hooks/use-inbox-view";
import useUserAuth from "hooks/use-user-auth";
// components
import { FiltersDropdown } from "components/inbox";
// ui
import { PrimaryButton, SecondaryButton } from "components/ui";
// icons
import { InboxIcon, StackedLayersHorizontalIcon } from "components/icons";
import {
  ChevronDownIcon,
  ChevronUpIcon,
  CheckCircleIcon,
  ClockIcon,
  XCircleIcon,
  TrashIcon,
} from "@heroicons/react/24/outline";
// types
import type { IInboxIssue } from "types";

type Props = {
  issueCount: number;
  currentIssueIndex: number;
  issue?: IInboxIssue;
  onAccept: () => Promise<void>;
  onDecline: () => void;
  onMarkAsDuplicate: () => void;
  onSnooze: (date: Date | string) => void;
  onDelete: () => void;
};

export const InboxActionHeader: React.FC<Props> = (props) => {
  const {
    issueCount,
    currentIssueIndex,
    onAccept,
    onDecline,
    onMarkAsDuplicate,
    onSnooze,
    onDelete,
    issue,
  } = props;

  const [isAccepting, setIsAccepting] = useState(false);
  const [date, setDate] = useState(new Date());

  const router = useRouter();
  const { inboxIssueId } = router.query;

  const { memberRole } = useProjectMyMembership();
  const { filters, setFilters, filtersLength } = useInboxView();
  const { user } = useUserAuth();

  const handleAcceptIssue = () => {
    setIsAccepting(true);

    onAccept().finally(() => setIsAccepting(false));
  };

  useEffect(() => {
    if (!issue?.issue_inbox[0].snoozed_till) return;

    setDate(new Date(issue.issue_inbox[0].snoozed_till));
  }, [issue]);

  const issueStatus = issue?.issue_inbox[0].status;
  const isAllowed = memberRole.isMember || memberRole.isOwner;

  const today = new Date();
  const tomorrow = new Date(today);

  tomorrow.setDate(today.getDate() + 1);

  return (
    <div className="grid grid-cols-4 border-b border-brand-base divide-x divide-brand-base">
      <div className="col-span-1 flex justify-between p-4">
        <div className="flex items-center gap-2">
          <InboxIcon className="h-4 w-4 text-brand-secondary" />
          <h3 className="font-medium">Inbox</h3>
        </div>
        <div className="relative">
          <FiltersDropdown
            filters={filters}
            onSelect={(option) => {
              const key = option.key as keyof typeof filters;

              const valueExists = (filters[key] as any[])?.includes(option.value);

              if (valueExists) {
                setFilters({
                  [option.key]: ((filters[key] ?? []) as any[])?.filter(
                    (val) => val !== option.value
                  ),
                });
              } else {
                setFilters({
                  [option.key]: [...((filters[key] ?? []) as any[]), option.value],
                });
              }
            }}
            direction="right"
            height="rg"
          />
          {filtersLength > 0 && (
            <div className="absolute -top-2 -right-2 h-4 w-4 text-[0.65rem] grid place-items-center rounded-full text-brand-base bg-brand-surface-2 border border-brand-base z-10">
              <span>{filtersLength}</span>
            </div>
          )}
        </div>
      </div>
      {inboxIssueId && (
        <div className="flex justify-between items-center gap-4 px-4 col-span-3">
          <div className="flex items-center gap-x-2">
            <button
              type="button"
              className="rounded border border-brand-base bg-brand-surface-1 p-1.5 hover:bg-brand-surface-2"
              onClick={() => {
                const e = new KeyboardEvent("keydown", { key: "ArrowUp" });
                document.dispatchEvent(e);
              }}
            >
              <ChevronUpIcon className="h-3.5 w-3.5" />
            </button>
            <button
              type="button"
              className="rounded border border-brand-base bg-brand-surface-1 p-1.5 hover:bg-brand-surface-2"
              onClick={() => {
                const e = new KeyboardEvent("keydown", { key: "ArrowDown" });
                document.dispatchEvent(e);
              }}
            >
              <ChevronDownIcon className="h-3.5 w-3.5" />
            </button>
            <div className="text-sm">
              {currentIssueIndex + 1}/{issueCount}
            </div>
          </div>
          <div className="flex items-center gap-3 flex-wrap">
            {isAllowed && (
              <div
                className={`flex-shrink-0 ${
                  issueStatus === 0 || issueStatus === -2 ? "" : "opacity-70"
                }`}
              >
                <Popover className="relative">
<<<<<<< HEAD
                  <Popover.Button as="div" disabled={issueStatus !== -2}>
=======
                  <Popover.Button
                    as="button"
                    type="button"
                    disabled={!(issueStatus === 0 || issueStatus === -2)}
                  >
>>>>>>> 7d29a89e
                    <SecondaryButton
                      className={`flex gap-x-1 items-center ${
                        issueStatus === 0 || issueStatus === -2 ? "" : "cursor-not-allowed"
                      }`}
                      size="sm"
                    >
                      <ClockIcon className="h-4 w-4 text-brand-secondary" />
                      <span>Snooze</span>
                    </SecondaryButton>
                  </Popover.Button>
                  <Popover.Panel className="w-80 p-2 absolute right-0 z-10 mt-2 rounded-md border border-brand-base bg-brand-surface-2 shadow-lg">
                    {({ close }) => (
                      <div className="w-full h-full flex flex-col gap-y-1">
                        <DatePicker
                          selected={date ? new Date(date) : null}
                          onChange={(val) => {
                            if (!val) return;
                            setDate(val);
                          }}
                          dateFormat="dd-MM-yyyy"
                          minDate={tomorrow}
                          inline
                        />
                        <PrimaryButton
                          className="ml-auto"
                          onClick={() => {
                            close();
                            onSnooze(date);
                          }}
                        >
                          Snooze
                        </PrimaryButton>
                      </div>
                    )}
                  </Popover.Panel>
                </Popover>
              </div>
            )}
            {isAllowed && (
              <div className={`flex gap-3 flex-wrap ${issueStatus !== -2 ? "opacity-70" : ""}`}>
                <SecondaryButton
                  size="sm"
                  className="flex gap-2 items-center"
                  onClick={onMarkAsDuplicate}
                  disabled={issueStatus !== -2}
                >
                  <StackedLayersHorizontalIcon className="h-4 w-4 text-brand-secondary" />
                  <span>Mark as duplicate</span>
                </SecondaryButton>
                <SecondaryButton
                  size="sm"
                  className="flex gap-2 items-center"
                  onClick={handleAcceptIssue}
                  disabled={issueStatus !== -2}
                  loading={isAccepting}
                >
                  <CheckCircleIcon className="h-4 w-4 text-green-500" />
                  <span>{isAccepting ? "Accepting..." : "Accept"}</span>
                </SecondaryButton>
                <SecondaryButton
                  size="sm"
                  className="flex gap-2 items-center"
                  onClick={onDecline}
                  disabled={issueStatus !== -2}
                >
                  <XCircleIcon className="h-4 w-4 text-red-500" />
                  <span>Decline</span>
                </SecondaryButton>
              </div>
            )}
            {(isAllowed || user?.id === issue?.created_by) && (
              <div className="flex-shrink-0">
                <SecondaryButton size="sm" className="flex gap-2 items-center" onClick={onDelete}>
                  <TrashIcon className="h-4 w-4 text-red-500" />
                  <span>Delete</span>
                </SecondaryButton>
              </div>
            )}
          </div>
        </div>
      )}
    </div>
  );
};<|MERGE_RESOLUTION|>--- conflicted
+++ resolved
@@ -153,15 +153,11 @@
                 }`}
               >
                 <Popover className="relative">
-<<<<<<< HEAD
-                  <Popover.Button as="div" disabled={issueStatus !== -2}>
-=======
                   <Popover.Button
                     as="button"
                     type="button"
                     disabled={!(issueStatus === 0 || issueStatus === -2)}
                   >
->>>>>>> 7d29a89e
                     <SecondaryButton
                       className={`flex gap-x-1 items-center ${
                         issueStatus === 0 || issueStatus === -2 ? "" : "cursor-not-allowed"
