--- conflicted
+++ resolved
@@ -65,14 +65,10 @@
   };
 
   return (
-    <div className="grid w-full place-items-center min-h-[490px]">
+    <div className="grid min-h-[490px] w-full place-items-center">
       <Tab.Group
         as="div"
-<<<<<<< HEAD
-        className="flex w-full max-w-xl flex-col rounded-[10px] bg-brand-surface-2 shadow-md"
-=======
-        className="flex h-full w-full max-w-xl flex-col justify-between rounded-[10px] bg-white shadow-md"
->>>>>>> 8d37a3e5
+        className="flex h-full w-full max-w-xl flex-col justify-between rounded-[10px] bg-brand-surface-2 shadow-md"
       >
         <Tab.List
           as="div"
@@ -113,7 +109,7 @@
             />
           </Tab.Panel>
           <Tab.Panel className="h-full">
-            <div className="flex flex-col justify-between h-full w-full">
+            <div className="flex h-full w-full flex-col justify-between">
               <div className="divide-y px-4 py-7">
                 {invitations && invitations.length > 0 ? (
                   invitations.map((invitation) => (
