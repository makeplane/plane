import React from "react";

import { useRouter } from "next/router";

// headless ui
import { Popover, Transition } from "@headlessui/react";
// hooks
import useIssuesProperties from "hooks/use-issue-properties";
import useIssuesView from "hooks/use-issues-view";
import useEstimateOption from "hooks/use-estimate-option";
// components
import { SelectFilters } from "components/views";
// ui
import { CustomMenu, Icon, ToggleSwitch } from "components/ui";
// icons
import {
  ChevronDownIcon,
  ListBulletIcon,
  Squares2X2Icon,
  CalendarDaysIcon,
} from "@heroicons/react/24/outline";
// helpers
import { replaceUnderscoreIfSnakeCase } from "helpers/string.helper";
import { checkIfArraysHaveSameElements } from "helpers/array.helper";
// types
import { Properties, TIssueViewOptions } from "types";
// constants
import { GROUP_BY_OPTIONS, ORDER_BY_OPTIONS, FILTER_ISSUE_OPTIONS } from "constants/issue";

const issueViewOptions: { type: TIssueViewOptions; icon: any }[] = [
  {
    type: "list",
    icon: <ListBulletIcon className="h-4 w-4" />,
  },
  {
    type: "kanban",
    icon: <Squares2X2Icon className="h-4 w-4" />,
  },
  {
    type: "calendar",
    icon: <CalendarDaysIcon className="h-4 w-4" />,
  },
  {
    type: "spreadsheet",
    icon: <Icon iconName="table_chart" />,
  },
  {
    type: "gantt_chart",
    icon: <Icon iconName="waterfall_chart" className="rotate-90" />,
  },
];

export const IssuesFilterView: React.FC = () => {
  const router = useRouter();
  const { workspaceSlug, projectId, viewId } = router.query;
  const isArchivedIssues = router.pathname.includes("archived-issues");

  const {
    issueView,
    setIssueView,
    groupByProperty,
    setGroupByProperty,
    orderBy,
    setOrderBy,
    showEmptyGroups,
    setShowEmptyGroups,
    filters,
    setFilters,
    resetFilterToDefault,
    setNewFilterDefaultView,
  } = useIssuesView();

  const [properties, setProperties] = useIssuesProperties(
    workspaceSlug as string,
    projectId as string
  );

  const { isEstimateActive } = useEstimateOption();

  return (
    <div className="flex items-center gap-2">
      <div className="flex items-center gap-x-1">
<<<<<<< HEAD
        <button
          type="button"
          className={`grid h-7 w-7 place-items-center rounded p-1 outline-none duration-300 hover:bg-custom-sidebar-background-80 ${
            issueView === "list" ? "bg-custom-sidebar-background-80" : ""
          }`}
          onClick={() => setIssueView("list")}
        >
          <ListBulletIcon className="h-4 w-4 text-custom-sidebar-text-200" />
        </button>
        {!isArchivedIssues && (
          <>
            <button
              type="button"
              className={`grid h-7 w-7 place-items-center rounded p-1 outline-none duration-300 hover:bg-custom-sidebar-background-80 ${
                issueView === "kanban" ? "bg-custom-sidebar-background-80" : ""
              }`}
              onClick={() => setIssueView("kanban")}
            >
              <Squares2X2Icon className="h-4 w-4 text-custom-sidebar-text-200" />
            </button>
            <button
              type="button"
              className={`grid h-7 w-7 place-items-center rounded p-1 outline-none duration-300 hover:bg-custom-sidebar-background-80 ${
                issueView === "calendar" ? "bg-custom-sidebar-background-80" : ""
              }`}
              onClick={() => setIssueView("calendar")}
            >
              <CalendarDaysIcon className="h-4 w-4 text-custom-sidebar-text-200" />
            </button>
            <button
              type="button"
              className={`grid h-7 w-7 place-items-center rounded p-1 outline-none duration-300 hover:bg-custom-sidebar-background-80 ${
                issueView === "spreadsheet" ? "bg-custom-sidebar-background-80" : ""
              }`}
              onClick={() => setIssueView("spreadsheet")}
            >
              <Icon iconName="table_chart" className="text-custom-sidebar-text-200" />
            </button>
            <button
              type="button"
              className={`grid h-7 w-7 place-items-center rounded outline-none duration-300 hover:bg-custom-sidebar-background-80 ${
                issueView === "gantt_chart" ? "bg-custom-sidebar-background-80" : ""
              }`}
              onClick={() => setIssueView("gantt_chart")}
            >
              <span className="material-symbols-rounded text-custom-sidebar-text-200 text-[18px] rotate-90">
                waterfall_chart
              </span>
            </button>
          </>
        )}
=======
        {issueViewOptions.map((option) => (
          <button
            key={option.type}
            type="button"
            className={`grid h-7 w-7 place-items-center rounded p-1 outline-none hover:bg-custom-sidebar-background-80 duration-300 ${
              issueView === option.type
                ? "bg-custom-sidebar-background-80"
                : "text-custom-sidebar-text-200"
            }`}
            onClick={() => setIssueView(option.type)}
          >
            {option.icon}
          </button>
        ))}
>>>>>>> 4a2057c0
      </div>
      <SelectFilters
        filters={filters}
        onSelect={(option) => {
          const key = option.key as keyof typeof filters;

          if (key === "target_date") {
            const valueExists = checkIfArraysHaveSameElements(
              filters.target_date ?? [],
              option.value
            );

            setFilters({
              target_date: valueExists ? null : option.value,
            });
          } else {
            const valueExists = filters[key]?.includes(option.value);

            if (valueExists)
              setFilters(
                {
                  [option.key]: ((filters[key] ?? []) as any[])?.filter(
                    (val) => val !== option.value
                  ),
                },
                !Boolean(viewId)
              );
            else
              setFilters(
                {
                  [option.key]: [...((filters[key] ?? []) as any[]), option.value],
                },
                !Boolean(viewId)
              );
          }
        }}
        direction="left"
        height="rg"
      />
      <Popover className="relative">
        {({ open }) => (
          <>
            <Popover.Button
              className={`group flex items-center gap-2 rounded-md border border-custom-sidebar-border-100 bg-transparent px-3 py-1.5 text-xs hover:bg-custom-sidebar-background-90 hover:text-custom-sidebar-text-100 focus:outline-none duration-300 ${
                open
                  ? "bg-custom-sidebar-background-90 text-custom-sidebar-text-100"
                  : "text-custom-sidebar-text-200"
              }`}
            >
              View
              <ChevronDownIcon className="h-3 w-3" aria-hidden="true" />
            </Popover.Button>

            <Transition
              as={React.Fragment}
              enter="transition ease-out duration-200"
              enterFrom="opacity-0 translate-y-1"
              enterTo="opacity-100 translate-y-0"
              leave="transition ease-in duration-150"
              leaveFrom="opacity-100 translate-y-0"
              leaveTo="opacity-0 translate-y-1"
            >
              <Popover.Panel className="absolute right-0 z-30 mt-1 w-screen max-w-xs transform rounded-lg border border-custom-border-100 bg-custom-background-90 p-3 shadow-lg">
                <div className="relative divide-y-2 divide-custom-border-100">
                  <div className="space-y-4 pb-3 text-xs">
                    {issueView !== "calendar" && issueView !== "spreadsheet" && (
                      <>
                        <div className="flex items-center justify-between">
                          <h4 className="text-custom-text-200">Group by</h4>
                          <CustomMenu
                            label={
                              GROUP_BY_OPTIONS.find((option) => option.key === groupByProperty)
                                ?.name ?? "Select"
                            }
                            width="lg"
                          >
                            {GROUP_BY_OPTIONS.map((option) =>
                              issueView === "kanban" && option.key === null ? null : (
                                <CustomMenu.MenuItem
                                  key={option.key}
                                  onClick={() => setGroupByProperty(option.key)}
                                >
                                  {option.name}
                                </CustomMenu.MenuItem>
                              )
                            )}
                          </CustomMenu>
                        </div>
                        <div className="flex items-center justify-between">
                          <h4 className="text-custom-text-200">Order by</h4>
                          <CustomMenu
                            label={
                              ORDER_BY_OPTIONS.find((option) => option.key === orderBy)?.name ??
                              "Select"
                            }
                            width="lg"
                          >
                            {ORDER_BY_OPTIONS.map((option) =>
                              groupByProperty === "priority" && option.key === "priority" ? null : (
                                <CustomMenu.MenuItem
                                  key={option.key}
                                  onClick={() => {
                                    setOrderBy(option.key);
                                  }}
                                >
                                  {option.name}
                                </CustomMenu.MenuItem>
                              )
                            )}
                          </CustomMenu>
                        </div>
                      </>
                    )}
                    <div className="flex items-center justify-between">
                      <h4 className="text-custom-text-200">Issue type</h4>
                      <CustomMenu
                        label={
                          FILTER_ISSUE_OPTIONS.find((option) => option.key === filters.type)
                            ?.name ?? "Select"
                        }
                        width="lg"
                      >
                        {FILTER_ISSUE_OPTIONS.map((option) => (
                          <CustomMenu.MenuItem
                            key={option.key}
                            onClick={() =>
                              setFilters({
                                type: option.key,
                              })
                            }
                          >
                            {option.name}
                          </CustomMenu.MenuItem>
                        ))}
                      </CustomMenu>
                    </div>

                    {issueView !== "calendar" && issueView !== "spreadsheet" && (
                      <>
                        <div className="flex items-center justify-between">
                          <h4 className="text-custom-text-200">Show empty states</h4>
                          <ToggleSwitch
                            value={showEmptyGroups}
                            onChange={() => setShowEmptyGroups(!showEmptyGroups)}
                          />
                        </div>
                        <div className="relative flex justify-end gap-x-3">
                          <button type="button" onClick={() => resetFilterToDefault()}>
                            Reset to default
                          </button>
                          <button
                            type="button"
                            className="font-medium text-custom-primary"
                            onClick={() => setNewFilterDefaultView()}
                          >
                            Set as default
                          </button>
                        </div>
                      </>
                    )}
                  </div>

                  <div className="space-y-2 py-3">
                    <h4 className="text-sm text-custom-text-200">Display Properties</h4>
                    <div className="flex flex-wrap items-center gap-2">
                      {Object.keys(properties).map((key) => {
                        if (key === "estimate" && !isEstimateActive) return null;

                        if (
                          issueView === "spreadsheet" &&
                          (key === "attachment_count" ||
                            key === "link" ||
                            key === "sub_issue_count")
                        )
                          return null;

                        if (
                          issueView !== "spreadsheet" &&
                          (key === "created_on" || key === "updated_on")
                        )
                          return null;

                        return (
                          <button
                            key={key}
                            type="button"
                            className={`rounded border px-2 py-1 text-xs capitalize ${
                              properties[key as keyof Properties]
                                ? "border-custom-primary bg-custom-primary text-white"
                                : "border-custom-border-100"
                            }`}
                            onClick={() => setProperties(key as keyof Properties)}
                          >
                            {key === "key" ? "ID" : replaceUnderscoreIfSnakeCase(key)}
                          </button>
                        );
                      })}
                    </div>
                  </div>
                </div>
              </Popover.Panel>
            </Transition>
          </>
        )}
      </Popover>
    </div>
  );
};<|MERGE_RESOLUTION|>--- conflicted
+++ resolved
@@ -80,59 +80,6 @@
   return (
     <div className="flex items-center gap-2">
       <div className="flex items-center gap-x-1">
-<<<<<<< HEAD
-        <button
-          type="button"
-          className={`grid h-7 w-7 place-items-center rounded p-1 outline-none duration-300 hover:bg-custom-sidebar-background-80 ${
-            issueView === "list" ? "bg-custom-sidebar-background-80" : ""
-          }`}
-          onClick={() => setIssueView("list")}
-        >
-          <ListBulletIcon className="h-4 w-4 text-custom-sidebar-text-200" />
-        </button>
-        {!isArchivedIssues && (
-          <>
-            <button
-              type="button"
-              className={`grid h-7 w-7 place-items-center rounded p-1 outline-none duration-300 hover:bg-custom-sidebar-background-80 ${
-                issueView === "kanban" ? "bg-custom-sidebar-background-80" : ""
-              }`}
-              onClick={() => setIssueView("kanban")}
-            >
-              <Squares2X2Icon className="h-4 w-4 text-custom-sidebar-text-200" />
-            </button>
-            <button
-              type="button"
-              className={`grid h-7 w-7 place-items-center rounded p-1 outline-none duration-300 hover:bg-custom-sidebar-background-80 ${
-                issueView === "calendar" ? "bg-custom-sidebar-background-80" : ""
-              }`}
-              onClick={() => setIssueView("calendar")}
-            >
-              <CalendarDaysIcon className="h-4 w-4 text-custom-sidebar-text-200" />
-            </button>
-            <button
-              type="button"
-              className={`grid h-7 w-7 place-items-center rounded p-1 outline-none duration-300 hover:bg-custom-sidebar-background-80 ${
-                issueView === "spreadsheet" ? "bg-custom-sidebar-background-80" : ""
-              }`}
-              onClick={() => setIssueView("spreadsheet")}
-            >
-              <Icon iconName="table_chart" className="text-custom-sidebar-text-200" />
-            </button>
-            <button
-              type="button"
-              className={`grid h-7 w-7 place-items-center rounded outline-none duration-300 hover:bg-custom-sidebar-background-80 ${
-                issueView === "gantt_chart" ? "bg-custom-sidebar-background-80" : ""
-              }`}
-              onClick={() => setIssueView("gantt_chart")}
-            >
-              <span className="material-symbols-rounded text-custom-sidebar-text-200 text-[18px] rotate-90">
-                waterfall_chart
-              </span>
-            </button>
-          </>
-        )}
-=======
         {issueViewOptions.map((option) => (
           <button
             key={option.type}
@@ -147,7 +94,6 @@
             {option.icon}
           </button>
         ))}
->>>>>>> 4a2057c0
       </div>
       <SelectFilters
         filters={filters}
