--- conflicted
+++ resolved
@@ -118,28 +118,14 @@
         onSelect={(option) => {
           const key = option.key as keyof typeof filters;
 
-<<<<<<< HEAD
-          if (key === "target_date") {
-            const valueExists = checkIfArraysHaveSameElements(
-              filters.target_date ?? [],
-              option.value
-            );
+          if (key === "start_date" || key === "target_date") {
+            const valueExists = checkIfArraysHaveSameElements(filters[key] ?? [], option.value);
 
             setFilters({
-              target_date: valueExists ? null : option.value,
+              [key]: valueExists ? null : option.value,
             });
           } else {
             const valueExists = filters[key]?.includes(option.value);
-=======
-            if (key === "start_date" || key === "target_date") {
-              const valueExists = checkIfArraysHaveSameElements(filters[key] ?? [], option.value);
-
-              setFilters({
-                [key]: valueExists ? null : option.value,
-              });
-            } else {
-              const valueExists = filters[key]?.includes(option.value);
->>>>>>> ab4a17c1
 
             if (valueExists)
               setFilters(
