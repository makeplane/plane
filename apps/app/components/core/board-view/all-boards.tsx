--- conflicted
+++ resolved
@@ -37,13 +37,8 @@
   return (
     <>
       {groupedByIssues ? (
-<<<<<<< HEAD
-        <div className="h-[calc(100vh-157px)] w-full lg:h-[calc(100vh-115px)]">
-          <div className="horizontal-scroll-enable flex h-full gap-x-9 overflow-x-auto overflow-y-hidden">
-=======
         <div className="h-[calc(100vh-140px)] w-full">
           <div className="horizontal-scroll-enable flex h-full gap-x-4 overflow-x-auto overflow-y-hidden">
->>>>>>> 704b7d02
             {Object.keys(groupedByIssues).map((singleGroup, index) => {
               const currentState =
                 selectedGroup === "state" ? states?.find((s) => s.id === singleGroup) : null;
