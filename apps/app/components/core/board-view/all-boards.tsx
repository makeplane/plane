--- conflicted
+++ resolved
@@ -39,25 +39,13 @@
   return (
     <>
       {groupedByIssues ? (
-<<<<<<< HEAD
-        <div className="h-[calc(100vh-157px)] lg:h-[calc(100vh-115px)] w-full">
-          <div className="h-full w-full overflow-hidden">
-            <div className="h-full w-full">
-              <div className="flex h-full gap-x-9 overflow-x-auto horizontal-scroll-enable overflow-y-hidden">
-                {Object.keys(groupedByIssues).map((singleGroup, index) => {
-                  const currentState =
-                    selectedGroup === "state_detail.name"
-                      ? states?.find((s) => s.name === singleGroup)
-                      : null;
-=======
         <div className="h-[calc(100vh-157px)] w-full lg:h-[calc(100vh-115px)]">
-          <div className="flex h-full gap-x-9 overflow-x-auto overflow-y-hidden">
+          <div className="flex h-full gap-x-9 overflow-x-auto horizontal-scroll-enable overflow-y-hidden">
             {Object.keys(groupedByIssues).map((singleGroup, index) => {
               const currentState =
                 selectedGroup === "state_detail.name"
                   ? states?.find((s) => s.name === singleGroup)
                   : null;
->>>>>>> a4dc4d1f
 
               const stateId =
                 selectedGroup === "state_detail.name"
