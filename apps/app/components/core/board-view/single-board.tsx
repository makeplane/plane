import { useState } from "react";

import { useRouter } from "next/router";

// react-beautiful-dnd
import StrictModeDroppable from "components/dnd/StrictModeDroppable";
import { Draggable } from "react-beautiful-dnd";
// hooks
import useIssuesProperties from "hooks/use-issue-properties";
// components
import { BoardHeader, SingleBoardIssue } from "components/core";
// ui
import { CustomMenu } from "components/ui";
// icons
import { PlusIcon } from "@heroicons/react/24/outline";
// helpers
import { replaceUnderscoreIfSnakeCase } from "helpers/string.helper";
// types
import {
  CycleIssueResponse,
  IIssue,
  IProjectMember,
  IState,
  ModuleIssueResponse,
  UserAuth,
} from "types";

type Props = {
  type?: "issue" | "cycle" | "module";
  currentState?: IState | null;
  groupTitle: string;
  groupedByIssues: any;
  selectedGroup: "state" | "priority" | "labels" | null;
  handleEditIssue: (issue: IIssue) => void;
  makeIssueCopy: (issue: IIssue) => void;
  addIssueToState: () => void;
  handleDeleteIssue: (issue: IIssue) => void;
  openIssuesListModal?: (() => void) | null;
  orderBy: "created_at" | "updated_at" | "priority" | "sort_order";
  handleTrashBox: (isDragging: boolean) => void;
  removeIssue: ((bridgeId: string) => void) | null;
  userAuth: UserAuth;
};

export const SingleBoard: React.FC<Props> = ({
  type,
  currentState,
  groupTitle,
  groupedByIssues,
  selectedGroup,
  handleEditIssue,
  makeIssueCopy,
  addIssueToState,
  handleDeleteIssue,
  openIssuesListModal,
  orderBy,
  handleTrashBox,
  removeIssue,
  userAuth,
}) => {
  // collapse/expand
  const [isCollapsed, setIsCollapsed] = useState(true);

  const router = useRouter();
  const { workspaceSlug, projectId, cycleId, moduleId } = router.query;

  const [properties] = useIssuesProperties(workspaceSlug as string, projectId as string);

  const isNotAllowed = userAuth.isGuest || userAuth.isViewer;

  return (
    <div className={`h-full flex-shrink-0 rounded ${!isCollapsed ? "" : "w-96 bg-gray-50"}`}>
      <div className={`${!isCollapsed ? "" : "flex h-full flex-col space-y-3"}`}>
        <BoardHeader
          addIssueToState={addIssueToState}
          currentState={currentState}
          selectedGroup={selectedGroup}
          groupTitle={groupTitle}
          groupedByIssues={groupedByIssues}
          isCollapsed={isCollapsed}
          setIsCollapsed={setIsCollapsed}
        />
        <StrictModeDroppable key={groupTitle} droppableId={groupTitle}>
          {(provided, snapshot) => (
            <div
              className={`relative h-full overflow-y-auto p-1  ${
                snapshot.isDraggingOver ? "bg-indigo-50 bg-opacity-50" : ""
              } ${!isCollapsed ? "hidden" : "block"}`}
              ref={provided.innerRef}
              {...provided.droppableProps}
            >
              {orderBy !== "sort_order" && (
                <>
                  <div
                    className={`absolute ${
                      snapshot.isDraggingOver ? "block" : "hidden"
                    } pointer-events-none top-0 left-0 z-[99] h-full w-full bg-gray-100 opacity-50`}
                  />
                  <div
                    className={`absolute ${
                      snapshot.isDraggingOver ? "block" : "hidden"
                    } pointer-events-none top-1/2 left-1/2 z-[99] -translate-y-1/2 -translate-x-1/2 whitespace-nowrap rounded bg-white p-2 text-xs`}
                  >
<<<<<<< HEAD
                    This board is ordered by {replaceUnderscoreIfSnakeCase(orderBy)}
=======
                    This board is ordered by {replaceUnderscoreIfSnakeCase(orderBy ?? "created_at")}
>>>>>>> 704b7d02
                  </div>
                </>
              )}
              {groupedByIssues[groupTitle].map((item: any, index: number) => {
                let issue: IIssue;
                if (cycleId || moduleId)
                  issue = { ...item.issue_detail, sub_issues_count: item.sub_issues_count };
                else issue = item;

                return (
                  <Draggable
                    key={issue.id}
                    draggableId={issue.id}
                    index={index}
                    isDragDisabled={isNotAllowed}
                  >
                    {(provided, snapshot) => (
                      <SingleBoardIssue
                        key={index}
                        provided={provided}
                        snapshot={snapshot}
                        type={type}
                        issue={issue}
                        selectedGroup={selectedGroup}
                        properties={properties}
                        editIssue={() => handleEditIssue(issue)}
                        makeIssueCopy={() => makeIssueCopy(issue)}
                        handleDeleteIssue={handleDeleteIssue}
                        orderBy={orderBy}
                        handleTrashBox={handleTrashBox}
                        removeIssue={() => {
                          removeIssue && removeIssue(issue.bridge);
                        }}
                        userAuth={userAuth}
                      />
                    )}
                  </Draggable>
                );
              })}
              <span
                style={{
                  display: orderBy === "sort_order" ? "inline" : "none",
                }}
              >
                {provided.placeholder}
              </span>
              {type === "issue" ? (
                <button
                  type="button"
                  className="flex items-center gap-2 font-medium text-theme outline-none"
                  onClick={addIssueToState}
                >
                  <PlusIcon className="h-4 w-4" />
                  Add Issue
                </button>
              ) : (
                <CustomMenu
                  customButton={
                    <button
                      type="button"
                      className="flex items-center gap-2 font-medium text-theme outline-none"
                    >
                      <PlusIcon className="h-4 w-4" />
                      Add Issue
                    </button>
                  }
                  optionsPosition="left"
                  noBorder
                >
                  <CustomMenu.MenuItem onClick={addIssueToState}>Create new</CustomMenu.MenuItem>
                  {openIssuesListModal && (
                    <CustomMenu.MenuItem onClick={openIssuesListModal}>
                      Add an existing issue
                    </CustomMenu.MenuItem>
                  )}
                </CustomMenu>
              )}
            </div>
          )}
        </StrictModeDroppable>
      </div>
    </div>
  );
};<|MERGE_RESOLUTION|>--- conflicted
+++ resolved
@@ -101,11 +101,7 @@
                       snapshot.isDraggingOver ? "block" : "hidden"
                     } pointer-events-none top-1/2 left-1/2 z-[99] -translate-y-1/2 -translate-x-1/2 whitespace-nowrap rounded bg-white p-2 text-xs`}
                   >
-<<<<<<< HEAD
-                    This board is ordered by {replaceUnderscoreIfSnakeCase(orderBy)}
-=======
                     This board is ordered by {replaceUnderscoreIfSnakeCase(orderBy ?? "created_at")}
->>>>>>> 704b7d02
                   </div>
                 </>
               )}
