import React, { useCallback, useEffect } from "react";

import Link from "next/link";
import { useRouter } from "next/router";

import { mutate } from "swr";

// react-beautiful-dnd
import {
  DraggableProvided,
  DraggableStateSnapshot,
  DraggingStyle,
  NotDraggingStyle,
} from "react-beautiful-dnd";
// services
import issuesService from "services/issues.service";
// hooks
import useToast from "hooks/use-toast";
// components
import {
  ViewAssigneeSelect,
  ViewDueDateSelect,
  ViewPrioritySelect,
  ViewStateSelect,
} from "components/issues/view-select";
// ui
import { CustomMenu } from "components/ui";
// helpers
import { copyTextToClipboard } from "helpers/string.helper";
// types
import {
  CycleIssueResponse,
  IIssue,
  ModuleIssueResponse,
  NestedKeyOf,
  Properties,
  UserAuth,
} from "types";
// fetch-keys
import { CYCLE_ISSUES, MODULE_ISSUES, PROJECT_ISSUES_LIST } from "constants/fetch-keys";

type Props = {
  type?: string;
  provided: DraggableProvided;
  snapshot: DraggableStateSnapshot;
  issue: IIssue;
  selectedGroup: NestedKeyOf<IIssue> | null;
  properties: Properties;
  editIssue: () => void;
  removeIssue?: (() => void) | null;
  handleDeleteIssue: (issue: IIssue) => void;
  orderBy: NestedKeyOf<IIssue> | null;
  handleTrashBox: (isDragging: boolean) => void;
  userAuth: UserAuth;
};

export const SingleBoardIssue: React.FC<Props> = ({
  type,
  provided,
  snapshot,
  issue,
  selectedGroup,
  properties,
  editIssue,
  removeIssue,
  handleDeleteIssue,
  orderBy,
  handleTrashBox,
  userAuth,
}) => {
  const router = useRouter();
  const { workspaceSlug, projectId, cycleId, moduleId } = router.query;

  const { setToastAlert } = useToast();

  const partialUpdateIssue = useCallback(
    (formData: Partial<IIssue>) => {
      if (!workspaceSlug || !projectId) return;

      if (cycleId)
        mutate<CycleIssueResponse[]>(
          CYCLE_ISSUES(cycleId as string),
          (prevData) => {
            const updatedIssues = (prevData ?? []).map((p) => {
              if (p.issue_detail.id === issue.id) {
                return {
                  ...p,
                  issue_detail: {
                    ...p.issue_detail,
                    ...formData,
                  },
                };
              }
              return p;
            });
            return [...updatedIssues];
          },
          false
        );

      if (moduleId)
        mutate<ModuleIssueResponse[]>(
          MODULE_ISSUES(moduleId as string),
          (prevData) => {
            const updatedIssues = (prevData ?? []).map((p) => {
              if (p.issue_detail.id === issue.id) {
                return {
                  ...p,
                  issue_detail: {
                    ...p.issue_detail,
                    ...formData,
                  },
                };
              }
              return p;
            });
            return [...updatedIssues];
          },
          false
        );

      mutate<IIssue[]>(
        PROJECT_ISSUES_LIST(workspaceSlug as string, projectId as string),
        (prevData) =>
          (prevData ?? []).map((p) => {
            if (p.id === issue.id) return { ...p, ...formData };

            return p;
          }),

        false
      );

      issuesService
        .patchIssue(workspaceSlug as string, projectId as string, issue.id, formData)
        .then((res) => {
          if (cycleId) mutate(CYCLE_ISSUES(cycleId as string));
          if (moduleId) mutate(MODULE_ISSUES(moduleId as string));

          mutate(PROJECT_ISSUES_LIST(workspaceSlug as string, projectId as string));
        })
        .catch((error) => {
          console.log(error);
        });
    },
    [workspaceSlug, projectId, cycleId, moduleId, issue]
  );

  function getStyle(
    style: DraggingStyle | NotDraggingStyle | undefined,
    snapshot: DraggableStateSnapshot
  ) {
    if (orderBy === "sort_order") return style;
    if (!snapshot.isDragging) return {};
    if (!snapshot.isDropAnimating) {
      return style;
    }

    return {
      ...style,
      transitionDuration: `0.001s`,
    };
  }

  const handleCopyText = () => {
    const originURL =
      typeof window !== "undefined" && window.location.origin ? window.location.origin : "";
    copyTextToClipboard(
      `${originURL}/${workspaceSlug}/projects/${projectId}/issues/${issue.id}`
    ).then(() => {
      setToastAlert({
        type: "success",
        title: "Link Copied!",
        message: "Issue link copied to clipboard.",
      });
    });
  };

  useEffect(() => {
    if (snapshot.isDragging) handleTrashBox(snapshot.isDragging);
  }, [snapshot, handleTrashBox]);

  const isNotAllowed = userAuth.isGuest || userAuth.isViewer;

  return (
    <div
      className={`rounded border bg-white shadow-sm mb-3 ${
        snapshot.isDragging ? "border-theme bg-indigo-50 shadow-lg" : ""
      }`}
      ref={provided.innerRef}
      {...provided.draggableProps}
      {...provided.dragHandleProps}
      style={getStyle(provided.draggableProps.style, snapshot)}
    >
      <div className="group/card relative select-none p-2">
        {!isNotAllowed && (
          <div className="absolute top-1.5 right-1.5 z-10 opacity-0 group-hover/card:opacity-100">
            {type && !isNotAllowed && (
              <CustomMenu width="auto" ellipsis>
                <CustomMenu.MenuItem onClick={editIssue}>Edit issue</CustomMenu.MenuItem>
                {type !== "issue" && removeIssue && (
                  <CustomMenu.MenuItem onClick={removeIssue}>
                    <>Remove from {type}</>
                  </CustomMenu.MenuItem>
                )}
                <CustomMenu.MenuItem onClick={() => handleDeleteIssue(issue)}>
                  Delete issue
                </CustomMenu.MenuItem>
                <CustomMenu.MenuItem onClick={handleCopyText}>Copy issue link</CustomMenu.MenuItem>
              </CustomMenu>
            )}
          </div>
        )}
        <Link href={`/${workspaceSlug}/projects/${issue.project}/issues/${issue.id}`}>
          <a>
            {properties.key && (
              <div className="mb-2 text-xs font-medium text-gray-500">
                {issue.project_detail.identifier}-{issue.sequence_id}
              </div>
            )}
            <h5
              className="mb-3 text-sm group-hover:text-theme"
              style={{ lineClamp: 3, WebkitLineClamp: 3 }}
            >
              {issue.name}
            </h5>
          </a>
        </Link>
        <div className="relative flex flex-wrap items-center gap-x-1 gap-y-2 text-xs">
          {properties.priority && selectedGroup !== "priority" && (
            <ViewPrioritySelect
              issue={issue}
              partialUpdateIssue={partialUpdateIssue}
              isNotAllowed={isNotAllowed}
              selfPositioned
            />
          )}
          {properties.state && selectedGroup !== "state_detail.name" && (
            <ViewStateSelect
              issue={issue}
              partialUpdateIssue={partialUpdateIssue}
              isNotAllowed={isNotAllowed}
              selfPositioned
            />
          )}
          {properties.due_date && (
            <ViewDueDateSelect
              issue={issue}
              partialUpdateIssue={partialUpdateIssue}
              isNotAllowed={isNotAllowed}
            />
          )}
          {properties.sub_issue_count && (
            <div className="flex flex-shrink-0 items-center gap-1 rounded border px-2 py-1 text-xs shadow-sm duration-300 hover:bg-gray-100 focus:border-indigo-500 focus:outline-none focus:ring-1 focus:ring-indigo-500">
              {issue.sub_issues_count} {issue.sub_issues_count === 1 ? "sub-issue" : "sub-issues"}
            </div>
          )}
          {properties.labels && (
            <div className="flex flex-wrap gap-1">
              {issue.label_details.map((label) => (
                <span
                  key={label.id}
                  className="group flex items-center gap-1 rounded-2xl border px-2 py-0.5 text-xs"
                >
                  <span
                    className="h-1.5 w-1.5 flex-shrink-0 rounded-full"
                    style={{
                      backgroundColor: label?.color && label.color !== "" ? label.color : "#000",
                    }}
                  />
                  {label.name}
                </span>
              ))}
            </div>
          )}
          {properties.assignee && (
            <ViewAssigneeSelect
              issue={issue}
              partialUpdateIssue={partialUpdateIssue}
              isNotAllowed={isNotAllowed}
<<<<<<< HEAD
              selfPositioned
=======
              tooltipPosition="left"
>>>>>>> b53b0bc3
            />
          )}
        </div>
      </div>
    </div>
  );
};<|MERGE_RESOLUTION|>--- conflicted
+++ resolved
@@ -278,11 +278,8 @@
               issue={issue}
               partialUpdateIssue={partialUpdateIssue}
               isNotAllowed={isNotAllowed}
-<<<<<<< HEAD
+              tooltipPosition="left"
               selfPositioned
-=======
-              tooltipPosition="left"
->>>>>>> b53b0bc3
             />
           )}
         </div>
