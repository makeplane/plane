--- conflicted
+++ resolved
@@ -1,98 +1,19 @@
 import React from "react";
 
-<<<<<<< HEAD
-// recharts
-import { XAxis, YAxis, Tooltip, AreaChart, Area, ReferenceLine, TooltipProps } from "recharts";
-// helper
+// ui
+import { LineGraph } from "components/ui";
+// helpers
 import { renderShortNumericDateFormat } from "helpers/date-time.helper";
 //types
 import { TCompletionChartDistribution } from "types";
-import { NameType, ValueType } from "recharts/types/component/DefaultTooltipContent";
-=======
-// ui
-import { LineGraph } from "components/ui";
-// helpers
-import { getDatesInRange, renderShortNumericDateFormat } from "helpers/date-time.helper";
-//types
-import { IIssue } from "types";
->>>>>>> 1da86b80
 
 type Props = {
   distribution: TCompletionChartDistribution;
   startDate: string | Date;
   endDate: string | Date;
   totalIssues: number;
-  width?: number;
-  height?: number;
 };
 
-<<<<<<< HEAD
-const ProgressChart: React.FC<Props> = ({
-  distribution,
-  startDate,
-  endDate,
-  totalIssues,
-  width = 360,
-  height = 160,
-}) => {
-  const chartData = Object.keys(distribution).map((key) => ({
-    currentDate: renderShortNumericDateFormat(key),
-    pending: distribution[key],
-  }));
-
-  const CustomTooltip = ({ active, payload }: TooltipProps<ValueType, NameType>) => {
-    if (active && payload && payload.length) {
-      return (
-        <div className="rounded-md bg-brand-surface-1 p-2 text-xs text-brand-base border border-brand-base outline-none">
-          {payload[0].payload.pending}{" "}
-          <span className="text-brand-secondary">pending issues till</span>{" "}
-          {payload[0].payload.currentDate}
-        </div>
-      );
-    }
-    return null;
-  };
-
-  return (
-    <div className="absolute -left-4  flex h-full w-full  items-center justify-center text-xs">
-      <AreaChart
-        width={width}
-        height={height}
-        data={chartData}
-        margin={{
-          top: 12,
-          right: 12,
-          left: 0,
-          bottom: 12,
-        }}
-      >
-        <defs>
-          <linearGradient id="linearBlue" x1="0" y1="0" x2="0" y2="1">
-            <stop offset="0%" stopColor="#3F76FF" stopOpacity={0.7} />
-            <stop offset="50%" stopColor="#3F76FF" stopOpacity={0.1} />
-            <stop offset="100%" stopColor="#3F76FF" stopOpacity={0} />
-          </linearGradient>
-        </defs>
-        <XAxis dataKey="currentDate" tickSize={10} minTickGap={10} />
-        <YAxis tickSize={10} minTickGap={10} allowDecimals={false} />
-        <Tooltip content={<CustomTooltip />} />
-        <Area
-          type="monotone"
-          dataKey="pending"
-          stroke="#8884d8"
-          fill="url(#linearBlue)"
-          activeDot={{ r: 8 }}
-        />
-        <ReferenceLine
-          stroke="#16a34a"
-          strokeDasharray="3 3"
-          segment={[
-            { x: `${renderShortNumericDateFormat(endDate)}`, y: 0 },
-            { x: `${renderShortNumericDateFormat(startDate)}`, y: totalIssues },
-          ]}
-        />
-      </AreaChart>
-=======
 const styleById = {
   ideal: {
     strokeDasharray: "6, 3",
@@ -119,32 +40,11 @@
     />
   ));
 
-const ProgressChart: React.FC<Props> = ({ issues, start, end }) => {
-  const startDate = new Date(start);
-  const endDate = new Date(end);
-
-  const getChartData = () => {
-    const dateRangeArray = getDatesInRange(startDate, endDate);
-    let count = 0;
-
-    const dateWiseData = dateRangeArray.map((d) => {
-      const current = d.toISOString().split("T")[0];
-      const total = issues.length;
-      const currentData = issues.filter(
-        (i) => i.completed_at && i.completed_at.toString().split("T")[0] === current
-      );
-      count = currentData ? currentData.length + count : count;
-
-      return {
-        currentDate: renderShortNumericDateFormat(current),
-        currentDateData: currentData,
-        pending: new Date(current) < new Date() ? total - count : null,
-      };
-    });
-    return dateWiseData;
-  };
-
-  const chartData = getChartData();
+const ProgressChart: React.FC<Props> = ({ distribution, startDate, endDate, totalIssues }) => {
+  const chartData = Object.keys(distribution).map((key) => ({
+    currentDate: renderShortNumericDateFormat(key),
+    pending: distribution[key],
+  }));
 
   return (
     <div className="w-full flex justify-center items-center">
@@ -175,7 +75,7 @@
             data: [
               {
                 x: chartData[0].currentDate,
-                y: issues.length,
+                y: totalIssues,
               },
               {
                 x: chartData[chartData.length - 1].currentDate,
@@ -191,7 +91,7 @@
         enablePoints={false}
         enableArea
         colors={(datum) => datum.color ?? "#3F76FF"}
-        customYAxisTickValues={[0, issues.length]}
+        customYAxisTickValues={[0, totalIssues]}
         gridXValues={chartData.map((item, index) => (index % 2 === 0 ? item.currentDate : ""))}
         theme={{
           background: "rgb(var(--color-bg-sidebar))",
@@ -205,7 +105,6 @@
           },
         }}
       />
->>>>>>> 1da86b80
     </div>
   );
 };
