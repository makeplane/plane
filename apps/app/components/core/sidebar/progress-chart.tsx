import React from "react";

import { XAxis, YAxis, Tooltip, AreaChart, Area, ReferenceLine, TooltipProps } from "recharts";

//types
import { IIssue } from "types";
import { NameType, ValueType } from "recharts/types/component/DefaultTooltipContent";
// helper
import { getDatesInRange, renderShortNumericDateFormat } from "helpers/date-time.helper";
// constants
import { CHARTS_THEME } from "constants/graph";
// ui
import { LineGraph } from "components/ui";

type Props = {
  issues: IIssue[];
  start: string;
  end: string;
  width?: number;
  height?: number;
};

<<<<<<< HEAD
const styleById = {
  ideal: {
    strokeDasharray: "6, 3",
    strokeWidth: 1,
  },
  default: {
    strokeWidth: 1,
  },
};

const DashedLine = ({ series, lineGenerator, xScale, yScale }: any) =>
  series.map(({ id, data, color }: any) => (
    <path
      key={id}
      d={lineGenerator(
        data.map((d: any) => ({
          x: xScale(d.data.x),
          y: yScale(d.data.y),
        }))
      )}
      fill="none"
      stroke={color ?? "#ddd"}
      style={styleById[id as keyof typeof styleById] || styleById.default}
    />
  ));

const ProgressChart: React.FC<Props> = ({ issues, start, end }) => {
=======
const ProgressChart: React.FC<Props> = ({ issues, start, end, width = 360, height = 160  }) => {
>>>>>>> 02111d77
  const startDate = new Date(start);
  const endDate = new Date(end);
  const getChartData = () => {
    const dateRangeArray = getDatesInRange(startDate, endDate);
    let count = 0;
    const dateWiseData = dateRangeArray.map((d) => {
      const current = d.toISOString().split("T")[0];
      const total = issues.length;
      const currentData = issues.filter(
        (i) => i.completed_at && i.completed_at.toString().split("T")[0] === current
      );
      count = currentData ? currentData.length + count : count;

      return {
        currentDate: renderShortNumericDateFormat(current),
        currentDateData: currentData,
        pending: new Date(current) < new Date() ? total - count : null,
      };
    });
    return dateWiseData;
  };

  const CustomTooltip = ({ active, payload }: TooltipProps<ValueType, NameType>) => {
    if (active && payload && payload.length) {
      return (
        <div className="rounded-sm bg-brand-surface-1 p-1 text-xs text-brand-base">
          <p>{payload[0].payload.currentDate}</p>
        </div>
      );
    }
    return null;
  };
  const ChartData = getChartData();

  return (
    <div className="fixed h-screen top-0 left-0 w-full z-[9999909999] flex justify-center items-center bg-brand-surface-1">
      <LineGraph
        animate
        curve="monotoneX"
        height="160px"
        width="360px"
        // enableGridX={false}
        enableGridY={false}
        lineWidth={1}
        margin={{ top: 30, right: 30, bottom: 30, left: 30 }}
        data={[
          {
            id: "pending",
            color: "#3F76FF",
            data: ChartData.map((item, index) => ({
              index,
              x: item.currentDate,
              y: item.pending,
              color: "#3F76FF",
            })),
            enableArea: true,
          },
          {
            id: "ideal",
            color: "#16a34a",
            fill: "transparent",
            data: [
              {
                x: ChartData[0].currentDate,
                y: issues.length,
              },
              {
                x: ChartData[ChartData.length - 1].currentDate,
                y: 0,
              },
            ],
          },
        ]}
        layers={["grid", "markers", "areas", DashedLine, "slices", "points", "axes", "legends"]}
        axisBottom={{
          tickValues: ChartData.map((item, index) => (index % 2 === 0 ? item.currentDate : "")),
        }}
        enablePoints={false}
        enableArea
        colors={(datum) => datum.color ?? "#3F76FF"}
        customYAxisTickValues={[0, issues.length]}
        gridXValues={ChartData.map((item, index) => (index % 2 === 0 ? item.currentDate : ""))}
        theme={{
          ...CHARTS_THEME,
          background: "transparent",
        }}
      />

      <AreaChart
        width={360}
        height={160}
        data={ChartData}
        margin={{
          top: 12,
          right: 12,
          left: 0,
          bottom: 12,
        }}
      >
        <defs>
          <linearGradient id="linearblue" x1="0" y1="0" x2="0" y2="1">
            <stop offset="0%" stopColor="#3F76FF" stopOpacity={0.7} />
            <stop offset="50%" stopColor="#3F76FF" stopOpacity={0.1} />
            <stop offset="100%" stopColor="#3F76FF" stopOpacity={0} />
          </linearGradient>
        </defs>
        <XAxis dataKey="currentDate" tickSize={10} minTickGap={10} />
        <YAxis tickSize={10} minTickGap={10} allowDecimals={false} />
        <Tooltip content={<CustomTooltip />} />
        <Area
          type="monotone"
          dataKey="pending"
          stroke="#8884d8"
          fill="url(#linearblue)"
          activeDot={{ r: 8 }}
        />
        <ReferenceLine
          stroke="#16a34a"
          strokeDasharray="3 3"
          segment={[
            { x: `${renderShortNumericDateFormat(endDate)}`, y: 0 },
            { x: `${renderShortNumericDateFormat(startDate)}`, y: issues.length },
          ]}
        />
      </AreaChart>
    </div>
  );

  return (
    <div className="absolute -left-4  flex h-full w-full  items-center justify-center text-xs">
      <AreaChart
        width={width}
        height={height}
        data={ChartData}
        margin={{
          top: 12,
          right: 12,
          left: 0,
          bottom: 12,
        }}
      >
        <defs>
          <linearGradient id="linearblue" x1="0" y1="0" x2="0" y2="1">
            <stop offset="0%" stopColor="#3F76FF" stopOpacity={0.7} />
            <stop offset="50%" stopColor="#3F76FF" stopOpacity={0.1} />
            <stop offset="100%" stopColor="#3F76FF" stopOpacity={0} />
          </linearGradient>
        </defs>
        <XAxis dataKey="currentDate" tickSize={10} minTickGap={10} />
        <YAxis tickSize={10} minTickGap={10} allowDecimals={false} />
        <Tooltip content={<CustomTooltip />} />
        <Area
          type="monotone"
          dataKey="pending"
          stroke="#8884d8"
          fill="url(#linearblue)"
          activeDot={{ r: 8 }}
        />
        <ReferenceLine
          stroke="#16a34a"
          strokeDasharray="3 3"
          segment={[
            { x: `${renderShortNumericDateFormat(endDate)}`, y: 0 },
            { x: `${renderShortNumericDateFormat(startDate)}`, y: issues.length },
          ]}
        />
      </AreaChart>
    </div>
  );
};

export default ProgressChart;<|MERGE_RESOLUTION|>--- conflicted
+++ resolved
@@ -20,7 +20,6 @@
   height?: number;
 };
 
-<<<<<<< HEAD
 const styleById = {
   ideal: {
     strokeDasharray: "6, 3",
@@ -48,9 +47,6 @@
   ));
 
 const ProgressChart: React.FC<Props> = ({ issues, start, end }) => {
-=======
-const ProgressChart: React.FC<Props> = ({ issues, start, end, width = 360, height = 160  }) => {
->>>>>>> 02111d77
   const startDate = new Date(start);
   const endDate = new Date(end);
   const getChartData = () => {
@@ -179,47 +175,47 @@
     </div>
   );
 
-  return (
-    <div className="absolute -left-4  flex h-full w-full  items-center justify-center text-xs">
-      <AreaChart
-        width={width}
-        height={height}
-        data={ChartData}
-        margin={{
-          top: 12,
-          right: 12,
-          left: 0,
-          bottom: 12,
-        }}
-      >
-        <defs>
-          <linearGradient id="linearblue" x1="0" y1="0" x2="0" y2="1">
-            <stop offset="0%" stopColor="#3F76FF" stopOpacity={0.7} />
-            <stop offset="50%" stopColor="#3F76FF" stopOpacity={0.1} />
-            <stop offset="100%" stopColor="#3F76FF" stopOpacity={0} />
-          </linearGradient>
-        </defs>
-        <XAxis dataKey="currentDate" tickSize={10} minTickGap={10} />
-        <YAxis tickSize={10} minTickGap={10} allowDecimals={false} />
-        <Tooltip content={<CustomTooltip />} />
-        <Area
-          type="monotone"
-          dataKey="pending"
-          stroke="#8884d8"
-          fill="url(#linearblue)"
-          activeDot={{ r: 8 }}
-        />
-        <ReferenceLine
-          stroke="#16a34a"
-          strokeDasharray="3 3"
-          segment={[
-            { x: `${renderShortNumericDateFormat(endDate)}`, y: 0 },
-            { x: `${renderShortNumericDateFormat(startDate)}`, y: issues.length },
-          ]}
-        />
-      </AreaChart>
-    </div>
-  );
+  // return (
+  //   <div className="absolute -left-4  flex h-full w-full  items-center justify-center text-xs">
+  //     <AreaChart
+  //       width={width}
+  //       height={height}
+  //       data={ChartData}
+  //       margin={{
+  //         top: 12,
+  //         right: 12,
+  //         left: 0,
+  //         bottom: 12,
+  //       }}
+  //     >
+  //       <defs>
+  //         <linearGradient id="linearblue" x1="0" y1="0" x2="0" y2="1">
+  //           <stop offset="0%" stopColor="#3F76FF" stopOpacity={0.7} />
+  //           <stop offset="50%" stopColor="#3F76FF" stopOpacity={0.1} />
+  //           <stop offset="100%" stopColor="#3F76FF" stopOpacity={0} />
+  //         </linearGradient>
+  //       </defs>
+  //       <XAxis dataKey="currentDate" tickSize={10} minTickGap={10} />
+  //       <YAxis tickSize={10} minTickGap={10} allowDecimals={false} />
+  //       <Tooltip content={<CustomTooltip />} />
+  //       <Area
+  //         type="monotone"
+  //         dataKey="pending"
+  //         stroke="#8884d8"
+  //         fill="url(#linearblue)"
+  //         activeDot={{ r: 8 }}
+  //       />
+  //       <ReferenceLine
+  //         stroke="#16a34a"
+  //         strokeDasharray="3 3"
+  //         segment={[
+  //           { x: `${renderShortNumericDateFormat(endDate)}`, y: 0 },
+  //           { x: `${renderShortNumericDateFormat(startDate)}`, y: issues.length },
+  //         ]}
+  //       />
+  //     </AreaChart>
+  //   </div>
+  // );
 };
 
 export default ProgressChart;