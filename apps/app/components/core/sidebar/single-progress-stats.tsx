--- conflicted
+++ resolved
@@ -17,16 +17,12 @@
   onClick,
   selected = false,
 }) => (
-<<<<<<< HEAD
   <div
-    className={`flex w-full items-center justify-between border-b-[1px] py-3 px-2 text-xs ${
+    className={`flex w-full items-center justify-between py-3 text-xs ${
       onClick ? "cursor-pointer hover:bg-gray-100" : ""
     } ${selected ? "bg-gray-100" : ""}`}
     onClick={onClick}
   >
-=======
-  <div className="flex w-full items-center justify-between py-3 text-xs">
->>>>>>> 704b7d02
     <div className="flex w-1/2 items-center justify-start gap-2">{title}</div>
     <div className="flex w-1/2 items-center justify-end gap-1 px-2">
       <div className="flex h-5 items-center justify-center gap-1 ">
