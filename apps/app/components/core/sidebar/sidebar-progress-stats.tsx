--- conflicted
+++ resolved
@@ -7,21 +7,13 @@
 
 // headless ui
 import { Tab } from "@headlessui/react";
-// ui
-import ProgressChart from "./progress-chart";
-import { Avatar } from "components/ui";
-// components
-import SingleProgressStats from "components/core/sidebar/single-progress-stats";
 // services
 import issuesServices from "services/issues.service";
 import projectService from "services/project.service";
-<<<<<<< HEAD
-=======
 // components
 import { SingleProgressStats } from "components/core";
 // ui
 import { Avatar } from "components/ui";
->>>>>>> a403c0c3
 // icons
 import User from "public/user.png";
 // types
