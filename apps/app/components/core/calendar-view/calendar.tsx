--- conflicted
+++ resolved
@@ -242,11 +242,7 @@
                           </button>
                         ))}
                       </div>
-<<<<<<< HEAD
-                      <div className="grid grid-cols-4 px-2 border-t border-gray-200">
-=======
                       <div className="grid grid-cols-4  px-2 border-t border-brand-base">
->>>>>>> 50c78628
                         {monthOptions.map((month) => (
                           <button
                             onClick={() =>
@@ -433,11 +429,7 @@
                   key={index}
                   ref={provided.innerRef}
                   {...provided.droppableProps}
-<<<<<<< HEAD
-                  className={`group flex flex-col gap-1.5 border-t border-gray-300 p-2.5 text-left text-sm font-medium hover:bg-gray-100 ${
-=======
-                  className={`flex flex-col gap-1.5 border-t border-brand-base p-2.5 text-left text-sm font-medium hover:bg-brand-surface-1 ${
->>>>>>> 50c78628
+                  className={`group flex flex-col gap-1.5 border-t border-brand-base p-2.5 text-left text-sm font-medium hover:bg-brand-surface-1 ${
                     showWeekEnds
                       ? (index + 1) % 7 === 0
                         ? ""
