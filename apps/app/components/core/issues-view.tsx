--- conflicted
+++ resolved
@@ -431,14 +431,10 @@
             {Object.keys(filters).map((key) => {
               if (filters[key as keyof typeof filters] !== null)
                 return (
-<<<<<<< HEAD
-                  <div key={key} className="flex items-center gap-x-2 rounded bg-white px-2 py-1">
-=======
                   <div
                     key={key}
                     className="flex items-center gap-x-2 rounded-full border bg-white px-2 py-1"
                   >
->>>>>>> 4e9715a5
                     <span className="font-medium capitalize text-gray-500">
                       {replaceUnderscoreIfSnakeCase(key)}:
                     </span>
