--- conflicted
+++ resolved
@@ -418,52 +418,6 @@
         isOpen={deleteIssueModal}
         data={issueToDelete}
       />
-<<<<<<< HEAD
-      <div className="mb-5 -mt-4 flex items-center justify-between gap-2">
-        <div className="flex flex-wrap items-center gap-3 text-xs">
-          {Object.keys(filters).map((key) => {
-            if (filters[key as keyof typeof filters] !== null)
-              return (
-                <div key={key} className="flex items-center gap-x-2 rounded bg-white px-2 py-1">
-                  <span className="font-medium capitalize text-gray-500">{key}:</span>
-                  {filters[key as keyof IIssueFilterOptions] === null ||
-                  (filters[key as keyof IIssueFilterOptions]?.length ?? 0) <= 0 ? (
-                    <span>None</span>
-                  ) : Array.isArray(filters[key as keyof IIssueFilterOptions]) ? (
-                    <div className="flex items-center gap-2">
-                      {key === "state"
-                        ? filters.state?.map((stateId: any) => {
-                            const state = states?.find((s) => s.id === stateId);
-
-                            return (
-                              <p
-                                key={state?.id}
-                                className="inline-flex items-center gap-x-1 rounded-full px-2 py-0.5 font-medium text-white"
-                                style={{
-                                  color: state?.color,
-                                  backgroundColor: `${state?.color}20`,
-                                }}
-                              >
-                                <span>
-                                  {getStateGroupIcon(
-                                    state?.group ?? "backlog",
-                                    "12",
-                                    "12",
-                                    state?.color
-                                  )}
-                                </span>
-                                <span>{state?.name ?? ""}</span>
-                                <span
-                                  className="cursor-pointer"
-                                  onClick={() =>
-                                    setFilters(
-                                      {
-                                        state: filters.state?.filter((s: any) => s !== stateId),
-                                      },
-                                      !Boolean(viewId)
-                                    )
-                                  }
-=======
       <div className="mb-5 -mt-4">
         <div className="flex items-center justify-between gap-2">
           <div className="flex flex-wrap items-center gap-3 text-xs">
@@ -490,7 +444,6 @@
                                     color: state?.color,
                                     backgroundColor: `${state?.color}20`,
                                   }}
->>>>>>> 578d724e
                                 >
                                   <span>
                                     {getStateGroupIcon(
