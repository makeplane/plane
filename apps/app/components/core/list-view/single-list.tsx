import { useRouter } from "next/router";

// headless ui
import { Disclosure, Transition } from "@headlessui/react";
// hooks
import useIssuesProperties from "hooks/use-issue-properties";
// components
import { SingleListIssue } from "components/core";
// icons
import { PlusIcon } from "@heroicons/react/24/outline";
import { getStateGroupIcon } from "components/icons";
// helpers
import { addSpaceIfCamelCase } from "helpers/string.helper";
// types
import { IIssue, IProjectMember, IState, NestedKeyOf, UserAuth } from "types";
import { CustomMenu } from "components/ui";

type Props = {
  type?: "issue" | "cycle" | "module";
  currentState?: IState | null;
  bgColor?: string;
  groupTitle: string;
  groupedByIssues: {
    [key: string]: IIssue[];
  };
  selectedGroup: NestedKeyOf<IIssue> | null;
  members: IProjectMember[] | undefined;
  addIssueToState: () => void;
  makeIssueCopy: (issue: IIssue) => void;
  handleEditIssue: (issue: IIssue) => void;
  handleDeleteIssue: (issue: IIssue) => void;
  openIssuesListModal?: (() => void) | null;
  removeIssue: ((bridgeId: string) => void) | null;
  userAuth: UserAuth;
};

export const SingleList: React.FC<Props> = ({
  type,
  currentState,
  bgColor,
  groupTitle,
  groupedByIssues,
  selectedGroup,
  members,
  addIssueToState,
  makeIssueCopy,
  handleEditIssue,
  handleDeleteIssue,
  openIssuesListModal,
  removeIssue,
  userAuth,
}) => {
  const router = useRouter();
  const { workspaceSlug, projectId, cycleId, moduleId } = router.query;

  const [properties] = useIssuesProperties(workspaceSlug as string, projectId as string);

  const createdBy =
    selectedGroup === "created_by"
      ? members?.find((m) => m.member.id === groupTitle)?.member.first_name ?? "Loading..."
      : null;

  let assignees: any;
  if (selectedGroup === "assignees") {
    assignees = groupTitle && groupTitle !== "" ? groupTitle.split(",") : [];
    assignees =
      assignees.length > 0
        ? assignees
            .map((a: string) => members?.find((m) => m.member.id === a)?.member.first_name)
            .join(", ")
        : "No assignee";
  }

  return (
    <Disclosure key={groupTitle} as="div" defaultOpen>
      {({ open }) => (
        <div className="rounded-[10px] border border-gray-300 bg-white">
          <div
            className={`flex items-center justify-between bg-gray-100 px-5 py-3 ${
              open ? "rounded-t-[10px]" : "rounded-[10px]"
            }`}
          >
            <Disclosure.Button>
              <div className="flex items-center gap-x-3">
                {selectedGroup !== null && selectedGroup === "state_detail.name" ? (
                  <span>
                    {currentState && getStateGroupIcon(currentState.group, "20", "20", bgColor)}
                  </span>
                ) : (
                  ""
                )}
                {selectedGroup !== null ? (
                  <h2 className="text-xl font-semibold capitalize leading-6 text-gray-800">
                    {selectedGroup === "created_by"
                      ? createdBy
                      : selectedGroup === "assignees"
                      ? assignees
                      : addSpaceIfCamelCase(groupTitle)}
                  </h2>
                ) : (
                  <h2 className="font-medium leading-5">All Issues</h2>
                )}
                <span className="rounded-full bg-gray-200 py-0.5 px-3 text-sm text-black">
                  {groupedByIssues[groupTitle as keyof IIssue].length}
                </span>
              </div>
            </Disclosure.Button>
<<<<<<< HEAD
          </div>
          <Transition
            show={open}
            enter="transition duration-100 ease-out"
            enterFrom="transform opacity-0"
            enterTo="transform opacity-100"
            leave="transition duration-75 ease-out"
            leaveFrom="transform opacity-100"
            leaveTo="transform opacity-0"
          >
            <Disclosure.Panel>
              <div className="divide-y-2">
                {groupedByIssues[groupTitle] ? (
                  groupedByIssues[groupTitle].length > 0 ? (
                    groupedByIssues[groupTitle].map((item: any) => {
                      let issue: IIssue;
                      if (cycleId || moduleId)
                        issue = {
                          ...item.issue_detail,
                          sub_issues_count: item.sub_issues_count,
                          bridge: item.id,
                          cycle: cycleId as string,
                          module: moduleId as string,
                        };
                      else issue = item;

                      return (
                        <SingleListIssue
                          key={issue.id}
                          type={type}
                          issue={issue}
                          properties={properties}
                          editIssue={() => handleEditIssue(issue)}
                          makeIssueCopy={() => makeIssueCopy(issue)}
                          handleDeleteIssue={handleDeleteIssue}
                          removeIssue={() => {
                            removeIssue && removeIssue(issue.bridge);
                          }}
                          userAuth={userAuth}
                        />
                      );
                    })
                  ) : (
                    <p className="px-4 py-3 text-sm text-gray-500">No issues.</p>
                  )
                ) : (
                  <div className="flex h-full w-full items-center justify-center">Loading...</div>
                )}
              </div>
            </Disclosure.Panel>
          </Transition>
          <div className="p-3">
=======

>>>>>>> 704b7d02
            {type === "issue" ? (
              <button
                type="button"
                className="p-1  text-gray-500 hover:bg-gray-100"
                onClick={addIssueToState}
              >
                <PlusIcon className="h-4 w-4" />
              </button>
            ) : (
              <CustomMenu
                label={
                  <span className="flex items-center">
                    <PlusIcon className="h-4 w-4" />
                  </span>
                }
                optionsPosition="left"
                noBorder
              >
                <CustomMenu.MenuItem onClick={addIssueToState}>Create new</CustomMenu.MenuItem>
                {openIssuesListModal && (
                  <CustomMenu.MenuItem onClick={openIssuesListModal}>
                    Add an existing issue
                  </CustomMenu.MenuItem>
                )}
              </CustomMenu>
            )}
          </div>
          <Transition
            show={open}
            enter="transition duration-100 ease-out"
            enterFrom="transform opacity-0"
            enterTo="transform opacity-100"
            leave="transition duration-75 ease-out"
            leaveFrom="transform opacity-100"
            leaveTo="transform opacity-0"
          >
            <Disclosure.Panel>
              {groupedByIssues[groupTitle] ? (
                groupedByIssues[groupTitle].length > 0 ? (
                  groupedByIssues[groupTitle].map((issue: IIssue) => (
                    <SingleListIssue
                      key={issue.id}
                      type={type}
                      issue={issue}
                      properties={properties}
                      editIssue={() => handleEditIssue(issue)}
                      makeIssueCopy={() => makeIssueCopy(issue)}
                      handleDeleteIssue={handleDeleteIssue}
                      removeIssue={() => {
                        removeIssue && removeIssue(issue.bridge);
                      }}
                      userAuth={userAuth}
                    />
                  ))
                ) : (
                  <p className="px-4 py-3 text-sm text-gray-500">No issues.</p>
                )
              ) : (
                <div className="flex h-full w-full items-center justify-center">Loading...</div>
              )}
            </Disclosure.Panel>
          </Transition>
        </div>
      )}
    </Disclosure>
  );
};<|MERGE_RESOLUTION|>--- conflicted
+++ resolved
@@ -105,62 +105,6 @@
                 </span>
               </div>
             </Disclosure.Button>
-<<<<<<< HEAD
-          </div>
-          <Transition
-            show={open}
-            enter="transition duration-100 ease-out"
-            enterFrom="transform opacity-0"
-            enterTo="transform opacity-100"
-            leave="transition duration-75 ease-out"
-            leaveFrom="transform opacity-100"
-            leaveTo="transform opacity-0"
-          >
-            <Disclosure.Panel>
-              <div className="divide-y-2">
-                {groupedByIssues[groupTitle] ? (
-                  groupedByIssues[groupTitle].length > 0 ? (
-                    groupedByIssues[groupTitle].map((item: any) => {
-                      let issue: IIssue;
-                      if (cycleId || moduleId)
-                        issue = {
-                          ...item.issue_detail,
-                          sub_issues_count: item.sub_issues_count,
-                          bridge: item.id,
-                          cycle: cycleId as string,
-                          module: moduleId as string,
-                        };
-                      else issue = item;
-
-                      return (
-                        <SingleListIssue
-                          key={issue.id}
-                          type={type}
-                          issue={issue}
-                          properties={properties}
-                          editIssue={() => handleEditIssue(issue)}
-                          makeIssueCopy={() => makeIssueCopy(issue)}
-                          handleDeleteIssue={handleDeleteIssue}
-                          removeIssue={() => {
-                            removeIssue && removeIssue(issue.bridge);
-                          }}
-                          userAuth={userAuth}
-                        />
-                      );
-                    })
-                  ) : (
-                    <p className="px-4 py-3 text-sm text-gray-500">No issues.</p>
-                  )
-                ) : (
-                  <div className="flex h-full w-full items-center justify-center">Loading...</div>
-                )}
-              </div>
-            </Disclosure.Panel>
-          </Transition>
-          <div className="p-3">
-=======
-
->>>>>>> 704b7d02
             {type === "issue" ? (
               <button
                 type="button"
@@ -200,21 +144,34 @@
             <Disclosure.Panel>
               {groupedByIssues[groupTitle] ? (
                 groupedByIssues[groupTitle].length > 0 ? (
-                  groupedByIssues[groupTitle].map((issue: IIssue) => (
-                    <SingleListIssue
-                      key={issue.id}
-                      type={type}
-                      issue={issue}
-                      properties={properties}
-                      editIssue={() => handleEditIssue(issue)}
-                      makeIssueCopy={() => makeIssueCopy(issue)}
-                      handleDeleteIssue={handleDeleteIssue}
-                      removeIssue={() => {
-                        removeIssue && removeIssue(issue.bridge);
-                      }}
-                      userAuth={userAuth}
-                    />
-                  ))
+                  groupedByIssues[groupTitle].map((item: any) => {
+                    let issue: IIssue;
+                    if (cycleId || moduleId)
+                      issue = {
+                        ...item.issue_detail,
+                        sub_issues_count: item.sub_issues_count,
+                        bridge: item.id,
+                        cycle: cycleId as string,
+                        module: moduleId as string,
+                      };
+                    else issue = item;
+
+                    return (
+                      <SingleListIssue
+                        key={issue.id}
+                        type={type}
+                        issue={issue}
+                        properties={properties}
+                        editIssue={() => handleEditIssue(issue)}
+                        makeIssueCopy={() => makeIssueCopy(issue)}
+                        handleDeleteIssue={handleDeleteIssue}
+                        removeIssue={() => {
+                          removeIssue && removeIssue(issue.bridge);
+                        }}
+                        userAuth={userAuth}
+                      />
+                    );
+                  })
                 ) : (
                   <p className="px-4 py-3 text-sm text-gray-500">No issues.</p>
                 )
