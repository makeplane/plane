--- conflicted
+++ resolved
@@ -132,17 +132,10 @@
   return (
     <Disclosure key={groupTitle} as="div" defaultOpen>
       {({ open }) => (
-<<<<<<< HEAD
         <div className="rounded-[10px] border border-brand-base bg-brand-surface-2">
           <div
-            className={`flex items-center justify-between bg-brand-surface-1 px-5 py-3 ${
+            className={`flex items-center justify-between bg-brand-surface-1 px-4 py-2.5 ${
               open ? "rounded-t-[10px]" : "rounded-[10px]"
-=======
-        <div className="bg-white">
-          <div
-            className={`flex items-center justify-between bg-gray-100 px-4 py-2.5 ${
-              open ? "" : "rounded-[10px]"
->>>>>>> 2b280935
             }`}
           >
             <Disclosure.Button>
@@ -151,23 +144,14 @@
                   <div className="flex items-center">{getGroupIcon()}</div>
                 )}
                 {selectedGroup !== null ? (
-<<<<<<< HEAD
-                  <h2 className="text-base font-semibold capitalize leading-6 text-brand-base">
-=======
-                  <h2 className="text-sm font-semibold capitalize leading-6 text-gray-800">
->>>>>>> 2b280935
+                  <h2 className="text-sm font-semibold capitalize leading-6 text-brand-base">
                     {getGroupTitle()}
                   </h2>
                 ) : (
                   <h2 className="font-medium leading-5">All Issues</h2>
                 )}
-<<<<<<< HEAD
-                <span className="rounded-full bg-brand-surface-2 py-0.5 px-3 text-sm text-brand-2">
+                <span className="rounded-full bg-brand-surface-2 py-1 min-w-[2.5rem] text-center text-xs text-brand-2">
                   {groupedByIssues[groupTitle as keyof IIssue].length}
-=======
-                <span className="rounded-full bg-gray-200 py-1 min-w-[2.5rem] text-center text-xs text-black">
-                  {groupedByIssues?.[groupTitle].length ?? 0}
->>>>>>> 2b280935
                 </span>
               </div>
             </Disclosure.Button>
