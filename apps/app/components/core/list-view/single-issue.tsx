--- conflicted
+++ resolved
@@ -216,33 +216,8 @@
           </ContextMenu.Item>
         </a>
       </ContextMenu>
-<<<<<<< HEAD
-      <div className="border-b border-brand-base last:border-b-0">
-        <div
-          className="flex items-center justify-between gap-2 px-4 py-3"
-          onContextMenu={(e) => {
-            e.preventDefault();
-            setContextMenu(true);
-            setContextMenuPosition({ x: e.pageX, y: e.pageY });
-          }}
-        >
-          <Link href={`/${workspaceSlug}/projects/${issue?.project_detail?.id}/issues/${issue.id}`}>
-            <a className="group relative flex items-center gap-2">
-              {properties.key && (
-                <Tooltip
-                  tooltipHeading="Issue ID"
-                  tooltipContent={`${issue.project_detail?.identifier}-${issue.sequence_id}`}
-                >
-                  <span className="flex-shrink-0 text-xs text-gray-400">
-                    {issue.project_detail?.identifier}-{issue.sequence_id}
-                  </span>
-                </Tooltip>
-              )}
-              <Tooltip position="top-left" tooltipHeading="Title" tooltipContent={issue.name}>
-                <span className="text-sm text-brand-muted-1">{truncateText(issue.name, 50)}</span>
-=======
       <div
-        className="flex items-center justify-between gap-2 px-4 py-2.5 border-b border-gray-300 last:border-b-0"
+        className="flex items-center justify-between gap-2 px-4 py-2.5 border-b border-brand-base last:border-b-0"
         onContextMenu={(e) => {
           e.preventDefault();
           setContextMenu(true);
@@ -259,95 +234,8 @@
                 <span className="flex-shrink-0 text-xs text-gray-400">
                   {issue.project_detail?.identifier}-{issue.sequence_id}
                 </span>
->>>>>>> 2b280935
               </Tooltip>
             )}
-<<<<<<< HEAD
-            {properties.sub_issue_count && (
-              <div className="flex  items-center gap-1 rounded-md border border-brand-base px-3 py-1.5 text-xs shadow-sm">
-                {issue.sub_issues_count} {issue.sub_issues_count === 1 ? "sub-issue" : "sub-issues"}
-              </div>
-            )}
-            {properties.labels && issue.label_details.length > 0 ? (
-              <div className="flex flex-wrap gap-1">
-                {issue.label_details.map((label) => (
-                  <span
-                    key={label.id}
-                    className="group flex items-center gap-1 rounded-2xl border border-brand-base px-2 py-0.5 text-xs"
-                  >
-                    <span
-                      className="h-1.5 w-1.5  rounded-full"
-                      style={{
-                        backgroundColor: label?.color && label.color !== "" ? label.color : "#000",
-                      }}
-                    />
-                    {label.name}
-                  </span>
-                ))}
-              </div>
-            ) : (
-              ""
-            )}
-            {properties.assignee && (
-              <ViewAssigneeSelect
-                issue={issue}
-                partialUpdateIssue={partialUpdateIssue}
-                position="right"
-                isNotAllowed={isNotAllowed}
-              />
-            )}
-            {properties.estimate && (
-              <ViewEstimateSelect
-                issue={issue}
-                partialUpdateIssue={partialUpdateIssue}
-                position="right"
-                isNotAllowed={isNotAllowed}
-              />
-            )}
-            {properties.link && (
-              <div className="flex items-center rounded-md shadow-sm px-2.5 py-1 cursor-default text-xs border border-gray-200">
-                <Tooltip tooltipHeading="Link" tooltipContent={`${issue.link_count}`}>
-                  <div className="flex items-center gap-1 text-gray-500">
-                    <LinkIcon className="h-3.5 w-3.5 text-gray-500" />
-                    {issue.link_count}
-                  </div>
-                </Tooltip>
-              </div>
-            )}
-            {properties.attachment_count && (
-              <div className="flex items-center rounded-md shadow-sm px-2.5 py-1 cursor-default text-xs border border-gray-200">
-                <Tooltip tooltipHeading="Attachment" tooltipContent={`${issue.attachment_count}`}>
-                  <div className="flex items-center gap-1 text-gray-500">
-                    <PaperClipIcon className="h-3.5 w-3.5 text-gray-500 -rotate-45" />
-                    {issue.attachment_count}
-                  </div>
-                </Tooltip>
-              </div>
-            )}
-            {type && !isNotAllowed && (
-              <CustomMenu width="auto" ellipsis>
-                <CustomMenu.MenuItem onClick={editIssue}>
-                  <div className="flex items-center justify-start gap-2">
-                    <PencilIcon className="h-4 w-4" />
-                    <span>Edit issue</span>
-                  </div>
-                </CustomMenu.MenuItem>
-                {type !== "issue" && removeIssue && (
-                  <CustomMenu.MenuItem onClick={removeIssue}>
-                    <div className="flex items-center justify-start gap-2">
-                      <XMarkIcon className="h-4 w-4" />
-                      <span>Remove from {type}</span>
-                    </div>
-                  </CustomMenu.MenuItem>
-                )}
-                <CustomMenu.MenuItem onClick={() => handleDeleteIssue(issue)}>
-                  <div className="flex items-center justify-start gap-2">
-                    <TrashIcon className="h-4 w-4" />
-                    <span>Delete issue</span>
-                  </div>
-                </CustomMenu.MenuItem>
-                <CustomMenu.MenuItem onClick={handleCopyText}>
-=======
             <Tooltip position="top-left" tooltipHeading="Title" tooltipContent={issue.name}>
               <span className="text-[0.825rem] text-gray-800">{truncateText(issue.name, 50)}</span>
             </Tooltip>
@@ -449,7 +337,6 @@
               </CustomMenu.MenuItem>
               {type !== "issue" && removeIssue && (
                 <CustomMenu.MenuItem onClick={removeIssue}>
->>>>>>> 2b280935
                   <div className="flex items-center justify-start gap-2">
                     <XMarkIcon className="h-4 w-4" />
                     <span>Remove from {type}</span>
