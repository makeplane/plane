import React, { useCallback, useState } from "react";

import Link from "next/link";
import { useRouter } from "next/router";

import { mutate } from "swr";

// services
import issuesService from "services/issues.service";
// hooks
import useToast from "hooks/use-toast";
// components
import {
  ViewAssigneeSelect,
  ViewDueDateSelect,
  ViewEstimateSelect,
  ViewPrioritySelect,
  ViewStateSelect,
} from "components/issues/view-select";
// hooks
import useIssueView from "hooks/use-issues-view";
// ui
import { Tooltip, CustomMenu, ContextMenu } from "components/ui";
// icons
import {
  ClipboardDocumentCheckIcon,
  LinkIcon,
  PencilIcon,
  TrashIcon,
  XMarkIcon,
  ArrowTopRightOnSquareIcon,
  PaperClipIcon,
} from "@heroicons/react/24/outline";
// helpers
import { copyTextToClipboard, truncateText } from "helpers/string.helper";
import { handleIssuesMutation } from "constants/issue";
// types
import { IIssue, Properties, UserAuth } from "types";
// fetch-keys
import {
  CYCLE_DETAILS,
  CYCLE_ISSUES_WITH_PARAMS,
  MODULE_DETAILS,
  MODULE_ISSUES_WITH_PARAMS,
  PROJECT_ISSUES_LIST_WITH_PARAMS,
} from "constants/fetch-keys";

type Props = {
  type?: string;
  issue: IIssue;
  properties: Properties;
  groupTitle?: string;
  editIssue: () => void;
  index: number;
  makeIssueCopy: () => void;
  removeIssue?: (() => void) | null;
  handleDeleteIssue: (issue: IIssue) => void;
  isCompleted?: boolean;
  userAuth: UserAuth;
};

export const SingleListIssue: React.FC<Props> = ({
  type,
  issue,
  properties,
  editIssue,
  index,
  makeIssueCopy,
  removeIssue,
  groupTitle,
  handleDeleteIssue,
  isCompleted = false,
  userAuth,
}) => {
  // context menu
  const [contextMenu, setContextMenu] = useState(false);
  const [contextMenuPosition, setContextMenuPosition] = useState({ x: 0, y: 0 });

  const router = useRouter();
  const { workspaceSlug, projectId, cycleId, moduleId } = router.query;

  const { setToastAlert } = useToast();

  const { groupByProperty: selectedGroup, orderBy, params } = useIssueView();

  const partialUpdateIssue = useCallback(
    (formData: Partial<IIssue>) => {
      if (!workspaceSlug || !projectId) return;

      if (cycleId)
        mutate<
          | {
              [key: string]: IIssue[];
            }
          | IIssue[]
        >(
          CYCLE_ISSUES_WITH_PARAMS(cycleId as string, params),
          (prevData) =>
            handleIssuesMutation(
              formData,
              groupTitle ?? "",
              selectedGroup,
              index,
              orderBy,
              prevData
            ),
          false
        );

      if (moduleId)
        mutate<
          | {
              [key: string]: IIssue[];
            }
          | IIssue[]
        >(
          MODULE_ISSUES_WITH_PARAMS(moduleId as string, params),
          (prevData) =>
            handleIssuesMutation(
              formData,
              groupTitle ?? "",
              selectedGroup,
              index,
              orderBy,
              prevData
            ),
          false
        );

      mutate<
        | {
            [key: string]: IIssue[];
          }
        | IIssue[]
      >(
        PROJECT_ISSUES_LIST_WITH_PARAMS(projectId as string, params),
        (prevData) =>
          handleIssuesMutation(formData, groupTitle ?? "", selectedGroup, index, orderBy, prevData),
        false
      );

      issuesService
        .patchIssue(workspaceSlug as string, projectId as string, issue.id, formData)
        .then(() => {
          if (cycleId) {
            mutate(CYCLE_ISSUES_WITH_PARAMS(cycleId as string, params));
            mutate(CYCLE_DETAILS(cycleId as string));
          } else if (moduleId) {
            mutate(MODULE_ISSUES_WITH_PARAMS(moduleId as string, params));
            mutate(MODULE_DETAILS(moduleId as string));
          } else mutate(PROJECT_ISSUES_LIST_WITH_PARAMS(projectId as string, params));
        });
    },
    [
      workspaceSlug,
      projectId,
      cycleId,
      moduleId,
      issue,
      groupTitle,
      index,
      selectedGroup,
      orderBy,
      params,
    ]
  );

  const handleCopyText = () => {
    const originURL =
      typeof window !== "undefined" && window.location.origin ? window.location.origin : "";
    copyTextToClipboard(
      `${originURL}/${workspaceSlug}/projects/${projectId}/issues/${issue.id}`
    ).then(() => {
      setToastAlert({
        type: "success",
        title: "Link Copied!",
        message: "Issue link copied to clipboard.",
      });
    });
  };

  const isNotAllowed = userAuth.isGuest || userAuth.isViewer || isCompleted;

  return (
    <>
      <ContextMenu
        position={contextMenuPosition}
        title="Quick actions"
        isOpen={contextMenu}
        setIsOpen={setContextMenu}
      >
        {!isNotAllowed && (
          <>
            <ContextMenu.Item Icon={PencilIcon} onClick={editIssue}>
              Edit issue
            </ContextMenu.Item>
            <ContextMenu.Item Icon={ClipboardDocumentCheckIcon} onClick={makeIssueCopy}>
              Make a copy...
            </ContextMenu.Item>
            <ContextMenu.Item Icon={TrashIcon} onClick={() => handleDeleteIssue(issue)}>
              Delete issue
            </ContextMenu.Item>
          </>
        )}
        <ContextMenu.Item Icon={LinkIcon} onClick={handleCopyText}>
          Copy issue link
        </ContextMenu.Item>
        <a
          href={`/${workspaceSlug}/projects/${projectId}/issues/${issue.id}`}
          target="_blank"
          rel="noreferrer noopener"
        >
          <ContextMenu.Item Icon={ArrowTopRightOnSquareIcon}>
            Open issue in new tab
          </ContextMenu.Item>
        </a>
      </ContextMenu>
      <div
        className="flex flex-wrap items-center justify-between gap-2 border-b border-brand-base bg-brand-base last:border-b-0"
        onContextMenu={(e) => {
          e.preventDefault();
          setContextMenu(true);
          setContextMenuPosition({ x: e.pageX, y: e.pageY });
        }}
      >
        <Link href={`/${workspaceSlug}/projects/${issue?.project_detail?.id}/issues/${issue.id}`}>
          <div className="flex-grow cursor-pointer px-4 pt-2.5 md:py-2.5">
            <a className="group relative flex items-center gap-2">
              {properties.key && (
                <Tooltip
                  tooltipHeading="Issue ID"
                  tooltipContent={`${issue.project_detail?.identifier}-${issue.sequence_id}`}
                >
                  <span className="flex-shrink-0 text-xs text-brand-secondary">
                    {issue.project_detail?.identifier}-{issue.sequence_id}
                  </span>
                </Tooltip>
              )}
              <Tooltip position="top-left" tooltipHeading="Title" tooltipContent={issue.name}>
                <span className="text-[0.825rem] text-brand-base">
                  {truncateText(issue.name, 50)}
                </span>
              </Tooltip>
            </a>
          </div>
        </Link>

        <div className="flex w-full flex-shrink flex-wrap items-center gap-2 px-4 pb-2.5 text-xs sm:w-auto md:px-0 md:py-2.5 md:pr-4">
          {properties.priority && (
            <ViewPrioritySelect
              issue={issue}
              partialUpdateIssue={partialUpdateIssue}
              position="right"
              isNotAllowed={isNotAllowed}
            />
          )}
          {properties.state && (
            <ViewStateSelect
              issue={issue}
              partialUpdateIssue={partialUpdateIssue}
              position="right"
              isNotAllowed={isNotAllowed}
            />
          )}
          {properties.due_date && (
            <ViewDueDateSelect
              issue={issue}
              partialUpdateIssue={partialUpdateIssue}
              isNotAllowed={isNotAllowed}
            />
          )}
          {properties.sub_issue_count && (
            <div className="flex items-center gap-1 rounded-md border border-brand-base px-2 py-1 text-xs text-brand-secondary shadow-sm">
              {issue.sub_issues_count} {issue.sub_issues_count === 1 ? "sub-issue" : "sub-issues"}
            </div>
          )}
          {properties.labels && issue.label_details.length > 0 ? (
            <div className="flex flex-wrap gap-1">
              {issue.label_details.map((label) => (
                <span
                  key={label.id}
                  className="group flex items-center gap-1 rounded-2xl border border-brand-base px-2 py-0.5 text-xs text-brand-secondary"
                >
                  <span
                    className="h-1.5 w-1.5  rounded-full"
                    style={{
                      backgroundColor: label?.color && label.color !== "" ? label.color : "#000",
                    }}
                  />
                  {label.name}
                </span>
              ))}
            </div>
          ) : (
            ""
          )}
          {properties.assignee && (
            <ViewAssigneeSelect
              issue={issue}
              partialUpdateIssue={partialUpdateIssue}
              position="right"
              isNotAllowed={isNotAllowed}
            />
          )}
          {properties.estimate && (
            <ViewEstimateSelect
              issue={issue}
              partialUpdateIssue={partialUpdateIssue}
              position="right"
              isNotAllowed={isNotAllowed}
            />
          )}
          {properties.link && (
            <div className="flex cursor-default items-center rounded-md border border-brand-base px-2.5 py-1 text-xs shadow-sm">
              <Tooltip tooltipHeading="Links" tooltipContent={`${issue.link_count}`}>
                <div className="flex items-center gap-1 text-brand-secondary">
<<<<<<< HEAD
                  <LinkIcon className="h-3.5 w-3.5" />
=======
                  <LinkIcon className="h-3.5 w-3.5 text-brand-secondary" />
>>>>>>> a2825208
                  {issue.link_count}
                </div>
              </Tooltip>
            </div>
          )}
          {properties.attachment_count && (
            <div className="flex cursor-default items-center rounded-md border border-brand-base px-2.5 py-1 text-xs shadow-sm">
              <Tooltip tooltipHeading="Attachments" tooltipContent={`${issue.attachment_count}`}>
                <div className="flex items-center gap-1 text-brand-secondary">
<<<<<<< HEAD
                  <PaperClipIcon className="h-3.5 w-3.5 -rotate-45" />
=======
                  <PaperClipIcon className="h-3.5 w-3.5 -rotate-45 text-brand-secondary" />
>>>>>>> a2825208
                  {issue.attachment_count}
                </div>
              </Tooltip>
            </div>
          )}
          {type && !isNotAllowed && (
            <CustomMenu width="auto" ellipsis>
              <CustomMenu.MenuItem onClick={editIssue}>
                <div className="flex items-center justify-start gap-2">
                  <PencilIcon className="h-4 w-4" />
                  <span>Edit issue</span>
                </div>
              </CustomMenu.MenuItem>
              {type !== "issue" && removeIssue && (
                <CustomMenu.MenuItem onClick={removeIssue}>
                  <div className="flex items-center justify-start gap-2">
                    <XMarkIcon className="h-4 w-4" />
                    <span>Remove from {type}</span>
                  </div>
                </CustomMenu.MenuItem>
              )}
              <CustomMenu.MenuItem onClick={() => handleDeleteIssue(issue)}>
                <div className="flex items-center justify-start gap-2">
                  <TrashIcon className="h-4 w-4" />
                  <span>Delete issue</span>
                </div>
              </CustomMenu.MenuItem>
              <CustomMenu.MenuItem onClick={handleCopyText}>
                <div className="flex items-center justify-start gap-2">
                  <LinkIcon className="h-4 w-4" />
                  <span>Copy issue link</span>
                </div>
              </CustomMenu.MenuItem>
            </CustomMenu>
          )}
        </div>
      </div>
    </>
  );
};<|MERGE_RESOLUTION|>--- conflicted
+++ resolved
@@ -314,11 +314,7 @@
             <div className="flex cursor-default items-center rounded-md border border-brand-base px-2.5 py-1 text-xs shadow-sm">
               <Tooltip tooltipHeading="Links" tooltipContent={`${issue.link_count}`}>
                 <div className="flex items-center gap-1 text-brand-secondary">
-<<<<<<< HEAD
                   <LinkIcon className="h-3.5 w-3.5" />
-=======
-                  <LinkIcon className="h-3.5 w-3.5 text-brand-secondary" />
->>>>>>> a2825208
                   {issue.link_count}
                 </div>
               </Tooltip>
@@ -328,11 +324,7 @@
             <div className="flex cursor-default items-center rounded-md border border-brand-base px-2.5 py-1 text-xs shadow-sm">
               <Tooltip tooltipHeading="Attachments" tooltipContent={`${issue.attachment_count}`}>
                 <div className="flex items-center gap-1 text-brand-secondary">
-<<<<<<< HEAD
                   <PaperClipIcon className="h-3.5 w-3.5 -rotate-45" />
-=======
-                  <PaperClipIcon className="h-3.5 w-3.5 -rotate-45 text-brand-secondary" />
->>>>>>> a2825208
                   {issue.attachment_count}
                 </div>
               </Tooltip>
