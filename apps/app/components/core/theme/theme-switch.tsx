<<<<<<< HEAD
import { useState, useEffect } from "react";

// next-themes
import { useTheme } from "next-themes";
// services
import userService from "services/user.service";
=======
// next-themes
import { useTheme } from "next-themes";
>>>>>>> 55e2f00f
// hooks
import useUser from "hooks/use-user";
// constants
import { THEMES_OBJ } from "constants/themes";
// ui
import { CustomSelect } from "components/ui";
// types
import { ICustomTheme } from "types";
import { unsetCustomCssVariables } from "helpers/theme.helper";
<<<<<<< HEAD
=======
// mobx react lite
import { observer } from "mobx-react-lite";
// mobx store
import { useMobxStore } from "lib/mobx/store-provider";
>>>>>>> 55e2f00f

type Props = {
  setPreLoadedData: React.Dispatch<React.SetStateAction<ICustomTheme | null>>;
  customThemeSelectorOptions: boolean;
  setCustomThemeSelectorOptions: React.Dispatch<React.SetStateAction<boolean>>;
};

<<<<<<< HEAD
export const ThemeSwitch: React.FC<Props> = ({
  setPreLoadedData,
  customThemeSelectorOptions,
  setCustomThemeSelectorOptions,
}) => {
  const [mounted, setMounted] = useState(false);

  const { theme, setTheme } = useTheme();

  const { user, mutateUser } = useUser();

  const updateUserTheme = (newTheme: string) => {
    if (!user) return;

    setTheme(newTheme);

    mutateUser((prevData) => {
      if (!prevData) return prevData;

      return {
        ...prevData,
        theme: {
          ...prevData.theme,
          theme: newTheme,
        },
      };
    }, false);

    userService.updateUser({
      theme: {
        ...user.theme,
        theme: newTheme,
      },
    });
  };

  // useEffect only runs on the client, so now we can safely show the UI
  useEffect(() => {
    setMounted(true);
  }, []);

  if (!mounted) return null;
=======
export const ThemeSwitch: React.FC<Props> = observer(
  ({ setPreLoadedData, customThemeSelectorOptions, setCustomThemeSelectorOptions }) => {
    const store: any = useMobxStore();

    const { user, mutateUser } = useUser();
    const { theme, setTheme } = useTheme();

    const updateUserTheme = (newTheme: string) => {
      if (!user) return;
      setTheme(newTheme);
      return store.user
        .updateCurrentUserSettings({ theme: { ...user.theme, theme: newTheme } })
        .then((response: any) => response)
        .catch((error: any) => error);
    };
>>>>>>> 55e2f00f

    const currentThemeObj = THEMES_OBJ.find((t) => t.value === theme);

<<<<<<< HEAD
  return (
    <CustomSelect
      value={theme}
      label={
        currentThemeObj ? (
          <div className="flex items-center gap-2">
            <div
              className="border-1 relative flex h-4 w-4 rotate-45 transform items-center justify-center rounded-full border"
              style={{
                borderColor: currentThemeObj.icon.border,
              }}
            >
=======
    return (
      <CustomSelect
        value={theme}
        label={
          currentThemeObj ? (
            <div className="flex items-center gap-2">
>>>>>>> 55e2f00f
              <div
                className="h-full w-1/2 rounded-l-full"
                style={{
                  background: currentThemeObj.icon.color1,
                }}
              />
              <div
                className="h-full w-1/2 rounded-r-full border-l"
                style={{
                  borderLeftColor: currentThemeObj.icon.border,
                  background: currentThemeObj.icon.color2,
                }}
              />
            </div>
<<<<<<< HEAD
            {currentThemeObj.label}
          </div>
        ) : (
          "Select your theme"
        )
      }
      onChange={({ value, type }: { value: string; type: string }) => {
        if (value === "custom") {
          if (user?.theme.palette) {
            setPreLoadedData({
              background: user.theme.background !== "" ? user.theme.background : "#0d101b",
              text: user.theme.text !== "" ? user.theme.text : "#c5c5c5",
              primary: user.theme.primary !== "" ? user.theme.primary : "#3f76ff",
              sidebarBackground:
                user.theme.sidebarBackground !== "" ? user.theme.sidebarBackground : "#0d101b",
              sidebarText: user.theme.sidebarText !== "" ? user.theme.sidebarText : "#c5c5c5",
              darkPalette: false,
              palette:
                user.theme.palette !== ",,,,"
                  ? user.theme.palette
                  : "#0d101b,#c5c5c5,#3f76ff,#0d101b,#c5c5c5",
              theme: "custom",
            });
          }

          if (!customThemeSelectorOptions) setCustomThemeSelectorOptions(true);
        } else {
          if (customThemeSelectorOptions) setCustomThemeSelectorOptions(false);
          unsetCustomCssVariables();
        }

        updateUserTheme(value);
        document.documentElement.style.setProperty("--color-scheme", type);
      }}
      input
      width="w-full"
      position="right"
    >
      {THEMES_OBJ.map(({ value, label, type, icon }) => (
        <CustomSelect.Option key={value} value={{ value, type }}>
          <div className="flex items-center gap-2">
            <div
              className="border-1 relative flex h-4 w-4 rotate-45 transform items-center justify-center rounded-full border"
              style={{
                borderColor: icon.border,
              }}
            >
              <div
                className="h-full w-1/2 rounded-l-full"
                style={{
                  background: icon.color1,
                }}
              />
=======
          ) : (
            "Select your theme"
          )
        }
        onChange={({ value, type }: { value: string; type: string }) => {
          if (value === "custom") {
            if (user?.theme.palette) {
              setPreLoadedData({
                background: user.theme.background !== "" ? user.theme.background : "#0d101b",
                text: user.theme.text !== "" ? user.theme.text : "#c5c5c5",
                primary: user.theme.primary !== "" ? user.theme.primary : "#3f76ff",
                sidebarBackground:
                  user.theme.sidebarBackground !== "" ? user.theme.sidebarBackground : "#0d101b",
                sidebarText: user.theme.sidebarText !== "" ? user.theme.sidebarText : "#c5c5c5",
                darkPalette: false,
                palette:
                  user.theme.palette !== ",,,,"
                    ? user.theme.palette
                    : "#0d101b,#c5c5c5,#3f76ff,#0d101b,#c5c5c5",
                theme: "custom",
              });
            }

            if (!customThemeSelectorOptions) setCustomThemeSelectorOptions(true);
          } else {
            if (customThemeSelectorOptions) setCustomThemeSelectorOptions(false);
            unsetCustomCssVariables();
          }

          updateUserTheme(value);
          document.documentElement.style.setProperty("--color-scheme", type);
        }}
        input
        width="w-full"
        position="right"
      >
        {THEMES_OBJ.map(({ value, label, type, icon }) => (
          <CustomSelect.Option key={value} value={{ value, type }}>
            <div className="flex items-center gap-2">
>>>>>>> 55e2f00f
              <div
                className="h-full w-1/2 rounded-r-full border-l"
                style={{
                  borderLeftColor: icon.border,
                  background: icon.color2,
                }}
              />
            </div>
<<<<<<< HEAD
            {label}
          </div>
        </CustomSelect.Option>
      ))}
    </CustomSelect>
  );
};
=======
          </CustomSelect.Option>
        ))}
      </CustomSelect>
    );
  }
);
>>>>>>> 55e2f00f
<|MERGE_RESOLUTION|>--- conflicted
+++ resolved
@@ -1,14 +1,5 @@
-<<<<<<< HEAD
-import { useState, useEffect } from "react";
-
 // next-themes
 import { useTheme } from "next-themes";
-// services
-import userService from "services/user.service";
-=======
-// next-themes
-import { useTheme } from "next-themes";
->>>>>>> 55e2f00f
 // hooks
 import useUser from "hooks/use-user";
 // constants
@@ -18,13 +9,10 @@
 // types
 import { ICustomTheme } from "types";
 import { unsetCustomCssVariables } from "helpers/theme.helper";
-<<<<<<< HEAD
-=======
 // mobx react lite
 import { observer } from "mobx-react-lite";
 // mobx store
 import { useMobxStore } from "lib/mobx/store-provider";
->>>>>>> 55e2f00f
 
 type Props = {
   setPreLoadedData: React.Dispatch<React.SetStateAction<ICustomTheme | null>>;
@@ -32,50 +20,6 @@
   setCustomThemeSelectorOptions: React.Dispatch<React.SetStateAction<boolean>>;
 };
 
-<<<<<<< HEAD
-export const ThemeSwitch: React.FC<Props> = ({
-  setPreLoadedData,
-  customThemeSelectorOptions,
-  setCustomThemeSelectorOptions,
-}) => {
-  const [mounted, setMounted] = useState(false);
-
-  const { theme, setTheme } = useTheme();
-
-  const { user, mutateUser } = useUser();
-
-  const updateUserTheme = (newTheme: string) => {
-    if (!user) return;
-
-    setTheme(newTheme);
-
-    mutateUser((prevData) => {
-      if (!prevData) return prevData;
-
-      return {
-        ...prevData,
-        theme: {
-          ...prevData.theme,
-          theme: newTheme,
-        },
-      };
-    }, false);
-
-    userService.updateUser({
-      theme: {
-        ...user.theme,
-        theme: newTheme,
-      },
-    });
-  };
-
-  // useEffect only runs on the client, so now we can safely show the UI
-  useEffect(() => {
-    setMounted(true);
-  }, []);
-
-  if (!mounted) return null;
-=======
 export const ThemeSwitch: React.FC<Props> = observer(
   ({ setPreLoadedData, customThemeSelectorOptions, setCustomThemeSelectorOptions }) => {
     const store: any = useMobxStore();
@@ -91,31 +35,15 @@
         .then((response: any) => response)
         .catch((error: any) => error);
     };
->>>>>>> 55e2f00f
 
     const currentThemeObj = THEMES_OBJ.find((t) => t.value === theme);
 
-<<<<<<< HEAD
-  return (
-    <CustomSelect
-      value={theme}
-      label={
-        currentThemeObj ? (
-          <div className="flex items-center gap-2">
-            <div
-              className="border-1 relative flex h-4 w-4 rotate-45 transform items-center justify-center rounded-full border"
-              style={{
-                borderColor: currentThemeObj.icon.border,
-              }}
-            >
-=======
     return (
       <CustomSelect
         value={theme}
         label={
           currentThemeObj ? (
             <div className="flex items-center gap-2">
->>>>>>> 55e2f00f
               <div
                 className="h-full w-1/2 rounded-l-full"
                 style={{
@@ -130,61 +58,6 @@
                 }}
               />
             </div>
-<<<<<<< HEAD
-            {currentThemeObj.label}
-          </div>
-        ) : (
-          "Select your theme"
-        )
-      }
-      onChange={({ value, type }: { value: string; type: string }) => {
-        if (value === "custom") {
-          if (user?.theme.palette) {
-            setPreLoadedData({
-              background: user.theme.background !== "" ? user.theme.background : "#0d101b",
-              text: user.theme.text !== "" ? user.theme.text : "#c5c5c5",
-              primary: user.theme.primary !== "" ? user.theme.primary : "#3f76ff",
-              sidebarBackground:
-                user.theme.sidebarBackground !== "" ? user.theme.sidebarBackground : "#0d101b",
-              sidebarText: user.theme.sidebarText !== "" ? user.theme.sidebarText : "#c5c5c5",
-              darkPalette: false,
-              palette:
-                user.theme.palette !== ",,,,"
-                  ? user.theme.palette
-                  : "#0d101b,#c5c5c5,#3f76ff,#0d101b,#c5c5c5",
-              theme: "custom",
-            });
-          }
-
-          if (!customThemeSelectorOptions) setCustomThemeSelectorOptions(true);
-        } else {
-          if (customThemeSelectorOptions) setCustomThemeSelectorOptions(false);
-          unsetCustomCssVariables();
-        }
-
-        updateUserTheme(value);
-        document.documentElement.style.setProperty("--color-scheme", type);
-      }}
-      input
-      width="w-full"
-      position="right"
-    >
-      {THEMES_OBJ.map(({ value, label, type, icon }) => (
-        <CustomSelect.Option key={value} value={{ value, type }}>
-          <div className="flex items-center gap-2">
-            <div
-              className="border-1 relative flex h-4 w-4 rotate-45 transform items-center justify-center rounded-full border"
-              style={{
-                borderColor: icon.border,
-              }}
-            >
-              <div
-                className="h-full w-1/2 rounded-l-full"
-                style={{
-                  background: icon.color1,
-                }}
-              />
-=======
           ) : (
             "Select your theme"
           )
@@ -224,7 +97,12 @@
         {THEMES_OBJ.map(({ value, label, type, icon }) => (
           <CustomSelect.Option key={value} value={{ value, type }}>
             <div className="flex items-center gap-2">
->>>>>>> 55e2f00f
+              <div
+                className="h-full w-1/2 rounded-l-full"
+                style={{
+                  background: icon.color1,
+                }}
+              />
               <div
                 className="h-full w-1/2 rounded-r-full border-l"
                 style={{
@@ -233,19 +111,9 @@
                 }}
               />
             </div>
-<<<<<<< HEAD
-            {label}
-          </div>
-        </CustomSelect.Option>
-      ))}
-    </CustomSelect>
-  );
-};
-=======
           </CustomSelect.Option>
         ))}
       </CustomSelect>
     );
   }
-);
->>>>>>> 55e2f00f
+);