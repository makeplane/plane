--- conflicted
+++ resolved
@@ -22,15 +22,10 @@
 import { replaceUnderscoreIfSnakeCase } from "helpers/string.helper";
 import { getStatesList } from "helpers/state.helper";
 // types
-<<<<<<< HEAD
-import { Properties } from "types";
-// common
-=======
 import { IIssue, IIssueLabels, Properties } from "types";
 // fetch-keys
 import { PROJECT_ISSUE_LABELS, PROJECT_MEMBERS, STATE_LIST } from "constants/fetch-keys";
 // constants
->>>>>>> 636e8e6c
 import { GROUP_BY_OPTIONS, ORDER_BY_OPTIONS, FILTER_ISSUE_OPTIONS } from "constants/issue";
 import { PRIORITIES } from "constants/project";
 
@@ -131,62 +126,9 @@
                 open ? "bg-gray-100 text-gray-900" : "text-gray-500"
               }`}
             >
-<<<<<<< HEAD
               View
               <ChevronDownIcon className="h-4 w-4" aria-hidden="true" />
             </Popover.Button>
-=======
-              <Squares2X2Icon className="h-4 w-4" />
-            </button>
-          </div>
-          <CustomMenu
-            label={
-              <span className="flex items-center gap-2 rounded-md py-1 text-xs font-medium text-gray-500 hover:bg-gray-100 hover:text-gray-900 focus:outline-none">
-                Filters
-              </span>
-            }
-          >
-            <h4 className="px-1 py-2 font-medium">Status</h4>
-            {statesList?.map((state) => (
-              <CustomMenu.MenuItem onClick={() => {}}>
-                <>{state.name}</>
-              </CustomMenu.MenuItem>
-            ))}
-            <h4 className="px-1 py-2 font-medium">Members</h4>
-            {members?.map((member) => (
-              <CustomMenu.MenuItem onClick={() => {}}>
-                <>
-                  {member.member.first_name && member.member.first_name !== ""
-                    ? member.member.first_name + " " + member.member.last_name
-                    : member.member.email}
-                </>
-              </CustomMenu.MenuItem>
-            ))}
-            <h4 className="px-1 py-2 font-medium">Labels</h4>
-            {issueLabels?.map((label) => (
-              <CustomMenu.MenuItem onClick={() => {}}>
-                <>{label.name}</>
-              </CustomMenu.MenuItem>
-            ))}
-            <h4 className="px-1 py-2 font-medium">Priority</h4>
-            {PRIORITIES?.map((priority) => (
-              <CustomMenu.MenuItem onClick={() => {}}>
-                <span className="capitalize">{priority ?? "None"}</span>
-              </CustomMenu.MenuItem>
-            ))}
-          </CustomMenu>
-          <Popover className="relative">
-            {({ open }) => (
-              <>
-                <Popover.Button
-                  className={`group flex items-center gap-2 rounded-md border bg-transparent p-2 text-xs font-medium hover:bg-gray-100 hover:text-gray-900 focus:outline-none ${
-                    open ? "bg-gray-100 text-gray-900" : "text-gray-500"
-                  }`}
-                >
-                  <span>View</span>
-                  <ChevronDownIcon className="h-4 w-4" aria-hidden="true" />
-                </Popover.Button>
->>>>>>> 636e8e6c
 
             <Transition
               as={React.Fragment}
