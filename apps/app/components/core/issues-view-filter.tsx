import React from "react";

import { useRouter } from "next/router";

// hooks
import useIssuesProperties from "hooks/use-issue-properties";
import useIssuesView from "hooks/use-issues-view";
// headless ui
import { Popover, Transition } from "@headlessui/react";
// components
import { SelectFilters } from "components/views";
// ui
import { CustomMenu } from "components/ui";
// icons
import { ChevronDownIcon, ListBulletIcon, Squares2X2Icon, CalendarDaysIcon } from "@heroicons/react/24/outline";
// helpers
import { replaceUnderscoreIfSnakeCase } from "helpers/string.helper";
// types
import { Properties } from "types";
// constants
import { GROUP_BY_OPTIONS, ORDER_BY_OPTIONS, FILTER_ISSUE_OPTIONS } from "constants/issue";
import useEstimateOption from "hooks/use-estimate-option";

export const IssuesFilterView: React.FC = () => {
  const router = useRouter();
  const { workspaceSlug, projectId, viewId } = router.query;

  const {
    issueView,
    setIssueView,
    groupByProperty,
    setGroupByProperty,
    orderBy,
    setOrderBy,
    showEmptyGroups,
    setShowEmptyGroups,
    filters,
    setFilters,
    resetFilterToDefault,
    setNewFilterDefaultView,
  } = useIssuesView();

  const [properties, setProperties] = useIssuesProperties(
    workspaceSlug as string,
    projectId as string
  );

  const { isEstimateActive } = useEstimateOption();

  return (
    <div className="flex items-center gap-2">
      <div className="flex items-center gap-x-1">
        <button
          type="button"
          className={`grid h-7 w-7 place-items-center rounded p-1 outline-none duration-300 hover:bg-brand-surface-1 ${
            issueView === "list" ? "bg-brand-base" : ""
          }`}
          onClick={() => setIssueView("list")}
        >
          <ListBulletIcon className="h-4 w-4 text-brand-secondary" />
        </button>
        <button
          type="button"
          className={`grid h-7 w-7 place-items-center rounded p-1 outline-none duration-300 hover:bg-brand-base ${
            issueView === "kanban" ? "bg-brand-base" : ""
          }`}
          onClick={() => setIssueView("kanban")}
        >
          <Squares2X2Icon className="h-4 w-4 text-brand-secondary" />
        </button>
        <button
          type="button"
          className={`grid h-7 w-7 place-items-center rounded p-1 outline-none duration-300 hover:bg-brand-base ${
            issueView === "calendar" ? "bg-brand-base" : ""
          }`}
          onClick={() => setIssueView("calendar")}
        >
          <CalendarDaysIcon className="h-4 w-4 text-brand-secondary" />
        </button>
      </div>
      <SelectFilters
        filters={filters}
        onSelect={(option) => {
          const key = option.key as keyof typeof filters;

          const valueExists = filters[key]?.includes(option.value);

          if (valueExists) {
            setFilters(
              {
                ...(filters ?? {}),
                [option.key]: ((filters[key] ?? []) as any[])?.filter(
                  (val) => val !== option.value
                ),
              },
              !Boolean(viewId)
            );
          } else {
            setFilters(
              {
                ...(filters ?? {}),
                [option.key]: [...((filters[key] ?? []) as any[]), option.value],
              },
              !Boolean(viewId)
            );
          }
        }}
        direction="left"
        height="rg"
      />
      <Popover className="relative">
        {({ open }) => (
          <>
            <Popover.Button
              className={`group flex items-center gap-2 rounded-md border border-brand-base bg-transparent px-3 py-1.5 text-xs hover:bg-brand-surface-1 hover:text-brand-base focus:outline-none ${
                open ? "bg-brand-surface-1 text-brand-base" : "text-brand-muted-1"
              }`}
            >
              View
              <ChevronDownIcon className="h-3 w-3" aria-hidden="true" />
            </Popover.Button>

            <Transition
              as={React.Fragment}
              enter="transition ease-out duration-200"
              enterFrom="opacity-0 translate-y-1"
              enterTo="opacity-100 translate-y-0"
              leave="transition ease-in duration-150"
              leaveFrom="opacity-100 translate-y-0"
              leaveTo="opacity-0 translate-y-1"
            >
              <Popover.Panel className="absolute right-0 z-20 mt-1 w-screen max-w-xs transform overflow-hidden rounded-lg bg-brand-surface-2 p-3 shadow-lg">
                <div className="relative divide-y-2 divide-brand-base">
                  <div className="space-y-4 pb-3 text-xs">
                    <div className="flex items-center justify-between">
                      <h4 className="text-brand-secondary">Group by</h4>
                      <CustomMenu
                        label={
                          GROUP_BY_OPTIONS.find((option) => option.key === groupByProperty)?.name ??
                          "Select"
                        }
                        width="lg"
                      >
                        {GROUP_BY_OPTIONS.map((option) =>
                          issueView === "kanban" && option.key === null ? null : (
                            <CustomMenu.MenuItem
                              key={option.key}
                              onClick={() => setGroupByProperty(option.key)}
                            >
                              {option.name}
                            </CustomMenu.MenuItem>
                          )
                        )}
                      </CustomMenu>
                    </div>
                    <div className="flex items-center justify-between">
                      <h4 className="text-brand-secondary">Order by</h4>
                      <CustomMenu
                        label={
                          ORDER_BY_OPTIONS.find((option) => option.key === orderBy)?.name ??
                          "Select"
                        }
                        width="lg"
                      >
                        {ORDER_BY_OPTIONS.map((option) =>
                          groupByProperty === "priority" && option.key === "priority" ? null : (
                            <CustomMenu.MenuItem
                              key={option.key}
                              onClick={() => {
                                setOrderBy(option.key);
                              }}
                            >
                              {option.name}
                            </CustomMenu.MenuItem>
                          )
                        )}
                      </CustomMenu>
                    </div>
                    <div className="flex items-center justify-between">
                      <h4 className="text-brand-secondary">Issue type</h4>
                      <CustomMenu
                        label={
                          FILTER_ISSUE_OPTIONS.find((option) => option.key === filters.type)
                            ?.name ?? "Select"
                        }
                        width="lg"
                      >
                        {FILTER_ISSUE_OPTIONS.map((option) => (
                          <CustomMenu.MenuItem
                            key={option.key}
                            onClick={() =>
                              setFilters({
                                type: option.key,
                              })
                            }
                          >
                            {option.name}
                          </CustomMenu.MenuItem>
                        ))}
                      </CustomMenu>
                    </div>
                    <div className="flex items-center justify-between">
                      <h4 className="text-brand-secondary">Show empty states</h4>
                      <button
                        type="button"
                        className={`relative inline-flex h-3.5 w-6 flex-shrink-0 cursor-pointer rounded-full border-2 border-transparent transition-colors duration-200 ease-in-out focus:outline-none ${
                          showEmptyGroups ? "bg-green-500" : "bg-brand-surface-2"
                        }`}
                        role="switch"
                        aria-checked={showEmptyGroups}
                        onClick={() => setShowEmptyGroups(!showEmptyGroups)}
                      >
                        <span className="sr-only">Show empty groups</span>
                        <span
                          aria-hidden="true"
                          className={`inline-block h-2.5 w-2.5 transform rounded-full bg-brand-surface-2 shadow ring-0 transition duration-200 ease-in-out ${
                            showEmptyGroups ? "translate-x-2.5" : "translate-x-0"
                          }`}
                        />
                      </button>
                    </div>
                    <div className="relative flex justify-end gap-x-3">
                      <button type="button" onClick={() => resetFilterToDefault()}>
                        Reset to default
                      </button>
                      <button
                        type="button"
                        className="font-medium text-brand-accent"
                        onClick={() => setNewFilterDefaultView()}
                      >
                        Set as default
                      </button>
                    </div>
                  </div>
                  <div className="space-y-2 py-3">
                    <h4 className="text-sm text-brand-secondary">Display Properties</h4>
                    <div className="flex flex-wrap items-center gap-2">
<<<<<<< HEAD
                      {Object.keys(properties).map((key) => (
                        <button
                          key={key}
                          type="button"
                          className={`rounded border border-brand-base px-2 py-1 text-xs capitalize ${
                            properties[key as keyof Properties]
                              ? "border-brand-accent bg-brand-accent text-white"
                              : "border-brand-base"
                          }`}
                          onClick={() => setProperties(key as keyof Properties)}
                        >
                          {key === "key" ? "ID" : replaceUnderscoreIfSnakeCase(key)}
                        </button>
                      ))}
=======
                      {Object.keys(properties).map((key) => {
                        if (key === "estimate" && !isEstimateActive) return null;

                        return (
                          <button
                            key={key}
                            type="button"
                            className={`rounded border px-2 py-1 text-xs capitalize ${
                              properties[key as keyof Properties]
                                ? "border-theme bg-theme text-white"
                                : "border-gray-300"
                            }`}
                            onClick={() => setProperties(key as keyof Properties)}
                          >
                            {key === "key" ? "ID" : replaceUnderscoreIfSnakeCase(key)}
                          </button>
                        );
                      })}
>>>>>>> f2e8add2
                    </div>
                  </div>
                </div>
              </Popover.Panel>
            </Transition>
          </>
        )}
      </Popover>
    </div>
  );
};<|MERGE_RESOLUTION|>--- conflicted
+++ resolved
@@ -235,22 +235,6 @@
                   <div className="space-y-2 py-3">
                     <h4 className="text-sm text-brand-secondary">Display Properties</h4>
                     <div className="flex flex-wrap items-center gap-2">
-<<<<<<< HEAD
-                      {Object.keys(properties).map((key) => (
-                        <button
-                          key={key}
-                          type="button"
-                          className={`rounded border border-brand-base px-2 py-1 text-xs capitalize ${
-                            properties[key as keyof Properties]
-                              ? "border-brand-accent bg-brand-accent text-white"
-                              : "border-brand-base"
-                          }`}
-                          onClick={() => setProperties(key as keyof Properties)}
-                        >
-                          {key === "key" ? "ID" : replaceUnderscoreIfSnakeCase(key)}
-                        </button>
-                      ))}
-=======
                       {Object.keys(properties).map((key) => {
                         if (key === "estimate" && !isEstimateActive) return null;
 
@@ -269,7 +253,6 @@
                           </button>
                         );
                       })}
->>>>>>> f2e8add2
                     </div>
                   </div>
                 </div>
