--- conflicted
+++ resolved
@@ -69,15 +69,10 @@
           ) : (
             <Combobox.Button
               className={`flex w-full ${
-<<<<<<< HEAD
                 disabled ? "cursor-not-allowed" : "cursor-pointer hover:bg-brand-surface-2"
-              } items-center justify-between gap-1 rounded-md border border-brand-base px-3 py-1.5 text-xs shadow-sm duration-300 focus:border-brand-accent focus:outline-none focus:ring-1 focus:ring-brand-accent ${
-=======
-                disabled ? "cursor-not-allowed" : "cursor-pointer hover:bg-gray-100"
               } ${
-                input ? "border-gray-300 px-3 py-2 text-sm" : "px-2.5 py-1 text-xs"
-              } items-center justify-between gap-1 rounded-md border shadow-sm duration-300 focus:border-indigo-500 focus:outline-none focus:ring-1 focus:ring-indigo-500 ${
->>>>>>> 8d37a3e5
+                input ? "border-brand-base px-3 py-2 text-sm" : "px-2.5 py-1 text-xs"
+              } items-center justify-between gap-1 rounded-md border shadow-sm duration-300 focus:border-brand-accent focus:outline-none focus:ring-1 focus:ring-brand-accent ${
                 textAlignment === "right"
                   ? "text-right"
                   : textAlignment === "center"
@@ -107,9 +102,9 @@
               } z-10 mt-1 origin-top-right rounded-md bg-brand-surface-2 text-xs shadow-lg ring-1 ring-black ring-opacity-5 focus:outline-none`}
             >
               <div className="flex w-full items-center justify-start rounded-sm border-[0.6px] border-brand-base bg-brand-surface-1 px-2">
-                <MagnifyingGlassIcon className="h-3 w-3 text-brand-muted-1" />
+                <MagnifyingGlassIcon className="text-brand-muted-1 h-3 w-3" />
                 <Combobox.Input
-                  className="w-full  bg-transparent py-1 px-2  text-xs text-brand-muted-1 focus:outline-none"
+                  className="text-brand-muted-1  w-full bg-transparent py-1  px-2 text-xs focus:outline-none"
                   onChange={(e) => setQuery(e.target.value)}
                   placeholder="Type to search..."
                   displayValue={(assigned: any) => assigned?.name}
@@ -137,7 +132,7 @@
                         className={({ active, selected }) =>
                           `${active || selected ? "bg-brand-surface-1" : ""} ${
                             selected ? "font-medium" : ""
-                          } flex cursor-pointer select-none items-center justify-between gap-2 truncate rounded px-1 py-1.5 text-brand-muted-1`
+                          } text-brand-muted-1 flex cursor-pointer select-none items-center justify-between gap-2 truncate rounded px-1 py-1.5`
                         }
                       >
                         {({ active, selected }) => (
