--- conflicted
+++ resolved
@@ -40,7 +40,6 @@
   customButton,
 }: Props) => (
   <Menu as="div" className={`relative w-min whitespace-nowrap text-left ${className}`}>
-<<<<<<< HEAD
     <div>
       {ellipsis || verticalEllipsis ? (
         <Menu.Button className="relative grid place-items-center rounded p-1 hover:bg-gray-100 focus:outline-none">
@@ -75,46 +74,6 @@
         </Menu.Button>
       )}
     </div>
-=======
-    {customButton ? (
-      <Menu.Button as="div">{customButton}</Menu.Button>
-    ) : (
-      <div>
-        {ellipsis ? (
-          <Menu.Button className="relative grid place-items-center rounded p-1 hover:bg-gray-100 focus:outline-none">
-            <EllipsisHorizontalIcon className="h-4 w-4" />
-          </Menu.Button>
-        ) : (
-          <Menu.Button
-            className={`flex cursor-pointer items-center justify-between gap-1 px-2 py-1 text-xs duration-300 hover:bg-gray-100 ${
-              textAlignment === "right"
-                ? "text-right"
-                : textAlignment === "center"
-                ? "text-center"
-                : "text-left"
-            } ${
-              noBorder
-                ? "rounded"
-                : "rounded-md border shadow-sm focus:border-indigo-500 focus:outline-none focus:ring-1 focus:ring-indigo-500"
-            } ${
-              width === "sm"
-                ? "w-10"
-                : width === "md"
-                ? "w-20"
-                : width === "lg"
-                ? "w-32"
-                : width === "xl"
-                ? "w-48"
-                : "w-full"
-            }`}
-          >
-            {label}
-            {!noBorder && <ChevronDownIcon className="h-3 w-3" aria-hidden="true" />}
-          </Menu.Button>
-        )}
-      </div>
-    )}
->>>>>>> f290a417
 
     <Transition
       as={React.Fragment}
