--- conflicted
+++ resolved
@@ -13,11 +13,7 @@
 }) => (
   <button
     type={type}
-<<<<<<< HEAD
-    className={`${className} border border-skin-base font-medium duration-300 ${
-=======
     className={`${className} border border-theme font-medium duration-300 ${
->>>>>>> 65037b50
       size === "sm"
         ? "rounded px-3 py-2 text-xs"
         : size === "md"
@@ -25,15 +21,6 @@
         : "rounded-lg px-4 py-2 text-base"
     } ${
       disabled
-<<<<<<< HEAD
-        ? "cursor-not-allowed border-skin-base bg-gray-300 text-skin-base hover:border-skin-base hover:border-opacity-100 hover:bg-gray-300 hover:bg-opacity-100 hover:text-skin-base"
-        : "border-skin-accent"
-    } ${
-      outline
-        ? "bg-transparent hover:bg-skin-accent hover:text-white"
-        : "bg-skin-accent hover:border-opacity-90 hover:bg-opacity-90"
-    } ${!disabled && !outline ? "text-white" : ""} ${loading ? "cursor-wait" : ""}`}
-=======
         ? "cursor-not-allowed bg-opacity-70 border-opacity-70 hover:bg-opacity-70 hover:border-opacity-70"
         : ""
     } ${
@@ -41,7 +28,6 @@
         ? "bg-transparent text-theme hover:bg-theme hover:text-white"
         : "text-white bg-theme hover:border-opacity-90 hover:bg-opacity-90"
     }  ${loading ? "cursor-wait" : ""}`}
->>>>>>> 65037b50
     onClick={onClick}
     disabled={disabled || loading}
   >
