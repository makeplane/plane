--- conflicted
+++ resolved
@@ -13,11 +13,7 @@
 }) => (
   <button
     type={type}
-<<<<<<< HEAD
-    className={`${className} border border-skin-base font-medium duration-300 ${
-=======
     className={`${className} border border-red-500 font-medium duration-300 ${
->>>>>>> 65037b50
       size === "sm"
         ? "rounded px-3 py-2 text-xs"
         : size === "md"
@@ -25,13 +21,8 @@
         : "rounded-lg px-4 py-2 text-base"
     } ${
       disabled
-<<<<<<< HEAD
-        ? "cursor-not-allowed border-skin-base bg-gray-300 text-skin-base hover:border-skin-base hover:border-opacity-100 hover:bg-gray-300 hover:bg-opacity-100 hover:text-skin-base"
-        : "border-red-500"
-=======
         ? "cursor-not-allowed bg-opacity-70 border-opacity-70 hover:bg-opacity-70 hover:border-opacity-70"
         : ""
->>>>>>> 65037b50
     } ${
       outline
         ? "bg-transparent text-red-500 hover:bg-red-500 hover:text-white"
