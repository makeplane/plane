// react-datepicker
import DatePicker from "react-datepicker";
import "react-datepicker/dist/react-datepicker.css";
// helpers
import { renderDateFormat } from "helpers/date-time.helper";

type Props = {
  renderAs?: "input" | "button";
  value: Date | string | null | undefined;
  onChange: (val: string | null) => void;
  placeholder?: string;
  displayShortForm?: boolean;
  error?: boolean;
  className?: string;
  isClearable?: boolean;
  disabled?: boolean;
};

export const CustomDatePicker: React.FC<Props> = ({
  renderAs = "button",
  value,
  onChange,
  placeholder = "Select date",
  displayShortForm = false,
  error = false,
  className = "",
  isClearable = true,
  disabled = false,
}) => (
  <DatePicker
    placeholderText={placeholder}
    selected={value ? new Date(value) : null}
    onChange={(val) => {
      if (!val) onChange(null);
      else onChange(renderDateFormat(val));
    }}
    className={`${
      renderAs === "input"
        ? "block border-brand-base bg-transparent px-3 py-2 text-sm focus:outline-none"
        : renderAs === "button"
        ? `px-3 py-1 text-xs shadow-sm ${
            disabled ? "" : "hover:bg-brand-surface-1"
          } duration-300 focus:border-brand-accent focus:outline-none focus:ring-1 focus:ring-brand-accent`
        : ""
    } ${error ? "border-red-500 bg-red-100" : ""} ${
      disabled ? "cursor-not-allowed" : "cursor-pointer"
<<<<<<< HEAD
    } w-full rounded-md border border-brand-base bg-transparent caret-transparent`}
=======
    } w-full rounded-md border bg-transparent caret-transparent ${className}`}
>>>>>>> 2b280935
    dateFormat="dd-MM-yyyy"
    isClearable={isClearable}
    disabled={disabled}
  />
);<|MERGE_RESOLUTION|>--- conflicted
+++ resolved
@@ -44,11 +44,7 @@
         : ""
     } ${error ? "border-red-500 bg-red-100" : ""} ${
       disabled ? "cursor-not-allowed" : "cursor-pointer"
-<<<<<<< HEAD
-    } w-full rounded-md border border-brand-base bg-transparent caret-transparent`}
-=======
     } w-full rounded-md border bg-transparent caret-transparent ${className}`}
->>>>>>> 2b280935
     dateFormat="dd-MM-yyyy"
     isClearable={isClearable}
     disabled={disabled}
