import { FC, useState } from "react";

import Link from "next/link";
import Image from "next/image";
import { useRouter } from "next/router";

import { mutate } from "swr";

// icons
import { ArrowRightIcon } from "components/icons";
// components
import { GithubIntegrationRoot } from "components/integration";
// icons
import { ArrowPathIcon } from "@heroicons/react/24/outline";
// ui
import { Loader, PrimaryButton, SecondaryButton } from "components/ui";
// images
import GithubLogo from "public/logos/github-square.png";
// helpers
import { renderShortDateWithYearFormat } from "helpers/date-time.helper";
// types
import { IAppIntegrations, IImporterService, IWorkspaceIntegrations } from "types";
// fetch-keys
import { IMPORTER_SERVICES_LIST } from "constants/fetch-keys";

type Props = {
  provider: string | undefined;
  appIntegrations: IAppIntegrations[] | undefined;
  workspaceIntegrations: IWorkspaceIntegrations[] | undefined;
  importerServices: IImporterService[] | undefined;
};

const importersList: { [key: string]: string } = {
  github: "GitHub",
};

const IntegrationGuide: FC<Props> = ({
  provider,
  appIntegrations,
  workspaceIntegrations,
  importerServices,
}) => {
  const [refreshing, setRefreshing] = useState(false);

  const router = useRouter();
  const { workspaceSlug } = router.query;

  return (
    <div className="space-y-5">
      {!provider && (
        <>
          <div className="flex items-center gap-2">
            <div className="h-full w-full space-y-1">
              <div className="text-lg font-medium">Relocation Guide</div>
              <div className="text-sm">
                You can now transfer all the issues that you{"'"}ve created in other tracking
                services. This tool will guide you to relocate the issue to Plane.
              </div>
            </div>
            <div className="flex flex-shrink-0 cursor-pointer items-center gap-2 text-sm font-medium text-[#3F76FF] hover:text-opacity-80">
              <div>Read More</div>
              <div>
                <ArrowRightIcon width={"18px"} color={"#3F76FF"} />
              </div>
            </div>
          </div>
<<<<<<< HEAD
        </div>

        <div>
          {allIntegrations && !allIntegrationsError ? (
            <>
              {allIntegrations && allIntegrations.length > 0 ? (
                <>
                  {allIntegrations.map((_integration, _idx) => (
                    <div
                      key={_idx}
                      className="space-y-4 rounded border border-skin-base bg-skin-surface-2 p-4"
                    >
                      <div className="flex items-center gap-4 whitespace-nowrap">
                        <div className="h-[40px] w-[40px] flex-shrink-0">
                          {_integration?.provider === "github" && (
                            <Image src={GithubLogo} alt="GithubLogo" />
                          )}
                        </div>
                        <div className="w-full space-y-1">
                          <div className="flex items-center gap-2 font-medium">
                            <div>{_integration?.title}</div>
                            <div className="rounded-full border border-skin-base bg-skin-surface-2 px-3 text-[12px]">
                              0
                            </div>
                          </div>
                          <div className="text-sm text-skin-muted-2">
                            Activate GitHub integrations on individual projects to sync with
                            specific repositories.
                          </div>
                        </div>
                        <div className="flex-shrink-0">
                          <Link href={`/${workspaceSlug}/settings/import-export?provider=github`}>
                            <button
                              type="button"
                              className="w-full rounded bg-[#3F76FF] py-1.5 px-4 text-center text-sm text-white hover:bg-opacity-90"
                            >
                              Integrate Now
                            </button>
                          </Link>
                        </div>
                        <div className="flex h-[24px] w-[24px] flex-shrink-0 cursor-pointer items-center justify-center rounded-sm bg-skin-surface-1 hover:bg-skin-surface-2">
                          <ChevronDownIcon className="h-4 w-4" />
=======
          <div>
            {appIntegrations ? (
              appIntegrations.length > 0 ? (
                appIntegrations.map((integration, index) => (
                  <div key={index} className="rounded-[10px] border bg-white p-4">
                    <div className="flex items-center gap-4 whitespace-nowrap">
                      <div className="h-[40px] w-[40px] flex-shrink-0">
                        {integration?.provider === "github" && (
                          <Image src={GithubLogo} alt="GithubLogo" />
                        )}
                      </div>
                      <div className="w-full space-y-1">
                        <div className="flex items-center gap-2 font-medium">
                          <h3>{integration?.title}</h3>
                        </div>
                        <div className="text-sm text-gray-500">
                          Activate GitHub integrations on individual projects to sync with specific
                          repositories.
>>>>>>> 65037b50
                        </div>
                      </div>
                      <div className="flex-shrink-0">
                        <Link href={`/${workspaceSlug}/settings/import-export?provider=github`}>
                          <PrimaryButton>Integrate Now</PrimaryButton>
                        </Link>
                      </div>
                    </div>

                    <h3 className="mt-6 mb-2 font-medium text-lg flex gap-2">
                      Previous Imports
                      <button
                        type="button"
                        className="flex-shrink-0 flex items-center gap-1 outline-none text-xs py-1 px-1.5 bg-gray-100 rounded"
                        onClick={() => {
                          setRefreshing(true);
                          mutate(IMPORTER_SERVICES_LIST(workspaceSlug as string)).then(() =>
                            setRefreshing(false)
                          );
                        }}
                      >
                        <ArrowPathIcon className={`h-3 w-3 ${refreshing ? "animate-spin" : ""}`} />{" "}
                        {refreshing ? "Refreshing..." : "Refresh status"}
                      </button>
                    </h3>
                    {importerServices ? (
                      importerServices.length > 0 ? (
                        <div className="space-y-2">
                          <div className="divide-y">
                            {importerServices.map((service) => (
                              <div key={service.id} className="py-3">
                                <h4 className="text-sm flex items-center gap-2">
                                  <span>
                                    Import from{" "}
                                    <span className="font-medium">
                                      {importersList[service.service]}
                                    </span>{" "}
                                    to{" "}
                                    <span className="font-medium">
                                      {service.project_detail.name}
                                    </span>
                                  </span>
                                  <span
                                    className={`capitalize px-2 py-0.5 text-xs rounded ${
                                      service.status === "completed"
                                        ? "bg-green-100 text-green-500"
                                        : service.status === "processing"
                                        ? "bg-yellow-100 text-yellow-500"
                                        : service.status === "failed"
                                        ? "bg-red-100 text-red-500"
                                        : ""
                                    }`}
                                  >
                                    {refreshing ? "Refreshing..." : service.status}
                                  </span>
                                </h4>
                                <div className="text-gray-500 text-xs mt-2 flex items-center gap-2">
                                  <span>{renderShortDateWithYearFormat(service.created_at)}</span>|
                                  <span>
                                    Imported by{" "}
                                    {service.initiated_by_detail.first_name &&
                                    service.initiated_by_detail.first_name !== ""
                                      ? service.initiated_by_detail.first_name +
                                        " " +
                                        service.initiated_by_detail.last_name
                                      : service.initiated_by_detail.email}
                                  </span>
                                </div>
                              </div>
                            ))}
                          </div>
                        </div>
                      ) : (
                        <div className="py-2 text-sm text-gray-800">
                          No previous imports available.
                        </div>
                      )
                    ) : (
                      <Loader className="grid grid-cols-1 gap-3 mt-6">
                        <Loader.Item height="40px" width="100%" />
                        <Loader.Item height="40px" width="100%" />
                        <Loader.Item height="40px" width="100%" />
                        <Loader.Item height="40px" width="100%" />
                      </Loader>
                    )}
                  </div>
                ))
              ) : (
                <div className="py-5 text-center text-sm text-gray-800">
                  Integrations not available.
                </div>
              )
            ) : (
              <Loader className="grid grid-cols-1 gap-3">
                <Loader.Item height="34px" width="100%" />
                <Loader.Item height="34px" width="100%" />
              </Loader>
            )}
          </div>
        </>
      )}

      {provider && provider === "github" && (
        <GithubIntegrationRoot
          provider={provider}
          appIntegrations={appIntegrations}
          workspaceIntegrations={workspaceIntegrations}
        />
      )}
    </div>
  );
};

export default IntegrationGuide;<|MERGE_RESOLUTION|>--- conflicted
+++ resolved
@@ -64,50 +64,6 @@
               </div>
             </div>
           </div>
-<<<<<<< HEAD
-        </div>
-
-        <div>
-          {allIntegrations && !allIntegrationsError ? (
-            <>
-              {allIntegrations && allIntegrations.length > 0 ? (
-                <>
-                  {allIntegrations.map((_integration, _idx) => (
-                    <div
-                      key={_idx}
-                      className="space-y-4 rounded border border-skin-base bg-skin-surface-2 p-4"
-                    >
-                      <div className="flex items-center gap-4 whitespace-nowrap">
-                        <div className="h-[40px] w-[40px] flex-shrink-0">
-                          {_integration?.provider === "github" && (
-                            <Image src={GithubLogo} alt="GithubLogo" />
-                          )}
-                        </div>
-                        <div className="w-full space-y-1">
-                          <div className="flex items-center gap-2 font-medium">
-                            <div>{_integration?.title}</div>
-                            <div className="rounded-full border border-skin-base bg-skin-surface-2 px-3 text-[12px]">
-                              0
-                            </div>
-                          </div>
-                          <div className="text-sm text-skin-muted-2">
-                            Activate GitHub integrations on individual projects to sync with
-                            specific repositories.
-                          </div>
-                        </div>
-                        <div className="flex-shrink-0">
-                          <Link href={`/${workspaceSlug}/settings/import-export?provider=github`}>
-                            <button
-                              type="button"
-                              className="w-full rounded bg-[#3F76FF] py-1.5 px-4 text-center text-sm text-white hover:bg-opacity-90"
-                            >
-                              Integrate Now
-                            </button>
-                          </Link>
-                        </div>
-                        <div className="flex h-[24px] w-[24px] flex-shrink-0 cursor-pointer items-center justify-center rounded-sm bg-skin-surface-1 hover:bg-skin-surface-2">
-                          <ChevronDownIcon className="h-4 w-4" />
-=======
           <div>
             {appIntegrations ? (
               appIntegrations.length > 0 ? (
@@ -126,7 +82,6 @@
                         <div className="text-sm text-gray-500">
                           Activate GitHub integrations on individual projects to sync with specific
                           repositories.
->>>>>>> 65037b50
                         </div>
                       </div>
                       <div className="flex-shrink-0">
