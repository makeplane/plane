import { FC, useRef, useState } from "react";

// ui
import { PrimaryButton } from "components/ui";

type Props = {
  workspaceSlug: string | undefined;
  workspaceIntegration: any;
};

export const GithubAuth: FC<Props> = ({ workspaceSlug, workspaceIntegration }) => {
  const popup = useRef<any>();
  const [authLoader, setAuthLoader] = useState(false);

  const checkPopup = () => {
    const check = setInterval(() => {
      if (!popup || popup.current.closed || popup.current.closed === undefined) {
        clearInterval(check);
        setAuthLoader(false);
      }
    }, 2000);
  };

  const openPopup = () => {
    const width = 600,
      height = 600;
    const left = window.innerWidth / 2 - width / 2;
    const top = window.innerHeight / 2 - height / 2;
    const url = `https://github.com/apps/${
      process.env.NEXT_PUBLIC_GITHUB_APP_NAME
    }/installations/new?state=${workspaceSlug as string}`;

    return window.open(url, "", `width=${width}, height=${height}, top=${top}, left=${left}`);
  };

  const startAuth = () => {
    popup.current = openPopup();
    checkPopup();
    setAuthLoader(true);
  };

  return (
    <div>
      {workspaceIntegration && workspaceIntegration?.id ? (
<<<<<<< HEAD
        <button
          type="button"
          className={`cursor-not-allowed rounded-sm bg-skin-accent bg-opacity-80 px-3 py-1.5 text-sm text-white transition-colors`}
        >
          Successfully Connected
        </button>
      ) : (
        <button
          onClick={startAuth}
          type="button"
          className={`rounded-sm bg-skin-accent px-3 py-1.5 text-sm text-white transition-colors hover:bg-opacity-80`}
          disabled={authLoader}
        >
=======
        <PrimaryButton disabled>Successfully Connected</PrimaryButton>
      ) : (
        <PrimaryButton onClick={startAuth} loading={authLoader}>
>>>>>>> 65037b50
          {authLoader ? "Connecting..." : "Connect"}
        </PrimaryButton>
      )}
    </div>
  );
};<|MERGE_RESOLUTION|>--- conflicted
+++ resolved
@@ -42,25 +42,9 @@
   return (
     <div>
       {workspaceIntegration && workspaceIntegration?.id ? (
-<<<<<<< HEAD
-        <button
-          type="button"
-          className={`cursor-not-allowed rounded-sm bg-skin-accent bg-opacity-80 px-3 py-1.5 text-sm text-white transition-colors`}
-        >
-          Successfully Connected
-        </button>
-      ) : (
-        <button
-          onClick={startAuth}
-          type="button"
-          className={`rounded-sm bg-skin-accent px-3 py-1.5 text-sm text-white transition-colors hover:bg-opacity-80`}
-          disabled={authLoader}
-        >
-=======
         <PrimaryButton disabled>Successfully Connected</PrimaryButton>
       ) : (
         <PrimaryButton onClick={startAuth} loading={authLoader}>
->>>>>>> 65037b50
           {authLoader ? "Connecting..." : "Connect"}
         </PrimaryButton>
       )}
