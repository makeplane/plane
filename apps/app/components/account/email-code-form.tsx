--- conflicted
+++ resolved
@@ -16,17 +16,11 @@
   token?: string;
 };
 
-const RESEND_CODE_TIMER = 30;
-
 export const EmailCodeForm = ({ onSuccess }: any) => {
   const [codeSent, setCodeSent] = useState(false);
   const [codeResent, setCodeResent] = useState(false);
   const [isCodeResending, setIsCodeResending] = useState(false);
-<<<<<<< HEAD
-  const [resendCodeTimer, setResendCodeTimer] = useState(RESEND_CODE_TIMER);
-=======
   const [errorResendingCode, setErrorResendingCode] = useState(false);
->>>>>>> 7c1f357b
 
   const { setToastAlert } = useToast();
   const { timer: resendCodeTimer, setTimer: setResendCodeTimer } = useTimer();
@@ -89,23 +83,11 @@
       });
   };
 
-<<<<<<< HEAD
-  useEffect(() => {
-    let timer: NodeJS.Timeout;
-    if (codeSent) {
-      timer = setTimeout(() => {
-        setResendCodeTimer((prev) => prev - 1);
-      }, 1000);
-    }
-    return () => clearTimeout(timer);
-  }, [codeSent, resendCodeTimer]);
-=======
   const emailOld = getValues("email");
 
   useEffect(() => {
     setErrorResendingCode(false);
   }, [emailOld]);
->>>>>>> 7c1f357b
 
   return (
     <>
@@ -167,17 +149,10 @@
                 onSubmit({ email: getValues("email") }).then(() => {
                   setCodeResent(true);
                   setIsCodeResending(false);
-<<<<<<< HEAD
-                  setResendCodeTimer(RESEND_CODE_TIMER);
-                });
-              }}
-              disabled={resendCodeTimer > 0}
-=======
                   setResendCodeTimer(30);
                 });
               }}
               disabled={isResendDisabled}
->>>>>>> 7c1f357b
             >
               {resendCodeTimer > 0 ? (
                 <p className="text-right">
@@ -185,11 +160,8 @@
                 </p>
               ) : isCodeResending ? (
                 "Sending code..."
-<<<<<<< HEAD
-=======
               ) : errorResendingCode ? (
                 "Please try again later"
->>>>>>> 7c1f357b
               ) : (
                 "Resend code"
               )}
