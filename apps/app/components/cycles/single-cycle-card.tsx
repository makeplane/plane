import React from "react";

import Link from "next/link";
import Image from "next/image";
import { useRouter } from "next/router";

import { mutate } from "swr";

// services
import cyclesService from "services/cycles.service";
// hooks
import useToast from "hooks/use-toast";
// ui
import { CustomMenu, LinearProgressIndicator, Tooltip } from "components/ui";
import { Disclosure, Transition } from "@headlessui/react";
// icons
import { CalendarDaysIcon } from "@heroicons/react/20/solid";
import { TargetIcon } from "components/icons";
import {
  ChevronDownIcon,
  LinkIcon,
  PencilIcon,
  StarIcon,
  TrashIcon,
} from "@heroicons/react/24/outline";
// helpers
import { getDateRangeStatus, renderShortDateWithYearFormat } from "helpers/date-time.helper";
import { copyTextToClipboard, truncateText } from "helpers/string.helper";
// types
import {
  CompletedCyclesResponse,
  CurrentAndUpcomingCyclesResponse,
  DraftCyclesResponse,
  ICycle,
} from "types";
// fetch-keys
import {
  CYCLE_COMPLETE_LIST,
  CYCLE_CURRENT_AND_UPCOMING_LIST,
  CYCLE_DRAFT_LIST,
} from "constants/fetch-keys";

type TSingleStatProps = {
  cycle: ICycle;
  handleEditCycle: () => void;
  handleDeleteCycle: () => void;
  isCompleted?: boolean;
};

const stateGroups = [
  {
    key: "backlog_issues",
    title: "Backlog",
    color: "#dee2e6",
  },
  {
    key: "unstarted_issues",
    title: "Unstarted",
    color: "#26b5ce",
  },
  {
    key: "started_issues",
    title: "Started",
    color: "#f7ae59",
  },
  {
    key: "cancelled_issues",
    title: "Cancelled",
    color: "#d687ff",
  },
  {
    key: "completed_issues",
    title: "Completed",
    color: "#09a953",
  },
];

export const SingleCycleCard: React.FC<TSingleStatProps> = ({
  cycle,
  handleEditCycle,
  handleDeleteCycle,
  isCompleted = false,
}) => {
  const router = useRouter();
  const { workspaceSlug, projectId } = router.query;

  const { setToastAlert } = useToast();

  const endDate = new Date(cycle.end_date ?? "");
  const startDate = new Date(cycle.start_date ?? "");

  const handleAddToFavorites = () => {
    if (!workspaceSlug || !projectId || !cycle) return;

    const cycleStatus = getDateRangeStatus(cycle.start_date, cycle.end_date);

    switch (cycleStatus) {
      case "current":
      case "upcoming":
        mutate<CurrentAndUpcomingCyclesResponse>(
          CYCLE_CURRENT_AND_UPCOMING_LIST(projectId as string),
          (prevData) => ({
            current_cycle: (prevData?.current_cycle ?? []).map((c) => ({
              ...c,
              is_favorite: c.id === cycle.id ? true : c.is_favorite,
            })),
            upcoming_cycle: (prevData?.upcoming_cycle ?? []).map((c) => ({
              ...c,
              is_favorite: c.id === cycle.id ? true : c.is_favorite,
            })),
          }),
          false
        );
        break;
      case "completed":
        mutate<CompletedCyclesResponse>(
          CYCLE_COMPLETE_LIST(projectId as string),
          (prevData) => ({
            completed_cycles: (prevData?.completed_cycles ?? []).map((c) => ({
              ...c,
              is_favorite: c.id === cycle.id ? true : c.is_favorite,
            })),
          }),
          false
        );
        break;
      case "draft":
        mutate<DraftCyclesResponse>(
          CYCLE_DRAFT_LIST(projectId as string),
          (prevData) => ({
            draft_cycles: (prevData?.draft_cycles ?? []).map((c) => ({
              ...c,
              is_favorite: c.id === cycle.id ? true : c.is_favorite,
            })),
          }),
          false
        );
        break;
    }

    cyclesService
      .addCycleToFavorites(workspaceSlug as string, projectId as string, {
        cycle: cycle.id,
      })
      .catch(() => {
        setToastAlert({
          type: "error",
          title: "Error!",
          message: "Couldn't add the cycle to favorites. Please try again.",
        });
      });
  };

  const handleRemoveFromFavorites = () => {
    if (!workspaceSlug || !projectId || !cycle) return;

    const cycleStatus = getDateRangeStatus(cycle.start_date, cycle.end_date);

    switch (cycleStatus) {
      case "current":
      case "upcoming":
        mutate<CurrentAndUpcomingCyclesResponse>(
          CYCLE_CURRENT_AND_UPCOMING_LIST(projectId as string),
          (prevData) => ({
            current_cycle: (prevData?.current_cycle ?? []).map((c) => ({
              ...c,
              is_favorite: c.id === cycle.id ? false : c.is_favorite,
            })),
            upcoming_cycle: (prevData?.upcoming_cycle ?? []).map((c) => ({
              ...c,
              is_favorite: c.id === cycle.id ? false : c.is_favorite,
            })),
          }),
          false
        );
        break;
      case "completed":
        mutate<CompletedCyclesResponse>(
          CYCLE_COMPLETE_LIST(projectId as string),
          (prevData) => ({
            completed_cycles: (prevData?.completed_cycles ?? []).map((c) => ({
              ...c,
              is_favorite: c.id === cycle.id ? false : c.is_favorite,
            })),
          }),
          false
        );
        break;
      case "draft":
        mutate<DraftCyclesResponse>(
          CYCLE_DRAFT_LIST(projectId as string),
          (prevData) => ({
            draft_cycles: (prevData?.draft_cycles ?? []).map((c) => ({
              ...c,
              is_favorite: c.id === cycle.id ? false : c.is_favorite,
            })),
          }),
          false
        );
        break;
    }

    cyclesService
      .removeCycleFromFavorites(workspaceSlug as string, projectId as string, cycle.id)
      .catch(() => {
        setToastAlert({
          type: "error",
          title: "Error!",
          message: "Couldn't remove the cycle from favorites. Please try again.",
        });
      });
  };

  const handleCopyText = () => {
    const originURL =
      typeof window !== "undefined" && window.location.origin ? window.location.origin : "";

    copyTextToClipboard(
      `${originURL}/${workspaceSlug}/projects/${projectId}/cycles/${cycle.id}`
    ).then(() => {
      setToastAlert({
        type: "success",
        title: "Link Copied!",
        message: "Cycle link copied to clipboard.",
      });
    });
  };

  const progressIndicatorData = stateGroups.map((group, index) => ({
    id: index,
    name: group.title,
    value:
      cycle.total_issues > 0
        ? ((cycle[group.key as keyof ICycle] as number) / cycle.total_issues) * 100
        : 0,
    color: group.color,
  }));

  return (
    <div>
<<<<<<< HEAD
      <div className="flex flex-col rounded-[10px] bg-brand-surface-2 text-xs shadow">
        <div className="flex h-full flex-col gap-4 rounded-b-[10px] p-4">
          <div className="flex items-start justify-between gap-1">
            <Tooltip tooltipContent={cycle.name} position="top-left">
              <Link href={`/${workspaceSlug}/projects/${projectId}/cycles/${cycle.id}`}>
                <a className="w-full">
                  <h3 className="break-all text-lg font-semibold">
                    {truncateText(cycle.name, 75)}
                  </h3>
                </a>
              </Link>
            </Tooltip>
            {cycle.is_favorite ? (
              <button onClick={handleRemoveFromFavorites}>
                <StarIcon className="h-4 w-4 text-orange-400" fill="#f6ad55" />
              </button>
            ) : (
              <button onClick={handleAddToFavorites}>
                <StarIcon className="h-4 w-4 " color="#858E96" />
              </button>
            )}
          </div>

          <div className="flex items-center justify-start gap-5">
            <div className="flex items-start gap-1 ">
              <CalendarDaysIcon className="h-4 w-4 text-brand-base" />
              <span className="text-gray-400">Start :</span>
              <span>{renderShortDateWithYearFormat(startDate)}</span>
            </div>
            <div className="flex items-start gap-1 ">
              <TargetIcon className="h-4 w-4 text-brand-base" />
              <span className="text-gray-400">End :</span>
              <span>{renderShortDateWithYearFormat(endDate)}</span>
            </div>
          </div>
        </div>

        <div className="flex h-full flex-col rounded-b-[10px]">
          <div className="flex items-center justify-between p-4">
            <div className="flex items-center gap-2.5">
              {cycle.owned_by.avatar && cycle.owned_by.avatar !== "" ? (
                <Image
                  src={cycle.owned_by.avatar}
                  height={16}
                  width={16}
                  className="rounded-full"
                  alt={cycle.owned_by.first_name}
                />
              ) : (
                <span className="flex h-5 w-5 items-center justify-center rounded-full bg-gray-800 capitalize  text-white">
                  {cycle.owned_by.first_name.charAt(0)}
                </span>
              )}
              <span className="text-brand-base">{cycle.owned_by.first_name}</span>
            </div>
            <div className="flex items-center">
              {!isCompleted && (
                <button
                  onClick={handleEditCycle}
                  className="flex cursor-pointer items-center rounded p-1 duration-300 hover:bg-brand-surface-1"
                >
                  <span>
                    <PencilIcon className="h-4 w-4" />
                  </span>
                </button>
              )}
=======
      <div className="flex flex-col rounded-[10px] bg-white text-xs shadow">
        <Link href={`/${workspaceSlug}/projects/${projectId}/cycles/${cycle.id}`}>
          <a className="w-full">
            <div className="flex h-full flex-col gap-4 rounded-b-[10px] p-4">
              <div className="flex items-start justify-between gap-1">
                <Tooltip tooltipContent={cycle.name} position="top-left">
                  <h3 className="break-all text-lg font-semibold">
                    {truncateText(cycle.name, 75)}
                  </h3>
                </Tooltip>
                {cycle.is_favorite ? (
                  <button
                    onClick={(e) => {
                      e.preventDefault();
                      handleRemoveFromFavorites();
                    }}
                  >
                    <StarIcon className="h-4 w-4 text-orange-400" fill="#f6ad55" />
                  </button>
                ) : (
                  <button
                    onClick={(e) => {
                      e.preventDefault();
                      handleAddToFavorites();
                    }}
                  >
                    <StarIcon className="h-4 w-4 " color="#858E96" />
                  </button>
                )}
              </div>

              <div className="flex items-center justify-start gap-5">
                <div className="flex items-start gap-1 ">
                  <CalendarDaysIcon className="h-4 w-4 text-gray-900" />
                  <span className="text-gray-400">Start :</span>
                  <span>{renderShortDateWithYearFormat(startDate)}</span>
                </div>
                <div className="flex items-start gap-1 ">
                  <TargetIcon className="h-4 w-4 text-gray-900" />
                  <span className="text-gray-400">End :</span>
                  <span>{renderShortDateWithYearFormat(endDate)}</span>
                </div>
              </div>
>>>>>>> 2b280935

              <div className="flex items-center justify-between mt-4">
                <div className="flex items-center gap-2.5">
                  {cycle.owned_by.avatar && cycle.owned_by.avatar !== "" ? (
                    <Image
                      src={cycle.owned_by.avatar}
                      height={16}
                      width={16}
                      className="rounded-full"
                      alt={cycle.owned_by.first_name}
                    />
                  ) : (
                    <span className="flex h-5 w-5 items-center justify-center rounded-full bg-gray-800 capitalize  text-white">
                      {cycle.owned_by.first_name.charAt(0)}
                    </span>
                  )}
                  <span className="text-gray-900">{cycle.owned_by.first_name}</span>
                </div>
                <div className="flex items-center">
                  {!isCompleted && (
                    <button
                      onClick={(e) => {
                        e.preventDefault();
                        handleEditCycle();
                      }}
                      className="flex cursor-pointer items-center rounded p-1 duration-300 hover:bg-gray-100"
                    >
                      <span>
                        <PencilIcon className="h-4 w-4" />
                      </span>
                    </button>
                  )}

                  <CustomMenu width="auto" verticalEllipsis>
                    {!isCompleted && (
                      <CustomMenu.MenuItem
                        onClick={(e) => {
                          e.preventDefault();
                          handleDeleteCycle();
                        }}
                      >
                        <span className="flex items-center justify-start gap-2">
                          <TrashIcon className="h-4 w-4" />
                          <span>Delete cycle</span>
                        </span>
                      </CustomMenu.MenuItem>
                    )}
                    <CustomMenu.MenuItem
                      onClick={(e) => {
                        e.preventDefault();
                        handleCopyText();
                      }}
                    >
                      <span className="flex items-center justify-start gap-2">
                        <LinkIcon className="h-4 w-4" />
                        <span>Copy cycle link</span>
                      </span>
                    </CustomMenu.MenuItem>
                  </CustomMenu>
                </div>
              </div>
            </div>
          </a>
        </Link>

        <div className="flex h-full flex-col rounded-b-[10px]">
          <Disclosure>
            {({ open }) => (
              <div
                className={`flex h-full w-full flex-col border-t border-brand-base bg-brand-surface-1 ${
                  open ? "" : "flex-row"
                }`}
              >
                <div className="flex w-full items-center gap-2 px-4 py-1">
                  <span>Progress</span>
                  <LinearProgressIndicator data={progressIndicatorData} />
                  <Disclosure.Button>
                    <span className="p-1">
                      <ChevronDownIcon
                        className={`h-3 w-3 ${open ? "rotate-180 transform" : ""}`}
                        aria-hidden="true"
                      />
                    </span>
                  </Disclosure.Button>
                </div>
                <Transition show={open}>
                  <Disclosure.Panel>
                    <div className="overflow-hidden rounded-b-md bg-brand-surface-2 py-3 shadow">
                      <div className="col-span-2 space-y-3 px-4">
                        <div className="space-y-3 text-xs">
                          {stateGroups.map((group) => (
                            <div
                              key={group.key}
                              className="flex items-center justify-between gap-2"
                            >
                              <div className="flex  items-center gap-2">
                                <span
                                  className="block h-2 w-2 rounded-full"
                                  style={{
                                    backgroundColor: group.color,
                                  }}
                                />
                                <h6 className="text-xs">{group.title}</h6>
                              </div>
                              <div>
                                <span>
                                  {cycle[group.key as keyof ICycle] as number}{" "}
                                  <span className="text-brand-secondary">
                                    -{" "}
                                    {cycle.total_issues > 0
                                      ? `${Math.round(
                                          ((cycle[group.key as keyof ICycle] as number) /
                                            cycle.total_issues) *
                                            100
                                        )}%`
                                      : "0%"}
                                  </span>
                                </span>
                              </div>
                            </div>
                          ))}
                        </div>
                      </div>
                    </div>
                  </Disclosure.Panel>
                </Transition>
              </div>
            )}
          </Disclosure>
        </div>
      </div>
    </div>
  );
};<|MERGE_RESOLUTION|>--- conflicted
+++ resolved
@@ -238,75 +238,7 @@
 
   return (
     <div>
-<<<<<<< HEAD
       <div className="flex flex-col rounded-[10px] bg-brand-surface-2 text-xs shadow">
-        <div className="flex h-full flex-col gap-4 rounded-b-[10px] p-4">
-          <div className="flex items-start justify-between gap-1">
-            <Tooltip tooltipContent={cycle.name} position="top-left">
-              <Link href={`/${workspaceSlug}/projects/${projectId}/cycles/${cycle.id}`}>
-                <a className="w-full">
-                  <h3 className="break-all text-lg font-semibold">
-                    {truncateText(cycle.name, 75)}
-                  </h3>
-                </a>
-              </Link>
-            </Tooltip>
-            {cycle.is_favorite ? (
-              <button onClick={handleRemoveFromFavorites}>
-                <StarIcon className="h-4 w-4 text-orange-400" fill="#f6ad55" />
-              </button>
-            ) : (
-              <button onClick={handleAddToFavorites}>
-                <StarIcon className="h-4 w-4 " color="#858E96" />
-              </button>
-            )}
-          </div>
-
-          <div className="flex items-center justify-start gap-5">
-            <div className="flex items-start gap-1 ">
-              <CalendarDaysIcon className="h-4 w-4 text-brand-base" />
-              <span className="text-gray-400">Start :</span>
-              <span>{renderShortDateWithYearFormat(startDate)}</span>
-            </div>
-            <div className="flex items-start gap-1 ">
-              <TargetIcon className="h-4 w-4 text-brand-base" />
-              <span className="text-gray-400">End :</span>
-              <span>{renderShortDateWithYearFormat(endDate)}</span>
-            </div>
-          </div>
-        </div>
-
-        <div className="flex h-full flex-col rounded-b-[10px]">
-          <div className="flex items-center justify-between p-4">
-            <div className="flex items-center gap-2.5">
-              {cycle.owned_by.avatar && cycle.owned_by.avatar !== "" ? (
-                <Image
-                  src={cycle.owned_by.avatar}
-                  height={16}
-                  width={16}
-                  className="rounded-full"
-                  alt={cycle.owned_by.first_name}
-                />
-              ) : (
-                <span className="flex h-5 w-5 items-center justify-center rounded-full bg-gray-800 capitalize  text-white">
-                  {cycle.owned_by.first_name.charAt(0)}
-                </span>
-              )}
-              <span className="text-brand-base">{cycle.owned_by.first_name}</span>
-            </div>
-            <div className="flex items-center">
-              {!isCompleted && (
-                <button
-                  onClick={handleEditCycle}
-                  className="flex cursor-pointer items-center rounded p-1 duration-300 hover:bg-brand-surface-1"
-                >
-                  <span>
-                    <PencilIcon className="h-4 w-4" />
-                  </span>
-                </button>
-              )}
-=======
-      <div className="flex flex-col rounded-[10px] bg-white text-xs shadow">
         <Link href={`/${workspaceSlug}/projects/${projectId}/cycles/${cycle.id}`}>
           <a className="w-full">
             <div className="flex h-full flex-col gap-4 rounded-b-[10px] p-4">
@@ -349,7 +281,6 @@
                   <span>{renderShortDateWithYearFormat(endDate)}</span>
                 </div>
               </div>
->>>>>>> 2b280935
 
               <div className="flex items-center justify-between mt-4">
                 <div className="flex items-center gap-2.5">
