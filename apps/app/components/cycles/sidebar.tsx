import React, { useEffect, useState } from "react";

import { useRouter } from "next/router";
import Image from "next/image";

import { mutate } from "swr";

// react-hook-form
import { useForm } from "react-hook-form";
import { Disclosure, Popover, Transition } from "@headlessui/react";
import DatePicker from "react-datepicker";
// icons
import {
  CalendarDaysIcon,
  ChartPieIcon,
  ArrowLongRightIcon,
  TrashIcon,
  DocumentDuplicateIcon,
  UserCircleIcon,
  ChevronDownIcon,
  DocumentIcon,
} from "@heroicons/react/24/outline";
// ui
import { CustomMenu, Loader, ProgressBar } from "components/ui";
// hooks
import useToast from "hooks/use-toast";
// services
import cyclesService from "services/cycles.service";
// components
import { SidebarProgressStats } from "components/core";
import ProgressChart from "components/core/sidebar/progress-chart";
import { DeleteCycleModal } from "components/cycles";
// helpers
import { capitalizeFirstLetter, copyTextToClipboard } from "helpers/string.helper";
import { groupBy } from "helpers/array.helper";
import { renderDateFormat, renderShortDate } from "helpers/date-time.helper";
// types
import { ICycle, IIssue } from "types";
// fetch-keys
import { CYCLE_DETAILS } from "constants/fetch-keys";

type Props = {
  issues: IIssue[];
  cycle: ICycle | undefined;
  isOpen: boolean;
  cycleStatus: string;
};

export const CycleDetailsSidebar: React.FC<Props> = ({ issues, cycle, isOpen, cycleStatus }) => {
  const [cycleDeleteModal, setCycleDeleteModal] = useState(false);
  const [startDateRange, setStartDateRange] = useState<Date | null>(new Date());
  const [endDateRange, setEndDateRange] = useState<Date | null>(null);

  const router = useRouter();
  const { workspaceSlug, projectId, cycleId } = router.query;

  const { setToastAlert } = useToast();

  const defaultValues: Partial<ICycle> = {
    start_date: new Date().toString(),
    end_date: new Date().toString(),
  };

  const groupedIssues = {
    backlog: [],
    unstarted: [],
    started: [],
    cancelled: [],
    completed: [],
    ...groupBy(issues ?? [], "state_detail.group"),
  };

  const { reset } = useForm({
    defaultValues,
  });

  const submitChanges = (data: Partial<ICycle>) => {
    if (!workspaceSlug || !projectId || !cycleId) return;

    mutate<ICycle>(
      CYCLE_DETAILS(cycleId as string),
      (prevData) => ({ ...(prevData as ICycle), ...data }),
      false
    );

    cyclesService
      .patchCycle(workspaceSlug as string, projectId as string, cycleId as string, data)
      .then((res) => {
        console.log(res);
        mutate(CYCLE_DETAILS(cycleId as string));
      })
      .catch((e) => {
        console.log(e);
      });
  };

  const handleCopyText = () => {
    const originURL =
      typeof window !== "undefined" && window.location.origin ? window.location.origin : "";

    copyTextToClipboard(`${originURL}/${workspaceSlug}/projects/${projectId}/cycles/${cycle?.id}`)
      .then(() => {
        setToastAlert({
          type: "success",
          title: "Cycle link copied to clipboard",
        });
      })
      .catch(() => {
        setToastAlert({
          type: "error",
          title: "Some error occurred",
        });
      });
  };

  useEffect(() => {
    if (cycle)
      reset({
        ...cycle,
      });
  }, [cycle, reset]);

  const isStartValid = new Date(`${cycle?.start_date}`) <= new Date();
  const isEndValid = new Date(`${cycle?.end_date}`) >= new Date(`${cycle?.start_date}`);

  const progressPercentage = cycleIssues
    ? Math.round((groupedIssues.completed.length / cycleIssues?.length) * 100)
    : null;
  return (
    <>
      <DeleteCycleModal isOpen={cycleDeleteModal} setIsOpen={setCycleDeleteModal} data={cycle} />
      <div
        className={`fixed top-0 ${
          isOpen ? "right-0" : "-right-[24rem]"
        } z-20 h-full w-[24rem] overflow-y-auto border-l bg-gray-50 py-5 duration-300`}
      >
        {cycle ? (
          <>
<<<<<<< HEAD
            <div className="my-2 flex gap-1 text-sm">
              <div className="flex items-center ">
                <span
                  className={`flex h-full w-full items-center gap-1 p-1 text-left text-xs capitalize  text-gray-900`}
                >
                  <Squares2X2Icon className="h-4 w-4 flex-shrink-0" />
                  {cycleStatus === "current"
                    ? "In Progress"
                    : cycleStatus === "completed"
                    ? "Completed"
                    : cycleStatus === "upcoming"
                    ? "Upcoming"
                    : "Draft"}
                </span>
              </div>
              <div className="flex h-full items-center justify-center gap-2 rounded-md border bg-transparent  p-2 px-4  text-xs font-medium text-gray-900 hover:bg-gray-100 hover:text-gray-900 focus:outline-none">
                <Popover className="relative flex items-center justify-center  rounded-lg">
                  {({ open }) => (
                    <>
                      <Popover.Button
                        className={`group flex items-center  ${open ? "bg-gray-100" : ""}`}
                      >
                        <CalendarDaysIcon className="mr-2 h-4 w-4 flex-shrink-0" />
                        <span>
                          {renderShortNumericDateFormat(`${cycle.start_date}`)
                            ? renderShortNumericDateFormat(`${cycle.start_date}`)
                            : "N/A"}
                        </span>
                      </Popover.Button>

                      <Transition
                        as={React.Fragment}
                        enter="transition ease-out duration-200"
                        enterFrom="opacity-0 translate-y-1"
                        enterTo="opacity-100 translate-y-0"
                        leave="transition ease-in duration-150"
                        leaveFrom="opacity-100 translate-y-0"
                        leaveTo="opacity-0 translate-y-1"
                      >
                        <Popover.Panel className="absolute top-10 -left-10 z-20  transform overflow-hidden">
                          <DatePicker
                            selected={startDateRange}
                            onChange={(date) => {
                              submitChanges({
                                start_date: renderDateFormat(date),
                              });
                              setStartDateRange(date);
                            }}
                            selectsStart
                            startDate={startDateRange}
                            endDate={endDateRange}
                            inline
                          />
                        </Popover.Panel>
                      </Transition>
                    </>
                  )}
                </Popover>
                <Popover className="relative flex items-center justify-center  rounded-lg">
                  {({ open }) => (
                    <>
                      <Popover.Button
                        className={`group flex items-center ${open ? "bg-gray-100" : ""}`}
                      >
                        <span>
                          -{" "}
                          {renderShortNumericDateFormat(`${cycle.end_date}`)
                            ? renderShortNumericDateFormat(`${cycle.end_date}`)
                            : "N/A"}
                        </span>
                      </Popover.Button>

                      <Transition
                        as={React.Fragment}
                        enter="transition ease-out duration-200"
                        enterFrom="opacity-0 translate-y-1"
                        enterTo="opacity-100 translate-y-0"
                        leave="transition ease-in duration-150"
                        leaveFrom="opacity-100 translate-y-0"
                        leaveTo="opacity-0 translate-y-1"
                      >
                        <Popover.Panel className="absolute top-10 -right-20 z-20  transform overflow-hidden">
                          <DatePicker
                            selected={endDateRange}
                            onChange={(date) => {
                              submitChanges({
                                end_date: renderDateFormat(date),
                              });
                              setEndDateRange(date);
                            }}
                            selectsEnd
                            startDate={startDateRange}
                            endDate={endDateRange}
                            minDate={startDateRange}
                            inline
                          />
                        </Popover.Panel>
                      </Transition>
                    </>
                  )}
                </Popover>
              </div>
            </div>
            <div className="flex items-center justify-between pb-3">
              <h4 className="text-sm font-medium">{cycle.name}</h4>
              <div className="flex flex-wrap items-center gap-2">
                <button
                  type="button"
                  className="rounded-md border p-2 shadow-sm duration-300 hover:bg-gray-100 focus:border-indigo-500 focus:outline-none focus:ring-1 focus:ring-indigo-500"
                  onClick={() =>
                    copyTextToClipboard(
                      `https://app.plane.so/${workspaceSlug}/projects/${projectId}/cycles/${cycle.id}`
                    )
                      .then(() => {
                        setToastAlert({
                          type: "success",
                          title: "Cycle link copied to clipboard",
                        });
                      })
                      .catch(() => {
                        setToastAlert({
                          type: "error",
                          title: "Some error occurred",
                        });
                      })
                  }
                >
                  <LinkIcon className="h-3.5 w-3.5" />
                </button>
                <button
                  type="button"
                  className="rounded-md border border-red-500 p-2 text-red-500 shadow-sm duration-300 hover:bg-red-50 focus:border-indigo-500 focus:outline-none focus:ring-1 focus:ring-indigo-500"
                  onClick={() => setCycleDeleteModal(true)}
                >
                  <TrashIcon className="h-3.5 w-3.5" />
                </button>
              </div>
            </div>
            <div className="divide-y-2 divide-gray-100 text-xs">
              <div className="py-1">
                <div className="flex flex-wrap items-center py-2">
                  <div className="flex items-center gap-x-2 text-sm sm:basis-1/2">
                    <UserIcon className="h-4 w-4 flex-shrink-0" />
                    <p>Owned by</p>
                  </div>
                  <div className="flex items-center gap-1 sm:basis-1/2">
                    {cycle.owned_by &&
                      (cycle.owned_by.avatar && cycle.owned_by.avatar !== "" ? (
                        <div className="h-5 w-5 rounded-full border-2 border-transparent">
                          <Image
                            src={cycle.owned_by.avatar}
                            height="100%"
                            width="100%"
                            className="rounded-full"
                            alt={cycle.owned_by?.first_name}
                          />
                        </div>
                      ) : (
                        <div className="grid h-5 w-5 place-items-center rounded-full border-2 border-white bg-gray-700 capitalize text-white">
                          {cycle.owned_by &&
                          cycle.owned_by?.first_name &&
                          cycle.owned_by?.first_name !== ""
                            ? cycle.owned_by?.first_name.charAt(0)
                            : cycle.owned_by?.email.charAt(0)}
                        </div>
                      ))}
                    {cycle.owned_by?.first_name !== ""
                      ? cycle.owned_by?.first_name
                      : cycle.owned_by?.email}
=======
            <div className="flex flex-col items-start justify-center">
              <div className="flex gap-2.5 px-7 text-sm">
                <div className="flex items-center ">
                  <span
                    className={`flex items-center rounded border-[0.5px] border-gray-200 bg-gray-100 px-2.5 py-1.5 text-center text-sm capitalize text-gray-800 `}
                  >
                    {capitalizeFirstLetter(cycleStatus)}
                  </span>
                </div>
                <div className="relative flex h-full w-52 items-center justify-center gap-2 text-sm text-gray-800">
                  <Popover className="flex h-full items-center  justify-center rounded-lg">
                    {({ open }) => (
                      <>
                        <Popover.Button
                          className={`group flex h-full items-center gap-1 rounded border-[0.5px]  border-gray-200 bg-gray-100 px-2.5 py-1.5 text-gray-800   ${
                            open ? "bg-gray-100" : ""
                          }`}
                        >
                          <CalendarDaysIcon className="h-3 w-3" />
                          <span>{renderShortDate(new Date(`${cycle?.start_date}`))}</span>
                        </Popover.Button>

                        <Transition
                          as={React.Fragment}
                          enter="transition ease-out duration-200"
                          enterFrom="opacity-0 translate-y-1"
                          enterTo="opacity-100 translate-y-0"
                          leave="transition ease-in duration-150"
                          leaveFrom="opacity-100 translate-y-0"
                          leaveTo="opacity-0 translate-y-1"
                        >
                          <Popover.Panel className="absolute top-10 -right-5 z-20  transform overflow-hidden">
                            <DatePicker
                              selected={startDateRange}
                              onChange={(date) => {
                                submitChanges({
                                  start_date: renderDateFormat(date),
                                });
                                setStartDateRange(date);
                              }}
                              selectsStart
                              startDate={startDateRange}
                              endDate={endDateRange}
                              maxDate={endDateRange}
                              shouldCloseOnSelect
                              inline
                            />
                          </Popover.Panel>
                        </Transition>
                      </>
                    )}
                  </Popover>
                  <span>
                    <ArrowLongRightIcon className="h-3 w-3" />
                  </span>
                  <Popover className="flex h-full items-center  justify-center rounded-lg">
                    {({ open }) => (
                      <>
                        <Popover.Button
                          className={`group flex items-center gap-1 rounded border-[0.5px] border-gray-200 bg-gray-100 px-2.5 py-1.5 text-gray-800  ${
                            open ? "bg-gray-100" : ""
                          }`}
                        >
                          <CalendarDaysIcon className="h-3 w-3 " />

                          <span>{renderShortDate(new Date(`${cycle?.end_date}`))}</span>
                        </Popover.Button>

                        <Transition
                          as={React.Fragment}
                          enter="transition ease-out duration-200"
                          enterFrom="opacity-0 translate-y-1"
                          enterTo="opacity-100 translate-y-0"
                          leave="transition ease-in duration-150"
                          leaveFrom="opacity-100 translate-y-0"
                          leaveTo="opacity-0 translate-y-1"
                        >
                          <Popover.Panel className="absolute top-10 -right-5 z-20  transform overflow-hidden">
                            <DatePicker
                              selected={endDateRange}
                              onChange={(date) => {
                                submitChanges({
                                  end_date: renderDateFormat(date),
                                });
                                setEndDateRange(date);
                              }}
                              selectsEnd
                              startDate={startDateRange}
                              endDate={endDateRange}
                              // minDate={startDateRange}

                              inline
                            />
                          </Popover.Panel>
                        </Transition>
                      </>
                    )}
                  </Popover>
                </div>
              </div>

              <div className="flex flex-col gap-6 px-7 py-6">
                <div className="flex flex-col items-start justify-start gap-2 ">
                  <div className="flex items-start justify-start gap-2  ">
                    <h4 className="text-xl font-semibold text-gray-900">{cycle.name}</h4>
                    <CustomMenu width="lg" ellipsis>
                      <CustomMenu.MenuItem onClick={handleCopyText}>
                        <span className="flex items-center justify-start gap-2 text-gray-800">
                          <DocumentDuplicateIcon className="h-4 w-4" />
                          <span>Copy Link</span>
                        </span>
                      </CustomMenu.MenuItem>
                      <CustomMenu.MenuItem onClick={() => setCycleDeleteModal(true)}>
                        <span className="flex items-center justify-start gap-2 text-gray-800">
                          <TrashIcon className="h-4 w-4" />
                          <span>Delete</span>
                        </span>
                      </CustomMenu.MenuItem>
                    </CustomMenu>
>>>>>>> 704b7d02
                  </div>

                  <span className="whitespace-normal text-sm leading-5 text-black">
                    {cycle.description}
                  </span>
                </div>

                <div className="flex flex-col  gap-4  text-sm">
                  <div className="flex items-center justify-start gap-1">
                    <div className="flex w-40 items-center justify-start gap-2">
                      <UserCircleIcon className="h-5 w-5 text-gray-400" />
                      <span>Lead</span>
                    </div>

                    <div className="flex items-center gap-2.5">
                      {cycle.owned_by.avatar && cycle.owned_by.avatar !== "" ? (
                        <Image
                          src={cycle.owned_by.avatar}
                          height={12}
                          width={12}
                          className="rounded-full"
                          alt={cycle.owned_by.first_name}
                        />
                      ) : (
                        <span className="flex h-5 w-5 items-center justify-center rounded-full bg-gray-800 capitalize  text-white">
                          {cycle.owned_by.first_name.charAt(0)}
                        </span>
                      )}
                      <span className="text-gray-900">{cycle.owned_by.first_name}</span>
                    </div>
                  </div>

                  <div className="flex items-center justify-start gap-1">
                    <div className="flex w-40 items-center justify-start gap-2">
                      <ChartPieIcon className="h-5 w-5 text-gray-400" />
                      <span>Progress</span>
                    </div>

                    <div className="flex items-center gap-2.5 text-gray-800">
                      <span className="h-4 w-4">
                        <ProgressBar
                          value={groupedIssues.completed.length}
                          maxValue={issues?.length}
                        />
                      </span>
                      {groupedIssues.completed.length}/{cycleIssues?.length}
                    </div>
<<<<<<< HEAD
                    {groupedIssues.completed.length}/{issues?.length}
=======
>>>>>>> 704b7d02
                  </div>
                </div>
              </div>
            </div>
<<<<<<< HEAD
            <div className="flex w-full flex-col items-center justify-center gap-2 ">
              {isStartValid && isEndValid ? (
                <div className="relative h-[200px] w-full ">
                  <ProgressChart
                    issues={issues}
                    start={cycle?.start_date ?? ""}
                    end={cycle?.end_date ?? ""}
                  />
                </div>
              ) : (
                ""
              )}
              {issues.length > 0 ? (
                <SidebarProgressStats issues={issues} groupedIssues={groupedIssues} />
              ) : (
                ""
              )}
=======

            <div className="flex w-full flex-col items-center justify-start gap-2 border-t border-gray-300 px-7 py-6 ">
              <Disclosure>
                {({ open }) => (
                  <div
                    className={`relative  flex  h-full w-full flex-col ${open ? "" : "flex-row"}`}
                  >
                    <div className="flex w-full items-center justify-between gap-2    ">
                      <div className="flex items-center justify-start gap-2 text-sm">
                        <span className="font-medium text-gray-500">Progress</span>
                        {!open && cycleIssues && progressPercentage ? (
                          <span className="rounded bg-[#09A953]/10 px-1.5 py-0.5 text-xs text-[#09A953]">
                            {progressPercentage ? `${progressPercentage}%` : ""}
                          </span>
                        ) : (
                          ""
                        )}
                      </div>

                      <Disclosure.Button>
                        <ChevronDownIcon
                          className={`h-3 w-3 ${open ? "rotate-180 transform" : ""}`}
                          aria-hidden="true"
                        />
                      </Disclosure.Button>
                    </div>
                    <Transition show={open}>
                      <Disclosure.Panel>
                        {isStartValid && isEndValid ? (
                          <div className=" h-full w-full py-4">
                            <div className="flex  items-start justify-between gap-4 py-2 text-xs">
                              <div className="flex items-center gap-1">
                                <span>
                                  <DocumentIcon className="h-3 w-3 text-gray-500" />
                                </span>
                                <span>
                                  Pending Issues -{" "}
                                  {cycleIssues?.length - groupedIssues.completed.length}{" "}
                                </span>
                              </div>

                              <div className="flex items-center gap-3 text-gray-900">
                                <div className="flex items-center justify-center gap-1">
                                  <span className="h-2.5 w-2.5 rounded-full bg-[#A9BBD0]" />
                                  <span>Ideal</span>
                                </div>
                                <div className="flex items-center justify-center gap-1">
                                  <span className="h-2.5 w-2.5 rounded-full bg-[#4C8FFF]" />
                                  <span>Current</span>
                                </div>
                              </div>
                            </div>
                            <div className="relative h-40 w-80">
                              <ProgressChart
                                issues={issues}
                                start={cycle?.start_date ?? ""}
                                end={cycle?.end_date ?? ""}
                              />
                            </div>
                          </div>
                        ) : (
                          ""
                        )}
                      </Disclosure.Panel>
                    </Transition>
                  </div>
                )}
              </Disclosure>
            </div>

            <div className="flex w-full flex-col items-center justify-start gap-2 border-t border-gray-300 px-7 py-6 ">
              <Disclosure>
                {({ open }) => (
                  <div
                    className={`relative  flex  h-full w-full flex-col ${open ? "" : "flex-row"}`}
                  >
                    <div className="flex w-full items-center justify-between gap-2    ">
                      <div className="flex items-center justify-start gap-2 text-sm">
                        <span className="font-medium text-gray-500">Other Information</span>
                      </div>

                      <Disclosure.Button>
                        <ChevronDownIcon
                          className={`h-3 w-3 ${open ? "rotate-180 transform" : ""}`}
                          aria-hidden="true"
                        />
                      </Disclosure.Button>
                    </div>
                    <Transition show={open}>
                      <Disclosure.Panel>
                        {issues.length > 0 ? (
                          <div className=" h-full w-full py-4">
                            <SidebarProgressStats issues={issues} groupedIssues={groupedIssues} />
                          </div>
                        ) : (
                          ""
                        )}
                      </Disclosure.Panel>
                    </Transition>
                  </div>
                )}
              </Disclosure>
>>>>>>> 704b7d02
            </div>
          </>
        ) : (
          <Loader>
            <div className="space-y-2">
              <Loader.Item height="15px" width="50%" />
              <Loader.Item height="15px" width="30%" />
            </div>
            <div className="mt-8 space-y-3">
              <Loader.Item height="30px" />
              <Loader.Item height="30px" />
              <Loader.Item height="30px" />
            </div>
          </Loader>
        )}
      </div>
    </>
  );
};<|MERGE_RESOLUTION|>--- conflicted
+++ resolved
@@ -123,8 +123,8 @@
   const isStartValid = new Date(`${cycle?.start_date}`) <= new Date();
   const isEndValid = new Date(`${cycle?.end_date}`) >= new Date(`${cycle?.start_date}`);
 
-  const progressPercentage = cycleIssues
-    ? Math.round((groupedIssues.completed.length / cycleIssues?.length) * 100)
+  const progressPercentage = issues
+    ? Math.round((groupedIssues.completed.length / issues?.length) * 100)
     : null;
   return (
     <>
@@ -136,177 +136,6 @@
       >
         {cycle ? (
           <>
-<<<<<<< HEAD
-            <div className="my-2 flex gap-1 text-sm">
-              <div className="flex items-center ">
-                <span
-                  className={`flex h-full w-full items-center gap-1 p-1 text-left text-xs capitalize  text-gray-900`}
-                >
-                  <Squares2X2Icon className="h-4 w-4 flex-shrink-0" />
-                  {cycleStatus === "current"
-                    ? "In Progress"
-                    : cycleStatus === "completed"
-                    ? "Completed"
-                    : cycleStatus === "upcoming"
-                    ? "Upcoming"
-                    : "Draft"}
-                </span>
-              </div>
-              <div className="flex h-full items-center justify-center gap-2 rounded-md border bg-transparent  p-2 px-4  text-xs font-medium text-gray-900 hover:bg-gray-100 hover:text-gray-900 focus:outline-none">
-                <Popover className="relative flex items-center justify-center  rounded-lg">
-                  {({ open }) => (
-                    <>
-                      <Popover.Button
-                        className={`group flex items-center  ${open ? "bg-gray-100" : ""}`}
-                      >
-                        <CalendarDaysIcon className="mr-2 h-4 w-4 flex-shrink-0" />
-                        <span>
-                          {renderShortNumericDateFormat(`${cycle.start_date}`)
-                            ? renderShortNumericDateFormat(`${cycle.start_date}`)
-                            : "N/A"}
-                        </span>
-                      </Popover.Button>
-
-                      <Transition
-                        as={React.Fragment}
-                        enter="transition ease-out duration-200"
-                        enterFrom="opacity-0 translate-y-1"
-                        enterTo="opacity-100 translate-y-0"
-                        leave="transition ease-in duration-150"
-                        leaveFrom="opacity-100 translate-y-0"
-                        leaveTo="opacity-0 translate-y-1"
-                      >
-                        <Popover.Panel className="absolute top-10 -left-10 z-20  transform overflow-hidden">
-                          <DatePicker
-                            selected={startDateRange}
-                            onChange={(date) => {
-                              submitChanges({
-                                start_date: renderDateFormat(date),
-                              });
-                              setStartDateRange(date);
-                            }}
-                            selectsStart
-                            startDate={startDateRange}
-                            endDate={endDateRange}
-                            inline
-                          />
-                        </Popover.Panel>
-                      </Transition>
-                    </>
-                  )}
-                </Popover>
-                <Popover className="relative flex items-center justify-center  rounded-lg">
-                  {({ open }) => (
-                    <>
-                      <Popover.Button
-                        className={`group flex items-center ${open ? "bg-gray-100" : ""}`}
-                      >
-                        <span>
-                          -{" "}
-                          {renderShortNumericDateFormat(`${cycle.end_date}`)
-                            ? renderShortNumericDateFormat(`${cycle.end_date}`)
-                            : "N/A"}
-                        </span>
-                      </Popover.Button>
-
-                      <Transition
-                        as={React.Fragment}
-                        enter="transition ease-out duration-200"
-                        enterFrom="opacity-0 translate-y-1"
-                        enterTo="opacity-100 translate-y-0"
-                        leave="transition ease-in duration-150"
-                        leaveFrom="opacity-100 translate-y-0"
-                        leaveTo="opacity-0 translate-y-1"
-                      >
-                        <Popover.Panel className="absolute top-10 -right-20 z-20  transform overflow-hidden">
-                          <DatePicker
-                            selected={endDateRange}
-                            onChange={(date) => {
-                              submitChanges({
-                                end_date: renderDateFormat(date),
-                              });
-                              setEndDateRange(date);
-                            }}
-                            selectsEnd
-                            startDate={startDateRange}
-                            endDate={endDateRange}
-                            minDate={startDateRange}
-                            inline
-                          />
-                        </Popover.Panel>
-                      </Transition>
-                    </>
-                  )}
-                </Popover>
-              </div>
-            </div>
-            <div className="flex items-center justify-between pb-3">
-              <h4 className="text-sm font-medium">{cycle.name}</h4>
-              <div className="flex flex-wrap items-center gap-2">
-                <button
-                  type="button"
-                  className="rounded-md border p-2 shadow-sm duration-300 hover:bg-gray-100 focus:border-indigo-500 focus:outline-none focus:ring-1 focus:ring-indigo-500"
-                  onClick={() =>
-                    copyTextToClipboard(
-                      `https://app.plane.so/${workspaceSlug}/projects/${projectId}/cycles/${cycle.id}`
-                    )
-                      .then(() => {
-                        setToastAlert({
-                          type: "success",
-                          title: "Cycle link copied to clipboard",
-                        });
-                      })
-                      .catch(() => {
-                        setToastAlert({
-                          type: "error",
-                          title: "Some error occurred",
-                        });
-                      })
-                  }
-                >
-                  <LinkIcon className="h-3.5 w-3.5" />
-                </button>
-                <button
-                  type="button"
-                  className="rounded-md border border-red-500 p-2 text-red-500 shadow-sm duration-300 hover:bg-red-50 focus:border-indigo-500 focus:outline-none focus:ring-1 focus:ring-indigo-500"
-                  onClick={() => setCycleDeleteModal(true)}
-                >
-                  <TrashIcon className="h-3.5 w-3.5" />
-                </button>
-              </div>
-            </div>
-            <div className="divide-y-2 divide-gray-100 text-xs">
-              <div className="py-1">
-                <div className="flex flex-wrap items-center py-2">
-                  <div className="flex items-center gap-x-2 text-sm sm:basis-1/2">
-                    <UserIcon className="h-4 w-4 flex-shrink-0" />
-                    <p>Owned by</p>
-                  </div>
-                  <div className="flex items-center gap-1 sm:basis-1/2">
-                    {cycle.owned_by &&
-                      (cycle.owned_by.avatar && cycle.owned_by.avatar !== "" ? (
-                        <div className="h-5 w-5 rounded-full border-2 border-transparent">
-                          <Image
-                            src={cycle.owned_by.avatar}
-                            height="100%"
-                            width="100%"
-                            className="rounded-full"
-                            alt={cycle.owned_by?.first_name}
-                          />
-                        </div>
-                      ) : (
-                        <div className="grid h-5 w-5 place-items-center rounded-full border-2 border-white bg-gray-700 capitalize text-white">
-                          {cycle.owned_by &&
-                          cycle.owned_by?.first_name &&
-                          cycle.owned_by?.first_name !== ""
-                            ? cycle.owned_by?.first_name.charAt(0)
-                            : cycle.owned_by?.email.charAt(0)}
-                        </div>
-                      ))}
-                    {cycle.owned_by?.first_name !== ""
-                      ? cycle.owned_by?.first_name
-                      : cycle.owned_by?.email}
-=======
             <div className="flex flex-col items-start justify-center">
               <div className="flex gap-2.5 px-7 text-sm">
                 <div className="flex items-center ">
@@ -426,7 +255,6 @@
                         </span>
                       </CustomMenu.MenuItem>
                     </CustomMenu>
->>>>>>> 704b7d02
                   </div>
 
                   <span className="whitespace-normal text-sm leading-5 text-black">
@@ -472,35 +300,12 @@
                           maxValue={issues?.length}
                         />
                       </span>
-                      {groupedIssues.completed.length}/{cycleIssues?.length}
-                    </div>
-<<<<<<< HEAD
-                    {groupedIssues.completed.length}/{issues?.length}
-=======
->>>>>>> 704b7d02
+                      {groupedIssues.completed.length}/{issues?.length}
+                    </div>
                   </div>
                 </div>
               </div>
             </div>
-<<<<<<< HEAD
-            <div className="flex w-full flex-col items-center justify-center gap-2 ">
-              {isStartValid && isEndValid ? (
-                <div className="relative h-[200px] w-full ">
-                  <ProgressChart
-                    issues={issues}
-                    start={cycle?.start_date ?? ""}
-                    end={cycle?.end_date ?? ""}
-                  />
-                </div>
-              ) : (
-                ""
-              )}
-              {issues.length > 0 ? (
-                <SidebarProgressStats issues={issues} groupedIssues={groupedIssues} />
-              ) : (
-                ""
-              )}
-=======
 
             <div className="flex w-full flex-col items-center justify-start gap-2 border-t border-gray-300 px-7 py-6 ">
               <Disclosure>
@@ -511,7 +316,7 @@
                     <div className="flex w-full items-center justify-between gap-2    ">
                       <div className="flex items-center justify-start gap-2 text-sm">
                         <span className="font-medium text-gray-500">Progress</span>
-                        {!open && cycleIssues && progressPercentage ? (
+                        {!open && issues && progressPercentage ? (
                           <span className="rounded bg-[#09A953]/10 px-1.5 py-0.5 text-xs text-[#09A953]">
                             {progressPercentage ? `${progressPercentage}%` : ""}
                           </span>
@@ -537,8 +342,7 @@
                                   <DocumentIcon className="h-3 w-3 text-gray-500" />
                                 </span>
                                 <span>
-                                  Pending Issues -{" "}
-                                  {cycleIssues?.length - groupedIssues.completed.length}{" "}
+                                  Pending Issues - {issues?.length - groupedIssues.completed.length}{" "}
                                 </span>
                               </div>
 
@@ -603,7 +407,6 @@
                   </div>
                 )}
               </Disclosure>
->>>>>>> 704b7d02
             </div>
           </>
         ) : (
