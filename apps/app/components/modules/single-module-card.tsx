import React, { useState } from "react";

import Link from "next/link";
import Image from "next/image";
import { useRouter } from "next/router";

// components
import { DeleteModuleModal } from "components/modules";
// ui
import { AssigneesList, Avatar } from "components/ui";
// icons
import { CalendarDaysIcon, TrashIcon } from "@heroicons/react/24/outline";
// helpers
import { renderShortNumericDateFormat } from "helpers/date-time.helper";
// types
import { IModule, SelectModuleType } from "types";
// common
import { MODULE_STATUS } from "constants/module";

type Props = {
  module: IModule;
};

export const SingleModuleCard: React.FC<Props> = ({ module }) => {
<<<<<<< HEAD
  const [selectedModuleForDelete, setSelectedModuleForDelete] = useState<SelectModuleType>();
  const [moduleDeleteModal, setModuleDeleteModal] = useState(false);
=======
  const [moduleDeleteModal, setModuleDeleteModal] = useState(false);
  const [selectedModuleForDelete, setSelectedModuleForDelete] = useState<SelectModuleType>();
>>>>>>> fcba3325

  const router = useRouter();
  const { workspaceSlug } = router.query;

  const handleDeleteModule = () => {
    if (!module) return;

    setModuleDeleteModal(true);
  };

  return (
    <>
      <DeleteModuleModal
        isOpen={moduleDeleteModal}
        setIsOpen={setModuleDeleteModal}
        data={module}
      />
      <div className="group/card h-full w-full relative select-none p-2">
<<<<<<< HEAD
        <div className="absolute top-4 right-4 z-10 bg-red-200 opacity-0 group-hover/card:opacity-100">
=======
        <div className="absolute top-4 right-4 z-50 bg-red-200 opacity-0 group-hover/card:opacity-100">
>>>>>>> fcba3325
          <button
            type="button"
            className="grid h-7 w-7 place-items-center  bg-white p-1 text-red-500 outline-none duration-300 hover:bg-red-50"
            onClick={() => handleDeleteModule()}
          >
            <TrashIcon className="h-4 w-4" />
          </button>
        </div>
        <Link href={`/${workspaceSlug}/projects/${module.project}/modules/${module.id}`}>
          <a className="flex flex-col cursor-pointer rounded-md border bg-white p-3 ">
            <span className="w-3/4 text-ellipsis overflow-hidden">{module.name}</span>
            <div className="mt-4 grid grid-cols-2 gap-2 text-xs md:grid-cols-4">
              <div className="space-y-2">
                <h6 className="text-gray-500">LEAD</h6>
                <div>
<<<<<<< HEAD
                  {module.lead ? (
                    module.lead_detail?.avatar && module.lead_detail.avatar !== "" ? (
                      <div className="h-5 w-5 rounded-full border-2 border-white">
                        <Image
                          src={module.lead_detail.avatar}
                          height="100%"
                          width="100%"
                          className="rounded-full"
                          alt={module.lead_detail.first_name}
                        />
                      </div>
                    ) : (
                      <div className="grid h-5 w-5 place-items-center rounded-full border-2 border-white bg-gray-700 capitalize text-white">
                        {module.lead_detail?.first_name && module.lead_detail.first_name !== ""
                          ? module.lead_detail.first_name.charAt(0)
                          : module.lead_detail?.email.charAt(0)}
                      </div>
                    )
                  ) : (
                    "N/A"
                  )}
                </div>
              </div>
              <div className="space-y-2">
                <h6 className="text-gray-500">MEMBERS</h6>
                <div className="flex items-center gap-1 text-xs">
                  {module.members && module.members.length > 0 ? (
                    module?.members_detail?.map((member, index: number) => (
                      <div
                        key={index}
                        className={`relative z-[1] h-5 w-5 rounded-full ${
                          index !== 0 ? "-ml-2.5" : ""
                        }`}
                      >
                        {member?.avatar && member.avatar !== "" ? (
                          <div className="h-5 w-5 rounded-full border-2 border-white bg-white">
                            <Image
                              src={member.avatar}
                              height="100%"
                              width="100%"
                              className="rounded-full"
                              alt={member?.first_name}
                            />
                          </div>
                        ) : (
                          <div className="grid h-5 w-5 place-items-center rounded-full border-2 border-white bg-gray-700 capitalize text-white">
                            {member?.first_name && member.first_name !== ""
                              ? member.first_name.charAt(0)
                              : member?.email?.charAt(0)}
                          </div>
                        )}
                      </div>
                    ))
                  ) : (
                    <div className="h-5 w-5 rounded-full border-2 border-white bg-white">
                      <Image
                        src={User}
                        height="100%"
                        width="100%"
                        className="rounded-full"
                        alt="No user"
                      />
                    </div>
                  )}
                </div>
              </div>
              <div className="space-y-2">
                <h6 className="text-gray-500">END DATE</h6>
                <div className="flex w-min cursor-pointer items-center gap-1 whitespace-nowrap rounded border px-1.5 py-0.5 text-xs shadow-sm">
                  <CalendarDaysIcon className="h-3 w-3" />
                  {renderShortNumericDateFormat(module.target_date ?? "")}
                </div>
              </div>
              <div className="space-y-2">
=======
                  <Avatar user={module.lead_detail} />
                </div>
              </div>
              <div className="space-y-2">
                <h6 className="text-gray-500">MEMBERS</h6>
                <div className="flex items-center gap-1 text-xs">
                  <AssigneesList users={module.members_detail} />
                </div>
              </div>
              <div className="space-y-2">
                <h6 className="text-gray-500">END DATE</h6>
                <div className="flex w-min cursor-pointer items-center gap-1 whitespace-nowrap rounded border px-1.5 py-0.5 text-xs shadow-sm">
                  <CalendarDaysIcon className="h-3 w-3" />
                  {renderShortNumericDateFormat(module.target_date ?? "")}
                </div>
              </div>
              <div className="space-y-2">
>>>>>>> fcba3325
                <h6 className="text-gray-500">STATUS</h6>
                <div className="flex items-center gap-2 capitalize">
                  <span
                    className="h-2 w-2 flex-shrink-0 rounded-full"
                    style={{
                      backgroundColor: MODULE_STATUS.find((s) => s.value === module.status)?.color,
                    }}
                  />
                  {module.status}
                </div>
              </div>
            </div>
          </a>
        </Link>
      </div>
    </>
  );
};<|MERGE_RESOLUTION|>--- conflicted
+++ resolved
@@ -1,7 +1,6 @@
 import React, { useState } from "react";
 
 import Link from "next/link";
-import Image from "next/image";
 import { useRouter } from "next/router";
 
 // components
@@ -13,7 +12,7 @@
 // helpers
 import { renderShortNumericDateFormat } from "helpers/date-time.helper";
 // types
-import { IModule, SelectModuleType } from "types";
+import { IModule } from "types";
 // common
 import { MODULE_STATUS } from "constants/module";
 
@@ -22,13 +21,7 @@
 };
 
 export const SingleModuleCard: React.FC<Props> = ({ module }) => {
-<<<<<<< HEAD
-  const [selectedModuleForDelete, setSelectedModuleForDelete] = useState<SelectModuleType>();
   const [moduleDeleteModal, setModuleDeleteModal] = useState(false);
-=======
-  const [moduleDeleteModal, setModuleDeleteModal] = useState(false);
-  const [selectedModuleForDelete, setSelectedModuleForDelete] = useState<SelectModuleType>();
->>>>>>> fcba3325
 
   const router = useRouter();
   const { workspaceSlug } = router.query;
@@ -47,11 +40,7 @@
         data={module}
       />
       <div className="group/card h-full w-full relative select-none p-2">
-<<<<<<< HEAD
         <div className="absolute top-4 right-4 z-10 bg-red-200 opacity-0 group-hover/card:opacity-100">
-=======
-        <div className="absolute top-4 right-4 z-50 bg-red-200 opacity-0 group-hover/card:opacity-100">
->>>>>>> fcba3325
           <button
             type="button"
             className="grid h-7 w-7 place-items-center  bg-white p-1 text-red-500 outline-none duration-300 hover:bg-red-50"
@@ -67,82 +56,6 @@
               <div className="space-y-2">
                 <h6 className="text-gray-500">LEAD</h6>
                 <div>
-<<<<<<< HEAD
-                  {module.lead ? (
-                    module.lead_detail?.avatar && module.lead_detail.avatar !== "" ? (
-                      <div className="h-5 w-5 rounded-full border-2 border-white">
-                        <Image
-                          src={module.lead_detail.avatar}
-                          height="100%"
-                          width="100%"
-                          className="rounded-full"
-                          alt={module.lead_detail.first_name}
-                        />
-                      </div>
-                    ) : (
-                      <div className="grid h-5 w-5 place-items-center rounded-full border-2 border-white bg-gray-700 capitalize text-white">
-                        {module.lead_detail?.first_name && module.lead_detail.first_name !== ""
-                          ? module.lead_detail.first_name.charAt(0)
-                          : module.lead_detail?.email.charAt(0)}
-                      </div>
-                    )
-                  ) : (
-                    "N/A"
-                  )}
-                </div>
-              </div>
-              <div className="space-y-2">
-                <h6 className="text-gray-500">MEMBERS</h6>
-                <div className="flex items-center gap-1 text-xs">
-                  {module.members && module.members.length > 0 ? (
-                    module?.members_detail?.map((member, index: number) => (
-                      <div
-                        key={index}
-                        className={`relative z-[1] h-5 w-5 rounded-full ${
-                          index !== 0 ? "-ml-2.5" : ""
-                        }`}
-                      >
-                        {member?.avatar && member.avatar !== "" ? (
-                          <div className="h-5 w-5 rounded-full border-2 border-white bg-white">
-                            <Image
-                              src={member.avatar}
-                              height="100%"
-                              width="100%"
-                              className="rounded-full"
-                              alt={member?.first_name}
-                            />
-                          </div>
-                        ) : (
-                          <div className="grid h-5 w-5 place-items-center rounded-full border-2 border-white bg-gray-700 capitalize text-white">
-                            {member?.first_name && member.first_name !== ""
-                              ? member.first_name.charAt(0)
-                              : member?.email?.charAt(0)}
-                          </div>
-                        )}
-                      </div>
-                    ))
-                  ) : (
-                    <div className="h-5 w-5 rounded-full border-2 border-white bg-white">
-                      <Image
-                        src={User}
-                        height="100%"
-                        width="100%"
-                        className="rounded-full"
-                        alt="No user"
-                      />
-                    </div>
-                  )}
-                </div>
-              </div>
-              <div className="space-y-2">
-                <h6 className="text-gray-500">END DATE</h6>
-                <div className="flex w-min cursor-pointer items-center gap-1 whitespace-nowrap rounded border px-1.5 py-0.5 text-xs shadow-sm">
-                  <CalendarDaysIcon className="h-3 w-3" />
-                  {renderShortNumericDateFormat(module.target_date ?? "")}
-                </div>
-              </div>
-              <div className="space-y-2">
-=======
                   <Avatar user={module.lead_detail} />
                 </div>
               </div>
@@ -160,7 +73,6 @@
                 </div>
               </div>
               <div className="space-y-2">
->>>>>>> fcba3325
                 <h6 className="text-gray-500">STATUS</h6>
                 <div className="flex items-center gap-2 capitalize">
                   <span
