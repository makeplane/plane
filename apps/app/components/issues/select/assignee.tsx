--- conflicted
+++ resolved
@@ -57,12 +57,7 @@
         <div className="flex items-center gap-2 text-brand-secondary">
           {value && value.length > 0 && Array.isArray(value) ? (
             <div className="flex items-center justify-center gap-2">
-<<<<<<< HEAD
-              <AssigneesList userIds={value} length={3} showLength={false} />
-              <span className="text-brand-secondary">{value.length} Assignees</span>
-=======
               <AssigneesList userIds={value} length={3} showLength={true} />
->>>>>>> 8d37a3e5
             </div>
           ) : (
             <div className="flex items-center justify-center gap-2">
