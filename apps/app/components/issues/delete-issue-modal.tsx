import React, { useEffect, useState } from "react";

import { useRouter } from "next/router";

import { mutate } from "swr";

// headless ui
import { Dialog, Transition } from "@headlessui/react";
// services
import issueServices from "services/issues.service";
// hooks
import useIssuesView from "hooks/use-issues-view";
import useCalendarIssuesView from "hooks/use-calendar-issues-view";
import useToast from "hooks/use-toast";
import useSpreadsheetIssuesView from "hooks/use-spreadsheet-issues-view";
// icons
import { ExclamationTriangleIcon } from "@heroicons/react/24/outline";
// ui
import { SecondaryButton, DangerButton } from "components/ui";
// types
import type { IIssue, ICurrentUserResponse, ISubIssueResponse } from "types";
// fetch-keys
import {
  CYCLE_ISSUES_WITH_PARAMS,
  MODULE_ISSUES_WITH_PARAMS,
  PROJECT_ARCHIVED_ISSUES_LIST_WITH_PARAMS,
  PROJECT_ISSUES_LIST_WITH_PARAMS,
  SUB_ISSUES,
  VIEW_ISSUES,
} from "constants/fetch-keys";

type Props = {
  isOpen: boolean;
  handleClose: () => void;
  data: IIssue | null;
  onSubmit?: () => Promise<void>;
  user: ICurrentUserResponse | undefined;
  onSubmit?: () => Promise<void>;
};

export const DeleteIssueModal: React.FC<Props> = ({
  isOpen,
  handleClose,
  data,
<<<<<<< HEAD
  user,
  onSubmit,
=======
  onSubmit,
  user,
>>>>>>> 82a48d48
}) => {
  const [isDeleteLoading, setIsDeleteLoading] = useState(false);

  const router = useRouter();
  const { workspaceSlug, projectId, cycleId, moduleId, viewId, issueId } = router.query;
  const isArchivedIssues = router.pathname.includes("archived-issues");

  const { issueView, params } = useIssuesView();
  const { params: calendarParams } = useCalendarIssuesView();
  const { params: spreadsheetParams } = useSpreadsheetIssuesView();

  const { setToastAlert } = useToast();

  useEffect(() => {
    setIsDeleteLoading(false);
  }, [isOpen]);

  const onClose = () => {
    setIsDeleteLoading(false);
    handleClose();
  };

  const handleDeletion = async () => {
    if (!workspaceSlug || !data) return;

    setIsDeleteLoading(true);

    await issueServices
      .deleteIssue(workspaceSlug as string, data.project, data.id, user)
      .then(() => {
        if (issueView === "calendar") {
          const calendarFetchKey = cycleId
            ? CYCLE_ISSUES_WITH_PARAMS(cycleId.toString(), calendarParams)
            : moduleId
            ? MODULE_ISSUES_WITH_PARAMS(moduleId.toString(), calendarParams)
            : viewId
            ? VIEW_ISSUES(viewId.toString(), calendarParams)
            : PROJECT_ISSUES_LIST_WITH_PARAMS(data.project, calendarParams);

          mutate<IIssue[]>(
            calendarFetchKey,
            (prevData) => (prevData ?? []).filter((p) => p.id !== data.id),
            false
          );
        } else if (issueView === "spreadsheet") {
          const spreadsheetFetchKey = cycleId
            ? CYCLE_ISSUES_WITH_PARAMS(cycleId.toString(), spreadsheetParams)
            : moduleId
            ? MODULE_ISSUES_WITH_PARAMS(moduleId.toString(), spreadsheetParams)
            : viewId
            ? VIEW_ISSUES(viewId.toString(), spreadsheetParams)
            : PROJECT_ISSUES_LIST_WITH_PARAMS(data.project, spreadsheetParams);
          if (data.parent) {
            mutate<ISubIssueResponse>(
              SUB_ISSUES(data.parent.toString()),
              (prevData) => {
                if (!prevData) return prevData;
                const updatedArray = (prevData.sub_issues ?? []).filter((i) => i.id !== data.id);

                return {
                  ...prevData,
                  sub_issues: updatedArray,
                };
              },
              false
            );
            mutate<IIssue[]>(spreadsheetFetchKey);
          } else {
            mutate<IIssue[]>(
              spreadsheetFetchKey,
              (prevData) => (prevData ?? []).filter((p) => p.id !== data.id),
              false
            );
          }
        } else {
          if (cycleId) mutate(CYCLE_ISSUES_WITH_PARAMS(cycleId as string, params));
          else if (moduleId) mutate(MODULE_ISSUES_WITH_PARAMS(moduleId as string, params));
          else mutate(PROJECT_ISSUES_LIST_WITH_PARAMS(data.project, params));
        }

        if (onSubmit) onSubmit();

        handleClose();
        setToastAlert({
          title: "Success",
          type: "success",
          message: "Issue deleted successfully",
        });

        if (issueId) router.back();
      })
      .catch((error) => {
        console.log(error);
        setIsDeleteLoading(false);
      });
    if (onSubmit) await onSubmit();
  };

  const handleArchivedIssueDeletion = async () => {
    setIsDeleteLoading(true);
    if (!workspaceSlug || !projectId || !data) return;

    await issueServices
      .deleteArchivedIssue(workspaceSlug as string, projectId as string, data.id)
      .then(() => {
        mutate(PROJECT_ARCHIVED_ISSUES_LIST_WITH_PARAMS(projectId as string, params));
        handleClose();
        setToastAlert({
          title: "Success",
          type: "success",
          message: "Issue deleted successfully",
        });
        router.back();
      })
      .catch((error) => {
        console.log(error);
        setIsDeleteLoading(false);
      });
  };

  const handleIssueDelete = () =>
    isArchivedIssues ? handleArchivedIssueDeletion() : handleDeletion();

  return (
    <Transition.Root show={isOpen} as={React.Fragment}>
      <Dialog as="div" className="relative z-20" onClose={onClose}>
        <Transition.Child
          as={React.Fragment}
          enter="ease-out duration-300"
          enterFrom="opacity-0"
          enterTo="opacity-100"
          leave="ease-in duration-200"
          leaveFrom="opacity-100"
          leaveTo="opacity-0"
        >
          <div className="fixed inset-0 bg-custom-backdrop bg-opacity-50 transition-opacity" />
        </Transition.Child>

        <div className="fixed inset-0 z-10 overflow-y-auto">
          <div className="flex min-h-full items-end justify-center p-4 text-center sm:items-center sm:p-0">
            <Transition.Child
              as={React.Fragment}
              enter="ease-out duration-300"
              enterFrom="opacity-0 translate-y-4 sm:translate-y-0 sm:scale-95"
              enterTo="opacity-100 translate-y-0 sm:scale-100"
              leave="ease-in duration-200"
              leaveFrom="opacity-100 translate-y-0 sm:scale-100"
              leaveTo="opacity-0 translate-y-4 sm:translate-y-0 sm:scale-95"
            >
              <Dialog.Panel className="relative transform overflow-hidden rounded-lg border border-custom-border-200 bg-custom-background-100 text-left shadow-xl transition-all sm:my-8 sm:w-full sm:max-w-2xl">
                <div className="flex flex-col gap-6 p-6">
                  <div className="flex w-full items-center justify-start gap-6">
                    <span className="place-items-center rounded-full bg-red-500/20 p-4">
                      <ExclamationTriangleIcon
                        className="h-6 w-6 text-red-600"
                        aria-hidden="true"
                      />
                    </span>
                    <span className="flex items-center justify-start">
                      <h3 className="text-xl font-medium 2xl:text-2xl">Delete Issue</h3>
                    </span>
                  </div>
                  <span>
                    <p className="text-sm text-custom-text-200">
                      Are you sure you want to delete issue{" "}
                      <span className="break-words font-medium text-custom-text-100">
                        {data?.project_detail.identifier}-{data?.sequence_id}
                      </span>
                      {""}? All of the data related to the issue will be permanently removed. This
                      action cannot be undone.
                    </p>
                  </span>
                  <div className="flex justify-end gap-2">
                    <SecondaryButton onClick={onClose}>Cancel</SecondaryButton>
                    <DangerButton onClick={handleIssueDelete} loading={isDeleteLoading}>
                      {isDeleteLoading ? "Deleting..." : "Delete Issue"}
                    </DangerButton>
                  </div>
                </div>
              </Dialog.Panel>
            </Transition.Child>
          </div>
        </div>
      </Dialog>
    </Transition.Root>
  );
};<|MERGE_RESOLUTION|>--- conflicted
+++ resolved
@@ -42,13 +42,8 @@
   isOpen,
   handleClose,
   data,
-<<<<<<< HEAD
   user,
   onSubmit,
-=======
-  onSubmit,
-  user,
->>>>>>> 82a48d48
 }) => {
   const [isDeleteLoading, setIsDeleteLoading] = useState(false);
 
