import React, { useCallback } from "react";

import Link from "next/link";
import { useRouter } from "next/router";

import { mutate } from "swr";

// hooks
import useToast from "hooks/use-toast";
// services
import issuesService from "services/issues.service";
// components
import {
  ViewDueDateSelect,
  ViewPrioritySelect,
  ViewStateSelect,
} from "components/issues/view-select";
// icon
import { LinkIcon, PaperClipIcon } from "@heroicons/react/24/outline";
// ui
import { AssigneesList } from "components/ui/avatar";
import { CustomMenu, Tooltip } from "components/ui";
// types
import { IIssue, Properties } from "types";
// helper
import { copyTextToClipboard, truncateText } from "helpers/string.helper";
// fetch-keys
import { USER_ISSUE } from "constants/fetch-keys";

type Props = {
  issue: IIssue;
  properties: Properties;
  projectId: string;
};

export const MyIssuesListItem: React.FC<Props> = ({ issue, properties, projectId }) => {
  const router = useRouter();
  const { workspaceSlug } = router.query;
  const { setToastAlert } = useToast();

  const partialUpdateIssue = useCallback(
    (formData: Partial<IIssue>) => {
      if (!workspaceSlug) return;

      mutate<IIssue[]>(
        USER_ISSUE(workspaceSlug as string),
        (prevData) =>
          prevData?.map((p) => {
            if (p.id === issue.id) return { ...p, ...formData };

            return p;
          }),
        false
      );

      issuesService
        .patchIssue(workspaceSlug as string, projectId as string, issue.id, formData)
        .then((res) => {
          mutate(USER_ISSUE(workspaceSlug as string));
        })
        .catch((error) => {
          console.log(error);
        });
    },
    [workspaceSlug, projectId, issue]
  );

  const handleCopyText = () => {
    const originURL =
      typeof window !== "undefined" && window.location.origin ? window.location.origin : "";
    copyTextToClipboard(
      `${originURL}/${workspaceSlug}/projects/${projectId}/issues/${issue.id}`
    ).then(() => {
      setToastAlert({
        type: "success",
        title: "Link Copied!",
        message: "Issue link copied to clipboard.",
      });
    });
  };

  const isNotAllowed = false;

  return (
<<<<<<< HEAD
    <div className="border-b border-brand-base last:border-b-0">
      <div key={issue.id} className="flex items-center justify-between gap-2 px-4 py-3">
=======
    <div className="border-b border-gray-300 last:border-b-0 mx-6">
      <div key={issue.id} className="flex items-center justify-between gap-2 py-3">
>>>>>>> 2b280935
        <Link href={`/${workspaceSlug}/projects/${issue?.project_detail?.id}/issues/${issue.id}`}>
          <a className="group relative flex items-center gap-2">
            {properties?.key && (
              <Tooltip
                tooltipHeading="Issue ID"
                tooltipContent={`${issue.project_detail?.identifier}-${issue.sequence_id}`}
              >
                <span className="flex-shrink-0 text-xs text-gray-400">
                  {issue.project_detail?.identifier}-{issue.sequence_id}
                </span>
              </Tooltip>
            )}
            <Tooltip position="top-left" tooltipHeading="Title" tooltipContent={issue.name}>
              <span className="break-all text-sm text-brand-base">
                {truncateText(issue.name, 50)}
              </span>
            </Tooltip>
          </a>
        </Link>

        <div className="flex flex-wrap items-center gap-2 text-xs">
          {properties.priority && (
            <ViewPrioritySelect
              issue={issue}
              partialUpdateIssue={partialUpdateIssue}
              isNotAllowed={isNotAllowed}
            />
          )}
          {properties.state && (
            <ViewStateSelect
              issue={issue}
              partialUpdateIssue={partialUpdateIssue}
              isNotAllowed={isNotAllowed}
            />
          )}
          {properties.due_date && (
            <ViewDueDateSelect
              issue={issue}
              partialUpdateIssue={partialUpdateIssue}
              isNotAllowed={isNotAllowed}
            />
          )}
          {properties.sub_issue_count && (
            <div className="flex items-center gap-1 rounded-md border border-brand-base px-3 py-1.5 text-xs shadow-sm">
              {issue?.sub_issues_count} {issue?.sub_issues_count === 1 ? "sub-issue" : "sub-issues"}
            </div>
          )}
          {properties.labels && issue.label_details.length > 0 ? (
            <div className="flex flex-wrap gap-1">
              {issue.label_details.map((label) => (
                <span
                key={label.id}
                  className="group flex items-center gap-1 rounded-2xl border border-brand-base px-2 py-0.5 text-xs"
                >
                  <span
                    className="h-1.5 w-1.5 flex-shrink-0 rounded-full"
                    style={{
                      backgroundColor: label?.color && label.color !== "" ? label.color : "#000",
                    }}
                  />
                  {label.name}
                </span>
              ))}
            </div>
          ) : (
            ""
          )}
          {properties.assignee && (
            <Tooltip
              position="top-right"
              tooltipHeading="Assignees"
              tooltipContent={
                issue.assignee_details.length > 0
                  ? issue.assignee_details
                      .map((assignee) =>
                        assignee?.first_name !== "" ? assignee?.first_name : assignee?.email
                      )
                      .join(", ")
                  : "No Assignee"
              }
            >
              <div className="flex items-center gap-1">
                <AssigneesList userIds={issue.assignees ?? []} />
              </div>
            </Tooltip>
          )}
          {properties.link && (
            <div className="flex items-center rounded-md shadow-sm px-2.5 py-1 cursor-default text-xs border border-gray-200">
              <Tooltip tooltipHeading="Link" tooltipContent={`${issue.link_count}`}>
                <div className="flex items-center gap-1 text-gray-500">
                  <LinkIcon className="h-3.5 w-3.5 text-gray-500" />
                  {issue.link_count}
                </div>
              </Tooltip>
            </div>
          )}
          {properties.attachment_count && (
            <div className="flex items-center rounded-md shadow-sm px-2.5 py-1 cursor-default text-xs border border-gray-200">
              <Tooltip tooltipHeading="Attachment" tooltipContent={`${issue.attachment_count}`}>
                <div className="flex items-center gap-1 text-gray-500">
                  <PaperClipIcon className="h-3.5 w-3.5 text-gray-500 -rotate-45" />
                  {issue.attachment_count}
                </div>
              </Tooltip>
            </div>
          )}
          <CustomMenu width="auto" ellipsis>
            <CustomMenu.MenuItem onClick={handleCopyText}>
              <span className="flex items-center justify-start gap-2">
                <LinkIcon className="h-4 w-4" />
                <span>Copy issue link</span>
              </span>
            </CustomMenu.MenuItem>
          </CustomMenu>
        </div>
      </div>
    </div>
  );
};<|MERGE_RESOLUTION|>--- conflicted
+++ resolved
@@ -82,13 +82,8 @@
   const isNotAllowed = false;
 
   return (
-<<<<<<< HEAD
-    <div className="border-b border-brand-base last:border-b-0">
-      <div key={issue.id} className="flex items-center justify-between gap-2 px-4 py-3">
-=======
-    <div className="border-b border-gray-300 last:border-b-0 mx-6">
+    <div className="border-b border-brand-base last:border-b-0 mx-6">
       <div key={issue.id} className="flex items-center justify-between gap-2 py-3">
->>>>>>> 2b280935
         <Link href={`/${workspaceSlug}/projects/${issue?.project_detail?.id}/issues/${issue.id}`}>
           <a className="group relative flex items-center gap-2">
             {properties?.key && (
@@ -140,7 +135,7 @@
             <div className="flex flex-wrap gap-1">
               {issue.label_details.map((label) => (
                 <span
-                key={label.id}
+                  key={label.id}
                   className="group flex items-center gap-1 rounded-2xl border border-brand-base px-2 py-0.5 text-xs"
                 >
                   <span
