--- conflicted
+++ resolved
@@ -411,7 +411,6 @@
           )}
         </div>
         {(fieldsToShow.includes("all") || fieldsToShow.includes("label")) && (
-<<<<<<< HEAD
           <SidebarLabelSelect
             issueDetails={issueDetail}
             issueControl={control}
@@ -420,260 +419,6 @@
             isNotAllowed={isNotAllowed}
             uneditable={uneditable ?? false}
           />
-=======
-          <div className={`space-y-3 py-3 ${uneditable ? "opacity-60" : ""}`}>
-            <div className="flex items-start justify-between">
-              <div className="flex basis-1/2 items-center gap-x-2 text-sm text-custom-text-200">
-                <TagIcon className="h-4 w-4" />
-                <p>Label</p>
-              </div>
-              <div className="basis-1/2">
-                <div className="flex flex-wrap gap-1">
-                  {watchIssue("labels_list")?.map((labelId) => {
-                    const label = issueLabels?.find((l) => l.id === labelId);
-
-                    if (label)
-                      return (
-                        <span
-                          key={label.id}
-                          className="group flex cursor-pointer items-center gap-1 rounded-2xl border border-custom-border-300 px-1 py-0.5 text-xs hover:border-red-500/20 hover:bg-red-500/20"
-                          onClick={() => {
-                            const updatedLabels = watchIssue("labels_list")?.filter(
-                              (l) => l !== labelId
-                            );
-                            submitChanges({
-                              labels_list: updatedLabels,
-                            });
-                          }}
-                        >
-                          <span
-                            className="h-2 w-2 flex-shrink-0 rounded-full"
-                            style={{
-                              backgroundColor:
-                                label?.color && label.color !== "" ? label.color : "#000",
-                            }}
-                          />
-                          {label.name}
-                          <XMarkIcon className="h-2 w-2 group-hover:text-red-500" />
-                        </span>
-                      );
-                  })}
-                  <Controller
-                    control={control}
-                    name="labels_list"
-                    render={({ field: { value } }) => (
-                      <Listbox
-                        as="div"
-                        value={value}
-                        onChange={(val: any) => submitChanges({ labels_list: val })}
-                        className="flex-shrink-0"
-                        multiple
-                        disabled={isNotAllowed || uneditable}
-                      >
-                        {({ open }) => (
-                          <div className="relative">
-                            <Listbox.Button
-                              className={`flex ${
-                                isNotAllowed || uneditable
-                                  ? "cursor-not-allowed"
-                                  : "cursor-pointer hover:bg-custom-background-90"
-                              } items-center gap-2 rounded-2xl border border-custom-border-300 px-2 py-0.5 text-xs text-custom-text-200`}
-                            >
-                              Select Label
-                            </Listbox.Button>
-
-                            <Transition
-                              show={open}
-                              as={React.Fragment}
-                              leave="transition ease-in duration-100"
-                              leaveFrom="opacity-100"
-                              leaveTo="opacity-0"
-                            >
-                              <Listbox.Options className="absolute right-0 z-10 mt-1 max-h-28 w-40 overflow-auto rounded-md bg-custom-background-80 py-1 text-xs shadow-lg border border-custom-border-300 focus:outline-none">
-                                <div className="py-1">
-                                  {issueLabels ? (
-                                    issueLabels.length > 0 ? (
-                                      issueLabels.map((label: IIssueLabels) => {
-                                        const children = issueLabels?.filter(
-                                          (l) => l.parent === label.id
-                                        );
-
-                                        if (children.length === 0) {
-                                          if (!label.parent)
-                                            return (
-                                              <Listbox.Option
-                                                key={label.id}
-                                                className={({ active, selected }) =>
-                                                  `${
-                                                    active || selected
-                                                      ? "bg-custom-background-90"
-                                                      : ""
-                                                  } ${
-                                                    selected ? "" : "text-custom-text-200"
-                                                  } flex cursor-pointer select-none items-center gap-2 truncate p-2`
-                                                }
-                                                value={label.id}
-                                              >
-                                                <span
-                                                  className="h-2 w-2 flex-shrink-0 rounded-full"
-                                                  style={{
-                                                    backgroundColor:
-                                                      label.color && label.color !== ""
-                                                        ? label.color
-                                                        : "#000",
-                                                  }}
-                                                />
-                                                {label.name}
-                                              </Listbox.Option>
-                                            );
-                                        } else
-                                          return (
-                                            <div className="border-y border-custom-border-300 bg-custom-background-90">
-                                              <div className="flex select-none items-center gap-2 truncate p-2 font-medium text-custom-text-100">
-                                                <RectangleGroupIcon className="h-3 w-3" />
-                                                {label.name}
-                                              </div>
-                                              <div>
-                                                {children.map((child) => (
-                                                  <Listbox.Option
-                                                    key={child.id}
-                                                    className={({ active, selected }) =>
-                                                      `${
-                                                        active || selected
-                                                          ? "bg-custom-background-100"
-                                                          : ""
-                                                      } ${
-                                                        selected ? "" : "text-custom-text-200"
-                                                      } flex cursor-pointer select-none items-center gap-2 truncate p-2`
-                                                    }
-                                                    value={child.id}
-                                                  >
-                                                    <span
-                                                      className="h-2 w-2 flex-shrink-0 rounded-full"
-                                                      style={{
-                                                        backgroundColor: child?.color ?? "black",
-                                                      }}
-                                                    />
-                                                    {child.name}
-                                                  </Listbox.Option>
-                                                ))}
-                                              </div>
-                                            </div>
-                                          );
-                                      })
-                                    ) : (
-                                      <div className="text-center">No labels found</div>
-                                    )
-                                  ) : (
-                                    <Spinner />
-                                  )}
-                                </div>
-                              </Listbox.Options>
-                            </Transition>
-                          </div>
-                        )}
-                      </Listbox>
-                    )}
-                  />
-                  {!isNotAllowed && (
-                    <button
-                      type="button"
-                      className={`flex ${
-                        isNotAllowed || uneditable
-                          ? "cursor-not-allowed"
-                          : "cursor-pointer hover:bg-custom-background-90"
-                      } items-center gap-1 rounded-2xl border border-custom-border-300 px-2 py-0.5 text-xs text-custom-text-200`}
-                      onClick={() => setCreateLabelForm((prevData) => !prevData)}
-                      disabled={uneditable}
-                    >
-                      {createLabelForm ? (
-                        <>
-                          <XMarkIcon className="h-3 w-3" /> Cancel
-                        </>
-                      ) : (
-                        <>
-                          <PlusIcon className="h-3 w-3" /> New
-                        </>
-                      )}
-                    </button>
-                  )}
-                </div>
-              </div>
-            </div>
-            {createLabelForm && (
-              <form className="flex items-center gap-x-2" onSubmit={handleSubmit(handleNewLabel)}>
-                <div>
-                  <Popover className="relative">
-                    {({ open }) => (
-                      <>
-                        <Popover.Button
-                          className={`flex items-center gap-1 rounded-md bg-custom-background-80 p-1 outline-none focus:ring-2 focus:ring-custom-primary`}
-                        >
-                          {watch("color") && watch("color") !== "" && (
-                            <span
-                              className="h-5 w-5 rounded"
-                              style={{
-                                backgroundColor: watch("color") ?? "black",
-                              }}
-                            />
-                          )}
-                          <ChevronDownIcon className="h-3 w-3" />
-                        </Popover.Button>
-
-                        <Transition
-                          as={React.Fragment}
-                          enter="transition ease-out duration-200"
-                          enterFrom="opacity-0 translate-y-1"
-                          enterTo="opacity-100 translate-y-0"
-                          leave="transition ease-in duration-150"
-                          leaveFrom="opacity-100 translate-y-0"
-                          leaveTo="opacity-0 translate-y-1"
-                        >
-                          <Popover.Panel className="absolute right-0 bottom-8 z-10 mt-1 max-w-xs transform px-2 sm:px-0">
-                            <Controller
-                              name="color"
-                              control={controlLabel}
-                              render={({ field: { value, onChange } }) => (
-                                <TwitterPicker
-                                  color={value}
-                                  onChange={(value) => onChange(value.hex)}
-                                />
-                              )}
-                            />
-                          </Popover.Panel>
-                        </Transition>
-                      </>
-                    )}
-                  </Popover>
-                </div>
-                <Input
-                  id="name"
-                  name="name"
-                  placeholder="Title"
-                  register={register}
-                  validations={{
-                    required: "This is required",
-                  }}
-                  autoComplete="off"
-                />
-                <button
-                  type="submit"
-                  className="grid place-items-center rounded bg-red-500 p-2.5"
-                  onClick={() => setCreateLabelForm(false)}
-                >
-                  <XMarkIcon className="h-4 w-4 text-white" />
-                </button>
-                <button
-                  type="submit"
-                  className="grid place-items-center rounded bg-green-500 p-2.5"
-                  disabled={isSubmitting}
-                >
-                  <PlusIcon className="h-4 w-4 text-white" />
-                </button>
-              </form>
-            )}
-          </div>
->>>>>>> 8df16483
         )}
         {(fieldsToShow.includes("all") || fieldsToShow.includes("link")) && (
           <div className={`min-h-[116px] py-1 text-xs ${uneditable ? "opacity-60" : ""}`}>
