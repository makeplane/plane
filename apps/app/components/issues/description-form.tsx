<<<<<<< HEAD
import { FC, useCallback, useEffect, useMemo } from "react";

=======
import { FC, useEffect, useRef, useState } from "react";
>>>>>>> 6b89ee2a
import dynamic from "next/dynamic";

// react-hook-form
import { useForm } from "react-hook-form";
// lodash
import debounce from "lodash.debounce";
// components
import { Loader, Input } from "components/ui";
const RemirrorRichTextEditor = dynamic(() => import("components/rich-text-editor"), {
  ssr: false,
  loading: () => (
    <Loader>
      <Loader.Item height="12rem" width="100%" />
    </Loader>
  ),
});
// types
import { IIssue } from "types";

export interface IssueDescriptionFormValues {
  name: string;
  description: any;
  description_html: string;
}

export interface IssueDetailsProps {
  issue: IIssue;
  handleFormSubmit: (value: IssueDescriptionFormValues) => void;
}

<<<<<<< HEAD
export const IssueDescriptionForm: FC<IssueDetailsProps> = ({ issue, handleFormSubmit }) => {
  const { handleSubmit, watch, setValue, reset } = useForm<IIssue>({
    defaultValues: {
      name: "",
      description: "",
      description_html: "",
    },
  });

  const handleDescriptionFormSubmit = useCallback(
    (formData: Partial<IIssue>) => {
      handleFormSubmit({
        name: formData.name ?? "",
        description: formData.description,
        description_html: formData.description_html,
      });
    },
    [handleFormSubmit]
  );
=======
export const IssueDescriptionForm: FC<IssueDetailsProps> = ({ issue, handleSubmit }) => {
  // states
  // const [issueFormValues, setIssueFormValues] = useState({
  //   name: issue.name,
  //   description: issue?.description,
  //   description_html: issue?.description_html,
  // });
  const [issueName, setIssueName] = useState(issue?.name);
  const [issueDescription, setIssueDescription] = useState(issue?.description);
  const [issueDescriptionHTML, setIssueDescriptionHTML] = useState(issue?.description_html);
  const textareaRef = useRef<HTMLTextAreaElement | null>(null);
>>>>>>> 6b89ee2a

  const debounceHandler = useMemo(
    () => debounce(handleSubmit(handleDescriptionFormSubmit), 2000),
    [handleSubmit, handleDescriptionFormSubmit]
  );

  useEffect(
    () => () => {
      debounceHandler.cancel();
    },
    [debounceHandler]
  );

  // reset form values
  useEffect(() => {
    if (!issue) return;

    reset(issue);
  }, [issue, reset]);

  useEffect(() => {
    if (textareaRef && textareaRef.current) {
      textareaRef.current.style.height = "0px";
      const scrollHeight = textareaRef.current.scrollHeight;
      textareaRef.current.style.height = scrollHeight + "px";
    }
  }, [issueName]);

  return (
    <div>
      <textarea
        id="name"
        placeholder="Enter issue name"
        name="name"
<<<<<<< HEAD
        value={watch("name")}
        autoComplete="off"
        onChange={(e) => {
          setValue("name", e.target.value);
          debounceHandler();
        }}
        mode="transparent"
        className="text-xl font-medium"
=======
        value={issueName}
        ref={textareaRef}
        rows={1}
        onChange={(e: React.ChangeEvent<HTMLTextAreaElement>) => setIssueName(e.target.value)}
>>>>>>> 6b89ee2a
        required={true}
        className="no-scrollbar w-full px-3 py-2 outline-none rounded border-none bg-transparent ring-0 transition-all focus:ring-1 focus:ring-theme text-xl font-medium resize-none"
      />

      <RemirrorRichTextEditor
<<<<<<< HEAD
        value={watch("description")}
        placeholder="Describe the issue..."
        onJSONChange={(json) => {
          setValue("description", json);
          debounceHandler();
        }}
        onHTMLChange={(html) => setValue("description_html", html)}
=======
        value={issueDescription}
        placeholder="Enter Your Text..."
        onJSONChange={(json) => setIssueDescription(json)}
        onHTMLChange={(html) => setIssueDescriptionHTML(html)}
        customClassName="min-h-[150px]"
>>>>>>> 6b89ee2a
      />
    </div>
  );
};<|MERGE_RESOLUTION|>--- conflicted
+++ resolved
@@ -1,9 +1,5 @@
-<<<<<<< HEAD
 import { FC, useCallback, useEffect, useMemo } from "react";
 
-=======
-import { FC, useEffect, useRef, useState } from "react";
->>>>>>> 6b89ee2a
 import dynamic from "next/dynamic";
 
 // react-hook-form
@@ -34,7 +30,6 @@
   handleFormSubmit: (value: IssueDescriptionFormValues) => void;
 }
 
-<<<<<<< HEAD
 export const IssueDescriptionForm: FC<IssueDetailsProps> = ({ issue, handleFormSubmit }) => {
   const { handleSubmit, watch, setValue, reset } = useForm<IIssue>({
     defaultValues: {
@@ -54,19 +49,6 @@
     },
     [handleFormSubmit]
   );
-=======
-export const IssueDescriptionForm: FC<IssueDetailsProps> = ({ issue, handleSubmit }) => {
-  // states
-  // const [issueFormValues, setIssueFormValues] = useState({
-  //   name: issue.name,
-  //   description: issue?.description,
-  //   description_html: issue?.description_html,
-  // });
-  const [issueName, setIssueName] = useState(issue?.name);
-  const [issueDescription, setIssueDescription] = useState(issue?.description);
-  const [issueDescriptionHTML, setIssueDescriptionHTML] = useState(issue?.description_html);
-  const textareaRef = useRef<HTMLTextAreaElement | null>(null);
->>>>>>> 6b89ee2a
 
   const debounceHandler = useMemo(
     () => debounce(handleSubmit(handleDescriptionFormSubmit), 2000),
@@ -87,21 +69,12 @@
     reset(issue);
   }, [issue, reset]);
 
-  useEffect(() => {
-    if (textareaRef && textareaRef.current) {
-      textareaRef.current.style.height = "0px";
-      const scrollHeight = textareaRef.current.scrollHeight;
-      textareaRef.current.style.height = scrollHeight + "px";
-    }
-  }, [issueName]);
-
   return (
     <div>
-      <textarea
+      <Input
         id="name"
         placeholder="Enter issue name"
         name="name"
-<<<<<<< HEAD
         value={watch("name")}
         autoComplete="off"
         onChange={(e) => {
@@ -110,18 +83,10 @@
         }}
         mode="transparent"
         className="text-xl font-medium"
-=======
-        value={issueName}
-        ref={textareaRef}
-        rows={1}
-        onChange={(e: React.ChangeEvent<HTMLTextAreaElement>) => setIssueName(e.target.value)}
->>>>>>> 6b89ee2a
         required={true}
-        className="no-scrollbar w-full px-3 py-2 outline-none rounded border-none bg-transparent ring-0 transition-all focus:ring-1 focus:ring-theme text-xl font-medium resize-none"
       />
 
       <RemirrorRichTextEditor
-<<<<<<< HEAD
         value={watch("description")}
         placeholder="Describe the issue..."
         onJSONChange={(json) => {
@@ -129,13 +94,6 @@
           debounceHandler();
         }}
         onHTMLChange={(html) => setValue("description_html", html)}
-=======
-        value={issueDescription}
-        placeholder="Enter Your Text..."
-        onJSONChange={(json) => setIssueDescription(json)}
-        onHTMLChange={(html) => setIssueDescriptionHTML(html)}
-        customClassName="min-h-[150px]"
->>>>>>> 6b89ee2a
       />
     </div>
   );
