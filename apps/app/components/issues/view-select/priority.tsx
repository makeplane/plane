import React from "react";

import { useRouter } from "next/router";

// ui
import { CustomSelect, Tooltip } from "components/ui";
// icons
import { getPriorityIcon } from "components/icons/priority-icon";
// types
import { IIssue } from "types";
// constants
import { PRIORITIES } from "constants/project";
// services
import trackEventServices from "services/track-event.service";

type Props = {
  issue: IIssue;
  partialUpdateIssue: (formData: Partial<IIssue>) => void;
  position?: "left" | "right";
  selfPositioned?: boolean;
  isNotAllowed: boolean;
};

export const ViewPrioritySelect: React.FC<Props> = ({
  issue,
  partialUpdateIssue,
  position = "left",
  selfPositioned = false,
  isNotAllowed,
<<<<<<< HEAD
}) => (
  <CustomSelect
    value={issue.priority}
    onChange={(data: string) => {
      partialUpdateIssue({ priority: data });
      trackEventServices.trackIssuePartialPropertyUpdateEvent(
        {
          workspaceSlug: issue.workspace_detail.slug,
          workspaceId: issue.workspace_detail.id,
          projectId: issue.project_detail.id,
          projectIdentifier: issue.project_detail.identifier,
          projectName: issue.project_detail.name,
          issueId: issue.id,
        },
        "ISSUE_PROPERTY_UPDATE_PRIORITY"
      );
    }}
    maxHeight="md"
    customButton={
      <button
        type="button"
        className={`grid h-6 w-6 place-items-center rounded ${
          isNotAllowed ? "cursor-not-allowed" : "cursor-pointer"
        } items-center shadow-sm focus:border-indigo-500 focus:outline-none focus:ring-1 focus:ring-indigo-500 ${
          issue.priority === "urgent"
            ? "bg-red-100 text-red-600 hover:bg-red-100"
            : issue.priority === "high"
            ? "bg-orange-100 text-orange-500 hover:bg-orange-100"
            : issue.priority === "medium"
            ? "bg-yellow-100 text-yellow-500 hover:bg-yellow-100"
            : issue.priority === "low"
            ? "bg-green-100 text-green-500 hover:bg-green-100"
            : "bg-brand-surface-1"
        } border-none`}
      >
        <Tooltip tooltipHeading="Priority" tooltipContent={issue.priority ?? "None"}>
          <span>
            {getPriorityIcon(
              issue.priority && issue.priority !== "" ? issue.priority ?? "" : "None",
              "text-sm"
            )}
          </span>
        </Tooltip>
      </button>
    }
    noChevron
    disabled={isNotAllowed}
    position={position}
    selfPositioned={selfPositioned}
  >
    {PRIORITIES?.map((priority) => (
      <CustomSelect.Option key={priority} value={priority} className="capitalize">
        <>
          {getPriorityIcon(priority, "text-sm")}
          {priority ?? "None"}
        </>
      </CustomSelect.Option>
    ))}
  </CustomSelect>
);
=======
}) => {
  const router = useRouter();
  const { workspaceSlug } = router.query;

  return (
    <CustomSelect
      value={issue.priority}
      onChange={(data: string) => {
        partialUpdateIssue({ priority: data });
        trackEventServices.trackIssuePartialPropertyUpdateEvent(
          {
            workspaceSlug,
            workspaceId: issue.workspace,
            projectId: issue.project_detail.id,
            projectIdentifier: issue.project_detail.identifier,
            projectName: issue.project_detail.name,
            issueId: issue.id,
          },
          "ISSUE_PROPERTY_UPDATE_PRIORITY"
        );
      }}
      maxHeight="md"
      customButton={
        <button
          type="button"
          className={`grid h-6 w-6 place-items-center rounded ${
            isNotAllowed ? "cursor-not-allowed" : "cursor-pointer"
          } items-center shadow-sm focus:border-indigo-500 focus:outline-none focus:ring-1 focus:ring-indigo-500 ${
            issue.priority === "urgent"
              ? "bg-red-100 text-red-600 hover:bg-red-100"
              : issue.priority === "high"
              ? "bg-orange-100 text-orange-500 hover:bg-orange-100"
              : issue.priority === "medium"
              ? "bg-yellow-100 text-yellow-500 hover:bg-yellow-100"
              : issue.priority === "low"
              ? "bg-green-100 text-green-500 hover:bg-green-100"
              : "bg-gray-100"
          } border-none`}
        >
          <Tooltip tooltipHeading="Priority" tooltipContent={issue.priority ?? "None"}>
            <span>
              {getPriorityIcon(
                issue.priority && issue.priority !== "" ? issue.priority ?? "" : "None",
                "text-sm"
              )}
            </span>
          </Tooltip>
        </button>
      }
      noChevron
      disabled={isNotAllowed}
      position={position}
      selfPositioned={selfPositioned}
    >
      {PRIORITIES?.map((priority) => (
        <CustomSelect.Option key={priority} value={priority} className="capitalize">
          <>
            {getPriorityIcon(priority, "text-sm")}
            {priority ?? "None"}
          </>
        </CustomSelect.Option>
      ))}
    </CustomSelect>
  );
};
>>>>>>> 2b280935
<|MERGE_RESOLUTION|>--- conflicted
+++ resolved
@@ -27,68 +27,6 @@
   position = "left",
   selfPositioned = false,
   isNotAllowed,
-<<<<<<< HEAD
-}) => (
-  <CustomSelect
-    value={issue.priority}
-    onChange={(data: string) => {
-      partialUpdateIssue({ priority: data });
-      trackEventServices.trackIssuePartialPropertyUpdateEvent(
-        {
-          workspaceSlug: issue.workspace_detail.slug,
-          workspaceId: issue.workspace_detail.id,
-          projectId: issue.project_detail.id,
-          projectIdentifier: issue.project_detail.identifier,
-          projectName: issue.project_detail.name,
-          issueId: issue.id,
-        },
-        "ISSUE_PROPERTY_UPDATE_PRIORITY"
-      );
-    }}
-    maxHeight="md"
-    customButton={
-      <button
-        type="button"
-        className={`grid h-6 w-6 place-items-center rounded ${
-          isNotAllowed ? "cursor-not-allowed" : "cursor-pointer"
-        } items-center shadow-sm focus:border-indigo-500 focus:outline-none focus:ring-1 focus:ring-indigo-500 ${
-          issue.priority === "urgent"
-            ? "bg-red-100 text-red-600 hover:bg-red-100"
-            : issue.priority === "high"
-            ? "bg-orange-100 text-orange-500 hover:bg-orange-100"
-            : issue.priority === "medium"
-            ? "bg-yellow-100 text-yellow-500 hover:bg-yellow-100"
-            : issue.priority === "low"
-            ? "bg-green-100 text-green-500 hover:bg-green-100"
-            : "bg-brand-surface-1"
-        } border-none`}
-      >
-        <Tooltip tooltipHeading="Priority" tooltipContent={issue.priority ?? "None"}>
-          <span>
-            {getPriorityIcon(
-              issue.priority && issue.priority !== "" ? issue.priority ?? "" : "None",
-              "text-sm"
-            )}
-          </span>
-        </Tooltip>
-      </button>
-    }
-    noChevron
-    disabled={isNotAllowed}
-    position={position}
-    selfPositioned={selfPositioned}
-  >
-    {PRIORITIES?.map((priority) => (
-      <CustomSelect.Option key={priority} value={priority} className="capitalize">
-        <>
-          {getPriorityIcon(priority, "text-sm")}
-          {priority ?? "None"}
-        </>
-      </CustomSelect.Option>
-    ))}
-  </CustomSelect>
-);
-=======
 }) => {
   const router = useRouter();
   const { workspaceSlug } = router.query;
@@ -153,5 +91,4 @@
       ))}
     </CustomSelect>
   );
-};
->>>>>>> 2b280935
+};