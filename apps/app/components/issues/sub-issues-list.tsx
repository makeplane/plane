--- conflicted
+++ resolved
@@ -213,9 +213,8 @@
           {({ open }) => (
             <>
               <div className="flex items-center justify-between">
-<<<<<<< HEAD
                 <div className="flex items-center justify-start gap-3">
-                  <Disclosure.Button className="flex items-center gap-1 rounded px-2 py-1 text-xs font-medium hover:bg-gray-100">
+                  <Disclosure.Button className="flex items-center gap-1 rounded px-2 py-1 text-xs font-medium hover:bg-brand-surface-1">
                     <ChevronRightIcon className={`h-3 w-3 ${open ? "rotate-90" : ""}`} />
                     Sub-issues{" "}
                     <span className="ml-1 text-gray-600">
@@ -250,12 +249,6 @@
                   )}
                 </div>
 
-=======
-                <Disclosure.Button className="flex items-center gap-1 rounded px-2 py-1 text-xs font-medium hover:bg-brand-surface-1">
-                  <ChevronRightIcon className={`h-3 w-3 ${open ? "rotate-90" : ""}`} />
-                  Sub-issues <span className="ml-1 text-gray-600">{subIssues.length}</span>
-                </Disclosure.Button>
->>>>>>> 4b02886c
                 {open && !isNotAllowed ? (
                   <div className="flex items-center">
                     <button
