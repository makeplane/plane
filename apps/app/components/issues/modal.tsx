--- conflicted
+++ resolved
@@ -159,63 +159,36 @@
     : PROJECT_ISSUES_LIST_WITH_PARAMS(projectId?.toString() ?? "");
 
   const createIssue = async (payload: Partial<IIssue>) => {
-<<<<<<< HEAD
+    if (!workspaceSlug || !projectId) return;
+
     if (inboxId)
       await inboxServices
-        .createInboxIssue(workspaceSlug as string, projectId as string, inboxId as string, {
-          issue: payload,
-        })
+        .createInboxIssue(
+          workspaceSlug.toString(),
+          projectId.toString(),
+          inboxId.toString(),
+          payload
+        )
         .then((res) => {
-          mutate(INBOX_ISSUES(inboxId as string));
-          if (!createMore) handleClose();
-
           setToastAlert({
             type: "success",
             title: "Success!",
-            message: "Issue created successfully.",
+            message: "Inbox issue created successfully.",
           });
-
-          mutate<IIssue[]>(calendarFetchKey);
-
-          if (!createMore) handleClose();
-
-          if (payload.parent && payload.parent !== "") mutate(SUB_ISSUES(payload.parent));
-        })
-        .catch(() => {
-          setToastAlert({
-            type: "error",
-            title: "Error!",
-            message: "Issue could not be created. Please try again.",
-          });
-=======
-    if (!workspaceSlug) return;
-
-    await issuesService
-      .createIssues(workspaceSlug as string, activeProject ?? "", payload, user)
-      .then(async (res) => {
-        mutate(PROJECT_ISSUES_LIST_WITH_PARAMS(activeProject ?? "", params));
-        if (payload.cycle && payload.cycle !== "") await addIssueToCycle(res.id, payload.cycle);
-        if (payload.module && payload.module !== "") await addIssueToModule(res.id, payload.module);
-
-        if (issueView === "calendar") mutate(calendarFetchKey);
-        if (issueView === "gantt_chart") mutate(ganttFetchKey);
-
-        if (!createMore) handleClose();
-
-        setToastAlert({
-          type: "success",
-          title: "Success!",
-          message: "Issue created successfully.",
->>>>>>> c05eb9e2
+          // TODO:
+          // [ ] - mutate inbox issues list
         });
     else
       await issuesService
-        .createIssues(workspaceSlug as string, activeProject ?? "", payload)
-        .then((res) => {
+        .createIssues(workspaceSlug as string, activeProject ?? "", payload, user)
+        .then(async (res) => {
           mutate(PROJECT_ISSUES_LIST_WITH_PARAMS(activeProject ?? "", params));
-
-          if (payload.cycle && payload.cycle !== "") addIssueToCycle(res.id, payload.cycle);
-          if (payload.module && payload.module !== "") addIssueToModule(res.id, payload.module);
+          if (payload.cycle && payload.cycle !== "") await addIssueToCycle(res.id, payload.cycle);
+          if (payload.module && payload.module !== "")
+            await addIssueToModule(res.id, payload.module);
+
+          if (issueView === "calendar") mutate(calendarFetchKey);
+          if (issueView === "gantt_chart") mutate(ganttFetchKey);
 
           if (!createMore) handleClose();
 
@@ -237,6 +210,7 @@
           });
         });
   };
+
   const updateIssue = async (payload: Partial<IIssue>) => {
     await issuesService
       .updateIssue(workspaceSlug as string, activeProject ?? "", data?.id ?? "", payload, user)
