--- conflicted
+++ resolved
@@ -159,10 +159,8 @@
     : PROJECT_ISSUES_LIST_WITH_PARAMS(projectId?.toString() ?? "");
 
   const createIssue = async (payload: Partial<IIssue>) => {
-<<<<<<< HEAD
     if (!workspaceSlug || !projectId) return;
-
-    if (inboxId)
+    if (inboxId) {
       await inboxServices
         .createInboxIssue(
           workspaceSlug.toString(),
@@ -174,12 +172,26 @@
           setToastAlert({
             type: "success",
             title: "Success!",
-            message: "Inbox issue created successfully.",
+            message: "Issue created successfully.",
+          });
+
+          mutate<IIssue[]>(calendarFetchKey);
+
+          if (!createMore) handleClose();
+
+          if (payload.parent && payload.parent !== "") mutate(SUB_ISSUES(payload.parent));
+        })
+        .catch(() => {
+          setToastAlert({
+            type: "error",
+            title: "Error!",
+            message: "Issue could not be created. Please try again.",
           });
           // TODO:
           // [ ] - mutate inbox issues list
         });
-    else
+    } else {
+      if (!workspaceSlug) return;
       await issuesService
         .createIssues(workspaceSlug as string, activeProject ?? "", payload, user)
         .then(async (res) => {
@@ -199,25 +211,7 @@
             message: "Issue created successfully.",
           });
 
-=======
-    if (inboxId) {
-      await inboxServices
-        .createInboxIssue(workspaceSlug as string, projectId as string, inboxId as string, {
-          issue: payload,
-        })
-        .then((res) => {
-          mutate(INBOX_ISSUES(inboxId as string));
-          if (!createMore) handleClose();
-
-          setToastAlert({
-            type: "success",
-            title: "Success!",
-            message: "Issue created successfully.",
-          });
-
-          mutate<IIssue[]>(calendarFetchKey);
-
-          if (!createMore) handleClose();
+          if (payload.assignees_list?.some((assignee) => assignee === user?.id)) mutate(USER_ISSUE);
 
           if (payload.parent && payload.parent !== "") mutate(SUB_ISSUES(payload.parent));
         })
@@ -228,41 +222,9 @@
             message: "Issue could not be created. Please try again.",
           });
         });
-    } else {
-      if (!workspaceSlug) return;
-      await issuesService
-        .createIssues(workspaceSlug as string, activeProject ?? "", payload)
-        .then((res) => {
-          mutate(PROJECT_ISSUES_LIST_WITH_PARAMS(activeProject ?? "", params));
-
-          if (payload.cycle && payload.cycle !== "") addIssueToCycle(res.id, payload.cycle);
-          if (payload.module && payload.module !== "") addIssueToModule(res.id, payload.module);
-
-          if (!createMore) handleClose();
-
-          setToastAlert({
-            type: "success",
-            title: "Success!",
-            message: "Issue created successfully.",
-          });
-
->>>>>>> 9a5ddbb8
-          if (payload.assignees_list?.some((assignee) => assignee === user?.id)) mutate(USER_ISSUE);
-
-          if (payload.parent && payload.parent !== "") mutate(SUB_ISSUES(payload.parent));
-        })
-        .catch(() => {
-          setToastAlert({
-            type: "error",
-            title: "Error!",
-            message: "Issue could not be created. Please try again.",
-          });
-        });
-<<<<<<< HEAD
-=======
     }
->>>>>>> 9a5ddbb8
-  };
+  };
+
   const updateIssue = async (payload: Partial<IIssue>) => {
     await issuesService
       .updateIssue(workspaceSlug as string, activeProject ?? "", data?.id ?? "", payload, user)
