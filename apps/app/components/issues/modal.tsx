import React, { useEffect, useState } from "react";

import { useRouter } from "next/router";

import useSWR, { mutate } from "swr";

// headless ui
import { Dialog, Transition } from "@headlessui/react";
// services
import projectService from "services/project.service";
import modulesService from "services/modules.service";
import issuesService from "services/issues.service";
import inboxServices from "services/inbox.service";
// hooks
import useUser from "hooks/use-user";
import useIssuesView from "hooks/use-issues-view";
import useCalendarIssuesView from "hooks/use-calendar-issues-view";
import useToast from "hooks/use-toast";
// components
import { IssueForm } from "components/issues";
// types
import type { IIssue } from "types";
// fetch-keys
import {
  PROJECT_ISSUES_DETAILS,
  PROJECT_ISSUES_LIST,
  USER_ISSUE,
  PROJECTS_LIST,
  SUB_ISSUES,
  PROJECT_ISSUES_LIST_WITH_PARAMS,
  CYCLE_ISSUES_WITH_PARAMS,
  MODULE_ISSUES_WITH_PARAMS,
  CYCLE_DETAILS,
  MODULE_DETAILS,
<<<<<<< HEAD
  INBOX_ISSUES,
  PROJECT_CALENDAR_ISSUES,
  CYCLE_CALENDAR_ISSUES,
  MODULE_CALENDAR_ISSUES,
=======
  VIEW_ISSUES,
>>>>>>> 63075a6a
} from "constants/fetch-keys";

export interface IssuesModalProps {
  isOpen: boolean;
  handleClose: () => void;
  data?: IIssue | null;
  prePopulateData?: Partial<IIssue>;
  isUpdatingSingleIssue?: boolean;
}

export const CreateUpdateIssueModal: React.FC<IssuesModalProps> = ({
  isOpen,
  handleClose,
  data,
  prePopulateData,
  isUpdatingSingleIssue = false,
}) => {
  // states
  const [createMore, setCreateMore] = useState(false);
  const [activeProject, setActiveProject] = useState<string | null>(null);

  const router = useRouter();
<<<<<<< HEAD
  const { workspaceSlug, projectId, cycleId, moduleId, inboxId } = router.query;
=======
  const { workspaceSlug, projectId, cycleId, moduleId, viewId } = router.query;
>>>>>>> 63075a6a

  const { issueView, params } = useIssuesView();
  const { params: calendarParams } = useCalendarIssuesView();

  if (cycleId) prePopulateData = { ...prePopulateData, cycle: cycleId as string };
  if (moduleId) prePopulateData = { ...prePopulateData, module: moduleId as string };

  const { user } = useUser();
  const { setToastAlert } = useToast();

  const { data: issues } = useSWR(
    workspaceSlug && activeProject
      ? PROJECT_ISSUES_LIST(workspaceSlug as string, activeProject ?? "")
      : null,
    workspaceSlug && activeProject
      ? () => issuesService.getIssues(workspaceSlug as string, activeProject ?? "")
      : null
  );

  const { data: projects } = useSWR(
    workspaceSlug ? PROJECTS_LIST(workspaceSlug as string) : null,
    workspaceSlug ? () => projectService.getProjects(workspaceSlug as string) : null
  );

  useEffect(() => {
    if (projects && projects.length > 0)
      setActiveProject(projects?.find((p) => p.id === projectId)?.id ?? projects?.[0].id ?? null);
  }, [projectId, projects]);

  useEffect(() => {
    const handleKeyDown = (e: KeyboardEvent) => {
      if (e.key === "Escape") {
        handleClose();
      }
    };

    window.addEventListener("keydown", handleKeyDown);
    return () => {
      window.removeEventListener("keydown", handleKeyDown);
    };
  }, [handleClose]);

  const addIssueToCycle = async (issueId: string, cycleId: string) => {
    if (!workspaceSlug || !projectId) return;

    await issuesService
      .addIssueToCycle(workspaceSlug as string, activeProject ?? "", cycleId, {
        issues: [issueId],
      })
      .then(() => {
        if (cycleId) {
          mutate(CYCLE_ISSUES_WITH_PARAMS(cycleId, params));
          mutate(CYCLE_DETAILS(cycleId as string));
        }
      });
  };

  const addIssueToModule = async (issueId: string, moduleId: string) => {
    if (!workspaceSlug || !projectId) return;

    await modulesService
      .addIssuesToModule(workspaceSlug as string, activeProject ?? "", moduleId as string, {
        issues: [issueId],
      })
      .then(() => {
        if (moduleId) {
          mutate(MODULE_ISSUES_WITH_PARAMS(moduleId as string, params));
          mutate(MODULE_DETAILS(moduleId as string));
        }
      });
  };

  const calendarFetchKey = cycleId
    ? CYCLE_ISSUES_WITH_PARAMS(cycleId.toString(), calendarParams)
    : moduleId
    ? MODULE_ISSUES_WITH_PARAMS(moduleId.toString(), calendarParams)
    : viewId
    ? VIEW_ISSUES(viewId.toString(), calendarParams)
    : PROJECT_ISSUES_LIST_WITH_PARAMS(projectId?.toString() ?? "", calendarParams);

  const createIssue = async (payload: Partial<IIssue>) => {
<<<<<<< HEAD
    if (inboxId)
      await inboxServices
        .createInboxIssue(workspaceSlug as string, projectId as string, inboxId as string, {
          issue: payload,
        })
        .then((res) => {
          mutate(INBOX_ISSUES(inboxId as string));
          if (!createMore) handleClose();

          setToastAlert({
            type: "success",
            title: "Success!",
            message: "Issue created successfully.",
          });

          const calendarFetchKey = cycleId
            ? CYCLE_CALENDAR_ISSUES(projectId as string, cycleId as string)
            : moduleId
            ? MODULE_CALENDAR_ISSUES(projectId as string, moduleId as string)
            : PROJECT_CALENDAR_ISSUES(projectId as string);

          mutate<IIssue[]>(calendarFetchKey);

          if (!createMore) handleClose();

          if (payload.parent && payload.parent !== "") mutate(SUB_ISSUES(payload.parent));
        })
        .catch(() => {
          setToastAlert({
            type: "error",
            title: "Error!",
            message: "Issue could not be created. Please try again.",
          });
=======
    await issuesService
      .createIssues(workspaceSlug as string, activeProject ?? "", payload)
      .then((res) => {
        mutate(PROJECT_ISSUES_LIST_WITH_PARAMS(activeProject ?? "", params));
        if (issueView === "calendar") mutate(calendarFetchKey);

        if (payload.cycle && payload.cycle !== "") addIssueToCycle(res.id, payload.cycle);
        if (payload.module && payload.module !== "") addIssueToModule(res.id, payload.module);

        if (!createMore) handleClose();

        setToastAlert({
          type: "success",
          title: "Success!",
          message: "Issue created successfully.",
>>>>>>> 63075a6a
        });
    else
      await issuesService
        .createIssues(workspaceSlug as string, activeProject ?? "", payload)
        .then((res) => {
          mutate(PROJECT_ISSUES_LIST_WITH_PARAMS(activeProject ?? "", params));

          if (payload.cycle && payload.cycle !== "") addIssueToCycle(res.id, payload.cycle);
          if (payload.module && payload.module !== "") addIssueToModule(res.id, payload.module);

          if (!createMore) handleClose();

          setToastAlert({
            type: "success",
            title: "Success!",
            message: "Issue created successfully.",
          });

          if (payload.assignees_list?.some((assignee) => assignee === user?.id)) mutate(USER_ISSUE);

          if (payload.parent && payload.parent !== "") mutate(SUB_ISSUES(payload.parent));
        })
        .catch(() => {
          setToastAlert({
            type: "error",
            title: "Error!",
            message: "Issue could not be created. Please try again.",
          });
        });
  };
  const updateIssue = async (payload: Partial<IIssue>) => {
    await issuesService
      .updateIssue(workspaceSlug as string, activeProject ?? "", data?.id ?? "", payload)
      .then((res) => {
        if (isUpdatingSingleIssue) {
          mutate<IIssue>(PROJECT_ISSUES_DETAILS, (prevData) => ({ ...prevData, ...res }), false);
        } else {
          if (issueView === "calendar") mutate(calendarFetchKey);
          else mutate(PROJECT_ISSUES_LIST_WITH_PARAMS(activeProject ?? "", params));
        }

        if (payload.cycle && payload.cycle !== "") addIssueToCycle(res.id, payload.cycle);
        if (payload.module && payload.module !== "") addIssueToModule(res.id, payload.module);

        if (!createMore) handleClose();

        setToastAlert({
          type: "success",
          title: "Success!",
          message: "Issue updated successfully.",
        });
      })
      .catch(() => {
        setToastAlert({
          type: "error",
          title: "Error!",
          message: "Issue could not be updated. Please try again.",
        });
      });
  };

  const handleFormSubmit = async (formData: Partial<IIssue>) => {
    if (!workspaceSlug || !activeProject) return;

    const payload: Partial<IIssue> = {
      ...formData,
      assignees_list: formData.assignees,
      labels_list: formData.labels,
      description: formData.description ?? "",
      description_html: formData.description_html ?? "<p></p>",
    };

    if (!data) await createIssue(payload);
    else await updateIssue(payload);
  };

  return (
    <Transition.Root show={isOpen} as={React.Fragment}>
      <Dialog as="div" className="relative z-20" onClose={() => {}}>
        <Transition.Child
          as={React.Fragment}
          enter="ease-out duration-300"
          enterFrom="opacity-0"
          enterTo="opacity-100"
          leave="ease-in duration-200"
          leaveFrom="opacity-100"
          leaveTo="opacity-0"
        >
          <div className="fixed inset-0 bg-brand-backdrop bg-opacity-50 transition-opacity" />
        </Transition.Child>

        <div className="fixed inset-0 z-10 overflow-y-auto">
          <div className="my-10 flex items-center justify-center p-4 text-center sm:p-0 md:my-20">
            <Transition.Child
              as={React.Fragment}
              enter="ease-out duration-300"
              enterFrom="opacity-0 translate-y-4 sm:translate-y-0 sm:scale-95"
              enterTo="opacity-100 translate-y-0 sm:scale-100"
              leave="ease-in duration-200"
              leaveFrom="opacity-100 translate-y-0 sm:scale-100"
              leaveTo="opacity-0 translate-y-4 sm:translate-y-0 sm:scale-95"
            >
              <Dialog.Panel className="relative transform rounded-lg border border-brand-base bg-brand-base p-5 text-left shadow-xl transition-all sm:w-full sm:max-w-2xl">
                <IssueForm
                  issues={issues ?? []}
                  handleFormSubmit={handleFormSubmit}
                  initialData={prePopulateData}
                  createMore={createMore}
                  setCreateMore={setCreateMore}
                  handleClose={handleClose}
                  projectId={activeProject ?? ""}
                  setActiveProject={setActiveProject}
                  status={data ? true : false}
                />
              </Dialog.Panel>
            </Transition.Child>
          </div>
        </div>
      </Dialog>
    </Transition.Root>
  );
};<|MERGE_RESOLUTION|>--- conflicted
+++ resolved
@@ -32,14 +32,8 @@
   MODULE_ISSUES_WITH_PARAMS,
   CYCLE_DETAILS,
   MODULE_DETAILS,
-<<<<<<< HEAD
+  VIEW_ISSUES,
   INBOX_ISSUES,
-  PROJECT_CALENDAR_ISSUES,
-  CYCLE_CALENDAR_ISSUES,
-  MODULE_CALENDAR_ISSUES,
-=======
-  VIEW_ISSUES,
->>>>>>> 63075a6a
 } from "constants/fetch-keys";
 
 export interface IssuesModalProps {
@@ -62,11 +56,7 @@
   const [activeProject, setActiveProject] = useState<string | null>(null);
 
   const router = useRouter();
-<<<<<<< HEAD
-  const { workspaceSlug, projectId, cycleId, moduleId, inboxId } = router.query;
-=======
-  const { workspaceSlug, projectId, cycleId, moduleId, viewId } = router.query;
->>>>>>> 63075a6a
+  const { workspaceSlug, projectId, cycleId, moduleId, viewId, inboxId } = router.query;
 
   const { issueView, params } = useIssuesView();
   const { params: calendarParams } = useCalendarIssuesView();
@@ -148,7 +138,6 @@
     : PROJECT_ISSUES_LIST_WITH_PARAMS(projectId?.toString() ?? "", calendarParams);
 
   const createIssue = async (payload: Partial<IIssue>) => {
-<<<<<<< HEAD
     if (inboxId)
       await inboxServices
         .createInboxIssue(workspaceSlug as string, projectId as string, inboxId as string, {
@@ -164,12 +153,6 @@
             message: "Issue created successfully.",
           });
 
-          const calendarFetchKey = cycleId
-            ? CYCLE_CALENDAR_ISSUES(projectId as string, cycleId as string)
-            : moduleId
-            ? MODULE_CALENDAR_ISSUES(projectId as string, moduleId as string)
-            : PROJECT_CALENDAR_ISSUES(projectId as string);
-
           mutate<IIssue[]>(calendarFetchKey);
 
           if (!createMore) handleClose();
@@ -182,23 +165,6 @@
             title: "Error!",
             message: "Issue could not be created. Please try again.",
           });
-=======
-    await issuesService
-      .createIssues(workspaceSlug as string, activeProject ?? "", payload)
-      .then((res) => {
-        mutate(PROJECT_ISSUES_LIST_WITH_PARAMS(activeProject ?? "", params));
-        if (issueView === "calendar") mutate(calendarFetchKey);
-
-        if (payload.cycle && payload.cycle !== "") addIssueToCycle(res.id, payload.cycle);
-        if (payload.module && payload.module !== "") addIssueToModule(res.id, payload.module);
-
-        if (!createMore) handleClose();
-
-        setToastAlert({
-          type: "success",
-          title: "Success!",
-          message: "Issue created successfully.",
->>>>>>> 63075a6a
         });
     else
       await issuesService
