--- conflicted
+++ resolved
@@ -40,12 +40,8 @@
 
 export const CYCLE_LIST = (projectId: string) => `CYCLE_LIST_${projectId}`;
 export const CYCLE_ISSUES = (cycleId: string) => `CYCLE_ISSUES_${cycleId}`;
-<<<<<<< HEAD
 export const CYCLE_ISSUES_WITH_PARAMS = (cycleId: string) => `CYCLE_ISSUES_WITH_PARAMS_${cycleId}`;
-export const CYCLE_DETAILS = (cycleId: string) => `CYCLE_DETAIL_${cycleId}`;
-=======
 export const CYCLE_DETAILS = (cycleId: string) => `CYCLE_DETAILS_${cycleId}`;
->>>>>>> 636e8e6c
 export const CYCLE_CURRENT_AND_UPCOMING_LIST = (projectId: string) =>
   `CYCLE_CURRENT_AND_UPCOMING_LIST_${projectId}`;
 export const CYCLE_DRAFT_LIST = (projectId: string) => `CYCLE_DRAFT_LIST_${projectId}`;
@@ -59,17 +55,13 @@
 
 export const MODULE_LIST = (projectId: string) => `MODULE_LIST_${projectId}`;
 export const MODULE_ISSUES = (moduleId: string) => `MODULE_ISSUES_${moduleId}`;
-<<<<<<< HEAD
 export const MODULE_ISSUES_WITH_PARAMS = (moduleId: string) =>
   `MODULE_ISSUES_WITH_PARAMS_${moduleId}`;
-export const MODULE_DETAILS = (moduleId: string) => `MODULE_DETAIL_${moduleId}`;
-=======
 export const MODULE_DETAILS = (moduleId: string) => `MODULE_DETAILS_${moduleId}`;
 
 export const VIEWS_LIST = (projectId: string) => `VIEWS_LIST_${projectId}`;
 export const VIEW_ISSUES = (viewId: string) => `VIEW_ISSUES_${viewId}`;
 export const VIEW_DETAILS = (viewId: string) => `VIEW_DETAILS_${viewId}`;
->>>>>>> 636e8e6c
 
 // Issues
 export const ISSUE_DETAILS = (issueId: string) => `ISSUE_DETAILS_${issueId}`;
