--- conflicted
+++ resolved
@@ -1,9 +1,7 @@
 // styles
 import "styles/globals.css";
 import "styles/editor.css";
-<<<<<<< HEAD
 import "styles/command-pallette.css";
-=======
 import "styles/nprogress.css";
 
 // router
@@ -12,7 +10,6 @@
 // nprogress
 import NProgress from "nprogress";
 
->>>>>>> 10e5ba7b
 // contexts
 import { UserProvider } from "contexts/user.context";
 import { ToastContextProvider } from "contexts/toast.context";
