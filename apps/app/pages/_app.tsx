import dynamic from "next/dynamic";

// themes
import { ThemeProvider } from "next-themes";

// styles
import "styles/globals.css";
import "styles/editor.css";
import "styles/command-pallette.css";
import "styles/nprogress.css";
import "styles/react-datepicker.css";

import Router from "next/router";
import Head from "next/head";

// nprogress
import NProgress from "nprogress";

// contexts
import { UserProvider } from "contexts/user.context";
import { ToastContextProvider } from "contexts/toast.context";
import { ThemeContextProvider } from "contexts/theme.context";
// types
import type { AppProps } from "next/app";
// constants
import { THEMES } from "constants/themes";
// constants
import {
  SITE_NAME,
  SITE_DESCRIPTION,
  SITE_URL,
  TWITTER_USER_NAME,
  SITE_KEYWORDS,
  SITE_TITLE,
} from "constants/seo-variables";

const CrispWithNoSSR = dynamic(() => import("constants/crisp"), { ssr: false });

// nprogress
NProgress.configure({ showSpinner: false });
Router.events.on("routeChangeStart", NProgress.start);
Router.events.on("routeChangeError", NProgress.done);
Router.events.on("routeChangeComplete", NProgress.done);

function MyApp({ Component, pageProps }: AppProps) {
  return (
<<<<<<< HEAD
    // <UserProvider>
    <ToastContextProvider>
      <ThemeContextProvider>
        <CrispWithNoSSR />
        <Component {...pageProps} />
      </ThemeContextProvider>
    </ToastContextProvider>
    // </UserProvider>
=======
    <ThemeProvider themes={THEMES} defaultTheme="light">
      <UserProvider>
        <ToastContextProvider>
          <ThemeContextProvider>
            <CrispWithNoSSR />{" "}
            <Head>
              <title>{SITE_TITLE}</title>
              <meta property="og:site_name" content={SITE_NAME} />
              <meta property="og:title" content={SITE_TITLE} />
              <meta property="og:url" content={SITE_URL} />
              <meta name="description" content={SITE_DESCRIPTION} />
              <meta property="og:description" content={SITE_DESCRIPTION} />
              <meta name="keywords" content={SITE_KEYWORDS} />
              <meta name="twitter:site" content={`@${TWITTER_USER_NAME}`} />
              <link rel="apple-touch-icon" sizes="180x180" href="/favicon/apple-touch-icon.png" />
              <link rel="icon" type="image/png" sizes="32x32" href="/favicon/favicon-32x32.png" />
              <link rel="icon" type="image/png" sizes="16x16" href="/favicon/favicon-16x16.png" />
              <link rel="manifest" href="/site.webmanifest.json" />
              <link rel="shortcut icon" href="/favicon/favicon.ico" />
            </Head>
            <Component {...pageProps} />
          </ThemeContextProvider>
        </ToastContextProvider>
      </UserProvider>
    </ThemeProvider>
>>>>>>> 26ba4d71
  );
}

export default MyApp;<|MERGE_RESOLUTION|>--- conflicted
+++ resolved
@@ -44,7 +44,6 @@
 
 function MyApp({ Component, pageProps }: AppProps) {
   return (
-<<<<<<< HEAD
     // <UserProvider>
     <ToastContextProvider>
       <ThemeContextProvider>
@@ -53,33 +52,6 @@
       </ThemeContextProvider>
     </ToastContextProvider>
     // </UserProvider>
-=======
-    <ThemeProvider themes={THEMES} defaultTheme="light">
-      <UserProvider>
-        <ToastContextProvider>
-          <ThemeContextProvider>
-            <CrispWithNoSSR />{" "}
-            <Head>
-              <title>{SITE_TITLE}</title>
-              <meta property="og:site_name" content={SITE_NAME} />
-              <meta property="og:title" content={SITE_TITLE} />
-              <meta property="og:url" content={SITE_URL} />
-              <meta name="description" content={SITE_DESCRIPTION} />
-              <meta property="og:description" content={SITE_DESCRIPTION} />
-              <meta name="keywords" content={SITE_KEYWORDS} />
-              <meta name="twitter:site" content={`@${TWITTER_USER_NAME}`} />
-              <link rel="apple-touch-icon" sizes="180x180" href="/favicon/apple-touch-icon.png" />
-              <link rel="icon" type="image/png" sizes="32x32" href="/favicon/favicon-32x32.png" />
-              <link rel="icon" type="image/png" sizes="16x16" href="/favicon/favicon-16x16.png" />
-              <link rel="manifest" href="/site.webmanifest.json" />
-              <link rel="shortcut icon" href="/favicon/favicon.ico" />
-            </Head>
-            <Component {...pageProps} />
-          </ThemeContextProvider>
-        </ToastContextProvider>
-      </UserProvider>
-    </ThemeProvider>
->>>>>>> 26ba4d71
   );
 }
 
