import React from "react";

import { useRouter } from "next/router";

// hooks
import useUser from "hooks/use-user";
// layouts
import DefaultLayout from "layouts/default-layout";
import { UserAuthorizationLayout } from "layouts/auth-layout/user-authorization-wrapper";
// types
import type { NextPage } from "next";
// constants
import { CreateWorkspaceForm } from "components/workspace";
import { ICurrentUserResponse, IWorkspace } from "types";
import { mutate } from "swr";
import { CURRENT_USER } from "constants/fetch-keys";
import userService from "services/user.service";

const CreateWorkspace: NextPage = () => {
  const router = useRouter();
  const defaultValues = {
    name: "",
    slug: "",
    organization_size: "2-10",
  };

  const { user } = useUser();

  const onSubmit = (workspace: IWorkspace) => {
    mutate<ICurrentUserResponse>(
      CURRENT_USER,
      (prevData) => {
        if (!prevData) return prevData;

        return {
          ...prevData,
          last_workspace_id: workspace.id,
          workspace: {
            ...prevData.workspace,
            fallback_workspace_id: workspace.id,
            fallback_workspace_slug: workspace.slug,
            last_workspace_id: workspace.id,
            last_workspace_slug: workspace.slug,
          },
        };
      },
      false
    );

    userService
      .updateUser({ last_workspace_id: workspace.id })
      .then(() => router.push(`/${workspace.slug}`));
  };

  return (
    <UserAuthorizationLayout>
      <DefaultLayout>
        <div className="relative grid h-full place-items-center p-5">
          <div className="h-full flex flex-col items-center justify-center w-full py-4">
            <div className="mb-7 flex items-center justify-center text-center">
<<<<<<< HEAD
              {/* <OnboardingLogo className="h-12 w-48 fill-current text-brand-base" /> */}
=======
              <OnboardingLogo className="h-12 w-48 fill-current text-custom-text-100" />
>>>>>>> 4c2cb236
            </div>

            <div className="flex h-[366px] w-full max-w-xl flex-col justify-between rounded-[10px] bg-custom-background-100 shadow-md">
              <div className="flex items-center justify-start gap-3 px-7 pt-7 pb-3.5 text-gray-8 text-sm">
                <div className="flex flex-col gap-2 justify-center ">
                  <h3 className="text-base font-semibold text-custom-text-100">Create Workspace</h3>
                  <p className="text-sm text-custom-text-200">
                    Create or join the workspace to get started with Plane.
                  </p>
                </div>
              </div>
              <CreateWorkspaceForm
                defaultValues={defaultValues}
                setDefaultValues={() => {}}
                onSubmit={onSubmit}
                user={user}
              />
            </div>
          </div>

          <div className="absolute flex flex-col gap-1 justify-center items-start left-5 top-5">
            <span className="text-xs text-custom-text-200">Logged in:</span>
            <span className="text-sm text-custom-text-100">{user?.email}</span>
          </div>
        </div>
      </DefaultLayout>
    </UserAuthorizationLayout>
  );
};

export default CreateWorkspace;<|MERGE_RESOLUTION|>--- conflicted
+++ resolved
@@ -58,11 +58,7 @@
         <div className="relative grid h-full place-items-center p-5">
           <div className="h-full flex flex-col items-center justify-center w-full py-4">
             <div className="mb-7 flex items-center justify-center text-center">
-<<<<<<< HEAD
               {/* <OnboardingLogo className="h-12 w-48 fill-current text-brand-base" /> */}
-=======
-              <OnboardingLogo className="h-12 w-48 fill-current text-custom-text-100" />
->>>>>>> 4c2cb236
             </div>
 
             <div className="flex h-[366px] w-full max-w-xl flex-col justify-between rounded-[10px] bg-custom-background-100 shadow-md">
