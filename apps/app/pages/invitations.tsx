import React, { useState } from "react";

import Link from "next/link";
import { useRouter } from "next/router";

import useSWR from "swr";

// services
import workspaceService from "services/workspace.service";
// hooks
import useUser from "hooks/use-user";
import useToast from "hooks/use-toast";
// layouts
import DefaultLayout from "layouts/default-layout";
import { UserAuthorizationLayout } from "layouts/auth-layout/user-authorization-wrapper";
// components
import SingleInvitation from "components/workspace/single-invitation";
// ui
import { Spinner, EmptySpace, EmptySpaceItem, SecondaryButton, PrimaryButton } from "components/ui";
// icons
import { CubeIcon, PlusIcon } from "@heroicons/react/24/outline";
// types
import type { NextPage } from "next";
import type { IWorkspaceMemberInvitation } from "types";
// fetch-keys
import { USER_WORKSPACE_INVITATIONS } from "constants/fetch-keys";

const OnBoard: NextPage = () => {
  const [invitationsRespond, setInvitationsRespond] = useState<string[]>([]);

  const { user } = useUser();

  const router = useRouter();

  const { setToastAlert } = useToast();

  const { data: invitations, mutate: mutateInvitations } = useSWR(USER_WORKSPACE_INVITATIONS, () =>
    workspaceService.userWorkspaceInvitations()
  );

  const { data: workspaces, mutate: mutateWorkspaces } = useSWR("USER_WORKSPACES", () =>
    workspaceService.userWorkspaces()
  );

  const handleInvitation = (
    workspace_invitation: IWorkspaceMemberInvitation,
    action: "accepted" | "withdraw"
  ) => {
    if (action === "accepted") {
      setInvitationsRespond((prevData) => [...prevData, workspace_invitation.id]);
    } else if (action === "withdraw") {
      setInvitationsRespond((prevData) =>
        prevData.filter((item: string) => item !== workspace_invitation.id)
      );
    }
  };

  const submitInvitations = () => {
    // userService.updateUserOnBoard();

    if (invitationsRespond.length === 0) {
      setToastAlert({
        type: "error",
        title: "Error!",
        message: "Please select atleast one invitation.",
      });
      return;
    }

    workspaceService
      .joinWorkspaces({ invitations: invitationsRespond })
      .then(() => {
        mutateInvitations();
        mutateWorkspaces();
      })
      .catch((err) => {
        console.log(err);
      });
  };

  return (
<<<<<<< HEAD
    <DefaultLayout
      meta={{
        title: "Plane - Welcome to Plane",
        description:
          "Please fasten your seatbelts because we are about to take your productivity to the next level.",
      }}
    >
      <div className="flex min-h-full flex-col items-center justify-center p-4 sm:p-0">
        {user && (
          <div className="mb-10 w-96 rounded-lg bg-indigo-100 p-2 text-brand-accent">
            <p className="text-center text-sm">logged in as {user.email}</p>
          </div>
        )}

        <div className="w-full rounded-lg p-8 md:w-2/3 lg:w-1/3">
          {invitations && workspaces ? (
            invitations.length > 0 ? (
              <div>
                <h2 className="text-lg font-medium text-brand-base">Workspace Invitations</h2>
                <p className="mt-1 text-sm text-brand-secondary">
                  Select invites that you want to accept.
                </p>
                <ul role="list" className="mt-6 divide-y divide-gray-200 border-t border-b">
                  {invitations.map((invitation) => (
                    <SingleInvitation
                      key={invitation.id}
                      invitation={invitation}
                      invitationsRespond={invitationsRespond}
                      handleInvitation={handleInvitation}
                    />
                  ))}
                </ul>
                <div className="mt-6 flex items-center gap-2">
                  <Link href="/">
                    <a className="w-full">
                      <SecondaryButton className="w-full">Go to Home</SecondaryButton>
                    </a>
                  </Link>
                  <PrimaryButton className="w-full" onClick={submitInvitations}>
                    Accept and Continue
                  </PrimaryButton>
                </div>
              </div>
            ) : workspaces && workspaces.length > 0 ? (
              <div className="mt-3 flex flex-col gap-y-3">
                <h2 className="mb-4 text-2xl font-medium">Your workspaces</h2>
                {workspaces.map((workspace) => (
                  <Link key={workspace.id} href={workspace.slug}>
                    <a>
                      <div className="mb-2 flex items-center justify-between rounded border border-brand-base px-4 py-2">
                        <div className="flex items-center gap-x-2">
                          <CubeIcon className="h-5 w-5 text-gray-400" />
                          {workspace.name}
                        </div>
                        <div className="flex items-center gap-x-2">
                          <p className="text-sm">{workspace.owner.first_name}</p>
=======
    <UserAuthorizationLayout>
      <DefaultLayout
        meta={{
          title: "Plane - Welcome to Plane",
          description:
            "Please fasten your seatbelts because we are about to take your productivity to the next level.",
        }}
      >
        <div className="flex min-h-full flex-col items-center justify-center p-4 sm:p-0">
          {user && (
            <div className="mb-10 w-96 rounded-lg bg-indigo-100 p-2 text-theme">
              <p className="text-center text-sm">logged in as {user.email}</p>
            </div>
          )}

          <div className="w-full rounded-lg p-8 md:w-2/3 lg:w-1/3">
            {invitations && workspaces ? (
              invitations.length > 0 ? (
                <div>
                  <h2 className="text-lg font-medium text-gray-900">Workspace Invitations</h2>
                  <p className="mt-1 text-sm text-gray-500">
                    Select invites that you want to accept.
                  </p>
                  <ul role="list" className="mt-6 divide-y divide-gray-200 border-t border-b">
                    {invitations.map((invitation) => (
                      <SingleInvitation
                        key={invitation.id}
                        invitation={invitation}
                        invitationsRespond={invitationsRespond}
                        handleInvitation={handleInvitation}
                      />
                    ))}
                  </ul>
                  <div className="mt-6 flex items-center gap-2">
                    <Link href="/">
                      <a className="w-full">
                        <SecondaryButton className="w-full">Go to Home</SecondaryButton>
                      </a>
                    </Link>
                    <PrimaryButton className="w-full" onClick={submitInvitations}>
                      Accept and Continue
                    </PrimaryButton>
                  </div>
                </div>
              ) : workspaces && workspaces.length > 0 ? (
                <div className="mt-3 flex flex-col gap-y-3">
                  <h2 className="mb-4 text-2xl font-medium">Your workspaces</h2>
                  {workspaces.map((workspace) => (
                    <Link key={workspace.id} href={workspace.slug}>
                      <a>
                        <div className="mb-2 flex items-center justify-between rounded border px-4 py-2">
                          <div className="flex items-center gap-x-2">
                            <CubeIcon className="h-5 w-5 text-gray-400" />
                            {workspace.name}
                          </div>
                          <div className="flex items-center gap-x-2">
                            <p className="text-sm">{workspace.owner.first_name}</p>
                          </div>
>>>>>>> 0caadd0f
                        </div>
                      </a>
                    </Link>
                  ))}
                </div>
              ) : (
                invitations.length === 0 &&
                workspaces.length === 0 && (
                  <EmptySpace
                    title="You don't have any workspaces yet"
                    description="Your workspace is where you'll create projects, collaborate on your issues, and organize different streams of work in your Plane account."
                  >
                    <EmptySpaceItem
                      Icon={PlusIcon}
                      title={"Create your Workspace"}
                      action={() => {
                        router.push("/create-workspace");
                      }}
                    />
                  </EmptySpace>
                )
              )
            ) : (
              <div className="flex h-full w-full items-center justify-center">
                <Spinner />
              </div>
            )}
          </div>
        </div>
      </DefaultLayout>
    </UserAuthorizationLayout>
  );
};

export default OnBoard;<|MERGE_RESOLUTION|>--- conflicted
+++ resolved
@@ -79,64 +79,6 @@
   };
 
   return (
-<<<<<<< HEAD
-    <DefaultLayout
-      meta={{
-        title: "Plane - Welcome to Plane",
-        description:
-          "Please fasten your seatbelts because we are about to take your productivity to the next level.",
-      }}
-    >
-      <div className="flex min-h-full flex-col items-center justify-center p-4 sm:p-0">
-        {user && (
-          <div className="mb-10 w-96 rounded-lg bg-indigo-100 p-2 text-brand-accent">
-            <p className="text-center text-sm">logged in as {user.email}</p>
-          </div>
-        )}
-
-        <div className="w-full rounded-lg p-8 md:w-2/3 lg:w-1/3">
-          {invitations && workspaces ? (
-            invitations.length > 0 ? (
-              <div>
-                <h2 className="text-lg font-medium text-brand-base">Workspace Invitations</h2>
-                <p className="mt-1 text-sm text-brand-secondary">
-                  Select invites that you want to accept.
-                </p>
-                <ul role="list" className="mt-6 divide-y divide-gray-200 border-t border-b">
-                  {invitations.map((invitation) => (
-                    <SingleInvitation
-                      key={invitation.id}
-                      invitation={invitation}
-                      invitationsRespond={invitationsRespond}
-                      handleInvitation={handleInvitation}
-                    />
-                  ))}
-                </ul>
-                <div className="mt-6 flex items-center gap-2">
-                  <Link href="/">
-                    <a className="w-full">
-                      <SecondaryButton className="w-full">Go to Home</SecondaryButton>
-                    </a>
-                  </Link>
-                  <PrimaryButton className="w-full" onClick={submitInvitations}>
-                    Accept and Continue
-                  </PrimaryButton>
-                </div>
-              </div>
-            ) : workspaces && workspaces.length > 0 ? (
-              <div className="mt-3 flex flex-col gap-y-3">
-                <h2 className="mb-4 text-2xl font-medium">Your workspaces</h2>
-                {workspaces.map((workspace) => (
-                  <Link key={workspace.id} href={workspace.slug}>
-                    <a>
-                      <div className="mb-2 flex items-center justify-between rounded border border-brand-base px-4 py-2">
-                        <div className="flex items-center gap-x-2">
-                          <CubeIcon className="h-5 w-5 text-gray-400" />
-                          {workspace.name}
-                        </div>
-                        <div className="flex items-center gap-x-2">
-                          <p className="text-sm">{workspace.owner.first_name}</p>
-=======
     <UserAuthorizationLayout>
       <DefaultLayout
         meta={{
@@ -195,7 +137,6 @@
                           <div className="flex items-center gap-x-2">
                             <p className="text-sm">{workspace.owner.first_name}</p>
                           </div>
->>>>>>> 0caadd0f
                         </div>
                       </a>
                     </Link>
