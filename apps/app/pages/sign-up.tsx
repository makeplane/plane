--- conflicted
+++ resolved
@@ -70,11 +70,7 @@
               </div>
             </div>
 
-<<<<<<< HEAD
-            <div className="flex flex-col rounded-[10px] bg-brand-surface-1 shadow-md">
-=======
             <div className="flex flex-col rounded-[10px] bg-custom-background-100 shadow-md">
->>>>>>> 4c2cb236
               <EmailPasswordForm onSubmit={handleSignUp} />
             </div>
           </div>
