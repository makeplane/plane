import { useState } from "react";

import Image from "next/image";
import { useRouter } from "next/router";

import { mutate } from "swr";

// services
import userService from "services/user.service";
// hooks
import useUser from "hooks/use-user";
// layouts
import DefaultLayout from "layouts/default-layout";
import { UserAuthorizationLayout } from "layouts/auth-layout/user-authorization-wrapper";
// components
import { InviteMembers, OnboardingCard, UserDetails, Workspace } from "components/onboarding";
// ui
import { PrimaryButton } from "components/ui";
// constant
import { ONBOARDING_CARDS } from "constants/workspace";
// images
import Logo from "public/onboarding/logo.svg";
// types
import type { NextPage } from "next";
// fetch-keys
import { CURRENT_USER } from "constants/fetch-keys";

const Onboarding: NextPage = () => {
  const [step, setStep] = useState(1);
  const [userRole, setUserRole] = useState<string | null>(null);

  const [workspace, setWorkspace] = useState();

  const router = useRouter();

  const { user } = useUser();

  return (
<<<<<<< HEAD
    <DefaultLayout>
      <div className="grid h-full place-items-center p-5">
        {step <= 3 ? (
          <div className="w-full">
            <div className="text-center mb-8">
              <Image src={Logo} height="50" alt="Plane Logo" />
            </div>
            {step === 1 ? (
              <UserDetails user={user} setStep={setStep} setUserRole={setUserRole} />
            ) : step === 2 ? (
              <Workspace setStep={setStep} setWorkspace={setWorkspace} />
            ) : (
              <InviteMembers setStep={setStep} workspace={workspace} />
            )}
          </div>
        ) : (
          <div className="flex w-full max-w-2xl flex-col gap-12">
            <div className="flex flex-col items-center justify-center gap-7 rounded-[10px] bg-brand-surface-2 px-14 py-10 text-center shadow-md">
              {step === 4 ? (
                <OnboardingCard data={ONBOARDING_CARDS.welcome} />
              ) : step === 5 ? (
                <OnboardingCard data={ONBOARDING_CARDS.issue} />
              ) : step === 6 ? (
                <OnboardingCard data={ONBOARDING_CARDS.cycle} />
              ) : step === 7 ? (
                <OnboardingCard data={ONBOARDING_CARDS.module} />
=======
    <UserAuthorizationLayout>
      <DefaultLayout>
        <div className="grid h-full place-items-center p-5">
          {step <= 3 ? (
            <div className="w-full">
              <div className="text-center mb-8">
                <Image src={Logo} height="50" alt="Plane Logo" />
              </div>
              {step === 1 ? (
                <UserDetails user={user} setStep={setStep} setUserRole={setUserRole} />
              ) : step === 2 ? (
                <Workspace setStep={setStep} setWorkspace={setWorkspace} />
>>>>>>> 0caadd0f
              ) : (
                <InviteMembers setStep={setStep} workspace={workspace} />
              )}
            </div>
          ) : (
            <div className="flex w-full max-w-2xl flex-col gap-12">
              <div className="flex flex-col items-center justify-center gap-7 rounded-[10px] bg-white px-14 py-10 text-center shadow-md">
                {step === 4 ? (
                  <OnboardingCard data={ONBOARDING_CARDS.welcome} />
                ) : step === 5 ? (
                  <OnboardingCard data={ONBOARDING_CARDS.issue} />
                ) : step === 6 ? (
                  <OnboardingCard data={ONBOARDING_CARDS.cycle} />
                ) : step === 7 ? (
                  <OnboardingCard data={ONBOARDING_CARDS.module} />
                ) : (
                  <OnboardingCard data={ONBOARDING_CARDS.commandMenu} />
                )}
                <div className="mx-auto flex h-1/4 items-end lg:w-1/2">
                  <PrimaryButton
                    type="button"
                    className="flex w-full items-center justify-center text-center "
                    size="md"
                    onClick={() => {
                      if (step === 8) {
                        userService
                          .updateUserOnBoard({ userRole })
                          .then(() => {
                            mutate(CURRENT_USER);
                            router.push("/");
                          })
                          .catch((err) => {
                            console.log(err);
                          });
                      } else setStep((prevData) => prevData + 1);
                    }}
                  >
                    {step === 4 || step === 8 ? "Get Started" : "Next"}
                  </PrimaryButton>
                </div>
              </div>
            </div>
          )}
        </div>
      </DefaultLayout>
    </UserAuthorizationLayout>
  );
};

export default Onboarding;<|MERGE_RESOLUTION|>--- conflicted
+++ resolved
@@ -36,34 +36,6 @@
   const { user } = useUser();
 
   return (
-<<<<<<< HEAD
-    <DefaultLayout>
-      <div className="grid h-full place-items-center p-5">
-        {step <= 3 ? (
-          <div className="w-full">
-            <div className="text-center mb-8">
-              <Image src={Logo} height="50" alt="Plane Logo" />
-            </div>
-            {step === 1 ? (
-              <UserDetails user={user} setStep={setStep} setUserRole={setUserRole} />
-            ) : step === 2 ? (
-              <Workspace setStep={setStep} setWorkspace={setWorkspace} />
-            ) : (
-              <InviteMembers setStep={setStep} workspace={workspace} />
-            )}
-          </div>
-        ) : (
-          <div className="flex w-full max-w-2xl flex-col gap-12">
-            <div className="flex flex-col items-center justify-center gap-7 rounded-[10px] bg-brand-surface-2 px-14 py-10 text-center shadow-md">
-              {step === 4 ? (
-                <OnboardingCard data={ONBOARDING_CARDS.welcome} />
-              ) : step === 5 ? (
-                <OnboardingCard data={ONBOARDING_CARDS.issue} />
-              ) : step === 6 ? (
-                <OnboardingCard data={ONBOARDING_CARDS.cycle} />
-              ) : step === 7 ? (
-                <OnboardingCard data={ONBOARDING_CARDS.module} />
-=======
     <UserAuthorizationLayout>
       <DefaultLayout>
         <div className="grid h-full place-items-center p-5">
@@ -76,7 +48,6 @@
                 <UserDetails user={user} setStep={setStep} setUserRole={setUserRole} />
               ) : step === 2 ? (
                 <Workspace setStep={setStep} setWorkspace={setWorkspace} />
->>>>>>> 0caadd0f
               ) : (
                 <InviteMembers setStep={setStep} workspace={workspace} />
               )}
