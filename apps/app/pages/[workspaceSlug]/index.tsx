--- conflicted
+++ resolved
@@ -41,15 +41,11 @@
 
   return (
     <WorkspaceAuthorizationLayout noHeader>
-<<<<<<< HEAD
-      <div className="p-8">
-=======
       <ProductUpdatesModal
         isOpen={isProductUpdatesModalOpen}
         setIsOpen={setIsProductUpdatesModalOpen}
       />
-      <div className="h-full w-full">
->>>>>>> a2825208
+      <div className="p-8">
         <div className="flex flex-col gap-8">
           <div
             className="text-brand-muted-1 flex flex-col justify-between gap-x-2 gap-y-6 rounded-lg bg-brand-base px-8 py-6 md:flex-row md:items-center md:py-3"
