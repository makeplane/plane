--- conflicted
+++ resolved
@@ -143,19 +143,7 @@
                         <Disclosure.Panel>
                           <div className="divide-y-2">
                             {myIssues.map((issue: IIssue) => (
-<<<<<<< HEAD
-                              // FIXME: add all functionalities
-                              <SingleListIssue
-                                key={issue.id}
-                                editIssue={() => ({})}
-                                handleDeleteIssue={() => ({})}
-                                issue={issue}
-                                properties={properties}
-                                removeIssue={() => ({})}
-                              />
-=======
                               <IssueListItem key={issue.id} issue={issue} properties={properties} />
->>>>>>> 32762aef
                             ))}
                           </div>
                         </Disclosure.Panel>
