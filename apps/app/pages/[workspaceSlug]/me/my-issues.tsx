--- conflicted
+++ resolved
@@ -37,158 +37,6 @@
   );
 
   return (
-<<<<<<< HEAD
-    <>
-      <AppLayout
-        breadcrumbs={
-          <Breadcrumbs>
-            <BreadcrumbItem title="My Issues" />
-          </Breadcrumbs>
-        }
-        right={
-          <div className="flex items-center gap-2">
-            {myIssues && myIssues.length > 0 && (
-              <Popover className="relative">
-                {({ open }) => (
-                  <>
-                    <Popover.Button
-                      className={`group flex items-center gap-2 rounded-md border border-brand-base bg-transparent p-2 text-xs font-medium hover:bg-brand-surface-1 hover:text-brand-muted-1 focus:outline-none ${
-                        open ? "bg-brand-surface-1 text-brand-secondary" : "text-brand-muted-1"
-                      }`}
-                    >
-                      <span>View</span>
-                      <ChevronDownIcon className="h-4 w-4" aria-hidden="true" />
-                    </Popover.Button>
-
-                    <Transition
-                      as={React.Fragment}
-                      enter="transition ease-out duration-200"
-                      enterFrom="opacity-0 translate-y-1"
-                      enterTo="opacity-100 translate-y-0"
-                      leave="transition ease-in duration-150"
-                      leaveFrom="opacity-100 translate-y-0"
-                      leaveTo="opacity-0 translate-y-1"
-                    >
-                      <Popover.Panel className="absolute right-1/2 z-10 mr-5 mt-1 w-screen max-w-xs translate-x-1/2 transform overflow-hidden rounded-lg bg-brand-surface-2 p-3 shadow-lg">
-                        <div className="relative flex flex-col gap-1 gap-y-4">
-                          <div className="relative flex flex-col gap-1">
-                            <h4 className="text-base text-brand-secondary">Properties</h4>
-                            <div className="flex flex-wrap items-center gap-2">
-                              {Object.keys(properties).map((key) => (
-                                <button
-                                  key={key}
-                                  type="button"
-                                  className={`rounded border border-brand-accent px-2 py-1 text-xs capitalize ${
-                                    properties[key as keyof Properties]
-                                      ? "border-brand-accent bg-brand-accent text-white"
-                                      : ""
-                                  }`}
-                                  onClick={() => setProperties(key as keyof Properties)}
-                                >
-                                  {key === "key" ? "ID" : replaceUnderscoreIfSnakeCase(key)}
-                                </button>
-                              ))}
-                            </div>
-                          </div>
-                        </div>
-                      </Popover.Panel>
-                    </Transition>
-                  </>
-                )}
-              </Popover>
-            )}
-            <PrimaryButton
-              className="flex items-center gap-2"
-              onClick={() => {
-                const e = new KeyboardEvent("keydown", { key: "c" });
-                document.dispatchEvent(e);
-              }}
-            >
-              <PlusIcon className="w-4 h-4" />
-              Add Issue
-            </PrimaryButton>
-          </div>
-        }
-      >
-        <div className="flex h-full w-full flex-col space-y-5">
-          {myIssues ? (
-            <>
-              {myIssues.length > 0 ? (
-                <div className="flex flex-col space-y-5">
-                  <Disclosure as="div" defaultOpen>
-                    {({ open }) => (
-                      <div className="rounded-[10px] border border-brand-base bg-brand-surface-1">
-                        <div
-                          className={`flex items-center justify-start bg-brand-surface-2 px-5 py-3 ${
-                            open ? "rounded-t-[10px]" : "rounded-[10px]"
-                          }`}
-                        >
-                          <Disclosure.Button>
-                            <div className="flex items-center gap-x-2">
-                              <span>
-                                <ChevronDownIcon
-                                  className={`h-4 w-4 text-brand-secondary ${
-                                    !open ? "-rotate-90 transform" : ""
-                                  }`}
-                                />
-                              </span>
-                              <h2 className="font-medium leading-5">My Issues</h2>
-                              <span className="rounded-full bg-brand-surface-2 py-0.5 px-3 text-sm text-brand-secondary">
-                                {myIssues.length}
-                              </span>
-                            </div>
-                          </Disclosure.Button>
-                        </div>
-                        <Transition
-                          show={open}
-                          enter="transition duration-100 ease-out"
-                          enterFrom="transform opacity-0"
-                          enterTo="transform opacity-100"
-                          leave="transition duration-75 ease-out"
-                          leaveFrom="transform opacity-100"
-                          leaveTo="transform opacity-0"
-                        >
-                          <Disclosure.Panel>
-                            {myIssues.map((issue: IIssue) => (
-                              <MyIssuesListItem
-                                key={issue.id}
-                                issue={issue}
-                                properties={properties}
-                                projectId={issue.project}
-                              />
-                            ))}
-                          </Disclosure.Panel>
-                        </Transition>
-                      </div>
-                    )}
-                  </Disclosure>
-                </div>
-              ) : (
-                <div className="flex h-full w-full flex-col items-center justify-center px-4">
-                  <EmptySpace
-                    title="You don't have any issue assigned to you yet."
-                    description="Issues help you track individual pieces of work. With Issues, keep track of what's going on, who is working on it, and what's done."
-                    Icon={RectangleStackIcon}
-                  >
-                    <EmptySpaceItem
-                      title="Create a new issue"
-                      description={
-                        <span>
-                          Use <pre className="inline rounded bg-brand-surface-2 px-2 py-1">C</pre> shortcut
-                          to create a new issue
-                        </span>
-                      }
-                      Icon={PlusIcon}
-                      action={() => {
-                        const e = new KeyboardEvent("keydown", {
-                          key: "c",
-                        });
-                        document.dispatchEvent(e);
-                      }}
-                    />
-                  </EmptySpace>
-                </div>
-=======
     <WorkspaceAuthorizationLayout
       breadcrumbs={
         <Breadcrumbs>
@@ -244,7 +92,6 @@
                     </Popover.Panel>
                   </Transition>
                 </>
->>>>>>> 0caadd0f
               )}
             </Popover>
           )}
