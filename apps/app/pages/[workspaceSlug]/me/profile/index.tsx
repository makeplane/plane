import React, { useEffect, useState } from "react";

import Image from "next/image";

// react-hook-form
import { Controller, useForm } from "react-hook-form";
// services
import fileService from "services/file.service";
import userService from "services/user.service";
// hooks
import useUser from "hooks/use-user";
import useToast from "hooks/use-toast";
// layouts
import { WorkspaceAuthorizationLayout } from "layouts/auth-layout";
// components
import { ImageUploadModal } from "components/core";
// ui
import { CustomSelect, DangerButton, Input, SecondaryButton, Spinner } from "components/ui";
import { BreadcrumbItem, Breadcrumbs } from "components/breadcrumbs";
// icons
import { UserIcon } from "@heroicons/react/24/outline";
// types
import type { NextPage } from "next";
import type { IUser } from "types";
// constants
import { USER_ROLES } from "constants/workspace";
import SettingsNavbar from "layouts/settings-navbar";

const defaultValues: Partial<IUser> = {
  avatar: "",
  first_name: "",
  last_name: "",
  email: "",
  role: "",
};

const Profile: NextPage = () => {
  const [isEditing, setIsEditing] = useState(false);
  const [isRemoving, setIsRemoving] = useState(false);
  const [isImageUploadModalOpen, setIsImageUploadModalOpen] = useState(false);

  const {
    register,
    handleSubmit,
    reset,
    watch,
    setValue,
    control,
    formState: { errors, isSubmitting },
  } = useForm<IUser>({ defaultValues });

  const { setToastAlert } = useToast();
  const { user: myProfile, mutateUser } = useUser();

  useEffect(() => {
    reset({ ...defaultValues, ...myProfile });
  }, [myProfile, reset]);

  const onSubmit = async (formData: IUser) => {
    const payload: Partial<IUser> = {
      first_name: formData.first_name,
      last_name: formData.last_name,
      avatar: formData.avatar,
      role: formData.role,
    };

    await userService
      .updateUser(payload)
      .then((res) => {
        mutateUser((prevData) => {
          if (!prevData) return prevData;
          return { ...prevData, user: { ...payload, ...res } };
        }, false);
        setIsEditing(false);
        setToastAlert({
          type: "success",
          title: "Success!",
          message: "Profile updated successfully.",
        });
      })
      .catch(() =>
        setToastAlert({
          type: "error",
          title: "Error!",
          message: "There was some error in updating your profile. Please try again.",
        })
      );
  };

  const handleDelete = (url: string | null | undefined, updateUser: boolean = false) => {
    if (!url) return;

    setIsRemoving(true);

    const index = url.indexOf(".com");
    const asset = url.substring(index + 5);

    fileService.deleteUserFile(asset).then(() => {
      if (updateUser)
        userService
          .updateUser({ avatar: "" })
          .then((res) => {
            setToastAlert({
              type: "success",
              title: "Success!",
              message: "Profile picture removed successfully.",
            });
            mutateUser((prevData) => {
              if (!prevData) return prevData;
              return { ...prevData, user: res };
            }, false);
          })
          .catch(() => {
            setToastAlert({
              type: "error",
              title: "Error!",
              message: "There was some error in deleting your profile picture. Please try again.",
            });
          })
          .finally(() => setIsRemoving(false));
    });
  };

  return (
    <WorkspaceAuthorizationLayout
      meta={{
        title: "Plane - My Profile",
      }}
      breadcrumbs={
        <Breadcrumbs>
          <BreadcrumbItem title="My Profile" />
        </Breadcrumbs>
      }
    >
      <ImageUploadModal
        isOpen={isImageUploadModalOpen}
        onClose={() => setIsImageUploadModalOpen(false)}
        onSuccess={(url) => {
          setValue("avatar", url);
          handleSubmit(onSubmit)();
          setIsImageUploadModalOpen(false);
        }}
        value={watch("avatar") !== "" ? watch("avatar") : undefined}
        userImage
      />
      {myProfile ? (
        <div className="px-24 py-8">
          <div className="mb-12 space-y-6">
            <div>
              <h3 className="text-3xl font-semibold">Profile Settings</h3>
              <p className="mt-1 text-brand-secondary">
                This information will be visible to only you.
              </p>
            </div>
            <SettingsNavbar profilePage />
          </div>
          <div className="space-y-8 sm:space-y-12">
            <div className="grid grid-cols-12 gap-4 sm:gap-16">
              <div className="col-span-12 sm:col-span-6">
                <h4 className="text-lg font-semibold text-brand-base">Profile Picture</h4>
                <p className="text-sm text-brand-secondary">
                  Max file size is 5MB. Supported file types are .jpg and .png.
                </p>
              </div>
              <div className="col-span-12 sm:col-span-6">
                <div className="flex items-center gap-4">
                  <button type="button" onClick={() => setIsImageUploadModalOpen(true)}>
                    {!watch("avatar") || watch("avatar") === "" ? (
                      <div className="h-12 w-12 rounded-md bg-brand-surface-2 p-2">
                        <UserIcon className="h-full w-full text-brand-secondary" />
                      </div>
                    ) : (
                      <div className="relative h-12 w-12 overflow-hidden">
                        <Image
                          src={watch("avatar")}
                          alt={myProfile.first_name}
                          layout="fill"
                          objectFit="cover"
                          className="rounded-md"
                          onClick={() => setIsImageUploadModalOpen(true)}
                          priority
                        />
                      </div>
                    )}
                  </button>
                  <div className="flex items-center gap-2">
                    <SecondaryButton
                      onClick={() => {
                        setIsImageUploadModalOpen(true);
                      }}
                    >
                      Upload
                    </SecondaryButton>
                    {myProfile.avatar && myProfile.avatar !== "" && (
                      <DangerButton
                        onClick={() => handleDelete(myProfile.avatar, true)}
                        loading={isRemoving}
                      >
                        {isRemoving ? "Removing..." : "Remove"}
                      </DangerButton>
                    )}
                  </div>
                </div>
              </div>
            </div>
            <div className="grid grid-cols-12 gap-4 sm:gap-16">
              <div className="col-span-12 sm:col-span-6">
                <h4 className="text-lg font-semibold text-brand-base">Full Name</h4>
                <p className="text-sm text-brand-secondary">
                  This name will be reflected on all the projects you are working on.
                </p>
              </div>
              <div className="col-span-12 flex items-center gap-2 sm:col-span-6">
                <Input
                  name="first_name"
                  id="first_name"
                  register={register}
                  error={errors.first_name}
                  placeholder="Enter your first name"
                  autoComplete="off"
                  validations={{
                    required: "This field is required.",
                  }}
                />
                <Input
                  name="last_name"
                  register={register}
                  error={errors.last_name}
                  id="last_name"
                  placeholder="Enter your last name"
                  autoComplete="off"
                />
              </div>
            </div>
            <div className="grid grid-cols-12 gap-4 sm:gap-16">
              <div className="col-span-12 sm:col-span-6">
                <h4 className="text-lg font-semibold text-brand-base">Email</h4>
                <p className="text-sm text-brand-secondary">
                  The email address that you are using.
                </p>
              </div>
              <div className="col-span-12 sm:col-span-6">
                <Input
                  id="email"
                  name="email"
                  autoComplete="off"
                  register={register}
                  error={errors.name}
                  className="w-full"
                  disabled
                />
              </div>
            </div>
            <div className="grid grid-cols-12 gap-4 sm:gap-16">
              <div className="col-span-12 sm:col-span-6">
                <h4 className="text-lg font-semibold text-brand-base">Role</h4>
                <p className="text-sm text-brand-secondary">Add your role.</p>
              </div>
              <div className="col-span-12 sm:col-span-6">
                <Controller
                  name="role"
                  control={control}
                  rules={{ required: "This field is required" }}
                  render={({ field: { value, onChange } }) => (
                    <CustomSelect
                      value={value}
                      onChange={onChange}
                      label={value ? value.toString() : "Select your role"}
                      width="w-full"
                      input
                      position="right"
                    >
                      {USER_ROLES.map((item) => (
                        <CustomSelect.Option key={item.value} value={item.value}>
                          {item.label}
                        </CustomSelect.Option>
                      ))}
                    </CustomSelect>
                  )}
                />
              </div>
            </div>
<<<<<<< HEAD
          </div>
          <div className="sm:text-right">
            <SecondaryButton onClick={handleSubmit(onSubmit)} loading={isSubmitting}>
              {isSubmitting ? "Updating..." : "Update profile"}
            </SecondaryButton>
=======
            <div className="grid grid-cols-12 gap-4 sm:gap-16">
              <div className="col-span-12 sm:col-span-6">
                <h4 className="text-lg font-semibold text-brand-base">Theme</h4>
                <p className="text-sm text-brand-secondary">
                  Select or customize your interface color scheme.
                </p>
              </div>
              <div className="col-span-12 sm:col-span-6">
                <ThemeSwitch />
              </div>
            </div>
            <div className="sm:text-right">
              <SecondaryButton onClick={handleSubmit(onSubmit)} loading={isSubmitting}>
                {isSubmitting ? "Updating..." : "Update profile"}
              </SecondaryButton>
            </div>
>>>>>>> d7928f85
          </div>
        </div>
      ) : (
        <div className="grid h-full w-full place-items-center px-4 sm:px-0">
          <Spinner />
        </div>
      )}
    </WorkspaceAuthorizationLayout>
  );
};

export default Profile;<|MERGE_RESOLUTION|>--- conflicted
+++ resolved
@@ -144,166 +144,134 @@
         userImage
       />
       {myProfile ? (
-        <div className="px-24 py-8">
-          <div className="mb-12 space-y-6">
-            <div>
-              <h3 className="text-3xl font-semibold">Profile Settings</h3>
-              <p className="mt-1 text-brand-secondary">
-                This information will be visible to only you.
+        <div className="space-y-8 sm:space-y-12">
+          <div className="grid grid-cols-12 gap-4 sm:gap-16">
+            <div className="col-span-12 sm:col-span-6">
+              <h4 className="text-lg font-semibold text-brand-base">Profile Picture</h4>
+              <p className="text-sm text-brand-secondary">
+                Max file size is 5MB. Supported file types are .jpg and .png.
               </p>
             </div>
-            <SettingsNavbar profilePage />
-          </div>
-          <div className="space-y-8 sm:space-y-12">
-            <div className="grid grid-cols-12 gap-4 sm:gap-16">
-              <div className="col-span-12 sm:col-span-6">
-                <h4 className="text-lg font-semibold text-brand-base">Profile Picture</h4>
-                <p className="text-sm text-brand-secondary">
-                  Max file size is 5MB. Supported file types are .jpg and .png.
-                </p>
-              </div>
-              <div className="col-span-12 sm:col-span-6">
-                <div className="flex items-center gap-4">
-                  <button type="button" onClick={() => setIsImageUploadModalOpen(true)}>
-                    {!watch("avatar") || watch("avatar") === "" ? (
-                      <div className="h-12 w-12 rounded-md bg-brand-surface-2 p-2">
-                        <UserIcon className="h-full w-full text-brand-secondary" />
-                      </div>
-                    ) : (
-                      <div className="relative h-12 w-12 overflow-hidden">
-                        <Image
-                          src={watch("avatar")}
-                          alt={myProfile.first_name}
-                          layout="fill"
-                          objectFit="cover"
-                          className="rounded-md"
-                          onClick={() => setIsImageUploadModalOpen(true)}
-                          priority
-                        />
-                      </div>
-                    )}
-                  </button>
-                  <div className="flex items-center gap-2">
-                    <SecondaryButton
-                      onClick={() => {
-                        setIsImageUploadModalOpen(true);
-                      }}
+            <div className="col-span-12 sm:col-span-6">
+              <div className="flex items-center gap-4">
+                <button type="button" onClick={() => setIsImageUploadModalOpen(true)}>
+                  {!watch("avatar") || watch("avatar") === "" ? (
+                    <div className="h-12 w-12 rounded-md bg-brand-surface-2 p-2">
+                      <UserIcon className="h-full w-full text-brand-secondary" />
+                    </div>
+                  ) : (
+                    <div className="relative h-12 w-12 overflow-hidden">
+                      <Image
+                        src={watch("avatar")}
+                        alt={myProfile.first_name}
+                        layout="fill"
+                        objectFit="cover"
+                        className="rounded-md"
+                        onClick={() => setIsImageUploadModalOpen(true)}
+                        priority
+                      />
+                    </div>
+                  )}
+                </button>
+                <div className="flex items-center gap-2">
+                  <SecondaryButton
+                    onClick={() => {
+                      setIsImageUploadModalOpen(true);
+                    }}
+                  >
+                    Upload
+                  </SecondaryButton>
+                  {myProfile.avatar && myProfile.avatar !== "" && (
+                    <DangerButton
+                      onClick={() => handleDelete(myProfile.avatar, true)}
+                      loading={isRemoving}
                     >
-                      Upload
-                    </SecondaryButton>
-                    {myProfile.avatar && myProfile.avatar !== "" && (
-                      <DangerButton
-                        onClick={() => handleDelete(myProfile.avatar, true)}
-                        loading={isRemoving}
-                      >
-                        {isRemoving ? "Removing..." : "Remove"}
-                      </DangerButton>
-                    )}
-                  </div>
+                      {isRemoving ? "Removing..." : "Remove"}
+                    </DangerButton>
+                  )}
                 </div>
               </div>
             </div>
-            <div className="grid grid-cols-12 gap-4 sm:gap-16">
-              <div className="col-span-12 sm:col-span-6">
-                <h4 className="text-lg font-semibold text-brand-base">Full Name</h4>
-                <p className="text-sm text-brand-secondary">
-                  This name will be reflected on all the projects you are working on.
-                </p>
-              </div>
-              <div className="col-span-12 flex items-center gap-2 sm:col-span-6">
-                <Input
-                  name="first_name"
-                  id="first_name"
-                  register={register}
-                  error={errors.first_name}
-                  placeholder="Enter your first name"
-                  autoComplete="off"
-                  validations={{
-                    required: "This field is required.",
-                  }}
-                />
-                <Input
-                  name="last_name"
-                  register={register}
-                  error={errors.last_name}
-                  id="last_name"
-                  placeholder="Enter your last name"
-                  autoComplete="off"
-                />
-              </div>
-            </div>
-            <div className="grid grid-cols-12 gap-4 sm:gap-16">
-              <div className="col-span-12 sm:col-span-6">
-                <h4 className="text-lg font-semibold text-brand-base">Email</h4>
-                <p className="text-sm text-brand-secondary">
-                  The email address that you are using.
-                </p>
-              </div>
-              <div className="col-span-12 sm:col-span-6">
-                <Input
-                  id="email"
-                  name="email"
-                  autoComplete="off"
-                  register={register}
-                  error={errors.name}
-                  className="w-full"
-                  disabled
-                />
-              </div>
-            </div>
-            <div className="grid grid-cols-12 gap-4 sm:gap-16">
-              <div className="col-span-12 sm:col-span-6">
-                <h4 className="text-lg font-semibold text-brand-base">Role</h4>
-                <p className="text-sm text-brand-secondary">Add your role.</p>
-              </div>
-              <div className="col-span-12 sm:col-span-6">
-                <Controller
-                  name="role"
-                  control={control}
-                  rules={{ required: "This field is required" }}
-                  render={({ field: { value, onChange } }) => (
-                    <CustomSelect
-                      value={value}
-                      onChange={onChange}
-                      label={value ? value.toString() : "Select your role"}
-                      width="w-full"
-                      input
-                      position="right"
-                    >
-                      {USER_ROLES.map((item) => (
-                        <CustomSelect.Option key={item.value} value={item.value}>
-                          {item.label}
-                        </CustomSelect.Option>
-                      ))}
-                    </CustomSelect>
-                  )}
-                />
-              </div>
-            </div>
-<<<<<<< HEAD
+          </div>
+          <div className="grid grid-cols-12 gap-4 sm:gap-16">
+            <div className="col-span-12 sm:col-span-6">
+              <h4 className="text-lg font-semibold text-brand-base">Full Name</h4>
+              <p className="text-sm text-brand-secondary">
+                This name will be reflected on all the projects you are working on.
+              </p>
+            </div>
+            <div className="col-span-12 flex items-center gap-2 sm:col-span-6">
+              <Input
+                name="first_name"
+                id="first_name"
+                register={register}
+                error={errors.first_name}
+                placeholder="Enter your first name"
+                autoComplete="off"
+                validations={{
+                  required: "This field is required.",
+                }}
+              />
+              <Input
+                name="last_name"
+                register={register}
+                error={errors.last_name}
+                id="last_name"
+                placeholder="Enter your last name"
+                autoComplete="off"
+              />
+            </div>
+          </div>
+          <div className="grid grid-cols-12 gap-4 sm:gap-16">
+            <div className="col-span-12 sm:col-span-6">
+              <h4 className="text-lg font-semibold text-brand-base">Email</h4>
+              <p className="text-sm text-brand-secondary">The email address that you are using.</p>
+            </div>
+            <div className="col-span-12 sm:col-span-6">
+              <Input
+                id="email"
+                name="email"
+                autoComplete="off"
+                register={register}
+                error={errors.name}
+                className="w-full"
+                disabled
+              />
+            </div>
+          </div>
+          <div className="grid grid-cols-12 gap-4 sm:gap-16">
+            <div className="col-span-12 sm:col-span-6">
+              <h4 className="text-lg font-semibold text-brand-base">Role</h4>
+              <p className="text-sm text-brand-secondary">Add your role.</p>
+            </div>
+            <div className="col-span-12 sm:col-span-6">
+              <Controller
+                name="role"
+                control={control}
+                rules={{ required: "This field is required" }}
+                render={({ field: { value, onChange } }) => (
+                  <CustomSelect
+                    value={value}
+                    onChange={onChange}
+                    label={value ? value.toString() : "Select your role"}
+                    width="w-full"
+                    input
+                    position="right"
+                  >
+                    {USER_ROLES.map((item) => (
+                      <CustomSelect.Option key={item.value} value={item.value}>
+                        {item.label}
+                      </CustomSelect.Option>
+                    ))}
+                  </CustomSelect>
+                )}
+              />
+            </div>
           </div>
           <div className="sm:text-right">
             <SecondaryButton onClick={handleSubmit(onSubmit)} loading={isSubmitting}>
               {isSubmitting ? "Updating..." : "Update profile"}
             </SecondaryButton>
-=======
-            <div className="grid grid-cols-12 gap-4 sm:gap-16">
-              <div className="col-span-12 sm:col-span-6">
-                <h4 className="text-lg font-semibold text-brand-base">Theme</h4>
-                <p className="text-sm text-brand-secondary">
-                  Select or customize your interface color scheme.
-                </p>
-              </div>
-              <div className="col-span-12 sm:col-span-6">
-                <ThemeSwitch />
-              </div>
-            </div>
-            <div className="sm:text-right">
-              <SecondaryButton onClick={handleSubmit(onSubmit)} loading={isSubmitting}>
-                {isSubmitting ? "Updating..." : "Update profile"}
-              </SecondaryButton>
-            </div>
->>>>>>> d7928f85
           </div>
         </div>
       ) : (
