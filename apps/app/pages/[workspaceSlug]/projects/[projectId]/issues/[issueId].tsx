--- conflicted
+++ resolved
@@ -119,19 +119,11 @@
       }
     >
       {issueDetails && projectId ? (
-<<<<<<< HEAD
-        <div className="flex h-full">
-          <div className="w-2/3 space-y-5 divide-y-2 divide-custom-border-200 p-5">
+        <div className="flex h-full overflow-hidden">
+          <div className="w-2/3 h-full overflow-y-auto space-y-5 divide-y-2 divide-custom-border-200 p-5">
             <IssueMainContent issueDetails={issueDetails} submitChanges={submitChanges} />
           </div>
-          <div className="w-1/3 space-y-5 border-l border-custom-border-200 p-5">
-=======
-        <div className="flex h-full overflow-hidden">
-          <div className="w-2/3 h-full overflow-y-auto space-y-5 divide-y-2 divide-custom-border-300 p-5">
-            <IssueMainContent issueDetails={issueDetails} submitChanges={submitChanges} />
-          </div>
-          <div className="w-1/3 h-full space-y-5 border-l border-custom-border-300 p-5 overflow-hidden">
->>>>>>> 0a56a30a
+          <div className="w-1/3 h-full space-y-5 border-l border-custom-border-200 p-5 overflow-hidden">
             <IssueDetailsSidebar
               control={control}
               issueDetail={issueDetails}
