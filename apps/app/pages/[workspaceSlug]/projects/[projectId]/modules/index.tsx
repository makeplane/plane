import React, { useEffect, useState } from "react";

import { useRouter } from "next/router";

import useSWR from "swr";

// layouts
import { ProjectAuthorizationWrapper } from "layouts/auth-layout";
// hooks
import useUserAuth from "hooks/use-user-auth";
// services
import projectService from "services/project.service";
import modulesService from "services/modules.service";
// components
import {
  CreateUpdateModuleModal,
  ModulesListGanttChartView,
  SingleModuleCard,
} from "components/modules";
// ui
import { EmptyState, Icon, Loader, PrimaryButton, Tooltip } from "components/ui";
import { BreadcrumbItem, Breadcrumbs } from "components/breadcrumbs";
// icons
import { PlusIcon } from "@heroicons/react/24/outline";
// images
import emptyModule from "public/empty-state/module.svg";
// types
import { IModule, SelectModuleType } from "types/modules";
import type { NextPage } from "next";
// fetch-keys
import { MODULE_LIST, PROJECT_DETAILS } from "constants/fetch-keys";
// helper
import { replaceUnderscoreIfSnakeCase, truncateText } from "helpers/string.helper";

const moduleViewOptions: { type: "grid" | "gantt_chart"; icon: any }[] = [
  {
    type: "gantt_chart",
    icon: "view_timeline",
  },
  {
    type: "grid",
    icon: "table_rows",
  },
];

const ProjectModules: NextPage = () => {
  const [selectedModule, setSelectedModule] = useState<SelectModuleType>();
  const [createUpdateModule, setCreateUpdateModule] = useState(false);

  const [modulesView, setModulesView] = useState<"grid" | "gantt_chart">("grid");

  const router = useRouter();
  const { workspaceSlug, projectId } = router.query;

  const { user } = useUserAuth();

  const { data: activeProject } = useSWR(
    workspaceSlug && projectId ? PROJECT_DETAILS(projectId as string) : null,
    workspaceSlug && projectId
      ? () => projectService.getProject(workspaceSlug as string, projectId as string)
      : null
  );

  const { data: modules, mutate: mutateModules } = useSWR(
    workspaceSlug && projectId ? MODULE_LIST(projectId as string) : null,
    workspaceSlug && projectId
      ? () => modulesService.getModules(workspaceSlug as string, projectId as string)
      : null
  );

  const handleEditModule = (module: IModule) => {
    setSelectedModule({ ...module, actionType: "edit" });
    setCreateUpdateModule(true);
  };

  useEffect(() => {
    if (createUpdateModule) return;

    const timer = setTimeout(() => {
      setSelectedModule(undefined);
      clearTimeout(timer);
    }, 500);
  }, [createUpdateModule]);

  return (
    <ProjectAuthorizationWrapper
      breadcrumbs={
        <Breadcrumbs>
          <BreadcrumbItem title="Projects" link={`/${workspaceSlug}/projects`} />
          <BreadcrumbItem title={`${truncateText(activeProject?.name ?? "Project", 32)} Modules`} />
        </Breadcrumbs>
      }
      right={
        <div className="flex items-center gap-2">
          {moduleViewOptions.map((option) => (
            <Tooltip
              key={option.type}
              tooltipContent={
                <span className="capitalize">{replaceUnderscoreIfSnakeCase(option.type)} View</span>
              }
              position="bottom"
            >
              <button
                type="button"
                className={`grid h-7 w-7 place-items-center rounded p-1 outline-none hover:bg-custom-sidebar-background-80 duration-300 ${
                  modulesView === option.type
                    ? "bg-custom-sidebar-background-80"
                    : "text-custom-sidebar-text-200"
                }`}
                onClick={() => setModulesView(option.type)}
              >
                <Icon
                  iconName={option.icon}
                  className={`!text-base ${option.type === "grid" ? "rotate-90" : ""}`}
                />
              </button>
            </Tooltip>
          ))}
          <PrimaryButton
            className="flex items-center gap-2"
            onClick={() => {
              const e = new KeyboardEvent("keydown", { key: "m" });
              document.dispatchEvent(e);
            }}
          >
            <PlusIcon className="h-4 w-4" />
            Add Module
          </PrimaryButton>
        </div>
      }
    >
      <CreateUpdateModuleModal
        isOpen={createUpdateModule}
        setIsOpen={setCreateUpdateModule}
        data={selectedModule}
        user={user}
      />
      {modules ? (
        modules.length > 0 ? (
          <>
            {modulesView === "grid" && (
<<<<<<< HEAD
              <div className="h-full overflow-y-auto">
                <div className="grid grid-cols-1 gap-9 lg:grid-cols-2 xl:grid-cols-3">
=======
              <div className="h-full overflow-y-auto p-8">
                <div className="grid grid-cols-1 gap-9 sm:grid-cols-2 lg:grid-cols-3">
>>>>>>> 485e56bc
                  {modules.map((module) => (
                    <SingleModuleCard
                      key={module.id}
                      module={module}
                      handleEditModule={() => handleEditModule(module)}
                      user={user}
                    />
                  ))}
                </div>
              </div>
            )}
            {modulesView === "gantt_chart" && (
              <ModulesListGanttChartView modules={modules} mutateModules={mutateModules} />
            )}
          </>
        ) : (
          <EmptyState
            title="Manage your project with modules"
            description="Modules are smaller, focused projects that help you group and organize issues."
            image={emptyModule}
            primaryButton={{
              icon: <PlusIcon className="h-4 w-4" />,
              text: "New Module",
              onClick: () => {
                const e = new KeyboardEvent("keydown", {
                  key: "m",
                });
                document.dispatchEvent(e);
              },
            }}
          />
        )
      ) : (
        <Loader className="grid grid-cols-3 gap-4 p-8">
          <Loader.Item height="100px" />
          <Loader.Item height="100px" />
          <Loader.Item height="100px" />
          <Loader.Item height="100px" />
          <Loader.Item height="100px" />
          <Loader.Item height="100px" />
        </Loader>
      )}
    </ProjectAuthorizationWrapper>
  );
};

export default ProjectModules;<|MERGE_RESOLUTION|>--- conflicted
+++ resolved
@@ -139,13 +139,8 @@
         modules.length > 0 ? (
           <>
             {modulesView === "grid" && (
-<<<<<<< HEAD
-              <div className="h-full overflow-y-auto">
+              <div className="h-full overflow-y-auto p-8">
                 <div className="grid grid-cols-1 gap-9 lg:grid-cols-2 xl:grid-cols-3">
-=======
-              <div className="h-full overflow-y-auto p-8">
-                <div className="grid grid-cols-1 gap-9 sm:grid-cols-2 lg:grid-cols-3">
->>>>>>> 485e56bc
                   {modules.map((module) => (
                     <SingleModuleCard
                       key={module.id}
