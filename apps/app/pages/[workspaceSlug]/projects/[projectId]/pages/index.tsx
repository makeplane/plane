import { useState } from "react";

import { useRouter } from "next/router";
import dynamic from "next/dynamic";

import useSWR, { mutate } from "swr";

// react-hook-form
import { useForm } from "react-hook-form";
// headless ui
import { Tab } from "@headlessui/react";
// services
import projectService from "services/project.service";
import pagesService from "services/pages.service";
// hooks
import useToast from "hooks/use-toast";
// icons
import { PlusIcon } from "components/icons";
// layouts
import { ProjectAuthorizationWrapper } from "layouts/auth-layout";
// components
import { RecentPagesList, CreateUpdatePageModal, TPagesListProps } from "components/pages";
// ui
import { Input, PrimaryButton } from "components/ui";
import { BreadcrumbItem, Breadcrumbs } from "components/breadcrumbs";
// icons
import { ListBulletIcon, Squares2X2Icon } from "@heroicons/react/20/solid";
// types
import { IPage, TPageViewProps } from "types";
import type { NextPage } from "next";
// fetch-keys
import {
  ALL_PAGES_LIST,
  MY_PAGES_LIST,
  PROJECT_DETAILS,
  RECENT_PAGES_LIST,
} from "constants/fetch-keys";

const AllPagesList = dynamic<TPagesListProps>(
  () => import("components/pages").then((a) => a.AllPagesList),
  {
    ssr: false,
  }
);

const FavoritePagesList = dynamic<TPagesListProps>(
  () => import("components/pages").then((a) => a.FavoritePagesList),
  {
    ssr: false,
  }
);

const MyPagesList = dynamic<TPagesListProps>(
  () => import("components/pages").then((a) => a.MyPagesList),
  {
    ssr: false,
  }
);

const OtherPagesList = dynamic<TPagesListProps>(
  () => import("components/pages").then((a) => a.OtherPagesList),
  {
    ssr: false,
  }
);

const ProjectPages: NextPage = () => {
  const [createUpdatePageModal, setCreateUpdatePageModal] = useState(false);

  const [viewType, setViewType] = useState<TPageViewProps>("list");

  const router = useRouter();
  const { workspaceSlug, projectId } = router.query;

  const { setToastAlert } = useToast();

  const {
    handleSubmit,
    register,
    watch,
    reset,
    formState: { isSubmitting },
  } = useForm<Partial<IPage>>({
    defaultValues: {
      name: "",
    },
  });

  const { data: projectDetails } = useSWR(
    workspaceSlug && projectId ? PROJECT_DETAILS(projectId as string) : null,
    workspaceSlug && projectId
      ? () => projectService.getProject(workspaceSlug as string, projectId as string)
      : null
  );

  const createPage = async (formData: Partial<IPage>) => {
    if (!workspaceSlug || !projectId) return;

    if (formData.name === "") {
      setToastAlert({
        type: "error",
        title: "Error!",
        message: "Page name is required",
      });
      return;
    }

    await pagesService
      .createPage(workspaceSlug as string, projectId as string, formData)
      .then((res) => {
        setToastAlert({
          type: "success",
          title: "Success!",
          message: "Page created successfully.",
        });
        router.push(`/${workspaceSlug}/projects/${projectId}/pages/${res.id}`);
        reset();

        mutate(RECENT_PAGES_LIST(projectId as string));
        mutate<IPage[]>(
          MY_PAGES_LIST(projectId as string),
          (prevData) => {
            if (!prevData) return undefined;

            return [res, ...(prevData as IPage[])];
          },
          false
        );
        mutate<IPage[]>(
          ALL_PAGES_LIST(projectId as string),
          (prevData) => {
            if (!prevData) return undefined;

            return [res, ...(prevData as IPage[])];
          },
          false
        );
      })
      .catch(() => {
        setToastAlert({
          type: "error",
          title: "Error!",
          message: "Page could not be created. Please try again",
        });
      });
  };

  return (
    <>
      <CreateUpdatePageModal
        isOpen={createUpdatePageModal}
        handleClose={() => setCreateUpdatePageModal(false)}
      />
      <ProjectAuthorizationWrapper
        meta={{
          title: "Plane - Pages",
        }}
        breadcrumbs={
          <Breadcrumbs>
            <BreadcrumbItem title="Projects" link={`/${workspaceSlug}/projects`} />
            <BreadcrumbItem title={`${projectDetails?.name ?? "Project"} Pages`} />
          </Breadcrumbs>
        }
        right={
          <PrimaryButton
            className="flex items-center gap-2"
            onClick={() => {
              const e = new KeyboardEvent("keydown", { key: "d" });
              document.dispatchEvent(e);
            }}
          >
            <PlusIcon className="w-4 h-4" />
            Create Page
          </PrimaryButton>
        }
      >
        <div className="space-y-4">
          <form
            onSubmit={handleSubmit(createPage)}
<<<<<<< HEAD
            className="flex items-center justify-between gap-2 rounded-[10px] border border-brand-base bg-brand-surface-2 p-2 shadow-sm"
=======
            className="flex items-center relative justify-between gap-2 mb-12 rounded-[6px] border border-gray-200 bg-white p-2 shadow"
>>>>>>> f2e8add2
          >
            <Input
              type="text"
              name="name"
              register={register}
<<<<<<< HEAD
              className="border-none outline-none focus:ring-0 ring-brand-base"
              placeholder="Type to create a new page..."
=======
              className="border-none font-medium flex break-all text-xl outline-none focus:ring-0"
              placeholder="Title"
>>>>>>> f2e8add2
            />
            {watch("name") !== "" && (
              <PrimaryButton type="submit" loading={isSubmitting}>
                {isSubmitting ? "Creating..." : "Create"}
              </PrimaryButton>
            )}
          </form>
          <div>
            <Tab.Group>
              <Tab.List as="div" className="flex items-center justify-between mb-6">
                <div className="flex gap-4">
                  {["Recent", "All", "Favorites", "Created by me", "Created by others"].map(
                    (tab, index) => (
                      <Tab
                        key={index}
                        className={({ selected }) =>
                          `rounded-full border px-5 py-1.5 text-sm outline-none ${
                            selected
                              ? "border-brand-accent bg-brand-accent text-white"
                              : "border-brand-base bg-brand-surface-2 hover:bg-brand-surface-1"
                          }`
                        }
                      >
                        {tab}
                      </Tab>
                    )
                  )}
                </div>
                <div className="flex gap-x-1">
                  <button
                    type="button"
                    className={`grid h-7 w-7 place-items-center rounded p-1 outline-none duration-300 hover:bg-brand-surface-2 ${
                      viewType === "list" ? "bg-brand-surface-2" : ""
                    }`}
                    onClick={() => setViewType("list")}
                  >
                    <ListBulletIcon className="h-4 w-4" />
                  </button>
                  <button
                    type="button"
                    className={`grid h-7 w-7 place-items-center rounded p-1 outline-none duration-300 hover:bg-brand-surface-2 ${
                      viewType === "detailed" ? "bg-brand-surface-2" : ""
                    }`}
                    onClick={() => setViewType("detailed")}
                  >
                    <Squares2X2Icon className="h-4 w-4" />
                  </button>
                  {/* <button
                    type="button"
                    className={`grid h-7 w-7 place-items-center rounded p-1 outline-none duration-300 hover:bg-brand-surface-2 ${
                      viewType === "masonry" ? "bg-brand-surface-2" : ""
                    }`}
                    onClick={() => setViewType("masonry")}
                  >
                    <RectangleGroupIcon className="h-4 w-4" />
                  </button> */}
                </div>
              </Tab.List>
              <Tab.Panels>
                <Tab.Panel>
                  <RecentPagesList viewType={viewType} />
                </Tab.Panel>
                <Tab.Panel>
                  <AllPagesList viewType={viewType} />
                </Tab.Panel>
                <Tab.Panel>
                  <FavoritePagesList viewType={viewType} />
                </Tab.Panel>
                <Tab.Panel>
                  <MyPagesList viewType={viewType} />
                </Tab.Panel>
                <Tab.Panel>
                  <OtherPagesList viewType={viewType} />
                </Tab.Panel>
              </Tab.Panels>
            </Tab.Group>
          </div>
        </div>
      </ProjectAuthorizationWrapper>
    </>
  );
};

export default ProjectPages;<|MERGE_RESOLUTION|>--- conflicted
+++ resolved
@@ -177,23 +177,14 @@
         <div className="space-y-4">
           <form
             onSubmit={handleSubmit(createPage)}
-<<<<<<< HEAD
-            className="flex items-center justify-between gap-2 rounded-[10px] border border-brand-base bg-brand-surface-2 p-2 shadow-sm"
-=======
             className="flex items-center relative justify-between gap-2 mb-12 rounded-[6px] border border-gray-200 bg-white p-2 shadow"
->>>>>>> f2e8add2
           >
             <Input
               type="text"
               name="name"
               register={register}
-<<<<<<< HEAD
-              className="border-none outline-none focus:ring-0 ring-brand-base"
-              placeholder="Type to create a new page..."
-=======
               className="border-none font-medium flex break-all text-xl outline-none focus:ring-0"
               placeholder="Title"
->>>>>>> f2e8add2
             />
             {watch("name") !== "" && (
               <PrimaryButton type="submit" loading={isSubmitting}>
