import React, { useCallback, useEffect, useRef, useState } from "react";

import { useRouter } from "next/router";

import useSWR, { mutate } from "swr";

// react-hook-form
import { useForm } from "react-hook-form";
// headless ui
import { Popover, Transition } from "@headlessui/react";
// react-color
import { TwitterPicker } from "react-color";
// react-beautiful-dnd
import { DragDropContext, DropResult } from "react-beautiful-dnd";
import StrictModeDroppable from "components/dnd/StrictModeDroppable";
// services
import projectService from "services/project.service";
import pagesService from "services/pages.service";
import issuesService from "services/issues.service";
// hooks
import useToast from "hooks/use-toast";
import useUser from "hooks/use-user";
// layouts
import { ProjectAuthorizationWrapper } from "layouts/auth-layout";
// components
import { CreateUpdateBlockInline, SinglePageBlock } from "components/pages";
// ui
import { BreadcrumbItem, Breadcrumbs } from "components/breadcrumbs";
import { CustomSearchSelect, Loader, PrimaryButton, TextArea, Tooltip } from "components/ui";
// icons
import {
  ArrowLeftIcon,
  LockClosedIcon,
  LockOpenIcon,
  PlusIcon,
  StarIcon,
  LinkIcon,
  XMarkIcon,
} from "@heroicons/react/24/outline";
import { ColorPalletteIcon, ClipboardIcon } from "components/icons";
// helpers
import { renderShortTime, renderShortDate } from "helpers/date-time.helper";
import { copyTextToClipboard } from "helpers/string.helper";
import { orderArrayBy } from "helpers/array.helper";
// types
import type { NextPage } from "next";
import { IIssueLabels, IPage, IPageBlock } from "types";
// fetch-keys
import {
  PAGE_BLOCKS_LIST,
  PAGE_DETAILS,
  PROJECT_DETAILS,
  PROJECT_ISSUE_LABELS,
} from "constants/fetch-keys";

const SinglePage: NextPage = () => {
  const [createBlockForm, setCreateBlockForm] = useState(false);

  const scrollToRef = useRef<HTMLDivElement>(null);

  const router = useRouter();
  const { workspaceSlug, projectId, pageId } = router.query;

  const { setToastAlert } = useToast();

  const { user } = useUser();

  const { handleSubmit, reset, watch, setValue } = useForm<IPage>({
    defaultValues: { name: "" },
  });

  const { data: projectDetails } = useSWR(
    workspaceSlug && projectId ? PROJECT_DETAILS(projectId as string) : null,
    workspaceSlug && projectId
      ? () => projectService.getProject(workspaceSlug as string, projectId as string)
      : null
  );

  const { data: pageDetails } = useSWR(
    workspaceSlug && projectId && pageId ? PAGE_DETAILS(pageId as string) : null,
    workspaceSlug && projectId
      ? () =>
          pagesService.getPageDetails(
            workspaceSlug as string,
            projectId as string,
            pageId as string
          )
      : null
  );

  const { data: pageBlocks } = useSWR(
    workspaceSlug && projectId && pageId ? PAGE_BLOCKS_LIST(pageId as string) : null,
    workspaceSlug && projectId
      ? () =>
          pagesService.listPageBlocks(
            workspaceSlug as string,
            projectId as string,
            pageId as string
          )
      : null
  );

  const { data: labels } = useSWR<IIssueLabels[]>(
    workspaceSlug && projectId ? PROJECT_ISSUE_LABELS(projectId as string) : null,
    workspaceSlug && projectId
      ? () => issuesService.getIssueLabels(workspaceSlug as string, projectId as string)
      : null
  );

  const updatePage = async (formData: IPage) => {
    if (!workspaceSlug || !projectId || !pageId) return;

    if (!formData.name || formData.name.length === 0 || formData.name === "") return;

    await pagesService
      .patchPage(workspaceSlug as string, projectId as string, pageId as string, formData)
      .then(() => {
        mutate<IPage>(
          PAGE_DETAILS(pageId as string),
          (prevData) => ({
            ...prevData,
            ...formData,
          }),
          false
        );
      });
  };

  const partialUpdatePage = async (formData: Partial<IPage>) => {
    if (!workspaceSlug || !projectId || !pageId) return;

    mutate<IPage>(
      PAGE_DETAILS(pageId as string),
      (prevData) => ({
        ...(prevData as IPage),
        ...formData,
        labels: formData.labels_list ? formData.labels_list : (prevData as IPage).labels,
      }),
      false
    );

    await pagesService
      .patchPage(workspaceSlug as string, projectId as string, pageId as string, formData)
      .then(() => {
        mutate(PAGE_DETAILS(pageId as string));
      });
  };

  const handleAddToFavorites = () => {
    if (!workspaceSlug || !projectId || !pageId) return;

    mutate<IPage>(
      PAGE_DETAILS(pageId as string),
      (prevData) => ({
        ...(prevData as IPage),
        is_favorite: true,
      }),
      false
    ).then(() => {
      setToastAlert({
        type: "success",
        title: "Success",
        message: "Added to favorites",
      });
    });

    pagesService.addPageToFavorites(workspaceSlug as string, projectId as string, {
      page: pageId as string,
    });
  };

  const handleRemoveFromFavorites = () => {
    if (!workspaceSlug || !projectId || !pageId) return;

    mutate<IPage>(
      PAGE_DETAILS(pageId as string),
      (prevData) => ({
        ...(prevData as IPage),
        is_favorite: false,
      }),
      false
    ).then(() => {
      setToastAlert({
        type: "success",
        title: "Success",
        message: "Removed from favorites",
      });
    });

    pagesService.removePageFromFavorites(
      workspaceSlug as string,
      projectId as string,
      pageId as string
    );
  };

  const handleOnDragEnd = (result: DropResult) => {
    if (!result.destination || !workspaceSlug || !projectId || !pageId || !pageBlocks) return;

    const { source, destination } = result;

    let newSortOrder = pageBlocks.find((p) => p.id === result.draggableId)?.sort_order ?? 65535;

    if (destination.index === 0) newSortOrder = pageBlocks[0].sort_order - 10000;
    else if (destination.index === pageBlocks.length - 1)
      newSortOrder = pageBlocks[pageBlocks.length - 1].sort_order + 10000;
    else {
      if (destination.index > source.index)
        newSortOrder =
          (pageBlocks[destination.index].sort_order +
            pageBlocks[destination.index + 1].sort_order) /
          2;
      else if (destination.index < source.index)
        newSortOrder =
          (pageBlocks[destination.index - 1].sort_order +
            pageBlocks[destination.index].sort_order) /
          2;
    }

    const newBlocksList = pageBlocks.map((p) => ({
      ...p,
      sort_order: p.id === result.draggableId ? newSortOrder : p.sort_order,
    }));
    mutate<IPageBlock[]>(
      PAGE_BLOCKS_LIST(pageId as string),
      orderArrayBy(newBlocksList, "sort_order", "ascending"),
      false
    );

    pagesService.patchPageBlock(
      workspaceSlug as string,
      projectId as string,
      pageId as string,
      result.draggableId,
      {
        sort_order: newSortOrder,
      }
    );
  };

  const handleCopyText = () => {
    const originURL =
      typeof window !== "undefined" && window.location.origin ? window.location.origin : "";

    copyTextToClipboard(`${originURL}/${workspaceSlug}/projects/${projectId}/pages/${pageId}`).then(
      () => {
        setToastAlert({
          type: "success",
          title: "Link Copied!",
          message: "Page link copied to clipboard.",
        });
      }
    );
  };

  const handleNewBlock = useCallback(() => {
    setCreateBlockForm(true);
    scrollToRef.current?.scrollIntoView({
      behavior: "smooth",
    });
  }, [setCreateBlockForm, scrollToRef]);

  const options =
    labels?.map((label) => ({
      value: label.id,
      query: label.name,
      content: (
        <div className="flex items-center gap-2">
          <span
            className="h-2 w-2 flex-shrink-0 rounded-full"
            style={{
              backgroundColor: label.color && label.color !== "" ? label.color : "#000000",
            }}
          />
          {label.name}
        </div>
      ),
    })) ?? [];

  useEffect(() => {
    if (!pageDetails) return;

    reset({
      ...pageDetails,
    });
  }, [reset, pageDetails]);

  useEffect(() => {
    const openCreateBlockForm = (e: KeyboardEvent) => {
      if (e.shiftKey && e.key === "Enter") handleNewBlock();
    };

    window.addEventListener("keydown", openCreateBlockForm);

    return () => {
      window.removeEventListener("keydown", openCreateBlockForm);
    };
  }, [handleNewBlock, createBlockForm]);

  return (
    <ProjectAuthorizationWrapper
      meta={{
        title: "Plane - Pages",
      }}
      breadcrumbs={
        <Breadcrumbs>
          <BreadcrumbItem title="Projects" link={`/${workspaceSlug}/projects`} />
          <BreadcrumbItem title={`${projectDetails?.name ?? "Project"} Pages`} />
        </Breadcrumbs>
      }
    >
      {pageDetails ? (
        <div className="h-full w-full space-y-4 rounded-md border border-brand-base bg-brand-surface-1 p-4">
          <div className="flex items-center justify-between gap-2 px-3">
            <button
              type="button"
              className="flex items-center gap-2 text-sm text-brand-secondary"
              onClick={() => router.back()}
            >
              <ArrowLeftIcon className="h-4 w-4" />
              Back
            </button>
            <div className="flex flex-wrap gap-1">
              {pageDetails.labels.length > 0 ? (
                <>
                  {pageDetails.labels.map((labelId) => {
                    const label = labels?.find((label) => label.id === labelId);

                    if (!label) return;

                    return (
                      <div
                        key={label.id}
<<<<<<< HEAD
                        className="group flex items-center gap-1 rounded-2xl border border-brand-base px-2 py-0.5 text-xs"
=======
                        className="group flex items-center gap-1 cursor-pointer rounded-2xl border px-2 py-0.5 text-xs hover:border-red-500 hover:bg-red-50"
                        onClick={() => {
                          const updatedLabels = pageDetails.labels.filter((l) => l !== labelId);
                          partialUpdatePage({ labels_list: updatedLabels });
                        }}
>>>>>>> 2b280935
                        style={{
                          backgroundColor: `${
                            label?.color && label.color !== "" ? label.color : "#000000"
                          }20`,
                        }}
                      >
                        <span
                          className="h-1.5 w-1.5 flex-shrink-0 rounded-full"
                          style={{
                            backgroundColor:
                              label?.color && label.color !== "" ? label.color : "#000000",
                          }}
                        />
                        {label.name}
                        <XMarkIcon className="h-2.5 w-2.5 group-hover:text-red-500" />
                      </div>
                    );
                  })}
                  <CustomSearchSelect
                    customButton={
                      <button
                        type="button"
                        className="flex items-center gap-1 rounded-md bg-brand-surface-1 p-1.5 text-xs hover:bg-brand-surface-2"
                      >
                        <PlusIcon className="h-3.5 w-3.5" />
                      </button>
                    }
                    value={pageDetails.labels}
                    onChange={(val: string[]) => partialUpdatePage({ labels_list: val })}
                    options={options}
                    multiple
                    noChevron
                  />
                </>
              ) : (
                <CustomSearchSelect
                  customButton={
                    <button
                      type="button"
                      className="flex items-center gap-1 rounded-md bg-brand-surface-1 px-3 py-1.5 text-xs hover:bg-brand-surface-2"
                    >
                      <PlusIcon className="h-3 w-3" />
                      Add label
                    </button>
                  }
                  value={pageDetails.labels}
                  onChange={(val: string[]) => partialUpdatePage({ labels_list: val })}
                  options={options}
                  multiple
                  noChevron
                />
              )}
            </div>
            <div className="flex items-center gap-6">
              <Tooltip
                tooltipContent={`Last updated at ${renderShortTime(
                  pageDetails.updated_at
                )} on ${renderShortDate(pageDetails.updated_at)}`}
              >
                <p className="text-sm text-gray-500">{renderShortTime(pageDetails.updated_at)}</p>
              </Tooltip>
              <button className="flex items-center gap-2" onClick={handleCopyText}>
                <LinkIcon className="h-4 w-4" />
              </button>
              <div className="flex-shrink-0">
                <Popover className="relative grid place-items-center">
                  {({ open }) => (
                    <>
                      <Popover.Button
                        type="button"
                        className={`group inline-flex items-center outline-none ${
                          open ? "text-brand-base" : "text-brand-secondary"
                        }`}
                      >
                        {watch("color") && watch("color") !== "" ? (
                          <span
                            className="h-4 w-4 rounded"
                            style={{
                              backgroundColor: watch("color") ?? "black",
                            }}
                          />
                        ) : (
                          <ColorPalletteIcon height={16} width={16} color="#000000" />
                        )}
                      </Popover.Button>

                      <Transition
                        as={React.Fragment}
                        enter="transition ease-out duration-200"
                        enterFrom="opacity-0 translate-y-1"
                        enterTo="opacity-100 translate-y-0"
                        leave="transition ease-in duration-150"
                        leaveFrom="opacity-100 translate-y-0"
                        leaveTo="opacity-0 translate-y-1"
                      >
                        <Popover.Panel className="absolute top-full right-0 z-20 mt-1 max-w-xs px-2 sm:px-0">
                          <TwitterPicker
                            color={pageDetails.color}
                            onChange={(val) => partialUpdatePage({ color: val.hex })}
                          />
                        </Popover.Panel>
                      </Transition>
                    </>
                  )}
                </Popover>
              </div>
              {pageDetails.created_by === user?.id && (
                <Tooltip
                  tooltipContent={`${
                    pageDetails.access
                      ? "This page is only visible to you."
                      : "This page can be viewed by anyone in the project."
                  }`}
                  theme="dark"
                >
                  {pageDetails.access ? (
                    <button onClick={() => partialUpdatePage({ access: 0 })} className="z-10">
                      <LockClosedIcon className="h-4 w-4" />
                    </button>
                  ) : (
                    <button
                      onClick={() => partialUpdatePage({ access: 1 })}
                      type="button"
                      className="z-10"
                    >
                      <LockOpenIcon className="h-4 w-4" />
                    </button>
                  )}
                </Tooltip>
              )}
              {pageDetails.is_favorite ? (
                <button onClick={handleRemoveFromFavorites} className="z-10">
                  <StarIcon className="h-4 w-4 text-orange-400" fill="#f6ad55" />
                </button>
              ) : (
                <button onClick={handleAddToFavorites} type="button" className="z-10">
                  <StarIcon className="h-4 w-4" />
                </button>
              )}
            </div>
          </div>
          <div className="px-4 pt-6">
            <TextArea
              id="name"
              name="name"
              placeholder="Page Title"
              value={watch("name")}
              onBlur={handleSubmit(updatePage)}
              onChange={(e) => setValue("name", e.target.value)}
              required={true}
              className="min-h-10 block w-full resize-none overflow-hidden placeholder:text-[#858E96] rounded border-none bg-transparent px-3 py-2 text-2xl font-semibold outline-none ring-0 "
              role="textbox"
            />
          </div>
          <div className="px-7">
            {pageBlocks ? (
              <>
                <DragDropContext onDragEnd={handleOnDragEnd}>
                  {pageBlocks.length !== 0 && (
                    <StrictModeDroppable droppableId="blocks-list">
                      {(provided) => (
                        <div ref={provided.innerRef} {...provided.droppableProps}>
                          {pageBlocks.map((block, index) => (
                            <SinglePageBlock
                              key={block.id}
                              block={block}
                              projectDetails={projectDetails}
                              index={index}
                            />
                          ))}
                          {provided.placeholder}
                        </div>
                      )}
                    </StrictModeDroppable>
                  )}
                </DragDropContext>
                {!createBlockForm && (
                  <button
                    type="button"
                    className="flex items-center gap-1 rounded-full bg-gray-100 px-2 py-1 pr-2.5 text-xs hover:bg-gray-200 mt-4"
                    onClick={handleNewBlock}
                  >
                    <PlusIcon className="h-3 w-3" />
                    Add new block
                  </button>
                )}
                {createBlockForm && (
                  <div className="mt-4" ref={scrollToRef}>
                    <CreateUpdateBlockInline
                      handleClose={() => setCreateBlockForm(false)}
                      focus="name"
                      setGptAssistantModal={() => {}}
                    />
                  </div>
                )}
              </>
            ) : (
              <Loader>
                <Loader.Item height="150px" />
                <Loader.Item height="150px" />
              </Loader>
            )}
          </div>
        </div>
      ) : (
        <Loader>
          <Loader.Item height="200px" />
        </Loader>
      )}
    </ProjectAuthorizationWrapper>
  );
};

export default SinglePage;<|MERGE_RESOLUTION|>--- conflicted
+++ resolved
@@ -331,15 +331,11 @@
                     return (
                       <div
                         key={label.id}
-<<<<<<< HEAD
-                        className="group flex items-center gap-1 rounded-2xl border border-brand-base px-2 py-0.5 text-xs"
-=======
-                        className="group flex items-center gap-1 cursor-pointer rounded-2xl border px-2 py-0.5 text-xs hover:border-red-500 hover:bg-red-50"
+                        className="group flex items-center gap-1 cursor-pointer rounded-2xl border border-brand-base px-2 py-0.5 text-xs hover:border-red-500 hover:bg-red-50"
                         onClick={() => {
                           const updatedLabels = pageDetails.labels.filter((l) => l !== labelId);
                           partialUpdatePage({ labels_list: updatedLabels });
                         }}
->>>>>>> 2b280935
                         style={{
                           backgroundColor: `${
                             label?.color && label.color !== "" ? label.color : "#000000"
