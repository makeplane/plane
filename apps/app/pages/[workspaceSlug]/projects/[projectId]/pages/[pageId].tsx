--- conflicted
+++ resolved
@@ -477,13 +477,8 @@
                 {!createBlockForm && (
                   <button
                     type="button"
-<<<<<<< HEAD
-                    className="flex items-center gap-1 rounded bg-skin-surface-1 px-2.5 py-1 text-xs hover:bg-skin-surface-2 mt-4"
-                    onClick={() => setCreateBlockForm(true)}
-=======
                     className="flex items-center gap-1 rounded bg-gray-100 px-2.5 py-1 ml-6 text-xs hover:bg-gray-200 mt-4"
                     onClick={handleNewBlock}
->>>>>>> 65037b50
                   >
                     <PlusIcon className="h-3 w-3" />
                     Add new block
