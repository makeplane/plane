import React, { useEffect, useState } from "react";

import { useRouter } from "next/router";

import useSWR, { mutate } from "swr";

// react-hook-form
import { useForm } from "react-hook-form";
// headless ui
import { Popover, Transition } from "@headlessui/react";
// react-color
import { TwitterPicker } from "react-color";
// lib
import { requiredAdmin, requiredAuth } from "lib/auth";
// services
import projectService from "services/project.service";
import pagesService from "services/pages.service";
import issuesService from "services/issues.service";
// hooks
import useToast from "hooks/use-toast";
// layouts
import AppLayout from "layouts/app-layout";
// components
import { SinglePageBlock } from "components/pages";
// ui
import { BreadcrumbItem, Breadcrumbs } from "components/breadcrumbs";
import { CustomSearchSelect, Loader, PrimaryButton, TextArea } from "components/ui";
// icons
import { ArrowLeftIcon, PlusIcon, ShareIcon, StarIcon } from "@heroicons/react/24/outline";
import { ColorPalletteIcon } from "components/icons";
// helpers
import { renderShortTime } from "helpers/date-time.helper";
import { copyTextToClipboard } from "helpers/string.helper";
// types
import type { NextPage, GetServerSidePropsContext } from "next";
import { IIssueLabels, IPage, IPageBlock, UserAuth } from "types";
// fetch-keys
import {
  PAGE_BLOCKS_LIST,
  PAGE_DETAILS,
  PROJECT_DETAILS,
  PROJECT_ISSUE_LABELS,
} from "constants/fetch-keys";

<<<<<<< HEAD
const SinglePage: NextPage = () => {
  const [isAddingBlock, setIsAddingBlock] = useState(false);

=======
const SinglePage: NextPage<UserAuth> = (props) => {
>>>>>>> e13b679c
  const router = useRouter();
  const { workspaceSlug, projectId, pageId } = router.query;

  const { setToastAlert } = useToast();

  const { handleSubmit, reset, watch, setValue, control } = useForm<IPage>({
    defaultValues: { name: "" },
  });

  const { data: projectDetails } = useSWR(
    workspaceSlug && projectId ? PROJECT_DETAILS(projectId as string) : null,
    workspaceSlug && projectId
      ? () => projectService.getProject(workspaceSlug as string, projectId as string)
      : null
  );

  const { data: pageDetails } = useSWR(
    workspaceSlug && projectId && pageId ? PAGE_DETAILS(pageId as string) : null,
    workspaceSlug && projectId
      ? () =>
          pagesService.getPageDetails(
            workspaceSlug as string,
            projectId as string,
            pageId as string
          )
      : null
  );

  const { data: pageBlocks } = useSWR(
    workspaceSlug && projectId && pageId ? PAGE_BLOCKS_LIST(pageId as string) : null,
    workspaceSlug && projectId
      ? () =>
          pagesService.listPageBlocks(
            workspaceSlug as string,
            projectId as string,
            pageId as string
          )
      : null
  );

  const { data: labels } = useSWR<IIssueLabels[]>(
    workspaceSlug && projectId ? PROJECT_ISSUE_LABELS(projectId as string) : null,
    workspaceSlug && projectId
      ? () => issuesService.getIssueLabels(workspaceSlug as string, projectId as string)
      : null
  );

  const updatePage = async (formData: IPage) => {
    if (!workspaceSlug || !projectId || !pageId) return;

    if (!formData.name || formData.name.length === 0 || formData.name === "") return;

    await pagesService
      .patchPage(workspaceSlug as string, projectId as string, pageId as string, formData)
      .then(() => {
        mutate<IPage>(
          PAGE_DETAILS(pageId as string),
          (prevData) => ({
            ...prevData,
            ...formData,
          }),
          false
        );
      });
  };

  const partialUpdatePage = async (formData: Partial<IPage>) => {
    if (!workspaceSlug || !projectId || !pageId) return;

    mutate<IPage>(
      PAGE_DETAILS(pageId as string),
      (prevData) => ({
        ...(prevData as IPage),
        ...formData,
        labels: formData.labels_list ? formData.labels_list : (prevData as IPage).labels,
      }),
      false
    );

    await pagesService
      .patchPage(workspaceSlug as string, projectId as string, pageId as string, formData)
      .then(() => {
        mutate(PAGE_DETAILS(pageId as string));
      });
  };

  const createPageBlock = async () => {
    if (!workspaceSlug || !projectId || !pageId) return;

    setIsAddingBlock(true);

    await pagesService
      .createPageBlock(workspaceSlug as string, projectId as string, pageId as string, {
        name: "New block",
      })
      .then((res) => {
        mutate<IPageBlock[]>(
          PAGE_BLOCKS_LIST(pageId as string),
          (prevData) => [...(prevData as IPageBlock[]), res],
          false
        );
      })
      .catch(() => {
        setToastAlert({
          type: "error",
          title: "Error!",
          message: "Page could not be created. Please try again.",
        });
      })
      .finally(() => {
        setIsAddingBlock(false);
      });
  };

  const handleAddToFavorites = () => {
    if (!workspaceSlug || !projectId || !pageId) return;

    mutate<IPage>(
      PAGE_DETAILS(pageId as string),
      (prevData) => ({
        ...(prevData as IPage),
        is_favorite: true,
      }),
      false
    );

    pagesService.addPageToFavorites(workspaceSlug as string, projectId as string, {
      page: pageId as string,
    });
  };

  const handleRemoveFromFavorites = () => {
    if (!workspaceSlug || !projectId || !pageId) return;

    mutate<IPage>(
      PAGE_DETAILS(pageId as string),
      (prevData) => ({
        ...(prevData as IPage),
        is_favorite: false,
      }),
      false
    );

    pagesService.removePageFromFavorites(
      workspaceSlug as string,
      projectId as string,
      pageId as string
    );
  };

  const handleCopyText = () => {
    const originURL =
      typeof window !== "undefined" && window.location.origin ? window.location.origin : "";

    copyTextToClipboard(`${originURL}/${workspaceSlug}/projects/${projectId}/pages/${pageId}`).then(
      () => {
        setToastAlert({
          type: "success",
          title: "Link Copied!",
          message: "Page link copied to clipboard.",
        });
      }
    );
  };

  const options =
    labels?.map((label) => ({
      value: label.id,
      query: label.name,
      content: (
        <div className="flex items-center gap-2">
          <span
            className="h-2 w-2 flex-shrink-0 rounded-full"
            style={{
              backgroundColor: label.color && label.color !== "" ? label.color : "#000000",
            }}
          />
          {label.name}
        </div>
      ),
    })) ?? [];

  useEffect(() => {
    if (!pageDetails) return;

    reset({
      ...pageDetails,
    });
  }, [reset, pageDetails]);

  return (
    <AppLayout
      meta={{
        title: "Plane - Pages",
      }}
      memberType={props}
      breadcrumbs={
        <Breadcrumbs>
          <BreadcrumbItem title="Projects" link={`/${workspaceSlug}/projects`} />
          <BreadcrumbItem title={`${projectDetails?.name ?? "Project"} Pages`} />
        </Breadcrumbs>
      }
    >
      {pageDetails ? (
        <div className="h-full w-full space-y-4 rounded-md border bg-white p-4">
          <div className="flex items-center justify-between gap-2 px-3">
            <button
              type="button"
              className="flex items-center gap-2 text-sm text-gray-500"
              onClick={() => router.back()}
            >
              <ArrowLeftIcon className="h-4 w-4" />
              Back
            </button>
            <div className="flex flex-wrap gap-1">
              {pageDetails.labels.length > 0 ? (
                <>
                  {pageDetails.labels.map((labelId) => {
                    const label = labels?.find((label) => label.id === labelId);

                    if (!label) return;

                    return (
                      <div
                        key={label.id}
                        className="group flex items-center gap-1 rounded-2xl border px-2 py-0.5 text-xs"
                        style={{
                          backgroundColor: `${
                            label?.color && label.color !== "" ? label.color : "#000000"
                          }20`,
                        }}
                      >
                        <span
                          className="h-1.5 w-1.5 flex-shrink-0 rounded-full"
                          style={{
                            backgroundColor:
                              label?.color && label.color !== "" ? label.color : "#000000",
                          }}
                        />
                        {label.name}
                      </div>
                    );
                  })}
                  <CustomSearchSelect
                    customButton={
                      <button
                        type="button"
                        className="flex items-center gap-1 rounded-md bg-gray-100 p-1.5 text-xs hover:bg-gray-200"
                      >
                        <PlusIcon className="h-3.5 w-3.5" />
                      </button>
                    }
                    value={pageDetails.labels}
                    onChange={(val: string[]) => partialUpdatePage({ labels_list: val })}
                    options={options}
                    multiple
                    noChevron
                  />
                </>
              ) : (
                <CustomSearchSelect
                  customButton={
                    <button
                      type="button"
                      className="flex items-center gap-1 rounded-md bg-gray-100 px-3 py-1.5 text-xs hover:bg-gray-200"
                    >
                      <PlusIcon className="h-3 w-3" />
                      Add new label
                    </button>
                  }
                  value={pageDetails.labels}
                  onChange={(val: string[]) => partialUpdatePage({ labels_list: val })}
                  options={options}
                  multiple
                  noChevron
                />
              )}
            </div>
            <div className="flex items-center gap-4">
              <span className="text-sm text-gray-500">
                {renderShortTime(pageDetails.created_at)}
              </span>
              <PrimaryButton className="flex items-center gap-2" onClick={handleCopyText}>
                <ShareIcon className="h-4 w-4" />
                Share
              </PrimaryButton>
              <div className="flex-shrink-0">
                <Popover className="relative grid place-items-center">
                  {({ open }) => (
                    <>
                      <Popover.Button
                        type="button"
                        className={`group inline-flex items-center outline-none ${
                          open ? "text-gray-900" : "text-gray-500"
                        }`}
                      >
                        {watch("color") && watch("color") !== "" ? (
                          <span
                            className="h-4 w-4 rounded"
                            style={{
                              backgroundColor: watch("color") ?? "black",
                            }}
                          />
                        ) : (
                          <ColorPalletteIcon height={16} width={16} />
                        )}
                      </Popover.Button>

                      <Transition
                        as={React.Fragment}
                        enter="transition ease-out duration-200"
                        enterFrom="opacity-0 translate-y-1"
                        enterTo="opacity-100 translate-y-0"
                        leave="transition ease-in duration-150"
                        leaveFrom="opacity-100 translate-y-0"
                        leaveTo="opacity-0 translate-y-1"
                      >
                        <Popover.Panel className="absolute top-full right-0 z-20 mt-1 max-w-xs px-2 sm:px-0">
                          <TwitterPicker
                            color={pageDetails.color}
                            onChange={(val) => partialUpdatePage({ color: val.hex })}
                          />
                        </Popover.Panel>
                      </Transition>
                    </>
                  )}
                </Popover>
              </div>
              {pageDetails.is_favorite ? (
                <button onClick={handleRemoveFromFavorites} className="z-10">
                  <StarIcon className="h-4 w-4 text-orange-400" fill="#f6ad55" />
                </button>
              ) : (
                <button onClick={handleAddToFavorites} type="button" className="z-10">
                  <StarIcon className="h-4 w-4" />
                </button>
              )}
            </div>
          </div>
          <div>
            <TextArea
              id="name"
              name="name"
              placeholder="Enter issue name"
              value={watch("name")}
              onBlur={handleSubmit(updatePage)}
              onChange={(e) => setValue("name", e.target.value)}
              required={true}
              className="min-h-10 block w-full resize-none overflow-hidden rounded border-none bg-transparent px-3 py-2 text-2xl font-semibold outline-none ring-0 focus:ring-1 focus:ring-theme"
              role="textbox"
            />
          </div>
          <div className="px-3">
            {pageBlocks ? (
              <>
                {pageBlocks.length !== 0 && (
                  <div className="space-y-4">
                    {pageBlocks.map((block) => (
                      <SinglePageBlock
                        key={block.id}
                        block={block}
                        projectDetails={projectDetails}
                      />
                    ))}
                  </div>
                )}
                <button
                  type="button"
                  className="flex items-center gap-1 rounded px-2.5 py-1 text-xs hover:bg-gray-100"
                  onClick={createPageBlock}
                  disabled={isAddingBlock}
                >
                  {isAddingBlock ? (
                    "Adding block..."
                  ) : (
                    <>
                      <PlusIcon className="h-3 w-3" />
                      Add new block
                    </>
                  )}
                </button>
              </>
            ) : (
              <Loader>
                <Loader.Item height="150px" />
                <Loader.Item height="150px" />
              </Loader>
            )}
          </div>
        </div>
      ) : (
        <Loader>
          <Loader.Item height="200px" />
        </Loader>
      )}
    </AppLayout>
  );
};

export const getServerSideProps = async (ctx: GetServerSidePropsContext) => {
  const user = await requiredAuth(ctx.req?.headers.cookie);

  const redirectAfterSignIn = ctx.resolvedUrl;

  if (!user) {
    return {
      redirect: {
        destination: `/signin?next=${redirectAfterSignIn}`,
        permanent: false,
      },
    };
  }

  const projectId = ctx.query.projectId as string;
  const workspaceSlug = ctx.query.workspaceSlug as string;

  const memberDetail = await requiredAdmin(workspaceSlug, projectId, ctx.req?.headers.cookie);

  return {
    props: {
      isOwner: memberDetail?.role === 20,
      isMember: memberDetail?.role === 15,
      isViewer: memberDetail?.role === 10,
      isGuest: memberDetail?.role === 5,
    },
  };
};

export default SinglePage;<|MERGE_RESOLUTION|>--- conflicted
+++ resolved
@@ -42,13 +42,9 @@
   PROJECT_ISSUE_LABELS,
 } from "constants/fetch-keys";
 
-<<<<<<< HEAD
-const SinglePage: NextPage = () => {
+const SinglePage: NextPage<UserAuth> = (props) => {
   const [isAddingBlock, setIsAddingBlock] = useState(false);
 
-=======
-const SinglePage: NextPage<UserAuth> = (props) => {
->>>>>>> e13b679c
   const router = useRouter();
   const { workspaceSlug, projectId, pageId } = router.query;
 
