import { useEffect, useState } from "react";

import Image from "next/image";
import { useRouter } from "next/router";

import useSWR, { mutate } from "swr";

// react-hook-form
import { Controller, useForm } from "react-hook-form";
// layouts
import { ProjectAuthorizationWrapper } from "layouts/auth-layout";
// services
import projectService from "services/project.service";
// components
import { DeleteProjectModal } from "components/project";
import { ImagePickerPopover } from "components/core";
import EmojiIconPicker from "components/emoji-icon-picker";
// hooks
import useToast from "hooks/use-toast";
// ui
import {
  Input,
  TextArea,
  Loader,
  CustomSelect,
  OutlineButton,
  SecondaryButton,
} from "components/ui";
import { BreadcrumbItem, Breadcrumbs } from "components/breadcrumbs";
// types
import { IProject, IWorkspace } from "types";
import type { NextPage } from "next";
// fetch-keys
import { PROJECTS_LIST, PROJECT_DETAILS } from "constants/fetch-keys";
// constants
import { NETWORK_CHOICES } from "constants/project";

const defaultValues: Partial<IProject> = {
  name: "",
  description: "",
  identifier: "",
  network: 0,
};

const GeneralSettings: NextPage = () => {
  const [selectProject, setSelectedProject] = useState<string | null>(null);

  const { setToastAlert } = useToast();

  const router = useRouter();
  const { workspaceSlug, projectId } = router.query;

  const { data: projectDetails } = useSWR<IProject>(
    workspaceSlug && projectId ? PROJECT_DETAILS(projectId as string) : null,
    workspaceSlug && projectId
      ? () => projectService.getProject(workspaceSlug as string, projectId as string)
      : null
  );

  const {
    register,
    handleSubmit,
    reset,
    watch,
    control,
    setValue,
    setError,
    formState: { errors, isSubmitting },
  } = useForm<IProject>({
    defaultValues,
  });

  useEffect(() => {
    if (projectDetails)
      reset({
        ...projectDetails,
        default_assignee: projectDetails.default_assignee?.id,
        project_lead: projectDetails.project_lead?.id,
        workspace: (projectDetails.workspace as IWorkspace).id,
      });
  }, [projectDetails, reset]);

  const updateProject = async (payload: Partial<IProject>) => {
    if (!workspaceSlug || !projectDetails) return;

    await projectService
      .updateProject(workspaceSlug as string, projectDetails.id, payload)
      .then((res) => {
        mutate<IProject>(
          PROJECT_DETAILS(projectDetails.id),
          (prevData) => ({ ...prevData, ...res }),
          false
        );
        mutate(PROJECTS_LIST(workspaceSlug as string));
        setToastAlert({
          type: "success",
          title: "Success!",
          message: "Project updated successfully",
        });
      })
      .catch(() => {
        setToastAlert({
          type: "error",
          title: "Error!",
          message: "Project could not be updated. Please try again.",
        });
      });
  };

  const onSubmit = async (formData: IProject) => {
    if (!workspaceSlug || !projectDetails) return;

    const payload: Partial<IProject> = {
      name: formData.name,
      network: formData.network,
      identifier: formData.identifier,
      description: formData.description,
      default_assignee: formData.default_assignee,
      project_lead: formData.project_lead,
      icon: formData.icon,
      cover_image: formData.cover_image,
    };

    if (projectDetails.identifier !== formData.identifier)
      await projectService
        .checkProjectIdentifierAvailability(workspaceSlug as string, payload.identifier ?? "")
        .then(async (res) => {
          if (res.exists) setError("identifier", { message: "Identifier already exists" });
          else await updateProject(payload);
        });
    else await updateProject(payload);
  };

  return (
    <ProjectAuthorizationWrapper
      breadcrumbs={
        <Breadcrumbs>
          <BreadcrumbItem
            title={`${projectDetails?.name ?? "Project"}`}
            link={`/${workspaceSlug}/projects/${projectDetails?.id}/issues`}
          />
          <BreadcrumbItem title="General Settings" />
        </Breadcrumbs>
      }
    >
      <DeleteProjectModal
        data={projectDetails ?? null}
        isOpen={Boolean(selectProject)}
        onClose={() => setSelectedProject(null)}
        onSuccess={() => {
          router.push(`/${workspaceSlug}/projects`);
        }}
      />
      <form onSubmit={handleSubmit(onSubmit)}>
        <div className="space-y-8 sm:space-y-12">
          <div className="grid grid-cols-12 items-start gap-4 sm:gap-16">
            <div className="col-span-12 sm:col-span-6">
              <h4 className="text-xl font-semibold">Icon & Name</h4>
              <p className="text-brand-secondary">Select an icon and a name for your project.</p>
            </div>
            <div className="col-span-12 flex gap-2 sm:col-span-6">
              {projectDetails ? (
                <Controller
                  control={control}
                  name="icon"
                  render={({ field: { value, onChange } }) => (
                    <EmojiIconPicker
                      label={value ? String.fromCodePoint(parseInt(value)) : "Icon"}
                      value={value}
                      onChange={onChange}
                    />
                  )}
                />
              ) : (
                <Loader>
                  <Loader.Item height="46px" width="46px" light />
                </Loader>
              )}
              {projectDetails ? (
                <Input
                  id="name"
                  name="name"
                  error={errors.name}
                  register={register}
                  placeholder="Project Name"
                  validations={{
                    required: "Name is required",
                  }}
                />
              ) : (
                <Loader>
                  <Loader.Item height="46px" width="225px" light />
                </Loader>
              )}
            </div>
          </div>
          <div className="grid grid-cols-12 gap-4 sm:gap-16">
            <div className="col-span-12 sm:col-span-6">
              <h4 className="text-xl font-semibold">Description</h4>
              <p className="text-brand-secondary">Give a description to your project.</p>
            </div>
            <div className="col-span-12 sm:col-span-6">
              {projectDetails ? (
                <TextArea
                  id="description"
                  name="description"
                  error={errors.description}
                  register={register}
                  placeholder="Enter project description"
                  validations={{}}
                  className="min-h-[46px]"
                />
              ) : (
                <Loader className="w-full">
                  <Loader.Item height="46px" width="full" light />
                </Loader>
              )}
            </div>
          </div>
          <div className="grid grid-cols-12 gap-4 sm:gap-16">
            <div className="col-span-12 sm:col-span-6">
              <h4 className="text-xl font-semibold">Cover Photo</h4>
              <p className="text-gray-500">Select your cover photo from the given library.</p>
            </div>
            <div className="col-span-12 sm:col-span-6">
              {watch("cover_image") ? (
                <div className="w-full h-32 rounded border p-1">
                  <div className="w-full h-full relative rounded">
                    <Image
                      src={watch("cover_image")!}
                      alt={projectDetails?.name ?? "Cover image"}
                      objectFit="cover"
                      layout="fill"
                      className="rounded"
                    />
                    <div className="absolute bottom-0 w-full flex justify-end">
                      <ImagePickerPopover
                        label={"Change cover"}
                        onChange={(imageUrl) => {
                          setValue("cover_image", imageUrl);
                        }}
                        value={watch("cover_image")}
                      />
                    </div>
                  </div>
                </div>
              ) : (
                <Loader className="w-full">
                  <Loader.Item height="46px" width="full" light />
                </Loader>
              )}
            </div>
          </div>
          <div className="grid grid-cols-12 gap-4 sm:gap-16">
            <div className="col-span-12 sm:col-span-6">
              <h4 className="text-xl font-semibold">Identifier</h4>
<<<<<<< HEAD
              <p className="text-brand-secondary">
                Create a 1-6 characters{"'"} identifier for the project.
=======
              <p className="text-gray-500">
                Create a 1-5 characters{"'"} identifier for the project.
>>>>>>> f2e8add2
              </p>
            </div>
            <div className="col-span-12 sm:col-span-6">
              {projectDetails ? (
                <Input
                  id="identifier"
                  name="identifier"
                  error={errors.identifier}
                  register={register}
                  placeholder="Enter identifier"
                  validations={{
                    required: "Identifier is required",
                    validate: (value) =>
                      /^[A-Z]+$/.test(value) || "Identifier must be uppercase text.",
                    minLength: {
                      value: 1,
                      message: "Identifier must at least be of 1 character",
                    },
                    maxLength: {
                      value: 5,
                      message: "Identifier must at most be of 5 characters",
                    },
                  }}
                />
              ) : (
                <Loader>
                  <Loader.Item height="46px" width="160px" light />
                </Loader>
              )}
            </div>
          </div>
          <div className="grid grid-cols-12 gap-4 sm:gap-16">
            <div className="col-span-12 sm:col-span-6">
              <h4 className="text-xl font-semibold">Network</h4>
              <p className="text-brand-secondary">Select privacy type for the project.</p>
            </div>
            <div className="col-span-12 sm:col-span-6">
              {projectDetails ? (
                <Controller
                  name="network"
                  control={control}
                  render={({ field: { value, onChange } }) => (
                    <CustomSelect
                      value={value}
                      onChange={onChange}
                      label={
                        Object.keys(NETWORK_CHOICES).find((k) => k === value.toString())
                          ? NETWORK_CHOICES[value.toString() as keyof typeof NETWORK_CHOICES]
                          : "Select network"
                      }
                      input
                    >
                      {Object.keys(NETWORK_CHOICES).map((key) => (
                        <CustomSelect.Option key={key} value={parseInt(key)}>
                          {NETWORK_CHOICES[key as keyof typeof NETWORK_CHOICES]}
                        </CustomSelect.Option>
                      ))}
                    </CustomSelect>
                  )}
                />
              ) : (
                <Loader className="w-full">
                  <Loader.Item height="46px" width="160px" light />
                </Loader>
              )}
            </div>
          </div>
          <div className="sm:text-right">
            {projectDetails ? (
              <SecondaryButton type="submit" loading={isSubmitting}>
                {isSubmitting ? "Updating Project..." : "Update Project"}
              </SecondaryButton>
            ) : (
              <Loader className="mt-2 w-full">
                <Loader.Item height="34px" width="100px" light />
              </Loader>
            )}
          </div>
          <div className="grid grid-cols-12 gap-4 sm:gap-16">
            <div className="col-span-12 sm:col-span-6">
              <h4 className="text-xl font-semibold">Danger Zone</h4>
              <p className="text-brand-secondary">
                The danger zone of the project delete page is a critical area that requires careful
                consideration and attention. When deleting a project, all of the data and resources
                within that project will be permanently removed and cannot be recovered.
              </p>
            </div>
            <div className="col-span-12 sm:col-span-6">
              {projectDetails ? (
                <div>
                  <OutlineButton
                    theme="danger"
                    onClick={() => setSelectedProject(projectDetails.id ?? null)}
                  >
                    Delete Project
                  </OutlineButton>
                </div>
              ) : (
                <Loader className="mt-2 w-full">
                  <Loader.Item height="46px" width="100px" light />
                </Loader>
              )}
            </div>
          </div>
        </div>
      </form>
    </ProjectAuthorizationWrapper>
  );
};

export default GeneralSettings;<|MERGE_RESOLUTION|>--- conflicted
+++ resolved
@@ -254,13 +254,8 @@
           <div className="grid grid-cols-12 gap-4 sm:gap-16">
             <div className="col-span-12 sm:col-span-6">
               <h4 className="text-xl font-semibold">Identifier</h4>
-<<<<<<< HEAD
               <p className="text-brand-secondary">
                 Create a 1-6 characters{"'"} identifier for the project.
-=======
-              <p className="text-gray-500">
-                Create a 1-5 characters{"'"} identifier for the project.
->>>>>>> f2e8add2
               </p>
             </div>
             <div className="col-span-12 sm:col-span-6">
