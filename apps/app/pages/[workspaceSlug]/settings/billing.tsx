--- conflicted
+++ resolved
@@ -45,32 +45,9 @@
         </div>
         <div className="space-y-8 md:w-2/3">
           <div>
-<<<<<<< HEAD
-            <h3 className="text-3xl font-bold leading-6 text-brand-base">Billing & Plans</h3>
-            <p className="mt-4 text-sm text-brand-secondary">[Free launch preview] plan Pro</p>
-          </div>
-          <div className="space-y-8 md:w-2/3">
-            <div>
-              <div className="w-80 rounded-md border border-brand-base bg-brand-surface-2 p-4 text-center">
-                <h4 className="text-md mb-1 leading-6 text-brand-base">Payment due</h4>
-                <h2 className="text-3xl font-extrabold">--</h2>
-              </div>
-            </div>
-            <div>
-              <h4 className="text-md mb-1 leading-6 text-brand-base">Current plan</h4>
-              <p className="mb-3 text-sm text-brand-secondary">You are currently using the free plan</p>
-              <a href="https://plane.so/pricing" target="_blank" rel="noreferrer">
-                <SecondaryButton outline>View Plans and Upgrade</SecondaryButton>
-              </a>
-            </div>
-            <div>
-              <h4 className="text-md mb-1 leading-6 text-brand-base">Billing history</h4>
-              <p className="mb-3 text-sm text-brand-secondary">There are no invoices to display</p>
-=======
             <div className="w-80 rounded-md border bg-white p-4 text-center">
               <h4 className="text-md mb-1 leading-6 text-gray-900">Payment due</h4>
               <h2 className="text-3xl font-extrabold">--</h2>
->>>>>>> 0caadd0f
             </div>
           </div>
           <div>
