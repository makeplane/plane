import React from "react";

import { useRouter } from "next/router";
import Image from "next/image";

// react-hook-form
import { useForm } from "react-hook-form";
// hooks
import useToast from "hooks/use-toast";
// services
import userService from "services/user.service";
// layouts
import DefaultLayout from "layouts/default-layout";
// ui
import { Input, SecondaryButton } from "components/ui";
// icons
import Logo from "public/plane-logos/blue-without-text.png";
// types
import type { NextPage } from "next";

type FormData = {
  password: string;
  confirmPassword: string;
};

const ResetPasswordPage: NextPage = () => {
  const router = useRouter();
  const { uidb64, token } = router.query;

  const { setToastAlert } = useToast();

  const {
    register,
    handleSubmit,
    formState: { errors, isSubmitting },
  } = useForm<FormData>();

  const onSubmit = async (formData: FormData) => {
    if (!uidb64 || !token) return;

    if (formData.password !== formData.confirmPassword) {
      setToastAlert({
        type: "error",
        title: "Error!",
        message: "Passwords do not match.",
      });

      return;
    }

    const payload = {
      new_password: formData.password,
      confirm_password: formData.confirmPassword,
    };

    await userService
      .resetPassword(uidb64.toString(), token.toString(), payload)
      .then(() => {
        setToastAlert({
          type: "success",
          title: "Success!",
          message: "Password reset successfully. You can now login with your new password.",
        });
        router.push("/");
      })
      .catch((err) =>
        setToastAlert({
          type: "error",
          title: "Error!",
          message:
            err?.error ||
            "Something went wrong. Please try again later or contact the support team.",
        })
      );
  };

  return (
    <DefaultLayout>
      <div className="flex h-screen w-full items-center justify-center overflow-auto">
        <div className="flex min-h-full w-full flex-col justify-center py-12 px-6 lg:px-8">
          <div className="flex flex-col gap-10 sm:mx-auto sm:w-full sm:max-w-md">
            <div className="flex flex-col items-center justify-center gap-10">
              <Image src={Logo} height={80} width={80} alt="Plane Web Logo" />
              <h2 className="text-center text-xl font-medium text-custom-text-100">
                Reset your password
              </h2>
            </div>
<<<<<<< HEAD
            <div className="flex flex-col rounded-[10px] bg-brand-surface-1 shadow-md">
=======
            <div className="flex flex-col rounded-[10px] bg-custom-background-100 shadow-md">
>>>>>>> 4c2cb236
              <form className="mt-5 py-5 px-5" onSubmit={handleSubmit(onSubmit)}>
                <div>
                  <Input
                    id="password"
                    type="password"
                    name="password"
                    register={register}
                    validations={{
                      required: "Password is required",
                    }}
                    error={errors.password}
                    placeholder="Enter new password"
                  />
                </div>
                <div className="mt-5">
                  <Input
                    id="confirmPassword"
                    type="password"
                    name="confirmPassword"
                    register={register}
                    validations={{
                      required: "Confirm password is required",
                    }}
                    error={errors.confirmPassword}
                    placeholder="Confirm new password"
                  />
                </div>
                <div className="mt-5">
                  <SecondaryButton
                    type="submit"
                    className="w-full text-center"
                    loading={isSubmitting}
                  >
                    {isSubmitting ? "Resetting..." : "Reset"}
                  </SecondaryButton>
                </div>
              </form>
            </div>
          </div>
        </div>
      </div>
    </DefaultLayout>
  );
};

export default ResetPasswordPage;<|MERGE_RESOLUTION|>--- conflicted
+++ resolved
@@ -85,11 +85,7 @@
                 Reset your password
               </h2>
             </div>
-<<<<<<< HEAD
-            <div className="flex flex-col rounded-[10px] bg-brand-surface-1 shadow-md">
-=======
             <div className="flex flex-col rounded-[10px] bg-custom-background-100 shadow-md">
->>>>>>> 4c2cb236
               <form className="mt-5 py-5 px-5" onSubmit={handleSubmit(onSubmit)}>
                 <div>
                   <Input
