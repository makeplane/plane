import React, { useCallback, useState } from "react";
import { useRouter } from "next/router";
import Image from "next/image";
// hooks
import useUser from "hooks/use-user";
import useToast from "hooks/use-toast";
// services
import authenticationService from "services/authentication.service";
// layouts
import DefaultLayout from "layouts/default-layout";
// social button
import {
  GoogleLoginButton,
  GithubLoginButton,
  EmailCodeForm,
  EmailPasswordForm,
} from "components/account";
// ui
import { Spinner } from "components/ui";
// icons
import Logo from "public/logo.png";
// types
import type { NextPage } from "next";

const SignInPage: NextPage = () => {
  // router
  const router = useRouter();
  // user hook
  const { mutateUser } = useUser({ redirectTo: "/", redirectIfFound: true });

  const { setToastAlert } = useToast();

  const handleGoogleSignIn = async ({ clientId, credential }: any) => {
    try {
      if (clientId && credential) {
        mutateUser(
          await authenticationService.socialAuth({
            medium: "google",
            credential,
            clientId,
          })
        );
      } else {
        throw Error("Cant find credentials");
      }
    } catch (error) {
      console.log(error);
      setToastAlert({
        title: "Error signing in!",
        type: "error",
        message: "Something went wrong. Please try again later or contact the support team.",
      });
    }
  };

  const handleGithubSignIn = async (credential: string) => {
    try {
      if (process.env.NEXT_PUBLIC_GITHUB_ID && credential) {
        mutateUser(
          await authenticationService.socialAuth({
            medium: "github",
            credential,
            clientId: process.env.NEXT_PUBLIC_GITHUB_ID,
          })
        );
      } else {
        throw Error("Cant find credentials");
      }
    } catch (error) {
      console.log(error);
      setToastAlert({
        title: "Error signing in!",
        type: "error",
        message: "Something went wrong. Please try again later or contact the support team.",
      });
    }
  };

  return (
    <DefaultLayout
      meta={{
        title: "Plane - Sign In",
      }}
    >
<<<<<<< HEAD
      {isLoading ? (
        <div className="absolute top-0 left-0 z-50 flex h-full w-full flex-col items-center justify-center gap-y-3">
          <h2 className="text-xl text-brand-base">Signing in. Please wait...</h2>
          <Spinner />
        </div>
      ) : (
        <div className="flex h-screen w-full items-center justify-center overflow-auto">
          <div className="flex min-h-full w-full flex-col justify-center py-12 px-6 lg:px-8">
            <div className="flex flex-col gap-10 sm:mx-auto sm:w-full sm:max-w-md">
              <div className="flex flex-col items-center justify-center gap-10">
                <Image src={Logo} height={80} width={80} alt="Plane Web Logo" />
                <h2 className="text-center text-xl font-medium text-brand-base">
                  Sign In to your Plane Account
                </h2>
              </div>

              <div className="flex flex-col rounded-[10px] bg-brand-base shadow-md">
                {parseInt(process.env.NEXT_PUBLIC_ENABLE_OAUTH || "0") ? (
                  <>
                    <EmailSignInForm handleSuccess={onSignInSuccess} />

                    <div className="flex flex-col items-center justify-center gap-3 border-t border-brand-base py-5 px-5 ">
                      <GoogleLoginButton handleSignIn={handleGoogleSignIn} />

                      <GithubLoginButton handleSignIn={handleGithubSignIn} />
                    </div>
                  </>
                ) : (
                  <>
                    <EmailPasswordForm onSuccess={onSignInSuccess} />
                  </>
                )}
              </div>
=======
      {/* {isLoading && (
        <div className="absolute top-0 left-0 z-50 flex h-full w-full flex-col items-center justify-center gap-y-3 bg-white">
          <h2 className="text-xl text-gray-900">Signing in. Please wait...</h2>
          <Spinner />
        </div>
      )} */}
      <div className="flex h-screen w-full items-center justify-center overflow-auto bg-gray-50">
        <div className="flex min-h-full w-full flex-col justify-center py-12 px-6 lg:px-8">
          <div className="flex flex-col gap-10 sm:mx-auto sm:w-full sm:max-w-md">
            <div className="flex flex-col items-center justify-center gap-10">
              <Image src={Logo} height={80} width={80} alt="Plane Web Logo" />
              <h2 className="text-center text-xl font-medium text-black">
                Sign In to your Plane Account
              </h2>
            </div>

            <div className="flex flex-col rounded-[10px] bg-white  shadow-md">
              {parseInt(process.env.NEXT_PUBLIC_ENABLE_OAUTH || "0") ? (
                <>
                  <EmailCodeForm />
                  <div className="flex flex-col gap-3 py-5 px-5 border-t items-center justify-center border-gray-300 ">
                    <GoogleLoginButton handleSignIn={handleGoogleSignIn} />
                    <GithubLoginButton handleSignIn={handleGithubSignIn} />
                  </div>
                </>
              ) : (
                <>
                  <EmailPasswordForm />
                </>
              )}
>>>>>>> ec9ab102
            </div>
          </div>
        </div>
      )}
    </DefaultLayout>
  );
};

export default SignInPage;<|MERGE_RESOLUTION|>--- conflicted
+++ resolved
@@ -82,41 +82,6 @@
         title: "Plane - Sign In",
       }}
     >
-<<<<<<< HEAD
-      {isLoading ? (
-        <div className="absolute top-0 left-0 z-50 flex h-full w-full flex-col items-center justify-center gap-y-3">
-          <h2 className="text-xl text-brand-base">Signing in. Please wait...</h2>
-          <Spinner />
-        </div>
-      ) : (
-        <div className="flex h-screen w-full items-center justify-center overflow-auto">
-          <div className="flex min-h-full w-full flex-col justify-center py-12 px-6 lg:px-8">
-            <div className="flex flex-col gap-10 sm:mx-auto sm:w-full sm:max-w-md">
-              <div className="flex flex-col items-center justify-center gap-10">
-                <Image src={Logo} height={80} width={80} alt="Plane Web Logo" />
-                <h2 className="text-center text-xl font-medium text-brand-base">
-                  Sign In to your Plane Account
-                </h2>
-              </div>
-
-              <div className="flex flex-col rounded-[10px] bg-brand-base shadow-md">
-                {parseInt(process.env.NEXT_PUBLIC_ENABLE_OAUTH || "0") ? (
-                  <>
-                    <EmailSignInForm handleSuccess={onSignInSuccess} />
-
-                    <div className="flex flex-col items-center justify-center gap-3 border-t border-brand-base py-5 px-5 ">
-                      <GoogleLoginButton handleSignIn={handleGoogleSignIn} />
-
-                      <GithubLoginButton handleSignIn={handleGithubSignIn} />
-                    </div>
-                  </>
-                ) : (
-                  <>
-                    <EmailPasswordForm onSuccess={onSignInSuccess} />
-                  </>
-                )}
-              </div>
-=======
       {/* {isLoading && (
         <div className="absolute top-0 left-0 z-50 flex h-full w-full flex-col items-center justify-center gap-y-3 bg-white">
           <h2 className="text-xl text-gray-900">Signing in. Please wait...</h2>
@@ -147,11 +112,11 @@
                   <EmailPasswordForm />
                 </>
               )}
->>>>>>> ec9ab102
             </div>
           </div>
         </div>
-      )}
+      </div>
+      {/* )} */}
     </DefaultLayout>
   );
 };
