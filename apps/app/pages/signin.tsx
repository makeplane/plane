import React, { useCallback, useState } from "react";

import { useRouter } from "next/router";
import Image from "next/image";

// hooks
import useUser from "hooks/use-user";
import useToast from "hooks/use-toast";
// services
import authenticationService from "services/authentication.service";
// layouts
import DefaultLayout from "layouts/default-layout";
// social button
import {
  GoogleLoginButton,
  GithubLoginButton,
  EmailSignInForm,
  EmailPasswordForm,
} from "components/account";
// ui
import { Spinner } from "components/ui";
// icons
import Logo from "public/logo.png";
// types
import type { NextPage } from "next";

const SignInPage: NextPage = () => {
  // router
  const router = useRouter();
  // user hook
  const { mutateUser } = useUser();
  // states
  const [isLoading, setLoading] = useState(false);

  const { setToastAlert } = useToast();

  const onSignInSuccess = useCallback(async () => {
    setLoading(true);
    await mutateUser();
    const nextLocation = router.asPath.split("?next=")[1];
    if (nextLocation) await router.push(nextLocation as string);
    else await router.push("/");
  }, [mutateUser, router]);

  const handleGoogleSignIn = ({ clientId, credential }: any) => {
    if (clientId && credential) {
      setLoading(true);
      authenticationService
        .socialAuth({
          medium: "google",
          credential,
          clientId,
        })
        .then(async () => {
          await onSignInSuccess();
        })
        .catch((err) => {
          console.log(err);
          setToastAlert({
            title: "Error signing in!",
            type: "error",
            message: "Something went wrong. Please try again later or contact the support team.",
          });
          setLoading(false);
        });
    }
  };

  const handleGithubSignIn = useCallback(
    (credential: string) => {
      setLoading(true);
      authenticationService
        .socialAuth({
          medium: "github",
          credential,
          clientId: process.env.NEXT_PUBLIC_GITHUB_ID,
        })
        .then(async () => {
          await onSignInSuccess();
        })
        .catch((err) => {
          console.log(err);
          setToastAlert({
            title: "Error signing in!",
            type: "error",
            message: "Something went wrong. Please try again later or contact the support team.",
          });
          setLoading(false);
        });
    },
    [onSignInSuccess, setToastAlert]
  );

  return (
    <DefaultLayout
      meta={{
        title: "Plane - Sign In",
      }}
    >
      {isLoading && (
<<<<<<< HEAD
        <div className="absolute top-0 left-0 z-50 flex h-full w-full flex-col items-center justify-center gap-y-3 bg-brand-surface-2">
          <h2 className="text-2xl text-brand-base">Signing in. Please wait...</h2>
=======
        <div className="absolute top-0 left-0 z-50 flex h-full w-full flex-col items-center justify-center gap-y-3 bg-white">
          <h2 className="text-xl text-gray-900">Signing in. Please wait...</h2>
>>>>>>> 0caadd0f
          <Spinner />
        </div>
      )}
      <div className="flex h-screen w-full items-center justify-center overflow-auto bg-gray-50">
        <div className="flex min-h-full w-full flex-col justify-center py-12 px-6 lg:px-8">
          <div className="flex flex-col gap-10 sm:mx-auto sm:w-full sm:max-w-md">
            <div className="flex flex-col items-center justify-center gap-10">
              <Image src={Logo} height={80} width={80} alt="Plane Web Logo" />
              <h2 className="text-center text-xl font-medium text-brand-base">
                Sign In to your Plane Account
              </h2>
            </div>

            <div className="flex flex-col rounded-[10px] bg-brand-surface-2  shadow-md">
              {parseInt(process.env.NEXT_PUBLIC_ENABLE_OAUTH || "0") ? (
                <>
                  <EmailSignInForm handleSuccess={onSignInSuccess} />

                  <div className="flex flex-col gap-3 py-5 px-5 border-t items-center justify-center border-brand-base ">
                    <GoogleLoginButton handleSignIn={handleGoogleSignIn} />

                    <GithubLoginButton handleSignIn={handleGithubSignIn} />
                  </div>
                </>
              ) : (
                <>
                  <EmailPasswordForm onSuccess={onSignInSuccess} />
                </>
              )}
            </div>
          </div>
        </div>
      </div>
    </DefaultLayout>
  );
};

export default SignInPage;<|MERGE_RESOLUTION|>--- conflicted
+++ resolved
@@ -98,13 +98,8 @@
       }}
     >
       {isLoading && (
-<<<<<<< HEAD
-        <div className="absolute top-0 left-0 z-50 flex h-full w-full flex-col items-center justify-center gap-y-3 bg-brand-surface-2">
-          <h2 className="text-2xl text-brand-base">Signing in. Please wait...</h2>
-=======
         <div className="absolute top-0 left-0 z-50 flex h-full w-full flex-col items-center justify-center gap-y-3 bg-white">
           <h2 className="text-xl text-gray-900">Signing in. Please wait...</h2>
->>>>>>> 0caadd0f
           <Spinner />
         </div>
       )}
