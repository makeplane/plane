import React from "react";
// next imports
import Image from "next/image";
// next types
import type { NextPage } from "next";
// layouts
import DefaultLayout from "layouts/default-layout";
// hooks
import useUserAuth from "hooks/use-user-auth";
import useToast from "hooks/use-toast";
// services
import authenticationService from "services/authentication.service";
// social auth buttons
import {
  GoogleLoginButton,
  GithubLoginButton,
  EmailCodeForm,
  EmailPasswordForm,
} from "components/account";
// ui
import { Spinner } from "components/ui";
// icons
import Logo from "public/plane-logos/blue-without-text.png";
// types
type EmailPasswordFormValues = {
  email: string;
  password?: string;
  medium?: string;
};

const HomePage: NextPage = () => {
  const { user, isLoading, mutateUser } = useUserAuth("sign-in");

  const { setToastAlert } = useToast();

  const handleGoogleSignIn = async ({ clientId, credential }: any) => {
    try {
      if (clientId && credential) {
        const socialAuthPayload = {
          medium: "google",
          credential,
          clientId,
        };
        const response = await authenticationService.socialAuth(socialAuthPayload);
        if (response && response?.user) mutateUser();
      } else {
        throw Error("Cant find credentials");
      }
    } catch (err: any) {
      setToastAlert({
        title: "Error signing in!",
        type: "error",
        message:
          err?.error || "Something went wrong. Please try again later or contact the support team.",
      });
    }
  };

  const handleGithubSignIn = async (credential: string) => {
    try {
      if (process.env.NEXT_PUBLIC_GITHUB_ID && credential) {
        const socialAuthPayload = {
          medium: "github",
          credential,
          clientId: process.env.NEXT_PUBLIC_GITHUB_ID,
        };
        const response = await authenticationService.socialAuth(socialAuthPayload);
        if (response && response?.user) mutateUser();
      } else {
        throw Error("Cant find credentials");
      }
    } catch (err: any) {
      setToastAlert({
        title: "Error signing in!",
        type: "error",
        message:
          err?.error || "Something went wrong. Please try again later or contact the support team.",
      });
    }
  };

  const handlePasswordSignIn = async (formData: EmailPasswordFormValues) => {
    await authenticationService
      .emailLogin(formData)
      .then((response) => {
        try {
          if (response) mutateUser();
        } catch (err: any) {
          setToastAlert({
            type: "error",
            title: "Error!",
            message:
              err?.error ||
              "Something went wrong. Please try again later or contact the support team.",
          });
        }
      })
      .catch((err) =>
        setToastAlert({
          type: "error",
          title: "Error!",
          message:
            err?.error ||
            "Something went wrong. Please try again later or contact the support team.",
        })
      );
  };

  const handleEmailCodeSignIn = async (response: any) => {
    try {
      if (response) mutateUser();
    } catch (err: any) {
      setToastAlert({
        type: "error",
        title: "Error!",
        message:
          err?.error || "Something went wrong. Please try again later or contact the support team.",
      });
    }
  };

  return (
    <DefaultLayout>
      {isLoading ? (
        <div className="flex flex-col gap-3 w-full h-screen justify-center items-center">
          <div>
            <Spinner />
          </div>
        </div>
      ) : (
        <div className="flex h-screen w-full items-center justify-center overflow-auto">
          <div className="flex min-h-full w-full flex-col justify-center py-12 px-6 lg:px-8">
            <div className="flex flex-col gap-10 sm:mx-auto sm:w-full sm:max-w-md">
              <div className="flex flex-col items-center justify-center gap-10">
                <Image src={Logo} height={80} width={80} alt="Plane Web Logo" />
                <div className="text-center text-xl font-medium text-custom-text-100">
                  Sign In to your Plane Account
                </div>
              </div>

<<<<<<< HEAD
              <div className="flex flex-col rounded-[10px] bg-brand-surface-1 shadow-md">
=======
              <div className="flex flex-col rounded-[10px] bg-custom-background-100 shadow-md">
>>>>>>> 4c2cb236
                {parseInt(process.env.NEXT_PUBLIC_ENABLE_OAUTH || "0") ? (
                  <>
                    <EmailCodeForm handleSignIn={handleEmailCodeSignIn} />
                    <div className="flex flex-col items-center justify-center gap-3 border-t border-custom-border-100 py-5 px-5">
                      <GoogleLoginButton handleSignIn={handleGoogleSignIn} />
                      <GithubLoginButton handleSignIn={handleGithubSignIn} />
                    </div>
                  </>
                ) : (
                  <EmailPasswordForm onSubmit={handlePasswordSignIn} />
                )}
              </div>
            </div>
          </div>
        </div>
      )}
    </DefaultLayout>
  );
};

export default HomePage;<|MERGE_RESOLUTION|>--- conflicted
+++ resolved
@@ -138,11 +138,7 @@
                 </div>
               </div>
 
-<<<<<<< HEAD
-              <div className="flex flex-col rounded-[10px] bg-brand-surface-1 shadow-md">
-=======
               <div className="flex flex-col rounded-[10px] bg-custom-background-100 shadow-md">
->>>>>>> 4c2cb236
                 {parseInt(process.env.NEXT_PUBLIC_ENABLE_OAUTH || "0") ? (
                   <>
                     <EmailCodeForm handleSignIn={handleEmailCodeSignIn} />
