--- conflicted
+++ resolved
@@ -83,7 +83,6 @@
     }
   };
 
-<<<<<<< HEAD
   const handleOidcSignIn = async (credential: string) => {
     try {
       if (process.env.NEXT_PUBLIC_OIDC_CLIENT_ID && credential) {
@@ -107,21 +106,7 @@
       });
     }
   };
-
-  const handleEmailPasswordSignIn = async (response: any) => {
-    try {
-      if (response) mutateUser();
-    } catch (error: any) {
-      console.log(error);
-      setToastAlert({
-        title: "Error signing in!",
-        type: "error",
-        message:
-          error?.error ||
-          "Something went wrong. Please try again later or contact the support team.",
-      });
-    }
-=======
+  
   const handlePasswordSignIn = async (formData: EmailPasswordFormValues) => {
     await authenticationService
       .emailLogin(formData)
@@ -146,7 +131,6 @@
           message: "Enter the correct email address and password to sign in",
         })
       );
->>>>>>> 1da86b80
   };
 
   const handleEmailCodeSignIn = async (response: any) => {
