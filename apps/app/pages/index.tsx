--- conflicted
+++ resolved
@@ -190,12 +190,16 @@
                   <Image src={BluePlaneLogoWithoutText} alt="Plane Logo" />
                 </div>
               </div>
-<<<<<<< HEAD
-
-              <div className="flex flex-col rounded-[10px] bg-brand-base shadow-md">
+            </div>
+          </>
+          <div className="grid place-items-center h-full overflow-y-auto py-5 px-7">
+            <div>
                 {parseInt(process.env.NEXT_PUBLIC_ENABLE_OAUTH || "0") ||
                 parseInt(process.env.NEXT_PUBLIC_ENABLE_OIDC || "0") ? (
                   <>
+                    <h1 className="text-center text-2xl sm:text-2.5xl font-semibold text-custom-text-100">
+                      Sign in to Plane
+                    </h1>
                     {parseInt(process.env.NEXT_PUBLIC_AUTO_OIDC || "0") ? (
                       <></>
                     ) : (
@@ -211,24 +215,6 @@
                       {parseInt(process.env.NEXT_PUBLIC_ENABLE_OIDC || "0") ? (
                         <OidcLoginButton handleSignIn={handleOidcSignIn} />
                       ) : null}
-=======
-            </div>
-          </>
-          <div className="grid place-items-center h-full overflow-y-auto py-5 px-7">
-            <div>
-              {parseInt(process.env.NEXT_PUBLIC_ENABLE_OAUTH || "0") ? (
-                <>
-                  <h1 className="text-center text-2xl sm:text-2.5xl font-semibold text-custom-text-100">
-                    Sign in to Plane
-                  </h1>
-                  <div className="flex flex-col divide-y divide-custom-border-200">
-                    <div className="pb-7">
-                      <EmailCodeForm handleSignIn={handleEmailCodeSignIn} />
-                    </div>
-                    <div className="flex flex-col items-center justify-center gap-4 pt-7 sm:w-[360px] mx-auto overflow-hidden">
-                      <GoogleLoginButton handleSignIn={handleGoogleSignIn} />
-                      <GithubLoginButton handleSignIn={handleGitHubSignIn} />
->>>>>>> daa8f7d7
                     </div>
                   </div>
                 </>
