--- conflicted
+++ resolved
@@ -2,14 +2,8 @@
 
 import type { NextPage, NextPageContext } from "next";
 
-<<<<<<< HEAD
-  useEffect(() => {
-    if (!isUserLoading && !user) router.push("/signin");
-  }, [isUserLoading, user, router]);
-=======
 // lib
 import { homePageRedirect } from "lib/auth";
->>>>>>> 6c770a32
 
 const Home: NextPage = () => {
   return null;
