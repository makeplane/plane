import React from "react";
// hooks
import useUser from "lib/hooks/useUser";
// layouts
import Container from "layouts/container";
import Header from "layouts/navbar/header";
import Sidebar from "layouts/navbar/main-siderbar";
import SettingsSidebar from "layouts/navbar/settings-sidebar";
// types
import { Meta } from "./types";

type Props = {
  meta?: Meta;
  children: React.ReactNode;
  noPadding?: boolean;
  bg?: "primary" | "secondary";
  noHeader?: boolean;
  breadcrumbs?: JSX.Element;
  left?: JSX.Element;
  right?: JSX.Element;
  type: "workspace" | "project";
};

const workspaceLinks: {
  label: string;
  href: string;
}[] = [
  {
    label: "General",
    href: "#",
  },
  {
    label: "Control",
    href: "#",
  },
  {
    label: "States",
    href: "#",
  },
  {
    label: "Labels",
    href: "#",
  },
];

const sidebarLinks: (pId?: string) => Array<{
  label: string;
  href: string;
}> = (projectId) => [
  {
    label: "General",
    href: `/projects/${projectId}/settings`,
  },
  {
    label: "Control",
    href: `/projects/${projectId}/settings/control`,
  },
  {
    label: "Members",
    href: `/projects/${projectId}/settings/members`,
  },
  {
    label: "States",
    href: `/projects/${projectId}/settings/states`,
  },
  {
    label: "Labels",
    href: `/projects/${projectId}/settings/labels`,
  },
];

const SettingsLayout: React.FC<Props> = ({
  meta,
  children,
  noPadding = false,
  bg = "primary",
  noHeader = false,
  breadcrumbs,
  left,
  right,
  type,
}) => {
<<<<<<< HEAD
  const [isOpen, setIsOpen] = useState(false);

  const router = useRouter();

  const { activeProject, user, isUserLoading } = useUser();

  useEffect(() => {
    if (!isUserLoading && (!user || user === null)) router.push("/signin");
  }, [isUserLoading, user, router]);

  const workspaceLinks: {
    label: string;
    href: string;
  }[] = [
    {
      label: "General",
      href: "/workspace/settings",
    },
    {
      label: "Members",
      href: "/workspace/settings/members",
    },
  ];

  const sidebarLinks: {
    label: string;
    href: string;
  }[] = [
    {
      label: "General",
      href: `/projects/${activeProject?.id}/settings`,
    },
    {
      label: "Control",
      href: `/projects/${activeProject?.id}/settings/control`,
    },
    {
      label: "Members",
      href: `/projects/${activeProject?.id}/settings/members`,
    },
    {
      label: "States",
      href: `/projects/${activeProject?.id}/settings/states`,
    },
    {
      label: "Labels",
      href: `/projects/${activeProject?.id}/settings/labels`,
    },
  ];
=======
  const { activeProject } = useUser();
>>>>>>> ee044059

  return (
    <Container meta={meta}>
      <div className="flex h-screen w-full overflow-x-hidden">
        <Sidebar />
        <SettingsSidebar
          links={type === "workspace" ? workspaceLinks : sidebarLinks(activeProject?.id)}
        />
        <main className="flex h-screen w-full min-w-0 flex-col overflow-y-auto">
          {noHeader ? null : <Header breadcrumbs={breadcrumbs} left={left} right={right} />}
          <div
            className={`w-full flex-grow ${noPadding ? "" : "p-5 px-16"} ${
              bg === "primary" ? "bg-primary" : bg === "secondary" ? "bg-secondary" : "bg-primary"
            }`}
          >
            {children}
          </div>
        </main>
      </div>
    </Container>
  );
};

export default SettingsLayout;<|MERGE_RESOLUTION|>--- conflicted
+++ resolved
@@ -80,7 +80,6 @@
   right,
   type,
 }) => {
-<<<<<<< HEAD
   const [isOpen, setIsOpen] = useState(false);
 
   const router = useRouter();
@@ -130,9 +129,7 @@
       href: `/projects/${activeProject?.id}/settings/labels`,
     },
   ];
-=======
   const { activeProject } = useUser();
->>>>>>> ee044059
 
   return (
     <Container meta={meta}>
