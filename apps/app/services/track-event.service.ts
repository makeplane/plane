// services
import APIService from "services/api.service";

const trackEvent =
  process.env.NEXT_PUBLIC_TRACK_EVENTS === "true" || process.env.NEXT_PUBLIC_TRACK_EVENTS === "1";

// types
import type {
  ICycle,
  IEstimate,
  IGptResponse,
  IIssue,
  IIssueComment,
  IModule,
  IPage,
  IPageBlock,
  IProject,
  IState,
  IView,
  IWorkspace,
} from "types";

type WorkspaceEventType =
  | "CREATE_WORKSPACE"
  | "UPDATE_WORKSPACE"
  | "DELETE_WORKSPACE"
  | "WORKSPACE_USER_INVITE"
  | "WORKSPACE_USER_INVITE_ACCEPT"
  | "WORKSPACE_USER_BULK_INVITE_ACCEPT";

type ProjectEventType =
  | "CREATE_PROJECT"
  | "UPDATE_PROJECT"
  | "DELETE_PROJECT"
  | "PROJECT_MEMBER_INVITE";

type IssueEventType = "ISSUE_CREATE" | "ISSUE_UPDATE" | "ISSUE_DELETE";

type CycleEventType = "CYCLE_CREATE" | "CYCLE_UPDATE" | "CYCLE_DELETE";

type StateEventType = "STATE_CREATE" | "STATE_UPDATE" | "STATE_DELETE";

type ModuleEventType = "MODULE_CREATE" | "MODULE_UPDATE" | "MODULE_DELETE";

type PagesEventType = "PAGE_CREATE" | "PAGE_UPDATE" | "PAGE_DELETE";

type ViewEventType = "VIEW_CREATE" | "VIEW_UPDATE" | "VIEW_DELETE";

type IssueCommentEventType =
  | "ISSUE_COMMENT_CREATE"
  | "ISSUE_COMMENT_UPDATE"
  | "ISSUE_COMMENT_DELETE";

export type MiscellaneousEventType =
  | "TOGGLE_CYCLE_ON"
  | "TOGGLE_CYCLE_OFF"
  | "TOGGLE_MODULE_ON"
  | "TOGGLE_MODULE_OFF"
  | "TOGGLE_VIEW_ON"
  | "TOGGLE_VIEW_OFF"
  | "TOGGLE_PAGES_ON"
  | "TOGGLE_PAGES_OFF"
  | "TOGGLE_STATE_ON"
  | "TOGGLE_STATE_OFF";

type IntegrationEventType = "ADD_WORKSPACE_INTEGRATION" | "REMOVE_WORKSPACE_INTEGRATION";

type GitHubSyncEventType = "GITHUB_REPO_SYNC";

type PageBlocksEventType =
  | "PAGE_BLOCK_CREATE"
  | "PAGE_BLOCK_UPDATE"
  | "PAGE_BLOCK_DELETE"
  | "PAGE_BLOCK_CONVERTED_TO_ISSUE";

type IssueLabelEventType = "ISSUE_LABEL_CREATE" | "ISSUE_LABEL_UPDATE" | "ISSUE_LABEL_DELETE";

type GptEventType = "ASK_GPT" | "USE_GPT_RESPONSE_IN_ISSUE" | "USE_GPT_RESPONSE_IN_PAGE_BLOCK";

type IssueEstimateEventType = "ESTIMATE_CREATE" | "ESTIMATE_UPDATE" | "ESTIMATE_DELETE";

type InboxEventType =
  | "INBOX_CREATE"
  | "INBOX_UPDATE"
  | "INBOX_DELETE"
  | "INBOX_ISSUE_CREATE"
  | "INBOX_ISSUE_DUPLICATED"
  | "INBOX_ISSUE_ACCEPTED"
  | "INBOX_ISSUE_SNOOZED"
  | "INBOX_ISSUE_REJECTED";

type ImporterEventType =
  | "GITHUB_IMPORTER_CREATE"
  | "GITHUB_IMPORTER_DELETE"
  | "JIRA_IMPORTER_CREATE"
  | "JIRA_IMPORTER_DELETE";

type AnalyticsEventType =
  | "WORKSPACE_SCOPE_AND_DEMAND_ANALYTICS"
  | "WORKSPACE_CUSTOM_ANALYTICS"
  | "WORKSPACE_ANALYTICS_EXPORT"
  | "PROJECT_SCOPE_AND_DEMAND_ANALYTICS"
  | "PROJECT_CUSTOM_ANALYTICS"
  | "PROJECT_ANALYTICS_EXPORT"
  | "CYCLE_SCOPE_AND_DEMAND_ANALYTICS"
  | "CYCLE_CUSTOM_ANALYTICS"
  | "CYCLE_ANALYTICS_EXPORT"
  | "MODULE_SCOPE_AND_DEMAND_ANALYTICS"
  | "MODULE_CUSTOM_ANALYTICS"
  | "MODULE_ANALYTICS_EXPORT";

class TrackEventServices extends APIService {
  constructor() {
    super("/");
  }

  async trackWorkspaceEvent(data: IWorkspace | any, eventName: WorkspaceEventType): Promise<any> {
    let payload: any;
    if (
      eventName !== "DELETE_WORKSPACE" &&
      eventName !== "WORKSPACE_USER_INVITE" &&
      eventName !== "WORKSPACE_USER_INVITE_ACCEPT" &&
      eventName !== "WORKSPACE_USER_BULK_INVITE_ACCEPT"
    )
      payload = {
        workspaceId: data.id,
        workspaceSlug: data.slug,
        workspaceName: data.name,
      };
    else payload = data;

    return this.request({
      url: "/api/track-event",
      method: "POST",
      data: {
        eventName,
        extra: {
          ...payload,
        },
      },
    });
  }

  async trackProjectEvent(
    data: Partial<IProject> | any,
    eventName: ProjectEventType
  ): Promise<any> {
    let payload: any;
    if (eventName !== "DELETE_PROJECT" && eventName !== "PROJECT_MEMBER_INVITE")
      payload = {
        workspaceId: data?.workspace_detail?.id,
        workspaceName: data?.workspace_detail?.name,
        workspaceSlug: data?.workspace_detail?.slug,
        projectId: data?.id,
        projectName: data?.name,
      };
    else payload = data;

    return this.request({
      url: "/api/track-event",
      method: "POST",
      data: {
        eventName,
        extra: {
          ...payload,
        },
      },
    });
  }

  async trackUserOnboardingCompleteEvent(data: any): Promise<any> {
    return this.request({
      url: "/api/track-event",
      method: "POST",
      data: {
        eventName: "USER_ONBOARDING_COMPLETE",
        extra: {
          ...data,
        },
      },
    });
  }

  async trackIssueEvent(data: IIssue | any, eventName: IssueEventType): Promise<any> {
    let payload: any;
    if (eventName !== "ISSUE_DELETE")
      payload = {
        workspaceId: data?.workspace_detail?.id,
        workspaceName: data?.workspace_detail?.name,
        workspaceSlug: data?.workspace_detail?.slug,
        projectId: data?.project_detail?.id,
        projectName: data?.project_detail?.name,
        projectIdentifier: data?.project_detail?.identifier,
        issueId: data?.id,
      };
    else payload = data;

    return this.request({
      url: "/api/track-event",
      method: "POST",
      data: {
        eventName,
        extra: {
          ...payload,
        },
      },
    });
  }

  async trackIssueMarkedAsDoneEvent(data: any): Promise<any> {
    if (!trackEvent) return;
    return this.request({
      url: "/api/track-event",
      method: "POST",
      data: {
        eventName: "ISSUES_MARKED_AS_DONE",
        extra: {
          ...data,
        },
      },
    });
  }

  async trackIssuePartialPropertyUpdateEvent(
    data: any,
    propertyName:
      | "ISSUE_PROPERTY_UPDATE_PRIORITY"
      | "ISSUE_PROPERTY_UPDATE_STATE"
      | "ISSUE_PROPERTY_UPDATE_ASSIGNEE"
      | "ISSUE_PROPERTY_UPDATE_DUE_DATE"
      | "ISSUE_PROPERTY_UPDATE_ESTIMATE"
  ): Promise<any> {
    if (!trackEvent) return;
    return this.request({
      url: "/api/track-event",
      method: "POST",
      data: {
        eventName: propertyName,
        extra: {
          ...data,
        },
      },
    });
  }

  async trackIssueCommentEvent(
    data: Partial<IIssueComment> | any,
    eventName: IssueCommentEventType
  ): Promise<any> {
    let payload: any;
    if (eventName !== "ISSUE_COMMENT_DELETE")
      payload = {
        workspaceId: data?.workspace_detail?.id,
        workspaceName: data?.workspace_detail?.name,
        workspaceSlug: data?.workspace_detail?.slug,
        projectId: data?.project_detail?.id,
        projectName: data?.project_detail?.name,
        projectIdentifier: data?.project_detail?.identifier,
        issueId: data?.issue,
      };
    else payload = data;
    return this.request({
      url: "/api/track-event",
      method: "POST",
      data: {
        eventName,
        extra: {
          ...payload,
        },
      },
    });
  }

  async trackIssueMovedToCycleOrModuleEvent(
    data: any,
    eventName:
      | "ISSUE_MOVED_TO_CYCLE"
      | "ISSUE_MOVED_TO_MODULE"
      | "ISSUE_MOVED_TO_CYCLE_IN_BULK"
      | "ISSUE_MOVED_TO_MODULE_IN_BULK"
  ): Promise<any> {
    return this.request({
      url: "/api/track-event",
      method: "POST",
      data: {
        eventName,
        extra: {
          ...data,
        },
      },
    });
  }

  async trackIssueBulkDeleteEvent(data: any): Promise<any> {
    return this.request({
      url: "/api/track-event",
      method: "POST",
      data: {
        eventName: "ISSUE_BULK_DELETE",
        extra: {
          ...data,
        },
      },
    });
  }

  async trackIssueLabelEvent(data: any, eventName: IssueLabelEventType): Promise<any> {
    return this.request({
      url: "/api/track-event",
      method: "POST",
      data: {
        eventName,
        extra: {
          ...data,
        },
      },
    });
  }

  async trackStateEvent(data: IState | any, eventName: StateEventType): Promise<any> {
    let payload: any;
    if (eventName !== "STATE_DELETE")
      payload = {
        workspaceId: data?.workspace_detail?.id,
        workspaceName: data?.workspace_detail?.name,
        workspaceSlug: data?.workspace_detail?.slug,
        projectId: data?.project_detail?.id,
        projectName: data?.project_detail?.name,
        projectIdentifier: data?.project_detail?.identifier,
        stateId: data.id,
      };
    else payload = data;

    return this.request({
      url: "/api/track-event",
      method: "POST",
      data: {
        eventName,
        extra: {
          ...payload,
        },
      },
    });
  }

  async trackCycleEvent(data: ICycle | any, eventName: CycleEventType): Promise<any> {
    let payload: any;
    if (eventName !== "CYCLE_DELETE")
      payload = {
        workspaceId: data?.workspace_detail?.id,
        workspaceName: data?.workspace_detail?.name,
        workspaceSlug: data?.workspace_detail?.slug,
        projectId: data?.project_detail?.id,
        projectName: data?.project_detail?.name,
        projectIdentifier: data?.project_detail?.identifier,
        cycleId: data.id,
      };
    else payload = data;

    return this.request({
      url: "/api/track-event",
      method: "POST",
      data: {
        eventName,
        extra: {
          ...payload,
        },
      },
    });
  }

  async trackModuleEvent(data: IModule | any, eventName: ModuleEventType): Promise<any> {
    let payload: any;
    if (eventName !== "MODULE_DELETE")
      payload = {
        workspaceId: data?.workspace_detail?.id,
        workspaceName: data?.workspace_detail?.name,
        workspaceSlug: data?.workspace_detail?.slug,
        projectId: data?.project_detail?.id,
        projectName: data.project_detail?.name,
        projectIdentifier: data?.project_detail?.identifier,
        moduleId: data.id,
      };
    else payload = data;

    return this.request({
      url: "/api/track-event",
      method: "POST",
      data: {
        eventName,
        extra: {
          ...payload,
        },
      },
    });
  }

  async trackPageEvent(data: Partial<IPage> | any, eventName: PagesEventType): Promise<any> {
    let payload: any;
    if (eventName !== "PAGE_DELETE")
      payload = {
        workspaceId: data?.workspace_detail?.id,
        workspaceName: data?.workspace_detail?.name,
        workspaceSlug: data?.workspace_detail?.slug,
        projectId: data?.project_detail?.id,
        projectName: data?.project_detail?.name,
        projectIdentifier: data?.project_detail?.identifier,
        pageId: data.id,
      };
    else payload = data;

    return this.request({
      url: "/api/track-event",
      method: "POST",
      data: {
        eventName,
        extra: {
          ...payload,
        },
      },
    });
  }

  async trackPageBlockEvent(
    data: Partial<IPageBlock> | IIssue,
    eventName: PageBlocksEventType
  ): Promise<any> {
    let payload: any;
    if (eventName !== "PAGE_BLOCK_DELETE" && eventName !== "PAGE_BLOCK_CONVERTED_TO_ISSUE")
      payload = {
        workspaceId: data?.workspace_detail?.id,
        workspaceName: data?.workspace_detail?.name,
        workspaceSlug: data?.workspace_detail?.slug,
        projectId: data?.project_detail?.id,
        projectName: data?.project_detail?.name,
        projectIdentifier: data?.project_detail?.identifier,
        pageId: (data as IPageBlock)?.page,
        pageBlockId: data.id,
      };
    else if (eventName === "PAGE_BLOCK_CONVERTED_TO_ISSUE") {
      payload = {
        workspaceId: data?.workspace_detail?.id,
        workspaceName: data?.workspace_detail?.name,
        workspaceSlug: data?.workspace_detail?.slug,
        projectId: data?.project_detail?.id,
        projectName: data?.project_detail?.name,
        projectIdentifier: data?.project_detail?.identifier,
        issueId: data?.id,
      };
    } else payload = data;

    return this.request({
      url: "/api/track-event",
      method: "POST",
      data: {
        eventName,
        extra: {
          ...payload,
        },
      },
    });
  }

  async trackAskGptEvent(data: IGptResponse, eventName: GptEventType): Promise<any> {
    const payload = {
      workspaceId: data?.workspace_detail?.id,
      workspaceName: data?.workspace_detail?.name,
      workspaceSlug: data?.workspace_detail?.slug,
      projectId: data?.project_detail?.id,
      projectIdentifier: data?.project_detail?.identifier,
      projectName: data?.project_detail?.name,
      count: data?.count,
    };
    return this.request({
      url: "/api/track-event",
      method: "POST",
      data: {
        eventName,
        extra: {
          ...payload,
        },
      },
    });
  }

  async trackUseGPTResponseEvent(data: IIssue | IPageBlock, eventName: GptEventType): Promise<any> {
    if (!trackEvent) return;

    let payload: any;

    if (eventName === "USE_GPT_RESPONSE_IN_ISSUE") {
      payload = {
        workspaceId: data?.workspace_detail?.id,
        workspaceName: data?.workspace_detail?.name,
        workspaceSlug: data?.workspace_detail?.slug,
        projectId: data?.project_detail?.id,
        projectIdentifier: data?.project_detail?.identifier,
        projectName: data?.project_detail?.name,
        issueId: data.id,
      };
    } else if (eventName === "USE_GPT_RESPONSE_IN_PAGE_BLOCK") {
      payload = {
        workspaceId: data?.workspace_detail?.id,
        workspaceName: data?.workspace_detail?.name,
        workspaceSlug: data?.workspace_detail?.slug,
        projectId: data?.project_detail?.id,
        projectIdentifier: data?.project_detail?.identifier,
        projectName: data?.project_detail?.name,
        pageId: (data as IPageBlock)?.page,
        pageBlockId: data.id,
      };
    }

    return this.request({
      url: "/api/track-event",
      method: "POST",
      data: {
        eventName,
        extra: {
          ...payload,
        },
      },
    });
  }

  async trackViewEvent(data: IView, eventName: ViewEventType): Promise<any> {
    let payload: any;
    if (eventName === "VIEW_DELETE") payload = data;
    else
      payload = {
        labels: Boolean(data.query_data.labels),
        assignees: Boolean(data.query_data.assignees),
        priority: Boolean(data.query_data.priority),
        state: Boolean(data.query_data.state),
        created_by: Boolean(data.query_data.created_by),
      };

    return this.request({
      url: "/api/track-event",
      method: "POST",
      data: {
        eventName,
        extra: {
          ...payload,
        },
      },
    });
  }

  async trackMiscellaneousEvent(data: any, eventName: MiscellaneousEventType): Promise<any> {
    return this.request({
      url: "/api/track-event",
      method: "POST",
      data: {
        eventName,
        extra: {
          ...data,
        },
      },
    });
  }

  async trackAppIntegrationEvent(data: any, eventName: IntegrationEventType): Promise<any> {
    return this.request({
      url: "/api/track-event",
      method: "POST",
      data: {
        eventName,
        extra: {
          ...data,
        },
      },
    });
  }

  async trackGitHubSyncEvent(data: any, eventName: GitHubSyncEventType): Promise<any> {
    return this.request({
      url: "/api/track-event",
      method: "POST",
      data: {
        eventName,
        extra: {
          ...data,
        },
      },
    });
  }

  async trackIssueEstimateEvent(
    data: { estimate: IEstimate },
    eventName: IssueEstimateEventType
  ): Promise<any> {
    let payload: any;
    if (eventName === "ESTIMATE_DELETE") payload = data;
    else
      payload = {
        workspaceId: data?.estimate?.workspace_detail?.id,
        workspaceName: data?.estimate?.workspace_detail?.name,
        workspaceSlug: data?.estimate?.workspace_detail?.slug,
        projectId: data?.estimate?.project_detail?.id,
        projectName: data?.estimate?.project_detail?.name,
        projectIdentifier: data?.estimate?.project_detail?.identifier,
        estimateId: data.estimate?.id,
      };

    return this.request({
      url: "/api/track-event",
      method: "POST",
      data: {
        eventName,
        extra: {
          ...payload,
        },
      },
    });
  }

  async trackImporterEvent(data: any, eventName: ImporterEventType): Promise<any> {
    let payload: any;
    if (eventName === "GITHUB_IMPORTER_DELETE" || eventName === "JIRA_IMPORTER_DELETE")
      payload = data;
    else
      payload = {
        workspaceId: data?.workspace_detail?.id,
        workspaceName: data?.workspace_detail?.name,
        workspaceSlug: data?.workspace_detail?.slug,
        projectId: data?.project_detail?.id,
        projectName: data?.project_detail?.name,
        projectIdentifier: data?.project_detail?.identifier,
      };

    return this.request({
      url: "/api/track-event",
      method: "POST",
      data: {
        eventName,
        extra: {
          ...payload,
        },
      },
    });
  }

<<<<<<< HEAD
  async trackAnalyticsEvent(data: any, eventName: AnalyticsEventType): Promise<any> {
    const payload = { ...data };
=======
  // TODO: add types to the data
  async trackInboxEvent(data: any, eventName: InboxEventType): Promise<any> {
    let payload: any;
    if (eventName !== "INBOX_DELETE")
      payload = {
        ...data,
        // change payload according to requirement
      };
    else payload = data;
>>>>>>> 612631c3

    return this.request({
      url: "/api/track-event",
      method: "POST",
      data: {
        eventName,
<<<<<<< HEAD
        extra: payload,
=======
        extra: {
          ...payload,
        },
>>>>>>> 612631c3
      },
    });
  }
}

const trackEventServices = new TrackEventServices();

export default trackEventServices;<|MERGE_RESOLUTION|>--- conflicted
+++ resolved
@@ -641,10 +641,19 @@
     });
   }
 
-<<<<<<< HEAD
   async trackAnalyticsEvent(data: any, eventName: AnalyticsEventType): Promise<any> {
     const payload = { ...data };
-=======
+
+    return this.request({
+      url: "/api/track-event",
+      method: "POST",
+      data: {
+        eventName,
+        extra: payload,
+      },
+    });
+  }
+
   // TODO: add types to the data
   async trackInboxEvent(data: any, eventName: InboxEventType): Promise<any> {
     let payload: any;
@@ -654,20 +663,13 @@
         // change payload according to requirement
       };
     else payload = data;
->>>>>>> 612631c3
-
-    return this.request({
-      url: "/api/track-event",
-      method: "POST",
-      data: {
-        eventName,
-<<<<<<< HEAD
+
+    return this.request({
+      url: "/api/track-event",
+      method: "POST",
+      data: {
+        eventName,
         extra: payload,
-=======
-        extra: {
-          ...payload,
-        },
->>>>>>> 612631c3
       },
     });
   }
