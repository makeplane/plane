--- conflicted
+++ resolved
@@ -1,11 +1,14 @@
 // services
 import APIService from "services/api.service";
 // types
-<<<<<<< HEAD
-import type { CycleIssueResponse, ICycle, IIssue, IIssueFilterOptions } from "types";
-=======
-import type { CompletedCyclesResponse, CurrentAndUpcomingCyclesResponse, DraftCyclesResponse, ICycle } from "types";
->>>>>>> d6badcd9
+import type {
+  CycleIssueResponse,
+  CompletedCyclesResponse,
+  CurrentAndUpcomingCyclesResponse,
+  DraftCyclesResponse,
+  ICycle,
+  IIssueFilterOptions,
+} from "types";
 
 const { NEXT_PUBLIC_API_BASE_URL } = process.env;
 
@@ -98,18 +101,28 @@
       });
   }
 
-  async cycleDateCheck(workspaceSlug: string, projectId: string, data: {
-    start_date: string,
-    end_date: string
-  }): Promise<any> {
-    return this.post(`/api/workspaces/${workspaceSlug}/projects/${projectId}/cycles/date-check/`, data)
+  async cycleDateCheck(
+    workspaceSlug: string,
+    projectId: string,
+    data: {
+      start_date: string;
+      end_date: string;
+    }
+  ): Promise<any> {
+    return this.post(
+      `/api/workspaces/${workspaceSlug}/projects/${projectId}/cycles/date-check/`,
+      data
+    )
       .then((response) => response?.data)
       .catch((error) => {
         throw error?.response?.data;
       });
   }
 
-  async getCurrentAndUpcomingCycles(workspaceSlug: string, projectId: string): Promise<CurrentAndUpcomingCyclesResponse> {
+  async getCurrentAndUpcomingCycles(
+    workspaceSlug: string,
+    projectId: string
+  ): Promise<CurrentAndUpcomingCyclesResponse> {
     return this.get(
       `/api/workspaces/${workspaceSlug}/projects/${projectId}/cycles/current-upcoming-cycles/`
     )
@@ -120,16 +133,17 @@
   }
 
   async getDraftCycles(workspaceSlug: string, projectId: string): Promise<DraftCyclesResponse> {
-    return this.get(
-      `/api/workspaces/${workspaceSlug}/projects/${projectId}/cycles/draft-cycles/`
-    )
+    return this.get(`/api/workspaces/${workspaceSlug}/projects/${projectId}/cycles/draft-cycles/`)
       .then((response) => response?.data)
       .catch((error) => {
         throw error?.response?.data;
       });
   }
 
-  async getCompletedCycles(workspaceSlug: string, projectId: string): Promise<CompletedCyclesResponse> {
+  async getCompletedCycles(
+    workspaceSlug: string,
+    projectId: string
+  ): Promise<CompletedCyclesResponse> {
     return this.get(
       `/api/workspaces/${workspaceSlug}/projects/${projectId}/cycles/completed-cycles/`
     )
