const { withSentryConfig } = require("@sentry/nextjs");
const path = require("path");

const nextConfig = {
  reactStrictMode: false,
  swcMinify: true,
  images: {
    domains: [
      "vinci-web.s3.amazonaws.com",
      "planefs-staging.s3.ap-south-1.amazonaws.com",
      "planefs.s3.amazonaws.com",
    ],
  },
  output: "standalone",
<<<<<<< HEAD
  experimental: {
    outputFileTracingRoot: path.join(__dirname, "../../"),
    transpilePackages: ["components/ui", "ui"],
  },
};

module.exports = nextConfig;

module.exports = withSentryConfig(module.exports, { silent: true }, { hideSourcemaps: true });
=======
};

if (process.env.NEXT_PUBLIC_SENTRY_DSN) {
  module.exports = withSentryConfig(nextConfig, { silent: true }, { hideSourceMaps: true });
} else {
  module.exports = nextConfig;
}
>>>>>>> bd399d6d
<|MERGE_RESOLUTION|>--- conflicted
+++ resolved
@@ -12,22 +12,10 @@
     ],
   },
   output: "standalone",
-<<<<<<< HEAD
-  experimental: {
-    outputFileTracingRoot: path.join(__dirname, "../../"),
-    transpilePackages: ["components/ui", "ui"],
-  },
-};
-
-module.exports = nextConfig;
-
-module.exports = withSentryConfig(module.exports, { silent: true }, { hideSourcemaps: true });
-=======
 };
 
 if (process.env.NEXT_PUBLIC_SENTRY_DSN) {
   module.exports = withSentryConfig(nextConfig, { silent: true }, { hideSourceMaps: true });
 } else {
   module.exports = nextConfig;
-}
->>>>>>> bd399d6d
+}