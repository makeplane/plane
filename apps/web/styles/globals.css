@import "@plane/tailwind-config/index.css";
@import "@plane/propel/styles/fonts";
@import "@plane/editor/styles";
@plugin "@tailwindcss/typography";

:root {
  /* Plane subscriptions */
  --color-subscription-free-200: 69, 80, 104;
  --color-subscription-free-400: 51, 59, 77;

  --color-subscription-one-200: 101, 42, 14;
  --color-subscription-one-400: 90, 37, 12;

  --color-subscription-pro-200: 32, 128, 138;
  --color-subscription-pro-400: 24, 96, 104;

  --color-subscription-business-200: 142, 33, 87;
  --color-subscription-business-400: 103, 24, 63;

  --color-subscription-enterprise-200: 86, 5, 145;
  --color-subscription-enterprise-400: 73, 4, 123;
}

[data-theme="light"],
[data-theme="light-contrast"] {
  /* Plane subscriptions */
  --color-subscription-free-200: 69, 80, 104;
  --color-subscription-free-400: 51, 59, 77;

  --color-subscription-one-200: 101, 42, 14;
  --color-subscription-one-400: 90, 37, 12;

  --color-subscription-pro-200: 32, 128, 138;
  --color-subscription-pro-400: 24, 96, 104;

  --color-subscription-business-200: 142, 33, 87;
  --color-subscription-business-400: 103, 24, 63;

  --color-subscription-enterprise-200: 86, 5, 145;
  --color-subscription-enterprise-400: 73, 4, 123;
}

[data-theme="dark"],
[data-theme="dark-contrast"] {
  /* Plane subscriptions */
  --color-subscription-free-200: 206, 213, 232;
  --color-subscription-free-400: 152, 166, 206;

  --color-subscription-one-200: 255, 148, 153;
  --color-subscription-one-400: 200, 118, 121;

  --color-subscription-pro-200: 12, 170, 192;
  --color-subscription-pro-400: 9, 130, 154;

  --color-subscription-business-200: 206, 34, 119;
  --color-subscription-business-400: 140, 23, 81;

  --color-subscription-enterprise-200: 182, 71, 255;
  --color-subscription-enterprise-400: 134, 11, 203;
}

/* stickies and editor colors */
:root {
  /* text colors */
  --editor-colors-gray-text: #5c5e63;
  --editor-colors-peach-text: #ff5b59;
  --editor-colors-pink-text: #f65385;
  --editor-colors-orange-text: #fd9038;
  --editor-colors-green-text: #0fc27b;
  --editor-colors-light-blue-text: #17bee9;
  --editor-colors-dark-blue-text: #266df0;
  --editor-colors-purple-text: #9162f9;
  /* end text colors */

  /* background colors */
  --editor-colors-gray-background: #d6d6d8;
  --editor-colors-peach-background: #ffd5d7;
  --editor-colors-pink-background: #fdd4e3;
  --editor-colors-orange-background: #ffe3cd;
  --editor-colors-green-background: #c3f0de;
  --editor-colors-light-blue-background: #c5eff9;
  --editor-colors-dark-blue-background: #c9dafb;
  --editor-colors-purple-background: #e3d8fd;
  /* end background colors */
}
/* background colors */
[data-theme*="light"] {
  --editor-colors-gray-background: #d6d6d8;
  --editor-colors-peach-background: #ffd5d7;
  --editor-colors-pink-background: #fdd4e3;
  --editor-colors-orange-background: #ffe3cd;
  --editor-colors-green-background: #c3f0de;
  --editor-colors-light-blue-background: #c5eff9;
  --editor-colors-dark-blue-background: #c9dafb;
  --editor-colors-purple-background: #e3d8fd;
}
[data-theme*="dark"] {
  --editor-colors-gray-background: #404144;
  --editor-colors-peach-background: #593032;
  --editor-colors-pink-background: #562e3d;
  --editor-colors-orange-background: #583e2a;
  --editor-colors-green-background: #1d4a3b;
  --editor-colors-light-blue-background: #1f495c;
  --editor-colors-dark-blue-background: #223558;
  --editor-colors-purple-background: #3d325a;
}
/* end background colors */

/* scrollbar xs size */
.scrollbar-xs::-webkit-scrollbar {
  height: 10px;
  width: 10px;
}
.scrollbar-xs::-webkit-scrollbar-thumb {
  border: 3px solid rgba(0, 0, 0, 0);
}

.shadow-custom {
  box-shadow: 2px 2px 8px 2px rgba(234, 231, 250, 0.3); /* Convert #EAE7FA4D to rgba */
}
/* backdrop filter */
.backdrop-blur-custom {
  @apply backdrop-filter blur-[9px];
}

.epr-search-container > input {
<<<<<<< HEAD
  background-color: rgb(var(--color-background-90)) !important;
  @apply !text-primary;
=======
  @apply !bg-surface-2 !text-primary;
>>>>>>> 9bd88822
  border: none !important;
}

.epr-search-container > input::placeholder {
  @apply !text-placeholder;
}

.epr-search-container > .epr-icn-search {
  @apply !text-placeholder;
}

/* Lock icon animations */
@keyframes textSlideIn {
  0% {
    opacity: 0;
    transform: translateX(-8px);
    max-width: 0px;
  }
  40% {
    opacity: 0.7;
    max-width: 60px;
  }
  100% {
    opacity: 1;
    transform: translateX(0);
    max-width: 60px;
  }
}

@keyframes textFadeOut {
  0% {
    opacity: 1;
    transform: translateX(0);
  }
  100% {
    opacity: 0;
    transform: translateX(8px);
  }
}

@keyframes lockIconAnimation {
  0% {
    transform: rotate(-5deg) scale(1);
  }
  25% {
    transform: rotate(0deg) scale(1.15);
  }
  50% {
    transform: rotate(5deg) scale(1.08);
  }
  100% {
    transform: rotate(0deg) scale(1);
  }
}

@keyframes unlockIconAnimation {
  0% {
    transform: rotate(0deg) scale(1);
  }
  40% {
    transform: rotate(-8deg) scale(1.15);
  }
  80% {
    transform: rotate(3deg) scale(1.05);
  }
  100% {
    transform: rotate(0deg) scale(1);
  }
}

@keyframes fadeOut {
  0% {
    opacity: 1;
  }
  100% {
    opacity: 0;
  }
}

.animate-text-slide-in {
  animation: textSlideIn 400ms ease-out forwards;
}

.animate-text-fade-out {
  animation: textFadeOut 600ms ease-in 300ms forwards;
}

.animate-lock-icon {
  animation: lockIconAnimation 600ms ease-out forwards;
}

.animate-unlock-icon {
  animation: unlockIconAnimation 600ms ease-out forwards;
}

.animate-fade-out {
  animation: fadeOut 500ms ease-in 100ms forwards;
}

@keyframes highlight {
  0% {
    background-color: rgba(var(--color-background-90), 1);
    border-radius: 4px;
  }
  100% {
    background-color: transparent;
    border-radius: 4px;
  }
}

/* Progress Bar Styles */
:root {
  --bprogress-color: rgb(var(--color-primary-100)) !important;
  --bprogress-height: 2.5px !important;
}

.bprogress {
  pointer-events: none;
}

.bprogress .bar {
  background: linear-gradient(
    90deg,
    rgba(var(--color-primary-100), 0.8) 0%,
    rgba(var(--color-primary-100), 1) 100%
  ) !important;
  will-change: width, opacity;
}

.bprogress .peg {
  display: block;
  box-shadow:
    0 0 8px rgba(var(--color-primary-100), 0.6),
    0 0 4px rgba(var(--color-primary-100), 0.4) !important;
  will-change: transform, opacity;
}<|MERGE_RESOLUTION|>--- conflicted
+++ resolved
@@ -124,12 +124,7 @@
 }
 
 .epr-search-container > input {
-<<<<<<< HEAD
-  background-color: rgb(var(--color-background-90)) !important;
-  @apply !text-primary;
-=======
   @apply !bg-surface-2 !text-primary;
->>>>>>> 9bd88822
   border: none !important;
 }
 
