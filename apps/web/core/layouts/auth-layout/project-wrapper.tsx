--- conflicted
+++ resolved
@@ -81,20 +81,14 @@
     PROJECT_DETAILS(workspaceSlug, projectId),
     () => fetchProjectDetails(workspaceSlug, projectId)
   );
-
-<<<<<<< HEAD
   // fetching user project member information
   useSWR(PROJECT_ME_INFORMATION(workspaceSlug, projectId), () => fetchUserProjectInfo(workspaceSlug, projectId));
-=======
   // fetching project member preferences
   useSWR(
-    workspaceSlug && projectId && currentUserData?.id ? PROJECT_MEMBER_PREFERENCES(workspaceSlug, projectId) : null,
-    workspaceSlug && projectId && currentUserData?.id
-      ? () => fetchProjectMemberPreferences(workspaceSlug, projectId, currentUserData.id)
-      : null,
+    currentUserData?.id ? PROJECT_MEMBER_PREFERENCES(workspaceSlug, projectId) : null,
+    currentUserData?.id ? () => fetchProjectMemberPreferences(workspaceSlug, projectId, currentUserData.id) : null,
     { revalidateIfStale: false, revalidateOnFocus: false }
   );
->>>>>>> c31a2257
   // fetching project labels
   useSWR(PROJECT_LABELS(workspaceSlug, projectId), () => fetchProjectLabels(workspaceSlug, projectId), {
     revalidateIfStale: false,
