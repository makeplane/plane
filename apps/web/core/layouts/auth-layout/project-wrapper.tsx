import type { ReactNode } from "react";
import { useEffect, useState } from "react";
import { observer } from "mobx-react";
import useSWR from "swr";
// plane imports
import { EUserPermissions, EUserPermissionsLevel } from "@plane/constants";
import { GANTT_TIMELINE_TYPE } from "@plane/types";
// components
import { ProjectAccessRestriction } from "@/components/auth-screens/project/project-access-restriction";
import {
  PROJECT_DETAILS,
  PROJECT_ME_INFORMATION,
  PROJECT_LABELS,
  PROJECT_MEMBERS,
  PROJECT_MEMBER_PREFERENCES,
  PROJECT_STATES,
  PROJECT_ESTIMATES,
  PROJECT_ALL_CYCLES,
  PROJECT_MODULES,
  PROJECT_VIEWS,
  PROJECT_INTAKE_STATE,
} from "@/constants/fetch-keys";
// hooks
import { useProjectEstimates } from "@/hooks/store/estimates";
import { useCycle } from "@/hooks/store/use-cycle";
import { useLabel } from "@/hooks/store/use-label";
import { useMember } from "@/hooks/store/use-member";
import { useModule } from "@/hooks/store/use-module";
import { useProject } from "@/hooks/store/use-project";
import { useProjectState } from "@/hooks/store/use-project-state";
import { useProjectView } from "@/hooks/store/use-project-view";
import { useUser, useUserPermissions } from "@/hooks/store/user";
import { useTimeLineChart } from "@/hooks/use-timeline-chart";

interface IProjectAuthWrapper {
  workspaceSlug: string;
  projectId: string;
  children: ReactNode;
  isLoading?: boolean;
}

export const ProjectAuthWrapper = observer(function ProjectAuthWrapper(props: IProjectAuthWrapper) {
  const { workspaceSlug, projectId, children, isLoading: isParentLoading = false } = props;
  // states
  const [isJoiningProject, setIsJoiningProject] = useState(false);
  // store hooks
  const { fetchUserProjectInfo, allowPermissions } = useUserPermissions();
  const { fetchProjectDetails } = useProject();
  const { joinProject } = useUserPermissions();
  const { fetchAllCycles } = useCycle();
  const { fetchModulesSlim, fetchModules } = useModule();
  const { initGantt } = useTimeLineChart(GANTT_TIMELINE_TYPE.MODULE);
  const { fetchViews } = useProjectView();
  const {
    project: { fetchProjectMembers, fetchProjectMemberPreferences },
  } = useMember();
  const { fetchProjectStates, fetchProjectIntakeState } = useProjectState();
  const { data: currentUserData } = useUser();
  const { fetchProjectLabels } = useLabel();
  const { getProjectEstimates } = useProjectEstimates();
  // derived values
  const hasPermissionToCurrentProject = allowPermissions(
    [EUserPermissions.ADMIN, EUserPermissions.MEMBER, EUserPermissions.GUEST],
    EUserPermissionsLevel.PROJECT,
    workspaceSlug,
    projectId
  );
  const isWorkspaceAdmin = allowPermissions([EUserPermissions.ADMIN], EUserPermissionsLevel.WORKSPACE, workspaceSlug);

  // Initialize module timeline chart
  useEffect(() => {
    initGantt();
    // eslint-disable-next-line react-hooks/exhaustive-deps
  }, []);

  // fetching project details
  const { isLoading: isProjectDetailsLoading, error: projectDetailsError } = useSWR(
    PROJECT_DETAILS(workspaceSlug, projectId),
    () => fetchProjectDetails(workspaceSlug, projectId)
  );
  // fetching user project member information
  useSWR(PROJECT_ME_INFORMATION(workspaceSlug, projectId), () => fetchUserProjectInfo(workspaceSlug, projectId));
  // fetching project member preferences
  useSWR(
    currentUserData?.id ? PROJECT_MEMBER_PREFERENCES(workspaceSlug, projectId) : null,
    currentUserData?.id ? () => fetchProjectMemberPreferences(workspaceSlug, projectId, currentUserData.id) : null,
    { revalidateIfStale: false, revalidateOnFocus: false }
  );
  // fetching project labels
  useSWR(PROJECT_LABELS(workspaceSlug, projectId), () => fetchProjectLabels(workspaceSlug, projectId), {
    revalidateIfStale: false,
    revalidateOnFocus: false,
  });
  // fetching project members
  useSWR(PROJECT_MEMBERS(workspaceSlug, projectId), () => fetchProjectMembers(workspaceSlug, projectId), {
    revalidateIfStale: false,
    revalidateOnFocus: false,
  });
  // fetching project states
<<<<<<< HEAD
  useSWR(PROJECT_STATES(workspaceSlug, projectId), () => fetchProjectStates(workspaceSlug, projectId), {
    revalidateIfStale: false,
    revalidateOnFocus: false,
  });
=======
  useSWR(
    workspaceSlug && projectId ? PROJECT_STATES(workspaceSlug, projectId) : null,
    workspaceSlug && projectId ? () => fetchProjectStates(workspaceSlug, projectId) : null,
    { revalidateIfStale: false, revalidateOnFocus: false }
  );
  // fetching project intake state
  useSWR(
    workspaceSlug && projectId ? PROJECT_INTAKE_STATE(workspaceSlug, projectId) : null,
    workspaceSlug && projectId ? () => fetchProjectIntakeState(workspaceSlug, projectId) : null,
    { revalidateIfStale: false, revalidateOnFocus: false }
  );
>>>>>>> 78fbdde1
  // fetching project estimates
  useSWR(PROJECT_ESTIMATES(workspaceSlug, projectId), () => getProjectEstimates(workspaceSlug, projectId), {
    revalidateIfStale: false,
    revalidateOnFocus: false,
  });
  // fetching project cycles
  useSWR(PROJECT_ALL_CYCLES(workspaceSlug, projectId), () => fetchAllCycles(workspaceSlug, projectId), {
    revalidateIfStale: false,
    revalidateOnFocus: false,
  });
  // fetching project modules
  useSWR(
    PROJECT_MODULES(workspaceSlug, projectId),
    async () => {
      await Promise.all([fetchModulesSlim(workspaceSlug, projectId), fetchModules(workspaceSlug, projectId)]);
    },
    { revalidateIfStale: false, revalidateOnFocus: false }
  );
  // fetching project views
  useSWR(PROJECT_VIEWS(workspaceSlug, projectId), () => fetchViews(workspaceSlug, projectId), {
    revalidateIfStale: false,
    revalidateOnFocus: false,
  });

  // handle join project
  const handleJoinProject = () => {
    setIsJoiningProject(true);
    joinProject(workspaceSlug, projectId)
      .then(() => fetchProjectDetails(workspaceSlug, projectId))
      .finally(() => setIsJoiningProject(false));
  };

  const isProjectLoading = (isParentLoading || isProjectDetailsLoading) && !projectDetailsError;

  if (isProjectLoading) return null;

  if (!isProjectLoading && hasPermissionToCurrentProject === false) {
    return (
      <ProjectAccessRestriction
        errorStatusCode={projectDetailsError?.status}
        isWorkspaceAdmin={isWorkspaceAdmin}
        handleJoinProject={handleJoinProject}
        isJoinButtonDisabled={isJoiningProject}
      />
    );
  }

  return <>{children}</>;
});<|MERGE_RESOLUTION|>--- conflicted
+++ resolved
@@ -97,24 +97,15 @@
     revalidateOnFocus: false,
   });
   // fetching project states
-<<<<<<< HEAD
   useSWR(PROJECT_STATES(workspaceSlug, projectId), () => fetchProjectStates(workspaceSlug, projectId), {
     revalidateIfStale: false,
     revalidateOnFocus: false,
   });
-=======
-  useSWR(
-    workspaceSlug && projectId ? PROJECT_STATES(workspaceSlug, projectId) : null,
-    workspaceSlug && projectId ? () => fetchProjectStates(workspaceSlug, projectId) : null,
-    { revalidateIfStale: false, revalidateOnFocus: false }
-  );
   // fetching project intake state
-  useSWR(
-    workspaceSlug && projectId ? PROJECT_INTAKE_STATE(workspaceSlug, projectId) : null,
-    workspaceSlug && projectId ? () => fetchProjectIntakeState(workspaceSlug, projectId) : null,
-    { revalidateIfStale: false, revalidateOnFocus: false }
-  );
->>>>>>> 78fbdde1
+  useSWR(PROJECT_INTAKE_STATE(workspaceSlug, projectId), () => fetchProjectIntakeState(workspaceSlug, projectId), {
+    revalidateIfStale: false,
+    revalidateOnFocus: false,
+  });
   // fetching project estimates
   useSWR(PROJECT_ESTIMATES(workspaceSlug, projectId), () => getProjectEstimates(workspaceSlug, projectId), {
     revalidateIfStale: false,
