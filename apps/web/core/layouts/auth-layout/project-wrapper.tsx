import type { ReactNode } from "react";
import { useEffect, useState } from "react";
import { observer } from "mobx-react";
import useSWR from "swr";
// plane imports
import { EUserPermissions, EUserPermissionsLevel } from "@plane/constants";
import { GANTT_TIMELINE_TYPE } from "@plane/types";
// components
import { ProjectAccessRestriction } from "@/components/auth-screens/project/project-access-restriction";
import {
  PROJECT_DETAILS,
  PROJECT_ME_INFORMATION,
  PROJECT_LABELS,
  PROJECT_MEMBERS,
  PROJECT_MEMBER_PREFERENCES,
  PROJECT_STATES,
  PROJECT_ESTIMATES,
  PROJECT_ALL_CYCLES,
  PROJECT_MODULES,
  PROJECT_VIEWS,
  PROJECT_INTAKE_STATE,
} from "@/constants/fetch-keys";
// hooks
import { useProjectEstimates } from "@/hooks/store/estimates";
import { useCycle } from "@/hooks/store/use-cycle";
import { useLabel } from "@/hooks/store/use-label";
import { useMember } from "@/hooks/store/use-member";
import { useModule } from "@/hooks/store/use-module";
import { useProject } from "@/hooks/store/use-project";
import { useProjectState } from "@/hooks/store/use-project-state";
import { useProjectView } from "@/hooks/store/use-project-view";
import { useUser, useUserPermissions } from "@/hooks/store/user";
import { useTimeLineChart } from "@/hooks/use-timeline-chart";

interface IProjectAuthWrapper {
  workspaceSlug: string;
  projectId: string;
  children: ReactNode;
  isLoading?: boolean;
}

export const ProjectAuthWrapper = observer(function ProjectAuthWrapper(props: IProjectAuthWrapper) {
  const { workspaceSlug, projectId, children, isLoading: isParentLoading = false } = props;
  // states
  const [isJoiningProject, setIsJoiningProject] = useState(false);
  // store hooks
  const { fetchUserProjectInfo, allowPermissions } = useUserPermissions();
  const { fetchProjectDetails } = useProject();
  const { joinProject } = useUserPermissions();
  const { fetchAllCycles } = useCycle();
  const { fetchModulesSlim, fetchModules } = useModule();
  const { initGantt } = useTimeLineChart(GANTT_TIMELINE_TYPE.MODULE);
  const { fetchViews } = useProjectView();
  const {
    project: { fetchProjectMembers, fetchProjectMemberPreferences },
  } = useMember();
  const { fetchProjectStates, fetchProjectIntakeState } = useProjectState();
  const { data: currentUserData } = useUser();
  const { fetchProjectLabels } = useLabel();
  const { getProjectEstimates } = useProjectEstimates();
  // derived values
  const hasPermissionToCurrentProject = allowPermissions(
    [EUserPermissions.ADMIN, EUserPermissions.MEMBER, EUserPermissions.GUEST],
    EUserPermissionsLevel.PROJECT,
    workspaceSlug,
    projectId
  );
  const isWorkspaceAdmin = allowPermissions([EUserPermissions.ADMIN], EUserPermissionsLevel.WORKSPACE, workspaceSlug);

  // Initialize module timeline chart
  useEffect(() => {
    initGantt();
    // eslint-disable-next-line react-hooks/exhaustive-deps
  }, []);

  // fetching project details
  const { isLoading: isProjectDetailsLoading, error: projectDetailsError } = useSWR(
    PROJECT_DETAILS(workspaceSlug, projectId),
    () => fetchProjectDetails(workspaceSlug, projectId)
  );
  // fetching user project member information
  useSWR(PROJECT_ME_INFORMATION(workspaceSlug, projectId), () => fetchUserProjectInfo(workspaceSlug, projectId));
  // fetching project member preferences
  useSWR(
    currentUserData?.id ? PROJECT_MEMBER_PREFERENCES(workspaceSlug, projectId) : null,
    currentUserData?.id ? () => fetchProjectMemberPreferences(workspaceSlug, projectId, currentUserData.id) : null,
    { revalidateIfStale: false, revalidateOnFocus: false }
  );
  // fetching project labels
  useSWR(PROJECT_LABELS(workspaceSlug, projectId), () => fetchProjectLabels(workspaceSlug, projectId), {
    revalidateIfStale: false,
    revalidateOnFocus: false,
  });
  // fetching project members
  useSWR(PROJECT_MEMBERS(workspaceSlug, projectId), () => fetchProjectMembers(workspaceSlug, projectId), {
    revalidateIfStale: false,
    revalidateOnFocus: false,
  });
  // fetching project states
  useSWR(PROJECT_STATES(workspaceSlug, projectId), () => fetchProjectStates(workspaceSlug, projectId), {
    revalidateIfStale: false,
    revalidateOnFocus: false,
  });
  // fetching project intake state
  useSWR(PROJECT_INTAKE_STATE(workspaceSlug, projectId), () => fetchProjectIntakeState(workspaceSlug, projectId), {
    revalidateIfStale: false,
    revalidateOnFocus: false,
  });
  // fetching project estimates
  useSWR(PROJECT_ESTIMATES(workspaceSlug, projectId), () => getProjectEstimates(workspaceSlug, projectId), {
    revalidateIfStale: false,
    revalidateOnFocus: false,
  });
  // fetching project cycles
  useSWR(PROJECT_ALL_CYCLES(workspaceSlug, projectId), () => fetchAllCycles(workspaceSlug, projectId), {
    revalidateIfStale: false,
    revalidateOnFocus: false,
  });
  // fetching project modules
  useSWR(
    PROJECT_MODULES(workspaceSlug, projectId),
    async () => {
      await Promise.all([fetchModulesSlim(workspaceSlug, projectId), fetchModules(workspaceSlug, projectId)]);
    },
    { revalidateIfStale: false, revalidateOnFocus: false }
  );
  // fetching project views
  useSWR(PROJECT_VIEWS(workspaceSlug, projectId), () => fetchViews(workspaceSlug, projectId), {
    revalidateIfStale: false,
    revalidateOnFocus: false,
  });

  // handle join project
  const handleJoinProject = () => {
    setIsJoiningProject(true);
    joinProject(workspaceSlug, projectId)
      .then(() => fetchProjectDetails(workspaceSlug, projectId))
      .finally(() => setIsJoiningProject(false));
  };

<<<<<<< HEAD
  // check if the project member apis is loading
  if (isParentLoading || (!projectMemberInfo && projectId && hasPermissionToCurrentProject === null))
    return (
      <div className="grid h-full place-items-center bg-surface-1 p-4 rounded-lg border border-subtle-1">
        <div className="flex flex-col items-center gap-3 text-center">
          <LogoSpinner />
        </div>
      </div>
    );
=======
  const isProjectLoading = (isParentLoading || isProjectDetailsLoading) && !projectDetailsError;
>>>>>>> 71d142e9

  if (isProjectLoading) return null;

  if (!isProjectLoading && hasPermissionToCurrentProject === false) {
    return (
<<<<<<< HEAD
      <div className="grid h-full place-items-center bg-surface-1">
        <EmptyStateDetailed
          title={t("workspace_projects.empty_state.general.title")}
          description={t("workspace_projects.empty_state.general.description")}
          assetKey="project"
          assetClassName="size-40"
          actions={[
            {
              label: t("workspace_projects.empty_state.general.primary_button.text"),
              onClick: () => {
                toggleCreateProjectModal(true);
                captureClick({ elementName: PROJECT_TRACKER_ELEMENTS.EMPTY_STATE_CREATE_PROJECT_BUTTON });
              },
              disabled: !canPerformEmptyStateActions,
              variant: "primary",
            },
          ]}
        />
      </div>
=======
      <ProjectAccessRestriction
        errorStatusCode={projectDetailsError?.status}
        isWorkspaceAdmin={isWorkspaceAdmin}
        handleJoinProject={handleJoinProject}
        isJoinButtonDisabled={isJoiningProject}
      />
>>>>>>> 71d142e9
    );
  }

  return <>{children}</>;
});<|MERGE_RESOLUTION|>--- conflicted
+++ resolved
@@ -138,52 +138,18 @@
       .finally(() => setIsJoiningProject(false));
   };
 
-<<<<<<< HEAD
-  // check if the project member apis is loading
-  if (isParentLoading || (!projectMemberInfo && projectId && hasPermissionToCurrentProject === null))
-    return (
-      <div className="grid h-full place-items-center bg-surface-1 p-4 rounded-lg border border-subtle-1">
-        <div className="flex flex-col items-center gap-3 text-center">
-          <LogoSpinner />
-        </div>
-      </div>
-    );
-=======
   const isProjectLoading = (isParentLoading || isProjectDetailsLoading) && !projectDetailsError;
->>>>>>> 71d142e9
 
   if (isProjectLoading) return null;
 
   if (!isProjectLoading && hasPermissionToCurrentProject === false) {
     return (
-<<<<<<< HEAD
-      <div className="grid h-full place-items-center bg-surface-1">
-        <EmptyStateDetailed
-          title={t("workspace_projects.empty_state.general.title")}
-          description={t("workspace_projects.empty_state.general.description")}
-          assetKey="project"
-          assetClassName="size-40"
-          actions={[
-            {
-              label: t("workspace_projects.empty_state.general.primary_button.text"),
-              onClick: () => {
-                toggleCreateProjectModal(true);
-                captureClick({ elementName: PROJECT_TRACKER_ELEMENTS.EMPTY_STATE_CREATE_PROJECT_BUTTON });
-              },
-              disabled: !canPerformEmptyStateActions,
-              variant: "primary",
-            },
-          ]}
-        />
-      </div>
-=======
       <ProjectAccessRestriction
         errorStatusCode={projectDetailsError?.status}
         isWorkspaceAdmin={isWorkspaceAdmin}
         handleJoinProject={handleJoinProject}
         isJoinButtonDisabled={isJoiningProject}
       />
->>>>>>> 71d142e9
     );
   }
 
