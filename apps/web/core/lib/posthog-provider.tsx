import { PostHogProvider as PHProvider } from "@posthog/react";
import { observer } from "mobx-react";
import posthog from "posthog-js";
import type { ReactNode } from "react";
import { lazy, Suspense, useCallback, useEffect, useRef, useState } from "react";
// constants
<<<<<<< HEAD
import { GROUP_WORKSPACE_TRACKER_EVENT } from "@plane/constants";
=======
>>>>>>> f958aada
// hooks
import { captureClick } from "@/helpers/event-tracker.helper";
import { useInstance } from "@/hooks/store/use-instance";
import { useUser, useUserProfile } from "@/hooks/store/user";
import { useWorkspace } from "@/hooks/store/use-workspace";
<<<<<<< HEAD
import { useUser, useUserPermissions, useUserProfile } from "@/hooks/store/user";
=======
import { usePosthogWorkspace } from "@/plane-web/hooks/use-posthog-workspace";
import { identifyUser, joinWorkspaceGroup } from "@/plane-web/helpers/event-tracker-v2.helper";
>>>>>>> f958aada
// dynamic imports
const PostHogPageView = lazy(function PostHogPageView() {
  return import("@/lib/posthog-view");
});

export interface IPosthogWrapper {
  children: ReactNode;
}

const PostHogProvider = observer(function PostHogProvider(props: IPosthogWrapper) {
  const { children } = props;
  const { data: user } = useUser();
  const { data: profile } = useUserProfile();
<<<<<<< HEAD
  const { currentWorkspace } = useWorkspace();
=======
>>>>>>> f958aada
  const { instance } = useInstance();
  const { currentWorkspace } = useWorkspace();
  const workspaceData = usePosthogWorkspace(currentWorkspace);
  // refs
  const isInitializedRef = useRef(false);
  // states
  const [hydrated, setHydrated] = useState(false);

  const is_telemetry_enabled = instance?.is_telemetry_enabled || false;
  const is_posthog_enabled = process.env.VITE_POSTHOG_KEY && process.env.VITE_POSTHOG_HOST && is_telemetry_enabled;

  useEffect(() => {
<<<<<<< HEAD
    if (user && profile && hydrated) {
      // Identify sends an event, so you want may want to limit how often you call it
      posthog?.identify(user.email, {
        id: user.id,
        first_name: user.first_name,
        last_name: user.last_name,
        email: user.email,
        display_name: user.display_name,
        date_joined: user.date_joined,
        last_login_medium: user.last_login_medium,
        is_email_verified: user.is_email_verified,
        timezone: user.user_timezone,
        is_onboarded: profile.is_onboarded,
        role: profile.role,
        use_case: profile.use_case,
        language: profile.language,
        last_workspace_id: profile.last_workspace_id,
      });
    }
  }, [user, profile, hydrated]);
=======
    if (user && profile && hydrated && is_posthog_enabled) {
      identifyUser(user, profile);
    }
  }, [user, profile, hydrated, is_posthog_enabled]);

  useEffect(() => {
    if (currentWorkspace && hydrated && is_posthog_enabled) {
      joinWorkspaceGroup(currentWorkspace, workspaceData || {});
    }
  }, [currentWorkspace, hydrated, is_posthog_enabled, workspaceData]);
>>>>>>> f958aada

  useEffect(() => {
    if (isInitializedRef.current) return; // prevent multiple initializations
    const posthogKey = process.env.VITE_POSTHOG_KEY;
    const posthogHost = process.env.VITE_POSTHOG_HOST;
    const isDebugMode = process.env.VITE_POSTHOG_DEBUG === "1";
    if (posthogKey && posthogHost && !posthog.__loaded) {
      posthog.init(posthogKey, {
        api_host: posthogHost,
        ui_host: posthogHost,
        debug: isDebugMode, // Debug mode based on the environment variable
        autocapture: false,
        capture_pageview: false, // Disable automatic pageview capture, as we capture manually
        capture_pageleave: true,
        disable_session_recording: true,
      });
      isInitializedRef.current = true;
      setHydrated(true);
    }
  }, []);

  const clickHandler = useCallback((event: MouseEvent) => {
    const target = event.target as HTMLElement;
    // Use closest to find the nearest parent element with data-ph-element attribute
    const elementWithAttribute = target.closest("[data-ph-element]") as HTMLElement;
    if (elementWithAttribute) {
      const element = elementWithAttribute.getAttribute("data-ph-element");
      if (element) {
        captureClick({ elementName: element });
      }
    }
  }, []);

  useEffect(() => {
    if (!is_posthog_enabled || !hydrated) return;

    document.addEventListener("click", clickHandler);

    return () => {
      document.removeEventListener("click", clickHandler);
    };
  }, [hydrated, is_posthog_enabled, clickHandler]);

  if (is_posthog_enabled && hydrated)
    return (
      <PHProvider client={posthog}>
        <Suspense>
          <PostHogPageView />
        </Suspense>
        {children}
      </PHProvider>
    );

  return <>{children}</>;
});

export default PostHogProvider;<|MERGE_RESOLUTION|>--- conflicted
+++ resolved
@@ -4,21 +4,13 @@
 import type { ReactNode } from "react";
 import { lazy, Suspense, useCallback, useEffect, useRef, useState } from "react";
 // constants
-<<<<<<< HEAD
-import { GROUP_WORKSPACE_TRACKER_EVENT } from "@plane/constants";
-=======
->>>>>>> f958aada
 // hooks
 import { captureClick } from "@/helpers/event-tracker.helper";
 import { useInstance } from "@/hooks/store/use-instance";
 import { useUser, useUserProfile } from "@/hooks/store/user";
 import { useWorkspace } from "@/hooks/store/use-workspace";
-<<<<<<< HEAD
-import { useUser, useUserPermissions, useUserProfile } from "@/hooks/store/user";
-=======
 import { usePosthogWorkspace } from "@/plane-web/hooks/use-posthog-workspace";
 import { identifyUser, joinWorkspaceGroup } from "@/plane-web/helpers/event-tracker-v2.helper";
->>>>>>> f958aada
 // dynamic imports
 const PostHogPageView = lazy(function PostHogPageView() {
   return import("@/lib/posthog-view");
@@ -32,10 +24,6 @@
   const { children } = props;
   const { data: user } = useUser();
   const { data: profile } = useUserProfile();
-<<<<<<< HEAD
-  const { currentWorkspace } = useWorkspace();
-=======
->>>>>>> f958aada
   const { instance } = useInstance();
   const { currentWorkspace } = useWorkspace();
   const workspaceData = usePosthogWorkspace(currentWorkspace);
@@ -48,28 +36,6 @@
   const is_posthog_enabled = process.env.VITE_POSTHOG_KEY && process.env.VITE_POSTHOG_HOST && is_telemetry_enabled;
 
   useEffect(() => {
-<<<<<<< HEAD
-    if (user && profile && hydrated) {
-      // Identify sends an event, so you want may want to limit how often you call it
-      posthog?.identify(user.email, {
-        id: user.id,
-        first_name: user.first_name,
-        last_name: user.last_name,
-        email: user.email,
-        display_name: user.display_name,
-        date_joined: user.date_joined,
-        last_login_medium: user.last_login_medium,
-        is_email_verified: user.is_email_verified,
-        timezone: user.user_timezone,
-        is_onboarded: profile.is_onboarded,
-        role: profile.role,
-        use_case: profile.use_case,
-        language: profile.language,
-        last_workspace_id: profile.last_workspace_id,
-      });
-    }
-  }, [user, profile, hydrated]);
-=======
     if (user && profile && hydrated && is_posthog_enabled) {
       identifyUser(user, profile);
     }
@@ -80,7 +46,6 @@
       joinWorkspaceGroup(currentWorkspace, workspaceData || {});
     }
   }, [currentWorkspace, hydrated, is_posthog_enabled, workspaceData]);
->>>>>>> f958aada
 
   useEffect(() => {
     if (isInitializedRef.current) return; // prevent multiple initializations
