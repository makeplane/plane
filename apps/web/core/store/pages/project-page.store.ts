import set from "lodash/set";
import { makeObservable, observable, runInAction, action, reaction, computed } from "mobx";
import { computedFn } from "mobx-utils";
// types
import { EUserPermissions } from "@plane/constants";
import { EUserProjectRoles, TPage, TPageFilters, TPageNavigationTabs } from "@plane/types";
// helpers
import { filterPagesByPageType, getPageName, orderPages, shouldFilterPage } from "@plane/utils";
// plane web store
<<<<<<< HEAD
=======
import { PageShareService, TPageSharedUser } from "@/plane-web/services/page/page-share.service";
>>>>>>> b1f8b197
import type { RootStore } from "@/plane-web/store/root.store";
// services
import { ProjectPageService } from "@/services/page";
// store
import type { CoreRootStore } from "../root.store";
import { ProjectPage, TProjectPage } from "./project-page";

type TLoader = "init-loader" | "mutation-loader" | undefined;

type TError = { title: string; description: string };

export const ROLE_PERMISSIONS_TO_CREATE_PAGE = [
  EUserPermissions.ADMIN,
  EUserPermissions.MEMBER,
  EUserProjectRoles.ADMIN,
  EUserProjectRoles.MEMBER,
];

export interface IProjectPageStore {
  // observables
  loader: TLoader;
  data: Record<string, TProjectPage>; // pageId => Page
  error: TError | undefined;
  filters: TPageFilters;
  // computed
  isAnyPageAvailable: boolean;
  canCurrentUserCreatePage: boolean;
  // helper actions
  getCurrentProjectPageIdsByTab: (pageType: TPageNavigationTabs) => string[] | undefined;
  getCurrentProjectPageIds: (projectId: string) => string[];
  getCurrentProjectFilteredPageIdsByTab: (pageType: TPageNavigationTabs) => string[] | undefined;
  getPageById: (pageId: string) => TProjectPage | undefined;
  isNestedPagesEnabled: (workspaceSlug: string) => boolean;
  updateFilters: <T extends keyof TPageFilters>(filterKey: T, filterValue: TPageFilters[T]) => void;
  clearAllFilters: () => void;
  // actions
  fetchPagesList: (
    workspaceSlug: string,
    projectId: string,
    pageType?: TPageNavigationTabs
  ) => Promise<TPage[] | undefined>;
  fetchPageDetails: (projectId: string, pageId: string) => Promise<TPage | undefined>;
  createPage: (pageData: Partial<TPage>) => Promise<TPage | undefined>;
  removePage: (params: { pageId: string; shouldSync?: boolean }) => Promise<void>;
  movePage: (params: {
    workspaceSlug: string;
    newProjectId: string;
    pageId: string;
    projectId: string;
    shouldSync?: boolean;
  }) => Promise<void>;
  getOrFetchPageInstance: ({
    pageId,
    projectId,
  }: {
    pageId: string;
    projectId?: string;
  }) => Promise<TProjectPage | undefined>;
  removePageInstance: (pageId: string) => void;
  // page sharing actions
  fetchPageSharedUsers: (pageId: string) => Promise<void>;
  bulkUpdatePageSharedUsers: (pageId: string, sharedUsers: TPageSharedUser[]) => Promise<void>;
}

export class ProjectPageStore implements IProjectPageStore {
  // observables
  loader: TLoader = "init-loader";
  data: Record<string, TProjectPage> = {}; // pageId => Page
  error: TError | undefined = undefined;
  filters: TPageFilters = {
    searchQuery: "",
    sortKey: "updated_at",
    sortBy: "desc",
  };
  // service
  service: ProjectPageService;
  shareService: PageShareService;
  rootStore: CoreRootStore;

  constructor(private store: RootStore) {
    makeObservable(this, {
      // observables
      loader: observable.ref,
      data: observable,
      error: observable,
      filters: observable,
      // computed
      isAnyPageAvailable: computed,
      canCurrentUserCreatePage: computed,
      // helper actions
      updateFilters: action,
      clearAllFilters: action,
      // actions
      fetchPagesList: action,
      fetchPageDetails: action,
      createPage: action,
      removePage: action,
      movePage: action,
      // page sharing actions
      fetchPageSharedUsers: action,
      bulkUpdatePageSharedUsers: action,
    });
    this.rootStore = store;
    // service
    this.service = new ProjectPageService();
    this.shareService = new PageShareService();
    // initialize display filters of the current project
    reaction(
      () => this.store.router.projectId,
      (projectId) => {
        if (!projectId) return;
        this.filters.searchQuery = "";
      }
    );
  }

  /**
   * @description check if any page is available
   */
  get isAnyPageAvailable() {
    if (this.loader) return true;
    return Object.keys(this.data).length > 0;
  }

  /**
   * @description returns true if the current logged in user can create a page
   */
  get canCurrentUserCreatePage() {
    const { workspaceSlug, projectId } = this.store.router;
    const currentUserProjectRole = this.store.user.permission.getProjectRoleByWorkspaceSlugAndProjectId(
      workspaceSlug?.toString() || "",
      projectId?.toString() || ""
    );
    return !!currentUserProjectRole && ROLE_PERMISSIONS_TO_CREATE_PAGE.includes(currentUserProjectRole);
  }

  /**
   * @description get the current project page ids based on the pageType
   * @param {TPageNavigationTabs} pageType
   */
  getCurrentProjectPageIdsByTab = computedFn((pageType: TPageNavigationTabs) => {
    const { projectId } = this.store.router;
    if (!projectId) return undefined;
    // helps to filter pages based on the pageType
    let pagesByType = filterPagesByPageType(pageType, Object.values(this?.data || {}));
    pagesByType = pagesByType.filter((p) => p.project_ids?.includes(projectId));

    const pages = (pagesByType.map((page) => page.id) as string[]) || undefined;

    return pages ?? undefined;
  });

  /**
   * @description get the current project page ids
   * @param {string} projectId
   */
  getCurrentProjectPageIds = computedFn((projectId: string) => {
    if (!projectId) return [];
    const pages = Object.values(this?.data || {}).filter((page) => page.project_ids?.includes(projectId));
    return pages.map((page) => page.id) as string[];
  });

  /**
   * @description get the current project filtered page ids based on the pageType
   * @param {TPageNavigationTabs} pageType
   */
  getCurrentProjectFilteredPageIdsByTab = computedFn((pageType: TPageNavigationTabs) => {
    const { projectId } = this.store.router;
    if (!projectId) return undefined;

    // helps to filter pages based on the pageType
    const pagesByType = filterPagesByPageType(pageType, Object.values(this?.data || {}));
    let filteredPages = pagesByType.filter(
      (p) =>
        p.project_ids?.includes(projectId) &&
        getPageName(p.name).toLowerCase().includes(this.filters.searchQuery.toLowerCase()) &&
        shouldFilterPage(p, this.filters.filters)
    );

    if (pageType === "public") {
      filteredPages = filteredPages.filter((p) => !p.parent_id);
    }

    filteredPages = orderPages(filteredPages, this.filters.sortKey, this.filters.sortBy);

    const pages = (filteredPages.map((page) => page.id) as string[]) || undefined;

    return pages ?? undefined;
  });

  /**
   * @description get the page store by id
   * @param {string} pageId
   */
  getPageById = computedFn((pageId: string) => this.data?.[pageId] || undefined);

  /**
   * Returns true if nested pages feature is enabled
   * @returns boolean
   */
  isNestedPagesEnabled = computedFn(() => false);

  updateFilters = <T extends keyof TPageFilters>(filterKey: T, filterValue: TPageFilters[T]) => {
    runInAction(() => {
      set(this.filters, [filterKey], filterValue);
    });
  };

  /**
   * @description clear all the filters
   */
  clearAllFilters = () =>
    runInAction(() => {
      set(this.filters, ["filters"], {});
    });

  /**
   * @description fetch all the pages
   */
  fetchPagesList = async (workspaceSlug: string, projectId: string, pageType?: TPageNavigationTabs) => {
    try {
      if (!workspaceSlug || !projectId) return undefined;

      const currentPageIds = pageType ? this.getCurrentProjectPageIdsByTab(pageType) : undefined;
      runInAction(() => {
        this.loader = currentPageIds && currentPageIds.length > 0 ? `mutation-loader` : `init-loader`;
        this.error = undefined;
      });

      const pages = await this.service.fetchAll(workspaceSlug, projectId);
      runInAction(() => {
        for (const page of pages) {
          if (page?.id) {
            const existingPage = this.getPageById(page.id);
            if (existingPage) {
              // If page already exists, update all fields except name
              const { name, ...otherFields } = page;
              existingPage.mutateProperties(otherFields, false);
            } else {
              // If new page, create a new instance with all data
              set(this.data, [page.id], new ProjectPage(this.store, page));
            }
          }
        }
        this.loader = undefined;
      });

      return pages;
    } catch (error) {
      runInAction(() => {
        this.loader = undefined;
        this.error = {
          title: "Failed",
          description: "Failed to fetch the pages, Please try again later.",
        };
      });
      throw error;
    }
  };

  /**
   * @description fetch the details of a page
   * @param {string} pageId
   */
  fetchPageDetails = async (projectId: string, pageId: string) => {
    try {
      const { workspaceSlug } = this.store.router;
      if (!workspaceSlug || !projectId || !pageId) return undefined;

      const currentPageId = this.getPageById(pageId);
      runInAction(() => {
        this.loader = currentPageId ? "mutation-loader" : "init-loader";
        this.error = undefined;
      });

      // Execute the promises and handle the results
      const page = await this.service.fetchById(workspaceSlug, projectId, pageId);

      runInAction(() => {
        if (page?.id) {
          const pageInstance = this.getPageById(page.id);
          if (pageInstance) {
            pageInstance.mutateProperties(page, false);
          } else {
            set(this.data, [page.id], new ProjectPage(this.store, page));
          }
        }
        this.loader = undefined;
      });

      return page;
    } catch (error) {
      runInAction(() => {
        this.loader = undefined;
        this.error = {
          title: "Failed",
          description: "Failed to fetch the page, Please try again later.",
        };
      });
      throw error;
    }
  };

  /**
   * @description create a page
   * @param {Partial<TPage>} pageData
   */
  createPage = async (pageData: Partial<TPage>) => {
    try {
      const { workspaceSlug, projectId } = this.store.router;
      if (!workspaceSlug || !projectId) return undefined;

      runInAction(() => {
        this.loader = "mutation-loader";
        this.error = undefined;
      });

      const page = await this.service.create(workspaceSlug, projectId, pageData);
      runInAction(() => {
        if (page?.id) set(this.data, [page.id], new ProjectPage(this.store, page));
        // update sub-page count of the parent page
        this.loader = undefined;
      });

      return page;
    } catch (error) {
      runInAction(() => {
        this.loader = undefined;
        this.error = {
          title: "Failed",
          description: "Failed to create a page, Please try again later.",
        };
      });
      throw error;
    }
  };

  /**
   * @description delete a page
   * @param {string} pageId
   */
  removePage = async ({ pageId, shouldSync = true }: { pageId: string; shouldSync?: boolean }) => {
    try {
      const { workspaceSlug, projectId } = this.store.router;
      if (!workspaceSlug || !projectId || !pageId) return undefined;
      const page = this.getPageById(pageId);

      runInAction(() => {
        if (pageId) {
          page.mutateProperties({ deleted_at: new Date() });
        }
        if (this.rootStore.favorite.entityMap[pageId]) this.rootStore.favorite.removeFavoriteFromStore(pageId);
      });

      if (shouldSync) {
        await this.service.remove(workspaceSlug, projectId, pageId);
      }
    } catch (error) {
      runInAction(() => {
        this.loader = undefined;
        this.error = {
          title: "Failed",
          description: "Failed to delete a page, Please try again later.",
        };
      });
      throw error;
    }
  };

  /**
   * @description move a page to a new project
   * @param {string} workspaceSlug
   * @param {string} projectId
   * @param {string} pageId
   * @param {string} projectId
   */
  movePage = async ({
    workspaceSlug,
    pageId,
    newProjectId,
    projectId,
    shouldSync = true,
  }: {
    workspaceSlug: string;
    newProjectId: string;
    pageId: string;
    projectId: string;
    shouldSync?: boolean;
  }) => {
    try {
      if (shouldSync) {
        await this.service.move(workspaceSlug, projectId, pageId, newProjectId);
      }
    } catch (error) {
      console.error("Unable to move page", error);
      runInAction(() => {
        this.loader = undefined;
        this.error = {
          title: "Failed",
          description: "Failed to move a page, Please try again later.",
        };
      });
      throw error;
    }
  };

  getOrFetchPageInstance = async ({ pageId, projectId }: { pageId: string; projectId?: string }) => {
    const pageInstance = this.getPageById(pageId);
    if (pageInstance) {
      return pageInstance;
    } else {
      const { workspaceSlug, projectId: projectIdFromRouter } = this.store.router;

      const actualProjectId = projectId || projectIdFromRouter;

      // Additional type safety check
      if (!actualProjectId || !workspaceSlug) return;

      const page = await this.fetchPageDetails(actualProjectId, pageId);
      if (page) {
        return new ProjectPage(this.store, page);
      }
    }
  };

  removePageInstance = (pageId: string) => {
    delete this.data[pageId];
  };

  // page sharing actions
  fetchPageSharedUsers = async (pageId: string) => {
    try {
      const { workspaceSlug, projectId } = this.store.router;
      if (!workspaceSlug || !projectId || !pageId) return;

      const sharedUsers = await this.shareService.getProjectPageSharedUsers(workspaceSlug, projectId, pageId);
      const finalUsers = sharedUsers.map((user) => ({
        user_id: user.user_id,
        access: user.access,
      }));

      runInAction(() => {
        const pageInstance = this.getPageById(pageId);
        if (pageInstance && finalUsers) {
          pageInstance.updateSharedUsers(finalUsers);
        }
      });
    } catch (error) {
      runInAction(() => {
        this.loader = undefined;
        this.error = {
          title: "Failed",
          description: "Failed to fetch page shared users. Please try again later.",
        };
      });
      throw error;
    }
  };

  bulkUpdatePageSharedUsers = async (pageId: string, sharedUsers: TPageSharedUser[]) => {
    const oldSharedUsers = this.getPageById(pageId)?.sharedUsers || [];
    try {
      const { workspaceSlug, projectId } = this.store.router;
      if (!workspaceSlug || !projectId || !pageId) return;

      const pageInstance = this.getPageById(pageId);
      if (!pageInstance) return;

      // Optimistically update the state
      runInAction(() => {
        if (sharedUsers.length === 0) {
          pageInstance.is_shared = false;
        } else {
          pageInstance.is_shared = true;
        }
        pageInstance.updateSharedUsers(sharedUsers);
      });

      // Make API call
      await this.shareService.bulkUpdateProjectPageSharedUsers(workspaceSlug, projectId, pageId, sharedUsers);
    } catch (error) {
      runInAction(() => {
        // Revert to old shared users list on error
        const pageInstance = this.getPageById(pageId);
        if (pageInstance) {
          if (oldSharedUsers.length === 0) {
            pageInstance.is_shared = false;
          } else {
            pageInstance.is_shared = true;
          }
          pageInstance.updateSharedUsers(oldSharedUsers);
        }
        this.loader = undefined;
        this.error = {
          title: "Failed",
          description: "Failed to bulk update page shared users. Please try again later.",
        };
      });
      throw error;
    }
  };
}<|MERGE_RESOLUTION|>--- conflicted
+++ resolved
@@ -7,10 +7,7 @@
 // helpers
 import { filterPagesByPageType, getPageName, orderPages, shouldFilterPage } from "@plane/utils";
 // plane web store
-<<<<<<< HEAD
-=======
 import { PageShareService, TPageSharedUser } from "@/plane-web/services/page/page-share.service";
->>>>>>> b1f8b197
 import type { RootStore } from "@/plane-web/store/root.store";
 // services
 import { ProjectPageService } from "@/services/page";
