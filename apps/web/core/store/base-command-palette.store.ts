--- conflicted
+++ resolved
@@ -1,17 +1,7 @@
 import { observable, action, makeObservable } from "mobx";
 import { computedFn } from "mobx-utils";
-<<<<<<< HEAD
-// plane imports
-import {
-  TCreateModalStoreTypes,
-  DEFAULT_CREATE_PAGE_MODAL_DATA,
-  EPageAccess,
-  TCreatePageModal,
-} from "@plane/constants";
-=======
 import type { TCreateModalStoreTypes, TCreatePageModal } from "@plane/constants";
 import { DEFAULT_CREATE_PAGE_MODAL_DATA, EPageAccess } from "@plane/constants";
->>>>>>> 97e66221
 import { EIssuesStoreType } from "@plane/types";
 import { store } from "@/lib/store-context";
 
