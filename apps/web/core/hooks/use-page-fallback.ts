--- conflicted
+++ resolved
@@ -1,10 +1,6 @@
 import { useCallback, useEffect } from "react";
 // plane editor
-<<<<<<< HEAD
-import { EditorRefApi, getBinaryDataFromHTMLString } from "@plane/editor";
-=======
-import { type EditorRefApi, getBinaryDataFromDocumentEditorHTMLString } from "@plane/editor";
->>>>>>> f42eeec2
+import { type EditorRefApi, getBinaryDataFromHTMLString } from "@plane/editor";
 // plane types
 import { TDocumentPayload } from "@plane/types";
 // hooks
