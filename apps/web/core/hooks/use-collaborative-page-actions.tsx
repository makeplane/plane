--- conflicted
+++ resolved
@@ -1,8 +1,4 @@
-<<<<<<< HEAD
-import { useState, useEffect, useCallback, useMemo } from "react";
-=======
 import { useCallback, useMemo } from "react";
->>>>>>> b1f8b197
 import type { EditorRefApi, TDocumentEventsServer } from "@plane/editor";
 import { DocumentCollaborativeEvents, TDocumentEventsClient, getServerEventName } from "@plane/editor/lib";
 // plane ui
