import { useRef, useState } from "react";
import { Search } from "lucide-react";
// plane imports
import { useOutsideClickDetector } from "@plane/hooks";
import { IconButton } from "@plane/propel/icon-button";
import { CloseIcon } from "@plane/propel/icons";
<<<<<<< HEAD
// helpers
=======
>>>>>>> 3ca2ba22
import { cn } from "@plane/utils";

type Props = {
  searchQuery: string;
  updateSearchQuery: (val: string) => void;
};

export function PageSearchInput(props: Props) {
  const { searchQuery, updateSearchQuery } = props;
  // states
  const [isSearchOpen, setIsSearchOpen] = useState(false);
  // refs
  const inputRef = useRef<HTMLInputElement>(null);

  // outside click detector hook
  useOutsideClickDetector(inputRef, () => {
    if (isSearchOpen && searchQuery.trim() === "") setIsSearchOpen(false);
  });

  const handleInputKeyDown = (e: React.KeyboardEvent<HTMLInputElement>) => {
    if (e.key === "Escape") {
      if (searchQuery && searchQuery.trim() !== "") updateSearchQuery("");
      else {
        setIsSearchOpen(false);
        inputRef.current?.blur();
      }
    }
  };

  return (
    <div className="flex">
      {!isSearchOpen && (
<<<<<<< HEAD
        <button
          type="button"
          className="shrink-0 hover:bg-layer-transparent-hover rounded-sm text-placeholder relative flex justify-center items-center w-6 h-6 my-auto"
=======
        <IconButton
          variant="ghost"
          size="lg"
          className="shrink-0 my-auto -mr-1"
>>>>>>> 3ca2ba22
          onClick={() => {
            setIsSearchOpen(true);
            inputRef.current?.focus();
          }}
          icon={Search}
        />
      )}
      <div
        className={cn(
          "flex items-center justify-start rounded-md border border-transparent text-placeholder w-0 transition-[width] ease-linear overflow-hidden opacity-0",
          {
            "w-64 px-2.5 py-1.5 border-subtle opacity-100": isSearchOpen,
          }
        )}
      >
        <Search className="h-3.5 w-3.5" />
        <input
          ref={inputRef}
          className="w-full max-w-[234px] border-none bg-transparent text-13 text-primary placeholder:text-placeholder focus:outline-none ml-2"
          placeholder="Search pages"
          value={searchQuery}
          onChange={(e) => updateSearchQuery(e.target.value)}
          onKeyDown={handleInputKeyDown}
        />
        {isSearchOpen && (
          <button
            type="button"
            className="grid place-items-center"
            onClick={() => {
              updateSearchQuery("");
              setIsSearchOpen(false);
            }}
          >
            <CloseIcon className="h-3 w-3" />
          </button>
        )}
      </div>
    </div>
  );
}<|MERGE_RESOLUTION|>--- conflicted
+++ resolved
@@ -4,10 +4,6 @@
 import { useOutsideClickDetector } from "@plane/hooks";
 import { IconButton } from "@plane/propel/icon-button";
 import { CloseIcon } from "@plane/propel/icons";
-<<<<<<< HEAD
-// helpers
-=======
->>>>>>> 3ca2ba22
 import { cn } from "@plane/utils";
 
 type Props = {
@@ -40,16 +36,10 @@
   return (
     <div className="flex">
       {!isSearchOpen && (
-<<<<<<< HEAD
-        <button
-          type="button"
-          className="shrink-0 hover:bg-layer-transparent-hover rounded-sm text-placeholder relative flex justify-center items-center w-6 h-6 my-auto"
-=======
         <IconButton
           variant="ghost"
           size="lg"
           className="shrink-0 my-auto -mr-1"
->>>>>>> 3ca2ba22
           onClick={() => {
             setIsSearchOpen(true);
             inputRef.current?.focus();
