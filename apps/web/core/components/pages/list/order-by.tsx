import { ArrowDownWideNarrow, ArrowUpWideNarrow, Check } from "lucide-react";
// plane imports
import { getButtonStyling } from "@plane/propel/button";
import type { TPageFiltersSortBy, TPageFiltersSortKey } from "@plane/types";
import { CustomMenu } from "@plane/ui";

type Props = {
  onChange: (value: { key?: TPageFiltersSortKey; order?: TPageFiltersSortBy }) => void;
  sortBy: TPageFiltersSortBy;
  sortKey: TPageFiltersSortKey;
};

const PAGE_SORTING_KEY_OPTIONS: {
  key: TPageFiltersSortKey;
  label: string;
}[] = [
  { key: "name", label: "Name" },
  { key: "created_at", label: "Date created" },
  { key: "updated_at", label: "Date modified" },
];

export function PageOrderByDropdown(props: Props) {
  const { onChange, sortBy, sortKey } = props;

  const orderByDetails = PAGE_SORTING_KEY_OPTIONS.find((option) => sortKey === option.key);
  const isDescending = sortBy === "desc";

  return (
    <CustomMenu
      customButton={
<<<<<<< HEAD
        <div className={cn(getButtonStyling("neutral-primary", "sm"), "px-2 text-tertiary ")}>
=======
        <div className={getButtonStyling("secondary", "lg")}>
>>>>>>> 3ca2ba22
          {!isDescending ? <ArrowUpWideNarrow className="size-3 " /> : <ArrowDownWideNarrow className="size-3 " />}
          {orderByDetails?.label}
        </div>
      }
      placement="bottom-end"
      maxHeight="lg"
      closeOnSelect
    >
      {PAGE_SORTING_KEY_OPTIONS.map((option) => (
        <CustomMenu.MenuItem
          key={option.key}
          className="flex items-center justify-between gap-2"
          onClick={() =>
            onChange({
              key: option.key,
            })
          }
        >
          {option.label}
          {sortKey === option.key && <Check className="h-3 w-3" />}
        </CustomMenu.MenuItem>
      ))}
      <hr className="my-2 border-subtle" />
      <CustomMenu.MenuItem
        className="flex items-center justify-between gap-2"
        onClick={() => {
          if (isDescending)
            onChange({
              order: "asc",
            });
        }}
      >
        Ascending
        {!isDescending && <Check className="h-3 w-3" />}
      </CustomMenu.MenuItem>
      <CustomMenu.MenuItem
        className="flex items-center justify-between gap-2"
        onClick={() => {
          if (!isDescending)
            onChange({
              order: "desc",
            });
        }}
      >
        Descending
        {isDescending && <Check className="h-3 w-3" />}
      </CustomMenu.MenuItem>
    </CustomMenu>
  );
}<|MERGE_RESOLUTION|>--- conflicted
+++ resolved
@@ -28,11 +28,7 @@
   return (
     <CustomMenu
       customButton={
-<<<<<<< HEAD
-        <div className={cn(getButtonStyling("neutral-primary", "sm"), "px-2 text-tertiary ")}>
-=======
         <div className={getButtonStyling("secondary", "lg")}>
->>>>>>> 3ca2ba22
           {!isDescending ? <ArrowUpWideNarrow className="size-3 " /> : <ArrowDownWideNarrow className="size-3 " />}
           {orderByDetails?.label}
         </div>
