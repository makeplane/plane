<<<<<<< HEAD
import { ArrowDownWideNarrow, ArrowUpWideNarrow } from "lucide-react";
import { getButtonStyling } from "@plane/propel/button";
// types
import { CheckIcon, ChevronDownIcon } from "@plane/propel/icons";
=======
import { ArrowDownWideNarrow, ArrowUpWideNarrow, Check } from "lucide-react";
// plane imports
import { getButtonStyling } from "@plane/propel/button";
>>>>>>> e3ba7c28
import type { TPageFiltersSortBy, TPageFiltersSortKey } from "@plane/types";
import { CustomMenu } from "@plane/ui";

type Props = {
  onChange: (value: { key?: TPageFiltersSortKey; order?: TPageFiltersSortBy }) => void;
  sortBy: TPageFiltersSortBy;
  sortKey: TPageFiltersSortKey;
};

const PAGE_SORTING_KEY_OPTIONS: {
  key: TPageFiltersSortKey;
  label: string;
}[] = [
  { key: "name", label: "Name" },
  { key: "created_at", label: "Date created" },
  { key: "updated_at", label: "Date modified" },
];

export function PageOrderByDropdown(props: Props) {
  const { onChange, sortBy, sortKey } = props;

  const orderByDetails = PAGE_SORTING_KEY_OPTIONS.find((option) => sortKey === option.key);
  const isDescending = sortBy === "desc";

  return (
    <CustomMenu
      customButton={
        <div className={getButtonStyling("secondary", "lg")}>
          {!isDescending ? <ArrowUpWideNarrow className="size-3 " /> : <ArrowDownWideNarrow className="size-3 " />}
          {orderByDetails?.label}
        </div>
      }
      placement="bottom-end"
      maxHeight="lg"
      closeOnSelect
    >
      {PAGE_SORTING_KEY_OPTIONS.map((option) => (
        <CustomMenu.MenuItem
          key={option.key}
          className="flex items-center justify-between gap-2"
          onClick={() =>
            onChange({
              key: option.key,
            })
          }
        >
          {option.label}
          {sortKey === option.key && <CheckIcon className="h-3 w-3" />}
        </CustomMenu.MenuItem>
      ))}
      <hr className="my-2 border-subtle" />
      <CustomMenu.MenuItem
        className="flex items-center justify-between gap-2"
        onClick={() => {
          if (isDescending)
            onChange({
              order: "asc",
            });
        }}
      >
        Ascending
        {!isDescending && <CheckIcon className="h-3 w-3" />}
      </CustomMenu.MenuItem>
      <CustomMenu.MenuItem
        className="flex items-center justify-between gap-2"
        onClick={() => {
          if (!isDescending)
            onChange({
              order: "desc",
            });
        }}
      >
        Descending
        {isDescending && <CheckIcon className="h-3 w-3" />}
      </CustomMenu.MenuItem>
    </CustomMenu>
  );
}<|MERGE_RESOLUTION|>--- conflicted
+++ resolved
@@ -1,13 +1,8 @@
-<<<<<<< HEAD
-import { ArrowDownWideNarrow, ArrowUpWideNarrow } from "lucide-react";
+import { ArrowDownWideNarrow, ArrowUpWideNarrow, Check } from "lucide-react";
+// plane imports
 import { getButtonStyling } from "@plane/propel/button";
 // types
 import { CheckIcon, ChevronDownIcon } from "@plane/propel/icons";
-=======
-import { ArrowDownWideNarrow, ArrowUpWideNarrow, Check } from "lucide-react";
-// plane imports
-import { getButtonStyling } from "@plane/propel/button";
->>>>>>> e3ba7c28
 import type { TPageFiltersSortBy, TPageFiltersSortKey } from "@plane/types";
 import { CustomMenu } from "@plane/ui";
 
