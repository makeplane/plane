--- conflicted
+++ resolved
@@ -3,11 +3,7 @@
 import { useParams } from "next/navigation";
 // plane imports
 import type { TDisplayConfig } from "@plane/editor";
-<<<<<<< HEAD
-import { TPageVersion } from "@plane/types";
-=======
-import { TPage, TPageVersion } from "@plane/types";
->>>>>>> b1f8b197
+import type { TPage, TPageVersion } from "@plane/types";
 import { Loader } from "@plane/ui";
 // components
 import { DocumentEditor } from "@/components/editor/document/editor";
