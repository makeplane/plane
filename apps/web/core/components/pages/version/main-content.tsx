import { useState } from "react";
import { observer } from "mobx-react";
import useSWR from "swr";
import { EyeIcon, TriangleAlert } from "lucide-react";
// plane imports
import { Button } from "@plane/propel/button";
<<<<<<< HEAD
import { TOAST_TYPE, setToast } from "@plane/propel/toast";
import { TPageVersion } from "@plane/types";
=======
import { TPageVersion } from "@plane/types";
import { setToast, TOAST_TYPE } from "@plane/ui";
>>>>>>> 2f8a3926
import { renderFormattedDate, renderFormattedTime } from "@plane/utils";
// helpers
import { EPageStoreType } from "@/plane-web/hooks/store";
// local imports
import { TVersionEditorProps } from "./editor";

type Props = {
  activeVersion: string | null;
  editorComponent: React.FC<TVersionEditorProps>;
  fetchVersionDetails: (pageId: string, versionId: string) => Promise<TPageVersion | undefined>;
  handleClose: () => void;
  handleRestore: (descriptionHTML: string) => Promise<void>;
  pageId: string;
  restoreEnabled: boolean;
  storeType: EPageStoreType;
};

export const PageVersionsMainContent: React.FC<Props> = observer((props) => {
  const {
    activeVersion,
    editorComponent,
    fetchVersionDetails,
    handleClose,
    handleRestore,
    pageId,
    restoreEnabled,
    storeType,
  } = props;
  // states
  const [isRestoring, setIsRestoring] = useState(false);
  const [isRetrying, setIsRetrying] = useState(false);

  const {
    data: versionDetails,
    error: versionDetailsError,
    mutate: mutateVersionDetails,
  } = useSWR(
    pageId && activeVersion ? `PAGE_VERSION_${activeVersion}` : null,
    pageId && activeVersion ? () => fetchVersionDetails(pageId, activeVersion) : null
  );

  const handleRestoreVersion = async () => {
    if (!restoreEnabled) return;
    setIsRestoring(true);
    await handleRestore(versionDetails?.description_html ?? "<p></p>")
      .then(() => {
        setToast({
          type: TOAST_TYPE.SUCCESS,
          title: "Page version restored.",
        });
        handleClose();
      })
      .catch(() =>
        setToast({
          type: TOAST_TYPE.ERROR,
          title: "Failed to restore page version.",
        })
      )
      .finally(() => setIsRestoring(false));
  };

  const handleRetry = async () => {
    setIsRetrying(true);
    await mutateVersionDetails();
    setIsRetrying(false);
  };

  const VersionEditor = editorComponent;

  return (
    <div className="flex-grow flex flex-col overflow-hidden">
      {versionDetailsError ? (
        <div className="flex-grow grid place-items-center">
          <div className="flex flex-col items-center gap-4 text-center">
            <span className="flex-shrink-0 grid place-items-center size-11 text-custom-text-300">
              <TriangleAlert className="size-10" />
            </span>
            <div>
              <h6 className="text-lg font-semibold">Something went wrong!</h6>
              <p className="text-sm text-custom-text-300">The version could not be loaded, please try again.</p>
            </div>
            <Button variant="link-primary" onClick={handleRetry} loading={isRetrying}>
              Try again
            </Button>
          </div>
        </div>
      ) : (
        <>
          <div className="min-h-14 py-3 px-5 border-b border-custom-border-200 flex items-center justify-between gap-2">
            <div className="flex items-center gap-4">
              <h6 className="text-base font-medium">
                {versionDetails
                  ? `${renderFormattedDate(versionDetails.last_saved_at)} ${renderFormattedTime(versionDetails.last_saved_at)}`
                  : "Loading version details"}
              </h6>
              <span className="flex-shrink-0 flex items-center gap-1 text-xs font-medium text-custom-primary-100 bg-custom-primary-100/20 py-1 px-1.5 rounded">
                <EyeIcon className="flex-shrink-0 size-3" />
                View only
              </span>
            </div>
            {restoreEnabled && (
              <Button
                variant="primary"
                size="sm"
                className="flex-shrink-0"
                onClick={handleRestoreVersion}
                loading={isRestoring}
              >
                {isRestoring ? "Restoring" : "Restore"}
              </Button>
            )}
          </div>
          <div className="pt-8 h-full overflow-y-scroll vertical-scrollbar scrollbar-sm">
            <VersionEditor activeVersion={activeVersion} storeType={storeType} versionDetails={versionDetails} />
          </div>
        </>
      )}
    </div>
  );
});<|MERGE_RESOLUTION|>--- conflicted
+++ resolved
@@ -4,13 +4,8 @@
 import { EyeIcon, TriangleAlert } from "lucide-react";
 // plane imports
 import { Button } from "@plane/propel/button";
-<<<<<<< HEAD
-import { TOAST_TYPE, setToast } from "@plane/propel/toast";
-import { TPageVersion } from "@plane/types";
-=======
 import { TPageVersion } from "@plane/types";
 import { setToast, TOAST_TYPE } from "@plane/ui";
->>>>>>> 2f8a3926
 import { renderFormattedDate, renderFormattedTime } from "@plane/utils";
 // helpers
 import { EPageStoreType } from "@/plane-web/hooks/store";
