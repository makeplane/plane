--- conflicted
+++ resolved
@@ -4,13 +4,8 @@
 import { EyeIcon, TriangleAlert } from "lucide-react";
 // plane imports
 import { Button } from "@plane/propel/button";
-<<<<<<< HEAD
-import { TPageVersion } from "@plane/types";
-import { setToast, TOAST_TYPE } from "@plane/ui";
-=======
 import { TOAST_TYPE, setToast } from "@plane/propel/toast";
 import type { TPageVersion } from "@plane/types";
->>>>>>> 96fa9ab1
 import { renderFormattedDate, renderFormattedTime } from "@plane/utils";
 // helpers
 import type { EPageStoreType } from "@/plane-web/hooks/store";
