--- conflicted
+++ resolved
@@ -3,15 +3,9 @@
 import useSWR from "swr";
 import { EyeIcon, TriangleAlert } from "lucide-react";
 // plane imports
-<<<<<<< HEAD
+import { Button } from "@plane/propel/button";
 import { TOAST_TYPE, setToast } from "@plane/propel/toast";
 import { TPageVersion } from "@plane/types";
-import { Button } from "@plane/ui";
-=======
-import { Button } from "@plane/propel/button";
-import { TPageVersion } from "@plane/types";
-import { setToast, TOAST_TYPE } from "@plane/ui";
->>>>>>> a740a9f6
 import { renderFormattedDate, renderFormattedTime } from "@plane/utils";
 // helpers
 import { EPageStoreType } from "@/plane-web/hooks/store";
