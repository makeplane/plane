--- conflicted
+++ resolved
@@ -153,13 +153,7 @@
               <item.icon className="size-3" />
               {item.name}
             </span>
-<<<<<<< HEAD
-            {activeTypography?.itemKey === item.itemKey && (
-              <CheckIcon className="size-3 text-custom-text-300 flex-shrink-0" />
-            )}
-=======
-            {activeTypography?.itemKey === item.itemKey && <Check className="size-3 text-tertiary shrink-0" />}
->>>>>>> e3ba7c28
+            {activeTypography?.itemKey === item.itemKey && <CheckIcon className="size-3 text-tertiary shrink-0" />}
           </CustomMenu.MenuItem>
         ))}
       </CustomMenu>
