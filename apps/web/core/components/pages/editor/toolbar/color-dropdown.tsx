--- conflicted
+++ resolved
@@ -26,7 +26,6 @@
 
   return (
     <Popover as="div" className="h-7 px-2">
-<<<<<<< HEAD
       {({ open }) => (
         <>
           <Popover.Button
@@ -38,23 +37,6 @@
                 "text-primary bg-layer-1": open,
               }
             )}
-=======
-      <Popover.Button
-        as="button"
-        type="button"
-        className={({ open }) =>
-          cn("h-full", {
-            "outline-none": open,
-          })
-        }
-      >
-        {({ open }) => (
-          <span
-            className={cn("h-full px-2 text-tertiary text-13 flex items-center gap-1.5 rounded-sm", {
-              "text-primary bg-layer-transparent-selected": open,
-              " hover:bg-layer-transparent-hover": !open,
-            })}
->>>>>>> 32884aa3
           >
             Color
             <span
@@ -74,7 +56,6 @@
                 }}
               />
             </span>
-<<<<<<< HEAD
           </Popover.Button>
           <Popover.Panel
             as="div"
@@ -129,62 +110,6 @@
           </Popover.Panel>
         </>
       )}
-=======
-          </span>
-        )}
-      </Popover.Button>
-      <Popover.Panel
-        as="div"
-        className="fixed z-20 mt-1 rounded-md border-[0.5px] border-strong bg-surface-1 shadow-custom-shadow-rg p-2 space-y-2"
-      >
-        <div className="space-y-1.5">
-          <p className="text-11 text-tertiary font-semibold">Text colors</p>
-          <div className="flex items-center gap-2">
-            {COLORS_LIST.map((color) => (
-              <button
-                key={color.key}
-                type="button"
-                className="shrink-0 size-6 rounded-sm border-[0.5px] border-strong-1 hover:opacity-60 transition-opacity"
-                style={{
-                  backgroundColor: color.textColor,
-                }}
-                onClick={() => handleColorSelect("text-color", color.key)}
-              />
-            ))}
-            <button
-              type="button"
-              className="shrink-0 size-6 grid place-items-center rounded-sm text-tertiary border-[0.5px] border-strong-1 hover:bg-layer-transparent-hover transition-colors"
-              onClick={() => handleColorSelect("text-color", undefined)}
-            >
-              <Ban className="size-4" />
-            </button>
-          </div>
-        </div>
-        <div className="space-y-1.5">
-          <p className="text-11 text-tertiary font-semibold">Background colors</p>
-          <div className="flex items-center gap-2">
-            {COLORS_LIST.map((color) => (
-              <button
-                key={color.key}
-                type="button"
-                className="shrink-0 size-6 rounded-sm border-[0.5px] border-strong-1 hover:opacity-60 transition-opacity"
-                style={{
-                  backgroundColor: color.backgroundColor,
-                }}
-                onClick={() => handleColorSelect("background-color", color.key)}
-              />
-            ))}
-            <button
-              type="button"
-              className="shrink-0 size-6 grid place-items-center rounded-sm text-tertiary border-[0.5px] border-strong-1 hover:bg-layer-transparent-hover transition-colors"
-              onClick={() => handleColorSelect("background-color", undefined)}
-            >
-              <Ban className="size-4" />
-            </button>
-          </div>
-        </div>
-      </Popover.Panel>
->>>>>>> 32884aa3
     </Popover>
   );
 });
