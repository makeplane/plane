--- conflicted
+++ resolved
@@ -1,5 +1,6 @@
 import { useCallback, useEffect, useRef, useState } from "react";
 import { observer } from "mobx-react";
+import { useSearchParams } from "next/navigation";
 // plane imports
 import type { EditorRefApi } from "@plane/editor";
 import type { TDocumentPayload, TPage, TPageVersion, TWebhookConnectionQueryParams } from "@plane/types";
@@ -11,13 +12,8 @@
 import { type TCustomEventHandlers } from "@/hooks/use-realtime-page-events";
 // plane web import
 import { PageModals } from "@/plane-web/components/pages";
-<<<<<<< HEAD
-import { usePagesPaneExtensions, useExtendedEditorProps } from "@/plane-web/hooks/pages";
-import { EPageStoreType } from "@/plane-web/hooks/store";
-=======
 import { usePagesPaneExtensions, useExtendedEditorProps } from "@/plane-web/hooks";
 import { EPageStoreType, usePageStore } from "@/plane-web/hooks/store";
->>>>>>> 9e11dc9c
 // store
 import type { TPageInstance } from "@/store/pages/base-page";
 // local imports
@@ -48,19 +44,12 @@
   page: TPageInstance;
   storeType: EPageStoreType;
   webhookConnectionParams: TWebhookConnectionQueryParams;
-<<<<<<< HEAD
   projectId: string;
-=======
-  projectId?: string;
->>>>>>> 9e11dc9c
   workspaceSlug: string;
   customRealtimeEventHandlers?: TCustomEventHandlers;
 };
 
 export const PageRoot = observer((props: TPageRootProps) => {
-<<<<<<< HEAD
-  const { config, handlers, page, projectId, storeType, webhookConnectionParams, workspaceSlug } = props;
-=======
   const {
     config,
     handlers,
@@ -71,7 +60,6 @@
     workspaceSlug,
     customRealtimeEventHandlers,
   } = props;
->>>>>>> 9e11dc9c
   // states
   const [editorReady, setEditorReady] = useState(false);
   const [hasConnectionFailed, setHasConnectionFailed] = useState(false);
@@ -128,14 +116,6 @@
     projectId,
   });
 
-<<<<<<< HEAD
-  const handleRestoreVersion = useCallback(
-    async (descriptionHTML: string) => {
-      editorRef.current?.clearEditor();
-      editorRef.current?.setEditorValue(descriptionHTML);
-    },
-    [editorRef]
-=======
   const searchParams = useSearchParams();
 
   const version = searchParams.get(PAGE_NAVIGATION_PANE_VERSION_QUERY_PARAM);
@@ -155,7 +135,6 @@
       }
     },
     [version, workspaceSlug, page, handlers, editorRef, isNestedPagesEnabled]
->>>>>>> 9e11dc9c
   );
 
   // reset editor ref on unmount
