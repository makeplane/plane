import { useState } from "react";
import { observer } from "mobx-react";
import { SmilePlus } from "lucide-react";
// plane imports
import type { EditorTitleRefApi } from "@plane/editor";
import { EmojiIconPicker, EmojiIconPickerTypes } from "@plane/ui";
import { cn } from "@plane/utils";
// plane web components
import { PageTemplatePicker } from "@/plane-web/components/pages";
// store
import type { TPageInstance } from "@/store/pages/base-page";
// local imports
import { PageEditorHeaderLogoPicker } from "./logo-picker";

type Props = {
  isEditorContentEmpty: boolean;
  isPageLoading: boolean;
  page: TPageInstance;
<<<<<<< HEAD
  projectId: string;
=======
  projectId: string | undefined;
  titleEditorRef: React.RefObject<EditorTitleRefApi>;
  workspaceSlug: string;
>>>>>>> 9e11dc9c
};

export const PageEditorHeaderRoot: React.FC<Props> = observer((props) => {
  const { isEditorContentEmpty, isPageLoading, page, projectId, titleEditorRef, workspaceSlug } = props;
  // states
  const [isLogoPickerOpen, setIsLogoPickerOpen] = useState(false);
  // derived values
  const { isContentEditable, logo_props, updatePageLogo } = page;
  const isLogoSelected = !!logo_props?.in_use;

  return (
    <>
      <div className="h-[48px] flex items-end text-left">
        <div
          className={cn(
            "opacity-0 group-hover/page-header:opacity-100 flex items-center gap-1 transition-all duration-200",
            {
              "opacity-100": isEditorContentEmpty,
            }
          )}
        >
          {!isLogoSelected && (
            <EmojiIconPicker
              isOpen={isLogoPickerOpen}
              handleToggle={(val) => setIsLogoPickerOpen(val)}
              className="flex items-center justify-center"
              buttonClassName="flex items-center justify-center"
              label={
                <button
                  type="button"
                  className={cn(
                    "flex items-center gap-1 p-1 rounded font-medium text-sm hover:bg-custom-background-80 text-custom-text-300 outline-none transition-colors",
                    {
                      "bg-custom-background-80": isLogoPickerOpen,
                    }
                  )}
                >
                  <SmilePlus className="flex-shrink-0 size-4" />
                  Icon
                </button>
              }
              onChange={updatePageLogo}
              defaultIconColor={
                logo_props?.in_use && logo_props.in_use === "icon" ? logo_props?.icon?.color : undefined
              }
              defaultOpen={
                logo_props?.in_use && logo_props?.in_use === "emoji"
                  ? EmojiIconPickerTypes.EMOJI
                  : EmojiIconPickerTypes.ICON
              }
              disabled={!isContentEditable}
            />
          )}
          {isEditorContentEmpty && (
            <PageTemplatePicker
              isPageLoading={isPageLoading}
              page={page}
              projectId={projectId}
              titleEditorRef={titleEditorRef}
              workspaceSlug={workspaceSlug}
            />
          )}
        </div>
      </div>
      <PageEditorHeaderLogoPicker className="flex-shrink-0 w-full mt-2 flex" page={page} />
    </>
  );
});<|MERGE_RESOLUTION|>--- conflicted
+++ resolved
@@ -16,13 +16,9 @@
   isEditorContentEmpty: boolean;
   isPageLoading: boolean;
   page: TPageInstance;
-<<<<<<< HEAD
   projectId: string;
-=======
-  projectId: string | undefined;
   titleEditorRef: React.RefObject<EditorTitleRefApi>;
   workspaceSlug: string;
->>>>>>> 9e11dc9c
 };
 
 export const PageEditorHeaderRoot: React.FC<Props> = observer((props) => {
