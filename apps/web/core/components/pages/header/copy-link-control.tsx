--- conflicted
+++ resolved
@@ -1,15 +1,11 @@
 import { useState, useRef, useEffect, useCallback } from "react";
 import { observer } from "mobx-react";
-<<<<<<< HEAD
 
-import { LinkIcon } from "@plane/propel/icons";
-=======
-import { Link, Check } from "lucide-react";
+import { LinkIcon, CheckIcon } from "@plane/propel/icons";
 // plane imports
 import { Tooltip } from "@plane/propel/tooltip";
 import { IconButton } from "@plane/propel/icon-button";
 import { cn } from "@plane/utils";
->>>>>>> e3ba7c28
 // hooks
 import { usePageOperations } from "@/hooks/use-page-operations";
 // store
@@ -55,25 +51,15 @@
   }, [pageOperations]);
 
   return (
-<<<<<<< HEAD
-    <button
-      type="button"
-      onClick={pageOperations.copyLink}
-      className="flex-shrink-0 size-6 grid place-items-center rounded text-custom-text-200 hover:text-custom-text-100 hover:bg-custom-background-80 transition-colors"
-    >
-      <LinkIcon className="size-3.5" />
-    </button>
-=======
     <Tooltip tooltipContent={isCopied ? "Copied!" : "Copy link"} position="bottom">
       <IconButton
         variant="ghost"
         size="lg"
-        icon={isCopied ? Check : Link}
+        icon={isCopied ? CheckIcon : LinkIcon}
         onClick={handleCopy}
         aria-label={isCopied ? "Copied link" : "Copy link"}
         className={cn(isCopied && "text-green-500")}
       />
     </Tooltip>
->>>>>>> e3ba7c28
   );
 });