--- conflicted
+++ resolved
@@ -18,11 +18,8 @@
 import { PageOrderByDropdown } from "../list/order-by";
 import { PageSearchInput } from "../list/search-input";
 import { PageTabNavigation } from "../list/tab-navigation";
-<<<<<<< HEAD
-=======
 
 const storeType = EPageStoreType.PROJECT;
->>>>>>> b1f8b197
 
 type Props = {
   pageType: TPageNavigationTabs;
