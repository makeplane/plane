--- conflicted
+++ resolved
@@ -6,13 +6,9 @@
 // plane editor
 import type { EditorRefApi } from "@plane/editor";
 // plane ui
-<<<<<<< HEAD
+import { Button } from "@plane/propel/button";
 import { TOAST_TYPE, setToast } from "@plane/propel/toast";
-import { Button, CustomSelect, EModalPosition, EModalWidth, ModalCore } from "@plane/ui";
-=======
-import { Button } from "@plane/propel/button";
-import { CustomSelect, EModalPosition, EModalWidth, ModalCore, setToast, TOAST_TYPE } from "@plane/ui";
->>>>>>> a740a9f6
+import { CustomSelect, EModalPosition, EModalWidth, ModalCore } from "@plane/ui";
 // components
 import { PDFDocument } from "@/components/editor/pdf";
 // hooks
