"use client";

import { useState } from "react";
import { PageProps, pdf } from "@react-pdf/renderer";
import { Controller, useForm } from "react-hook-form";
// plane editor
import type { EditorRefApi } from "@plane/editor";
// plane ui
import { Button } from "@plane/propel/button";
<<<<<<< HEAD
import { TOAST_TYPE, setToast } from "@plane/propel/toast";
import { CustomSelect, EModalPosition, EModalWidth, ModalCore } from "@plane/ui";
=======
import { CustomSelect, EModalPosition, EModalWidth, ModalCore, setToast, TOAST_TYPE } from "@plane/ui";
>>>>>>> 2f8a3926
// components
import { PDFDocument } from "@/components/editor/pdf";
// hooks
import { useParseEditorContent } from "@/hooks/use-parse-editor-content";

type Props = {
  editorRef: EditorRefApi | null;
  isOpen: boolean;
  onClose: () => void;
  pageTitle: string;
};

type TExportFormats = "pdf" | "markdown";
type TPageFormats = Exclude<PageProps["size"], undefined>;
type TContentVariety = "everything" | "no-assets";

type TFormValues = {
  export_format: TExportFormats;
  page_format: TPageFormats;
  content_variety: TContentVariety;
};

const EXPORT_FORMATS: {
  key: TExportFormats;
  label: string;
}[] = [
  {
    key: "pdf",
    label: "PDF",
  },
  {
    key: "markdown",
    label: "Markdown",
  },
];

const PAGE_FORMATS: {
  key: TPageFormats;
  label: string;
}[] = [
  {
    key: "A4",
    label: "A4",
  },
  {
    key: "A3",
    label: "A3",
  },
  {
    key: "A2",
    label: "A2",
  },
  {
    key: "LETTER",
    label: "Letter",
  },
  {
    key: "LEGAL",
    label: "Legal",
  },
  {
    key: "TABLOID",
    label: "Tabloid",
  },
];

const CONTENT_VARIETY: {
  key: TContentVariety;
  label: string;
}[] = [
  {
    key: "everything",
    label: "Everything",
  },
  {
    key: "no-assets",
    label: "No images",
  },
];

const defaultValues: TFormValues = {
  export_format: "pdf",
  page_format: "A4",
  content_variety: "everything",
};

export const ExportPageModal: React.FC<Props> = (props) => {
  const { editorRef, isOpen, onClose, pageTitle } = props;
  // states
  const [isExporting, setIsExporting] = useState(false);
  // form info
  const { control, reset, watch } = useForm<TFormValues>({
    defaultValues,
  });
  // parse editor content
  const { replaceCustomComponentsFromHTMLContent, replaceCustomComponentsFromMarkdownContent } =
    useParseEditorContent();
  // derived values
  const selectedExportFormat = watch("export_format");
  const selectedPageFormat = watch("page_format");
  const selectedContentVariety = watch("content_variety");
  const isPDFSelected = selectedExportFormat === "pdf";
  const fileName = pageTitle
    ?.toLowerCase()
    ?.replace(/[^a-z0-9-_]/g, "-")
    .replace(/-+/g, "-");
  // handle modal close
  const handleClose = () => {
    onClose();
    setTimeout(() => {
      reset();
    }, 300);
  };

  const initiateDownload = (blob: Blob, filename: string) => {
    const url = URL.createObjectURL(blob);
    const link = document.createElement("a");
    link.href = url;
    link.download = filename;
    link.click();
    setTimeout(() => {
      URL.revokeObjectURL(url);
    }, 1000);
  };

  // handle export as a PDF
  const handleExportAsPDF = async () => {
    try {
      const pageContent = `<h1 class="page-title">${pageTitle}</h1>${editorRef?.getDocument().html ?? "<p></p>"}`;
      const parsedPageContent = await replaceCustomComponentsFromHTMLContent({
        htmlContent: pageContent,
        noAssets: selectedContentVariety === "no-assets",
      });

      const blob = await pdf(<PDFDocument content={parsedPageContent} pageFormat={selectedPageFormat} />).toBlob();
      initiateDownload(blob, `${fileName}-${selectedPageFormat.toString().toLowerCase()}.pdf`);
    } catch (error) {
      throw new Error(`Error in exporting as a PDF: ${error}`);
    }
  };
  // handle export as markdown
  const handleExportAsMarkdown = async () => {
    try {
      const markdownContent = editorRef?.getMarkDown() ?? "";
      const parsedMarkdownContent = replaceCustomComponentsFromMarkdownContent({
        markdownContent,
        noAssets: selectedContentVariety === "no-assets",
      });

      const blob = new Blob([parsedMarkdownContent], { type: "text/markdown" });
      initiateDownload(blob, `${fileName}.md`);
    } catch (error) {
      throw new Error(`Error in exporting as markdown: ${error}`);
    }
  };
  // handle export
  const handleExport = async () => {
    setIsExporting(true);
    try {
      if (selectedExportFormat === "pdf") {
        await handleExportAsPDF();
      }
      if (selectedExportFormat === "markdown") {
        await handleExportAsMarkdown();
      }
      setToast({
        type: TOAST_TYPE.SUCCESS,
        title: "Success!",
        message: "Page exported successfully.",
      });
      handleClose();
    } catch (error) {
      console.error("Error in exporting page:", error);
      setToast({
        type: TOAST_TYPE.ERROR,
        title: "Error!",
        message: "Page could not be exported. Please try again later.",
      });
    } finally {
      setIsExporting(false);
    }
  };

  return (
    <ModalCore isOpen={isOpen} handleClose={handleClose} position={EModalPosition.CENTER} width={EModalWidth.SM}>
      <div>
        <div className="p-5 space-y-5">
          <h3 className="text-xl font-medium text-custom-text-200">Export page</h3>
          <div className="space-y-3">
            <div className="flex items-center justify-between gap-2">
              <h6 className="flex-shrink-0 text-sm text-custom-text-200">Export format</h6>
              <Controller
                control={control}
                name="export_format"
                render={({ field: { onChange, value } }) => (
                  <CustomSelect
                    label={EXPORT_FORMATS.find((format) => format.key === value)?.label}
                    buttonClassName="border-none"
                    value={value}
                    onChange={(val: TExportFormats) => onChange(val)}
                    className="flex-shrink-0"
                    placement="bottom-end"
                  >
                    {EXPORT_FORMATS.map((format) => (
                      <CustomSelect.Option key={format.key} value={format.key}>
                        {format.label}
                      </CustomSelect.Option>
                    ))}
                  </CustomSelect>
                )}
              />
            </div>
            <div className="flex items-center justify-between gap-2">
              <h6 className="flex-shrink-0 text-sm text-custom-text-200">Include content</h6>
              <Controller
                control={control}
                name="content_variety"
                render={({ field: { onChange, value } }) => (
                  <CustomSelect
                    label={CONTENT_VARIETY.find((variety) => variety.key === value)?.label}
                    buttonClassName="border-none"
                    value={value}
                    onChange={(val: TContentVariety) => onChange(val)}
                    className="flex-shrink-0"
                    placement="bottom-end"
                  >
                    {CONTENT_VARIETY.map((variety) => (
                      <CustomSelect.Option key={variety.key} value={variety.key}>
                        {variety.label}
                      </CustomSelect.Option>
                    ))}
                  </CustomSelect>
                )}
              />
            </div>
            {isPDFSelected && (
              <div className="flex items-center justify-between gap-2">
                <h6 className="flex-shrink-0 text-sm text-custom-text-200">Page format</h6>
                <Controller
                  control={control}
                  name="page_format"
                  render={({ field: { onChange, value } }) => (
                    <CustomSelect
                      label={PAGE_FORMATS.find((format) => format.key === value)?.label}
                      buttonClassName="border-none"
                      value={value}
                      onChange={(val: TPageFormats) => onChange(val)}
                      className="flex-shrink-0"
                      placement="bottom-end"
                    >
                      {PAGE_FORMATS.map((format) => (
                        <CustomSelect.Option key={format.key.toString()} value={format.key}>
                          {format.label}
                        </CustomSelect.Option>
                      ))}
                    </CustomSelect>
                  )}
                />
              </div>
            )}
          </div>
        </div>
        <div className="px-5 py-4 flex items-center justify-end gap-2 border-t-[0.5px] border-custom-border-200">
          <Button variant="neutral-primary" size="sm" onClick={handleClose}>
            Cancel
          </Button>
          <Button variant="primary" size="sm" loading={isExporting} onClick={handleExport}>
            {isExporting ? "Exporting" : "Export"}
          </Button>
        </div>
      </div>
    </ModalCore>
  );
};<|MERGE_RESOLUTION|>--- conflicted
+++ resolved
@@ -7,12 +7,7 @@
 import type { EditorRefApi } from "@plane/editor";
 // plane ui
 import { Button } from "@plane/propel/button";
-<<<<<<< HEAD
-import { TOAST_TYPE, setToast } from "@plane/propel/toast";
-import { CustomSelect, EModalPosition, EModalWidth, ModalCore } from "@plane/ui";
-=======
 import { CustomSelect, EModalPosition, EModalWidth, ModalCore, setToast, TOAST_TYPE } from "@plane/ui";
->>>>>>> 2f8a3926
 // components
 import { PDFDocument } from "@/components/editor/pdf";
 // hooks
