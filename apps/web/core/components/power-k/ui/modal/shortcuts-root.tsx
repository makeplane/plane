--- conflicted
+++ resolved
@@ -62,13 +62,8 @@
                       <CloseIcon className="h-4 w-4 text-secondary hover:text-primary" aria-hidden="true" />
                     </button>
                   </Dialog.Title>
-<<<<<<< HEAD
-                  <div className="flex w-full items-center rounded border-[0.5px] border-custom-border-200 bg-custom-background-90 px-2">
-                    <SearchIcon className="h-3.5 w-3.5 text-custom-text-200" />
-=======
                   <div className="flex w-full items-center rounded-sm border-[0.5px] border-subtle bg-surface-2 px-2">
-                    <Search className="h-3.5 w-3.5 text-secondary" />
->>>>>>> e3ba7c28
+                    <SearchIcon className="h-3.5 w-3.5 text-secondary" />
                     <Input
                       id="search"
                       name="search"
