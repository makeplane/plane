import React from "react";
import { Command } from "cmdk";

import { CheckIcon } from "@plane/propel/icons";
// plane imports
import { cn } from "@plane/utils";
// local imports
import { KeySequenceBadge, ShortcutBadge } from "./command-item-shortcut-badge";

type Props = {
  icon?: React.ComponentType<{ className?: string }>;
  iconNode?: React.ReactNode;
  isDisabled?: boolean;
  isSelected?: boolean;
  keySequence?: string;
  label: string | React.ReactNode;
  onSelect: () => void;
  shortcut?: string;
  value?: string;
};

export function PowerKModalCommandItem(props: Props) {
  const { icon: Icon, iconNode, isDisabled, isSelected, keySequence, label, onSelect, shortcut, value } = props;

  return (
    <Command.Item value={value} onSelect={onSelect} className="focus:outline-none" disabled={isDisabled}>
      <div
        className={cn("flex items-center gap-2 text-secondary", {
          "opacity-70": isDisabled,
        })}
      >
        {Icon && <Icon className="shrink-0 size-3.5" />}
        {iconNode}
        {label}
      </div>
      <div className="shrink-0 flex items-center gap-2">
<<<<<<< HEAD
        {isSelected && <CheckIcon className="shrink-0 size-3 text-custom-text-200" />}
=======
        {isSelected && <Check className="shrink-0 size-3 text-secondary" />}
>>>>>>> e3ba7c28
        {keySequence && <KeySequenceBadge sequence={keySequence} />}
        {shortcut && <ShortcutBadge shortcut={shortcut} />}
      </div>
    </Command.Item>
  );
}<|MERGE_RESOLUTION|>--- conflicted
+++ resolved
@@ -34,11 +34,7 @@
         {label}
       </div>
       <div className="shrink-0 flex items-center gap-2">
-<<<<<<< HEAD
-        {isSelected && <CheckIcon className="shrink-0 size-3 text-custom-text-200" />}
-=======
-        {isSelected && <Check className="shrink-0 size-3 text-secondary" />}
->>>>>>> e3ba7c28
+        {isSelected && <CheckIcon className="shrink-0 size-3 text-secondary" />}
         {keySequence && <KeySequenceBadge sequence={keySequence} />}
         {shortcut && <ShortcutBadge shortcut={shortcut} />}
       </div>
