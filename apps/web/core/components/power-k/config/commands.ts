// plane web imports
import { usePowerKCreationCommands } from "@/plane-web/components/command-palette/power-k/commands/creation-commands";
import { usePowerKNavigationCommands } from "@/plane-web/components/command-palette/power-k/commands/navigation-commands";
// local imports
import type { TPowerKCommandConfig, TPowerKContext } from "../core/types";
import { usePowerKContextBasedActions } from "../ui/pages/context-based-actions";

<<<<<<< HEAD
/**
 * Example commands demonstrating all patterns
 *
 * 15 commands total:
 * - 5 Navigation (gd, gm, op, oc, gc)
 * - 3 Creation (c, p, q)
 * - 5 Work Item Actions - Contextual (s, p, i, cmd+delete, cmd+shift+,)
 * - 2 General ([, cmd+k)
 */

function getExampleCommands(): TPowerKCommandConfig[] {
  return [
    {
      id: "nav-dashboard",
      i18n_title: "Go to Dashboard",
      i18n_description: "Navigate to workspace dashboard",
      icon: Home,
      keySequence: "gd",
      group: "navigation",
      type: "action",
      action: (ctx) => {
        ctx.router.push(`/${ctx.params.workspaceSlug?.toString()}`);
        ctx.closePalette();
      },
      isEnabled: (ctx) => Boolean(ctx.params.workspaceSlug?.toString()),
      isVisible: (ctx) => Boolean(ctx.params.workspaceSlug?.toString()),
      closeOnSelect: false,
    },
    {
      id: "nav-open-project",
      i18n_title: "Open project",
      i18n_description: "Search and navigate to a project",
      icon: FolderKanban,
      keySequence: "op",
      group: "navigation",
      page: "select-project",
      type: "change-page",
      onSelect: (data, ctx) => {
        ctx.router.push(`/${ctx.params.workspaceSlug?.toString()}/projects/${data}/issues`);
        ctx.closePalette();
      },
      isEnabled: (ctx) => Boolean(ctx.params.workspaceSlug?.toString()),
      isVisible: (ctx) => Boolean(ctx.params.workspaceSlug?.toString()),
      closeOnSelect: false,
    },
  ];
}

=======
>>>>>>> 734d3d74
export const usePowerKCommands = (context: TPowerKContext): TPowerKCommandConfig[] => {
  const navigationCommands = usePowerKNavigationCommands();
  const creationCommands = usePowerKCreationCommands(context);
  const contextualCommands = usePowerKContextBasedActions();

<<<<<<< HEAD
  return [...getExampleCommands(), ...creationCommands, ...contextualCommands];
=======
  return [...navigationCommands, ...creationCommands];
>>>>>>> 734d3d74
};<|MERGE_RESOLUTION|>--- conflicted
+++ resolved
@@ -5,65 +5,10 @@
 import type { TPowerKCommandConfig, TPowerKContext } from "../core/types";
 import { usePowerKContextBasedActions } from "../ui/pages/context-based-actions";
 
-<<<<<<< HEAD
-/**
- * Example commands demonstrating all patterns
- *
- * 15 commands total:
- * - 5 Navigation (gd, gm, op, oc, gc)
- * - 3 Creation (c, p, q)
- * - 5 Work Item Actions - Contextual (s, p, i, cmd+delete, cmd+shift+,)
- * - 2 General ([, cmd+k)
- */
-
-function getExampleCommands(): TPowerKCommandConfig[] {
-  return [
-    {
-      id: "nav-dashboard",
-      i18n_title: "Go to Dashboard",
-      i18n_description: "Navigate to workspace dashboard",
-      icon: Home,
-      keySequence: "gd",
-      group: "navigation",
-      type: "action",
-      action: (ctx) => {
-        ctx.router.push(`/${ctx.params.workspaceSlug?.toString()}`);
-        ctx.closePalette();
-      },
-      isEnabled: (ctx) => Boolean(ctx.params.workspaceSlug?.toString()),
-      isVisible: (ctx) => Boolean(ctx.params.workspaceSlug?.toString()),
-      closeOnSelect: false,
-    },
-    {
-      id: "nav-open-project",
-      i18n_title: "Open project",
-      i18n_description: "Search and navigate to a project",
-      icon: FolderKanban,
-      keySequence: "op",
-      group: "navigation",
-      page: "select-project",
-      type: "change-page",
-      onSelect: (data, ctx) => {
-        ctx.router.push(`/${ctx.params.workspaceSlug?.toString()}/projects/${data}/issues`);
-        ctx.closePalette();
-      },
-      isEnabled: (ctx) => Boolean(ctx.params.workspaceSlug?.toString()),
-      isVisible: (ctx) => Boolean(ctx.params.workspaceSlug?.toString()),
-      closeOnSelect: false,
-    },
-  ];
-}
-
-=======
->>>>>>> 734d3d74
 export const usePowerKCommands = (context: TPowerKContext): TPowerKCommandConfig[] => {
   const navigationCommands = usePowerKNavigationCommands();
   const creationCommands = usePowerKCreationCommands(context);
   const contextualCommands = usePowerKContextBasedActions();
 
-<<<<<<< HEAD
-  return [...getExampleCommands(), ...creationCommands, ...contextualCommands];
-=======
-  return [...navigationCommands, ...creationCommands];
->>>>>>> 734d3d74
+  return [...navigationCommands, ...creationCommands, ...contextualCommands];
 };