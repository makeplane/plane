import React from "react";
import { observer } from "mobx-react";
import { CircleCheck, CircleX, Clock, FileStack, PanelLeft, MoveRight } from "lucide-react";
import { LinkIcon, NewTabIcon, TrashIcon, ChevronDownIcon, ChevronUpIcon } from "@plane/propel/icons";
import type { TNameDescriptionLoader } from "@plane/types";
import { Header, CustomMenu, EHeaderVariant } from "@plane/ui";
import { cn, findHowManyDaysLeft, generateWorkItemLink } from "@plane/utils";
// components
import { NameDescriptionUpdateStatus } from "@/components/issues/issue-update-status";
// hooks
import { useProject } from "@/hooks/store/use-project";
import { useAppRouter } from "@/hooks/use-app-router";
// store types
import type { IInboxIssueStore } from "@/store/inbox/inbox-issue.store";
// local imports
import { InboxIssueStatus } from "../inbox-issue-status";

type Props = {
  workspaceSlug: string;
  inboxIssue: IInboxIssueStore | undefined;
  isSubmitting: TNameDescriptionLoader;
  handleInboxIssueNavigation: (direction: "next" | "prev") => void;
  canMarkAsAccepted: boolean;
  canMarkAsDeclined: boolean;
  isAcceptedOrDeclined: boolean | undefined;
  canMarkAsDuplicate: boolean;
  canDelete: boolean;
  setAcceptIssueModal: (value: boolean) => void;
  setDeclineIssueModal: (value: boolean) => void;
  setDeleteIssueModal: (value: boolean) => void;
  handleIssueSnoozeAction: () => Promise<void>;
  setSelectDuplicateIssue: (value: boolean) => void;
  handleCopyIssueLink: () => void;
  isMobileSidebar: boolean;
  setIsMobileSidebar: (value: boolean) => void;
  isNotificationEmbed: boolean;
  embedRemoveCurrentNotification?: () => void;
  isProjectAdmin: boolean;
  handleActionWithPermission: (isAdmin: boolean, action: () => void, errorMessage: string) => void;
};

export const InboxIssueActionsMobileHeader = observer(function InboxIssueActionsMobileHeader(props: Props) {
  const {
    inboxIssue,
    isSubmitting,
    handleInboxIssueNavigation,
    canMarkAsAccepted,
    canMarkAsDeclined,
    canDelete,
    canMarkAsDuplicate,
    isAcceptedOrDeclined,
    workspaceSlug,
    setAcceptIssueModal,
    setDeclineIssueModal,
    setDeleteIssueModal,
    handleIssueSnoozeAction,
    setSelectDuplicateIssue,
    handleCopyIssueLink,
    isMobileSidebar,
    setIsMobileSidebar,
    isNotificationEmbed,
    embedRemoveCurrentNotification,
    isProjectAdmin,
    handleActionWithPermission,
  } = props;
  const router = useAppRouter();
  const { getProjectIdentifierById } = useProject();

  const issue = inboxIssue?.issue;
  const currentInboxIssueId = issue?.id;
  // days left for snooze
  const numberOfDaysLeft = findHowManyDaysLeft(inboxIssue?.snoozed_till);

  if (!issue || !inboxIssue) return null;

  const projectIdentifier = getProjectIdentifierById(issue?.project_id);

  const workItemLink = generateWorkItemLink({
    workspaceSlug: workspaceSlug?.toString(),
    projectId: issue?.project_id,
    issueId: currentInboxIssueId,
    projectIdentifier,
    sequenceId: issue?.sequence_id,
  });

  return (
    <Header variant={EHeaderVariant.SECONDARY} className="justify-start">
      {isNotificationEmbed && (
        <button onClick={embedRemoveCurrentNotification}>
          <MoveRight className="h-4 w-4 text-tertiary hover:text-secondary mr-2" />
        </button>
      )}
      <PanelLeft
        onClick={() => setIsMobileSidebar(!isMobileSidebar)}
        className={cn("w-4 h-4 flex-shrink-0 mr-2 my-auto", isMobileSidebar ? "text-accent-primary" : "text-secondary")}
      />
      <div className="flex items-center gap-2 w-full bg-surface-1 z-[15]">
        <div className="flex items-center gap-x-2">
          <button
            type="button"
            className="rounded-sm border border-subtle p-1.5"
            onClick={() => handleInboxIssueNavigation("prev")}
          >
            <ChevronUpIcon height={14} width={14} strokeWidth={2} />
          </button>
          <button
            type="button"
            className="rounded-sm border border-subtle p-1.5"
            onClick={() => handleInboxIssueNavigation("next")}
          >
            <ChevronDownIcon height={14} width={14} strokeWidth={2} />
          </button>
        </div>
        <div className="flex items-center gap-4">
          <InboxIssueStatus inboxIssue={inboxIssue} iconSize={12} />
          <div className="flex items-center justify-end w-full">
            <NameDescriptionUpdateStatus isSubmitting={isSubmitting} />
          </div>
        </div>
        <div className="ml-auto">
          <CustomMenu verticalEllipsis placement="bottom-start">
            {isAcceptedOrDeclined && (
              <CustomMenu.MenuItem onClick={handleCopyIssueLink}>
                <div className="flex items-center gap-2">
                  <LinkIcon width={14} height={14} strokeWidth={2} />
                  Copy work item link
                </div>
              </CustomMenu.MenuItem>
            )}
            {isAcceptedOrDeclined && (
              <CustomMenu.MenuItem onClick={() => router.push(workItemLink)}>
                <div className="flex items-center gap-2">
                  <NewTabIcon width={14} height={14} strokeWidth={2} />
                  Open work item
                </div>
              </CustomMenu.MenuItem>
            )}
            {canMarkAsAccepted && !isAcceptedOrDeclined && (
              <CustomMenu.MenuItem
                onClick={() =>
                  handleActionWithPermission(
                    isProjectAdmin,
                    handleIssueSnoozeAction,
                    "Only project admins can snooze/Un-snooze work items"
                  )
                }
              >
                <div className="flex items-center gap-2">
                  <Clock size={14} strokeWidth={2} />
                  {inboxIssue?.snoozed_till && numberOfDaysLeft && numberOfDaysLeft > 0 ? "Un-snooze" : "Snooze"}
                </div>
              </CustomMenu.MenuItem>
            )}
            {canMarkAsDuplicate && !isAcceptedOrDeclined && (
              <CustomMenu.MenuItem
                onClick={() =>
                  handleActionWithPermission(
                    isProjectAdmin,
                    () => setSelectDuplicateIssue(true),
                    "Only project admins can mark work items as duplicate"
                  )
                }
              >
                <div className="flex items-center gap-2">
                  <FileStack size={14} strokeWidth={2} />
                  Mark as duplicate
                </div>
              </CustomMenu.MenuItem>
            )}
            {canMarkAsAccepted && (
              <CustomMenu.MenuItem
                onClick={() =>
                  handleActionWithPermission(
                    isProjectAdmin,
                    () => setAcceptIssueModal(true),
                    "Only project admins can accept work items"
                  )
                }
              >
                <div className="flex items-center gap-2 text-success-primary">
                  <CircleCheck size={14} strokeWidth={2} />
                  Accept
                </div>
              </CustomMenu.MenuItem>
            )}
            {canMarkAsDeclined && (
              <CustomMenu.MenuItem
                onClick={() =>
                  handleActionWithPermission(
                    isProjectAdmin,
                    () => setDeclineIssueModal(true),
                    "Only project admins can deny work items"
                  )
                }
              >
                <div className="flex items-center gap-2 text-danger-primary">
                  <CircleX size={14} strokeWidth={2} />
                  Decline
                </div>
              </CustomMenu.MenuItem>
            )}
            {canDelete && !isAcceptedOrDeclined && (
              <CustomMenu.MenuItem onClick={() => setDeleteIssueModal(true)}>
<<<<<<< HEAD
                <div className="flex items-center gap-2 text-red-500">
                  <TrashIcon width={14} height={14} strokeWidth={2} />
=======
                <div className="flex items-center gap-2 text-danger-primary">
                  <Trash2 size={14} strokeWidth={2} />
>>>>>>> 92ac28fc
                  Delete
                </div>
              </CustomMenu.MenuItem>
            )}
          </CustomMenu>
        </div>
      </div>
    </Header>
  );
});<|MERGE_RESOLUTION|>--- conflicted
+++ resolved
@@ -201,13 +201,8 @@
             )}
             {canDelete && !isAcceptedOrDeclined && (
               <CustomMenu.MenuItem onClick={() => setDeleteIssueModal(true)}>
-<<<<<<< HEAD
-                <div className="flex items-center gap-2 text-red-500">
+                <div className="flex items-center gap-2 text-danger-primary">
                   <TrashIcon width={14} height={14} strokeWidth={2} />
-=======
-                <div className="flex items-center gap-2 text-danger-primary">
-                  <Trash2 size={14} strokeWidth={2} />
->>>>>>> 92ac28fc
                   Delete
                 </div>
               </CustomMenu.MenuItem>
