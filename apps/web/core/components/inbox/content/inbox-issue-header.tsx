import type { FC } from "react";
import { useCallback, useEffect, useState } from "react";
import { observer } from "mobx-react";
import { CircleCheck, CircleX, Clock, FileStack, MoveRight } from "lucide-react";
// plane imports
import { EUserPermissions, EUserPermissionsLevel } from "@plane/constants";
import { useTranslation } from "@plane/i18n";
import { Button } from "@plane/propel/button";
import { LinkIcon, CopyIcon, NewTabIcon, TrashIcon, ChevronDownIcon, ChevronUpIcon } from "@plane/propel/icons";
import { TOAST_TYPE, setToast } from "@plane/propel/toast";
import type { TNameDescriptionLoader } from "@plane/types";
import { EInboxIssueStatus } from "@plane/types";
import { ControlLink, CustomMenu, Row } from "@plane/ui";
import { copyUrlToClipboard, findHowManyDaysLeft, generateWorkItemLink } from "@plane/utils";
// components
import { CreateUpdateIssueModal } from "@/components/issues/issue-modal/modal";
import { NameDescriptionUpdateStatus } from "@/components/issues/issue-update-status";
// hooks
import { useProject } from "@/hooks/store/use-project";
import { useProjectInbox } from "@/hooks/store/use-project-inbox";
import { useUser, useUserPermissions } from "@/hooks/store/user";
import { useAppRouter } from "@/hooks/use-app-router";
// store
import type { IInboxIssueStore } from "@/store/inbox/inbox-issue.store";
// local imports
import { InboxIssueStatus } from "../inbox-issue-status";
import { DeclineIssueModal } from "../modals/decline-issue-modal";
import { DeleteInboxIssueModal } from "../modals/delete-issue-modal";
import { SelectDuplicateInboxIssueModal } from "../modals/select-duplicate";
import { InboxIssueSnoozeModal } from "../modals/snooze-issue-modal";
import { InboxIssueActionsMobileHeader } from "./inbox-issue-mobile-header";

type TInboxIssueActionsHeader = {
  workspaceSlug: string;
  projectId: string;
  inboxIssue: IInboxIssueStore | undefined;
  isSubmitting: TNameDescriptionLoader;
  isMobileSidebar: boolean;
  setIsMobileSidebar: (value: boolean) => void;
  isNotificationEmbed: boolean;
  embedRemoveCurrentNotification?: () => void;
};

export const InboxIssueActionsHeader = observer(function InboxIssueActionsHeader(props: TInboxIssueActionsHeader) {
  const {
    workspaceSlug,
    projectId,
    inboxIssue,
    isSubmitting,
    isMobileSidebar,
    setIsMobileSidebar,
    isNotificationEmbed = false,
    embedRemoveCurrentNotification,
  } = props;
  // states
  const [isSnoozeDateModalOpen, setIsSnoozeDateModalOpen] = useState(false);
  const [selectDuplicateIssue, setSelectDuplicateIssue] = useState(false);
  const [acceptIssueModal, setAcceptIssueModal] = useState(false);
  const [declineIssueModal, setDeclineIssueModal] = useState(false);
  const [deleteIssueModal, setDeleteIssueModal] = useState(false);
  // store
  const { currentTab, deleteInboxIssue, filteredInboxIssueIds } = useProjectInbox();
  const { data: currentUser } = useUser();
  const { allowPermissions } = useUserPermissions();
  const { currentProjectDetails } = useProject();
  const { t } = useTranslation();

  const router = useAppRouter();
  const { getProjectById } = useProject();

  const issue = inboxIssue?.issue;
  // derived values
  const isAllowed = allowPermissions(
    [EUserPermissions.ADMIN, EUserPermissions.MEMBER],
    EUserPermissionsLevel.PROJECT,
    workspaceSlug,
    projectId
  );
  const canMarkAsDuplicate = isAllowed && (inboxIssue?.status === 0 || inboxIssue?.status === -2);
  const canMarkAsAccepted = isAllowed && (inboxIssue?.status === 0 || inboxIssue?.status === -2);
  const canMarkAsDeclined = isAllowed && (inboxIssue?.status === 0 || inboxIssue?.status === -2);
  // can delete only if admin or is creator of the issue
  const canDelete =
    allowPermissions([EUserPermissions.ADMIN], EUserPermissionsLevel.PROJECT, workspaceSlug, projectId) ||
    issue?.created_by === currentUser?.id;
  const isProjectAdmin = allowPermissions(
    [EUserPermissions.ADMIN],
    EUserPermissionsLevel.PROJECT,
    workspaceSlug,
    projectId
  );
  const isAcceptedOrDeclined = inboxIssue?.status ? [-1, 1, 2].includes(inboxIssue.status) : undefined;
  // days left for snooze
  const numberOfDaysLeft = findHowManyDaysLeft(inboxIssue?.snoozed_till);

  const currentInboxIssueId = inboxIssue?.issue?.id;

  const redirectIssue = (): string | undefined => {
    let nextOrPreviousIssueId: string | undefined = undefined;
    const currentIssueIndex = filteredInboxIssueIds.findIndex((id) => id === currentInboxIssueId);
    if (filteredInboxIssueIds[currentIssueIndex + 1])
      nextOrPreviousIssueId = filteredInboxIssueIds[currentIssueIndex + 1];
    else if (filteredInboxIssueIds[currentIssueIndex - 1])
      nextOrPreviousIssueId = filteredInboxIssueIds[currentIssueIndex - 1];
    else nextOrPreviousIssueId = undefined;
    return nextOrPreviousIssueId;
  };

  const handleRedirection = (nextOrPreviousIssueId: string | undefined) => {
    if (!isNotificationEmbed) {
      if (nextOrPreviousIssueId)
        router.push(
          `/${workspaceSlug}/projects/${projectId}/intake?currentTab=${currentTab}&inboxIssueId=${nextOrPreviousIssueId}`
        );
      else router.push(`/${workspaceSlug}/projects/${projectId}/intake?currentTab=${currentTab}`);
    }
  };

  const handleInboxIssueAccept = async () => {
    const nextOrPreviousIssueId = redirectIssue();
    await inboxIssue?.updateInboxIssueStatus(EInboxIssueStatus.ACCEPTED);
    setAcceptIssueModal(false);
    handleRedirection(nextOrPreviousIssueId);
  };

  const handleInboxIssueDecline = async () => {
    const nextOrPreviousIssueId = redirectIssue();
    await inboxIssue?.updateInboxIssueStatus(EInboxIssueStatus.DECLINED);
    setDeclineIssueModal(false);
    handleRedirection(nextOrPreviousIssueId);
  };

  const handleInboxIssueSnooze = async (date: Date) => {
    const nextOrPreviousIssueId = redirectIssue();
    await inboxIssue?.updateInboxIssueSnoozeTill(date);
    setIsSnoozeDateModalOpen(false);
    handleRedirection(nextOrPreviousIssueId);
  };

  const handleInboxIssueDuplicate = async (issueId: string) => {
    await inboxIssue?.updateInboxIssueDuplicateTo(issueId);
  };

  const handleInboxIssueDelete = async () => {
    if (!inboxIssue || !currentInboxIssueId) return;
    await deleteInboxIssue(workspaceSlug, projectId, currentInboxIssueId).then(() => {
      if (!isNotificationEmbed) router.push(`/${workspaceSlug}/projects/${projectId}/intake`);
    });
  };

  const handleIssueSnoozeAction = async () => {
    if (inboxIssue?.snoozed_till && numberOfDaysLeft && numberOfDaysLeft > 0) {
      const nextOrPreviousIssueId = redirectIssue();
      await inboxIssue?.updateInboxIssueSnoozeTill(undefined);
      handleRedirection(nextOrPreviousIssueId);
    } else {
      setIsSnoozeDateModalOpen(true);
    }
  };

  const handleCopyIssueLink = (path: string) =>
    copyUrlToClipboard(path).then(() =>
      setToast({
        type: TOAST_TYPE.SUCCESS,
        title: t("common.link_copied"),
        message: t("common.copied_to_clipboard"),
      })
    );

  const currentIssueIndex = filteredInboxIssueIds.findIndex((issueId) => issueId === currentInboxIssueId) ?? 0;

  const handleInboxIssueNavigation = useCallback(
    (direction: "next" | "prev") => {
      if (!filteredInboxIssueIds || !currentInboxIssueId) return;
      const activeElement = document.activeElement as HTMLElement;
      if (activeElement && (activeElement.classList.contains("tiptap") || activeElement.id === "title-input")) return;
      const nextIssueIndex =
        direction === "next"
          ? (currentIssueIndex + 1) % filteredInboxIssueIds.length
          : (currentIssueIndex - 1 + filteredInboxIssueIds.length) % filteredInboxIssueIds.length;
      const nextIssueId = filteredInboxIssueIds[nextIssueIndex];
      if (!nextIssueId) return;
      router.push(`/${workspaceSlug}/projects/${projectId}/intake?inboxIssueId=${nextIssueId}`);
    },
    [currentInboxIssueId, currentIssueIndex, filteredInboxIssueIds, projectId, router, workspaceSlug]
  );

  const onKeyDown = useCallback(
    (e: KeyboardEvent) => {
      if (e.key === "ArrowUp") {
        handleInboxIssueNavigation("prev");
      } else if (e.key === "ArrowDown") {
        handleInboxIssueNavigation("next");
      }
    },
    [handleInboxIssueNavigation]
  );

  const handleActionWithPermission = (isAdmin: boolean, action: () => void, errorMessage: string) => {
    if (isAdmin) action();
    else {
      setToast({
        type: TOAST_TYPE.ERROR,
        title: "Permission denied",
        message: errorMessage,
      });
    }
  };

  useEffect(() => {
    if (isSubmitting === "submitting") return;
    if (!isNotificationEmbed) document.addEventListener("keydown", onKeyDown);
    return () => {
      if (!isNotificationEmbed) document.removeEventListener("keydown", onKeyDown);
    };
  }, [onKeyDown, isNotificationEmbed, isSubmitting]);

  if (!inboxIssue) return null;

  const workItemLink = generateWorkItemLink({
    workspaceSlug: workspaceSlug?.toString(),
    projectId: issue?.project_id,
    issueId: currentInboxIssueId,
    projectIdentifier: currentProjectDetails?.identifier,
    sequenceId: issue?.sequence_id,
  });

  return (
    <>
      <>
        <SelectDuplicateInboxIssueModal
          isOpen={selectDuplicateIssue}
          onClose={() => setSelectDuplicateIssue(false)}
          value={inboxIssue?.duplicate_to}
          onSubmit={handleInboxIssueDuplicate}
        />
        <CreateUpdateIssueModal
          data={inboxIssue?.issue}
          isOpen={acceptIssueModal}
          onClose={() => setAcceptIssueModal(false)}
          beforeFormSubmit={handleInboxIssueAccept}
          withDraftIssueWrapper={false}
          fetchIssueDetails={false}
          showActionItemsOnUpdate
          modalTitle={t("inbox_issue.actions.move", {
            value: `${currentProjectDetails?.identifier}-${issue?.sequence_id}`,
          })}
          primaryButtonText={{
            default: t("add_to_project"),
            loading: t("adding"),
          }}
        />
        <DeclineIssueModal
          data={inboxIssue?.issue || {}}
          isOpen={declineIssueModal}
          onClose={() => setDeclineIssueModal(false)}
          onSubmit={handleInboxIssueDecline}
        />
        <DeleteInboxIssueModal
          data={inboxIssue?.issue}
          isOpen={deleteIssueModal}
          onClose={() => setDeleteIssueModal(false)}
          onSubmit={handleInboxIssueDelete}
        />
        <InboxIssueSnoozeModal
          isOpen={isSnoozeDateModalOpen}
          handleClose={() => setIsSnoozeDateModalOpen(false)}
          value={inboxIssue?.snoozed_till}
          onConfirm={handleInboxIssueSnooze}
        />
      </>

      <Row className="hidden relative lg:flex h-full w-full items-center justify-between gap-2 bg-surface-1 z-[15] border-b border-subtle">
        <div className="flex items-center gap-4">
          {isNotificationEmbed && (
            <button onClick={embedRemoveCurrentNotification}>
              <MoveRight className="h-4 w-4 text-tertiary hover:text-secondary" />
            </button>
          )}
          {issue?.project_id && issue.sequence_id && (
            <h3 className="text-14 font-medium text-tertiary flex-shrink-0">
              {getProjectById(issue.project_id)?.identifier}-{issue.sequence_id}
            </h3>
          )}
          <InboxIssueStatus inboxIssue={inboxIssue} iconSize={12} />
          <div className="flex items-center justify-end w-full">
            <NameDescriptionUpdateStatus isSubmitting={isSubmitting} />
          </div>
        </div>

        <div className="flex items-center gap-2">
          {!isNotificationEmbed && (
            <div className="flex items-center gap-x-2">
              <button
                type="button"
                className="rounded-sm border border-subtle p-1.5"
                onClick={() => handleInboxIssueNavigation("prev")}
              >
                <ChevronUpIcon height={14} width={14} strokeWidth={2} />
              </button>
              <button
                type="button"
                className="rounded-sm border border-subtle p-1.5"
                onClick={() => handleInboxIssueNavigation("next")}
              >
                <ChevronDownIcon height={14} width={14} strokeWidth={2} />
              </button>
            </div>
          )}

          <div className="flex flex-wrap items-center gap-2">
            {canMarkAsAccepted && (
              <div className="flex-shrink-0">
                <Button
                  variant="secondary"
                  prependIcon={<CircleCheck className="w-3 h-3" />}
                  className="text-green-500 border border-green-500 bg-green-500/20 focus:bg-green-500/20 focus:text-green-500 hover:bg-green-500/40 bg-opacity-20"
                  onClick={() =>
                    handleActionWithPermission(
                      isProjectAdmin,
                      () => setAcceptIssueModal(true),
                      t("inbox_issue.errors.accept_permission")
                    )
                  }
                >
                  {t("inbox_issue.actions.accept")}
                </Button>
              </div>
            )}

            {canMarkAsDeclined && (
              <div className="flex-shrink-0">
                <Button
                  variant="secondary"
                  prependIcon={<CircleX className="w-3 h-3" />}
                  className="text-red-500 border border-red-500 bg-red-500/20 focus:bg-red-500/20 focus:text-red-500 hover:bg-red-500/40 bg-opacity-20"
                  onClick={() =>
                    handleActionWithPermission(
                      isProjectAdmin,
                      () => setDeclineIssueModal(true),
                      t("inbox_issue.errors.decline_permission")
                    )
                  }
                >
                  {t("inbox_issue.actions.decline")}
                </Button>
              </div>
            )}

            {isAcceptedOrDeclined ? (
              <div className="flex items-center gap-2">
                <Button
<<<<<<< HEAD
                  variant="neutral-primary"
                  prependIcon={<LinkIcon className="h-2.5 w-2.5" />}
                  size="sm"
=======
                  variant="secondary"
                  prependIcon={<Link className="h-2.5 w-2.5" />}
>>>>>>> e3ba7c28
                  onClick={() => handleCopyIssueLink(workItemLink)}
                >
                  {t("inbox_issue.actions.copy")}
                </Button>
                <ControlLink href={workItemLink} onClick={() => router.push(workItemLink)} target="_self">
<<<<<<< HEAD
                  <Button variant="neutral-primary" prependIcon={<NewTabIcon className="h-2.5 w-2.5" />} size="sm">
=======
                  <Button variant="secondary" prependIcon={<ExternalLink className="h-2.5 w-2.5" />}>
>>>>>>> e3ba7c28
                    {t("inbox_issue.actions.open")}
                  </Button>
                </ControlLink>
              </div>
            ) : (
              <>
                {isAllowed && (
                  <CustomMenu verticalEllipsis placement="bottom-start">
                    {canMarkAsAccepted && (
                      <CustomMenu.MenuItem
                        onClick={() =>
                          handleActionWithPermission(
                            isProjectAdmin,
                            handleIssueSnoozeAction,
                            t("inbox_issue.errors.snooze_permission")
                          )
                        }
                      >
                        <div className="flex items-center gap-2">
                          <Clock size={14} strokeWidth={2} />
                          {inboxIssue?.snoozed_till && numberOfDaysLeft && numberOfDaysLeft > 0
                            ? t("inbox_issue.actions.unsnooze")
                            : t("inbox_issue.actions.snooze")}
                        </div>
                      </CustomMenu.MenuItem>
                    )}
                    {canMarkAsDuplicate && (
                      <CustomMenu.MenuItem
                        onClick={() =>
                          handleActionWithPermission(
                            isProjectAdmin,
                            () => setSelectDuplicateIssue(true),
                            "Only project admins can mark work item as duplicate"
                          )
                        }
                      >
                        <div className="flex items-center gap-2">
                          <FileStack size={14} strokeWidth={2} />
                          {t("inbox_issue.actions.mark_as_duplicate")}
                        </div>
                      </CustomMenu.MenuItem>
                    )}
                    <CustomMenu.MenuItem onClick={() => handleCopyIssueLink(workItemLink)}>
                      <div className="flex items-center gap-2">
                        <CopyIcon width={14} height={14} strokeWidth={2} />
                        {t("inbox_issue.actions.copy")}
                      </div>
                    </CustomMenu.MenuItem>
                    {canDelete && (
                      <CustomMenu.MenuItem onClick={() => setDeleteIssueModal(true)}>
                        <div className="flex items-center gap-2">
                          <TrashIcon width={14} height={14} strokeWidth={2} />
                          {t("inbox_issue.actions.delete")}
                        </div>
                      </CustomMenu.MenuItem>
                    )}
                  </CustomMenu>
                )}
              </>
            )}
          </div>
        </div>
      </Row>

      <div className="lg:hidden">
        <InboxIssueActionsMobileHeader
          inboxIssue={inboxIssue}
          isSubmitting={isSubmitting}
          handleCopyIssueLink={() => handleCopyIssueLink(workItemLink)}
          setAcceptIssueModal={setAcceptIssueModal}
          setDeclineIssueModal={setDeclineIssueModal}
          handleIssueSnoozeAction={handleIssueSnoozeAction}
          setSelectDuplicateIssue={setSelectDuplicateIssue}
          setDeleteIssueModal={setDeleteIssueModal}
          canMarkAsAccepted={canMarkAsAccepted}
          canMarkAsDeclined={canMarkAsDeclined}
          canMarkAsDuplicate={canMarkAsDuplicate}
          canDelete={canDelete}
          isAcceptedOrDeclined={isAcceptedOrDeclined}
          handleInboxIssueNavigation={handleInboxIssueNavigation}
          workspaceSlug={workspaceSlug}
          isMobileSidebar={isMobileSidebar}
          setIsMobileSidebar={setIsMobileSidebar}
          isNotificationEmbed={isNotificationEmbed}
          embedRemoveCurrentNotification={embedRemoveCurrentNotification}
          isProjectAdmin={isProjectAdmin}
          handleActionWithPermission={handleActionWithPermission}
        />
      </div>
    </>
  );
});<|MERGE_RESOLUTION|>--- conflicted
+++ resolved
@@ -350,24 +350,14 @@
             {isAcceptedOrDeclined ? (
               <div className="flex items-center gap-2">
                 <Button
-<<<<<<< HEAD
-                  variant="neutral-primary"
+                  variant="secondary"
                   prependIcon={<LinkIcon className="h-2.5 w-2.5" />}
-                  size="sm"
-=======
-                  variant="secondary"
-                  prependIcon={<Link className="h-2.5 w-2.5" />}
->>>>>>> e3ba7c28
                   onClick={() => handleCopyIssueLink(workItemLink)}
                 >
                   {t("inbox_issue.actions.copy")}
                 </Button>
                 <ControlLink href={workItemLink} onClick={() => router.push(workItemLink)} target="_self">
-<<<<<<< HEAD
-                  <Button variant="neutral-primary" prependIcon={<NewTabIcon className="h-2.5 w-2.5" />} size="sm">
-=======
-                  <Button variant="secondary" prependIcon={<ExternalLink className="h-2.5 w-2.5" />}>
->>>>>>> e3ba7c28
+                  <Button variant="secondary" prependIcon={<NewTabIcon className="h-2.5 w-2.5" />}>
                     {t("inbox_issue.actions.open")}
                   </Button>
                 </ControlLink>
