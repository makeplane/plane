"use client";

import type { FC, FormEvent } from "react";
import { useCallback, useEffect, useRef, useState } from "react";
import { observer } from "mobx-react";
// plane imports
import { ETabIndices, WORK_ITEM_TRACKER_EVENTS } from "@plane/constants";
import type { EditorRefApi } from "@plane/editor";
import { useTranslation } from "@plane/i18n";
import { Button } from "@plane/propel/button";
<<<<<<< HEAD
import { TIssue } from "@plane/types";
import { ToggleSwitch, TOAST_TYPE, setToast } from "@plane/ui";
=======
import { TOAST_TYPE, setToast } from "@plane/propel/toast";
import type { TIssue } from "@plane/types";
import { ToggleSwitch } from "@plane/ui";
>>>>>>> 96fa9ab1
import { renderFormattedPayloadDate, getTabIndex } from "@plane/utils";
// helpers
import { captureError, captureSuccess } from "@/helpers/event-tracker.helper";
// hooks
import { useProject } from "@/hooks/store/use-project";
import { useProjectInbox } from "@/hooks/store/use-project-inbox";
import { useWorkspace } from "@/hooks/store/use-workspace";
import { useAppRouter } from "@/hooks/use-app-router";
import useKeypress from "@/hooks/use-keypress";
import { usePlatformOS } from "@/hooks/use-platform-os";
// plane web imports
import { DeDupeButtonRoot } from "@/plane-web/components/de-dupe/de-dupe-button";
import { DuplicateModalRoot } from "@/plane-web/components/de-dupe/duplicate-modal";
import { useDebouncedDuplicateIssues } from "@/plane-web/hooks/use-debounced-duplicate-issues";
// services
import { FileService } from "@/services/file.service";
// local imports
import { InboxIssueDescription } from "./issue-description";
import { InboxIssueProperties } from "./issue-properties";
import { InboxIssueTitle } from "./issue-title";

const fileService = new FileService();

type TInboxIssueCreateRoot = {
  workspaceSlug: string;
  projectId: string;
  handleModalClose: () => void;
  isDuplicateModalOpen: boolean;
  handleDuplicateIssueModal: (value: boolean) => void;
};

export const defaultIssueData: Partial<TIssue> = {
  id: undefined,
  name: "",
  description_html: "",
  priority: "none",
  state_id: "",
  label_ids: [],
  assignee_ids: [],
  start_date: renderFormattedPayloadDate(new Date()),
  target_date: "",
};

export const InboxIssueCreateRoot: FC<TInboxIssueCreateRoot> = observer((props) => {
  const { workspaceSlug, projectId, handleModalClose, isDuplicateModalOpen, handleDuplicateIssueModal } = props;
  // states
  const [uploadedAssetIds, setUploadedAssetIds] = useState<string[]>([]);
  // router
  const router = useAppRouter();
  // refs
  const descriptionEditorRef = useRef<EditorRefApi>(null);
  const submitBtnRef = useRef<HTMLButtonElement | null>(null);
  const formRef = useRef<HTMLFormElement | null>(null);
  const modalContainerRef = useRef<HTMLDivElement | null>(null);
  // hooks
  const { createInboxIssue } = useProjectInbox();
  const { getWorkspaceBySlug } = useWorkspace();
  const workspaceId = getWorkspaceBySlug(workspaceSlug)?.id;
  const { isMobile } = usePlatformOS();
  const { getProjectById } = useProject();
  const { t } = useTranslation();
  // states
  const [createMore, setCreateMore] = useState<boolean>(false);
  const [formSubmitting, setFormSubmitting] = useState(false);
  const [formData, setFormData] = useState<Partial<TIssue>>(defaultIssueData);
  const handleFormData = useCallback(
    <T extends keyof Partial<TIssue>>(issueKey: T, issueValue: Partial<TIssue>[T]) => {
      setFormData({
        ...formData,
        [issueKey]: issueValue,
      });
    },
    [formData]
  );

  // derived values
  const projectDetails = projectId ? getProjectById(projectId) : undefined;

  const { getIndex } = getTabIndex(ETabIndices.INTAKE_ISSUE_FORM, isMobile);

  // debounced duplicate issues swr
  const { duplicateIssues } = useDebouncedDuplicateIssues(
    workspaceSlug,
    projectDetails?.workspace.toString(),
    projectId,
    {
      name: formData?.name,
      description_html: formData?.description_html,
    }
  );

  const handleEscKeyDown = (event: KeyboardEvent) => {
    if (descriptionEditorRef.current?.isEditorReadyToDiscard()) {
      handleModalClose();
    } else {
      setToast({
        type: TOAST_TYPE.ERROR,
        title: "Error!",
        message: "Editor is still processing changes. Please wait before proceeding.",
      });
      event.preventDefault(); // Prevent default action if editor is not ready to discard
    }
  };

  useKeypress("Escape", handleEscKeyDown);

  useEffect(() => {
    const formElement = formRef?.current;
    const modalElement = modalContainerRef?.current;

    if (!formElement || !modalElement) return;

    const resizeObserver = new ResizeObserver(() => {
      modalElement.style.maxHeight = `${formElement?.offsetHeight}px`;
    });

    resizeObserver.observe(formElement);

    return () => {
      resizeObserver.disconnect();
    };
  }, [formRef, modalContainerRef]);

  const handleFormSubmit = async (event: FormEvent<HTMLFormElement>) => {
    event.preventDefault();

    if (!descriptionEditorRef.current?.isEditorReadyToDiscard()) {
      setToast({
        type: TOAST_TYPE.ERROR,
        title: "Error!",
        message: "Editor is still processing changes. Please wait before proceeding.",
      });
      return;
    }

    const payload: Partial<TIssue> = {
      name: formData.name || "",
      description_html: formData.description_html || "<p></p>",
      priority: formData.priority || "none",
      state_id: formData.state_id || "",
      label_ids: formData.label_ids || [],
      assignee_ids: formData.assignee_ids || [],
      target_date: formData.target_date || null,
    };
    setFormSubmitting(true);

    await createInboxIssue(workspaceSlug, projectId, payload)
      .then(async (res) => {
        if (uploadedAssetIds.length > 0) {
          await fileService.updateBulkProjectAssetsUploadStatus(workspaceSlug, projectId, res?.issue.id ?? "", {
            asset_ids: uploadedAssetIds,
          });
          setUploadedAssetIds([]);
        }
        if (!createMore) {
          router.push(`/${workspaceSlug}/projects/${projectId}/intake/?currentTab=open&inboxIssueId=${res?.issue?.id}`);
          handleModalClose();
        } else {
          descriptionEditorRef?.current?.clearEditor();
          setFormData(defaultIssueData);
        }
        captureSuccess({
          eventName: WORK_ITEM_TRACKER_EVENTS.create,
          payload: {
            id: res?.issue?.id,
          },
        });
        setToast({
          type: TOAST_TYPE.SUCCESS,
          title: `Success!`,
          message: "Work item created successfully.",
        });
      })
      .catch((error) => {
        console.error(error);
        captureError({
          eventName: WORK_ITEM_TRACKER_EVENTS.create,
          payload: {
            id: formData?.id,
          },
          error: error as Error,
        });
        setToast({
          type: TOAST_TYPE.ERROR,
          title: `Error!`,
          message: "Some error occurred. Please try again.",
        });
      });
    setFormSubmitting(false);
  };

  const isTitleLengthMoreThan255Character = formData?.name ? formData.name.length > 255 : false;

  const shouldRenderDuplicateModal = isDuplicateModalOpen && duplicateIssues?.length > 0;

  if (!workspaceSlug || !projectId || !workspaceId) return <></>;
  return (
    <div className="flex gap-2 bg-transparent w-full">
      <div className="rounded-lg w-full">
        <form ref={formRef} onSubmit={handleFormSubmit} className="flex flex-col w-full">
          <div className="space-y-5 p-5 rounded-t-lg bg-custom-background-100">
            <div className="flex items-center justify-between gap-2">
              <h3 className="text-xl font-medium text-custom-text-200">{t("inbox_issue.modal.title")}</h3>
              {duplicateIssues?.length > 0 && (
                <DeDupeButtonRoot
                  workspaceSlug={workspaceSlug}
                  isDuplicateModalOpen={isDuplicateModalOpen}
                  label={`${duplicateIssues.length} duplicate issue${duplicateIssues.length > 1 ? "s" : ""} found!`}
                  handleOnClick={() => handleDuplicateIssueModal(!isDuplicateModalOpen)}
                />
              )}
            </div>
            <div className="space-y-3">
              <InboxIssueTitle
                data={formData}
                handleData={handleFormData}
                isTitleLengthMoreThan255Character={isTitleLengthMoreThan255Character}
              />
              <InboxIssueDescription
                workspaceSlug={workspaceSlug}
                projectId={projectId}
                workspaceId={workspaceId}
                data={formData}
                handleData={handleFormData}
                editorRef={descriptionEditorRef}
                containerClassName="border-[0.5px] border-custom-border-200 py-3 min-h-[150px]"
                onEnterKeyPress={() => submitBtnRef?.current?.click()}
                onAssetUpload={(assetId) => setUploadedAssetIds((prev) => [...prev, assetId])}
              />
              <InboxIssueProperties projectId={projectId} data={formData} handleData={handleFormData} />
            </div>
          </div>
          <div className="px-5 py-4 flex items-center justify-between gap-2 border-t-[0.5px] border-custom-border-200 rounded-b-lg bg-custom-background-100">
            <div
              className="inline-flex items-center gap-1.5 cursor-pointer"
              onClick={() => setCreateMore((prevData) => !prevData)}
              role="button"
              tabIndex={getIndex("create_more")}
            >
              <ToggleSwitch value={createMore} onChange={() => {}} size="sm" />
              <span className="text-xs">{t("create_more")}</span>
            </div>
            <div className="flex items-center gap-3">
              <Button
                variant="neutral-primary"
                size="sm"
                type="button"
                onClick={() => {
                  if (descriptionEditorRef.current?.isEditorReadyToDiscard()) {
                    handleModalClose();
                  } else {
                    setToast({
                      type: TOAST_TYPE.ERROR,
                      title: "Error!",
                      message: "Editor is still processing changes. Please wait before proceeding.",
                    });
                  }
                }}
                tabIndex={getIndex("discard_button")}
              >
                {t("discard")}
              </Button>
              <Button
                variant="primary"
                ref={submitBtnRef}
                size="sm"
                type="submit"
                loading={formSubmitting}
                disabled={isTitleLengthMoreThan255Character}
                tabIndex={getIndex("submit_button")}
              >
                {formSubmitting ? t("creating") : t("create_work_item")}
              </Button>
            </div>
          </div>
        </form>
      </div>
      {shouldRenderDuplicateModal && (
        <div
          ref={modalContainerRef}
          className="relative flex flex-col gap-2.5 px-3 py-4 rounded-lg shadow-xl bg-pi-50"
          style={{ maxHeight: formRef?.current?.offsetHeight ? `${formRef.current.offsetHeight}px` : "436px" }}
        >
          <DuplicateModalRoot
            workspaceSlug={workspaceSlug.toString()}
            issues={duplicateIssues}
            handleDuplicateIssueModal={handleDuplicateIssueModal}
          />
        </div>
      )}
    </div>
  );
});<|MERGE_RESOLUTION|>--- conflicted
+++ resolved
@@ -8,14 +8,9 @@
 import type { EditorRefApi } from "@plane/editor";
 import { useTranslation } from "@plane/i18n";
 import { Button } from "@plane/propel/button";
-<<<<<<< HEAD
-import { TIssue } from "@plane/types";
-import { ToggleSwitch, TOAST_TYPE, setToast } from "@plane/ui";
-=======
 import { TOAST_TYPE, setToast } from "@plane/propel/toast";
 import type { TIssue } from "@plane/types";
 import { ToggleSwitch } from "@plane/ui";
->>>>>>> 96fa9ab1
 import { renderFormattedPayloadDate, getTabIndex } from "@plane/utils";
 // helpers
 import { captureError, captureSuccess } from "@/helpers/event-tracker.helper";
