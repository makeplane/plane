--- conflicted
+++ resolved
@@ -7,14 +7,8 @@
 import type { EditorRefApi } from "@plane/editor";
 import { useTranslation } from "@plane/i18n";
 import { Button } from "@plane/propel/button";
-<<<<<<< HEAD
-import { TOAST_TYPE, setToast } from "@plane/propel/toast";
-import { TIssue } from "@plane/types";
-import { ToggleSwitch } from "@plane/ui";
-=======
 import { TIssue } from "@plane/types";
 import { ToggleSwitch, TOAST_TYPE, setToast } from "@plane/ui";
->>>>>>> 2f8a3926
 import { renderFormattedPayloadDate, getTabIndex } from "@plane/utils";
 // helpers
 import { captureError, captureSuccess } from "@/helpers/event-tracker.helper";
