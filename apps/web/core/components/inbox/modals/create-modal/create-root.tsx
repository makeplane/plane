--- conflicted
+++ resolved
@@ -6,15 +6,10 @@
 import { ETabIndices, WORK_ITEM_TRACKER_EVENTS } from "@plane/constants";
 import type { EditorRefApi } from "@plane/editor";
 import { useTranslation } from "@plane/i18n";
-<<<<<<< HEAD
+import { Button } from "@plane/propel/button";
 import { TOAST_TYPE, setToast } from "@plane/propel/toast";
 import { TIssue } from "@plane/types";
-import { Button, ToggleSwitch } from "@plane/ui";
-=======
-import { Button } from "@plane/propel/button";
-import { TIssue } from "@plane/types";
-import { ToggleSwitch, TOAST_TYPE, setToast } from "@plane/ui";
->>>>>>> a740a9f6
+import { ToggleSwitch } from "@plane/ui";
 import { renderFormattedPayloadDate, getTabIndex } from "@plane/utils";
 // helpers
 import { captureError, captureSuccess } from "@/helpers/event-tracker.helper";
