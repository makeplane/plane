import { useEffect, useState } from "react";
import { useParams } from "next/navigation";
import { useTheme } from "next-themes";
<<<<<<< HEAD
import { Combobox, Dialog, Transition } from "@headlessui/react";
=======
import { Search } from "lucide-react";
import { Combobox } from "@headlessui/react";
>>>>>>> e3ba7c28
// plane imports
import { useTranslation } from "@plane/i18n";
import { SearchIcon } from "@plane/propel/icons";
import { TOAST_TYPE, setToast } from "@plane/propel/toast";
import type { ISearchIssueResponse } from "@plane/types";
import { Loader, EModalPosition, EModalWidth, ModalCore } from "@plane/ui";
// assets
import darkIssuesAsset from "@/app/assets/empty-state/search/issues-dark.webp?url";
import lightIssuesAsset from "@/app/assets/empty-state/search/issues-light.webp?url";
import darkSearchAsset from "@/app/assets/empty-state/search/search-dark.webp?url";
import lightSearchAsset from "@/app/assets/empty-state/search/search-light.webp?url";
// components
import { SimpleEmptyState } from "@/components/empty-state/simple-empty-state-root";
// hooks
import { useProject } from "@/hooks/store/use-project";
import useDebounce from "@/hooks/use-debounce";
// services
import { ProjectService } from "@/services/project";

type Props = {
  isOpen: boolean;
  value?: string | null;
  onClose: () => void;
  onSubmit: (issueId: string) => void;
};

const projectService = new ProjectService();

export function SelectDuplicateInboxIssueModal(props: Props) {
  const { isOpen, onClose, onSubmit, value } = props;
  // router
  const { workspaceSlug, projectId, issueId } = useParams();
  // states
  const [query, setQuery] = useState("");
  const [issues, setIssues] = useState<ISearchIssueResponse[]>([]);
  const [isSearching, setIsSearching] = useState(false);
  // theme hook
  const { resolvedTheme } = useTheme();
  // hooks
  const { getProjectById } = useProject();
  const { t } = useTranslation();
  // derived values
  const debouncedSearchTerm: string = useDebounce(query, 500);
  const searchResolvedPath = resolvedTheme === "light" ? lightSearchAsset : darkSearchAsset;
  const issuesResolvedPath = resolvedTheme === "light" ? lightIssuesAsset : darkIssuesAsset;

  useEffect(() => {
    if (!isOpen || !workspaceSlug || !projectId) return;

    setIsSearching(true);
    projectService
      .projectIssuesSearch(workspaceSlug.toString(), projectId.toString(), {
        search: debouncedSearchTerm,
        workspace_search: false,
      })
      .then((res: ISearchIssueResponse[]) => setIssues(res))
      .finally(() => setIsSearching(false));
  }, [debouncedSearchTerm, isOpen, projectId, workspaceSlug]);

  const filteredIssues = issues.filter((issue) => issue.id !== issueId);

  const handleClose = () => {
    onClose();
    setQuery("");
  };

  const handleSubmit = (selectedItem: string) => {
    if (!selectedItem || selectedItem.length === 0)
      return setToast({
        title: "Error",
        type: TOAST_TYPE.ERROR,
      });
    onSubmit(selectedItem);
    handleClose();
  };

  const issueList =
    filteredIssues.length > 0 ? (
      <li className="p-2">
        {query === "" && <h2 className="mb-2 mt-4 px-3 text-11 font-semibold text-primary">Select work item</h2>}
        <ul className="text-13 text-primary">
          {filteredIssues.map((issue) => {
            const stateColor = issue.state__color || "";

            return (
              <Combobox.Option
                key={issue.id}
                as="div"
                value={issue.id}
                className={({ active, selected }) =>
                  `flex w-full cursor-pointer select-none items-center gap-2 rounded-md px-3 py-2 text-secondary ${
                    active || selected ? "bg-layer-1 text-primary" : ""
                  } `
                }
              >
                <div className="flex items-center gap-2">
                  <span
                    className="block h-1.5 w-1.5 flex-shrink-0 rounded-full"
                    style={{
                      backgroundColor: stateColor,
                    }}
                  />
                  <span className="flex-shrink-0 text-11 text-secondary">
                    {getProjectById(issue?.project_id)?.identifier}-{issue.sequence_id}
                  </span>
                  <span className="text-secondary">{issue.name}</span>
                </div>
              </Combobox.Option>
            );
          })}
        </ul>
      </li>
    ) : (
      <div className="flex flex-col items-center justify-center px-3 py-8 text-center">
        {query === "" ? (
          <SimpleEmptyState title={t("issue_relation.empty_state.no_issues.title")} assetPath={issuesResolvedPath} />
        ) : (
          <SimpleEmptyState title={t("issue_relation.empty_state.search.title")} assetPath={searchResolvedPath} />
        )}
      </div>
    );

  return (
<<<<<<< HEAD
    <Transition.Root show={isOpen} as={React.Fragment} afterLeave={() => setQuery("")} appear>
      <div className="flex flex-wrap items-start">
        <div className="space-y-1 sm:basis-1/2">
          <Dialog as="div" className="relative z-30" onClose={handleClose}>
            <Transition.Child
              as={React.Fragment}
              enter="ease-out duration-300"
              enterFrom="opacity-0"
              enterTo="opacity-100"
              leave="ease-in duration-200"
              leaveFrom="opacity-100"
              leaveTo="opacity-0"
            >
              <div className="fixed inset-0 bg-custom-backdrop transition-opacity" />
            </Transition.Child>

            <div className="fixed inset-0 z-30 overflow-y-auto p-4 sm:p-6 md:p-20">
              <Transition.Child
                as={React.Fragment}
                enter="ease-out duration-300"
                enterFrom="opacity-0 scale-95"
                enterTo="opacity-100 scale-100"
                leave="ease-in duration-200"
                leaveFrom="opacity-100 scale-100"
                leaveTo="opacity-0 scale-95"
              >
                <Dialog.Panel className="relative mx-auto max-w-2xl transform rounded-lg bg-custom-background-100 shadow-custom-shadow-md transition-all">
                  <Combobox value={value} onChange={handleSubmit}>
                    <div className="relative m-1">
                      <SearchIcon
                        className="pointer-events-none absolute left-4 top-3.5 h-5 w-5 text-custom-text-100 text-opacity-40"
                        aria-hidden="true"
                      />
                      <input
                        type="text"
                        className="h-12 w-full border-0 bg-transparent pl-11 pr-4 text-custom-text-100 outline-none focus:ring-0 sm:text-sm"
                        placeholder="Search..."
                        onChange={(e) => setQuery(e.target.value)}
                      />
                    </div>

                    <Combobox.Options
                      static
                      className="max-h-80 scroll-py-2 divide-y divide-custom-border-200 overflow-y-auto"
                    >
                      {isSearching ? (
                        <Loader className="space-y-3 p-3">
                          <Loader.Item height="40px" />
                          <Loader.Item height="40px" />
                          <Loader.Item height="40px" />
                          <Loader.Item height="40px" />
                        </Loader>
                      ) : (
                        <>{issueList}</>
                      )}
                    </Combobox.Options>
                  </Combobox>
                </Dialog.Panel>
              </Transition.Child>
            </div>
          </Dialog>
=======
    <ModalCore isOpen={isOpen} handleClose={handleClose} position={EModalPosition.CENTER} width={EModalWidth.XXL}>
      <Combobox value={value} onChange={handleSubmit}>
        <div className="relative m-1">
          <Search
            className="pointer-events-none absolute left-4 top-3.5 h-5 w-5 text-primary text-opacity-40"
            aria-hidden="true"
          />
          <input
            type="text"
            className="h-12 w-full border-0 bg-transparent pl-11 pr-4 text-primary outline-none focus:ring-0 sm:text-13"
            placeholder="Search..."
            onChange={(e) => setQuery(e.target.value)}
          />
>>>>>>> e3ba7c28
        </div>

        <Combobox.Options static className="max-h-80 scroll-py-2 divide-y divide-subtle-1 overflow-y-auto">
          {isSearching ? (
            <Loader className="space-y-3 p-3">
              <Loader.Item height="40px" />
              <Loader.Item height="40px" />
              <Loader.Item height="40px" />
              <Loader.Item height="40px" />
            </Loader>
          ) : (
            <>{issueList}</>
          )}
        </Combobox.Options>
      </Combobox>
    </ModalCore>
  );
}<|MERGE_RESOLUTION|>--- conflicted
+++ resolved
@@ -1,12 +1,7 @@
 import { useEffect, useState } from "react";
 import { useParams } from "next/navigation";
 import { useTheme } from "next-themes";
-<<<<<<< HEAD
-import { Combobox, Dialog, Transition } from "@headlessui/react";
-=======
-import { Search } from "lucide-react";
 import { Combobox } from "@headlessui/react";
->>>>>>> e3ba7c28
 // plane imports
 import { useTranslation } from "@plane/i18n";
 import { SearchIcon } from "@plane/propel/icons";
@@ -130,73 +125,10 @@
     );
 
   return (
-<<<<<<< HEAD
-    <Transition.Root show={isOpen} as={React.Fragment} afterLeave={() => setQuery("")} appear>
-      <div className="flex flex-wrap items-start">
-        <div className="space-y-1 sm:basis-1/2">
-          <Dialog as="div" className="relative z-30" onClose={handleClose}>
-            <Transition.Child
-              as={React.Fragment}
-              enter="ease-out duration-300"
-              enterFrom="opacity-0"
-              enterTo="opacity-100"
-              leave="ease-in duration-200"
-              leaveFrom="opacity-100"
-              leaveTo="opacity-0"
-            >
-              <div className="fixed inset-0 bg-custom-backdrop transition-opacity" />
-            </Transition.Child>
-
-            <div className="fixed inset-0 z-30 overflow-y-auto p-4 sm:p-6 md:p-20">
-              <Transition.Child
-                as={React.Fragment}
-                enter="ease-out duration-300"
-                enterFrom="opacity-0 scale-95"
-                enterTo="opacity-100 scale-100"
-                leave="ease-in duration-200"
-                leaveFrom="opacity-100 scale-100"
-                leaveTo="opacity-0 scale-95"
-              >
-                <Dialog.Panel className="relative mx-auto max-w-2xl transform rounded-lg bg-custom-background-100 shadow-custom-shadow-md transition-all">
-                  <Combobox value={value} onChange={handleSubmit}>
-                    <div className="relative m-1">
-                      <SearchIcon
-                        className="pointer-events-none absolute left-4 top-3.5 h-5 w-5 text-custom-text-100 text-opacity-40"
-                        aria-hidden="true"
-                      />
-                      <input
-                        type="text"
-                        className="h-12 w-full border-0 bg-transparent pl-11 pr-4 text-custom-text-100 outline-none focus:ring-0 sm:text-sm"
-                        placeholder="Search..."
-                        onChange={(e) => setQuery(e.target.value)}
-                      />
-                    </div>
-
-                    <Combobox.Options
-                      static
-                      className="max-h-80 scroll-py-2 divide-y divide-custom-border-200 overflow-y-auto"
-                    >
-                      {isSearching ? (
-                        <Loader className="space-y-3 p-3">
-                          <Loader.Item height="40px" />
-                          <Loader.Item height="40px" />
-                          <Loader.Item height="40px" />
-                          <Loader.Item height="40px" />
-                        </Loader>
-                      ) : (
-                        <>{issueList}</>
-                      )}
-                    </Combobox.Options>
-                  </Combobox>
-                </Dialog.Panel>
-              </Transition.Child>
-            </div>
-          </Dialog>
-=======
     <ModalCore isOpen={isOpen} handleClose={handleClose} position={EModalPosition.CENTER} width={EModalWidth.XXL}>
       <Combobox value={value} onChange={handleSubmit}>
         <div className="relative m-1">
-          <Search
+          <SearchIcon
             className="pointer-events-none absolute left-4 top-3.5 h-5 w-5 text-primary text-opacity-40"
             aria-hidden="true"
           />
@@ -206,7 +138,6 @@
             placeholder="Search..."
             onChange={(e) => setQuery(e.target.value)}
           />
->>>>>>> e3ba7c28
         </div>
 
         <Combobox.Options static className="max-h-80 scroll-py-2 divide-y divide-subtle-1 overflow-y-auto">
