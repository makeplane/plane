--- conflicted
+++ resolved
@@ -9,13 +9,9 @@
   WORKSPACE_SETTINGS_TRACKER_ELEMENTS,
 } from "@plane/constants";
 import { useTranslation } from "@plane/i18n";
-<<<<<<< HEAD
+import { Button } from "@plane/propel/button";
 import { TOAST_TYPE, setToast } from "@plane/propel/toast";
-import { Button, CustomSearchSelect, CustomSelect } from "@plane/ui";
-=======
-import { Button } from "@plane/propel/button";
-import { CustomSearchSelect, CustomSelect, TOAST_TYPE, setToast } from "@plane/ui";
->>>>>>> a740a9f6
+import { CustomSearchSelect, CustomSelect } from "@plane/ui";
 import { captureError, captureSuccess } from "@/helpers/event-tracker.helper";
 import { useProject } from "@/hooks/store/use-project";
 import { useUser, useUserPermissions } from "@/hooks/store/user";
