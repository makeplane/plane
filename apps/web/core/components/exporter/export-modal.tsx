"use client";

import React, { useState } from "react";
import { intersection } from "lodash-es";
import { observer } from "mobx-react";
import { useParams } from "next/navigation";
import { Dialog, Transition } from "@headlessui/react";
// types
import { useTranslation } from "@plane/i18n";
<<<<<<< HEAD
import { TOAST_TYPE, setToast } from "@plane/propel/toast";
import { IUser, IImporterService } from "@plane/types";
// ui
import { Button, CustomSearchSelect } from "@plane/ui";
=======
import { Button } from "@plane/propel/button";
import { IUser, IImporterService } from "@plane/types";
// ui
import { CustomSearchSelect, TOAST_TYPE, setToast } from "@plane/ui";
>>>>>>> a740a9f6
// hooks
import { useProject } from "@/hooks/store/use-project";
import { useUser } from "@/hooks/store/user";
import { useAppRouter } from "@/hooks/use-app-router";
// services
import { ProjectExportService } from "@/services/project";
type Props = {
  isOpen: boolean;
  handleClose: () => void;
  data: IImporterService | null;
  user: IUser | null;
  provider: string | string[];
  mutateServices: () => void;
};

const projectExportService = new ProjectExportService();

export const Exporter: React.FC<Props> = observer((props) => {
  const { isOpen, handleClose, user, provider, mutateServices } = props;
  // states
  const [exportLoading, setExportLoading] = useState(false);
  const [isSelectOpen, setIsSelectOpen] = useState(false);
  // router
  const router = useAppRouter();
  const { workspaceSlug } = useParams();
  // store hooks
  const { workspaceProjectIds, getProjectById } = useProject();
  const { projectsWithCreatePermissions } = useUser();
  const { t } = useTranslation();

  const wsProjectIdsWithCreatePermisisons = projectsWithCreatePermissions
    ? intersection(workspaceProjectIds, Object.keys(projectsWithCreatePermissions))
    : [];

  const options = wsProjectIdsWithCreatePermisisons?.map((projectId) => {
    const projectDetails = getProjectById(projectId);

    return {
      value: projectDetails?.id,
      query: `${projectDetails?.name} ${projectDetails?.identifier}`,
      content: (
        <div className="flex items-center gap-2">
          <span className="text-[0.65rem] text-custom-text-200 flex-shrink-0">{projectDetails?.identifier}</span>
          <span className="truncate">{projectDetails?.name}</span>
        </div>
      ),
    };
  });

  const [value, setValue] = React.useState<string[]>([]);
  const [multiple, setMultiple] = React.useState<boolean>(false);
  const onChange = (val: any) => {
    setValue(val);
  };
  const ExportCSVToMail = async () => {
    setExportLoading(true);
    if (workspaceSlug && user && typeof provider === "string") {
      const payload = {
        provider: provider,
        project: value,
        multiple: multiple,
      };
      await projectExportService
        .csvExport(workspaceSlug as string, payload)
        .then(() => {
          mutateServices();
          router.push(`/${workspaceSlug}/settings/exports`);
          setExportLoading(false);
          setToast({
            type: TOAST_TYPE.SUCCESS,
            title: t("workspace_settings.settings.exports.modal.toasts.success.title"),
            message: t("workspace_settings.settings.exports.modal.toasts.success.message", {
              entity: provider === "csv" ? "CSV" : provider === "xlsx" ? "Excel" : provider === "json" ? "JSON" : "",
            }),
          });
        })
        .catch(() => {
          setExportLoading(false);
          setToast({
            type: TOAST_TYPE.ERROR,
            title: t("error"),
            message: t("workspace_settings.settings.exports.modal.toasts.error.message"),
          });
        });
    }
  };

  return (
    <Transition.Root show={isOpen} as={React.Fragment}>
      <Dialog
        as="div"
        className="relative z-20"
        onClose={() => {
          if (!isSelectOpen) handleClose();
        }}
      >
        <Transition.Child
          as={React.Fragment}
          enter="ease-out duration-300"
          enterFrom="opacity-0"
          enterTo="opacity-100"
          leave="ease-in duration-200"
          leaveFrom="opacity-100"
          leaveTo="opacity-0"
        >
          <div className="fixed inset-0 bg-custom-backdrop transition-opacity" />
        </Transition.Child>

        <div className="fixed inset-0 z-20 overflow-y-auto">
          <div className="flex min-h-full items-center justify-center p-4 text-center  sm:p-0">
            <Transition.Child
              as={React.Fragment}
              enter="ease-out duration-300"
              enterFrom="opacity-0 translate-y-4 sm:translate-y-0 sm:scale-95"
              enterTo="opacity-100 translate-y-0 sm:scale-100"
              leave="ease-in duration-200"
              leaveFrom="opacity-100 translate-y-0 sm:scale-100"
              leaveTo="opacity-0 translate-y-4 sm:translate-y-0 sm:scale-95"
            >
              <Dialog.Panel className="relative transform rounded-lg bg-custom-background-100 text-left shadow-custom-shadow-md transition-all sm:my-8 sm:w-full sm:max-w-xl">
                <div className="flex flex-col gap-6 gap-y-4 p-6">
                  <div className="flex w-full items-center justify-start gap-6">
                    <span className="flex items-center justify-start">
                      <h3 className="text-xl font-medium 2xl:text-2xl">
                        {t("workspace_settings.settings.exports.modal.title")}{" "}
                        {provider === "csv" ? "CSV" : provider === "xlsx" ? "Excel" : provider === "json" ? "JSON" : ""}
                      </h3>
                    </span>
                  </div>
                  <div>
                    <CustomSearchSelect
                      value={value ?? []}
                      onChange={(val: string[]) => onChange(val)}
                      options={options}
                      input
                      label={
                        value && value.length > 0
                          ? value
                              .map((projectId) => {
                                const projectDetails = getProjectById(projectId);

                                return projectDetails?.identifier;
                              })
                              .join(", ")
                          : "All projects"
                      }
                      onOpen={() => setIsSelectOpen(true)}
                      onClose={() => setIsSelectOpen(false)}
                      optionsClassName="max-w-48 sm:max-w-[532px]"
                      placement="bottom-end"
                      multiple
                    />
                  </div>
                  <div
                    onClick={() => setMultiple(!multiple)}
                    className="flex max-w-min cursor-pointer items-center gap-2"
                  >
                    <input type="checkbox" checked={multiple} onChange={() => setMultiple(!multiple)} />
                    <div className="whitespace-nowrap text-sm">
                      {t("workspace_settings.settings.exports.export_separate_files")}
                    </div>
                  </div>
                  <div className="flex justify-end gap-2">
                    <Button variant="neutral-primary" size="sm" onClick={handleClose}>
                      {t("cancel")}
                    </Button>
                    <Button
                      variant="primary"
                      size="sm"
                      onClick={ExportCSVToMail}
                      disabled={exportLoading}
                      loading={exportLoading}
                    >
                      {exportLoading
                        ? `${t("workspace_settings.settings.exports.exporting")}...`
                        : t("workspace_settings.settings.exports.title")}
                    </Button>
                  </div>
                </div>
              </Dialog.Panel>
            </Transition.Child>
          </div>
        </div>
      </Dialog>
    </Transition.Root>
  );
});<|MERGE_RESOLUTION|>--- conflicted
+++ resolved
@@ -7,17 +7,11 @@
 import { Dialog, Transition } from "@headlessui/react";
 // types
 import { useTranslation } from "@plane/i18n";
-<<<<<<< HEAD
+import { Button } from "@plane/propel/button";
 import { TOAST_TYPE, setToast } from "@plane/propel/toast";
 import { IUser, IImporterService } from "@plane/types";
 // ui
-import { Button, CustomSearchSelect } from "@plane/ui";
-=======
-import { Button } from "@plane/propel/button";
-import { IUser, IImporterService } from "@plane/types";
-// ui
-import { CustomSearchSelect, TOAST_TYPE, setToast } from "@plane/ui";
->>>>>>> a740a9f6
+import { CustomSearchSelect } from "@plane/ui";
 // hooks
 import { useProject } from "@/hooks/store/use-project";
 import { useUser } from "@/hooks/store/user";
