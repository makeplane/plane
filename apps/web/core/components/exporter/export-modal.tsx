"use client";

import React, { useState } from "react";
import { intersection } from "lodash-es";
import { observer } from "mobx-react";
import { useParams } from "next/navigation";
import { Dialog, Transition } from "@headlessui/react";
// types
import { useTranslation } from "@plane/i18n";
import { Button } from "@plane/propel/button";
<<<<<<< HEAD
import { IUser, IImporterService } from "@plane/types";
=======
import { TOAST_TYPE, setToast } from "@plane/propel/toast";
import type { IUser, IImporterService } from "@plane/types";
>>>>>>> 96fa9ab1
// ui
import { CustomSearchSelect, TOAST_TYPE, setToast } from "@plane/ui";
// hooks
import { useProject } from "@/hooks/store/use-project";
import { useUser } from "@/hooks/store/user";
import { useAppRouter } from "@/hooks/use-app-router";
// services
import { ProjectExportService } from "@/services/project";
type Props = {
  isOpen: boolean;
  handleClose: () => void;
  data: IImporterService | null;
  user: IUser | null;
  provider: string | string[];
  mutateServices: () => void;
};

const projectExportService = new ProjectExportService();

export const Exporter: React.FC<Props> = observer((props) => {
  const { isOpen, handleClose, user, provider, mutateServices } = props;
  // states
  const [exportLoading, setExportLoading] = useState(false);
  const [isSelectOpen, setIsSelectOpen] = useState(false);
  // router
  const router = useAppRouter();
  const { workspaceSlug } = useParams();
  // store hooks
  const { workspaceProjectIds, getProjectById } = useProject();
  const { projectsWithCreatePermissions } = useUser();
  const { t } = useTranslation();

  const wsProjectIdsWithCreatePermisisons = projectsWithCreatePermissions
    ? intersection(workspaceProjectIds, Object.keys(projectsWithCreatePermissions))
    : [];

  const options = wsProjectIdsWithCreatePermisisons?.map((projectId) => {
    const projectDetails = getProjectById(projectId);

    return {
      value: projectDetails?.id,
      query: `${projectDetails?.name} ${projectDetails?.identifier}`,
      content: (
        <div className="flex items-center gap-2">
          <span className="text-[0.65rem] text-custom-text-200 flex-shrink-0">{projectDetails?.identifier}</span>
          <span className="truncate">{projectDetails?.name}</span>
        </div>
      ),
    };
  });

  const [value, setValue] = React.useState<string[]>([]);
  const [multiple, setMultiple] = React.useState<boolean>(false);
  const onChange = (val: any) => {
    setValue(val);
  };
  const ExportCSVToMail = async () => {
    setExportLoading(true);
    if (workspaceSlug && user && typeof provider === "string") {
      const payload = {
        provider: provider,
        project: value,
        multiple: multiple,
      };
      await projectExportService
        .csvExport(workspaceSlug as string, payload)
        .then(() => {
          mutateServices();
          router.push(`/${workspaceSlug}/settings/exports`);
          setExportLoading(false);
          setToast({
            type: TOAST_TYPE.SUCCESS,
            title: t("workspace_settings.settings.exports.modal.toasts.success.title"),
            message: t("workspace_settings.settings.exports.modal.toasts.success.message", {
              entity: provider === "csv" ? "CSV" : provider === "xlsx" ? "Excel" : provider === "json" ? "JSON" : "",
            }),
          });
        })
        .catch(() => {
          setExportLoading(false);
          setToast({
            type: TOAST_TYPE.ERROR,
            title: t("error"),
            message: t("workspace_settings.settings.exports.modal.toasts.error.message"),
          });
        });
    }
  };

  return (
    <Transition.Root show={isOpen} as={React.Fragment}>
      <Dialog
        as="div"
        className="relative z-20"
        onClose={() => {
          if (!isSelectOpen) handleClose();
        }}
      >
        <Transition.Child
          as={React.Fragment}
          enter="ease-out duration-300"
          enterFrom="opacity-0"
          enterTo="opacity-100"
          leave="ease-in duration-200"
          leaveFrom="opacity-100"
          leaveTo="opacity-0"
        >
          <div className="fixed inset-0 bg-custom-backdrop transition-opacity" />
        </Transition.Child>

        <div className="fixed inset-0 z-20 overflow-y-auto">
          <div className="flex min-h-full items-center justify-center p-4 text-center  sm:p-0">
            <Transition.Child
              as={React.Fragment}
              enter="ease-out duration-300"
              enterFrom="opacity-0 translate-y-4 sm:translate-y-0 sm:scale-95"
              enterTo="opacity-100 translate-y-0 sm:scale-100"
              leave="ease-in duration-200"
              leaveFrom="opacity-100 translate-y-0 sm:scale-100"
              leaveTo="opacity-0 translate-y-4 sm:translate-y-0 sm:scale-95"
            >
              <Dialog.Panel className="relative transform rounded-lg bg-custom-background-100 text-left shadow-custom-shadow-md transition-all sm:my-8 sm:w-full sm:max-w-xl">
                <div className="flex flex-col gap-6 gap-y-4 p-6">
                  <div className="flex w-full items-center justify-start gap-6">
                    <span className="flex items-center justify-start">
                      <h3 className="text-xl font-medium 2xl:text-2xl">
                        {t("workspace_settings.settings.exports.modal.title")}{" "}
                        {provider === "csv" ? "CSV" : provider === "xlsx" ? "Excel" : provider === "json" ? "JSON" : ""}
                      </h3>
                    </span>
                  </div>
                  <div>
                    <CustomSearchSelect
                      value={value ?? []}
                      onChange={(val: string[]) => onChange(val)}
                      options={options}
                      input
                      label={
                        value && value.length > 0
                          ? value
                              .map((projectId) => {
                                const projectDetails = getProjectById(projectId);

                                return projectDetails?.identifier;
                              })
                              .join(", ")
                          : "All projects"
                      }
                      onOpen={() => setIsSelectOpen(true)}
                      onClose={() => setIsSelectOpen(false)}
                      optionsClassName="max-w-48 sm:max-w-[532px]"
                      placement="bottom-end"
                      multiple
                    />
                  </div>
                  <div
                    onClick={() => setMultiple(!multiple)}
                    className="flex max-w-min cursor-pointer items-center gap-2"
                  >
                    <input type="checkbox" checked={multiple} onChange={() => setMultiple(!multiple)} />
                    <div className="whitespace-nowrap text-sm">
                      {t("workspace_settings.settings.exports.export_separate_files")}
                    </div>
                  </div>
                  <div className="flex justify-end gap-2">
                    <Button variant="neutral-primary" size="sm" onClick={handleClose}>
                      {t("cancel")}
                    </Button>
                    <Button
                      variant="primary"
                      size="sm"
                      onClick={ExportCSVToMail}
                      disabled={exportLoading}
                      loading={exportLoading}
                    >
                      {exportLoading
                        ? `${t("workspace_settings.settings.exports.exporting")}...`
                        : t("workspace_settings.settings.exports.title")}
                    </Button>
                  </div>
                </div>
              </Dialog.Panel>
            </Transition.Child>
          </div>
        </div>
      </Dialog>
    </Transition.Root>
  );
});<|MERGE_RESOLUTION|>--- conflicted
+++ resolved
@@ -8,14 +8,10 @@
 // types
 import { useTranslation } from "@plane/i18n";
 import { Button } from "@plane/propel/button";
-<<<<<<< HEAD
-import { IUser, IImporterService } from "@plane/types";
-=======
 import { TOAST_TYPE, setToast } from "@plane/propel/toast";
 import type { IUser, IImporterService } from "@plane/types";
->>>>>>> 96fa9ab1
 // ui
-import { CustomSearchSelect, TOAST_TYPE, setToast } from "@plane/ui";
+import { CustomSearchSelect } from "@plane/ui";
 // hooks
 import { useProject } from "@/hooks/store/use-project";
 import { useUser } from "@/hooks/store/user";
