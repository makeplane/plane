import { useState } from "react";
import { observer } from "mobx-react";
import { useParams } from "next/navigation";
import { AlertTriangle } from "lucide-react";
// types
import { Button } from "@plane/propel/button";
import type { IUserLite } from "@plane/types";
// ui
import { EModalPosition, EModalWidth, ModalCore } from "@plane/ui";
// hooks
import { useProject } from "@/hooks/store/use-project";
import { useUser } from "@/hooks/store/user";

type Props = {
  data: Partial<IUserLite>;
  onSubmit: () => Promise<void>;
  isOpen: boolean;
  onClose: () => void;
};

export const ConfirmProjectMemberRemove = observer(function ConfirmProjectMemberRemove(props: Props) {
  const { data, onSubmit, isOpen, onClose } = props;
  // router
  const { projectId } = useParams();
  // states
  const [isDeleteLoading, setIsDeleteLoading] = useState(false);
  // store hooks
  const { data: currentUser } = useUser();
  const { getProjectById } = useProject();

  const handleClose = () => {
    onClose();
    setIsDeleteLoading(false);
  };

  const handleDeletion = async () => {
    setIsDeleteLoading(true);

    await onSubmit();

    handleClose();
  };

  if (!projectId) return <></>;

  const isCurrentUser = currentUser?.id === data?.id;
  const currentProjectDetails = getProjectById(projectId.toString());

  return (
<<<<<<< HEAD
    <Transition.Root show={isOpen} as={React.Fragment}>
      <Dialog as="div" className="relative z-20" onClose={handleClose}>
        <Transition.Child
          as={React.Fragment}
          enter="ease-out duration-300"
          enterFrom="opacity-0"
          enterTo="opacity-100"
          leave="ease-in duration-200"
          leaveFrom="opacity-100"
          leaveTo="opacity-0"
        >
          <div className="fixed inset-0 bg-backdrop transition-opacity" />
        </Transition.Child>

        <div className="fixed inset-0 z-20 overflow-y-auto">
          <div className="flex min-h-full items-end justify-center p-4 text-center sm:items-center sm:p-0">
            <Transition.Child
              as={React.Fragment}
              enter="ease-out duration-300"
              enterFrom="opacity-0 translate-y-4 sm:translate-y-0 sm:scale-95"
              enterTo="opacity-100 translate-y-0 sm:scale-100"
              leave="ease-in duration-200"
              leaveFrom="opacity-100 translate-y-0 sm:scale-100"
              leaveTo="opacity-0 translate-y-4 sm:translate-y-0 sm:scale-95"
            >
              <Dialog.Panel className="relative transform overflow-hidden rounded-lg bg-surface-1 text-left shadow-raised-200 transition-all sm:my-8 sm:w-[40rem]">
                <div className="bg-surface-1 px-4 pb-4 pt-5 sm:p-6 sm:pb-4">
                  <div className="sm:flex sm:items-start">
                    <div className="mx-auto flex h-12 w-12 flex-shrink-0 items-center justify-center rounded-full bg-red-100 sm:mx-0 sm:h-10 sm:w-10">
                      <AlertTriangle className="h-6 w-6 text-danger-primary" aria-hidden="true" />
                    </div>
                    <div className="mt-3 text-center sm:ml-4 sm:mt-0 sm:text-left">
                      <Dialog.Title as="h3" className="text-16 font-medium leading-6 text-primary">
                        {isCurrentUser ? "Leave project?" : `Remove ${data?.display_name}?`}
                      </Dialog.Title>
                      <div className="mt-2">
                        <p className="text-13 text-secondary">
                          {isCurrentUser ? (
                            <>
                              Are you sure you want to leave the{" "}
                              <span className="font-bold">{currentProjectDetails?.name}</span> project? You will be able
                              to join the project if invited again or if it{"'"}s public.
                            </>
                          ) : (
                            <>
                              Are you sure you want to remove member-{" "}
                              <span className="font-bold">{data?.display_name}</span>? They will no longer have access
                              to this project. This action cannot be undone.
                            </>
                          )}
                        </p>
                      </div>
                    </div>
                  </div>
                </div>
                <div className="flex justify-end gap-2 p-4 sm:px-6">
                  <Button variant="secondary" size="lg" onClick={handleClose}>
                    Cancel
                  </Button>
                  <Button
                    variant="error-fill"
                    size="lg"
                    tabIndex={1}
                    onClick={handleDeletion}
                    loading={isDeleteLoading}
                  >
                    {isCurrentUser
                      ? isDeleteLoading
                        ? "Leaving..."
                        : "Leave"
                      : isDeleteLoading
                        ? "Removing..."
                        : "Remove"}
                  </Button>
                </div>
              </Dialog.Panel>
            </Transition.Child>
=======
    <ModalCore isOpen={isOpen} handleClose={handleClose} position={EModalPosition.CENTER} width={EModalWidth.XXL}>
      <div className="bg-surface-1 px-4 pb-4 pt-5 sm:p-6 sm:pb-4">
        <div className="sm:flex sm:items-start">
          <div className="mx-auto flex h-12 w-12 flex-shrink-0 items-center justify-center rounded-full bg-red-100 sm:mx-0 sm:h-10 sm:w-10">
            <AlertTriangle className="h-6 w-6 text-red-600" aria-hidden="true" />
          </div>
          <div className="mt-3 text-center sm:ml-4 sm:mt-0 sm:text-left">
            <h3 className="text-16 font-medium leading-6 text-primary">
              {isCurrentUser ? "Leave project?" : `Remove ${data?.display_name}?`}
            </h3>
            <div className="mt-2">
              <p className="text-13 text-secondary">
                {isCurrentUser ? (
                  <>
                    Are you sure you want to leave the <span className="font-bold">{currentProjectDetails?.name}</span>{" "}
                    project? You will be able to join the project if invited again or if it{"'"}s public.
                  </>
                ) : (
                  <>
                    Are you sure you want to remove member- <span className="font-bold">{data?.display_name}</span>?
                    They will no longer have access to this project. This action cannot be undone.
                  </>
                )}
              </p>
            </div>
>>>>>>> e3ba7c28
          </div>
        </div>
      </div>
      <div className="flex justify-end gap-2 p-4 sm:px-6">
        <Button variant="secondary" size="lg" onClick={handleClose}>
          Cancel
        </Button>
        <Button variant="error-fill" size="lg" tabIndex={1} onClick={handleDeletion} loading={isDeleteLoading}>
          {isCurrentUser ? (isDeleteLoading ? "Leaving..." : "Leave") : isDeleteLoading ? "Removing..." : "Remove"}
        </Button>
      </div>
    </ModalCore>
  );
});<|MERGE_RESOLUTION|>--- conflicted
+++ resolved
@@ -47,90 +47,11 @@
   const currentProjectDetails = getProjectById(projectId.toString());
 
   return (
-<<<<<<< HEAD
-    <Transition.Root show={isOpen} as={React.Fragment}>
-      <Dialog as="div" className="relative z-20" onClose={handleClose}>
-        <Transition.Child
-          as={React.Fragment}
-          enter="ease-out duration-300"
-          enterFrom="opacity-0"
-          enterTo="opacity-100"
-          leave="ease-in duration-200"
-          leaveFrom="opacity-100"
-          leaveTo="opacity-0"
-        >
-          <div className="fixed inset-0 bg-backdrop transition-opacity" />
-        </Transition.Child>
-
-        <div className="fixed inset-0 z-20 overflow-y-auto">
-          <div className="flex min-h-full items-end justify-center p-4 text-center sm:items-center sm:p-0">
-            <Transition.Child
-              as={React.Fragment}
-              enter="ease-out duration-300"
-              enterFrom="opacity-0 translate-y-4 sm:translate-y-0 sm:scale-95"
-              enterTo="opacity-100 translate-y-0 sm:scale-100"
-              leave="ease-in duration-200"
-              leaveFrom="opacity-100 translate-y-0 sm:scale-100"
-              leaveTo="opacity-0 translate-y-4 sm:translate-y-0 sm:scale-95"
-            >
-              <Dialog.Panel className="relative transform overflow-hidden rounded-lg bg-surface-1 text-left shadow-raised-200 transition-all sm:my-8 sm:w-[40rem]">
-                <div className="bg-surface-1 px-4 pb-4 pt-5 sm:p-6 sm:pb-4">
-                  <div className="sm:flex sm:items-start">
-                    <div className="mx-auto flex h-12 w-12 flex-shrink-0 items-center justify-center rounded-full bg-red-100 sm:mx-0 sm:h-10 sm:w-10">
-                      <AlertTriangle className="h-6 w-6 text-danger-primary" aria-hidden="true" />
-                    </div>
-                    <div className="mt-3 text-center sm:ml-4 sm:mt-0 sm:text-left">
-                      <Dialog.Title as="h3" className="text-16 font-medium leading-6 text-primary">
-                        {isCurrentUser ? "Leave project?" : `Remove ${data?.display_name}?`}
-                      </Dialog.Title>
-                      <div className="mt-2">
-                        <p className="text-13 text-secondary">
-                          {isCurrentUser ? (
-                            <>
-                              Are you sure you want to leave the{" "}
-                              <span className="font-bold">{currentProjectDetails?.name}</span> project? You will be able
-                              to join the project if invited again or if it{"'"}s public.
-                            </>
-                          ) : (
-                            <>
-                              Are you sure you want to remove member-{" "}
-                              <span className="font-bold">{data?.display_name}</span>? They will no longer have access
-                              to this project. This action cannot be undone.
-                            </>
-                          )}
-                        </p>
-                      </div>
-                    </div>
-                  </div>
-                </div>
-                <div className="flex justify-end gap-2 p-4 sm:px-6">
-                  <Button variant="secondary" size="lg" onClick={handleClose}>
-                    Cancel
-                  </Button>
-                  <Button
-                    variant="error-fill"
-                    size="lg"
-                    tabIndex={1}
-                    onClick={handleDeletion}
-                    loading={isDeleteLoading}
-                  >
-                    {isCurrentUser
-                      ? isDeleteLoading
-                        ? "Leaving..."
-                        : "Leave"
-                      : isDeleteLoading
-                        ? "Removing..."
-                        : "Remove"}
-                  </Button>
-                </div>
-              </Dialog.Panel>
-            </Transition.Child>
-=======
     <ModalCore isOpen={isOpen} handleClose={handleClose} position={EModalPosition.CENTER} width={EModalWidth.XXL}>
       <div className="bg-surface-1 px-4 pb-4 pt-5 sm:p-6 sm:pb-4">
         <div className="sm:flex sm:items-start">
-          <div className="mx-auto flex h-12 w-12 flex-shrink-0 items-center justify-center rounded-full bg-red-100 sm:mx-0 sm:h-10 sm:w-10">
-            <AlertTriangle className="h-6 w-6 text-red-600" aria-hidden="true" />
+          <div className="mx-auto flex h-12 w-12 flex-shrink-0 items-center justify-center rounded-full bg-danger-primary sm:mx-0 sm:h-10 sm:w-10">
+            <AlertTriangle className="h-6 w-6 text-danger-primary" aria-hidden="true" />
           </div>
           <div className="mt-3 text-center sm:ml-4 sm:mt-0 sm:text-left">
             <h3 className="text-16 font-medium leading-6 text-primary">
@@ -151,7 +72,6 @@
                 )}
               </p>
             </div>
->>>>>>> e3ba7c28
           </div>
         </div>
       </div>
