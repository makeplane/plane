--- conflicted
+++ resolved
@@ -306,17 +306,10 @@
         )}
 
         {/* modal handlers */}
-<<<<<<< HEAD
-        <div className="relative flex items-center justify-between border-t border-custom-border-200 px-5 py-4 mt-4">
-          <div className="flex items-center gap-1 text-sm text-custom-text-400">
-            <GlobeIcon className="size-3.5" />
-            <div className="text-sm">Anyone with the link can access</div>
-=======
         <div className="relative flex items-center justify-between border-t border-subtle px-5 py-4 mt-4">
           <div className="flex items-center gap-1 text-13 text-placeholder">
-            <Globe2 className="size-3.5" />
+            <GlobeIcon className="size-3.5" />
             <div className="text-13">Anyone with the link can access</div>
->>>>>>> e3ba7c28
           </div>
           {!fetchSettingsLoader && (
             <div className="relative flex items-center gap-2">
