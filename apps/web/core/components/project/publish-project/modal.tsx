--- conflicted
+++ resolved
@@ -7,17 +7,11 @@
 import { Check, ExternalLink, Globe2 } from "lucide-react";
 // types
 import { SPACE_BASE_PATH, SPACE_BASE_URL } from "@plane/constants";
-<<<<<<< HEAD
+import { Button } from "@plane/propel/button";
 import { TOAST_TYPE, setToast } from "@plane/propel/toast";
 import { TProjectPublishLayouts, TProjectPublishSettings } from "@plane/types";
 // ui
-import { Button, Loader, ToggleSwitch, CustomSelect, ModalCore, EModalWidth } from "@plane/ui";
-=======
-import { Button } from "@plane/propel/button";
-import { TProjectPublishLayouts, TProjectPublishSettings } from "@plane/types";
-// ui
-import { Loader, ToggleSwitch, TOAST_TYPE, setToast, CustomSelect, ModalCore, EModalWidth } from "@plane/ui";
->>>>>>> a740a9f6
+import { Loader, ToggleSwitch, CustomSelect, ModalCore, EModalWidth } from "@plane/ui";
 // helpers
 import { copyTextToClipboard } from "@plane/utils";
 // hooks
