"use client";

import { FC, Fragment } from "react";
import { observer } from "mobx-react";
import { useParams } from "next/navigation";
import { Controller, useForm } from "react-hook-form";
// headless ui
import { AlertTriangleIcon } from "lucide-react";
import { Dialog, Transition } from "@headlessui/react";
// types
import { MEMBER_TRACKER_EVENTS } from "@plane/constants";
<<<<<<< HEAD
import { TOAST_TYPE, setToast } from "@plane/propel/toast";
import { IProject } from "@plane/types";
// ui
import { Button, Input } from "@plane/ui";
=======
import { Button } from "@plane/propel/button";
import { IProject } from "@plane/types";
// ui
import { Input, TOAST_TYPE, setToast } from "@plane/ui";
>>>>>>> a740a9f6
// constants
// hooks
import { captureError, captureSuccess } from "@/helpers/event-tracker.helper";
import { useUserPermissions } from "@/hooks/store/user";
import { useAppRouter } from "@/hooks/use-app-router";

type FormData = {
  projectName: string;
  confirmLeave: string;
};

const defaultValues: FormData = {
  projectName: "",
  confirmLeave: "",
};

export interface ILeaveProjectModal {
  project: IProject;
  isOpen: boolean;
  onClose: () => void;
}

export const LeaveProjectModal: FC<ILeaveProjectModal> = observer((props) => {
  const { project, isOpen, onClose } = props;
  // router
  const router = useAppRouter();
  const { workspaceSlug } = useParams();
  // store hooks
  const { leaveProject } = useUserPermissions();

  const {
    control,
    formState: { errors, isSubmitting },
    handleSubmit,
    reset,
  } = useForm({ defaultValues });

  const handleClose = () => {
    reset({ ...defaultValues });
    onClose();
  };

  const onSubmit = async (data: any) => {
    if (!workspaceSlug) return;

    if (data) {
      if (data.projectName === project?.name) {
        if (data.confirmLeave === "Leave Project") {
          router.push(`/${workspaceSlug}/projects`);
          return leaveProject(workspaceSlug.toString(), project.id)
            .then(() => {
              handleClose();
              captureSuccess({
                eventName: MEMBER_TRACKER_EVENTS.project.leave,
                payload: {
                  project: project.id,
                },
              });
            })
            .catch((err) => {
              captureError({
                eventName: MEMBER_TRACKER_EVENTS.project.leave,
                payload: {
                  project: project.id,
                },
                error: err,
              });
              setToast({
                type: TOAST_TYPE.ERROR,
                title: "Error!",
                message: "Something went wrong please try again later.",
              });
            });
        } else {
          setToast({
            type: TOAST_TYPE.ERROR,
            title: "Error!",
            message: "Please confirm leaving the project by typing the 'Leave Project'.",
          });
        }
      } else {
        setToast({
          type: TOAST_TYPE.ERROR,
          title: "Error!",
          message: "Please enter the project name as shown in the description.",
        });
      }
    } else {
      setToast({
        type: TOAST_TYPE.ERROR,
        title: "Error!",
        message: "Please fill all fields.",
      });
    }
  };

  return (
    <Transition.Root show={isOpen} as={Fragment}>
      <Dialog as="div" className="relative z-20" onClose={handleClose}>
        <Transition.Child
          as={Fragment}
          enter="ease-out duration-300"
          enterFrom="opacity-0"
          enterTo="opacity-100"
          leave="ease-in duration-200"
          leaveFrom="opacity-100"
          leaveTo="opacity-0"
        >
          <div className="fixed inset-0 bg-custom-backdrop transition-opacity" />
        </Transition.Child>

        <div className="fixed inset-0 z-20 overflow-y-auto">
          <div className="flex min-h-full items-end justify-center p-4 text-center sm:items-center sm:p-0">
            <Transition.Child
              as={Fragment}
              enter="ease-out duration-300"
              enterFrom="opacity-0 translate-y-4 sm:translate-y-0 sm:scale-95"
              enterTo="opacity-100 translate-y-0 sm:scale-100"
              leave="ease-in duration-200"
              leaveFrom="opacity-100 translate-y-0 sm:scale-100"
              leaveTo="opacity-0 translate-y-4 sm:translate-y-0 sm:scale-95"
            >
              <Dialog.Panel className="relative transform overflow-hidden rounded-lg bg-custom-background-100 text-left shadow-custom-shadow-md transition-all sm:my-8 sm:w-full sm:max-w-2xl">
                <form onSubmit={handleSubmit(onSubmit)} className="flex flex-col gap-6 p-6">
                  <div className="flex w-full items-center justify-start gap-6">
                    <span className="place-items-center rounded-full bg-red-500/20 p-4">
                      <AlertTriangleIcon className="h-6 w-6 text-red-600" aria-hidden="true" />
                    </span>
                    <span className="flex items-center justify-start">
                      <h3 className="text-xl font-medium 2xl:text-2xl">Leave Project</h3>
                    </span>
                  </div>

                  <span>
                    <p className="text-sm leading-7 text-custom-text-200">
                      Are you sure you want to leave the project -
                      <span className="font-medium text-custom-text-100">{` "${project?.name}" `}</span>? All of the
                      work items associated with you will become inaccessible.
                    </p>
                  </span>

                  <div className="text-custom-text-200">
                    <p className="break-words text-sm ">
                      Enter the project name <span className="font-medium text-custom-text-100">{project?.name}</span>{" "}
                      to continue:
                    </p>
                    <Controller
                      control={control}
                      name="projectName"
                      rules={{
                        required: "Label title is required",
                      }}
                      render={({ field: { value, onChange, ref } }) => (
                        <Input
                          id="projectName"
                          name="projectName"
                          type="text"
                          value={value}
                          onChange={onChange}
                          ref={ref}
                          hasError={Boolean(errors.projectName)}
                          placeholder="Enter project name"
                          className="mt-2 w-full"
                        />
                      )}
                    />
                  </div>

                  <div className="text-custom-text-200">
                    <p className="text-sm">
                      To confirm, type <span className="font-medium text-custom-text-100">Leave Project</span> below:
                    </p>
                    <Controller
                      control={control}
                      name="confirmLeave"
                      render={({ field: { value, onChange, ref } }) => (
                        <Input
                          id="confirmLeave"
                          name="confirmLeave"
                          type="text"
                          value={value}
                          onChange={onChange}
                          ref={ref}
                          hasError={Boolean(errors.confirmLeave)}
                          placeholder="Enter 'leave project'"
                          className="mt-2 w-full"
                        />
                      )}
                    />
                  </div>
                  <div className="flex justify-end gap-2">
                    <Button variant="neutral-primary" size="sm" onClick={handleClose}>
                      Cancel
                    </Button>
                    <Button variant="danger" size="sm" type="submit" loading={isSubmitting}>
                      {isSubmitting ? "Leaving..." : "Leave Project"}
                    </Button>
                  </div>
                </form>
              </Dialog.Panel>
            </Transition.Child>
          </div>
        </div>
      </Dialog>
    </Transition.Root>
  );
});<|MERGE_RESOLUTION|>--- conflicted
+++ resolved
@@ -9,17 +9,11 @@
 import { Dialog, Transition } from "@headlessui/react";
 // types
 import { MEMBER_TRACKER_EVENTS } from "@plane/constants";
-<<<<<<< HEAD
+import { Button } from "@plane/propel/button";
 import { TOAST_TYPE, setToast } from "@plane/propel/toast";
 import { IProject } from "@plane/types";
 // ui
-import { Button, Input } from "@plane/ui";
-=======
-import { Button } from "@plane/propel/button";
-import { IProject } from "@plane/types";
-// ui
-import { Input, TOAST_TYPE, setToast } from "@plane/ui";
->>>>>>> a740a9f6
+import { Input } from "@plane/ui";
 // constants
 // hooks
 import { captureError, captureSuccess } from "@/helpers/event-tracker.helper";
