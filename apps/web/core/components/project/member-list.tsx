--- conflicted
+++ resolved
@@ -78,13 +78,8 @@
       <div className="flex items-center justify-between gap-4 py-2 overflow-x-hidden border-b border-subtle">
         <div className="text-14 font-semibold">{t("common.members")}</div>
         <div className="flex items-center gap-2">
-<<<<<<< HEAD
-          <div className="flex items-center justify-start gap-1.5 rounded-md border border-custom-border-200 bg-custom-background-100 px-2 py-1">
+          <div className="flex items-center justify-start gap-1.5 rounded-md border border-subtle bg-surface-1 px-2 py-1">
             <SearchIcon className="h-3.5 w-3.5" />
-=======
-          <div className="flex items-center justify-start gap-1.5 rounded-md border border-subtle bg-surface-1 px-2 py-1">
-            <Search className="h-3.5 w-3.5" />
->>>>>>> e3ba7c28
             <input
               className="w-full max-w-[234px] border-none bg-transparent text-13 focus:outline-none placeholder:text-placeholder"
               placeholder="Search"
