--- conflicted
+++ resolved
@@ -246,11 +246,7 @@
               <span className="flex items-center gap-2 text-13">
                 <span>{watch("identifier")} .</span>
                 <span className="flex items-center gap-1.5">
-<<<<<<< HEAD
-                  {project.network === 0 && <LockIcon className="h-2.5 w-2.5 text-white " />}
-=======
-                  {project.network === 0 && <Lock className="h-2.5 w-2.5 text-on-color " />}
->>>>>>> e3ba7c28
+                  {project.network === 0 && <LockIcon className="h-2.5 w-2.5 text-on-color " />}
                   {currentNetwork && t(currentNetwork?.i18n_label)}
                 </span>
               </span>
