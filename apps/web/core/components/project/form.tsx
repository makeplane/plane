"use client";

import { FC, useEffect, useState } from "react";
import { Controller, useForm } from "react-hook-form";
import { Info, Lock } from "lucide-react";
import { NETWORK_CHOICES, PROJECT_TRACKER_ELEMENTS, PROJECT_TRACKER_EVENTS } from "@plane/constants";
import { useTranslation } from "@plane/i18n";
// plane imports
<<<<<<< HEAD
import { EmojiPicker } from "@plane/propel/emoji-icon-picker";
import { IProject, IWorkspace } from "@plane/types";
import { Button, CustomSelect, Input, TextArea, TOAST_TYPE, setToast, EmojiIconPickerTypes, Tooltip } from "@plane/ui";
import { renderFormattedDate, getFileURL } from "@plane/utils";
=======
import { Tooltip } from "@plane/propel/tooltip";
import { IProject, IWorkspace } from "@plane/types";
import {
  Button,
  CustomSelect,
  Input,
  TextArea,
  TOAST_TYPE,
  setToast,
  CustomEmojiIconPicker,
  EmojiIconPickerTypes,
} from "@plane/ui";
import { renderFormattedDate, convertHexEmojiToDecimal, getFileURL } from "@plane/utils";
>>>>>>> 26b48bfc
// components
import { Logo } from "@/components/common/logo";
import { ImagePickerPopover } from "@/components/core/image-picker-popover";
import { TimezoneSelect } from "@/components/global";
// helpers
import { captureError, captureSuccess } from "@/helpers/event-tracker.helper";
// hooks
import { useProject } from "@/hooks/store/use-project";
import { usePlatformOS } from "@/hooks/use-platform-os";
// services
import { ProjectService } from "@/services/project";
// local imports
import { ProjectNetworkIcon } from "./project-network-icon";

export interface IProjectDetailsForm {
  project: IProject;
  workspaceSlug: string;
  projectId: string;
  isAdmin: boolean;
}
const projectService = new ProjectService();
export const ProjectDetailsForm: FC<IProjectDetailsForm> = (props) => {
  const { project, workspaceSlug, projectId, isAdmin } = props;
  const { t } = useTranslation();
  // states
  const [isOpen, setIsOpen] = useState(false);
  const [isLoading, setIsLoading] = useState(false);
  // store hooks
  const { updateProject } = useProject();
  const { isMobile } = usePlatformOS();

  // form info
  const {
    handleSubmit,
    watch,
    control,
    setValue,
    setError,
    reset,
    formState: { errors },
    getValues,
  } = useForm<IProject>({
    defaultValues: {
      ...project,
      workspace: (project.workspace as IWorkspace).id,
    },
  });
  // derived values
  const currentNetwork = NETWORK_CHOICES.find((n) => n.key === project?.network);
  const coverImage = watch("cover_image_url");

  useEffect(() => {
    if (project && projectId !== getValues("id")) {
      reset({
        ...project,
        workspace: (project.workspace as IWorkspace).id,
      });
    }
    // eslint-disable-next-line react-hooks/exhaustive-deps
  }, [project, projectId]);

  // handlers
  const handleIdentifierChange = (event: React.ChangeEvent<HTMLInputElement>) => {
    const { value } = event.target;
    const alphanumericValue = value.replace(/[^a-zA-Z0-9]/g, "");
    const formattedValue = alphanumericValue.toUpperCase();
    setValue("identifier", formattedValue);
  };

  const handleUpdateChange = async (payload: Partial<IProject>) => {
    if (!workspaceSlug || !project) return;
    return updateProject(workspaceSlug.toString(), project.id, payload)
      .then(() => {
        captureSuccess({
          eventName: PROJECT_TRACKER_EVENTS.update,
          payload: {
            id: projectId,
          },
        });
        setToast({
          type: TOAST_TYPE.SUCCESS,
          title: t("toast.success"),
          message: t("project_settings.general.toast.success"),
        });
      })
      .catch((err) => {
        try {
          captureError({
            eventName: PROJECT_TRACKER_EVENTS.update,
            payload: {
              id: projectId,
            },
          });

          // Handle the new error format where codes are nested in arrays under field names
          const errorData = err ?? {};

          const nameError = errorData.name?.includes("PROJECT_NAME_ALREADY_EXIST");
          const identifierError = errorData?.identifier?.includes("PROJECT_IDENTIFIER_ALREADY_EXIST");

          if (nameError || identifierError) {
            if (nameError) {
              setToast({
                type: TOAST_TYPE.ERROR,
                title: t("toast.error"),
                message: t("project_name_already_taken"),
              });
            }

            if (identifierError) {
              setToast({
                type: TOAST_TYPE.ERROR,
                title: t("toast.error"),
                message: t("project_identifier_already_taken"),
              });
            }
          } else {
            setToast({
              type: TOAST_TYPE.ERROR,
              title: t("toast.error"),
              message: t("something_went_wrong"),
            });
          }
        } catch (error) {
          // Fallback error handling if the error processing fails
          console.error("Error processing API error:", error);
          setToast({
            type: TOAST_TYPE.ERROR,
            title: t("toast.error"),
            message: t("something_went_wrong"),
          });
        }
      });
  };

  const onSubmit = async (formData: IProject) => {
    if (!workspaceSlug) return;
    setIsLoading(true);
    const payload: Partial<IProject> = {
      name: formData.name,
      network: formData.network,
      identifier: formData.identifier,
      description: formData.description,

      logo_props: formData.logo_props,
      timezone: formData.timezone,
    };
    // if unsplash or a pre-defined image is uploaded, delete the old uploaded asset
    if (formData.cover_image_url?.startsWith("http")) {
      payload.cover_image = formData.cover_image_url;
      payload.cover_image_asset = null;
    }

    if (project.identifier !== formData.identifier)
      await projectService
        .checkProjectIdentifierAvailability(workspaceSlug as string, payload.identifier ?? "")
        .then(async (res) => {
          if (res.exists) setError("identifier", { message: t("common.identifier_already_exists") });
          else await handleUpdateChange(payload);
        });
    else await handleUpdateChange(payload);
    setTimeout(() => {
      setIsLoading(false);
    }, 300);
  };

  return (
    <form onSubmit={handleSubmit(onSubmit)}>
      <div className="relative h-44 w-full">
        <div className="absolute inset-0 bg-gradient-to-t from-black/50 to-transparent" />
        <img
          src={getFileURL(
            coverImage ??
              "https://images.unsplash.com/photo-1672243775941-10d763d9adef?ixlib=rb-4.0.3&ixid=MnwxMjA3fDB8MHxwaG90by1wYWdlfHx8fGVufDB8fHx8&auto=format&fit=crop&w=1170&q=80"
          )}
          alt="Project cover image"
          className="h-44 w-full rounded-md object-cover"
        />
        <div className="z-5 absolute bottom-4 flex w-full items-end justify-between gap-3 px-4">
          <div className="flex flex-grow gap-3 truncate">
            <Controller
              control={control}
              name="logo_props"
              render={({ field: { value, onChange } }) => (
                <EmojiPicker
                  iconType="material"
                  closeOnSelect={false}
                  isOpen={isOpen}
                  handleToggle={(val: boolean) => setIsOpen(val)}
                  className="flex items-center justify-center"
                  buttonClassName="flex h-[52px] w-[52px] flex-shrink-0 items-center justify-center rounded-lg bg-white/10"
                  label={<Logo logo={value} size={28} />}
                  onChange={(val) => {
                    let logoValue = {};

                    if (val?.type === "emoji")
                      logoValue = {
                        value: val.value,
                      };
                    else if (val?.type === "icon") logoValue = val.value;

                    onChange({
                      in_use: val?.type,
                      [val?.type]: logoValue,
                    });
                    setIsOpen(false);
                  }}
                  defaultIconColor={value?.in_use && value.in_use === "icon" ? value?.icon?.color : undefined}
                  defaultOpen={
                    value.in_use && value.in_use === "emoji" ? EmojiIconPickerTypes.EMOJI : EmojiIconPickerTypes.ICON
                  }
                  disabled={!isAdmin}
                />
              )}
            />
            <div className="flex flex-col gap-1 truncate text-white">
              <span className="truncate text-lg font-semibold">{watch("name")}</span>
              <span className="flex items-center gap-2 text-sm">
                <span>{watch("identifier")} .</span>
                <span className="flex items-center gap-1.5">
                  {project.network === 0 && <Lock className="h-2.5 w-2.5 text-white " />}
                  {currentNetwork && t(currentNetwork?.i18n_label)}
                </span>
              </span>
            </div>
          </div>
          <div className="flex flex-shrink-0 justify-center">
            <div>
              <Controller
                control={control}
                name="cover_image_url"
                render={({ field: { value, onChange } }) => (
                  <ImagePickerPopover
                    label={t("change_cover")}
                    control={control}
                    onChange={onChange}
                    value={value ?? null}
                    disabled={!isAdmin}
                    projectId={project.id}
                  />
                )}
              />
            </div>
          </div>
        </div>
      </div>
      <div className="my-8 flex flex-col gap-8">
        <div className="flex flex-col gap-1">
          <h4 className="text-sm">{t("common.project_name")}</h4>
          <Controller
            control={control}
            name="name"
            rules={{
              required: t("name_is_required"),
              maxLength: {
                value: 255,
                message: "Project name should be less than 255 characters",
              },
            }}
            render={({ field: { value, onChange, ref } }) => (
              <Input
                id="name"
                name="name"
                type="text"
                ref={ref}
                value={value}
                onChange={onChange}
                hasError={Boolean(errors.name)}
                className="rounded-md !p-3 font-medium"
                placeholder={t("common.project_name")}
                disabled={!isAdmin}
              />
            )}
          />
          <span className="text-xs text-red-500">{errors?.name?.message}</span>
        </div>
        <div className="flex flex-col gap-1">
          <h4 className="text-sm">{t("description")}</h4>
          <Controller
            name="description"
            control={control}
            render={({ field: { value, onChange } }) => (
              <TextArea
                id="description"
                name="description"
                value={value}
                placeholder={t("project_description_placeholder")}
                onChange={onChange}
                className="min-h-[102px] text-sm font-medium"
                hasError={Boolean(errors?.description)}
                disabled={!isAdmin}
              />
            )}
          />
        </div>
        <div className="grid grid-cols-1 md:grid-cols-2 gap-6">
          <div className="flex flex-col gap-1">
            <h4 className="text-sm">Project ID</h4>
            <div className="relative">
              <Controller
                control={control}
                name="identifier"
                rules={{
                  required: t("project_id_is_required"),
                  validate: (value) => /^[ÇŞĞIİÖÜA-Z0-9]+$/.test(value.toUpperCase()) || t("project_id_allowed_char"),
                  minLength: {
                    value: 1,
                    message: t("project_id_min_char"),
                  },
                  maxLength: {
                    value: 5,
                    message: t("project_id_max_char"),
                  },
                }}
                render={({ field: { value, ref } }) => (
                  <Input
                    id="identifier"
                    name="identifier"
                    type="text"
                    value={value}
                    onChange={handleIdentifierChange}
                    ref={ref}
                    hasError={Boolean(errors.identifier)}
                    placeholder={t("project_settings.general.enter_project_id")}
                    className="w-full font-medium"
                    disabled={!isAdmin}
                  />
                )}
              />
              <Tooltip
                isMobile={isMobile}
                tooltipContent="Helps you identify work items in the project uniquely. Max 5 characters."
                className="text-sm"
                position="right-start"
              >
                <Info className="absolute right-2 top-2.5 h-4 w-4 text-custom-text-400" />
              </Tooltip>
            </div>
            <span className="text-xs text-red-500">
              <>{errors?.identifier?.message}</>
            </span>
          </div>
          <div className="flex flex-col gap-1">
            <h4 className="text-sm">{t("workspace_projects.network.label")}</h4>
            <Controller
              name="network"
              control={control}
              render={({ field: { value, onChange } }) => {
                const selectedNetwork = NETWORK_CHOICES.find((n) => n.key === value);
                return (
                  <CustomSelect
                    value={value}
                    onChange={onChange}
                    label={
                      <div className="flex items-center gap-1">
                        {selectedNetwork ? (
                          <>
                            <ProjectNetworkIcon iconKey={selectedNetwork.iconKey} className="h-3.5 w-3.5" />
                            {t(selectedNetwork.i18n_label)}
                          </>
                        ) : (
                          <span className="text-custom-text-400">{t("select_network")}</span>
                        )}
                      </div>
                    }
                    buttonClassName="!border-custom-border-200 !shadow-none font-medium rounded-md"
                    input
                    disabled={!isAdmin}
                    // optionsClassName="w-full"
                  >
                    {NETWORK_CHOICES.map((network) => (
                      <CustomSelect.Option key={network.key} value={network.key}>
                        <div className="flex items-start gap-2">
                          <ProjectNetworkIcon iconKey={network.iconKey} className="h-3.5 w-3.5" />
                          <div className="-mt-1">
                            <p>{t(network.i18n_label)}</p>
                            <p className="text-xs text-custom-text-400">{t(network.description)}</p>
                          </div>
                        </div>
                      </CustomSelect.Option>
                    ))}
                  </CustomSelect>
                );
              }}
            />
          </div>
          <div className="flex flex-col gap-1 col-span-1 sm:col-span-2 xl:col-span-1">
            <h4 className="text-sm">{t("common.project_timezone")}</h4>
            <Controller
              name="timezone"
              control={control}
              rules={{ required: t("project_settings.general.please_select_a_timezone") }}
              render={({ field: { value, onChange } }) => (
                <>
                  <TimezoneSelect
                    value={value}
                    onChange={(value: string) => {
                      onChange(value);
                    }}
                    error={Boolean(errors.timezone)}
                    buttonClassName="border-none"
                  />
                </>
              )}
            />
            {errors.timezone && <span className="text-xs text-red-500">{errors.timezone.message}</span>}
          </div>
        </div>
        <div className="flex items-center justify-between py-2">
          <>
            <Button
              data-ph-element={PROJECT_TRACKER_ELEMENTS.UPDATE_PROJECT_BUTTON}
              variant="primary"
              type="submit"
              loading={isLoading}
              disabled={!isAdmin}
            >
              {isLoading ? `${t("updating")}...` : t("common.update_project")}
            </Button>
            <span className="text-sm italic text-custom-sidebar-text-400">
              {t("common.created_on")} {renderFormattedDate(project?.created_at)}
            </span>
          </>
        </div>
      </div>
    </form>
  );
};<|MERGE_RESOLUTION|>--- conflicted
+++ resolved
@@ -6,12 +6,7 @@
 import { NETWORK_CHOICES, PROJECT_TRACKER_ELEMENTS, PROJECT_TRACKER_EVENTS } from "@plane/constants";
 import { useTranslation } from "@plane/i18n";
 // plane imports
-<<<<<<< HEAD
 import { EmojiPicker } from "@plane/propel/emoji-icon-picker";
-import { IProject, IWorkspace } from "@plane/types";
-import { Button, CustomSelect, Input, TextArea, TOAST_TYPE, setToast, EmojiIconPickerTypes, Tooltip } from "@plane/ui";
-import { renderFormattedDate, getFileURL } from "@plane/utils";
-=======
 import { Tooltip } from "@plane/propel/tooltip";
 import { IProject, IWorkspace } from "@plane/types";
 import {
@@ -25,7 +20,6 @@
   EmojiIconPickerTypes,
 } from "@plane/ui";
 import { renderFormattedDate, convertHexEmojiToDecimal, getFileURL } from "@plane/utils";
->>>>>>> 26b48bfc
 // components
 import { Logo } from "@/components/common/logo";
 import { ImagePickerPopover } from "@/components/core/image-picker-popover";
