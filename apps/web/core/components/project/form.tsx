--- conflicted
+++ resolved
@@ -8,14 +8,9 @@
 // plane imports
 import { Button } from "@plane/propel/button";
 import { EmojiPicker } from "@plane/propel/emoji-icon-picker";
-import { TOAST_TYPE, setToast } from "@plane/propel/toast";
 import { Tooltip } from "@plane/propel/tooltip";
 import { IProject, IWorkspace } from "@plane/types";
-<<<<<<< HEAD
-import { CustomSelect, Input, TextArea, EmojiIconPickerTypes } from "@plane/ui";
-=======
 import { CustomSelect, Input, TextArea, TOAST_TYPE, setToast, EmojiIconPickerTypes } from "@plane/ui";
->>>>>>> 2f8a3926
 import { renderFormattedDate, getFileURL } from "@plane/utils";
 // components
 import { Logo } from "@/components/common/logo";
