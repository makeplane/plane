"use client";

import { FC, useEffect, useState } from "react";
import { Controller, useForm } from "react-hook-form";
import { Info, Lock } from "lucide-react";
import { NETWORK_CHOICES, PROJECT_TRACKER_ELEMENTS, PROJECT_TRACKER_EVENTS } from "@plane/constants";
import { useTranslation } from "@plane/i18n";
// plane imports
import { Button } from "@plane/propel/button";
import { EmojiPicker } from "@plane/propel/emoji-icon-picker";
import { TOAST_TYPE, setToast } from "@plane/propel/toast";
import { Tooltip } from "@plane/propel/tooltip";
import { IProject, IWorkspace } from "@plane/types";
<<<<<<< HEAD
import { Button, CustomSelect, Input, TextArea, EmojiIconPickerTypes } from "@plane/ui";
=======
import { CustomSelect, Input, TextArea, TOAST_TYPE, setToast, EmojiIconPickerTypes } from "@plane/ui";
>>>>>>> a740a9f6
import { renderFormattedDate, getFileURL } from "@plane/utils";
// components
import { Logo } from "@/components/common/logo";
import { ImagePickerPopover } from "@/components/core/image-picker-popover";
import { TimezoneSelect } from "@/components/global";
// helpers
import { captureError, captureSuccess } from "@/helpers/event-tracker.helper";
// hooks
import { useProject } from "@/hooks/store/use-project";
import { usePlatformOS } from "@/hooks/use-platform-os";
// services
import { ProjectService } from "@/services/project";
// local imports
import { ProjectNetworkIcon } from "./project-network-icon";

export interface IProjectDetailsForm {
  project: IProject;
  workspaceSlug: string;
  projectId: string;
  isAdmin: boolean;
}
const projectService = new ProjectService();
export const ProjectDetailsForm: FC<IProjectDetailsForm> = (props) => {
  const { project, workspaceSlug, projectId, isAdmin } = props;
  const { t } = useTranslation();
  // states
  const [isOpen, setIsOpen] = useState(false);
  const [isLoading, setIsLoading] = useState(false);
  // store hooks
  const { updateProject } = useProject();
  const { isMobile } = usePlatformOS();

  // form info
  const {
    handleSubmit,
    watch,
    control,
    setValue,
    setError,
    reset,
    formState: { errors },
    getValues,
  } = useForm<IProject>({
    defaultValues: {
      ...project,
      workspace: (project.workspace as IWorkspace).id,
    },
  });
  // derived values
  const currentNetwork = NETWORK_CHOICES.find((n) => n.key === project?.network);
  const coverImage = watch("cover_image_url");

  useEffect(() => {
    if (project && projectId !== getValues("id")) {
      reset({
        ...project,
        workspace: (project.workspace as IWorkspace).id,
      });
    }
    // eslint-disable-next-line react-hooks/exhaustive-deps
  }, [project, projectId]);

  // handlers
  const handleIdentifierChange = (event: React.ChangeEvent<HTMLInputElement>) => {
    const { value } = event.target;
    const alphanumericValue = value.replace(/[^a-zA-Z0-9]/g, "");
    const formattedValue = alphanumericValue.toUpperCase();
    setValue("identifier", formattedValue);
  };

  const handleUpdateChange = async (payload: Partial<IProject>) => {
    if (!workspaceSlug || !project) return;
    return updateProject(workspaceSlug.toString(), project.id, payload)
      .then(() => {
        captureSuccess({
          eventName: PROJECT_TRACKER_EVENTS.update,
          payload: {
            id: projectId,
          },
        });
        setToast({
          type: TOAST_TYPE.SUCCESS,
          title: t("toast.success"),
          message: t("project_settings.general.toast.success"),
        });
      })
      .catch((err) => {
        try {
          captureError({
            eventName: PROJECT_TRACKER_EVENTS.update,
            payload: {
              id: projectId,
            },
          });

          // Handle the new error format where codes are nested in arrays under field names
          const errorData = err ?? {};

          const nameError = errorData.name?.includes("PROJECT_NAME_ALREADY_EXIST");
          const identifierError = errorData?.identifier?.includes("PROJECT_IDENTIFIER_ALREADY_EXIST");

          if (nameError || identifierError) {
            if (nameError) {
              setToast({
                type: TOAST_TYPE.ERROR,
                title: t("toast.error"),
                message: t("project_name_already_taken"),
              });
            }

            if (identifierError) {
              setToast({
                type: TOAST_TYPE.ERROR,
                title: t("toast.error"),
                message: t("project_identifier_already_taken"),
              });
            }
          } else {
            setToast({
              type: TOAST_TYPE.ERROR,
              title: t("toast.error"),
              message: t("something_went_wrong"),
            });
          }
        } catch (error) {
          // Fallback error handling if the error processing fails
          console.error("Error processing API error:", error);
          setToast({
            type: TOAST_TYPE.ERROR,
            title: t("toast.error"),
            message: t("something_went_wrong"),
          });
        }
      });
  };

  const onSubmit = async (formData: IProject) => {
    if (!workspaceSlug) return;
    setIsLoading(true);
    const payload: Partial<IProject> = {
      name: formData.name,
      network: formData.network,
      identifier: formData.identifier,
      description: formData.description,

      logo_props: formData.logo_props,
      timezone: formData.timezone,
    };
    // if unsplash or a pre-defined image is uploaded, delete the old uploaded asset
    if (formData.cover_image_url?.startsWith("http")) {
      payload.cover_image = formData.cover_image_url;
      payload.cover_image_asset = null;
    }

    if (project.identifier !== formData.identifier)
      await projectService
        .checkProjectIdentifierAvailability(workspaceSlug as string, payload.identifier ?? "")
        .then(async (res) => {
          if (res.exists) setError("identifier", { message: t("common.identifier_already_exists") });
          else await handleUpdateChange(payload);
        });
    else await handleUpdateChange(payload);
    setTimeout(() => {
      setIsLoading(false);
    }, 300);
  };

  return (
    <form onSubmit={handleSubmit(onSubmit)}>
      <div className="relative h-44 w-full">
        <div className="absolute inset-0 bg-gradient-to-t from-black/50 to-transparent" />
        <img
          src={getFileURL(
            coverImage ??
              "https://images.unsplash.com/photo-1672243775941-10d763d9adef?ixlib=rb-4.0.3&ixid=MnwxMjA3fDB8MHxwaG90by1wYWdlfHx8fGVufDB8fHx8&auto=format&fit=crop&w=1170&q=80"
          )}
          alt="Project cover image"
          className="h-44 w-full rounded-md object-cover"
        />
        <div className="z-5 absolute bottom-4 flex w-full items-end justify-between gap-3 px-4">
          <div className="flex flex-grow gap-3 truncate">
            <Controller
              control={control}
              name="logo_props"
              render={({ field: { value, onChange } }) => (
                <EmojiPicker
                  iconType="material"
                  closeOnSelect={false}
                  isOpen={isOpen}
                  handleToggle={(val: boolean) => setIsOpen(val)}
                  className="flex items-center justify-center"
                  buttonClassName="flex h-[52px] w-[52px] flex-shrink-0 items-center justify-center rounded-lg bg-white/10"
                  label={<Logo logo={value} size={28} />}
                  // TODO: fix types
                  onChange={(val: any) => {
                    let logoValue = {};

                    if (val?.type === "emoji")
                      logoValue = {
                        value: val.value,
                      };
                    else if (val?.type === "icon") logoValue = val.value;

                    onChange({
                      in_use: val?.type,
                      [val?.type]: logoValue,
                    });
                    setIsOpen(false);
                  }}
                  defaultIconColor={value?.in_use && value.in_use === "icon" ? value?.icon?.color : undefined}
                  defaultOpen={
                    value.in_use && value.in_use === "emoji" ? EmojiIconPickerTypes.EMOJI : EmojiIconPickerTypes.ICON
                  }
                  disabled={!isAdmin}
                />
              )}
            />
            <div className="flex flex-col gap-1 truncate text-white">
              <span className="truncate text-lg font-semibold">{watch("name")}</span>
              <span className="flex items-center gap-2 text-sm">
                <span>{watch("identifier")} .</span>
                <span className="flex items-center gap-1.5">
                  {project.network === 0 && <Lock className="h-2.5 w-2.5 text-white " />}
                  {currentNetwork && t(currentNetwork?.i18n_label)}
                </span>
              </span>
            </div>
          </div>
          <div className="flex flex-shrink-0 justify-center">
            <div>
              <Controller
                control={control}
                name="cover_image_url"
                render={({ field: { value, onChange } }) => (
                  <ImagePickerPopover
                    label={t("change_cover")}
                    control={control}
                    onChange={onChange}
                    value={value ?? null}
                    disabled={!isAdmin}
                    projectId={project.id}
                  />
                )}
              />
            </div>
          </div>
        </div>
      </div>
      <div className="my-8 flex flex-col gap-8">
        <div className="flex flex-col gap-1">
          <h4 className="text-sm">{t("common.project_name")}</h4>
          <Controller
            control={control}
            name="name"
            rules={{
              required: t("name_is_required"),
              maxLength: {
                value: 255,
                message: "Project name should be less than 255 characters",
              },
            }}
            render={({ field: { value, onChange, ref } }) => (
              <Input
                id="name"
                name="name"
                type="text"
                ref={ref}
                value={value}
                onChange={onChange}
                hasError={Boolean(errors.name)}
                className="rounded-md !p-3 font-medium"
                placeholder={t("common.project_name")}
                disabled={!isAdmin}
              />
            )}
          />
          <span className="text-xs text-red-500">{errors?.name?.message}</span>
        </div>
        <div className="flex flex-col gap-1">
          <h4 className="text-sm">{t("description")}</h4>
          <Controller
            name="description"
            control={control}
            render={({ field: { value, onChange } }) => (
              <TextArea
                id="description"
                name="description"
                value={value}
                placeholder={t("project_description_placeholder")}
                onChange={onChange}
                className="min-h-[102px] text-sm font-medium"
                hasError={Boolean(errors?.description)}
                disabled={!isAdmin}
              />
            )}
          />
        </div>
        <div className="grid grid-cols-1 md:grid-cols-2 gap-6">
          <div className="flex flex-col gap-1">
            <h4 className="text-sm">Project ID</h4>
            <div className="relative">
              <Controller
                control={control}
                name="identifier"
                rules={{
                  required: t("project_id_is_required"),
                  validate: (value) => /^[ÇŞĞIİÖÜA-Z0-9]+$/.test(value.toUpperCase()) || t("project_id_allowed_char"),
                  minLength: {
                    value: 1,
                    message: t("project_id_min_char"),
                  },
                  maxLength: {
                    value: 5,
                    message: t("project_id_max_char"),
                  },
                }}
                render={({ field: { value, ref } }) => (
                  <Input
                    id="identifier"
                    name="identifier"
                    type="text"
                    value={value}
                    onChange={handleIdentifierChange}
                    ref={ref}
                    hasError={Boolean(errors.identifier)}
                    placeholder={t("project_settings.general.enter_project_id")}
                    className="w-full font-medium"
                    disabled={!isAdmin}
                  />
                )}
              />
              <Tooltip
                isMobile={isMobile}
                tooltipContent="Helps you identify work items in the project uniquely. Max 5 characters."
                className="text-sm"
                position="right-start"
              >
                <Info className="absolute right-2 top-2.5 h-4 w-4 text-custom-text-400" />
              </Tooltip>
            </div>
            <span className="text-xs text-red-500">
              <>{errors?.identifier?.message}</>
            </span>
          </div>
          <div className="flex flex-col gap-1">
            <h4 className="text-sm">{t("workspace_projects.network.label")}</h4>
            <Controller
              name="network"
              control={control}
              render={({ field: { value, onChange } }) => {
                const selectedNetwork = NETWORK_CHOICES.find((n) => n.key === value);
                return (
                  <CustomSelect
                    value={value}
                    onChange={onChange}
                    label={
                      <div className="flex items-center gap-1">
                        {selectedNetwork ? (
                          <>
                            <ProjectNetworkIcon iconKey={selectedNetwork.iconKey} className="h-3.5 w-3.5" />
                            {t(selectedNetwork.i18n_label)}
                          </>
                        ) : (
                          <span className="text-custom-text-400">{t("select_network")}</span>
                        )}
                      </div>
                    }
                    buttonClassName="!border-custom-border-200 !shadow-none font-medium rounded-md"
                    input
                    disabled={!isAdmin}
                    // optionsClassName="w-full"
                  >
                    {NETWORK_CHOICES.map((network) => (
                      <CustomSelect.Option key={network.key} value={network.key}>
                        <div className="flex items-start gap-2">
                          <ProjectNetworkIcon iconKey={network.iconKey} className="h-3.5 w-3.5" />
                          <div className="-mt-1">
                            <p>{t(network.i18n_label)}</p>
                            <p className="text-xs text-custom-text-400">{t(network.description)}</p>
                          </div>
                        </div>
                      </CustomSelect.Option>
                    ))}
                  </CustomSelect>
                );
              }}
            />
          </div>
          <div className="flex flex-col gap-1 col-span-1 sm:col-span-2 xl:col-span-1">
            <h4 className="text-sm">{t("common.project_timezone")}</h4>
            <Controller
              name="timezone"
              control={control}
              rules={{ required: t("project_settings.general.please_select_a_timezone") }}
              render={({ field: { value, onChange } }) => (
                <>
                  <TimezoneSelect
                    value={value}
                    onChange={(value: string) => {
                      onChange(value);
                    }}
                    error={Boolean(errors.timezone)}
                    buttonClassName="border-none"
                  />
                </>
              )}
            />
            {errors.timezone && <span className="text-xs text-red-500">{errors.timezone.message}</span>}
          </div>
        </div>
        <div className="flex items-center justify-between py-2">
          <>
            <Button
              data-ph-element={PROJECT_TRACKER_ELEMENTS.UPDATE_PROJECT_BUTTON}
              variant="primary"
              type="submit"
              loading={isLoading}
              disabled={!isAdmin}
            >
              {isLoading ? `${t("updating")}...` : t("common.update_project")}
            </Button>
            <span className="text-sm italic text-custom-sidebar-text-400">
              {t("common.created_on")} {renderFormattedDate(project?.created_at)}
            </span>
          </>
        </div>
      </div>
    </form>
  );
};<|MERGE_RESOLUTION|>--- conflicted
+++ resolved
@@ -11,11 +11,7 @@
 import { TOAST_TYPE, setToast } from "@plane/propel/toast";
 import { Tooltip } from "@plane/propel/tooltip";
 import { IProject, IWorkspace } from "@plane/types";
-<<<<<<< HEAD
-import { Button, CustomSelect, Input, TextArea, EmojiIconPickerTypes } from "@plane/ui";
-=======
-import { CustomSelect, Input, TextArea, TOAST_TYPE, setToast, EmojiIconPickerTypes } from "@plane/ui";
->>>>>>> a740a9f6
+import { CustomSelect, Input, TextArea, EmojiIconPickerTypes } from "@plane/ui";
 import { renderFormattedDate, getFileURL } from "@plane/utils";
 // components
 import { Logo } from "@/components/common/logo";
