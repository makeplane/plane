"use client";

import { useState, Fragment } from "react";
import { Dialog, Transition } from "@headlessui/react";
// ui
<<<<<<< HEAD
import { TOAST_TYPE, setToast } from "@plane/propel/toast";
import { Button } from "@plane/ui";
=======
import { Button } from "@plane/propel/button";
import { TOAST_TYPE, setToast } from "@plane/ui";
>>>>>>> a740a9f6
// hooks
import { useProject } from "@/hooks/store/use-project";
import { useAppRouter } from "@/hooks/use-app-router";

type Props = {
  workspaceSlug: string;

  projectId: string;
  isOpen: boolean;
  onClose: () => void;
  archive: boolean;
};

export const ArchiveRestoreProjectModal: React.FC<Props> = (props) => {
  const { workspaceSlug, projectId, isOpen, onClose, archive } = props;
  // router
  const router = useAppRouter();
  // states
  const [isLoading, setIsLoading] = useState(false);
  // store hooks
  const { getProjectById, archiveProject, restoreProject } = useProject();

  const projectDetails = getProjectById(projectId);
  if (!projectDetails) return null;

  const handleClose = () => {
    setIsLoading(false);
    onClose();
  };

  const handleArchiveProject = async () => {
    setIsLoading(true);
    await archiveProject(workspaceSlug, projectId)
      .then(() => {
        setToast({
          type: TOAST_TYPE.SUCCESS,
          title: "Archive success",
          message: `${projectDetails.name} has been archived successfully`,
        });
        onClose();
        router.push(`/${workspaceSlug}/projects/`);
      })
      .catch(() =>
        setToast({
          type: TOAST_TYPE.ERROR,
          title: "Error!",
          message: "Project could not be archived. Please try again.",
        })
      )
      .finally(() => setIsLoading(false));
  };

  const handleRestoreProject = async () => {
    setIsLoading(true);
    await restoreProject(workspaceSlug, projectId)
      .then(() => {
        setToast({
          type: TOAST_TYPE.SUCCESS,
          title: "Restore success",
          message: `You can find ${projectDetails.name} in your projects.`,
        });
        onClose();
        router.push(`/${workspaceSlug}/projects/`);
      })
      .catch(() =>
        setToast({
          type: TOAST_TYPE.ERROR,
          title: "Error!",
          message: "Project could not be restored. Please try again.",
        })
      )
      .finally(() => setIsLoading(false));
  };

  return (
    <Transition.Root show={isOpen} as={Fragment}>
      <Dialog as="div" className="relative z-20" onClose={handleClose}>
        <Transition.Child
          as={Fragment}
          enter="ease-out duration-300"
          enterFrom="opacity-0"
          enterTo="opacity-100"
          leave="ease-in duration-200"
          leaveFrom="opacity-100"
          leaveTo="opacity-0"
        >
          <div className="fixed inset-0 bg-custom-backdrop transition-opacity" />
        </Transition.Child>

        <div className="fixed inset-0 z-10 overflow-y-auto">
          <div className="flex min-h-full items-end justify-center p-4 text-center sm:items-center sm:p-0">
            <Transition.Child
              as={Fragment}
              enter="ease-out duration-300"
              enterFrom="opacity-0 translate-y-4 sm:translate-y-0 sm:scale-95"
              enterTo="opacity-100 translate-y-0 sm:scale-100"
              leave="ease-in duration-200"
              leaveFrom="opacity-100 translate-y-0 sm:scale-100"
              leaveTo="opacity-0 translate-y-4 sm:translate-y-0 sm:scale-95"
            >
              <Dialog.Panel className="relative transform overflow-hidden rounded-lg bg-custom-background-100 text-left shadow-custom-shadow-md transition-all sm:my-8 sm:w-full sm:max-w-lg">
                <div className="px-5 py-4">
                  <h3 className="text-xl font-medium 2xl:text-2xl">
                    {archive ? "Archive" : "Restore"} {projectDetails.name}
                  </h3>
                  <p className="mt-3 text-sm text-custom-text-200">
                    {archive
                      ? "This project and its work items, cycles, modules, and pages will be archived. Its work items won’t appear in search. Only project admins can restore the project."
                      : "Restoring a project will activate it and make it visible to all members of the project. Are you sure you want to continue?"}
                  </p>
                  <div className="mt-3 flex justify-end gap-2">
                    <Button variant="neutral-primary" size="sm" onClick={onClose}>
                      Cancel
                    </Button>
                    <Button
                      size="sm"
                      tabIndex={1}
                      onClick={archive ? handleArchiveProject : handleRestoreProject}
                      loading={isLoading}
                    >
                      {archive ? (isLoading ? "Archiving" : "Archive") : isLoading ? "Restoring" : "Restore"}
                    </Button>
                  </div>
                </div>
              </Dialog.Panel>
            </Transition.Child>
          </div>
        </div>
      </Dialog>
    </Transition.Root>
  );
};<|MERGE_RESOLUTION|>--- conflicted
+++ resolved
@@ -3,13 +3,8 @@
 import { useState, Fragment } from "react";
 import { Dialog, Transition } from "@headlessui/react";
 // ui
-<<<<<<< HEAD
+import { Button } from "@plane/propel/button";
 import { TOAST_TYPE, setToast } from "@plane/propel/toast";
-import { Button } from "@plane/ui";
-=======
-import { Button } from "@plane/propel/button";
-import { TOAST_TYPE, setToast } from "@plane/ui";
->>>>>>> a740a9f6
 // hooks
 import { useProject } from "@/hooks/store/use-project";
 import { useAppRouter } from "@/hooks/use-app-router";
