--- conflicted
+++ resolved
@@ -7,12 +7,7 @@
 import { useTranslation } from "@plane/i18n";
 import { setPromiseToast } from "@plane/propel/toast";
 import { Tooltip } from "@plane/propel/tooltip";
-<<<<<<< HEAD
-import { IProject } from "@plane/types";
-=======
 import type { IProject } from "@plane/types";
-import { ToggleSwitch } from "@plane/ui";
->>>>>>> 97e66221
 // components
 import { SettingsHeading } from "@/components/settings/heading";
 // helpers
