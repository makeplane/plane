--- conflicted
+++ resolved
@@ -1,368 +1,364 @@
-import React, { useEffect } from "react";
-import { observer } from "mobx-react";
-import { useForm, Controller, useFieldArray } from "react-hook-form";
-import { Plus } from "lucide-react";
-import { Dialog, Transition } from "@headlessui/react";
-// plane imports
-import { ROLE, EUserPermissions, MEMBER_TRACKER_EVENTS } from "@plane/constants";
-import { useTranslation } from "@plane/i18n";
-import { Button } from "@plane/propel/button";
-<<<<<<< HEAD
-=======
-import { CloseIcon, ChevronDownIcon } from "@plane/propel/icons";
-import { TOAST_TYPE, setToast } from "@plane/propel/toast";
->>>>>>> 22339b97
-import { Avatar, CustomSelect, CustomSearchSelect } from "@plane/ui";
-import { TOAST_TYPE, setToast } from "@plane/propel/toast";
-// helpers
-import { getFileURL } from "@plane/utils";
-// hooks
-import { captureError, captureSuccess } from "@/helpers/event-tracker.helper";
-import { useMember } from "@/hooks/store/use-member";
-import { useUserPermissions } from "@/hooks/store/user";
-
-type Props = {
-  isOpen: boolean;
-  onClose: () => void;
-  onSuccess?: () => void;
-  projectId: string;
-  workspaceSlug: string;
-};
-
-type member = {
-  role: EUserPermissions;
-  member_id: string;
-};
-
-type FormValues = {
-  members: member[];
-};
-
-const defaultValues: FormValues = {
-  members: [
-    {
-      role: 5,
-      member_id: "",
-    },
-  ],
-};
-
-export const SendProjectInvitationModal = observer(function SendProjectInvitationModal(props: Props) {
-  const { isOpen, onClose, onSuccess, projectId, workspaceSlug } = props;
-  // plane hooks
-  const { t } = useTranslation();
-  // store hooks
-  const { getProjectRoleByWorkspaceSlugAndProjectId } = useUserPermissions();
-  const {
-    project: { getProjectMemberDetails, bulkAddMembersToProject },
-    workspace: { workspaceMemberIds, getWorkspaceMemberDetails },
-  } = useMember();
-  // form info
-  const {
-    formState: { errors, isSubmitting },
-    watch,
-    setValue,
-    reset,
-    handleSubmit,
-    control,
-  } = useForm<FormValues>();
-  const { fields, append, remove } = useFieldArray({
-    control,
-    name: "members",
-  });
-  // derived values
-  const currentProjectRole = getProjectRoleByWorkspaceSlugAndProjectId(workspaceSlug, projectId);
-  const uninvitedPeople = workspaceMemberIds?.filter((userId) => {
-    const projectMemberDetails = getProjectMemberDetails(userId, projectId);
-    const isInvited = projectMemberDetails?.member.id && projectMemberDetails?.original_role;
-    return !isInvited;
-  });
-
-  const onSubmit = async (formData: FormValues) => {
-    if (!workspaceSlug || !projectId || isSubmitting) return;
-
-    const payload = { ...formData };
-
-    await bulkAddMembersToProject(workspaceSlug.toString(), projectId.toString(), payload)
-      .then(() => {
-        if (onSuccess) onSuccess();
-        onClose();
-        setToast({
-          title: "Success!",
-          type: TOAST_TYPE.SUCCESS,
-          message: "Members added successfully.",
-        });
-
-        captureSuccess({
-          eventName: MEMBER_TRACKER_EVENTS.project.add,
-          payload: {
-            members: [...payload.members.map((member) => member.member_id)],
-          },
-        });
-      })
-      .catch((error) => {
-        console.error(error);
-        captureError({
-          eventName: MEMBER_TRACKER_EVENTS.project.add,
-          payload: {
-            members: [...payload.members.map((member) => member.member_id)],
-          },
-          error: error,
-        });
-      })
-      .finally(() => {
-        reset(defaultValues);
-      });
-  };
-
-  const handleClose = () => {
-    onClose();
-
-    const timeout = setTimeout(() => {
-      reset(defaultValues);
-      clearTimeout(timeout);
-    }, 500);
-  };
-
-  const appendField = () => {
-    append({
-      role: 5,
-      member_id: "",
-    });
-  };
-
-  useEffect(() => {
-    if (fields.length === 0) {
-      append([
-        {
-          role: 5,
-          member_id: "",
-        },
-      ]);
-    }
-  }, [fields, append]);
-
-  const options = uninvitedPeople
-    ?.map((userId) => {
-      const memberDetails = getWorkspaceMemberDetails(userId);
-
-      if (!memberDetails?.member) return;
-      return {
-        value: `${memberDetails?.member.id}`,
-        query: `${memberDetails?.member.first_name} ${
-          memberDetails?.member.last_name
-        } ${memberDetails?.member.display_name.toLowerCase()}`,
-        content: (
-          <div className="flex w-full items-center gap-2">
-            <div className="flex-shrink-0 pt-0.5">
-              <Avatar name={memberDetails?.member.display_name} src={getFileURL(memberDetails?.member.avatar_url)} />
-            </div>
-            <div className="truncate">
-              {memberDetails?.member.display_name} (
-              {memberDetails?.member.first_name + " " + memberDetails?.member.last_name})
-            </div>
-          </div>
-        ),
-      };
-    })
-    .filter((option) => !!option) as
-    | {
-        value: string;
-        query: string;
-        content: React.ReactNode;
-      }[]
-    | undefined;
-
-  const checkCurrentOptionWorkspaceRole = (value: string) => {
-    const currentMemberWorkspaceRole = getWorkspaceMemberDetails(value)?.role;
-    if (!value || !currentMemberWorkspaceRole) return ROLE;
-
-    const isGuestOROwner = [EUserPermissions.ADMIN, EUserPermissions.GUEST].includes(
-      currentMemberWorkspaceRole as EUserPermissions
-    );
-
-    return Object.fromEntries(
-      Object.entries(ROLE).filter(([key]) => !isGuestOROwner || [currentMemberWorkspaceRole].includes(parseInt(key)))
-    );
-  };
-
-  return (
-    <Transition.Root show={isOpen} as={React.Fragment}>
-      <Dialog as="div" className="relative z-20" onClose={handleClose}>
-        <Transition.Child
-          as={React.Fragment}
-          enter="ease-out duration-300"
-          enterFrom="opacity-0"
-          enterTo="opacity-100"
-          leave="ease-in duration-200"
-          leaveFrom="opacity-100"
-          leaveTo="opacity-0"
-        >
-          <div className="fixed inset-0 bg-backdrop transition-opacity" />
-        </Transition.Child>
-
-        <div className="fixed inset-0 z-20 overflow-y-auto">
-          <div className="flex min-h-full items-center justify-center p-4 text-center">
-            <Transition.Child
-              as={React.Fragment}
-              enter="ease-out duration-300"
-              enterFrom="opacity-0 translate-y-4 sm:translate-y-0 sm:scale-95"
-              enterTo="opacity-100 translate-y-0 sm:scale-100"
-              leave="ease-in duration-200"
-              leaveFrom="opacity-100 translate-y-0 sm:scale-100"
-              leaveTo="opacity-0 translate-y-4 sm:translate-y-0 sm:scale-95"
-            >
-              <Dialog.Panel className="relative transform rounded-lg bg-surface-1 p-5 text-left shadow-custom-shadow-md transition-all sm:w-full sm:max-w-2xl">
-                <form onSubmit={handleSubmit(onSubmit)}>
-                  <div className="space-y-5">
-                    <Dialog.Title as="h3" className="text-16 font-medium leading-6 text-primary">
-                      {t("project_settings.members.invite_members.title")}
-                    </Dialog.Title>
-                    <div className="mt-2">
-                      <p className="text-13 text-secondary">
-                        {t("project_settings.members.invite_members.sub_heading")}
-                      </p>
-                    </div>
-
-                    <div className="mb-3 space-y-4">
-                      {fields.map((field, index) => (
-                        <div
-                          key={field.id}
-                          className="group mb-1 flex items-start justify-between gap-x-4 text-13 w-full"
-                        >
-                          <div className="flex flex-col gap-1 flex-grow w-full">
-                            <Controller
-                              control={control}
-                              name={`members.${index}.member_id`}
-                              rules={{ required: "Please select a member" }}
-                              render={({ field: { value, onChange } }) => {
-                                const selectedMember = getWorkspaceMemberDetails(value);
-                                return (
-                                  <CustomSearchSelect
-                                    value={value}
-                                    customButton={
-                                      <button className="flex w-full items-center justify-between gap-1 rounded-md border border-subtle px-3 py-2 text-left text-13 text-secondary shadow-sm duration-300 hover:bg-layer-1 hover:text-primary focus:outline-none">
-                                        {value && value !== "" ? (
-                                          <div className="flex items-center gap-2">
-                                            <Avatar
-                                              name={selectedMember?.member.display_name}
-                                              src={getFileURL(selectedMember?.member.avatar_url ?? "")}
-                                            />
-                                            {selectedMember?.member.display_name}
-                                          </div>
-                                        ) : (
-                                          <div className="flex items-center gap-2 py-0.5">Select co-worker</div>
-                                        )}
-                                        <ChevronDownIcon className="h-3 w-3" aria-hidden="true" />
-                                      </button>
-                                    }
-                                    onChange={(val: string) => {
-                                      onChange(val);
-                                      // Update the role to the workspace role when member ID changes
-                                      const workspaceMemberDetails = getWorkspaceMemberDetails(val);
-                                      const workspaceRole = workspaceMemberDetails?.role ?? 5;
-                                      const newValue = ROLE[workspaceRole].toUpperCase();
-                                      setValue(
-                                        `members.${index}.role`,
-                                        EUserPermissions[newValue as keyof typeof EUserPermissions]
-                                      );
-                                    }}
-                                    options={options}
-                                    optionsClassName="w-48"
-                                  />
-                                );
-                              }}
-                            />
-                            {errors.members && errors.members[index]?.member_id && (
-                              <span className="px-1 text-13 text-red-500">
-                                {errors.members[index]?.member_id?.message}
-                              </span>
-                            )}
-                          </div>
-
-                          <div className="flex items-center justify-between gap-2 flex-shrink-0 ">
-                            <div className="flex flex-col gap-1">
-                              <Controller
-                                name={`members.${index}.role`}
-                                control={control}
-                                rules={{ required: "Select Role" }}
-                                render={({ field }) => (
-                                  <CustomSelect
-                                    {...field}
-                                    customButton={
-                                      <div className="flex w-24 items-center justify-between gap-1 rounded-md border border-subtle px-3 py-2.5 text-left text-13 text-secondary shadow-sm duration-300 hover:bg-layer-1 hover:text-primary focus:outline-none">
-                                        <span className="capitalize">
-                                          {field.value ? ROLE[field.value] : "Select role"}
-                                        </span>
-                                        <ChevronDownIcon className="h-3 w-3" aria-hidden="true" />
-                                      </div>
-                                    }
-                                    input
-                                  >
-                                    {Object.entries(
-                                      checkCurrentOptionWorkspaceRole(watch(`members.${index}.member_id`))
-                                    ).map(([key, label]) => {
-                                      if (parseInt(key) > (currentProjectRole ?? EUserPermissions.GUEST)) return null;
-
-                                      return (
-                                        <CustomSelect.Option key={key} value={key}>
-                                          {label}
-                                        </CustomSelect.Option>
-                                      );
-                                    })}
-                                  </CustomSelect>
-                                )}
-                              />
-                              {errors.members && errors.members[index]?.role && (
-                                <span className="px-1 text-13 text-red-500">
-                                  {errors.members[index]?.role?.message}
-                                </span>
-                              )}
-                            </div>
-
-                            {fields.length > 1 && (
-                              <div className="flex-item flex w-6">
-                                <button
-                                  type="button"
-                                  className="place-items-center self-center rounded-sm"
-                                  onClick={() => remove(index)}
-                                >
-                                  <CloseIcon className="h-4 w-4 text-secondary" />
-                                </button>
-                              </div>
-                            )}
-                          </div>
-                        </div>
-                      ))}
-                    </div>
-                  </div>
-
-                  <div className="mt-5 flex items-center justify-between gap-2">
-                    <button
-                      type="button"
-                      className="flex items-center gap-2 bg-transparent py-2 pr-3 text-13 font-medium text-accent-primary outline-custom-primary"
-                      onClick={appendField}
-                    >
-                      <Plus className="h-4 w-4" />
-                      {t("common.add_more")}
-                    </button>
-                    <div className="flex items-center gap-2">
-                      <Button variant="secondary" size="lg" onClick={handleClose}>
-                        {t("cancel")}
-                      </Button>
-                      <Button variant="primary" size="lg" type="submit" loading={isSubmitting}>
-                        {isSubmitting
-                          ? `${fields && fields.length > 1 ? `${t("add_members")}...` : `${t("add_member")}...`}`
-                          : `${fields && fields.length > 1 ? t("add_members") : t("add_member")}`}
-                      </Button>
-                    </div>
-                  </div>
-                </form>
-              </Dialog.Panel>
-            </Transition.Child>
-          </div>
-        </div>
-      </Dialog>
-    </Transition.Root>
-  );
-});+import React, { useEffect } from "react";+import { observer } from "mobx-react";+import { useForm, Controller, useFieldArray } from "react-hook-form";+import { Plus } from "lucide-react";+import { Dialog, Transition } from "@headlessui/react";+// plane imports+import { ROLE, EUserPermissions, MEMBER_TRACKER_EVENTS } from "@plane/constants";+import { useTranslation } from "@plane/i18n";+import { Button } from "@plane/propel/button";+import { CloseIcon, ChevronDownIcon } from "@plane/propel/icons";+import { TOAST_TYPE, setToast } from "@plane/propel/toast";+import { Avatar, CustomSelect, CustomSearchSelect } from "@plane/ui";+// helpers+import { getFileURL } from "@plane/utils";+// hooks+import { captureError, captureSuccess } from "@/helpers/event-tracker.helper";+import { useMember } from "@/hooks/store/use-member";+import { useUserPermissions } from "@/hooks/store/user";++type Props = {+  isOpen: boolean;+  onClose: () => void;+  onSuccess?: () => void;+  projectId: string;+  workspaceSlug: string;+};++type member = {+  role: EUserPermissions;+  member_id: string;+};++type FormValues = {+  members: member[];+};++const defaultValues: FormValues = {+  members: [+    {+      role: 5,+      member_id: "",+    },+  ],+};++export const SendProjectInvitationModal = observer(function SendProjectInvitationModal(props: Props) {+  const { isOpen, onClose, onSuccess, projectId, workspaceSlug } = props;+  // plane hooks+  const { t } = useTranslation();+  // store hooks+  const { getProjectRoleByWorkspaceSlugAndProjectId } = useUserPermissions();+  const {+    project: { getProjectMemberDetails, bulkAddMembersToProject },+    workspace: { workspaceMemberIds, getWorkspaceMemberDetails },+  } = useMember();+  // form info+  const {+    formState: { errors, isSubmitting },+    watch,+    setValue,+    reset,+    handleSubmit,+    control,+  } = useForm<FormValues>();+  const { fields, append, remove } = useFieldArray({+    control,+    name: "members",+  });+  // derived values+  const currentProjectRole = getProjectRoleByWorkspaceSlugAndProjectId(workspaceSlug, projectId);+  const uninvitedPeople = workspaceMemberIds?.filter((userId) => {+    const projectMemberDetails = getProjectMemberDetails(userId, projectId);+    const isInvited = projectMemberDetails?.member.id && projectMemberDetails?.original_role;+    return !isInvited;+  });++  const onSubmit = async (formData: FormValues) => {+    if (!workspaceSlug || !projectId || isSubmitting) return;++    const payload = { ...formData };++    await bulkAddMembersToProject(workspaceSlug.toString(), projectId.toString(), payload)+      .then(() => {+        if (onSuccess) onSuccess();+        onClose();+        setToast({+          title: "Success!",+          type: TOAST_TYPE.SUCCESS,+          message: "Members added successfully.",+        });++        captureSuccess({+          eventName: MEMBER_TRACKER_EVENTS.project.add,+          payload: {+            members: [...payload.members.map((member) => member.member_id)],+          },+        });+      })+      .catch((error) => {+        console.error(error);+        captureError({+          eventName: MEMBER_TRACKER_EVENTS.project.add,+          payload: {+            members: [...payload.members.map((member) => member.member_id)],+          },+          error: error,+        });+      })+      .finally(() => {+        reset(defaultValues);+      });+  };++  const handleClose = () => {+    onClose();++    const timeout = setTimeout(() => {+      reset(defaultValues);+      clearTimeout(timeout);+    }, 500);+  };++  const appendField = () => {+    append({+      role: 5,+      member_id: "",+    });+  };++  useEffect(() => {+    if (fields.length === 0) {+      append([+        {+          role: 5,+          member_id: "",+        },+      ]);+    }+  }, [fields, append]);++  const options = uninvitedPeople+    ?.map((userId) => {+      const memberDetails = getWorkspaceMemberDetails(userId);++      if (!memberDetails?.member) return;+      return {+        value: `${memberDetails?.member.id}`,+        query: `${memberDetails?.member.first_name} ${+          memberDetails?.member.last_name+        } ${memberDetails?.member.display_name.toLowerCase()}`,+        content: (+          <div className="flex w-full items-center gap-2">+            <div className="flex-shrink-0 pt-0.5">+              <Avatar name={memberDetails?.member.display_name} src={getFileURL(memberDetails?.member.avatar_url)} />+            </div>+            <div className="truncate">+              {memberDetails?.member.display_name} (+              {memberDetails?.member.first_name + " " + memberDetails?.member.last_name})+            </div>+          </div>+        ),+      };+    })+    .filter((option) => !!option) as+    | {+        value: string;+        query: string;+        content: React.ReactNode;+      }[]+    | undefined;++  const checkCurrentOptionWorkspaceRole = (value: string) => {+    const currentMemberWorkspaceRole = getWorkspaceMemberDetails(value)?.role;+    if (!value || !currentMemberWorkspaceRole) return ROLE;++    const isGuestOROwner = [EUserPermissions.ADMIN, EUserPermissions.GUEST].includes(+      currentMemberWorkspaceRole as EUserPermissions+    );++    return Object.fromEntries(+      Object.entries(ROLE).filter(([key]) => !isGuestOROwner || [currentMemberWorkspaceRole].includes(parseInt(key)))+    );+  };++  return (+    <Transition.Root show={isOpen} as={React.Fragment}>+      <Dialog as="div" className="relative z-20" onClose={handleClose}>+        <Transition.Child+          as={React.Fragment}+          enter="ease-out duration-300"+          enterFrom="opacity-0"+          enterTo="opacity-100"+          leave="ease-in duration-200"+          leaveFrom="opacity-100"+          leaveTo="opacity-0"+        >+          <div className="fixed inset-0 bg-backdrop transition-opacity" />+        </Transition.Child>++        <div className="fixed inset-0 z-20 overflow-y-auto">+          <div className="flex min-h-full items-center justify-center p-4 text-center">+            <Transition.Child+              as={React.Fragment}+              enter="ease-out duration-300"+              enterFrom="opacity-0 translate-y-4 sm:translate-y-0 sm:scale-95"+              enterTo="opacity-100 translate-y-0 sm:scale-100"+              leave="ease-in duration-200"+              leaveFrom="opacity-100 translate-y-0 sm:scale-100"+              leaveTo="opacity-0 translate-y-4 sm:translate-y-0 sm:scale-95"+            >+              <Dialog.Panel className="relative transform rounded-lg bg-surface-1 p-5 text-left shadow-custom-shadow-md transition-all sm:w-full sm:max-w-2xl">+                <form onSubmit={handleSubmit(onSubmit)}>+                  <div className="space-y-5">+                    <Dialog.Title as="h3" className="text-16 font-medium leading-6 text-primary">+                      {t("project_settings.members.invite_members.title")}+                    </Dialog.Title>+                    <div className="mt-2">+                      <p className="text-13 text-secondary">+                        {t("project_settings.members.invite_members.sub_heading")}+                      </p>+                    </div>++                    <div className="mb-3 space-y-4">+                      {fields.map((field, index) => (+                        <div+                          key={field.id}+                          className="group mb-1 flex items-start justify-between gap-x-4 text-13 w-full"+                        >+                          <div className="flex flex-col gap-1 flex-grow w-full">+                            <Controller+                              control={control}+                              name={`members.${index}.member_id`}+                              rules={{ required: "Please select a member" }}+                              render={({ field: { value, onChange } }) => {+                                const selectedMember = getWorkspaceMemberDetails(value);+                                return (+                                  <CustomSearchSelect+                                    value={value}+                                    customButton={+                                      <button className="flex w-full items-center justify-between gap-1 rounded-md border border-subtle px-3 py-2 text-left text-13 text-secondary shadow-sm duration-300 hover:bg-layer-1 hover:text-primary focus:outline-none">+                                        {value && value !== "" ? (+                                          <div className="flex items-center gap-2">+                                            <Avatar+                                              name={selectedMember?.member.display_name}+                                              src={getFileURL(selectedMember?.member.avatar_url ?? "")}+                                            />+                                            {selectedMember?.member.display_name}+                                          </div>+                                        ) : (+                                          <div className="flex items-center gap-2 py-0.5">Select co-worker</div>+                                        )}+                                        <ChevronDownIcon className="h-3 w-3" aria-hidden="true" />+                                      </button>+                                    }+                                    onChange={(val: string) => {+                                      onChange(val);+                                      // Update the role to the workspace role when member ID changes+                                      const workspaceMemberDetails = getWorkspaceMemberDetails(val);+                                      const workspaceRole = workspaceMemberDetails?.role ?? 5;+                                      const newValue = ROLE[workspaceRole].toUpperCase();+                                      setValue(+                                        `members.${index}.role`,+                                        EUserPermissions[newValue as keyof typeof EUserPermissions]+                                      );+                                    }}+                                    options={options}+                                    optionsClassName="w-48"+                                  />+                                );+                              }}+                            />+                            {errors.members && errors.members[index]?.member_id && (+                              <span className="px-1 text-13 text-red-500">+                                {errors.members[index]?.member_id?.message}+                              </span>+                            )}+                          </div>++                          <div className="flex items-center justify-between gap-2 flex-shrink-0 ">+                            <div className="flex flex-col gap-1">+                              <Controller+                                name={`members.${index}.role`}+                                control={control}+                                rules={{ required: "Select Role" }}+                                render={({ field }) => (+                                  <CustomSelect+                                    {...field}+                                    customButton={+                                      <div className="flex w-24 items-center justify-between gap-1 rounded-md border border-subtle px-3 py-2.5 text-left text-13 text-secondary shadow-sm duration-300 hover:bg-layer-1 hover:text-primary focus:outline-none">+                                        <span className="capitalize">+                                          {field.value ? ROLE[field.value] : "Select role"}+                                        </span>+                                        <ChevronDownIcon className="h-3 w-3" aria-hidden="true" />+                                      </div>+                                    }+                                    input+                                  >+                                    {Object.entries(+                                      checkCurrentOptionWorkspaceRole(watch(`members.${index}.member_id`))+                                    ).map(([key, label]) => {+                                      if (parseInt(key) > (currentProjectRole ?? EUserPermissions.GUEST)) return null;++                                      return (+                                        <CustomSelect.Option key={key} value={key}>+                                          {label}+                                        </CustomSelect.Option>+                                      );+                                    })}+                                  </CustomSelect>+                                )}+                              />+                              {errors.members && errors.members[index]?.role && (+                                <span className="px-1 text-13 text-red-500">+                                  {errors.members[index]?.role?.message}+                                </span>+                              )}+                            </div>++                            {fields.length > 1 && (+                              <div className="flex-item flex w-6">+                                <button+                                  type="button"+                                  className="place-items-center self-center rounded-sm"+                                  onClick={() => remove(index)}+                                >+                                  <CloseIcon className="h-4 w-4 text-secondary" />+                                </button>+                              </div>+                            )}+                          </div>+                        </div>+                      ))}+                    </div>+                  </div>++                  <div className="mt-5 flex items-center justify-between gap-2">+                    <button+                      type="button"+                      className="flex items-center gap-2 bg-transparent py-2 pr-3 text-13 font-medium text-accent-primary outline-custom-primary"+                      onClick={appendField}+                    >+                      <Plus className="h-4 w-4" />+                      {t("common.add_more")}+                    </button>+                    <div className="flex items-center gap-2">+                      <Button variant="secondary" size="lg" onClick={handleClose}>+                        {t("cancel")}+                      </Button>+                      <Button variant="primary" size="lg" type="submit" loading={isSubmitting}>+                        {isSubmitting+                          ? `${fields && fields.length > 1 ? `${t("add_members")}...` : `${t("add_member")}...`}`+                          : `${fields && fields.length > 1 ? t("add_members") : t("add_member")}`}+                      </Button>+                    </div>+                  </div>+                </form>+              </Dialog.Panel>+            </Transition.Child>+          </div>+        </div>+      </Dialog>+    </Transition.Root>+  );+});