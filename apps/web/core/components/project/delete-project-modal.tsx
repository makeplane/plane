--- conflicted
+++ resolved
@@ -8,16 +8,9 @@
 // types
 import { PROJECT_TRACKER_EVENTS } from "@plane/constants";
 import { Button } from "@plane/propel/button";
-<<<<<<< HEAD
-import { TOAST_TYPE, setToast } from "@plane/propel/toast";
-import type { IProject } from "@plane/types";
-// ui
-import { Input } from "@plane/ui";
-=======
 import type { IProject } from "@plane/types";
 // ui
 import { Input, TOAST_TYPE, setToast } from "@plane/ui";
->>>>>>> 2f8a3926
 // constants
 // hooks
 import { captureError, captureSuccess } from "@/helpers/event-tracker.helper";
