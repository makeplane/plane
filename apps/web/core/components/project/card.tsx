--- conflicted
+++ resolved
@@ -198,13 +198,9 @@
           }
         }}
         data-prevent-progress={!isMemberOfProject || isArchived}
-<<<<<<< HEAD
-        className="flex flex-col  border border-subtle bg-layer-2 hover:shadow-raised-2x00 rounded-lg overflow-hidden duration-300 transition-all"
-=======
         className={cn(
           "flex flex-col justify-between group/project-card border border-subtle bg-layer-2 hover:shadow-raised-200 hover:border-strong w-full rounded-lg overflow-hidden duration-300 transition-all"
         )}
->>>>>>> b675c5c7
       >
         <ContextMenu parentRef={projectCardRef} items={MENU_ITEMS} />
         <div className="relative h-[118px] w-full rounded-t ">
