--- conflicted
+++ resolved
@@ -12,12 +12,8 @@
 import { setPromiseToast, setToast, TOAST_TYPE } from "@plane/propel/toast";
 import { Tooltip } from "@plane/propel/tooltip";
 import type { IProject } from "@plane/types";
-<<<<<<< HEAD
 import type { TContextMenuItem } from "@plane/ui";
-import { Avatar, AvatarGroup, TOAST_TYPE, setToast, setPromiseToast, ContextMenu, FavoriteStar } from "@plane/ui";
-=======
-import { Avatar, AvatarGroup, ContextMenu, TContextMenuItem, FavoriteStar } from "@plane/ui";
->>>>>>> 41681278
+import { Avatar, AvatarGroup, ContextMenu, FavoriteStar } from "@plane/ui";
 import { copyUrlToClipboard, cn, getFileURL, renderFormattedDate } from "@plane/utils";
 // components
 import { Logo } from "@/components/common/logo";
