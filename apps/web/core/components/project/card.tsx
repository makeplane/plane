import React, { useRef, useState } from "react";
import { observer } from "mobx-react";
import Link from "next/link";
import { useParams } from "next/navigation";
import { ArchiveRestoreIcon, Settings, UserPlus } from "lucide-react";
// plane imports
import { EUserPermissions, EUserPermissionsLevel, IS_FAVORITE_MENU_OPEN } from "@plane/constants";
import { useLocalStorage } from "@plane/hooks";
import { Button } from "@plane/propel/button";
import { Logo } from "@plane/propel/emoji-icon-picker";
import { LinkIcon, LockIcon, NewTabIcon, TrashIcon, CheckIcon } from "@plane/propel/icons";
import { setPromiseToast, setToast, TOAST_TYPE } from "@plane/propel/toast";
import { Tooltip } from "@plane/propel/tooltip";
import type { IProject } from "@plane/types";
import type { TContextMenuItem } from "@plane/ui";
import { Avatar, AvatarGroup, ContextMenu, FavoriteStar } from "@plane/ui";
import { copyUrlToClipboard, cn, getFileURL, renderFormattedDate } from "@plane/utils";
// components
// hooks
import { useMember } from "@/hooks/store/use-member";
import { useProject } from "@/hooks/store/use-project";
import { useUserPermissions } from "@/hooks/store/user";
import { useAppRouter } from "@/hooks/use-app-router";
import { usePlatformOS } from "@/hooks/use-platform-os";
// local imports
import { CoverImage } from "@/components/common/cover-image";
import { DeleteProjectModal } from "./delete-project-modal";
import { JoinProjectModal } from "./join-project-modal";
import { ArchiveRestoreProjectModal } from "./settings/archive-project/archive-restore-modal";

type Props = {
  project: IProject;
};

export const ProjectCard = observer(function ProjectCard(props: Props) {
  const { project } = props;
  // states
  const [deleteProjectModalOpen, setDeleteProjectModal] = useState(false);
  const [joinProjectModalOpen, setJoinProjectModal] = useState(false);
  const [restoreProject, setRestoreProject] = useState(false);
  // refs
  const projectCardRef = useRef(null);
  // router
  const router = useAppRouter();
  const { workspaceSlug } = useParams();
  // store hooks
  const { getUserDetails } = useMember();
  const { addProjectToFavorites, removeProjectFromFavorites } = useProject();
  const { allowPermissions } = useUserPermissions();
  // hooks
  const { isMobile } = usePlatformOS();
  // derived values
  const projectMembersIds = project.members;
  const shouldRenderFavorite = allowPermissions(
    [EUserPermissions.ADMIN, EUserPermissions.MEMBER],
    EUserPermissionsLevel.WORKSPACE
  );
  // auth
  const isMemberOfProject = !!project.member_role;
  const hasAdminRole = project.member_role === EUserPermissions.ADMIN;
  const hasMemberRole = project.member_role === EUserPermissions.MEMBER;
  // archive
  const isArchived = !!project.archived_at;
  // local storage
  const { setValue: toggleFavoriteMenu, storedValue: isFavoriteMenuOpen } = useLocalStorage<boolean>(
    IS_FAVORITE_MENU_OPEN,
    false
  );

  const handleAddToFavorites = () => {
    if (!workspaceSlug) return;

    const addToFavoritePromise = addProjectToFavorites(workspaceSlug.toString(), project.id);
    setPromiseToast(addToFavoritePromise, {
      loading: "Adding project to favorites...",
      success: {
        title: "Success!",
        message: () => "Project added to favorites.",
        actionItems: () => {
          if (!isFavoriteMenuOpen) toggleFavoriteMenu(true);
          return <></>;
        },
      },
      error: {
        title: "Error!",
        message: () => "Couldn't add the project to favorites. Please try again.",
      },
    });
  };

  const handleRemoveFromFavorites = () => {
    if (!workspaceSlug) return;

    const removeFromFavoritePromise = removeProjectFromFavorites(workspaceSlug.toString(), project.id);
    setPromiseToast(removeFromFavoritePromise, {
      loading: "Removing project from favorites...",
      success: {
        title: "Success!",
        message: () => "Project removed from favorites.",
      },
      error: {
        title: "Error!",
        message: () => "Couldn't remove the project from favorites. Please try again.",
      },
    });
  };

  const projectLink = `${workspaceSlug}/projects/${project.id}/issues`;
  const handleCopyText = () =>
    copyUrlToClipboard(projectLink).then(() =>
      setToast({
        type: TOAST_TYPE.INFO,
        title: "Link Copied!",
        message: "Project link copied to clipboard.",
      })
    );
  const handleOpenInNewTab = () => window.open(`/${projectLink}`, "_blank");

  const MENU_ITEMS: TContextMenuItem[] = [
    {
      key: "settings",
      action: () => router.push(`/${workspaceSlug}/settings/projects/${project.id}`),
      title: "Settings",
      icon: Settings,
      shouldRender: !isArchived && (hasAdminRole || hasMemberRole),
    },
    {
      key: "join",
      action: () => setJoinProjectModal(true),
      title: "Join",
      icon: UserPlus,
      shouldRender: !isMemberOfProject && !isArchived,
    },
    {
      key: "open-new-tab",
      action: handleOpenInNewTab,
      title: "Open in new tab",
      icon: NewTabIcon,
      shouldRender: !isMemberOfProject && !isArchived,
    },
    {
      key: "copy-link",
      action: handleCopyText,
      title: "Copy link",
      icon: LinkIcon,
      shouldRender: !isArchived,
    },
    {
      key: "restore",
      action: () => setRestoreProject(true),
      title: "Restore",
      icon: ArchiveRestoreIcon,
      shouldRender: isArchived && hasAdminRole,
    },
    {
      key: "delete",
      action: () => setDeleteProjectModal(true),
      title: "Delete",
      icon: TrashIcon,
      shouldRender: isArchived && hasAdminRole,
    },
  ];

  return (
    <>
      {/* Delete Project Modal */}
      <DeleteProjectModal
        project={project}
        isOpen={deleteProjectModalOpen}
        onClose={() => setDeleteProjectModal(false)}
      />
      {/* Join Project Modal */}
      {workspaceSlug && (
        <JoinProjectModal
          workspaceSlug={workspaceSlug.toString()}
          project={project}
          isOpen={joinProjectModalOpen}
          handleClose={() => setJoinProjectModal(false)}
        />
      )}
      {/* Restore project modal */}
      {workspaceSlug && project && (
        <ArchiveRestoreProjectModal
          workspaceSlug={workspaceSlug.toString()}
          projectId={project.id}
          isOpen={restoreProject}
          onClose={() => setRestoreProject(false)}
          archive={false}
        />
      )}
      <Link
        ref={projectCardRef}
        href={`/${workspaceSlug}/projects/${project.id}/issues`}
        onClick={(e) => {
          if (!isMemberOfProject || isArchived) {
            e.preventDefault();
            e.stopPropagation();
            if (!isArchived) setJoinProjectModal(true);
          }
        }}
        data-prevent-progress={!isMemberOfProject || isArchived}
        className={cn(
          "flex flex-col justify-between group/project-card border border-subtle bg-layer-2 hover:shadow-raised-200 hover:border-strong w-full rounded-lg overflow-hidden duration-300 transition-all"
        )}
      >
        <ContextMenu parentRef={projectCardRef} items={MENU_ITEMS} />
        <div className="relative h-[118px] w-full rounded-t ">
          <div className="absolute inset-0 z-[1] bg-gradient-to-t from-black/60 to-transparent" />

          <CoverImage
            src={project.cover_image_url}
            alt={project.name}
            className="absolute left-0 top-0 h-full w-full rounded-t"
          />

          <div className="absolute bottom-4 z-[1] flex h-10 w-full items-center justify-between gap-3 px-4">
            <div className="flex flex-grow items-center gap-2.5 truncate">
              <div className="h-9 w-9 flex-shrink-0 grid place-items-center rounded-sm bg-white/10">
                <Logo logo={project.logo_props} size={18} />
              </div>

              <div className="flex w-full flex-col justify-between gap-0.5 truncate">
                <h3 className="truncate font-semibold text-on-color">{project.name}</h3>
                <span className="flex items-center gap-1.5">
<<<<<<< HEAD
                  <p className="text-xs font-medium text-white">{project.identifier} </p>
                  {project.network === 0 && <LockIcon className="h-2.5 w-2.5 text-white " />}
=======
                  <p className="text-11 font-medium text-on-color">{project.identifier} </p>
                  {project.network === 0 && <Lock className="h-2.5 w-2.5 text-on-color " />}
>>>>>>> e3ba7c28
                </span>
              </div>
            </div>

            {!isArchived && (
              <div data-prevent-progress className="flex h-full flex-shrink-0 items-center gap-2">
                <button
                  className="flex h-6 w-6 items-center justify-center rounded-sm bg-white/10"
                  onClick={(e) => {
                    e.stopPropagation();
                    e.preventDefault();
                    handleCopyText();
                  }}
                >
                  <LinkIcon className="h-3 w-3 text-on-color" />
                </button>
                {shouldRenderFavorite && (
                  <FavoriteStar
                    buttonClassName="h-6 w-6 bg-white/10 rounded-sm"
                    iconClassName={cn("h-3 w-3", {
                      "text-on-color": !project.is_favorite,
                    })}
                    onClick={(e) => {
                      e.preventDefault();
                      e.stopPropagation();
                      if (project.is_favorite) handleRemoveFromFavorites();
                      else handleAddToFavorites();
                    }}
                    selected={!!project.is_favorite}
                  />
                )}
              </div>
            )}
          </div>
        </div>

        <div
          className={cn("flex h-[104px] w-full flex-col justify-between rounded-b-sm p-4", {
            "opacity-90": isArchived,
          })}
        >
          <p className="line-clamp-2 break-words text-13 text-tertiary">
            {project.description && project.description.trim() !== ""
              ? project.description
              : `Created on ${renderFormattedDate(project.created_at)}`}
          </p>
          <div className="item-center flex justify-between">
            <div className="flex items-center justify-center gap-2">
              <Tooltip
                isMobile={isMobile}
                tooltipHeading="Members"
                tooltipContent={
                  project.members && project.members.length > 0 ? `${project.members.length} Members` : "No Member"
                }
                position="top"
              >
                {projectMembersIds && projectMembersIds.length > 0 ? (
                  <div className="flex cursor-pointer items-center gap-2 text-secondary">
                    <AvatarGroup showTooltip={false}>
                      {projectMembersIds.map((memberId) => {
                        const member = getUserDetails(memberId);
                        if (!member) return null;
                        return (
                          <Avatar key={member.id} name={member.display_name} src={getFileURL(member.avatar_url)} />
                        );
                      })}
                    </AvatarGroup>
                  </div>
                ) : (
                  <span className="text-13 italic text-placeholder">No Member Yet</span>
                )}
              </Tooltip>
              {isArchived && <div className="text-11 text-placeholder font-medium">Archived</div>}
            </div>
            {isArchived ? (
              hasAdminRole && (
                <div className="flex items-center justify-center gap-2">
                  <div
                    className="flex items-center justify-center text-11 text-placeholder font-medium hover:text-secondary"
                    onClick={(e) => {
                      e.preventDefault();
                      e.stopPropagation();
                      setRestoreProject(true);
                    }}
                  >
                    <div className="flex items-center gap-1.5">
                      <ArchiveRestoreIcon className="h-3.5 w-3.5" />
                      Restore
                    </div>
                  </div>
                  <div
                    className="flex items-center justify-center text-11 text-placeholder font-medium hover:text-secondary"
                    onClick={(e) => {
                      e.preventDefault();
                      e.stopPropagation();
                      setDeleteProjectModal(true);
                    }}
                  >
                    <TrashIcon className="h-3.5 w-3.5" />
                  </div>
                </div>
              )
            ) : (
              <>
                {isMemberOfProject &&
                  (hasAdminRole || hasMemberRole ? (
<<<<<<< HEAD
                    <LinkIcon
                      className="flex items-center justify-center rounded p-1 text-custom-text-400 hover:bg-custom-background-80 hover:text-custom-text-200"
=======
                    <Link
                      className="flex items-center justify-center rounded-sm p-1 text-placeholder hover:bg-layer-1 hover:text-secondary"
>>>>>>> e3ba7c28
                      onClick={(e) => {
                        e.stopPropagation();
                      }}
                      href={`/${workspaceSlug}/settings/projects/${project.id}`}
                    >
                      <Settings className="h-3.5 w-3.5" />
                    </LinkIcon>
                  ) : (
<<<<<<< HEAD
                    <span className="flex items-center gap-1 text-custom-text-400 text-sm">
                      <CheckIcon className="h-3.5 w-3.5" />
=======
                    <span className="flex items-center gap-1 text-placeholder text-13">
                      <Check className="h-3.5 w-3.5" />
>>>>>>> e3ba7c28
                      Joined
                    </span>
                  ))}
                {!isMemberOfProject && (
                  <div className="flex items-center">
                    <Button
                      variant="link"
                      className="!p-0 font-semibold"
                      onClick={(e) => {
                        e.preventDefault();
                        e.stopPropagation();
                        setJoinProjectModal(true);
                      }}
                    >
                      Join
                    </Button>
                  </div>
                )}
              </>
            )}
          </div>
        </div>
      </Link>
    </>
  );
});<|MERGE_RESOLUTION|>--- conflicted
+++ resolved
@@ -222,13 +222,8 @@
               <div className="flex w-full flex-col justify-between gap-0.5 truncate">
                 <h3 className="truncate font-semibold text-on-color">{project.name}</h3>
                 <span className="flex items-center gap-1.5">
-<<<<<<< HEAD
-                  <p className="text-xs font-medium text-white">{project.identifier} </p>
-                  {project.network === 0 && <LockIcon className="h-2.5 w-2.5 text-white " />}
-=======
                   <p className="text-11 font-medium text-on-color">{project.identifier} </p>
-                  {project.network === 0 && <Lock className="h-2.5 w-2.5 text-on-color " />}
->>>>>>> e3ba7c28
+                  {project.network === 0 && <LockIcon className="h-2.5 w-2.5 text-on-color " />}
                 </span>
               </div>
             </div>
@@ -335,28 +330,18 @@
               <>
                 {isMemberOfProject &&
                   (hasAdminRole || hasMemberRole ? (
-<<<<<<< HEAD
-                    <LinkIcon
-                      className="flex items-center justify-center rounded p-1 text-custom-text-400 hover:bg-custom-background-80 hover:text-custom-text-200"
-=======
                     <Link
                       className="flex items-center justify-center rounded-sm p-1 text-placeholder hover:bg-layer-1 hover:text-secondary"
->>>>>>> e3ba7c28
                       onClick={(e) => {
                         e.stopPropagation();
                       }}
                       href={`/${workspaceSlug}/settings/projects/${project.id}`}
                     >
                       <Settings className="h-3.5 w-3.5" />
-                    </LinkIcon>
+                    </Link>
                   ) : (
-<<<<<<< HEAD
-                    <span className="flex items-center gap-1 text-custom-text-400 text-sm">
+                    <span className="flex items-center gap-1 text-placeholder text-13">
                       <CheckIcon className="h-3.5 w-3.5" />
-=======
-                    <span className="flex items-center gap-1 text-placeholder text-13">
-                      <Check className="h-3.5 w-3.5" />
->>>>>>> e3ba7c28
                       Joined
                     </span>
                   ))}
