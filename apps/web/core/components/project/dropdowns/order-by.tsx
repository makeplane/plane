--- conflicted
+++ resolved
@@ -1,16 +1,9 @@
-<<<<<<< HEAD
 import { ArrowDownWideNarrow } from "lucide-react";
+// plane imports
 import { PROJECT_ORDER_BY_OPTIONS } from "@plane/constants";
 import { useTranslation } from "@plane/i18n";
 import { getButtonStyling } from "@plane/propel/button";
 import { CheckIcon, ChevronDownIcon } from "@plane/propel/icons";
-=======
-import { ArrowDownWideNarrow, Check } from "lucide-react";
-// plane imports
-import { PROJECT_ORDER_BY_OPTIONS } from "@plane/constants";
-import { useTranslation } from "@plane/i18n";
-import { getButtonStyling } from "@plane/propel/button";
->>>>>>> e3ba7c28
 import type { TProjectOrderByOptions } from "@plane/types";
 import { CustomMenu } from "@plane/ui";
 
