--- conflicted
+++ resolved
@@ -83,13 +83,8 @@
   return (
     <ModalCore isOpen={isOpen} width={EModalWidth.LG} position={EModalPosition.TOP} handleClose={handleClose}>
       <Combobox as="div" multiple value={selectedProjectIds} onChange={handleSelectedProjectChange}>
-<<<<<<< HEAD
-        <div className="flex items-center gap-2 px-4 border-b border-custom-border-100">
-          <SearchIcon className="flex-shrink-0 size-4 text-custom-text-400" aria-hidden="true" />
-=======
         <div className="flex items-center gap-2 px-4 border-b border-subtle">
-          <Search className="flex-shrink-0 size-4 text-placeholder" aria-hidden="true" />
->>>>>>> e3ba7c28
+          <SearchIcon className="flex-shrink-0 size-4 text-placeholder" aria-hidden="true" />
           <Combobox.Input
             className="h-12 w-full border-0 bg-transparent text-13 text-primary outline-none placeholder:text-placeholder focus:ring-0"
             placeholder="Search for projects"
