import { useState } from "react";
import { Controller, useFormContext } from "react-hook-form";
// plane imports
import { ETabIndices } from "@plane/constants";
import { useTranslation } from "@plane/i18n";
import { EmojiPicker, EmojiIconPickerTypes, Logo } from "@plane/propel/emoji-icon-picker";
import { CloseIcon } from "@plane/propel/icons";
// plane types
import type { IProject } from "@plane/types";
// plane ui
import { getTabIndex } from "@plane/utils";
// components
import { CoverImage } from "@/components/common/cover-image";
import { ImagePickerPopover } from "@/components/core/image-picker-popover";
// plane web imports
import { ProjectTemplateSelect } from "@/plane-web/components/projects/create/template-select";

type Props = {
  handleClose: () => void;
  isMobile?: boolean;
  handleFormOnChange?: () => void;
  isClosable?: boolean;
  handleTemplateSelect?: () => void;
  showActionButtons?: boolean;
};

function ProjectCreateHeader(props: Props) {
  const {
    handleClose,
    isMobile = false,
    handleFormOnChange,
    isClosable = true,
    handleTemplateSelect,
    showActionButtons = true,
  } = props;
  const { watch, control, setValue } = useFormContext<IProject>();
  const { t } = useTranslation();
  // derived values
  const coverImage = watch("cover_image_url");

  const [isOpen, setIsOpen] = useState(false);
  const { getIndex } = getTabIndex(ETabIndices.PROJECT_CREATE, isMobile);

  return (
    <div className="group relative h-44 w-full rounded-lg">
      <CoverImage
        src={coverImage}
        alt={t("project_cover_image_alt")}
        className="absolute left-0 top-0 h-full w-full rounded-lg"
      />
<<<<<<< HEAD
      <div className="absolute left-2.5 top-2.5">
        <ProjectTemplateSelect handleModalClose={handleClose} />
      </div>
      <div className="absolute right-2 top-2 p-2">
        <button type="button" onClick={handleClose} tabIndex={getIndex("close")}>
          <CloseIcon className="h-5 w-5 text-on-color" />
        </button>
      </div>
=======
      {showActionButtons && (
        <div className="absolute left-2.5 top-2.5">
          <ProjectTemplateSelect onClick={handleTemplateSelect} />
        </div>
      )}
      {isClosable && (
        <div className="absolute right-2 top-2 p-2">
          <button data-posthog="PROJECT_MODAL_CLOSE" type="button" onClick={handleClose} tabIndex={getIndex("close")}>
            <CloseIcon className="h-5 w-5 text-on-color" />
          </button>
        </div>
      )}
>>>>>>> a37e5e2f
      <div className="absolute bottom-2 right-2">
        <Controller
          name="cover_image_url"
          control={control}
          render={({ field: { value, onChange } }) => (
            <ImagePickerPopover
              label={t("change_cover")}
              onChange={(data) => {
                onChange(data);
                handleFormOnChange?.();
              }}
              control={control}
              value={value ?? null}
              tabIndex={getIndex("cover_image")}
            />
          )}
        />
      </div>
      <div className="absolute -bottom-[22px] left-3">
        <Controller
          name="logo_props"
          control={control}
          render={({ field: { value, onChange } }) => (
            <EmojiPicker
              iconType="material"
              isOpen={isOpen}
              handleToggle={(val: boolean) => setIsOpen(val)}
              className="flex items-center justify-center"
              buttonClassName="flex items-center justify-center"
              label={
                <span className="grid h-11 w-11 place-items-center bg-layer-2 rounded-md border border-subtle">
                  <Logo logo={value} size={20} />
                </span>
              }
              onChange={(val: any) => {
                let logoValue = {};

                if (val?.type === "emoji")
                  logoValue = {
                    value: val.value,
                  };
                else if (val?.type === "icon") logoValue = val.value;

                const newLogoProps = {
                  in_use: val?.type,
                  [val?.type]: logoValue,
                };
                setValue("logo_props", newLogoProps, {
                  shouldDirty: true,
                });
                onChange(newLogoProps);
                handleFormOnChange?.();
                setIsOpen(false);
              }}
              defaultIconColor={value?.in_use && value.in_use === "icon" ? value.icon?.color : undefined}
              defaultOpen={
                value?.in_use && value.in_use === "emoji" ? EmojiIconPickerTypes.EMOJI : EmojiIconPickerTypes.ICON
              }
            />
          )}
        />
      </div>
    </div>
  );
}

export default ProjectCreateHeader;<|MERGE_RESOLUTION|>--- conflicted
+++ resolved
@@ -48,16 +48,6 @@
         alt={t("project_cover_image_alt")}
         className="absolute left-0 top-0 h-full w-full rounded-lg"
       />
-<<<<<<< HEAD
-      <div className="absolute left-2.5 top-2.5">
-        <ProjectTemplateSelect handleModalClose={handleClose} />
-      </div>
-      <div className="absolute right-2 top-2 p-2">
-        <button type="button" onClick={handleClose} tabIndex={getIndex("close")}>
-          <CloseIcon className="h-5 w-5 text-on-color" />
-        </button>
-      </div>
-=======
       {showActionButtons && (
         <div className="absolute left-2.5 top-2.5">
           <ProjectTemplateSelect onClick={handleTemplateSelect} />
@@ -65,12 +55,11 @@
       )}
       {isClosable && (
         <div className="absolute right-2 top-2 p-2">
-          <button data-posthog="PROJECT_MODAL_CLOSE" type="button" onClick={handleClose} tabIndex={getIndex("close")}>
+          <button type="button" onClick={handleClose} tabIndex={getIndex("close")}>
             <CloseIcon className="h-5 w-5 text-on-color" />
           </button>
         </div>
       )}
->>>>>>> a37e5e2f
       <div className="absolute bottom-2 right-2">
         <Controller
           name="cover_image_url"
