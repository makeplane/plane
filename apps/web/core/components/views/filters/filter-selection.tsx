--- conflicted
+++ resolved
@@ -53,15 +53,9 @@
 
   return (
     <div className="flex h-full w-full flex-col overflow-hidden">
-<<<<<<< HEAD
-      <div className="bg-custom-background-100 p-2.5 pb-0">
-        <div className="flex items-center gap-1.5 rounded border-[0.5px] border-custom-border-200 bg-custom-background-90 px-1.5 py-1 text-xs">
-          <SearchIcon className="text-custom-text-400" width={12} height={12} strokeWidth={2} />
-=======
       <div className="bg-surface-1 p-2.5 pb-0">
         <div className="flex items-center gap-1.5 rounded-sm border-[0.5px] border-subtle bg-surface-2 px-1.5 py-1 text-11">
-          <Search className="text-placeholder" size={12} strokeWidth={2} />
->>>>>>> e3ba7c28
+          <SearchIcon className="text-placeholder" width={12} height={12} strokeWidth={2} />
           <input
             type="text"
             className="w-full bg-surface-2 outline-none placeholder:text-placeholder"
