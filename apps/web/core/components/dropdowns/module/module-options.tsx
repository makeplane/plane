--- conflicted
+++ resolved
@@ -8,13 +8,8 @@
 import { Combobox } from "@headlessui/react";
 // plane imports
 import { useTranslation } from "@plane/i18n";
-<<<<<<< HEAD
-import { DiceIcon } from "@plane/propel/icons";
+import { ModuleIcon } from "@plane/propel/icons";
 import type { IModule } from "@plane/types";
-=======
-import { ModuleIcon } from "@plane/propel/icons";
-import { IModule } from "@plane/types";
->>>>>>> 41681278
 import { cn } from "@plane/utils";
 // hooks
 import { usePlatformOS } from "@/hooks/use-platform-os";
