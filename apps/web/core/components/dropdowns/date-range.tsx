import React, { useEffect, useRef, useState } from "react";
import type { Placement } from "@popperjs/core";
import { observer } from "mobx-react";
import { createPortal } from "react-dom";
import { usePopper } from "react-popper";
import { ArrowRight, CalendarDays } from "lucide-react";
import { Combobox } from "@headlessui/react";
// plane imports
import { useTranslation } from "@plane/i18n";
// ui
import type { DateRange, Matcher } from "@plane/propel/calendar";
import { Calendar } from "@plane/propel/calendar";
import { CloseIcon, DueDatePropertyIcon } from "@plane/propel/icons";
import { ComboDropDown } from "@plane/ui";
import { cn, renderFormattedDate } from "@plane/utils";
// helpers
// hooks
import { useUserProfile } from "@/hooks/store/user";
import { useDropdown } from "@/hooks/use-dropdown";
// components
import { DropdownButton } from "./buttons";
import { MergedDateDisplay } from "./merged-date";
// types
import type { TButtonVariants } from "./types";

type Props = {
  applyButtonText?: string;
  bothRequired?: boolean;
  buttonClassName?: string;
  buttonContainerClassName?: string;
  buttonFromDateClassName?: string;
  buttonToDateClassName?: string;
  buttonVariant: TButtonVariants;
  cancelButtonText?: string;
  className?: string;
  clearIconClassName?: string;
  disabled?: boolean;
  hideIcon?: {
    from?: boolean;
    to?: boolean;
  };
  isClearable?: boolean;
  mergeDates?: boolean;
  minDate?: Date;
  maxDate?: Date;
  onSelect?: (range: DateRange | undefined) => void;
  placeholder?: {
    from?: string;
    to?: string;
  };
  placement?: Placement;
  required?: boolean;
  showTooltip?: boolean;
  tabIndex?: number;
  value: {
    from: Date | undefined;
    to: Date | undefined;
  };
  renderByDefault?: boolean;
  renderPlaceholder?: boolean;
  customTooltipContent?: React.ReactNode;
  customTooltipHeading?: string;
  defaultOpen?: boolean;
  renderInPortal?: boolean;
};

export const DateRangeDropdown = observer(function DateRangeDropdown(props: Props) {
  const { t } = useTranslation();
  const {
    buttonClassName,
    buttonContainerClassName,
    buttonFromDateClassName,
    buttonToDateClassName,
    buttonVariant,
    className,
    clearIconClassName = "",
    disabled = false,
    hideIcon = {
      from: true,
      to: true,
    },
    isClearable = false,
    mergeDates,
    minDate,
    maxDate,
    onSelect,
    placeholder = {
      from: t("project_cycles.add_date"),
      to: t("project_cycles.add_date"),
    },
    placement,
    showTooltip = false,
    tabIndex,
    value,
    renderByDefault = true,
    renderPlaceholder = true,
    customTooltipContent,
    customTooltipHeading,
    defaultOpen = false,
    renderInPortal = false,
  } = props;
  // states
  const [isOpen, setIsOpen] = useState(defaultOpen);
  const [dateRange, setDateRange] = useState<DateRange>(value);
  // hooks
  const { data } = useUserProfile();
  const startOfWeek = data?.start_of_the_week;
  // refs
  const dropdownRef = useRef<HTMLDivElement | null>(null);
  // popper-js refs
  const [referenceElement, setReferenceElement] = useState<HTMLButtonElement | null>(null);
  const [popperElement, setPopperElement] = useState<HTMLDivElement | null>(null);
  // popper-js init
  const { styles, attributes } = usePopper(referenceElement, popperElement, {
    placement: placement ?? "bottom-start",
    modifiers: [
      {
        name: "preventOverflow",
        options: {
          padding: 12,
        },
      },
    ],
  });

  const onOpen = () => {
    if (referenceElement) referenceElement.focus();
  };

  const { handleKeyDown, handleOnClick } = useDropdown({
    dropdownRef,
    isOpen,
    onOpen,
    setIsOpen,
  });

  const disabledDays: Matcher[] = [];
  if (minDate) disabledDays.push({ before: minDate });
  if (maxDate) disabledDays.push({ after: maxDate });

  const clearDates = () => {
    const clearedRange = { from: undefined, to: undefined };
    setDateRange(clearedRange);
    onSelect?.(clearedRange);
  };

  const hasDisplayedDates = dateRange.from || dateRange.to;

  useEffect(() => {
    setDateRange(value);
  }, [value]);

  const comboButton = (
    <button
      ref={setReferenceElement}
      type="button"
      className={cn(
        "clickable block h-full max-w-full outline-none",
        {
          "cursor-not-allowed text-secondary": disabled,
          "cursor-pointer": !disabled,
        },
        buttonContainerClassName
      )}
      onClick={handleOnClick}
      disabled={disabled}
    >
      <DropdownButton
        className={buttonClassName}
        isActive={isOpen}
        tooltipHeading={customTooltipHeading ?? t("project_cycles.date_range")}
        tooltipContent={
          <>
            {customTooltipContent ?? (
              <>
                {dateRange.from ? renderFormattedDate(dateRange.from) : ""}
                {dateRange.from && dateRange.to ? " - " : ""}
                {dateRange.to ? renderFormattedDate(dateRange.to) : ""}
              </>
            )}
          </>
        }
        showTooltip={showTooltip}
        variant={buttonVariant}
        renderToolTipByDefault={renderByDefault}
      >
        {mergeDates ? (
          // Merged date display
          <div className="flex items-center gap-1.5 w-full">
            {!hideIcon.from && <CalendarDays className="h-3 w-3 flex-shrink-0" />}
            {dateRange.from || dateRange.to ? (
              <MergedDateDisplay
                startDate={dateRange.from}
                endDate={dateRange.to}
                className="flex-grow truncate text-11"
              />
            ) : (
              renderPlaceholder && (
                <>
                  <span className="text-placeholder">{placeholder.from}</span>
                  {placeholder.from && placeholder.to && (
                    <ArrowRight className="h-3 w-3 flex-shrink-0 text-placeholder" />
                  )}
                  <span className="text-placeholder">{placeholder.to}</span>
                </>
              )
            )}
            {isClearable && !disabled && hasDisplayedDates && (
              <CloseIcon
                className={cn("h-2.5 w-2.5 flex-shrink-0 cursor-pointer", clearIconClassName)}
                onClick={(e) => {
                  e.stopPropagation();
                  e.preventDefault();
                  clearDates();
                }}
              />
            )}
          </div>
        ) : (
          // Original separate date display
          <>
            <span
              className={cn(
                "h-full flex items-center justify-center gap-1 rounded-xs flex-grow",
                buttonFromDateClassName
              )}
            >
              {!hideIcon.from && <CalendarDays className="h-3 w-3 flex-shrink-0" />}
              {dateRange.from ? renderFormattedDate(dateRange.from) : renderPlaceholder ? placeholder.from : ""}
            </span>
            <ArrowRight className="h-3 w-3 flex-shrink-0" />
            <span
              className={cn(
                "h-full flex items-center justify-center gap-1 rounded-xs flex-grow",
                buttonToDateClassName
              )}
            >
              {!hideIcon.to && <DueDatePropertyIcon className="h-3 w-3 flex-shrink-0" />}
              {dateRange.to ? renderFormattedDate(dateRange.to) : renderPlaceholder ? placeholder.to : ""}
            </span>
            {isClearable && !disabled && hasDisplayedDates && (
              <CloseIcon
                className={cn("h-2.5 w-2.5 flex-shrink-0 cursor-pointer ml-1", clearIconClassName)}
                onClick={(e) => {
                  e.stopPropagation();
                  e.preventDefault();
                  clearDates();
                }}
              />
            )}
          </>
        )}
      </DropdownButton>
    </button>
  );

  const comboOptions = (
    <Combobox.Options data-prevent-outside-click static>
      <div
<<<<<<< HEAD
        className="my-1 bg-surface-1 shadow-raised-200 border-[0.5px] border-strong rounded-md overflow-hidden z-30"
=======
        className="my-1 bg-surface-1 border-[0.5px] border-subtle-1 rounded-md overflow-hidden z-30"
>>>>>>> 7c6a6a34
        ref={setPopperElement}
        style={styles.popper}
        {...attributes.popper}
      >
        <Calendar
          className="rounded-md border border-subtle p-3 text-12"
          captionLayout="dropdown"
          selected={dateRange}
          onSelect={(val: DateRange | undefined) => {
            onSelect?.(val);
          }}
          mode="range"
          disabled={disabledDays}
          showOutsideDays
          fixedWeeks
          weekStartsOn={startOfWeek}
          initialFocus
        />
      </div>
    </Combobox.Options>
  );

  const Options = renderInPortal ? createPortal(comboOptions, document.body) : comboOptions;

  return (
    <ComboDropDown
      as="div"
      ref={dropdownRef}
      tabIndex={tabIndex}
      className={cn("h-full", className)}
      onKeyDown={(e) => {
        if (e.key === "Enter") {
          if (!isOpen) handleKeyDown(e);
        } else handleKeyDown(e);
      }}
      button={comboButton}
      disabled={disabled}
      renderByDefault={renderByDefault}
    >
      {isOpen && Options}
    </ComboDropDown>
  );
});<|MERGE_RESOLUTION|>--- conflicted
+++ resolved
@@ -257,11 +257,7 @@
   const comboOptions = (
     <Combobox.Options data-prevent-outside-click static>
       <div
-<<<<<<< HEAD
-        className="my-1 bg-surface-1 shadow-raised-200 border-[0.5px] border-strong rounded-md overflow-hidden z-30"
-=======
         className="my-1 bg-surface-1 border-[0.5px] border-subtle-1 rounded-md overflow-hidden z-30"
->>>>>>> 7c6a6a34
         ref={setPopperElement}
         style={styles.popper}
         {...attributes.popper}
