import type { ReactNode } from "react";
import { useRef, useState } from "react";
import { observer } from "mobx-react";
import { usePopper } from "react-popper";
import { Check, Search } from "lucide-react";
import { Combobox } from "@headlessui/react";
// plane imports
import { useTranslation } from "@plane/i18n";
<<<<<<< HEAD
import { Logo } from "@plane/propel/emoji-icon-picker";
import { ProjectIcon } from "@plane/propel/icons";
=======
import { ProjectIcon, ChevronDownIcon } from "@plane/propel/icons";
>>>>>>> e8bdc47d
import { ComboDropDown } from "@plane/ui";
import { cn } from "@plane/utils";
// components
// hooks
import { useDropdown } from "@/hooks/use-dropdown";
// plane web imports
import type { TProject } from "@/plane-web/types";
// local imports
import { DropdownButton } from "../buttons";
import { BUTTON_VARIANTS_WITH_TEXT } from "../constants";
import type { TDropdownProps } from "../types";

type Props = TDropdownProps & {
  button?: ReactNode;
  currentProjectId?: string;
  dropdownArrow?: boolean;
  dropdownArrowClassName?: string;
  getProjectById: (projectId: string | null | undefined) => Partial<TProject> | undefined;
  onClose?: () => void;
  projectIds: string[];
  renderByDefault?: boolean;
  renderCondition?: (projectId: string) => boolean;
} & (
    | {
        multiple: false;
        onChange: (val: string) => void;
        value: string | null;
      }
    | {
        multiple: true;
        onChange: (val: string[]) => void;
        value: string[];
      }
  );

export const ProjectDropdownBase: React.FC<Props> = observer((props) => {
  const {
    button,
    buttonClassName,
    buttonContainerClassName,
    buttonVariant,
    className = "",
    currentProjectId,
    disabled = false,
    dropdownArrow = false,
    dropdownArrowClassName = "",
    getProjectById,
    hideIcon = false,
    multiple,
    onChange,
    onClose,
    placeholder = "Project",
    placement,
    projectIds,
    renderByDefault = true,
    renderCondition,
    showTooltip = false,
    tabIndex,
    value,
  } = props;
  // refs
  const dropdownRef = useRef<HTMLDivElement | null>(null);
  const inputRef = useRef<HTMLInputElement | null>(null);
  // popper-js refs
  const [referenceElement, setReferenceElement] = useState<HTMLButtonElement | null>(null);
  const [popperElement, setPopperElement] = useState<HTMLDivElement | null>(null);
  // states
  const [query, setQuery] = useState("");
  const [isOpen, setIsOpen] = useState(false);
  // plane hooks
  const { t } = useTranslation();
  // popper-js init
  const { styles, attributes } = usePopper(referenceElement, popperElement, {
    placement: placement ?? "bottom-start",
    modifiers: [
      {
        name: "preventOverflow",
        options: {
          padding: 12,
        },
      },
    ],
  });
  // store hooks
  const options = projectIds?.map((projectId) => {
    const projectDetails = getProjectById(projectId);
    if (renderCondition && !renderCondition(projectId)) return;
    return {
      value: projectId,
      query: `${projectDetails?.name}`,
      content: (
        <div className="flex items-center gap-2">
          {projectDetails?.logo_props && (
            <span className="grid place-items-center flex-shrink-0 h-4 w-4">
              <Logo logo={projectDetails?.logo_props} size={12} />
            </span>
          )}
          <span className="flex-grow truncate">{projectDetails?.name}</span>
        </div>
      ),
    };
  });

  const filteredOptions =
    query === ""
      ? options?.filter((o) => o?.value !== currentProjectId)
      : options?.filter((o) => o?.value !== currentProjectId && o?.query.toLowerCase().includes(query.toLowerCase()));

  const { handleClose, handleKeyDown, handleOnClick, searchInputKeyDown } = useDropdown({
    dropdownRef,
    inputRef,
    isOpen,
    onClose,
    query,
    setIsOpen,
    setQuery,
  });

  const dropdownOnChange = (val: string & string[]) => {
    onChange(val);
    if (!multiple) handleClose();
  };

  const getDisplayName = (value: string | string[] | null, placeholder: string = "") => {
    if (Array.isArray(value)) {
      const firstProject = getProjectById(value[0]);
      return value.length ? (value.length === 1 ? firstProject?.name : `${value.length} projects`) : placeholder;
    } else {
      return value ? (getProjectById(value)?.name ?? placeholder) : placeholder;
    }
  };

  const getProjectIcon = (value: string | string[] | null) => {
    const renderIcon = (logoProps: TProject["logo_props"]) => (
      <span className="grid place-items-center flex-shrink-0 h-4 w-4">
        <Logo logo={logoProps} size={14} />
      </span>
    );

    if (Array.isArray(value)) {
      return (
        <div className="flex items-center gap-0.5">
          {value.length > 0 ? (
            value.map((projectId) => {
              const projectDetails = getProjectById(projectId);
              return projectDetails?.logo_props ? renderIcon(projectDetails.logo_props) : null;
            })
          ) : (
            <ProjectIcon className="size-3 text-custom-text-300" />
          )}
        </div>
      );
    } else {
      const projectDetails = getProjectById(value);
      return projectDetails?.logo_props ? renderIcon(projectDetails.logo_props) : null;
    }
  };

  const comboButton = (
    <>
      {button ? (
        <button
          ref={setReferenceElement}
          type="button"
          className={cn("clickable block h-full w-full outline-none", buttonContainerClassName)}
          onClick={handleOnClick}
          disabled={disabled}
        >
          {button}
        </button>
      ) : (
        <button
          ref={setReferenceElement}
          type="button"
          className={cn(
            "clickable block h-full max-w-full outline-none",
            {
              "cursor-not-allowed text-custom-text-200": disabled,
              "cursor-pointer": !disabled,
            },
            buttonContainerClassName
          )}
          onClick={handleOnClick}
          disabled={disabled}
        >
          <DropdownButton
            className={buttonClassName}
            isActive={isOpen}
            tooltipHeading="Project"
            tooltipContent={value?.length ? `${value.length} project${value.length !== 1 ? "s" : ""}` : placeholder}
            showTooltip={showTooltip}
            variant={buttonVariant}
            renderToolTipByDefault={renderByDefault}
          >
            {!hideIcon && getProjectIcon(value)}
            {BUTTON_VARIANTS_WITH_TEXT.includes(buttonVariant) && (
              <span className="truncate max-w-40">{getDisplayName(value, placeholder)}</span>
            )}
            {dropdownArrow && (
              <ChevronDownIcon className={cn("h-2.5 w-2.5 flex-shrink-0", dropdownArrowClassName)} aria-hidden="true" />
            )}
          </DropdownButton>
        </button>
      )}
    </>
  );

  return (
    <ComboDropDown
      as="div"
      ref={dropdownRef}
      tabIndex={tabIndex}
      className={cn("h-full", className)}
      value={value}
      onChange={dropdownOnChange}
      disabled={disabled}
      onKeyDown={handleKeyDown}
      button={comboButton}
      renderByDefault={renderByDefault}
      multiple={multiple}
    >
      {isOpen && (
        <Combobox.Options className="fixed z-10" static>
          <div
            className="my-1 w-48 rounded border-[0.5px] border-custom-border-300 bg-custom-background-100 px-2 py-2.5 text-xs shadow-custom-shadow-rg focus:outline-none"
            ref={setPopperElement}
            style={styles.popper}
            {...attributes.popper}
          >
            <div className="flex items-center gap-1.5 rounded border border-custom-border-100 bg-custom-background-90 px-2">
              <Search className="h-3.5 w-3.5 text-custom-text-400" strokeWidth={1.5} />
              <Combobox.Input
                as="input"
                ref={inputRef}
                className="w-full bg-transparent py-1 text-xs text-custom-text-200 placeholder:text-custom-text-400 focus:outline-none"
                value={query}
                onChange={(e) => setQuery(e.target.value)}
                placeholder={t("search")}
                displayValue={(assigned: any) => assigned?.name}
                onKeyDown={searchInputKeyDown}
              />
            </div>
            <div className="mt-2 max-h-48 space-y-1 overflow-y-scroll">
              {filteredOptions ? (
                filteredOptions.length > 0 ? (
                  filteredOptions.map((option) => {
                    if (!option) return;
                    return (
                      <Combobox.Option
                        key={option.value}
                        value={option.value}
                        className={({ active, selected }) =>
                          `w-full truncate flex items-center justify-between gap-2 rounded px-1 py-1.5 cursor-pointer select-none ${
                            active ? "bg-custom-background-80" : ""
                          } ${selected ? "text-custom-text-100" : "text-custom-text-200"}`
                        }
                      >
                        {({ selected }) => (
                          <>
                            <span className="flex-grow truncate">{option.content}</span>
                            {selected && <Check className="h-3.5 w-3.5 flex-shrink-0" />}
                          </>
                        )}
                      </Combobox.Option>
                    );
                  })
                ) : (
                  <p className="text-custom-text-400 italic py-1 px-1.5">{t("no_matching_results")}</p>
                )
              ) : (
                <p className="text-custom-text-400 italic py-1 px-1.5">{t("loading")}</p>
              )}
            </div>
          </div>
        </Combobox.Options>
      )}
    </ComboDropDown>
  );
});<|MERGE_RESOLUTION|>--- conflicted
+++ resolved
@@ -6,12 +6,8 @@
 import { Combobox } from "@headlessui/react";
 // plane imports
 import { useTranslation } from "@plane/i18n";
-<<<<<<< HEAD
 import { Logo } from "@plane/propel/emoji-icon-picker";
-import { ProjectIcon } from "@plane/propel/icons";
-=======
 import { ProjectIcon, ChevronDownIcon } from "@plane/propel/icons";
->>>>>>> e8bdc47d
 import { ComboDropDown } from "@plane/ui";
 import { cn } from "@plane/utils";
 // components
