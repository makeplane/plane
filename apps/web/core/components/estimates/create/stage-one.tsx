--- conflicted
+++ resolved
@@ -31,31 +31,6 @@
     <div className="space-y-6">
       <div className="sm:flex sm:items-center sm:space-x-10 sm:space-y-0 gap-2 mb-2">
         <RadioInput
-<<<<<<< HEAD
-          options={Object.keys(ESTIMATE_SYSTEMS).map((system) => {
-            const currentSystem = system as TEstimateSystemKeys;
-            const isEnabled = isEstimateSystemEnabled(currentSystem);
-            return {
-              label: !ESTIMATE_SYSTEMS[currentSystem]?.is_available ? (
-                <div className="relative flex items-center gap-2 cursor-no-drop text-tertiary">
-                  {t(ESTIMATE_SYSTEMS[currentSystem]?.i18n_name)}
-                  <Tooltip tooltipContent={t("common.coming_soon")}>
-                    <Info size={12} />
-                  </Tooltip>
-                </div>
-              ) : !isEnabled ? (
-                <div className="relative flex items-center gap-2 cursor-no-drop text-tertiary">
-                  {t(ESTIMATE_SYSTEMS[currentSystem]?.i18n_name)}
-                  <UpgradeBadge />
-                </div>
-              ) : (
-                <div>{t(ESTIMATE_SYSTEMS[currentSystem]?.i18n_name)}</div>
-              ),
-              value: system,
-              disabled: !isEnabled,
-            };
-          })}
-=======
           options={Object.keys(ESTIMATE_SYSTEMS)
             .map((system) => {
               const currentSystem = system as TEstimateSystemKeys;
@@ -63,14 +38,14 @@
               if (!isEnabled) return null;
               return {
                 label: !ESTIMATE_SYSTEMS[currentSystem]?.is_available ? (
-                  <div className="relative flex items-center gap-2 cursor-no-drop text-custom-text-300">
+                  <div className="relative flex items-center gap-2 cursor-no-drop text-tertiary">
                     {t(ESTIMATE_SYSTEMS[currentSystem]?.i18n_name)}
                     <Tooltip tooltipContent={t("common.coming_soon")}>
                       <Info size={12} />
                     </Tooltip>
                   </div>
                 ) : !isEnabled ? (
-                  <div className="relative flex items-center gap-2 cursor-no-drop text-custom-text-300">
+                  <div className="relative flex items-center gap-2 cursor-no-drop text-tertiary">
                     {t(ESTIMATE_SYSTEMS[currentSystem]?.i18n_name)}
                     <UpgradeBadge />
                   </div>
@@ -82,7 +57,6 @@
               };
             })
             .filter((option) => option !== null)}
->>>>>>> 7124e8e7
           name="estimate-radio-input"
           label={t("project_settings.estimates.create.choose_estimate_system")}
           labelClassName="text-13 font-medium text-secondary mb-1.5"
