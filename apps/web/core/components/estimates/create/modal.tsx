--- conflicted
+++ resolved
@@ -7,14 +7,8 @@
 import { EEstimateSystem, ESTIMATE_SYSTEMS } from "@plane/constants";
 import { useTranslation } from "@plane/i18n";
 import { Button } from "@plane/propel/button";
-<<<<<<< HEAD
-import { TOAST_TYPE, setToast } from "@plane/propel/toast";
-import { IEstimateFormData, TEstimateSystemKeys, TEstimatePointsObject, TEstimateTypeError } from "@plane/types";
-import { EModalPosition, EModalWidth, ModalCore } from "@plane/ui";
-=======
 import { IEstimateFormData, TEstimateSystemKeys, TEstimatePointsObject, TEstimateTypeError } from "@plane/types";
 import { EModalPosition, EModalWidth, ModalCore, TOAST_TYPE, setToast } from "@plane/ui";
->>>>>>> 2f8a3926
 // hooks
 import { useProjectEstimates } from "@/hooks/store/estimates";
 // local imports
