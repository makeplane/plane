--- conflicted
+++ resolved
@@ -6,15 +6,10 @@
 // plane imports
 import { EEstimateSystem, ESTIMATE_SYSTEMS } from "@plane/constants";
 import { useTranslation } from "@plane/i18n";
-<<<<<<< HEAD
+import { Button } from "@plane/propel/button";
 import { TOAST_TYPE, setToast } from "@plane/propel/toast";
 import { IEstimateFormData, TEstimateSystemKeys, TEstimatePointsObject, TEstimateTypeError } from "@plane/types";
-import { Button, EModalPosition, EModalWidth, ModalCore } from "@plane/ui";
-=======
-import { Button } from "@plane/propel/button";
-import { IEstimateFormData, TEstimateSystemKeys, TEstimatePointsObject, TEstimateTypeError } from "@plane/types";
-import { EModalPosition, EModalWidth, ModalCore, TOAST_TYPE, setToast } from "@plane/ui";
->>>>>>> a740a9f6
+import { EModalPosition, EModalWidth, ModalCore } from "@plane/ui";
 // hooks
 import { useProjectEstimates } from "@/hooks/store/estimates";
 // local imports
