--- conflicted
+++ resolved
@@ -165,11 +165,7 @@
           />
         ))}
       {estimatePoints && estimatePoints.length + (estimatePointCreate?.length || 0) <= estimateCount.max - 1 && (
-<<<<<<< HEAD
-        <Button variant="link-primary" size="sm" prependIcon={<PlusIcon />} onClick={handleCreate}>
-=======
-        <Button variant="link" prependIcon={<Plus />} onClick={handleCreate}>
->>>>>>> e3ba7c28
+        <Button variant="link" prependIcon={<PlusIcon />} onClick={handleCreate}>
           Add {estimateType}
         </Button>
       )}
