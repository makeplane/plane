--- conflicted
+++ resolved
@@ -123,11 +123,7 @@
           className="sticky -right-4 flex flex-shrink-0 items-center justify-center border-transparent bg-surface-1 py-3 hover:border-subtle hover:text-placeholder"
           onClick={() => setCreateViewModal(true)}
         >
-<<<<<<< HEAD
-          <PlusIcon className="h-4 w-4 text-custom-primary-200" />
-=======
-          <Plus className="h-4 w-4 text-accent-secondary" />
->>>>>>> e3ba7c28
+          <PlusIcon className="h-4 w-4 text-accent-secondary" />
         </button>
       ) : (
         <></>
