"use client";

import React from "react";
import { observer } from "mobx-react";
import { Controller, useForm } from "react-hook-form";
import { AlertTriangle } from "lucide-react";
// types
import { WORKSPACE_TRACKER_EVENTS } from "@plane/constants";
import { useTranslation } from "@plane/i18n";
<<<<<<< HEAD
import { TOAST_TYPE, setToast } from "@plane/propel/toast";
import type { IWorkspace } from "@plane/types";
// ui
import { Button, Input } from "@plane/ui";
=======
import { Button } from "@plane/propel/button";
import type { IWorkspace } from "@plane/types";
// ui
import { Input, TOAST_TYPE, setToast } from "@plane/ui";
>>>>>>> a740a9f6
// constants
// hooks
import { cn } from "@plane/utils";
import { captureError, captureSuccess } from "@/helpers/event-tracker.helper";
import { useWorkspace } from "@/hooks/store/use-workspace";
import { useUserSettings } from "@/hooks/store/user";
import { useAppRouter } from "@/hooks/use-app-router";

type Props = {
  data: IWorkspace | null;
  onClose: () => void;
};

const defaultValues = {
  workspaceName: "",
  confirmDelete: "",
};

export const DeleteWorkspaceForm: React.FC<Props> = observer((props) => {
  const { data, onClose } = props;
  // router
  const router = useAppRouter();
  // store hooks
  const { deleteWorkspace } = useWorkspace();
  const { t } = useTranslation();
  const { getWorkspaceRedirectionUrl } = useWorkspace();
  const { fetchCurrentUserSettings } = useUserSettings();
  // form info
  const {
    control,
    formState: { errors, isSubmitting },
    handleSubmit,
    reset,
    watch,
  } = useForm({ defaultValues });

  const canDelete = watch("workspaceName") === data?.name && watch("confirmDelete") === "delete my workspace";

  const handleClose = () => {
    const timer = setTimeout(() => {
      reset(defaultValues);
      clearTimeout(timer);
    }, 350);

    onClose();
  };

  const onSubmit = async () => {
    if (!data || !canDelete) return;

    await deleteWorkspace(data.slug)
      .then(async () => {
        await fetchCurrentUserSettings();
        handleClose();
        router.push(getWorkspaceRedirectionUrl());
        captureSuccess({
          eventName: WORKSPACE_TRACKER_EVENTS.delete,
          payload: { slug: data.slug },
        });
        setToast({
          type: TOAST_TYPE.SUCCESS,
          title: t("workspace_settings.settings.general.delete_modal.success_title"),
          message: t("workspace_settings.settings.general.delete_modal.success_message"),
        });
      })
      .catch(() => {
        setToast({
          type: TOAST_TYPE.ERROR,
          title: t("workspace_settings.settings.general.delete_modal.error_title"),
          message: t("workspace_settings.settings.general.delete_modal.error_message"),
        });
        captureError({
          eventName: WORKSPACE_TRACKER_EVENTS.delete,
          payload: { slug: data.slug },
          error: new Error("Error deleting workspace"),
        });
      });
  };

  return (
    <form onSubmit={handleSubmit(onSubmit)} className="flex flex-col gap-6 p-6">
      <div className="flex flex-col sm:flex-row items-center sm:items-start gap-4">
        <span
          className={cn(
            "flex-shrink-0 grid place-items-center rounded-full size-12 sm:size-10 bg-red-500/20 text-red-100"
          )}
        >
          <AlertTriangle className="size-5 text-red-600" aria-hidden="true" />
        </span>
        <div>
          <div className="text-center sm:text-left">
            <h3 className="text-lg font-medium">{t("workspace_settings.settings.general.delete_modal.title")}</h3>
            <p className="mt-1 text-sm text-custom-text-200">
              You are about to delete the workspace <span className="break-words font-semibold">{data?.name}</span>. If
              you confirm, you will lose access to all your work data in this workspace without any way to restore it.
              Tread very carefully.
            </p>
          </div>

          <div className="text-custom-text-200 mt-4">
            <p className="break-words text-sm ">Type in this workspace&apos;s name to continue.</p>
            <Controller
              control={control}
              name="workspaceName"
              render={({ field: { value, onChange, ref } }) => (
                <Input
                  id="workspaceName"
                  name="workspaceName"
                  type="text"
                  value={value}
                  onChange={onChange}
                  ref={ref}
                  hasError={Boolean(errors.workspaceName)}
                  placeholder={data?.name}
                  className="mt-2 w-full"
                  autoComplete="off"
                />
              )}
            />
          </div>

          <div className="text-custom-text-200 mt-4">
            <p className="text-sm">
              For final confirmation, type{" "}
              <span className="font-medium text-custom-text-100">delete my workspace </span>
              below.
            </p>
            <Controller
              control={control}
              name="confirmDelete"
              render={({ field: { value, onChange, ref } }) => (
                <Input
                  id="confirmDelete"
                  name="confirmDelete"
                  type="text"
                  value={value}
                  onChange={onChange}
                  ref={ref}
                  hasError={Boolean(errors.confirmDelete)}
                  placeholder=""
                  className="mt-2 w-full"
                  autoComplete="off"
                />
              )}
            />
          </div>
        </div>
      </div>

      <div className="flex justify-end gap-2">
        <Button variant="neutral-primary" size="sm" onClick={handleClose}>
          {t("cancel")}
        </Button>
        <Button variant="danger" size="sm" type="submit" disabled={!canDelete} loading={isSubmitting}>
          {isSubmitting ? t("deleting") : t("confirm")}
        </Button>
      </div>
    </form>
  );
});<|MERGE_RESOLUTION|>--- conflicted
+++ resolved
@@ -7,18 +7,11 @@
 // types
 import { WORKSPACE_TRACKER_EVENTS } from "@plane/constants";
 import { useTranslation } from "@plane/i18n";
-<<<<<<< HEAD
+import { Button } from "@plane/propel/button";
 import { TOAST_TYPE, setToast } from "@plane/propel/toast";
 import type { IWorkspace } from "@plane/types";
 // ui
-import { Button, Input } from "@plane/ui";
-=======
-import { Button } from "@plane/propel/button";
-import type { IWorkspace } from "@plane/types";
-// ui
-import { Input, TOAST_TYPE, setToast } from "@plane/ui";
->>>>>>> a740a9f6
-// constants
+import { Input } from "@plane/ui";
 // hooks
 import { cn } from "@plane/utils";
 import { captureError, captureSuccess } from "@/helpers/event-tracker.helper";
