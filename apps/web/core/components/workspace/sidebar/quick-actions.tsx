import { useRef, useState } from "react";
import { observer } from "mobx-react";
import { useParams } from "next/navigation";
// plane imports
import { EUserPermissions, EUserPermissionsLevel, SIDEBAR_TRACKER_ELEMENTS } from "@plane/constants";
import { useTranslation } from "@plane/i18n";
import { AddIcon } from "@plane/propel/icons";
import { TIssue } from "@plane/types";
import { cn } from "@plane/utils";
// components
import { CreateUpdateIssueModal } from "@/components/issues/issue-modal/modal";
import { SidebarAddButton } from "@/components/sidebar/add-button";
// hooks
import { useCommandPalette } from "@/hooks/store/use-command-palette";
import { useProject } from "@/hooks/store/use-project";
import { useUserPermissions } from "@/hooks/store/user";
import useLocalStorage from "@/hooks/use-local-storage";
// plane web components
import { AppSearch } from "@/plane-web/components/workspace/sidebar/app-search";

export const SidebarQuickActions = observer(() => {
  const { t } = useTranslation();
  // states
  const [isDraftIssueModalOpen, setIsDraftIssueModalOpen] = useState(false);
  const [isDraftButtonOpen, setIsDraftButtonOpen] = useState(false);
  // refs
  // eslint-disable-next-line @typescript-eslint/no-explicit-any
  const timeoutRef = useRef<any>();
  // router
  const { workspaceSlug: routerWorkspaceSlug } = useParams();
  const workspaceSlug = routerWorkspaceSlug?.toString();
  // store hooks
  const { toggleCreateIssueModal } = useCommandPalette();
  const { joinedProjectIds } = useProject();
  const { allowPermissions } = useUserPermissions();
  // local storage
  const { storedValue, setValue } = useLocalStorage<Record<string, Partial<TIssue>>>("draftedIssue", {});
  // derived values
  const canCreateIssue = allowPermissions(
    [EUserPermissions.ADMIN, EUserPermissions.MEMBER],
    EUserPermissionsLevel.WORKSPACE
  );
  const disabled = joinedProjectIds.length === 0 || !canCreateIssue;
  const workspaceDraftIssue = workspaceSlug ? (storedValue?.[workspaceSlug] ?? undefined) : undefined;

  const handleMouseEnter = () => {
    // if enter before time out clear the timeout
    if (timeoutRef?.current) {
      clearTimeout(timeoutRef.current);
    }
    setIsDraftButtonOpen(true);
  };

  const handleMouseLeave = () => {
    timeoutRef.current = setTimeout(() => {
      setIsDraftButtonOpen(false);
    }, 300);
  };

  const removeWorkspaceDraftIssue = () => {
    const draftIssues = storedValue ?? {};
    if (workspaceSlug && draftIssues[workspaceSlug]) delete draftIssues[workspaceSlug];
    setValue(draftIssues);
    return Promise.resolve();
  };

  return (
    <>
      <CreateUpdateIssueModal
        isOpen={isDraftIssueModalOpen}
        onClose={() => setIsDraftIssueModalOpen(false)}
        data={workspaceDraftIssue ?? {}}
        onSubmit={() => removeWorkspaceDraftIssue()}
        fetchIssueDetails={false}
        isDraft
      />
      <div className={cn("flex items-center justify-between gap-2 cursor-pointer", {})}>
        <SidebarAddButton
          label={
            <>
              <AddIcon className="size-4" />
              <span className="text-sm font-medium truncate max-w-[145px]">{t("sidebar.new_work_item")}</span>
            </>
          }
          onClick={() => toggleCreateIssueModal(true)}
          disabled={disabled}
          onMouseEnter={handleMouseEnter}
          onMouseLeave={handleMouseLeave}
<<<<<<< HEAD
          data-ph-element={SIDEBAR_TRACKER_ELEMENTS.CREATE_WORK_ITEM_BUTTON}
        />
=======
          disabled={disabled}
        >
          <AddIcon className="size-4" />
          <span className="text-sm font-medium truncate max-w-[145px]">{t("sidebar.new_work_item")}</span>
        </button>
>>>>>>> 10a1d349
        <AppSearch />
      </div>
    </>
  );
});<|MERGE_RESOLUTION|>--- conflicted
+++ resolved
@@ -86,16 +86,8 @@
           disabled={disabled}
           onMouseEnter={handleMouseEnter}
           onMouseLeave={handleMouseLeave}
-<<<<<<< HEAD
           data-ph-element={SIDEBAR_TRACKER_ELEMENTS.CREATE_WORK_ITEM_BUTTON}
         />
-=======
-          disabled={disabled}
-        >
-          <AddIcon className="size-4" />
-          <span className="text-sm font-medium truncate max-w-[145px]">{t("sidebar.new_work_item")}</span>
-        </button>
->>>>>>> 10a1d349
         <AppSearch />
       </div>
     </>
