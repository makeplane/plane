import React, { useState } from "react";
import { observer } from "mobx-react";
import { HelpCircle, MessagesSquare, User } from "lucide-react";
import { useTranslation } from "@plane/i18n";
import { PageIcon } from "@plane/propel/icons";
// ui
import { CustomMenu } from "@plane/ui";
// components
import { ProductUpdatesModal } from "@/components/global";
import { AppSidebarItem } from "@/components/sidebar/sidebar-item";
// hooks
import { usePowerK } from "@/hooks/store/use-power-k";
import { useChatSupport } from "@/hooks/use-chat-support";
// plane web components
import { PlaneVersionNumber } from "@/plane-web/components/global";

export const HelpMenuRoot = observer(function HelpMenuRoot() {
  // store hooks
  const { t } = useTranslation();
  const { toggleShortcutsListModal } = usePowerK();
  const { openChatSupport, isEnabled: isChatSupportEnabled } = useChatSupport();
  // states
  const [isNeedHelpOpen, setIsNeedHelpOpen] = useState(false);
  const [isProductUpdatesModalOpen, setProductUpdatesModalOpen] = useState(false);

  return (
    <>
      <ProductUpdatesModal isOpen={isProductUpdatesModalOpen} handleClose={() => setProductUpdatesModalOpen(false)} />

      <CustomMenu
        customButton={
          <AppSidebarItem
            variant="button"
            item={{
              icon: <HelpCircle className="size-4" />,
              isActive: isNeedHelpOpen,
            }}
          />
        }
        // customButtonClassName="relative grid place-items-center rounded-md p-1.5 outline-none"
        menuButtonOnClick={() => !isNeedHelpOpen && setIsNeedHelpOpen(true)}
        onMenuClose={() => setIsNeedHelpOpen(false)}
        placement="bottom-end"
        maxHeight="lg"
        closeOnSelect
      >
        <CustomMenu.MenuItem onClick={() => window.open("https://go.plane.so/p-docs", "_blank")}>
          <div className="flex items-center gap-x-2 rounded-sm text-11">
            <PageIcon className="h-3.5 w-3.5 text-secondary" height={14} width={14} />
            <span className="text-11">{t("documentation")}</span>
          </div>
        </CustomMenu.MenuItem>
        {isChatSupportEnabled && (
          <CustomMenu.MenuItem>
            <button
              type="button"
<<<<<<< HEAD
              onClick={handleCrispWindowShow}
=======
              onClick={openChatSupport}
>>>>>>> 71d142e9
              className="flex w-full items-center gap-x-2 rounded-sm text-11 hover:bg-layer-1"
            >
              <MessagesSquare className="h-3.5 w-3.5 text-secondary" />
              <span className="text-11">{t("message_support")}</span>
            </button>
          </CustomMenu.MenuItem>
        )}
        <CustomMenu.MenuItem onClick={() => window.open("mailto:sales@plane.so", "_blank")}>
          <div className="flex items-center gap-x-2 rounded-sm text-11">
            <User className="h-3.5 w-3.5 text-secondary" size={14} />
            <span className="text-11">{t("contact_sales")}</span>
          </div>
        </CustomMenu.MenuItem>
        <div className="my-1 border-t border-subtle-1" />
        <CustomMenu.MenuItem>
          <button
            type="button"
            onClick={() => toggleShortcutsListModal(true)}
<<<<<<< HEAD
            className="flex w-full items-center justify-start text-11 hover:bg-layer-1"
=======
            className="flex w-full items-center justify-sbg-layer-211 hover:bg-layer-1"
>>>>>>> 71d142e9
          >
            <span className="text-11">{t("keyboard_shortcuts")}</span>
          </button>
        </CustomMenu.MenuItem>
        <CustomMenu.MenuItem>
          <button
            type="button"
            onClick={() => setProductUpdatesModalOpen(true)}
<<<<<<< HEAD
            className="flex w-full items-center justify-start text-11 hover:bg-layer-1"
=======
            className="flex w-full items-center justify-sbg-layer-211 hover:bg-layer-1"
>>>>>>> 71d142e9
          >
            <span className="text-11">{t("whats_new")}</span>
          </button>
        </CustomMenu.MenuItem>
        <CustomMenu.MenuItem
          onClick={() => window.open("https://go.plane.so/p-discord", "_blank", "noopener,noreferrer")}
        >
          <div className="flex items-center gap-x-2 rounded-sm text-11">
            <span className="text-11">Discord</span>
          </div>
        </CustomMenu.MenuItem>
        <div className="px-1 pt-2 mt-1 text-11 text-secondary border-t border-subtle-1">
          <PlaneVersionNumber />
        </div>
      </CustomMenu>
    </>
  );
});<|MERGE_RESOLUTION|>--- conflicted
+++ resolved
@@ -54,11 +54,7 @@
           <CustomMenu.MenuItem>
             <button
               type="button"
-<<<<<<< HEAD
-              onClick={handleCrispWindowShow}
-=======
               onClick={openChatSupport}
->>>>>>> 71d142e9
               className="flex w-full items-center gap-x-2 rounded-sm text-11 hover:bg-layer-1"
             >
               <MessagesSquare className="h-3.5 w-3.5 text-secondary" />
@@ -77,11 +73,7 @@
           <button
             type="button"
             onClick={() => toggleShortcutsListModal(true)}
-<<<<<<< HEAD
-            className="flex w-full items-center justify-start text-11 hover:bg-layer-1"
-=======
             className="flex w-full items-center justify-sbg-layer-211 hover:bg-layer-1"
->>>>>>> 71d142e9
           >
             <span className="text-11">{t("keyboard_shortcuts")}</span>
           </button>
@@ -90,11 +82,7 @@
           <button
             type="button"
             onClick={() => setProductUpdatesModalOpen(true)}
-<<<<<<< HEAD
-            className="flex w-full items-center justify-start text-11 hover:bg-layer-1"
-=======
             className="flex w-full items-center justify-sbg-layer-211 hover:bg-layer-1"
->>>>>>> 71d142e9
           >
             <span className="text-11">{t("whats_new")}</span>
           </button>
