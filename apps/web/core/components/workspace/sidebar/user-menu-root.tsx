--- conflicted
+++ resolved
@@ -77,26 +77,8 @@
     >
       <div className="flex flex-col gap-2">
         <span className="px-2 text-custom-sidebar-text-200 truncate">{currentUser?.email}</span>
-<<<<<<< HEAD
-        <Link href={`/${workspaceSlug}/settings/account`}>
-          <CustomMenu.MenuItem>
-            <div className="flex w-full items-center gap-2 rounded-sm text-11">
-              <Settings className="h-4 w-4 stroke-[1.5]" />
-              <span>{t("settings")}</span>
-            </div>
-          </CustomMenu.MenuItem>
-        </Link>
-        <Link href={`/${workspaceSlug}/settings/account/preferences`}>
-          <CustomMenu.MenuItem>
-            <div className="flex w-full items-center gap-2 rounded text-xs">
-              <Settings2 className="h-4 w-4 stroke-[1.5]" />
-              <span>Preferences</span>
-            </div>
-          </CustomMenu.MenuItem>
-        </Link>
-=======
         <CustomMenu.MenuItem onClick={() => router.push(`/${workspaceSlug}/settings/account`)}>
-          <div className="flex w-full items-center gap-2 rounded text-xs">
+          <div className="flex w-full items-center gap-2 rounded-sm text-11">
             <Settings className="h-4 w-4 stroke-[1.5]" />
             <span>{t("settings")}</span>
           </div>
@@ -107,7 +89,6 @@
             <span>Preferences</span>
           </div>
         </CustomMenu.MenuItem>
->>>>>>> 82c970ac
       </div>
       <div className="my-1 border-t border-subtle" />
       <div className={`${isUserInstanceAdmin ? "pb-2" : ""}`}>
@@ -126,21 +107,11 @@
         <>
           <div className="my-1 border-t border-subtle" />
           <div className="px-1">
-<<<<<<< HEAD
-            <Link href={GOD_MODE_URL}>
-              <CustomMenu.MenuItem>
-                <div className="flex w-full items-center justify-center rounded-sm bg-accent-primary/20 px-2 py-1 text-11 font-medium text-accent-primary hover:bg-accent-primary/30 hover:text-custom-primary-200">
-                  {t("enter_god_mode")}
-                </div>
-              </CustomMenu.MenuItem>
-            </Link>
-=======
             <CustomMenu.MenuItem onClick={() => router.push(GOD_MODE_URL)}>
-              <div className="flex w-full items-center justify-center rounded bg-custom-primary-100/20 px-2 py-1 text-xs font-medium text-custom-primary-100 hover:bg-custom-primary-100/30 hover:text-custom-primary-200">
+              <div className="flex w-full items-center justify-center rounded-sm bg-accent-primary/20 px-2 py-1 text-11 font-medium text-accent-primary hover:bg-accent-primary/30 hover:text-custom-primary-200">
                 {t("enter_god_mode")}
               </div>
             </CustomMenu.MenuItem>
->>>>>>> 82c970ac
           </div>
         </>
       )}
