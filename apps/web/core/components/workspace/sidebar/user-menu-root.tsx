import { useState, useEffect } from "react";
import { observer } from "mobx-react";
import Link from "next/link";
import { useParams } from "next/navigation";
// icons
import { LogOut, Settings, Settings2 } from "lucide-react";
// plane imports
import { GOD_MODE_URL } from "@plane/constants";
import { useTranslation } from "@plane/i18n";
import { TOAST_TYPE, setToast } from "@plane/propel/toast";
import { Avatar, CustomMenu } from "@plane/ui";
import { getFileURL } from "@plane/utils";
// hooks
import { AppSidebarItem } from "@/components/sidebar/sidebar-item";
import { useAppTheme } from "@/hooks/store/use-app-theme";
import { useUser } from "@/hooks/store/user";

type Props = {
  size?: "xs" | "sm" | "md";
};

export const UserMenuRoot = observer(function UserMenuRoot(props: Props) {
  const { size = "sm" } = props;
  const { workspaceSlug } = useParams();
  // store hooks
  const { toggleAnySidebarDropdown } = useAppTheme();
  const { data: currentUser } = useUser();
  const { signOut } = useUser();
  // derived values
  const isUserInstanceAdmin = false;
  // translation
  const { t } = useTranslation();
  // local state
  const [isUserMenuOpen, setIsUserMenuOpen] = useState(false);

  const handleSignOut = async () => {
    await signOut().catch(() =>
      setToast({
        type: TOAST_TYPE.ERROR,
        title: t("sign_out.toast.error.title"),
        message: t("sign_out.toast.error.message"),
      })
    );
  };

  // Toggle sidebar dropdown state when menu is open
  useEffect(() => {
    if (isUserMenuOpen) toggleAnySidebarDropdown(true);
    else toggleAnySidebarDropdown(false);
  }, [isUserMenuOpen]);

  return (
    <CustomMenu
      className="flex items-center"
      customButton={
        <AppSidebarItem
          variant="button"
          item={{
            icon: (
              <Avatar
                name={currentUser?.display_name}
                src={getFileURL(currentUser?.avatar_url ?? "")}
                size={size === "xs" ? 20 : size === "sm" ? 24 : 28}
                shape="circle"
              />
            ),
            isActive: isUserMenuOpen,
          }}
        />
      }
      menuButtonOnClick={() => !isUserMenuOpen && setIsUserMenuOpen(true)}
      onMenuClose={() => setIsUserMenuOpen(false)}
      placement="bottom-end"
      maxHeight="lg"
      closeOnSelect
    >
<<<<<<< HEAD
      <div className="flex flex-col gap-2.5 pb-2">
        <span className="px-2 text-secondary truncate">{currentUser?.email}</span>
=======
      <div className="flex flex-col gap-2">
        <span className="px-2 text-custom-sidebar-text-200 truncate">{currentUser?.email}</span>
>>>>>>> c3906048
        <Link href={`/${workspaceSlug}/settings/account`}>
          <CustomMenu.MenuItem>
            <div className="flex w-full items-center gap-2 rounded-sm text-11">
              <Settings className="h-4 w-4 stroke-[1.5]" />
              <span>{t("settings")}</span>
            </div>
          </CustomMenu.MenuItem>
        </Link>
        <Link href={`/${workspaceSlug}/settings/account/preferences`}>
          <CustomMenu.MenuItem>
            <div className="flex w-full items-center gap-2 rounded text-xs">
              <Settings2 className="h-4 w-4 stroke-[1.5]" />
              <span>Preferences</span>
            </div>
          </CustomMenu.MenuItem>
        </Link>
      </div>
      <div className="my-1 border-t border-subtle-1" />
      <div className={`${isUserInstanceAdmin ? "pb-2" : ""}`}>
        <CustomMenu.MenuItem>
          <button
            type="button"
            className="flex w-full items-center gap-2 rounded-sm text-11 hover:bg-layer-1"
            onClick={handleSignOut}
          >
            <LogOut className="size-4 stroke-[1.5]" />
            {t("sign_out")}
          </button>
        </CustomMenu.MenuItem>
      </div>
      {isUserInstanceAdmin && (
        <>
          <div className="my-1 border-t border-subtle-1" />
          <div className="px-1">
            <Link href={GOD_MODE_URL}>
              <CustomMenu.MenuItem>
                <div className="flex w-full items-center justify-center rounded-sm bg-accent-primary/20 px-2 py-1 text-11 font-medium text-accent-primary hover:bg-accent-primary/30 hover:text-custom-primary-200">
                  {t("enter_god_mode")}
                </div>
              </CustomMenu.MenuItem>
            </Link>
          </div>
        </>
      )}
    </CustomMenu>
  );
});<|MERGE_RESOLUTION|>--- conflicted
+++ resolved
@@ -74,13 +74,8 @@
       maxHeight="lg"
       closeOnSelect
     >
-<<<<<<< HEAD
-      <div className="flex flex-col gap-2.5 pb-2">
-        <span className="px-2 text-secondary truncate">{currentUser?.email}</span>
-=======
       <div className="flex flex-col gap-2">
         <span className="px-2 text-custom-sidebar-text-200 truncate">{currentUser?.email}</span>
->>>>>>> c3906048
         <Link href={`/${workspaceSlug}/settings/account`}>
           <CustomMenu.MenuItem>
             <div className="flex w-full items-center gap-2 rounded-sm text-11">
