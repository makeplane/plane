--- conflicted
+++ resolved
@@ -179,7 +179,6 @@
                 <span className="text-13 font-semibold">{t("projects")}</span>
               </Disclosure.Button>
               <div className="flex items-center opacity-0 pointer-events-none group-hover:opacity-100 group-hover:pointer-events-auto">
-                {/* 创建项目的 +  */}
                 {isAuthorizedUser && (
                   <Tooltip tooltipHeading={t("create_project")} tooltipContent="">
                     <button
@@ -206,12 +205,7 @@
                       : "aria_labels.projects_sidebar.open_projects_menu"
                   )}
                 >
-<<<<<<< HEAD
-                  {/* 项目列表的展开收起图标 */}
-                  <ChevronRight
-=======
                   <ChevronRightIcon
->>>>>>> 22339b97
                     className={cn("flex-shrink-0 size-3 transition-all", {
                       "rotate-90": isAllProjectsListOpen,
                     })}
