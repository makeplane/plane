import { FC } from "react";
import { observer } from "mobx-react";
import Link from "next/link";
import { useParams, usePathname } from "next/navigation";
// plane imports
import { EUserPermissionsLevel } from "@plane/constants";
import { useTranslation } from "@plane/i18n";
import { EUserWorkspaceRoles } from "@plane/types";
import { cn } from "@plane/utils";
// components
import { SidebarNavItem } from "@/components/sidebar/sidebar-navigation";
// hooks
<<<<<<< HEAD
import { useAppTheme } from "@/hooks/store/use-app-theme"
import { useUserPermissions } from "@/hooks/store/user";
// plane web imports
import { UpgradeBadge } from "@/plane-web/components/workspace/upgrade-badge";
=======
import { useAppTheme } from "@/hooks/store/use-app-theme";
import { useUserPermissions } from "@/hooks/store/user";
// plane web imports
import { UpgradeBadge } from "@/plane-web/components/workspace/upgrade-badge";
import { isSidebarFeatureEnabled } from "@/plane-web/helpers/dashboard.helper";
>>>>>>> b1f8b197

export type SidebarWorkspaceMenuItemProps = {
  item: {
    labelTranslationKey: string;
    key: string;
    href: string;
    Icon: any;
    access: EUserWorkspaceRoles[];
  };
};

export const SidebarWorkspaceMenuItem: FC<SidebarWorkspaceMenuItemProps> = observer((props) => {
  const { item } = props;

  const { t } = useTranslation();
  // nextjs hooks
  const pathname = usePathname();
  const { workspaceSlug } = useParams();
  const { allowPermissions } = useUserPermissions();
  // store hooks
  const { toggleSidebar } = useAppTheme();

  const handleLinkClick = () => {
    if (window.innerWidth < 768) {
      toggleSidebar();
    }
  };

  if (!allowPermissions(item.access as any, EUserPermissionsLevel.WORKSPACE, workspaceSlug.toString())) {
    return null;
  }

  if (!isSidebarFeatureEnabled(item.key, workspaceSlug.toString())) return null;

  const isActive = item.href === pathname;

  return (
    <Link href={item.href} onClick={() => handleLinkClick()}>
      <SidebarNavItem isActive={isActive}>
        <div className="flex items-center gap-1.5 py-[1px]">
          <item.Icon
            className={cn("size-4", {
              "rotate-180": item.key === "active_cycles",
            })}
          />
          <p className="text-sm leading-5 font-medium">{t(item.labelTranslationKey)}</p>
        </div>
        <div className="flex-shrink-0">
          <UpgradeBadge flag="WORKSPACE_ACTIVE_CYCLES" />
        </div>
      </SidebarNavItem>
    </Link>
  );
});<|MERGE_RESOLUTION|>--- conflicted
+++ resolved
@@ -10,18 +10,11 @@
 // components
 import { SidebarNavItem } from "@/components/sidebar/sidebar-navigation";
 // hooks
-<<<<<<< HEAD
-import { useAppTheme } from "@/hooks/store/use-app-theme"
-import { useUserPermissions } from "@/hooks/store/user";
-// plane web imports
-import { UpgradeBadge } from "@/plane-web/components/workspace/upgrade-badge";
-=======
 import { useAppTheme } from "@/hooks/store/use-app-theme";
 import { useUserPermissions } from "@/hooks/store/user";
 // plane web imports
 import { UpgradeBadge } from "@/plane-web/components/workspace/upgrade-badge";
 import { isSidebarFeatureEnabled } from "@/plane-web/helpers/dashboard.helper";
->>>>>>> b1f8b197
 
 export type SidebarWorkspaceMenuItemProps = {
   item: {
