"use client";

import { useEffect, useRef, useState } from "react";
import { combine } from "@atlaskit/pragmatic-drag-and-drop/combine";
import {
  DragLocationHistory,
  ElementDragPayload,
  DropTargetRecord,
} from "@atlaskit/pragmatic-drag-and-drop/dist/types/internal-types";
import { draggable, dropTargetForElements } from "@atlaskit/pragmatic-drag-and-drop/element/adapter";
import { pointerOutsideOfPreview } from "@atlaskit/pragmatic-drag-and-drop/element/pointer-outside-of-preview";
import { setCustomNativeDragPreview } from "@atlaskit/pragmatic-drag-and-drop/element/set-custom-native-drag-preview";
import { attachInstruction } from "@atlaskit/pragmatic-drag-and-drop-hitbox/tree-item";

import { orderBy } from "lodash-es";
import { useParams } from "next/navigation";
import { createRoot } from "react-dom/client";
import { Star, MoreHorizontal, ChevronRight, GripVertical } from "lucide-react";
import { Disclosure, Transition } from "@headlessui/react";
// plane imports
import { useOutsideClickDetector } from "@plane/hooks";
import { useTranslation } from "@plane/i18n";
<<<<<<< HEAD
import { AddIcon, FavoriteFolderIcon } from "@plane/propel/icons";
=======
import { DraftIcon, FavoriteFolderIcon } from "@plane/propel/icons";
>>>>>>> 87eb1949
import { Tooltip } from "@plane/propel/tooltip";
import { IFavorite, InstructionType } from "@plane/types";
import { CustomMenu, DropIndicator, DragHandle } from "@plane/ui";
// helpers
import { cn } from "@plane/utils";
// hooks
import { useFavorite } from "@/hooks/store/use-favorite";
import { usePlatformOS } from "@/hooks/use-platform-os";
// local imports
import { FavoriteRoot } from "./favorite-items";
import { getCanDrop, getInstructionFromPayload } from "./favorites.helpers";
import { NewFavoriteFolder } from "./new-fav-folder";

type Props = {
  isLastChild: boolean;
  favorite: IFavorite;
  handleRemoveFromFavorites: (favorite: IFavorite) => void;
  handleRemoveFromFavoritesFolder: (favoriteId: string) => void;
  handleDrop: (self: DropTargetRecord, source: ElementDragPayload, location: DragLocationHistory) => void;
};

export const FavoriteFolder: React.FC<Props> = (props) => {
  const { favorite, handleRemoveFromFavorites, isLastChild, handleDrop } = props;
  // store hooks
  const { getGroupedFavorites } = useFavorite();
  const { isMobile } = usePlatformOS();
  const { workspaceSlug } = useParams();
  // states
  const [isMenuActive, setIsMenuActive] = useState(false);
  const [isDragging, setIsDragging] = useState(false);
  const [folderToRename, setFolderToRename] = useState<string | boolean | null>(null);
  const [instruction, setInstruction] = useState<InstructionType | undefined>(undefined);
  // refs
  const actionSectionRef = useRef<HTMLDivElement | null>(null);
  const elementRef = useRef<HTMLDivElement | null>(null);
  // translation
  const { t } = useTranslation();

  useEffect(() => {
    if (favorite.children === undefined && workspaceSlug) {
      getGroupedFavorites(workspaceSlug.toString(), favorite.id);
    }
  }, [favorite.id, favorite.children, workspaceSlug, getGroupedFavorites]);

  useEffect(() => {
    const element = elementRef.current;

    if (!element) return;
    const initialData = { id: favorite.id, isGroup: true, isChild: false };

    return combine(
      draggable({
        element,
        getInitialData: () => initialData,
        onDragStart: () => setIsDragging(true),
        onGenerateDragPreview: ({ nativeSetDragImage }) => {
          setCustomNativeDragPreview({
            getOffset: pointerOutsideOfPreview({ x: "0px", y: "0px" }),
            render: ({ container }) => {
              const root = createRoot(container);
              root.render(
                <div className="rounded flex gap-1 bg-custom-background-100 text-sm p-1 pr-2">
                  <div className="size-5 grid place-items-center flex-shrink-0">
                    <FavoriteFolderIcon />
                  </div>
                  <p className="truncate text-sm font-medium text-custom-sidebar-text-200">{favorite.name}</p>
                </div>
              );
              return () => root.unmount();
            },
            nativeSetDragImage,
          });
        },
        onDrop: () => {
          setIsDragging(false);
        }, // canDrag: () => isDraggable,
      }),
      dropTargetForElements({
        element,
        canDrop: ({ source }) => getCanDrop(source, favorite, false),
        getData: ({ input, element }) => {
          const blockedStates: InstructionType[] = [];
          if (!isLastChild) {
            blockedStates.push("reorder-below");
          }

          return attachInstruction(initialData, {
            input,
            element,
            currentLevel: 0,
            indentPerLevel: 0,
            mode: isLastChild ? "last-in-group" : "standard",
            block: blockedStates,
          });
        },
        onDrag: ({ source, self, location }) => {
          const instruction = getInstructionFromPayload(self, source, location);
          setInstruction(instruction);
        },
        onDragLeave: () => {
          setInstruction(undefined);
        },
        onDrop: ({ self, source, location }) => {
          setInstruction(undefined);
          handleDrop(self, source, location);
        },
      })
    );
    // eslint-disable-next-line react-hooks/exhaustive-deps
  }, [isDragging, favorite.id, isLastChild, favorite.id]);

  useOutsideClickDetector(actionSectionRef, () => setIsMenuActive(false));

  return folderToRename ? (
    <NewFavoriteFolder
      setCreateNewFolder={setFolderToRename}
      actionType="rename"
      defaultName={favorite.name}
      favoriteId={favorite.id}
    />
  ) : (
    <>
      <Disclosure key={`${favorite.id}`} ref={elementRef} defaultOpen={false}>
        {({ open }) => (
          <div
            // id={`sidebar-${projectId}-${projectListType}`}
            className={cn("relative", {
              "bg-custom-sidebar-background-80 opacity-60": isDragging,
              "border-[2px] border-custom-primary-100": instruction === "make-child",
            })}
          >
            {/* draggable drop top indicator */}
            <DropIndicator isVisible={instruction === "reorder-above"} />
            <div
              className={cn(
                "group/project-item relative w-full px-2 py-1.5 flex items-center rounded-md text-custom-sidebar-text-100 hover:bg-custom-sidebar-background-90",
                {
                  "bg-custom-sidebar-background-90": isMenuActive,
                }
              )}
            >
              {/* draggable indicator */}

              <div className="flex-shrink-0 w-3 h-3 rounded-sm absolute left-0 hidden group-hover:flex justify-center items-center transition-colors bg-custom-background-90 cursor-pointer text-custom-text-200 hover:text-custom-text-100">
                <GripVertical className="w-3 h-3" />
              </div>

              <>
                <Tooltip tooltipContent={`${favorite.name}`} position="right" className="ml-8" isMobile={isMobile}>
                  <div className="flex-grow flex truncate">
                    <Disclosure.Button
                      as="button"
                      type="button"
                      className="flex-grow flex items-center gap-1.5 text-left select-none w-full"
                    >
                      <Tooltip
                        isMobile={isMobile}
                        tooltipContent={
                          favorite.sort_order === null ? "Join the project to rearrange" : "Drag to rearrange"
                        }
                        position="top-end"
                        disabled={isDragging}
                      >
                        <button
                          type="button"
                          className={cn(
                            "hidden group-hover/project-item:flex items-center justify-center absolute top-1/2 -left-3 -translate-y-1/2 rounded text-custom-sidebar-text-400 cursor-grab",
                            {
                              "cursor-not-allowed opacity-60": favorite.sort_order === null,
                              "cursor-grabbing": isDragging,
                            }
                          )}
                        >
                          <DragHandle className="bg-transparent" />
                        </button>
                      </Tooltip>
                      <div className="size-5 grid place-items-center flex-shrink-0">
                        <FavoriteFolderIcon />
                      </div>
                      <p className="truncate text-sm font-medium text-custom-sidebar-text-200">{favorite.name}</p>
                    </Disclosure.Button>
                  </div>
                </Tooltip>
                <CustomMenu
                  customButton={
                    <span
                      ref={actionSectionRef}
                      className="grid place-items-center p-0.5 text-custom-sidebar-text-400 hover:bg-custom-sidebar-background-80 rounded"
                    >
                      <MoreHorizontal className="size-3" />
                    </span>
                  }
                  menuButtonOnClick={() => setIsMenuActive(!isMenuActive)}
                  className={cn(
                    "opacity-0 pointer-events-none flex-shrink-0 group-hover/project-item:opacity-100 group-hover/project-item:pointer-events-auto",
                    {
                      "opacity-100 pointer-events-auto": isMenuActive,
                    }
                  )}
                  customButtonClassName="grid place-items-center"
                  placement="bottom-start"
                  ariaLabel={t("aria_labels.projects_sidebar.toggle_quick_actions_menu")}
                >
                  <CustomMenu.MenuItem onClick={() => handleRemoveFromFavorites(favorite)}>
                    <span className="flex items-center justify-start gap-2">
                      <Star className="h-3.5 w-3.5 fill-yellow-500 stroke-yellow-500" />
                      <span>Remove from favorites</span>
                    </span>
                  </CustomMenu.MenuItem>
                  <CustomMenu.MenuItem onClick={() => setFolderToRename(favorite.id)}>
                    <div className="flex items-center justify-start gap-2">
<<<<<<< HEAD
                      <AddIcon className="h-3.5 w-3.5 stroke-[1.5] text-custom-text-300" />
=======
                      <DraftIcon className="h-3.5 w-3.5 stroke-[1.5] text-custom-text-300" />
>>>>>>> 87eb1949
                      <span>Rename Folder</span>
                    </div>
                  </CustomMenu.MenuItem>
                </CustomMenu>
                <Disclosure.Button
                  as="button"
                  type="button"
                  className={cn(
                    "hidden group-hover/project-item:inline-block p-0.5 rounded hover:bg-custom-sidebar-background-80",
                    {
                      "inline-block": isMenuActive,
                    }
                  )}
                  aria-label={t(
                    open ? "aria_labels.projects_sidebar.close_folder" : "aria_labels.projects_sidebar.open_folder"
                  )}
                >
                  <ChevronRight
                    className={cn("size-3 flex-shrink-0 text-custom-sidebar-text-400 transition-transform", {
                      "rotate-90": open,
                    })}
                  />
                </Disclosure.Button>
              </>
            </div>
            {favorite.children && favorite.children.length > 0 && (
              <Transition
                enter="transition duration-100 ease-out"
                enterFrom="transform scale-95 opacity-0"
                enterTo="transform scale-100 opacity-100"
                leave="transition duration-75 ease-out"
                leaveFrom="transform scale-100 opacity-100"
                leaveTo="transform scale-95 opacity-0"
              >
                <Disclosure.Panel as="div" className="flex flex-col gap-0.5 mt-1 px-2">
                  {orderBy(favorite.children, "sequence", "desc").map((child, index) => (
                    <FavoriteRoot
                      key={child.id}
                      workspaceSlug={workspaceSlug.toString()}
                      favorite={child}
                      isLastChild={index === favorite.children.length - 1}
                      parentId={favorite.id}
                      handleRemoveFromFavorites={handleRemoveFromFavorites}
                      handleDrop={handleDrop}
                    />
                  ))}
                </Disclosure.Panel>
              </Transition>
            )}
            {/* draggable drop bottom indicator */}
            {isLastChild && <DropIndicator isVisible={instruction === "reorder-below"} />}
          </div>
        )}
      </Disclosure>
    </>
  );
};<|MERGE_RESOLUTION|>--- conflicted
+++ resolved
@@ -20,11 +20,7 @@
 // plane imports
 import { useOutsideClickDetector } from "@plane/hooks";
 import { useTranslation } from "@plane/i18n";
-<<<<<<< HEAD
-import { AddIcon, FavoriteFolderIcon } from "@plane/propel/icons";
-=======
 import { DraftIcon, FavoriteFolderIcon } from "@plane/propel/icons";
->>>>>>> 87eb1949
 import { Tooltip } from "@plane/propel/tooltip";
 import { IFavorite, InstructionType } from "@plane/types";
 import { CustomMenu, DropIndicator, DragHandle } from "@plane/ui";
@@ -236,11 +232,7 @@
                   </CustomMenu.MenuItem>
                   <CustomMenu.MenuItem onClick={() => setFolderToRename(favorite.id)}>
                     <div className="flex items-center justify-start gap-2">
-<<<<<<< HEAD
-                      <AddIcon className="h-3.5 w-3.5 stroke-[1.5] text-custom-text-300" />
-=======
                       <DraftIcon className="h-3.5 w-3.5 stroke-[1.5] text-custom-text-300" />
->>>>>>> 87eb1949
                       <span>Rename Folder</span>
                     </div>
                   </CustomMenu.MenuItem>
