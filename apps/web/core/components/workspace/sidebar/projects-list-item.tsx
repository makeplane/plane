import { useCallback, useEffect, useRef, useState } from "react";
import { combine } from "@atlaskit/pragmatic-drag-and-drop/combine";
import { draggable, dropTargetForElements } from "@atlaskit/pragmatic-drag-and-drop/element/adapter";
import { pointerOutsideOfPreview } from "@atlaskit/pragmatic-drag-and-drop/element/pointer-outside-of-preview";
import { setCustomNativeDragPreview } from "@atlaskit/pragmatic-drag-and-drop/element/set-custom-native-drag-preview";
import { attachInstruction, extractInstruction } from "@atlaskit/pragmatic-drag-and-drop-hitbox/tree-item";
import { observer } from "mobx-react";
import { useParams, useRouter } from "next/navigation";
import { createRoot } from "react-dom/client";
import scrollIntoView from "smooth-scroll-into-view-if-needed";
import { Settings, Share2, LogOut, MoreHorizontal } from "lucide-react";
import { Disclosure, Transition } from "@headlessui/react";
// plane imports
import { EUserPermissions, EUserPermissionsLevel, MEMBER_TRACKER_ELEMENTS } from "@plane/constants";
import { useOutsideClickDetector } from "@plane/hooks";
import { useTranslation } from "@plane/i18n";
import { Logo } from "@plane/propel/emoji-icon-picker";
<<<<<<< HEAD
import { LinkIcon, ArchiveIcon, ChevronRightIcon } from "@plane/propel/icons";
=======
import { ArchiveIcon, ChevronRightIcon } from "@plane/propel/icons";
import { IconButton } from "@plane/propel/icon-button";
>>>>>>> e3ba7c28
import { Tooltip } from "@plane/propel/tooltip";
import { CustomMenu, DropIndicator, DragHandle, ControlLink } from "@plane/ui";
import { cn } from "@plane/utils";
// components
import { DEFAULT_TAB_KEY, getTabUrl } from "@/components/navigation/tab-navigation-utils";
import { useTabPreferences } from "@/components/navigation/use-tab-preferences";
import { LeaveProjectModal } from "@/components/project/leave-project-modal";
import { PublishProjectModal } from "@/components/project/publish-project/modal";
// hooks
import { useAppTheme } from "@/hooks/store/use-app-theme";
import { useCommandPalette } from "@/hooks/store/use-command-palette";
import { useProject } from "@/hooks/store/use-project";
import { useUserPermissions } from "@/hooks/store/user";
import { useProjectNavigationPreferences } from "@/hooks/use-navigation-preferences";
import { usePlatformOS } from "@/hooks/use-platform-os";
// plane web imports
import { useNavigationItems } from "@/plane-web/components/navigations";
import { ProjectNavigationRoot } from "@/plane-web/components/sidebar";
// local imports
import { HIGHLIGHT_CLASS, highlightIssueOnDrop } from "../../issues/issue-layouts/utils";

type Props = {
  projectId: string;
  handleCopyText: () => void;
  handleOnProjectDrop?: (
    sourceId: string | undefined,
    destinationId: string | undefined,
    shouldDropAtEnd: boolean
  ) => void;
  projectListType: "JOINED" | "FAVORITES";
  disableDrag?: boolean;
  disableDrop?: boolean;
  isLastChild: boolean;
  renderInExtendedSidebar?: boolean;
};

export const SidebarProjectsListItem = observer(function SidebarProjectsListItem(props: Props) {
  const {
    projectId,
    handleCopyText,
    disableDrag,
    disableDrop,
    isLastChild,
    handleOnProjectDrop,
    projectListType,
    renderInExtendedSidebar = false,
  } = props;
  // store hooks
  const { t } = useTranslation();
  const { getPartialProjectById } = useProject();
  const { isMobile } = usePlatformOS();
  const { allowPermissions } = useUserPermissions();
  const { getIsProjectListOpen, toggleProjectListOpen } = useCommandPalette();
  const { preferences: projectPreferences } = useProjectNavigationPreferences();
  const { isExtendedProjectSidebarOpened, toggleExtendedProjectSidebar, toggleAnySidebarDropdown } = useAppTheme();

  // states
  const [leaveProjectModalOpen, setLeaveProjectModal] = useState(false);
  const [publishModalOpen, setPublishModal] = useState(false);
  const [isMenuActive, setIsMenuActive] = useState(false);
  const [isDragging, setIsDragging] = useState(false);
  const isProjectListOpen = getIsProjectListOpen(projectId);
  const [instruction, setInstruction] = useState<"DRAG_OVER" | "DRAG_BELOW" | undefined>(undefined);
  // refs
  const actionSectionRef = useRef<HTMLButtonElement | null>(null);
  const projectRef = useRef<HTMLDivElement | null>(null);
  const dragHandleRef = useRef<HTMLButtonElement | null>(null);
  // router
  const { workspaceSlug, projectId: URLProjectId } = useParams();
  const router = useRouter();
  // derived values
  const project = getPartialProjectById(projectId);

  // Get available navigation items for this project
  const navigationItems = useNavigationItems({
    workspaceSlug: workspaceSlug.toString(),
    projectId,
    project,
    allowPermissions,
  });
  const availableTabKeys = navigationItems.map((item) => item.key);

  // Get preferences from hook
  const { tabPreferences } = useTabPreferences(workspaceSlug.toString(), projectId);
  const defaultTabKey = tabPreferences.defaultTab;
  // Validate that the default tab is available
  const validatedDefaultTabKey = availableTabKeys.includes(defaultTabKey) ? defaultTabKey : DEFAULT_TAB_KEY;
  const defaultTabUrl = project ? getTabUrl(workspaceSlug.toString(), project.id, validatedDefaultTabKey) : "";

  // toggle project list open
  const setIsProjectListOpen = useCallback(
    (value: boolean) => toggleProjectListOpen(projectId, value),
    [projectId, toggleProjectListOpen]
  );
  // auth
  const isAdmin = allowPermissions(
    [EUserPermissions.ADMIN],
    EUserPermissionsLevel.PROJECT,
    workspaceSlug.toString(),
    project?.id
  );
  const isAuthorized = allowPermissions(
    [EUserPermissions.ADMIN, EUserPermissions.MEMBER],
    EUserPermissionsLevel.PROJECT,
    workspaceSlug.toString(),
    project?.id
  );

  const handleLeaveProject = () => {
    setLeaveProjectModal(true);
  };

  useEffect(() => {
    const element = projectRef.current;
    const dragHandleElement = dragHandleRef.current;

    if (!element) return;

    return combine(
      draggable({
        element,
        canDrag: () => !disableDrag,
        dragHandle: dragHandleElement ?? undefined,
        getInitialData: () => ({ id: projectId, dragInstanceId: "PROJECTS" }),
        onDragStart: () => {
          setIsDragging(true);
        },
        onDrop: () => {
          setIsDragging(false);
        },
        onGenerateDragPreview: ({ nativeSetDragImage }) => {
          // Add a custom drag image
          setCustomNativeDragPreview({
            getOffset: pointerOutsideOfPreview({ x: "0px", y: "0px" }),
            render: ({ container }) => {
              const root = createRoot(container);
              root.render(
                <div className="rounded-sm flex items-center bg-surface-1 text-13 p-1 pr-2">
                  <div className="size-4 grid place-items-center flex-shrink-0">
                    {project && <Logo logo={project?.logo_props} />}
                  </div>
                  <p className="truncate text-secondary">{project?.name}</p>
                </div>
              );
              return () => root.unmount();
            },
            nativeSetDragImage,
          });
        },
      }),
      dropTargetForElements({
        element,
        canDrop: ({ source }) =>
          !disableDrop && source?.data?.id !== projectId && source?.data?.dragInstanceId === "PROJECTS",
        getData: ({ input, element }) => {
          const data = { id: projectId };

          // attach instruction for last in list
          return attachInstruction(data, {
            input,
            element,
            currentLevel: 0,
            indentPerLevel: 0,
            mode: isLastChild ? "last-in-group" : "standard",
          });
        },
        onDrag: ({ self }) => {
          const extractedInstruction = extractInstruction(self?.data)?.type;
          // check if the highlight is to be shown above or below
          setInstruction(
            extractedInstruction
              ? extractedInstruction === "reorder-below" && isLastChild
                ? "DRAG_BELOW"
                : "DRAG_OVER"
              : undefined
          );
        },
        onDragLeave: () => {
          setInstruction(undefined);
        },
        onDrop: ({ self, source }) => {
          setInstruction(undefined);
          const extractedInstruction = extractInstruction(self?.data)?.type;
          const currentInstruction = extractedInstruction
            ? extractedInstruction === "reorder-below" && isLastChild
              ? "DRAG_BELOW"
              : "DRAG_OVER"
            : undefined;
          if (!currentInstruction) return;

          const sourceId = source?.data?.id as string | undefined;
          const destinationId = self?.data?.id as string | undefined;

          handleOnProjectDrop?.(sourceId, destinationId, currentInstruction === "DRAG_BELOW");

          highlightIssueOnDrop(`sidebar-${sourceId}-${projectListType}`);
        },
      })
    );
  }, [projectId, isLastChild, projectListType, handleOnProjectDrop]);

  useEffect(() => {
    if (isMenuActive) toggleAnySidebarDropdown(true);
    else toggleAnySidebarDropdown(false);
  }, [isMenuActive, toggleAnySidebarDropdown]);

  useOutsideClickDetector(actionSectionRef, () => setIsMenuActive(false));
  useOutsideClickDetector(projectRef, () => projectRef?.current?.classList?.remove(HIGHLIGHT_CLASS));

  useEffect(() => {
    let timeoutId: ReturnType<typeof setTimeout> | undefined;

    if (URLProjectId === project?.id) {
      setIsProjectListOpen(true);
      // Scroll to active project
      if (projectRef.current) {
        timeoutId = setTimeout(() => {
          if (projectRef.current) {
            scrollIntoView(projectRef.current, {
              behavior: "smooth",
              block: "center",
              scrollMode: "if-needed",
            });
          }
        }, 200);
      }
    }

    return () => {
      if (timeoutId) {
        clearTimeout(timeoutId);
      }
    };
  }, [URLProjectId, project?.id, setIsProjectListOpen]);

  if (!project) return null;

  const handleItemClick = () => {
    if (projectPreferences.navigationMode === "accordion") {
      setIsProjectListOpen(!isProjectListOpen);
    } else {
      router.push(defaultTabUrl);
    }
    // close the extended sidebar if it is open
    if (isExtendedProjectSidebarOpened) {
      toggleExtendedProjectSidebar(false);
    }
  };

  const isAccordionMode = projectPreferences.navigationMode === "accordion";

  const shouldHighlightProject = URLProjectId === project?.id && projectPreferences.navigationMode !== "accordion";

  return (
    <>
      <PublishProjectModal isOpen={publishModalOpen} projectId={projectId} onClose={() => setPublishModal(false)} />
      <LeaveProjectModal project={project} isOpen={leaveProjectModalOpen} onClose={() => setLeaveProjectModal(false)} />
      <Disclosure key={`${project.id}_${URLProjectId}`} defaultOpen={isProjectListOpen} as="div">
        <div
          id={`sidebar-${projectId}-${projectListType}`}
          className={cn("relative", {
            "bg-layer-1 opacity-60": isDragging,
          })}
          ref={projectRef}
        >
          <DropIndicator classNames="absolute top-0" isVisible={instruction === "DRAG_OVER"} />
          <div
            className={cn(
              "group/project-item relative w-full px-2 py-1.5 flex items-center rounded-md text-primary hover:bg-layer-transparent-hover",
              {
                "bg-surface-2": isMenuActive,
                "bg-layer-transparent-active": shouldHighlightProject,
              }
            )}
            id={`${project?.id}`}
          >
            {!disableDrag && (
              <Tooltip
                isMobile={isMobile}
                tooltipContent={
                  project.sort_order === null ? t("join_the_project_to_rearrange") : t("drag_to_rearrange")
                }
                position="top-end"
                disabled={isDragging}
              >
                <button
                  type="button"
                  className={cn(
                    "hidden group-hover/project-item:flex items-center justify-center absolute top-1/2 -left-3 -translate-y-1/2 rounded-sm text-placeholder cursor-grab",
                    {
                      "cursor-not-allowed opacity-60": project.sort_order === null,
                      "cursor-grabbing": isDragging,
                      flex: isMenuActive || renderInExtendedSidebar,
                    }
                  )}
                  ref={dragHandleRef}
                >
                  <DragHandle className="bg-transparent" />
                </button>
              </Tooltip>
            )}
            <>
              <ControlLink href={defaultTabUrl} className="flex-grow flex truncate" onClick={handleItemClick}>
                {isAccordionMode ? (
                  <Disclosure.Button
                    as="button"
                    type="button"
                    className={cn("flex-grow flex items-center gap-1.5 text-left select-none w-full", {})}
                    aria-label={
                      isProjectListOpen
                        ? t("aria_labels.projects_sidebar.close_project_menu")
                        : t("aria_labels.projects_sidebar.open_project_menu")
                    }
                  >
                    <div className="size-4 grid place-items-center flex-shrink-0">
                      <Logo logo={project.logo_props} size={16} />
                    </div>
                    <p className="truncate text-13 font-medium text-secondary">{project.name}</p>
                  </Disclosure.Button>
                ) : (
                  <div className="flex-grow flex items-center gap-1.5 text-left select-none w-full">
                    <div className="size-4 grid place-items-center flex-shrink-0">
                      <Logo logo={project.logo_props} size={16} />
                    </div>
                    <p className="truncate text-13 font-medium text-secondary">{project.name}</p>
                  </div>
                )}
              </ControlLink>
              <div className="flex items-center gap-1">
                <CustomMenu
                  customButton={
                    <IconButton
                      ref={actionSectionRef}
                      variant="ghost"
                      size="sm"
                      icon={MoreHorizontal}
                      onClick={() => setIsMenuActive(!isMenuActive)}
                      className="text-placeholder"
                    />
                  }
                  className={cn(
                    "opacity-0 pointer-events-none flex-shrink-0 group-hover/project-item:opacity-100 group-hover/project-item:pointer-events-auto",
                    {
                      "opacity-100 pointer-events-auto": isMenuActive,
                    }
                  )}
                  customButtonClassName="grid place-items-center"
                  placement="bottom-start"
                  ariaLabel={t("aria_labels.projects_sidebar.toggle_quick_actions_menu")}
                  useCaptureForOutsideClick
                  closeOnSelect
                  onMenuClose={() => setIsMenuActive(false)}
                >
                  {/* TODO: Removed is_favorite logic due to the optimization in projects API */}
                  {/* {isAuthorized && (
                    <CustomMenu.MenuItem
                      onClick={project.is_favorite ? handleRemoveFromFavorites : handleAddToFavorites}
                    >
                      <span className="flex items-center justify-start gap-2">
                        <Star
                          className={cn("h-3.5 w-3.5 ", {
                            "fill-yellow-500 stroke-yellow-500": project.is_favorite,
                          })}
                        />
                        <span>{project.is_favorite ? t("remove_from_favorites") : t("add_to_favorites")}</span>
                      </span>
                    </CustomMenu.MenuItem>
                  )} */}

                  {/* publish project settings */}
                  {isAdmin && (
                    <CustomMenu.MenuItem onClick={() => setPublishModal(true)}>
                      <div className="relative flex flex-shrink-0 items-center justify-start gap-2">
                        <div className="flex h-4 w-4 cursor-pointer items-center justify-center rounded-sm text-secondary transition-all duration-300 hover:bg-layer-1">
                          <Share2 className="h-3.5 w-3.5 stroke-[1.5]" />
                        </div>
                        <div>{t("publish_project")}</div>
                      </div>
                    </CustomMenu.MenuItem>
                  )}
                  <CustomMenu.MenuItem onClick={handleCopyText}>
                    <span className="flex items-center justify-start gap-2">
                      <LinkIcon className="h-3.5 w-3.5 stroke-[1.5]" />
                      <span>{t("copy_link")}</span>
                    </span>
                  </CustomMenu.MenuItem>
                  {isAuthorized && (
                    <CustomMenu.MenuItem
                      onClick={() => {
                        router.push(`/${workspaceSlug}/projects/${project?.id}/archives/issues`);
                      }}
                    >
                      <div className="flex items-center justify-start gap-2 cursor-pointer">
                        <ArchiveIcon className="h-3.5 w-3.5 stroke-[1.5]" />
                        <span>{t("archives")}</span>
                      </div>
                    </CustomMenu.MenuItem>
                  )}
                  <CustomMenu.MenuItem
                    onClick={() => {
                      router.push(`/${workspaceSlug}/settings/projects/${project?.id}`);
                    }}
                  >
                    <div className="flex items-center justify-start gap-2 cursor-pointer">
                      <Settings className="h-3.5 w-3.5 stroke-[1.5]" />
                      <span>{t("settings")}</span>
                    </div>
                  </CustomMenu.MenuItem>
                  {/* leave project */}
                  {!isAuthorized && (
                    <CustomMenu.MenuItem
                      onClick={handleLeaveProject}
                      data-ph-element={MEMBER_TRACKER_ELEMENTS.SIDEBAR_PROJECT_QUICK_ACTIONS}
                    >
                      <div className="flex items-center justify-start gap-2">
                        <LogOut className="h-3.5 w-3.5 stroke-[1.5]" />
                        <span>{t("leave_project")}</span>
                      </div>
                    </CustomMenu.MenuItem>
                  )}
                </CustomMenu>
                {isAccordionMode && (
                  <IconButton
                    variant="ghost"
                    size="sm"
                    icon={ChevronRightIcon}
                    onClick={() => setIsProjectListOpen(!isProjectListOpen)}
                    className={cn("hidden group-hover/project-item:inline-flex text-placeholder", {
                      "inline-flex": isMenuActive,
                    })}
                    iconClassName={cn("transition-transform", {
                      "rotate-90": isProjectListOpen,
                    })}
                    aria-label={t(
                      isProjectListOpen
                        ? "aria_labels.projects_sidebar.close_project_menu"
                        : "aria_labels.projects_sidebar.open_project_menu"
                    )}
                  />
                )}
              </div>
            </>
          </div>
          {isAccordionMode && (
            <Transition
              show={isProjectListOpen}
              enter="transition duration-100 ease-out"
              enterFrom="transform scale-95 opacity-0"
              enterTo="transform scale-100 opacity-100"
              leave="transition duration-75 ease-out"
              leaveFrom="transform scale-100 opacity-100"
              leaveTo="transform scale-95 opacity-0"
            >
              {isProjectListOpen && (
                <Disclosure.Panel as="div" className="relative flex flex-col gap-0.5 mt-1 pl-6 mb-1.5">
                  <div className="absolute left-[15px] top-0 bottom-1 w-[1px] bg-layer-3" />
                  <ProjectNavigationRoot workspaceSlug={workspaceSlug.toString()} projectId={projectId.toString()} />
                </Disclosure.Panel>
              )}
            </Transition>
          )}
          {isLastChild && <DropIndicator isVisible={instruction === "DRAG_BELOW"} />}
        </div>
      </Disclosure>
    </>
  );
});<|MERGE_RESOLUTION|>--- conflicted
+++ resolved
@@ -15,12 +15,8 @@
 import { useOutsideClickDetector } from "@plane/hooks";
 import { useTranslation } from "@plane/i18n";
 import { Logo } from "@plane/propel/emoji-icon-picker";
-<<<<<<< HEAD
 import { LinkIcon, ArchiveIcon, ChevronRightIcon } from "@plane/propel/icons";
-=======
-import { ArchiveIcon, ChevronRightIcon } from "@plane/propel/icons";
 import { IconButton } from "@plane/propel/icon-button";
->>>>>>> e3ba7c28
 import { Tooltip } from "@plane/propel/tooltip";
 import { CustomMenu, DropIndicator, DragHandle, ControlLink } from "@plane/ui";
 import { cn } from "@plane/utils";
