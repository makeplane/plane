--- conflicted
+++ resolved
@@ -15,12 +15,8 @@
 import { EUserPermissions, EUserPermissionsLevel, MEMBER_TRACKER_ELEMENTS } from "@plane/constants";
 import { useOutsideClickDetector } from "@plane/hooks";
 import { useTranslation } from "@plane/i18n";
-<<<<<<< HEAD
 import { Logo } from "@plane/propel/emoji-icon-picker";
-import { ArchiveIcon } from "@plane/propel/icons";
-=======
 import { ArchiveIcon, ChevronRightIcon } from "@plane/propel/icons";
->>>>>>> e8bdc47d
 import { Tooltip } from "@plane/propel/tooltip";
 import { CustomMenu, DropIndicator, DragHandle, ControlLink } from "@plane/ui";
 import { cn } from "@plane/utils";
