"use client";

import type { FC } from "react";
import React, { useCallback, useMemo } from "react";
import { observer } from "mobx-react";
import Link from "next/link";
import { useParams, usePathname } from "next/navigation";
import { EUserPermissionsLevel, EUserPermissions } from "@plane/constants";
import { useTranslation } from "@plane/i18n";
<<<<<<< HEAD
import { DiceIcon, ContrastIcon, LayersIcon, Intake } from "@plane/propel/icons";
import type { EUserProjectRoles } from "@plane/types";
=======
import { CycleIcon, IntakeIcon, ModuleIcon, PageIcon, ViewsIcon, WorkItemsIcon } from "@plane/propel/icons";
import { EUserProjectRoles } from "@plane/types";
>>>>>>> 41681278
// plane ui
// components
import { SidebarNavItem } from "@/components/sidebar/sidebar-navigation";
// hooks
import { useAppTheme } from "@/hooks/store/use-app-theme";
import { useIssueDetail } from "@/hooks/store/use-issue-detail";
import { useProject } from "@/hooks/store/use-project";
import { useUserPermissions } from "@/hooks/store/user";

export type TNavigationItem = {
  name: string;
  href: string;
  icon: React.ElementType;
  access: EUserPermissions[] | EUserProjectRoles[];
  shouldRender: boolean;
  sortOrder: number;
  i18n_key: string;
  key: string;
};

type TProjectItemsProps = {
  workspaceSlug: string;
  projectId: string;
  additionalNavigationItems?: (workspaceSlug: string, projectId: string) => TNavigationItem[];
};

export const ProjectNavigation: FC<TProjectItemsProps> = observer((props) => {
  const { workspaceSlug, projectId, additionalNavigationItems } = props;
  const { workItem: workItemIdentifierFromRoute } = useParams();
  // store hooks
  const { t } = useTranslation();
  const { toggleSidebar } = useAppTheme();
  const { getPartialProjectById } = useProject();
  const { allowPermissions } = useUserPermissions();
  const {
    issue: { getIssueIdByIdentifier, getIssueById },
  } = useIssueDetail();
  // pathname
  const pathname = usePathname();
  // derived values
  const workItemId = workItemIdentifierFromRoute
    ? getIssueIdByIdentifier(workItemIdentifierFromRoute?.toString())
    : undefined;
  const workItem = workItemId ? getIssueById(workItemId) : undefined;
  const project = getPartialProjectById(projectId);
  // handlers
  const handleProjectClick = () => {
    if (window.innerWidth < 768) {
      toggleSidebar();
    }
  };

  if (!project) return null;

  const baseNavigation = useCallback(
    (workspaceSlug: string, projectId: string): TNavigationItem[] => [
      {
        i18n_key: "sidebar.work_items",
        key: "work_items",
        name: "Work items",
        href: `/${workspaceSlug}/projects/${projectId}/issues`,
        icon: WorkItemsIcon,
        access: [EUserPermissions.ADMIN, EUserPermissions.MEMBER, EUserPermissions.GUEST],
        shouldRender: true,
        sortOrder: 1,
      },
      {
        i18n_key: "sidebar.cycles",
        key: "cycles",
        name: "Cycles",
        href: `/${workspaceSlug}/projects/${projectId}/cycles`,
        icon: CycleIcon,
        access: [EUserPermissions.ADMIN, EUserPermissions.MEMBER],
        shouldRender: project.cycle_view,
        sortOrder: 2,
      },
      {
        i18n_key: "sidebar.modules",
        key: "modules",
        name: "Modules",
        href: `/${workspaceSlug}/projects/${projectId}/modules`,
        icon: ModuleIcon,
        access: [EUserPermissions.ADMIN, EUserPermissions.MEMBER],
        shouldRender: project.module_view,
        sortOrder: 3,
      },
      {
        i18n_key: "sidebar.views",
        key: "views",
        name: "Views",
        href: `/${workspaceSlug}/projects/${projectId}/views`,
        icon: ViewsIcon,
        access: [EUserPermissions.ADMIN, EUserPermissions.MEMBER, EUserPermissions.GUEST],
        shouldRender: project.issue_views_view,
        sortOrder: 4,
      },
      {
        i18n_key: "sidebar.pages",
        key: "pages",
        name: "Pages",
        href: `/${workspaceSlug}/projects/${projectId}/pages`,
        icon: PageIcon,
        access: [EUserPermissions.ADMIN, EUserPermissions.MEMBER, EUserPermissions.GUEST],
        shouldRender: project.page_view,
        sortOrder: 5,
      },
      {
        i18n_key: "sidebar.intake",
        key: "intake",
        name: "Intake",
        href: `/${workspaceSlug}/projects/${projectId}/intake`,
        icon: IntakeIcon,
        access: [EUserPermissions.ADMIN, EUserPermissions.MEMBER, EUserPermissions.GUEST],
        shouldRender: project.inbox_view,
        sortOrder: 6,
      },
    ],
    [project]
  );

  // memoized navigation items and adding additional navigation items
  const navigationItemsMemo = useMemo(() => {
    const navigationItems = (workspaceSlug: string, projectId: string): TNavigationItem[] => {
      const navItems = baseNavigation(workspaceSlug, projectId);

      if (additionalNavigationItems) {
        navItems.push(...additionalNavigationItems(workspaceSlug, projectId));
      }

      return navItems;
    };

    // sort navigation items by sortOrder
    const sortedNavigationItems = navigationItems(workspaceSlug, projectId).sort(
      (a, b) => (a.sortOrder || 0) - (b.sortOrder || 0)
    );

    return sortedNavigationItems;
  }, [workspaceSlug, projectId, baseNavigation, additionalNavigationItems]);

  const isActive = useCallback(
    (item: TNavigationItem) => {
      // work item condition
      const workItemCondition = workItemId && workItem && !workItem?.is_epic && workItem?.project_id === projectId;
      // epic condition
      const epicCondition = workItemId && workItem && workItem?.is_epic && workItem?.project_id === projectId;
      // is active
      const isWorkItemActive = item.key === "work_items" && workItemCondition;
      const isEpicActive = item.key === "epics" && epicCondition;
      // pathname condition
      const isPathnameActive = pathname.includes(item.href);
      // return
      return isWorkItemActive || isEpicActive || isPathnameActive;
    },
    [pathname, workItem, workItemId, projectId]
  );

  return (
    <>
      {navigationItemsMemo.map((item) => {
        if (!item.shouldRender) return;

        const hasAccess = allowPermissions(item.access, EUserPermissionsLevel.PROJECT, workspaceSlug, project.id);
        if (!hasAccess) return null;

        return (
          <Link key={item.key} href={item.href} onClick={handleProjectClick}>
            <SidebarNavItem className="pl-[18px]" isActive={!!isActive(item)}>
              <div className="flex items-center gap-1.5 py-[1px]">
                <item.icon className={`flex-shrink-0 size-4 ${item.name === "Intake" ? "stroke-1" : "stroke-[1.5]"}`} />
                <span className="text-xs font-medium">{t(item.i18n_key)}</span>
              </div>
            </SidebarNavItem>
          </Link>
        );
      })}
    </>
  );
});<|MERGE_RESOLUTION|>--- conflicted
+++ resolved
@@ -7,13 +7,8 @@
 import { useParams, usePathname } from "next/navigation";
 import { EUserPermissionsLevel, EUserPermissions } from "@plane/constants";
 import { useTranslation } from "@plane/i18n";
-<<<<<<< HEAD
-import { DiceIcon, ContrastIcon, LayersIcon, Intake } from "@plane/propel/icons";
+import { CycleIcon, IntakeIcon, ModuleIcon, PageIcon, ViewsIcon, WorkItemsIcon } from "@plane/propel/icons";
 import type { EUserProjectRoles } from "@plane/types";
-=======
-import { CycleIcon, IntakeIcon, ModuleIcon, PageIcon, ViewsIcon, WorkItemsIcon } from "@plane/propel/icons";
-import { EUserProjectRoles } from "@plane/types";
->>>>>>> 41681278
 // plane ui
 // components
 import { SidebarNavItem } from "@/components/sidebar/sidebar-navigation";
