--- conflicted
+++ resolved
@@ -5,10 +5,7 @@
 import { observer } from "mobx-react";
 import Link from "next/link";
 import { useParams, usePathname } from "next/navigation";
-<<<<<<< HEAD
 import { FileText, Rss, Layers } from "lucide-react";
-=======
->>>>>>> 96fa9ab1
 import { EUserPermissionsLevel, EUserPermissions } from "@plane/constants";
 import { useTranslation } from "@plane/i18n";
 import { CycleIcon, IntakeIcon, ModuleIcon, PageIcon, ViewsIcon, WorkItemsIcon } from "@plane/propel/icons";
