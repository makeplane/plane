"use client";

import React from "react";
import { observer } from "mobx-react";
import { useParams } from "next/navigation";
<<<<<<< HEAD
import { Home, Inbox, PenSquare } from "lucide-react";
// plane imports
import { EUserWorkspaceRoles } from "@plane/types";
import { UserActivityIcon } from "@plane/ui";
=======
import { Home, Inbox, LayoutGrid, PenSquare } from "lucide-react";
// plane imports
import { EUserWorkspaceRoles } from "@plane/types";
import { PiChatLogo, UserActivityIcon } from "@plane/ui";
>>>>>>> b1f8b197
// hooks
import { useUserPermissions, useUser } from "@/hooks/store/user";
// local imports
import { SidebarUserMenuItem } from "./user-menu-item";

export const SidebarUserMenu = observer(() => {
  // navigation
  const { workspaceSlug } = useParams();
  // store hooks
  const { workspaceUserInfo } = useUserPermissions();
  const { data: currentUser } = useUser();

  const SIDEBAR_USER_MENU_ITEMS = [
    {
      key: "home",
      labelTranslationKey: "sidebar.home",
      href: `/${workspaceSlug.toString()}/`,
      access: [EUserWorkspaceRoles.ADMIN, EUserWorkspaceRoles.MEMBER, EUserWorkspaceRoles.GUEST],
      Icon: Home,
    },
    {
      key: "dashboards",
      labelTranslationKey: "workspace_dashboards",
      href: `/${workspaceSlug.toString()}/dashboards/`,
      access: [EUserWorkspaceRoles.ADMIN, EUserWorkspaceRoles.MEMBER],
      Icon: LayoutGrid,
    },
    {
      key: "your-work",
      labelTranslationKey: "sidebar.your_work",
      href: `/${workspaceSlug.toString()}/profile/${currentUser?.id}/`,
      access: [EUserWorkspaceRoles.ADMIN, EUserWorkspaceRoles.MEMBER],
      Icon: UserActivityIcon,
    },
    {
      key: "notifications",
      labelTranslationKey: "sidebar.inbox",
      href: `/${workspaceSlug.toString()}/notifications/`,
      access: [EUserWorkspaceRoles.ADMIN, EUserWorkspaceRoles.MEMBER, EUserWorkspaceRoles.GUEST],
      Icon: Inbox,
    },
    {
      key: "drafts",
      labelTranslationKey: "sidebar.drafts",
      href: `/${workspaceSlug.toString()}/drafts/`,
      access: [EUserWorkspaceRoles.ADMIN, EUserWorkspaceRoles.MEMBER],
      Icon: PenSquare,
    },
    {
      key: "pi-chat",
      labelTranslationKey: "sidebar.pi_chat",
      href: `/${workspaceSlug.toString()}/pi-chat/`,
      access: [EUserWorkspaceRoles.ADMIN, EUserWorkspaceRoles.MEMBER, EUserWorkspaceRoles.GUEST],
      Icon: PiChatLogo,
    },
  ];

  const draftIssueCount = workspaceUserInfo[workspaceSlug.toString()]?.draft_issue_count;

  return (
    <div className="flex flex-col gap-0.5">
      {SIDEBAR_USER_MENU_ITEMS.map((item) => (
        <SidebarUserMenuItem key={item.key} item={item} draftIssueCount={draftIssueCount} />
      ))}
    </div>
  );
});<|MERGE_RESOLUTION|>--- conflicted
+++ resolved
@@ -3,17 +3,10 @@
 import React from "react";
 import { observer } from "mobx-react";
 import { useParams } from "next/navigation";
-<<<<<<< HEAD
-import { Home, Inbox, PenSquare } from "lucide-react";
-// plane imports
-import { EUserWorkspaceRoles } from "@plane/types";
-import { UserActivityIcon } from "@plane/ui";
-=======
 import { Home, Inbox, LayoutGrid, PenSquare } from "lucide-react";
 // plane imports
 import { EUserWorkspaceRoles } from "@plane/types";
 import { PiChatLogo, UserActivityIcon } from "@plane/ui";
->>>>>>> b1f8b197
 // hooks
 import { useUserPermissions, useUser } from "@/hooks/store/user";
 // local imports
