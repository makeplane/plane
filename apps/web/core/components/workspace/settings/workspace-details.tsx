--- conflicted
+++ resolved
@@ -15,20 +15,14 @@
 } from "@plane/constants";
 import { useTranslation } from "@plane/i18n";
 import { Button } from "@plane/propel/button";
-<<<<<<< HEAD
-import { IWorkspace } from "@plane/types";
-import { CustomSelect, Input, TOAST_TYPE, setToast } from "@plane/ui";
-=======
 import { TOAST_TYPE, setToast } from "@plane/propel/toast";
 import type { IWorkspace } from "@plane/types";
 import { CustomSelect, Input } from "@plane/ui";
->>>>>>> 96fa9ab1
 import { copyUrlToClipboard, getFileURL } from "@plane/utils";
 // components
 import { LogoSpinner } from "@/components/common/logo-spinner";
 import { WorkspaceImageUploadModal } from "@/components/core/modals/workspace-image-upload-modal";
 // helpers
-// hooks
 import { captureError, captureSuccess } from "@/helpers/event-tracker.helper";
 import { useWorkspace } from "@/hooks/store/use-workspace";
 import { useUserPermissions } from "@/hooks/store/user";
