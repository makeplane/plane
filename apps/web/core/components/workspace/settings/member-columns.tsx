import { observer } from "mobx-react";
import Link from "next/link";
import { Controller, useForm } from "react-hook-form";
import { Trash2 } from "lucide-react";
import { Disclosure } from "@headlessui/react";
// plane imports
import { ROLE, EUserPermissions, EUserPermissionsLevel, MEMBER_TRACKER_ELEMENTS } from "@plane/constants";
<<<<<<< HEAD
import { TOAST_TYPE, setToast } from "@plane/propel/toast";
import { IUser, IWorkspaceMember } from "@plane/types";
// plane ui
import { CustomSelect, PopoverMenu } from "@plane/ui";
=======
import { SuspendedUserIcon } from "@plane/propel/icons";
import { Pill, EPillVariant, EPillSize } from "@plane/propel/pill";
import { IUser, IWorkspaceMember } from "@plane/types";
// plane ui
import { CustomSelect, PopoverMenu, TOAST_TYPE, cn, setToast } from "@plane/ui";
>>>>>>> a740a9f6
// constants
// helpers
import { getFileURL } from "@plane/utils";
// hooks
import { useMember } from "@/hooks/store/use-member";
import { useUser, useUserPermissions } from "@/hooks/store/user";
// plane web constants

export interface RowData {
  member: IWorkspaceMember;
  role: EUserPermissions;
  is_active: boolean;
}

type NameProps = {
  rowData: RowData;
  workspaceSlug: string;
  isAdmin: boolean;
  currentUser: IUser | undefined;
  setRemoveMemberModal: (rowData: RowData) => void;
};

type AccountTypeProps = {
  rowData: RowData;
  workspaceSlug: string;
};

export const NameColumn: React.FC<NameProps> = (props) => {
  const { rowData, workspaceSlug, isAdmin, currentUser, setRemoveMemberModal } = props;
  // derived values
  const { avatar_url, display_name, email, first_name, id, last_name } = rowData.member;
  const isSuspended = rowData.is_active === false;

  return (
    <Disclosure>
      {({}) => (
        <div className="relative group">
          <div className="flex items-center gap-x-4 gap-y-2 w-72 justify-between">
            <div className="flex items-center gap-x-2 gap-y-2 flex-1">
              {avatar_url && avatar_url.trim() !== "" ? (
                <Link href={`/${workspaceSlug}/profile/${id}`}>
                  <span className="relative flex h-6 w-6 items-center justify-center rounded-full capitalize text-white">
                    {isSuspended ? (
                      <SuspendedUserIcon className="h-4 w-4 text-custom-text-400" />
                    ) : (
                      <img
                        src={getFileURL(avatar_url)}
                        className="absolute left-0 top-0 h-full w-full rounded-full object-cover"
                        alt={display_name || email}
                      />
                    )}
                  </span>
                </Link>
              ) : (
                <Link href={`/${workspaceSlug}/profile/${id}`}>
                  <span
                    className={cn(
                      "relative flex h-4 w-4 text-xs items-center justify-center rounded-full  capitalize text-white",
                      isSuspended ? "bg-custom-background-80" : "bg-gray-700"
                    )}
                  >
                    {isSuspended ? (
                      <SuspendedUserIcon className="h-4 w-4 text-custom-text-400" />
                    ) : (
                      (email ?? display_name ?? "?")[0]
                    )}
                  </span>
                </Link>
              )}
              <span className={isSuspended ? "text-custom-text-400" : ""}>
                {first_name} {last_name}
              </span>
            </div>

            {!isSuspended && (isAdmin || id === currentUser?.id) && (
              <PopoverMenu
                data={[""]}
                keyExtractor={(item) => item}
                popoverClassName="justify-end"
                buttonClassName="outline-none	origin-center rotate-90 size-8 aspect-square flex-shrink-0 grid place-items-center opacity-0 group-hover:opacity-100 transition-opacity"
                render={() => (
                  <div
                    className="flex items-center gap-x-3 cursor-pointer"
                    onClick={() => setRemoveMemberModal(rowData)}
                    data-ph-element={MEMBER_TRACKER_ELEMENTS.WORKSPACE_MEMBER_TABLE_CONTEXT_MENU}
                  >
                    <Trash2 className="size-3.5 align-middle" /> {id === currentUser?.id ? "Leave " : "Remove "}
                  </div>
                )}
              />
            )}
          </div>
        </div>
      )}
    </Disclosure>
  );
};

export const AccountTypeColumn: React.FC<AccountTypeProps> = observer((props) => {
  const { rowData, workspaceSlug } = props;
  // form info
  const {
    control,
    formState: { errors },
  } = useForm();
  // store hooks
  const { allowPermissions } = useUserPermissions();

  const {
    workspace: { updateMember },
  } = useMember();
  const { data: currentUser } = useUser();

  // derived values
  const isCurrentUser = currentUser?.id === rowData.member.id;
  const isAdminRole = allowPermissions([EUserPermissions.ADMIN], EUserPermissionsLevel.WORKSPACE);
  const isRoleNonEditable = isCurrentUser || !isAdminRole;
  const isSuspended = rowData.is_active === false;

  return (
    <>
      {isSuspended ? (
        <div className="w-32 flex ">
          <Pill variant={EPillVariant.DEFAULT} size={EPillSize.SM} className="border-none">
            Suspended
          </Pill>
        </div>
      ) : isRoleNonEditable ? (
        <div className="w-32 flex ">
          <span>{ROLE[rowData.role]}</span>
        </div>
      ) : (
        <Controller
          name="role"
          control={control}
          rules={{ required: "Role is required." }}
          render={({ field: { value } }) => (
            <CustomSelect
              value={value}
              onChange={(value: EUserPermissions) => {
                if (!workspaceSlug) return;
                updateMember(workspaceSlug.toString(), rowData.member.id, {
                  role: value as unknown as EUserPermissions, // Cast value to unknown first, then to EUserPermissions
                }).catch((err) => {
                  console.log(err, "err");
                  const error = err.error;
                  const errorString = Array.isArray(error) ? error[0] : error;

                  setToast({
                    type: TOAST_TYPE.ERROR,
                    title: "Error!",
                    message: errorString ?? "An error occurred while updating member role. Please try again.",
                  });
                });
              }}
              label={
                <div className="flex ">
                  <span>{ROLE[rowData.role]}</span>
                </div>
              }
              buttonClassName={`!px-0 !justify-start hover:bg-custom-background-100 ${errors.role ? "border-red-500" : "border-none"}`}
              className="rounded-md p-0 w-32"
              input
            >
              {Object.keys(ROLE).map((item) => (
                <CustomSelect.Option key={item} value={item as unknown as EUserPermissions}>
                  {ROLE[item as unknown as keyof typeof ROLE]}
                </CustomSelect.Option>
              ))}
            </CustomSelect>
          )}
        />
      )}
    </>
  );
});<|MERGE_RESOLUTION|>--- conflicted
+++ resolved
@@ -5,19 +5,12 @@
 import { Disclosure } from "@headlessui/react";
 // plane imports
 import { ROLE, EUserPermissions, EUserPermissionsLevel, MEMBER_TRACKER_ELEMENTS } from "@plane/constants";
-<<<<<<< HEAD
+import { SuspendedUserIcon } from "@plane/propel/icons";
+import { Pill, EPillVariant, EPillSize } from "@plane/propel/pill";
 import { TOAST_TYPE, setToast } from "@plane/propel/toast";
 import { IUser, IWorkspaceMember } from "@plane/types";
 // plane ui
 import { CustomSelect, PopoverMenu } from "@plane/ui";
-=======
-import { SuspendedUserIcon } from "@plane/propel/icons";
-import { Pill, EPillVariant, EPillSize } from "@plane/propel/pill";
-import { IUser, IWorkspaceMember } from "@plane/types";
-// plane ui
-import { CustomSelect, PopoverMenu, TOAST_TYPE, cn, setToast } from "@plane/ui";
->>>>>>> a740a9f6
-// constants
 // helpers
 import { getFileURL } from "@plane/utils";
 // hooks
