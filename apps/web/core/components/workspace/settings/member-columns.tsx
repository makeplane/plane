import { observer } from "mobx-react";
import Link from "next/link";
import { Controller, useForm } from "react-hook-form";
import { Trash2 } from "lucide-react";
import { Disclosure } from "@headlessui/react";
// plane imports
import { ROLE, EUserPermissions, EUserPermissionsLevel, MEMBER_TRACKER_ELEMENTS } from "@plane/constants";
import { SuspendedUserIcon } from "@plane/propel/icons";
import { Pill, EPillVariant, EPillSize } from "@plane/propel/pill";
<<<<<<< HEAD
import { IUser, IWorkspaceMember } from "@plane/types";
=======
import { TOAST_TYPE, setToast } from "@plane/propel/toast";
import type { IUser, IWorkspaceMember } from "@plane/types";
>>>>>>> 96fa9ab1
// plane ui
import { CustomSelect, PopoverMenu, TOAST_TYPE, cn, setToast } from "@plane/ui";
// constants
// helpers
import { getFileURL } from "@plane/utils";
// hooks
import { useMember } from "@/hooks/store/use-member";
import { useUser, useUserPermissions } from "@/hooks/store/user";
// plane web constants

export interface RowData {
  member: IWorkspaceMember;
  role: EUserPermissions;
  is_active: boolean;
}

type NameProps = {
  rowData: RowData;
  workspaceSlug: string;
  isAdmin: boolean;
  currentUser: IUser | undefined;
  setRemoveMemberModal: (rowData: RowData) => void;
};

type AccountTypeProps = {
  rowData: RowData;
  workspaceSlug: string;
};

export const NameColumn: React.FC<NameProps> = (props) => {
  const { rowData, workspaceSlug, isAdmin, currentUser, setRemoveMemberModal } = props;
  // derived values
  const { avatar_url, display_name, email, first_name, id, last_name } = rowData.member;
  const isSuspended = rowData.is_active === false;

  return (
    <Disclosure>
      {({}) => (
        <div className="relative group">
          <div className="flex items-center gap-x-4 gap-y-2 w-72 justify-between">
            <div className="flex items-center gap-x-2 gap-y-2 flex-1">
              {isSuspended ? (
                <div className="bg-custom-background-80 rounded-full p-0.5">
                  <SuspendedUserIcon className="h-4 w-4 text-custom-text-400" />
                </div>
              ) : avatar_url && avatar_url.trim() !== "" ? (
                <Link href={`/${workspaceSlug}/profile/${id}`}>
                  <span className="relative flex h-6 w-6 items-center justify-center rounded-full capitalize text-white">
                    <img
                      src={getFileURL(avatar_url)}
                      className="absolute left-0 top-0 h-full w-full rounded-full object-cover"
                      alt={display_name || email}
                    />
                  </span>
                </Link>
              ) : (
                <Link href={`/${workspaceSlug}/profile/${id}`}>
                  <span className="relative flex h-4 w-4 text-xs items-center justify-center rounded-full  capitalize text-white bg-gray-700">
                    {(email ?? display_name ?? "?")[0]}
                  </span>
                </Link>
              )}
              <span className={isSuspended ? "text-custom-text-400" : ""}>
                {first_name} {last_name}
              </span>
            </div>

            {!isSuspended && (isAdmin || id === currentUser?.id) && (
              <PopoverMenu
                data={[""]}
                keyExtractor={(item) => item}
                popoverClassName="justify-end"
                buttonClassName="outline-none	origin-center rotate-90 size-8 aspect-square flex-shrink-0 grid place-items-center opacity-0 group-hover:opacity-100 transition-opacity"
                render={() => (
                  <div
                    className="flex items-center gap-x-3 cursor-pointer"
                    onClick={() => setRemoveMemberModal(rowData)}
                    data-ph-element={MEMBER_TRACKER_ELEMENTS.WORKSPACE_MEMBER_TABLE_CONTEXT_MENU}
                  >
                    <Trash2 className="size-3.5 align-middle" /> {id === currentUser?.id ? "Leave " : "Remove "}
                  </div>
                )}
              />
            )}
          </div>
        </div>
      )}
    </Disclosure>
  );
};

export const AccountTypeColumn: React.FC<AccountTypeProps> = observer((props) => {
  const { rowData, workspaceSlug } = props;
  // form info
  const {
    control,
    formState: { errors },
  } = useForm();
  // store hooks
  const { allowPermissions } = useUserPermissions();

  const {
    workspace: { updateMember },
  } = useMember();
  const { data: currentUser } = useUser();

  // derived values
  const isCurrentUser = currentUser?.id === rowData.member.id;
  const isAdminRole = allowPermissions([EUserPermissions.ADMIN], EUserPermissionsLevel.WORKSPACE);
  const isRoleNonEditable = isCurrentUser || !isAdminRole;
  const isSuspended = rowData.is_active === false;

  return (
    <>
      {isSuspended ? (
        <div className="w-32 flex ">
          <Pill variant={EPillVariant.DEFAULT} size={EPillSize.SM} className="border-none">
            Suspended
          </Pill>
        </div>
      ) : isRoleNonEditable ? (
        <div className="w-32 flex ">
          <span>{ROLE[rowData.role]}</span>
        </div>
      ) : (
        <Controller
          name="role"
          control={control}
          rules={{ required: "Role is required." }}
          render={({ field: { value } }) => (
            <CustomSelect
              value={value}
              onChange={(value: EUserPermissions) => {
                if (!workspaceSlug) return;
                updateMember(workspaceSlug.toString(), rowData.member.id, {
                  role: value as unknown as EUserPermissions, // Cast value to unknown first, then to EUserPermissions
                }).catch((err) => {
                  console.log(err, "err");
                  const error = err.error;
                  const errorString = Array.isArray(error) ? error[0] : error;

                  setToast({
                    type: TOAST_TYPE.ERROR,
                    title: "Error!",
                    message: errorString ?? "An error occurred while updating member role. Please try again.",
                  });
                });
              }}
              label={
                <div className="flex ">
                  <span>{ROLE[rowData.role]}</span>
                </div>
              }
              buttonClassName={`!px-0 !justify-start hover:bg-custom-background-100 ${errors.role ? "border-red-500" : "border-none"}`}
              className="rounded-md p-0 w-32"
              input
            >
              {Object.keys(ROLE).map((item) => (
                <CustomSelect.Option key={item} value={item as unknown as EUserPermissions}>
                  {ROLE[item as unknown as keyof typeof ROLE]}
                </CustomSelect.Option>
              ))}
            </CustomSelect>
          )}
        />
      )}
    </>
  );
});<|MERGE_RESOLUTION|>--- conflicted
+++ resolved
@@ -7,15 +7,10 @@
 import { ROLE, EUserPermissions, EUserPermissionsLevel, MEMBER_TRACKER_ELEMENTS } from "@plane/constants";
 import { SuspendedUserIcon } from "@plane/propel/icons";
 import { Pill, EPillVariant, EPillSize } from "@plane/propel/pill";
-<<<<<<< HEAD
-import { IUser, IWorkspaceMember } from "@plane/types";
-=======
 import { TOAST_TYPE, setToast } from "@plane/propel/toast";
 import type { IUser, IWorkspaceMember } from "@plane/types";
->>>>>>> 96fa9ab1
 // plane ui
-import { CustomSelect, PopoverMenu, TOAST_TYPE, cn, setToast } from "@plane/ui";
-// constants
+import { CustomSelect, PopoverMenu, cn } from "@plane/ui";
 // helpers
 import { getFileURL } from "@plane/utils";
 // hooks
