import { useState } from "react";
import { observer } from "mobx-react";

<<<<<<< HEAD
// icons
import { ArchiveRestoreIcon } from "lucide-react";
=======
>>>>>>> ff544c98
// ui
import {
  CYCLE_TRACKER_EVENTS,
  EUserPermissions,
  EUserPermissionsLevel,
  CYCLE_TRACKER_ELEMENTS,
} from "@plane/constants";
import { useTranslation } from "@plane/i18n";
<<<<<<< HEAD
import { LinkIcon , NewTabIcon , EditIcon , TrashIcon , ArchiveIcon } from "@plane/propel/icons";
=======
>>>>>>> ff544c98
import { TOAST_TYPE, setToast } from "@plane/propel/toast";
import type { TContextMenuItem } from "@plane/ui";
import { ContextMenu, CustomMenu } from "@plane/ui";
import { copyUrlToClipboard, cn } from "@plane/utils";
// helpers
// hooks
import { useCycleMenuItems } from "@/components/common/quick-actions-helper";
import { captureClick, captureError, captureSuccess } from "@/helpers/event-tracker.helper";
import { useCycle } from "@/hooks/store/use-cycle";
import { useUserPermissions } from "@/hooks/store/user";
import { useAppRouter } from "@/hooks/use-app-router";
// local imports
import { ArchiveCycleModal } from "./archived-cycles/modal";
import { CycleDeleteModal } from "./delete-modal";
import { CycleCreateUpdateModal } from "./modal";

type Props = {
  parentRef: React.RefObject<HTMLElement>;
  cycleId: string;
  projectId: string;
  workspaceSlug: string;
  customClassName?: string;
};

export const CycleQuickActions = observer(function CycleQuickActions(props: Props) {
  const { parentRef, cycleId, projectId, workspaceSlug, customClassName } = props;
  // router
  const router = useAppRouter();
  // states
  const [updateModal, setUpdateModal] = useState(false);
  const [archiveCycleModal, setArchiveCycleModal] = useState(false);
  const [deleteModal, setDeleteModal] = useState(false);
  // store hooks
  const { allowPermissions } = useUserPermissions();
  const { getCycleById, restoreCycle } = useCycle();
  const { t } = useTranslation();
  // derived values
  const cycleDetails = getCycleById(cycleId);
  // auth
  const isEditingAllowed = allowPermissions(
    [EUserPermissions.ADMIN, EUserPermissions.MEMBER],
    EUserPermissionsLevel.PROJECT,
    workspaceSlug,
    projectId
  );

  const cycleLink = `${workspaceSlug}/projects/${projectId}/cycles/${cycleId}`;
  const handleCopyText = () =>
    copyUrlToClipboard(cycleLink).then(() => {
      setToast({
        type: TOAST_TYPE.SUCCESS,
        title: t("common.link_copied"),
        message: t("common.link_copied_to_clipboard"),
      });
    });
  const handleOpenInNewTab = () => window.open(`/${cycleLink}`, "_blank");

  const handleRestoreCycle = async () =>
    await restoreCycle(workspaceSlug, projectId, cycleId)
      .then(() => {
        setToast({
          type: TOAST_TYPE.SUCCESS,
          title: t("project_cycles.action.restore.success.title"),
          message: t("project_cycles.action.restore.success.description"),
        });
        captureSuccess({
          eventName: CYCLE_TRACKER_EVENTS.restore,
          payload: {
            id: cycleId,
          },
        });
        router.push(`/${workspaceSlug}/projects/${projectId}/archives/cycles`);
      })
      .catch(() => {
        setToast({
          type: TOAST_TYPE.ERROR,
          title: t("project_cycles.action.restore.failed.title"),
          message: t("project_cycles.action.restore.failed.description"),
        });
        captureError({
          eventName: CYCLE_TRACKER_EVENTS.restore,
          payload: {
            id: cycleId,
          },
        });
      });

<<<<<<< HEAD
  const handleDeleteCycle = () => {
    setDeleteModal(true);
  };

  const MENU_ITEMS: TContextMenuItem[] = [
    {
      key: "edit",
      title: t("edit"),
      icon: EditIcon,
      action: handleEditCycle,
      shouldRender: isEditingAllowed && !isCompleted && !isArchived,
    },
    {
      key: "open-new-tab",
      action: handleOpenInNewTab,
      title: t("open_in_new_tab"),
      icon: NewTabIcon,
      shouldRender: !isArchived,
    },
    {
      key: "copy-link",
      action: handleCopyText,
      title: t("copy_link"),
      icon: LinkIcon,
      shouldRender: !isArchived,
    },
    {
      key: "archive",
      action: handleArchiveCycle,
      title: t("archive"),
      description: isCompleted ? undefined : t("project_cycles.only_completed_cycles_can_be_archived"),
      icon: ArchiveIcon,
      className: "items-start",
      iconClassName: "mt-1",
      shouldRender: isEditingAllowed && !isArchived,
      disabled: !isCompleted,
    },
    {
      key: "restore",
      action: handleRestoreCycle,
      title: t("restore"),
      icon: ArchiveRestoreIcon,
      shouldRender: isEditingAllowed && isArchived,
    },
    {
      key: "delete",
      action: handleDeleteCycle,
      title: t("delete"),
      icon: TrashIcon,
      shouldRender: isEditingAllowed && !isCompleted && !isArchived,
    },
  ];
=======
  const menuResult = useCycleMenuItems({
    cycleDetails: cycleDetails ?? undefined,
    workspaceSlug,
    projectId,
    cycleId,
    isEditingAllowed,
    handleEdit: () => setUpdateModal(true),
    handleArchive: () => setArchiveCycleModal(true),
    handleRestore: handleRestoreCycle,
    handleDelete: () => setDeleteModal(true),
    handleCopyLink: handleCopyText,
    handleOpenInNewTab,
  });
>>>>>>> ff544c98

  const MENU_ITEMS: TContextMenuItem[] = Array.isArray(menuResult) ? menuResult : menuResult.items;
  const additionalModals = Array.isArray(menuResult) ? null : menuResult.modals;

  const CONTEXT_MENU_ITEMS = MENU_ITEMS.map(function CONTEXT_MENU_ITEMS(item) {
    return {
      ...item,

      action: () => {
        captureClick({
          elementName: CYCLE_TRACKER_ELEMENTS.CONTEXT_MENU,
        });
        item.action();
      },
    };
  });

  return (
    <>
      {cycleDetails && (
        <div className="fixed">
          <CycleCreateUpdateModal
            data={cycleDetails}
            isOpen={updateModal}
            handleClose={() => setUpdateModal(false)}
            workspaceSlug={workspaceSlug}
            projectId={projectId}
          />
          <ArchiveCycleModal
            workspaceSlug={workspaceSlug}
            projectId={projectId}
            cycleId={cycleId}
            isOpen={archiveCycleModal}
            handleClose={() => setArchiveCycleModal(false)}
          />
          <CycleDeleteModal
            cycle={cycleDetails}
            isOpen={deleteModal}
            handleClose={() => setDeleteModal(false)}
            workspaceSlug={workspaceSlug}
            projectId={projectId}
          />
          {additionalModals}
        </div>
      )}
      <ContextMenu parentRef={parentRef} items={CONTEXT_MENU_ITEMS} />
      <CustomMenu ellipsis placement="bottom-end" closeOnSelect maxHeight="lg" buttonClassName={customClassName}>
        {MENU_ITEMS.map((item) => {
          if (item.shouldRender === false) return null;
          return (
            <CustomMenu.MenuItem
              key={item.key}
              onClick={() => {
                captureClick({
                  elementName: CYCLE_TRACKER_ELEMENTS.QUICK_ACTIONS,
                });
                item.action();
              }}
              className={cn(
                "flex items-center gap-2",
                {
                  "text-custom-text-400": item.disabled,
                },
                item.className
              )}
              disabled={item.disabled}
            >
              {item.icon && <item.icon className={cn("h-3 w-3", item.iconClassName)} />}
              <div>
                <h5>{item.title}</h5>
                {item.description && (
                  <p
                    className={cn("text-custom-text-300 whitespace-pre-line", {
                      "text-custom-text-400": item.disabled,
                    })}
                  >
                    {item.description}
                  </p>
                )}
              </div>
            </CustomMenu.MenuItem>
          );
        })}
      </CustomMenu>
    </>
  );
});<|MERGE_RESOLUTION|>--- conflicted
+++ resolved
@@ -1,11 +1,6 @@
 import { useState } from "react";
 import { observer } from "mobx-react";
 
-<<<<<<< HEAD
-// icons
-import { ArchiveRestoreIcon } from "lucide-react";
-=======
->>>>>>> ff544c98
 // ui
 import {
   CYCLE_TRACKER_EVENTS,
@@ -14,10 +9,6 @@
   CYCLE_TRACKER_ELEMENTS,
 } from "@plane/constants";
 import { useTranslation } from "@plane/i18n";
-<<<<<<< HEAD
-import { LinkIcon , NewTabIcon , EditIcon , TrashIcon , ArchiveIcon } from "@plane/propel/icons";
-=======
->>>>>>> ff544c98
 import { TOAST_TYPE, setToast } from "@plane/propel/toast";
 import type { TContextMenuItem } from "@plane/ui";
 import { ContextMenu, CustomMenu } from "@plane/ui";
@@ -105,60 +96,6 @@
         });
       });
 
-<<<<<<< HEAD
-  const handleDeleteCycle = () => {
-    setDeleteModal(true);
-  };
-
-  const MENU_ITEMS: TContextMenuItem[] = [
-    {
-      key: "edit",
-      title: t("edit"),
-      icon: EditIcon,
-      action: handleEditCycle,
-      shouldRender: isEditingAllowed && !isCompleted && !isArchived,
-    },
-    {
-      key: "open-new-tab",
-      action: handleOpenInNewTab,
-      title: t("open_in_new_tab"),
-      icon: NewTabIcon,
-      shouldRender: !isArchived,
-    },
-    {
-      key: "copy-link",
-      action: handleCopyText,
-      title: t("copy_link"),
-      icon: LinkIcon,
-      shouldRender: !isArchived,
-    },
-    {
-      key: "archive",
-      action: handleArchiveCycle,
-      title: t("archive"),
-      description: isCompleted ? undefined : t("project_cycles.only_completed_cycles_can_be_archived"),
-      icon: ArchiveIcon,
-      className: "items-start",
-      iconClassName: "mt-1",
-      shouldRender: isEditingAllowed && !isArchived,
-      disabled: !isCompleted,
-    },
-    {
-      key: "restore",
-      action: handleRestoreCycle,
-      title: t("restore"),
-      icon: ArchiveRestoreIcon,
-      shouldRender: isEditingAllowed && isArchived,
-    },
-    {
-      key: "delete",
-      action: handleDeleteCycle,
-      title: t("delete"),
-      icon: TrashIcon,
-      shouldRender: isEditingAllowed && !isCompleted && !isArchived,
-    },
-  ];
-=======
   const menuResult = useCycleMenuItems({
     cycleDetails: cycleDetails ?? undefined,
     workspaceSlug,
@@ -172,7 +109,6 @@
     handleCopyLink: handleCopyText,
     handleOpenInNewTab,
   });
->>>>>>> ff544c98
 
   const MENU_ITEMS: TContextMenuItem[] = Array.isArray(menuResult) ? menuResult : menuResult.items;
   const additionalModals = Array.isArray(menuResult) ? null : menuResult.modals;
