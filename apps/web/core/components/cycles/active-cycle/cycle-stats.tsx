import type { FC } from "react";
import { Fragment, useCallback, useRef, useState, useEffect } from "react";
import { isEmpty } from "lodash-es";
import { observer } from "mobx-react";
<<<<<<< HEAD
import { useRouter } from "next/navigation";
=======
import { useTheme } from "next-themes";
>>>>>>> 22339b97
import { CalendarCheck } from "lucide-react";
// headless ui
import { Tab } from "@headlessui/react";
// plane imports
import { useTranslation } from "@plane/i18n";
import { PriorityIcon } from "@plane/propel/icons";
import type { TWorkItemFilterCondition } from "@plane/shared-state";
import type { ICycle } from "@plane/types";
import { EIssuesStoreType } from "@plane/types";
// ui
import { Loader, Avatar } from "@plane/ui";
import { cn, renderFormattedDate, renderFormattedDateWithoutYear, getFileURL } from "@plane/utils";
<<<<<<< HEAD
// antd
import { Tag, Tooltip } from "antd";
=======
// assets
import darkAssigneeAsset from "@/app/assets/empty-state/active-cycle/assignee-dark.webp?url";
import lightAssigneeAsset from "@/app/assets/empty-state/active-cycle/assignee-light.webp?url";
import darkLabelAsset from "@/app/assets/empty-state/active-cycle/label-dark.webp?url";
import lightLabelAsset from "@/app/assets/empty-state/active-cycle/label-light.webp?url";
import darkPriorityAsset from "@/app/assets/empty-state/active-cycle/priority-dark.webp?url";
import lightPriorityAsset from "@/app/assets/empty-state/active-cycle/priority-light.webp?url";
import userImage from "@/app/assets/user.png?url";
>>>>>>> 22339b97
// components
import { SingleProgressStats } from "@/components/core/sidebar/single-progress-stats";
import { StateDropdown } from "@/components/dropdowns/state/dropdown";
import { SimpleEmptyState } from "@/components/empty-state/simple-empty-state-root";
// hooks
import { useIssueDetail } from "@/hooks/store/use-issue-detail";
import { useIssues } from "@/hooks/store/use-issues";
import { useIntersectionObserver } from "@/hooks/use-intersection-observer";
import useLocalStorage from "@/hooks/use-local-storage";
// plane web components
import { IssueIdentifier } from "@/plane-web/components/issues/issue-details/issue-identifier";
// services
// store
import type { ActiveCycleIssueDetails } from "@/store/issue/cycle";
// types

export type ActiveCycleStatsProps = {
  workspaceSlug: string;
  projectId: string;
  cycle: ICycle | null;
  cycleId?: string | null;
  handleFiltersUpdate: (conditions: TWorkItemFilterCondition[]) => void;
  cycleIssueDetails?: ActiveCycleIssueDetails | { nextPageResults: boolean };
};

export const ActiveCycleStats = observer(function ActiveCycleStats(props: ActiveCycleStatsProps) {
  const { workspaceSlug, projectId, cycle, cycleId, handleFiltersUpdate, cycleIssueDetails } = props;
  const router = useRouter();
  // local storage
  const { storedValue: tab, setValue: setTab } = useLocalStorage("activeCycleTab", "Assignees");
  // refs
  const issuesContainerRef = useRef<HTMLDivElement | null>(null);
  // states
  const [issuesLoaderElement, setIssueLoaderElement] = useState<HTMLDivElement | null>(null);
<<<<<<< HEAD
  const [testPlans, setTestPlans] = useState<any[]>([]);
  const [loading, setLoading] = useState<boolean>(true);
  const [error, setError] = useState<string | null>(null);
=======
  // theme hook
  const { resolvedTheme } = useTheme();
>>>>>>> 22339b97
  // plane hooks
  const { t } = useTranslation();
  // derived values
  const priorityResolvedPath = resolvedTheme === "light" ? lightPriorityAsset : darkPriorityAsset;
  const assigneesResolvedPath = resolvedTheme === "light" ? lightAssigneeAsset : darkAssigneeAsset;
  const labelsResolvedPath = resolvedTheme === "light" ? lightLabelAsset : darkLabelAsset;

  const currentValue = (tab: string | null) => {
    switch (tab) {
      case "Priority-Issues":
        return 0;
      case "Assignees":
        return 1;
      case "Labels":
        return 2;
      default:
        return 0;
    }
  };
  const {
    issues: { fetchNextActiveCycleIssues },
  } = useIssues(EIssuesStoreType.CYCLE);
  const {
    issue: { getIssueById },
    setPeekIssue,
  } = useIssueDetail();
  const loadMoreIssues = useCallback(() => {
    if (!cycleId) return;
    fetchNextActiveCycleIssues(workspaceSlug, projectId, cycleId);
    // eslint-disable-next-line react-hooks/exhaustive-deps
  }, [workspaceSlug, projectId, cycleId, issuesLoaderElement, cycleIssueDetails?.nextPageResults]);

  useIntersectionObserver(issuesContainerRef, issuesLoaderElement, loadMoreIssues, `0% 0% 100% 0%`);

  // 渲染测试计划状态
  const renderState = (state: any) => {
    const colorMap: Record<string, string> = {
      未开始: "default",
      进行中: "processing",
      已完成: "success",
    };
    const color = colorMap[state] || "default";
    const text = state ? state.toString() : "-";
    return <Tag color={color}>{text}</Tag>;
  };

  // 渲染通过率
  const renderPassRate = (passRate: any) => {
    if (!passRate) return "-";

    const orderKeys = ["成功", "失败", "阻塞", "未执行"];
    const totalCount = orderKeys.reduce((s, k) => s + Number(passRate?.[k] || 0), 0);
    const passed = Number(passRate?.["成功"] || 0);
    const percent = totalCount > 0 ? Math.floor((passed / totalCount) * 100) : 0;

    const colorHexMap: Record<string, string> = {
      green: "#52c41a",
      red: "#ff4d4f",
      gold: "#faad14",
      blue: "#1677ff",
      gray: "#bfbfbf",
      default: "#d9d9d9",
    };

    const categoryColor: Record<string, string> = {
      成功: colorHexMap.green,
      失败: colorHexMap.red,
      阻塞: colorHexMap.gold,
      未执行: colorHexMap.gray,
    };

    const segments = orderKeys.map((k) => {
      const count = Number(passRate?.[k] || 0);
      const color = categoryColor[k] || colorHexMap.default;
      const widthPct = totalCount > 0 ? (count / totalCount) * 100 : 0;
      return { key: k, count, color, widthPct };
    });

    const tooltipContent = (
      <div style={{ display: "flex", flexDirection: "column", gap: "6px" }}>
        {orderKeys.map((k) => (
          <div key={k} style={{ display: "flex", alignItems: "center", gap: "8px" }}>
            <span
              style={{
                width: "10px",
                height: "10px",
                borderRadius: "2px",
                backgroundColor: categoryColor[k] || colorHexMap.default,
                display: "inline-block",
              }}
            />
            <span style={{ fontSize: "12px", color: "var(--color-text, #333)" }}>{k}</span>
            <span style={{ marginLeft: "auto", fontSize: "12px", color: "#8c8c8c" }}>{Number(passRate?.[k] || 0)}</span>
          </div>
        ))}
      </div>
    );

    return (
      <Tooltip mouseEnterDelay={0.25} title={tooltipContent} color="#fff" overlayInnerStyle={{ color: "#333" }}>
        <div style={{ display: "flex", alignItems: "center", gap: "6px", minWidth: "80px" }}>
          <div style={{ flex: "1", minWidth: "50px" }}>
            <div
              style={{
                width: "100%",
                height: "5px",
                border: "1px solid #e8e8e8",
                borderRadius: "5px",
                overflow: "hidden",
                display: "flex",
              }}
            >
              {segments.map((seg, idx) => (
                <div
                  key={`${seg.key}-${idx}`}
                  style={{ width: `${seg.widthPct}%`, backgroundColor: seg.color, height: "100%" }}
                />
              ))}
            </div>
          </div>
          <span style={{ fontSize: "11px", color: "var(--color-text, #333)", minWidth: "25px" }}>{percent}%</span>
        </div>
      </Tooltip>
    );
  };

  // 从 cycle 数据中获取测试计划
  useEffect(() => {
    if (cycle && cycle.plans) {
      setTestPlans(cycle.plans);
      setLoading(false);
    } else {
      setTestPlans([]);
      setLoading(false);
    }
  }, [cycle]);

  const loaders = (
    <Loader className="space-y-3">
      <Loader.Item height="30px" />
      <Loader.Item height="30px" />
      <Loader.Item height="30px" />
    </Loader>
  );

  return cycleId ? (
    <div className="flex flex-col gap-4 p-4 min-h-[17rem] overflow-hidden bg-surface-1 col-span-1 lg:col-span-2 xl:col-span-1 border border-subtle rounded-lg">
      <Tab.Group
        as={Fragment}
        defaultIndex={currentValue(tab)}
        onChange={(i) => {
          switch (i) {
            case 0:
              return setTab("Priority-Issues");
            case 1:
              return setTab("Assignees");
            case 2:
              return setTab("Labels");

            default:
              return setTab("Priority-Issues");
          }
        }}
      >
        <Tab.List
          as="div"
          className="relative border-[0.5px] border-subtle rounded-sm bg-layer-1 p-[1px] grid"
          style={{
            gridTemplateColumns: `repeat(3, 1fr)`,
          }}
        >
          <Tab
            className={({ selected }) =>
              cn(
                "relative z-[1] font-semibold text-11 rounded-[3px] py-1.5 text-placeholder focus:outline-none transition duration-500",
                {
                  "text-tertiary bg-surface-1": selected,
                  "hover:text-tertiary": !selected,
                }
              )
            }
          >
            {/* {t("project_cycles.active_cycle.priority_issue")} */}
            测试计划
          </Tab>
          <Tab
            className={({ selected }) =>
              cn(
                "relative z-[1] font-semibold text-11 rounded-[3px] py-1.5 text-placeholder focus:outline-none transition duration-500",
                {
                  "text-tertiary bg-surface-1": selected,
                  "hover:text-tertiary": !selected,
                }
              )
            }
          >
            {t("project_cycles.active_cycle.assignees")}
          </Tab>
          <Tab
            className={({ selected }) =>
              cn(
                "relative z-[1] font-semibold text-11 rounded-[3px] py-1.5 text-placeholder focus:outline-none transition duration-500",
                {
                  "text-tertiary bg-surface-1": selected,
                  "hover:text-tertiary": !selected,
                }
              )
            }
          >
            {t("project_cycles.active_cycle.labels")}
          </Tab>
        </Tab.List>

        <Tab.Panels as={Fragment}>
<<<<<<< HEAD
          <Tab.Panel as="div" className="flex h-52 w-full flex-col overflow-hidden text-custom-text-200">
            {loading ? (
              <div className="h-full w-full p-4 overflow-y-auto vertical-scrollbar scrollbar-sm">{loaders}</div>
            ) : error ? (
              <div className="flex items-center justify-center h-full w-full">
                <div className="text-sm text-custom-text-300">{error}</div>
              </div>
            ) : testPlans.length > 0 ? (
              <div className="flex flex-col h-full w-full">
                {/* 表格头部 */}
                <div className="grid grid-cols-4 gap-2 px-2 py-1 text-xs font-medium text-custom-text-400 border-b border-custom-border-200 shrink-0 bg-custom-background-100">
                  <div>测试计划名称</div>
                  <div>用例库名称</div>
                  <div>状态</div>
                  <div>通过率</div>
                </div>

                {/* 表格内容 */}
                <div
                  ref={issuesContainerRef}
                  className="flex-1 overflow-y-auto vertical-scrollbar scrollbar-sm divide-y divide-custom-border-200"
                >
                  {testPlans.map((plan) => (
                    <div
                      key={plan.id}
                      className="grid grid-cols-4 gap-2 px-2 py-2 text-sm hover:bg-custom-background-90 cursor-pointer"
                      onClick={() => {
                        const planId = plan?.id;
                        const repo = plan?.repository;
                        const repositoryId = typeof repo === "string" ? repo : repo?.id;
                        if (!planId || !repositoryId) return;
                        router.push(
                          `/${workspaceSlug}/projects/${projectId}/test-management/plan-cases/?planId=${planId}&repositoryId=${repositoryId}`
                        );
                      }}
                    >
                      <div className="truncate text-custom-text-100" title={plan.name}>
                        {plan.name}
                      </div>
                      <div
                        className="truncate text-custom-text-300"
                        title={(plan.repository?.name ?? plan.repository_name) || "未知"}
                      >
                        {(plan.repository?.name ?? plan.repository_name) || "未知"}
                      </div>
                      <div className="flex items-center">{renderState(plan.state)}</div>
                      <div className="flex items-center">{renderPassRate(plan.pass_rate)}</div>
                    </div>
                  ))}
                </div>
              </div>
            ) : (
              <div className="flex items-center justify-center h-full w-full">
                <SimpleEmptyState title="暂无关联测试计划" assetPath={priorityResolvedPath} />
              </div>
            )}
=======
          <Tab.Panel
            as="div"
            className="flex h-52 w-full flex-col gap-1 overflow-y-auto  text-secondary vertical-scrollbar scrollbar-sm"
          >
            <div
              ref={issuesContainerRef}
              className="flex flex-col gap-1 h-full w-full overflow-y-auto vertical-scrollbar scrollbar-sm"
            >
              {cycleIssueDetails && "issueIds" in cycleIssueDetails ? (
                cycleIssueDetails.issueCount > 0 ? (
                  <>
                    {cycleIssueDetails.issueIds.map((issueId: string) => {
                      const issue = getIssueById(issueId);

                      if (!issue) return null;

                      return (
                        <div
                          key={issue.id}
                          className="group flex cursor-pointer items-center justify-between gap-2 rounded-md hover:bg-surface-2 p-1"
                          onClick={() => {
                            if (issue.id) {
                              setPeekIssue({
                                workspaceSlug,
                                projectId,
                                issueId: issue.id,
                                isArchived: !!issue.archived_at,
                              });
                              handleFiltersUpdate([
                                { property: "priority", operator: "in", value: ["urgent", "high"] },
                              ]);
                            }
                          }}
                        >
                          <div className="flex items-center gap-1.5 flex-grow w-full min-w-24 truncate">
                            <IssueIdentifier issueId={issue.id} projectId={projectId} size="xs" variant="secondary" />
                            <Tooltip position="top-start" tooltipHeading="Title" tooltipContent={issue.name}>
                              <span className="text-13 text-primary truncate">{issue.name}</span>
                            </Tooltip>
                          </div>
                          <PriorityIcon priority={issue.priority} withContainer size={12} />
                          <div className="flex items-center gap-1.5 flex-shrink-0">
                            <StateDropdown
                              value={issue.state_id}
                              onChange={() => {}}
                              projectId={projectId?.toString() ?? ""}
                              disabled
                              buttonVariant="background-with-text"
                              buttonContainerClassName="cursor-pointer max-w-24"
                              showTooltip
                            />
                            {issue.target_date && (
                              <Tooltip
                                tooltipHeading="Target Date"
                                tooltipContent={renderFormattedDate(issue.target_date)}
                              >
                                <div className="h-full flex truncate items-center gap-1.5 rounded-sm text-11 px-2 py-0.5 bg-layer-1 group-hover:bg-surface-1 cursor-pointer">
                                  <CalendarCheck className="h-3 w-3 flex-shrink-0" />
                                  <span className="text-11 truncate">
                                    {renderFormattedDateWithoutYear(issue.target_date)}
                                  </span>
                                </div>
                              </Tooltip>
                            )}
                          </div>
                        </div>
                      );
                    })}
                    {(cycleIssueDetails.nextPageResults === undefined || cycleIssueDetails.nextPageResults) && (
                      <div
                        ref={setIssueLoaderElement}
                        className={
                          "h-11 relative flex items-center gap-3 bg-layer-1 p-3 text-13 cursor-pointer animate-pulse"
                        }
                      />
                    )}
                  </>
                ) : (
                  <div className="flex items-center justify-center h-full w-full">
                    <SimpleEmptyState
                      title={t("active_cycle.empty_state.priority_issue.title")}
                      assetPath={priorityResolvedPath}
                    />
                  </div>
                )
              ) : (
                loaders
              )}
            </div>
>>>>>>> 22339b97
          </Tab.Panel>

          <Tab.Panel
            as="div"
            className="flex h-52 w-full flex-col gap-1 overflow-y-auto text-secondary vertical-scrollbar scrollbar-sm"
          >
            {cycle && !isEmpty(cycle.distribution) ? (
              cycle?.distribution?.assignees && cycle.distribution.assignees.length > 0 ? (
                cycle.distribution?.assignees?.map((assignee, index) => {
                  if (assignee.assignee_id)
                    return (
                      <SingleProgressStats
                        key={assignee.assignee_id}
                        title={
                          <div className="flex items-center gap-2">
                            <Avatar
                              name={assignee?.display_name ?? undefined}
                              src={getFileURL(assignee?.avatar_url ?? "")}
                            />

                            <span>{assignee.display_name}</span>
                          </div>
                        }
                        completed={assignee.completed_issues}
                        total={assignee.total_issues}
                        onClick={() => {
                          if (assignee.assignee_id) {
                            handleFiltersUpdate([
                              { property: "assignee_id", operator: "in", value: [assignee.assignee_id] },
                            ]);
                          }
                        }}
                      />
                    );
                  else
                    return (
                      <SingleProgressStats
                        key={`unassigned-${index}`}
                        title={
                          <div className="flex items-center gap-2">
                            <div className="h-5 w-5 rounded-full border-2 border-subtle bg-layer-1">
                              <img src={userImage} height="100%" width="100%" className="rounded-full" alt="User" />
                            </div>
                            <span>{t("no_assignee")}</span>
                          </div>
                        }
                        completed={assignee.completed_issues}
                        total={assignee.total_issues}
                      />
                    );
                })
              ) : (
                <div className="flex items-center justify-center h-full w-full">
                  <SimpleEmptyState
                    title={t("active_cycle.empty_state.assignee.title")}
                    assetPath={assigneesResolvedPath}
                  />
                </div>
              )
            ) : (
              loaders
            )}
          </Tab.Panel>

          <Tab.Panel
            as="div"
            className="flex h-52 w-full flex-col gap-1 overflow-y-auto  text-secondary vertical-scrollbar scrollbar-sm"
          >
            {cycle && !isEmpty(cycle.distribution) ? (
              cycle?.distribution?.labels && cycle.distribution.labels.length > 0 ? (
                cycle.distribution.labels?.map((label, index) => (
                  <SingleProgressStats
                    key={label.label_id ?? `no-label-${index}`}
                    title={
                      <div className="flex items-center gap-2 truncate">
                        <span
                          className="block h-3 w-3 rounded-full flex-shrink-0"
                          style={{
                            backgroundColor: label.color ?? "#000000",
                          }}
                        />
                        <span className="text-11 text-ellipsis truncate">{label.label_name ?? "No labels"}</span>
                      </div>
                    }
                    completed={label.completed_issues}
                    total={label.total_issues}
                    onClick={
                      label.label_id
                        ? () => {
                            if (label.label_id) {
                              handleFiltersUpdate([{ property: "label_id", operator: "in", value: [label.label_id] }]);
                            }
                          }
                        : undefined
                    }
                  />
                ))
              ) : (
                <div className="flex items-center justify-center h-full w-full">
                  <SimpleEmptyState title={t("active_cycle.empty_state.label.title")} assetPath={labelsResolvedPath} />
                </div>
              )
            ) : (
              loaders
            )}
          </Tab.Panel>
        </Tab.Panels>
      </Tab.Group>
    </div>
  ) : (
    <Loader className="flex flex-col gap-4 min-h-[17rem] overflow-hidden bg-surface-1 col-span-1 lg:col-span-2 xl:col-span-1">
      <Loader.Item width="100%" height="17rem" />
    </Loader>
  );
});<|MERGE_RESOLUTION|>--- conflicted
+++ resolved
@@ -1,12 +1,11 @@
+"use client";
+
 import type { FC } from "react";
 import { Fragment, useCallback, useRef, useState, useEffect } from "react";
 import { isEmpty } from "lodash-es";
 import { observer } from "mobx-react";
-<<<<<<< HEAD
+import { useTheme } from "next-themes";
 import { useRouter } from "next/navigation";
-=======
-import { useTheme } from "next-themes";
->>>>>>> 22339b97
 import { CalendarCheck } from "lucide-react";
 // headless ui
 import { Tab } from "@headlessui/react";
@@ -19,10 +18,8 @@
 // ui
 import { Loader, Avatar } from "@plane/ui";
 import { cn, renderFormattedDate, renderFormattedDateWithoutYear, getFileURL } from "@plane/utils";
-<<<<<<< HEAD
 // antd
 import { Tag, Tooltip } from "antd";
-=======
 // assets
 import darkAssigneeAsset from "@/app/assets/empty-state/active-cycle/assignee-dark.webp?url";
 import lightAssigneeAsset from "@/app/assets/empty-state/active-cycle/assignee-light.webp?url";
@@ -31,7 +28,6 @@
 import darkPriorityAsset from "@/app/assets/empty-state/active-cycle/priority-dark.webp?url";
 import lightPriorityAsset from "@/app/assets/empty-state/active-cycle/priority-light.webp?url";
 import userImage from "@/app/assets/user.png?url";
->>>>>>> 22339b97
 // components
 import { SingleProgressStats } from "@/components/core/sidebar/single-progress-stats";
 import { StateDropdown } from "@/components/dropdowns/state/dropdown";
@@ -66,14 +62,11 @@
   const issuesContainerRef = useRef<HTMLDivElement | null>(null);
   // states
   const [issuesLoaderElement, setIssueLoaderElement] = useState<HTMLDivElement | null>(null);
-<<<<<<< HEAD
+  // theme hook
+  const { resolvedTheme } = useTheme();
   const [testPlans, setTestPlans] = useState<any[]>([]);
   const [loading, setLoading] = useState<boolean>(true);
   const [error, setError] = useState<string | null>(null);
-=======
-  // theme hook
-  const { resolvedTheme } = useTheme();
->>>>>>> 22339b97
   // plane hooks
   const { t } = useTranslation();
   // derived values
@@ -288,7 +281,6 @@
         </Tab.List>
 
         <Tab.Panels as={Fragment}>
-<<<<<<< HEAD
           <Tab.Panel as="div" className="flex h-52 w-full flex-col overflow-hidden text-custom-text-200">
             {loading ? (
               <div className="h-full w-full p-4 overflow-y-auto vertical-scrollbar scrollbar-sm">{loaders}</div>
@@ -345,97 +337,6 @@
                 <SimpleEmptyState title="暂无关联测试计划" assetPath={priorityResolvedPath} />
               </div>
             )}
-=======
-          <Tab.Panel
-            as="div"
-            className="flex h-52 w-full flex-col gap-1 overflow-y-auto  text-secondary vertical-scrollbar scrollbar-sm"
-          >
-            <div
-              ref={issuesContainerRef}
-              className="flex flex-col gap-1 h-full w-full overflow-y-auto vertical-scrollbar scrollbar-sm"
-            >
-              {cycleIssueDetails && "issueIds" in cycleIssueDetails ? (
-                cycleIssueDetails.issueCount > 0 ? (
-                  <>
-                    {cycleIssueDetails.issueIds.map((issueId: string) => {
-                      const issue = getIssueById(issueId);
-
-                      if (!issue) return null;
-
-                      return (
-                        <div
-                          key={issue.id}
-                          className="group flex cursor-pointer items-center justify-between gap-2 rounded-md hover:bg-surface-2 p-1"
-                          onClick={() => {
-                            if (issue.id) {
-                              setPeekIssue({
-                                workspaceSlug,
-                                projectId,
-                                issueId: issue.id,
-                                isArchived: !!issue.archived_at,
-                              });
-                              handleFiltersUpdate([
-                                { property: "priority", operator: "in", value: ["urgent", "high"] },
-                              ]);
-                            }
-                          }}
-                        >
-                          <div className="flex items-center gap-1.5 flex-grow w-full min-w-24 truncate">
-                            <IssueIdentifier issueId={issue.id} projectId={projectId} size="xs" variant="secondary" />
-                            <Tooltip position="top-start" tooltipHeading="Title" tooltipContent={issue.name}>
-                              <span className="text-13 text-primary truncate">{issue.name}</span>
-                            </Tooltip>
-                          </div>
-                          <PriorityIcon priority={issue.priority} withContainer size={12} />
-                          <div className="flex items-center gap-1.5 flex-shrink-0">
-                            <StateDropdown
-                              value={issue.state_id}
-                              onChange={() => {}}
-                              projectId={projectId?.toString() ?? ""}
-                              disabled
-                              buttonVariant="background-with-text"
-                              buttonContainerClassName="cursor-pointer max-w-24"
-                              showTooltip
-                            />
-                            {issue.target_date && (
-                              <Tooltip
-                                tooltipHeading="Target Date"
-                                tooltipContent={renderFormattedDate(issue.target_date)}
-                              >
-                                <div className="h-full flex truncate items-center gap-1.5 rounded-sm text-11 px-2 py-0.5 bg-layer-1 group-hover:bg-surface-1 cursor-pointer">
-                                  <CalendarCheck className="h-3 w-3 flex-shrink-0" />
-                                  <span className="text-11 truncate">
-                                    {renderFormattedDateWithoutYear(issue.target_date)}
-                                  </span>
-                                </div>
-                              </Tooltip>
-                            )}
-                          </div>
-                        </div>
-                      );
-                    })}
-                    {(cycleIssueDetails.nextPageResults === undefined || cycleIssueDetails.nextPageResults) && (
-                      <div
-                        ref={setIssueLoaderElement}
-                        className={
-                          "h-11 relative flex items-center gap-3 bg-layer-1 p-3 text-13 cursor-pointer animate-pulse"
-                        }
-                      />
-                    )}
-                  </>
-                ) : (
-                  <div className="flex items-center justify-center h-full w-full">
-                    <SimpleEmptyState
-                      title={t("active_cycle.empty_state.priority_issue.title")}
-                      assetPath={priorityResolvedPath}
-                    />
-                  </div>
-                )
-              ) : (
-                loaders
-              )}
-            </div>
->>>>>>> 22339b97
           </Tab.Panel>
 
           <Tab.Panel
