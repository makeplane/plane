import type { MouseEvent } from "react";
import { useRef } from "react";
import { observer } from "mobx-react";
import { usePathname, useSearchParams } from "next/navigation";
import { CheckIcon } from "@plane/propel/icons";
// plane imports
import type { TCycleGroups } from "@plane/types";
import { CircularProgressIndicator } from "@plane/ui";
// components
import { generateQueryParams, calculateCycleProgress } from "@plane/utils";
import { ListItem } from "@/components/core/list";
// hooks
import { useCycle } from "@/hooks/store/use-cycle";
import { useAppRouter } from "@/hooks/use-app-router";
import { usePlatformOS } from "@/hooks/use-platform-os";
// local imports
import { CycleQuickActions } from "../quick-actions";
import { CycleListItemAction } from "./cycle-list-item-action";

type TCyclesListItem = {
  cycleId: string;
  handleEditCycle?: () => void;
  handleDeleteCycle?: () => void;
  handleAddToFavorites?: () => void;
  handleRemoveFromFavorites?: () => void;
  workspaceSlug: string;
  projectId: string;
  className?: string;
};

export const CyclesListItem = observer(function CyclesListItem(props: TCyclesListItem) {
  const { cycleId, workspaceSlug, projectId, className = "" } = props;
  // refs
  const parentRef = useRef(null);
  // router
  const router = useAppRouter();
  const searchParams = useSearchParams();
  const pathname = usePathname();
  // hooks
  const { isMobile } = usePlatformOS();
  // store hooks
  const { getCycleById } = useCycle();

  // derived values
  const cycleDetails = getCycleById(cycleId);

  if (!cycleDetails) return null;

  // computed
  // TODO: change this logic once backend fix the response
  const cycleStatus = cycleDetails.status ? (cycleDetails.status.toLocaleLowerCase() as TCycleGroups) : "draft";
  const isActive = cycleStatus === "current";

  // handlers
  const openCycleOverview = (e: MouseEvent<HTMLButtonElement | HTMLAnchorElement>) => {
    e.preventDefault();
    e.stopPropagation();

    const query = generateQueryParams(searchParams, ["peekCycle"]);
    if (searchParams.has("peekCycle") && searchParams.get("peekCycle") === cycleId) {
      router.push(`${pathname}?${query}`);
    } else {
      router.push(`${pathname}?${query && `${query}&`}peekCycle=${cycleId}`);
    }
  };

  // handlers
  const handleArchivedCycleClick = (e: MouseEvent<HTMLAnchorElement>) => {
    openCycleOverview(e);
  };

  const handleItemClick = cycleDetails.archived_at ? handleArchivedCycleClick : undefined;

  const progress = calculateCycleProgress(cycleDetails);

  return (
    <ListItem
      title={cycleDetails?.name ?? ""}
      itemLink={`/${workspaceSlug}/projects/${projectId}/cycles/${cycleDetails.id}`}
      onItemClick={handleItemClick}
      className={className}
      prependTitleElement={
        <CircularProgressIndicator size={30} percentage={progress} strokeWidth={3}>
          {progress === 100 ? (
<<<<<<< HEAD
            <CheckIcon className="h-3 w-3 stroke-[2] text-custom-primary-100" />
=======
            <Check className="h-3 w-3 stroke-2" />
>>>>>>> e3ba7c28
          ) : (
            <span className="text-9 text-primary">{`${progress}%`}</span>
          )}
        </CircularProgressIndicator>
      }
      actionableItems={
        <CycleListItemAction
          workspaceSlug={workspaceSlug}
          projectId={projectId}
          cycleId={cycleId}
          cycleDetails={cycleDetails}
          parentRef={parentRef}
          isActive={isActive}
        />
      }
      quickActionElement={
        <div className="block md:hidden">
          <CycleQuickActions
            parentRef={parentRef}
            cycleId={cycleId}
            projectId={projectId}
            workspaceSlug={workspaceSlug}
          />
        </div>
      }
      isMobile={isMobile}
      parentRef={parentRef}
      isSidebarOpen={searchParams.has("peekCycle")}
    />
  );
});<|MERGE_RESOLUTION|>--- conflicted
+++ resolved
@@ -82,11 +82,7 @@
       prependTitleElement={
         <CircularProgressIndicator size={30} percentage={progress} strokeWidth={3}>
           {progress === 100 ? (
-<<<<<<< HEAD
-            <CheckIcon className="h-3 w-3 stroke-[2] text-custom-primary-100" />
-=======
-            <Check className="h-3 w-3 stroke-2" />
->>>>>>> e3ba7c28
+            <CheckIcon className="h-3 w-3 stroke-2" />
           ) : (
             <span className="text-9 text-primary">{`${progress}%`}</span>
           )}
