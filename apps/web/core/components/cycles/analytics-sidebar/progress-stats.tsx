--- conflicted
+++ resolved
@@ -4,11 +4,8 @@
 import { observer } from "mobx-react";
 import Image from "next/image";
 import { useTranslation } from "@plane/i18n";
-<<<<<<< HEAD
 import { Tabs, TabsList, TabsTrigger, TabsContent } from "@plane/propel/tabs";
-=======
 import { StateGroupIcon } from "@plane/propel/icons";
->>>>>>> bf45635a
 import {
   IIssueFilterOptions,
   IIssueFilters,
