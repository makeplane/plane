--- conflicted
+++ resolved
@@ -13,14 +13,10 @@
 // types
 import { useTranslation } from "@plane/i18n";
 import { Button } from "@plane/propel/button";
-<<<<<<< HEAD
-import { IUser, TUserProfile, TOnboardingSteps } from "@plane/types";
-=======
 import { TOAST_TYPE, setToast } from "@plane/propel/toast";
 import type { IUser, TUserProfile, TOnboardingSteps } from "@plane/types";
->>>>>>> 96fa9ab1
 // ui
-import { Input, PasswordStrengthIndicator, Spinner, TOAST_TYPE, setToast } from "@plane/ui";
+import { Input, PasswordStrengthIndicator, Spinner } from "@plane/ui";
 // components
 import { getFileURL, getPasswordStrength } from "@plane/utils";
 import { UserImageUploadModal } from "@/components/core/modals/user-image-upload-modal";
