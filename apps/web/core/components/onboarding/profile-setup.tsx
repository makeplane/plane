import React, { useMemo, useState } from "react";
import { observer } from "mobx-react";
import { Controller, useForm } from "react-hook-form";
import { Eye, EyeOff } from "lucide-react";
import {
  AUTH_TRACKER_EVENTS,
  E_PASSWORD_STRENGTH,
  ONBOARDING_TRACKER_ELEMENTS,
  USER_TRACKER_EVENTS,
} from "@plane/constants";
// types
import { useTranslation } from "@plane/i18n";
import { Button } from "@plane/propel/button";
import { TOAST_TYPE, setToast } from "@plane/propel/toast";
import type { IUser, TUserProfile, TOnboardingSteps } from "@plane/types";
// ui
import { Input, PasswordStrengthIndicator, Spinner } from "@plane/ui";
// components
import { cn, getFileURL, getPasswordStrength } from "@plane/utils";
import { UserImageUploadModal } from "@/components/core/modals/user-image-upload-modal";
// constants
// helpers
// hooks
import { captureError, captureSuccess, captureView } from "@/helpers/event-tracker.helper";
import { useUser, useUserProfile } from "@/hooks/store/user";
// services
import { AuthService } from "@/services/auth.service";

type TProfileSetupFormValues = {
  first_name: string;
  last_name: string;
  avatar_url?: string | null;
  password?: string;
  confirm_password?: string;
  role?: string;
  use_case?: string[];
};

const defaultValues: Partial<TProfileSetupFormValues> = {
  first_name: "",
  last_name: "",
  avatar_url: "",
  password: undefined,
  confirm_password: undefined,
  role: undefined,
  use_case: [],
};

type Props = {
  user?: IUser;
  totalSteps: number;
  stepChange: (steps: Partial<TOnboardingSteps>) => Promise<void>;
  finishOnboarding: () => Promise<void>;
};

enum EProfileSetupSteps {
  ALL = "ALL",
  USER_DETAILS = "USER_DETAILS",
  USER_PERSONALIZATION = "USER_PERSONALIZATION",
}

const USER_ROLE = ["Individual contributor", "Senior Leader", "Manager", "Executive", "Freelancer", "Student"];

const USER_DOMAIN = [
  "Engineering",
  "Product",
  "Marketing",
  "Sales",
  "Operations",
  "Legal",
  "Finance",
  "Human Resources",
  "Project",
  "Other",
];

const authService = new AuthService();

export const ProfileSetup = observer(function ProfileSetup(props: Props) {
  const { user, totalSteps, stepChange, finishOnboarding } = props;
  // states
  const [profileSetupStep, setProfileSetupStep] = useState<EProfileSetupSteps>(
    user?.is_password_autoset ? EProfileSetupSteps.USER_DETAILS : EProfileSetupSteps.ALL
  );
  const [isImageUploadModalOpen, setIsImageUploadModalOpen] = useState(false);
  const [isPasswordInputFocused, setIsPasswordInputFocused] = useState(false);
  const [showPassword, setShowPassword] = useState({
    password: false,
    retypePassword: false,
  });
  // plane hooks
  const { t } = useTranslation();
  // store hooks
  const { updateCurrentUser } = useUser();
  const { updateUserProfile } = useUserProfile();
  // form info
  const {
    getValues,
    handleSubmit,
    control,
    watch,
    setValue,
    formState: { errors, isSubmitting, isValid },
  } = useForm<TProfileSetupFormValues>({
    defaultValues: {
      ...defaultValues,
      first_name: user?.first_name,
      last_name: user?.last_name,
      avatar_url: user?.avatar_url,
    },
    mode: "onChange",
  });
  // derived values
  const userAvatar = watch("avatar_url");

  const handleShowPassword = (key: keyof typeof showPassword) =>
    setShowPassword((prev) => ({ ...prev, [key]: !prev[key] }));

  const handleSetPassword = async (password: string) => {
    const token = await authService.requestCSRFToken().then((data) => data?.csrf_token);
    await authService
      .setPassword(token, { password })
      .then(() => {
        captureSuccess({
          eventName: AUTH_TRACKER_EVENTS.password_created,
        });
      })
      .catch(() => {
        captureError({
          eventName: AUTH_TRACKER_EVENTS.password_created,
        });
      });
  };

  const handleSubmitProfileSetup = async (formData: TProfileSetupFormValues) => {
    const userDetailsPayload: Partial<IUser> = {
      first_name: formData.first_name,
      last_name: formData.last_name,
      avatar_url: formData.avatar_url ?? undefined,
    };
    const profileUpdatePayload: Partial<TUserProfile> = {
      use_case: formData.use_case && formData.use_case.length > 0 ? formData.use_case.join(". ") : undefined,
      role: formData.role,
    };
    try {
      await Promise.all([
        updateCurrentUser(userDetailsPayload),
        updateUserProfile(profileUpdatePayload),
        totalSteps > 2 && stepChange({ profile_complete: true }),
      ]);
      captureSuccess({
        eventName: USER_TRACKER_EVENTS.add_details,
        payload: {
          use_case: profileUpdatePayload.use_case,
          role: formData.role,
        },
      });
      setToast({
        type: TOAST_TYPE.SUCCESS,
        title: "Success",
        message: "Profile setup completed!",
      });
      // For Invited Users, they will skip all other steps and finish onboarding.
      if (totalSteps <= 2) {
        finishOnboarding();
      }
    } catch {
      captureError({
        eventName: USER_TRACKER_EVENTS.add_details,
      });
      setToast({
        type: TOAST_TYPE.ERROR,
        title: "Error",
        message: "Profile setup failed. Please try again!",
      });
    }
  };

  const handleSubmitUserDetail = async (formData: TProfileSetupFormValues) => {
    const userDetailsPayload: Partial<IUser> = {
      first_name: formData.first_name,
      last_name: formData.last_name,
      avatar_url: formData.avatar_url ?? undefined,
    };
    try {
      await Promise.all([
        updateCurrentUser(userDetailsPayload),
        formData.password && handleSetPassword(formData.password),
      ]).then(() => {
        if (formData.password) {
          captureView({
            elementName: ONBOARDING_TRACKER_ELEMENTS.PASSWORD_CREATION_SELECTED,
          });
        } else {
          captureView({
            elementName: ONBOARDING_TRACKER_ELEMENTS.PASSWORD_CREATION_SKIPPED,
          });
        }
        setProfileSetupStep(EProfileSetupSteps.USER_PERSONALIZATION);
      });
    } catch {
      captureError({
        eventName: USER_TRACKER_EVENTS.add_details,
      });
      setToast({
        type: TOAST_TYPE.ERROR,
        title: "Error",
        message: "User details update failed. Please try again!",
      });
    }
  };

  const handleSubmitUserPersonalization = async (formData: TProfileSetupFormValues) => {
    const profileUpdatePayload: Partial<TUserProfile> = {
      use_case: formData.use_case && formData.use_case.length > 0 ? formData.use_case.join(". ") : undefined,
      role: formData.role,
    };
    try {
      await Promise.all([
        updateUserProfile(profileUpdatePayload),
        totalSteps > 2 && stepChange({ profile_complete: true }),
      ]);
      captureSuccess({
        eventName: USER_TRACKER_EVENTS.add_details,
        payload: {
          use_case: profileUpdatePayload.use_case,
          role: formData.role,
        },
      });
      setToast({
        type: TOAST_TYPE.SUCCESS,
        title: "Success",
        message: "Profile setup completed!",
      });
      // For Invited Users, they will skip all other steps and finish onboarding.
      if (totalSteps <= 2) {
        finishOnboarding();
      }
    } catch {
      captureError({
        eventName: USER_TRACKER_EVENTS.add_details,
      });
      setToast({
        type: TOAST_TYPE.ERROR,
        title: "Error",
        message: "Profile setup failed. Please try again!",
      });
    }
  };

  const onSubmit = async (formData: TProfileSetupFormValues) => {
    if (!user) return;
    captureView({
      elementName: ONBOARDING_TRACKER_ELEMENTS.PROFILE_SETUP_FORM,
    });
    if (profileSetupStep === EProfileSetupSteps.ALL) await handleSubmitProfileSetup(formData);
    if (profileSetupStep === EProfileSetupSteps.USER_DETAILS) await handleSubmitUserDetail(formData);
    if (profileSetupStep === EProfileSetupSteps.USER_PERSONALIZATION) await handleSubmitUserPersonalization(formData);
  };

  const handleDelete = (url: string | null | undefined) => {
    if (!url) return;
    setValue("avatar_url", "");
  };

  // derived values
  const isPasswordAlreadySetup = !user?.is_password_autoset;
  const currentPassword = watch("password") || undefined;
  const currentConfirmPassword = watch("confirm_password") || undefined;

  const isValidPassword = useMemo(() => {
    if (currentPassword) {
      if (
        currentPassword === currentConfirmPassword &&
        getPasswordStrength(currentPassword) === E_PASSWORD_STRENGTH.STRENGTH_VALID
      ) {
        return true;
      } else {
        return false;
      }
    } else {
      return true;
    }
  }, [currentPassword, currentConfirmPassword]);

  // Check for all available fields validation and if password field is available, then checks for password validation (strength + confirmation).
  // Also handles the condition for optional password i.e if password field is optional it only checks for above validation if it's not empty.
  const isButtonDisabled =
    !isSubmitting && isValid ? (isPasswordAlreadySetup ? false : isValidPassword ? false : true) : true;

  return (
    <div className="flex h-full w-full">
      <div className="flex flex-col w-full items-center justify-center p-8 mt-6">
        <form onSubmit={handleSubmit(onSubmit)} className="w-full mx-auto mt-2 space-y-4 sm:w-96">
          {profileSetupStep !== EProfileSetupSteps.USER_PERSONALIZATION && (
            <>
              <Controller
                control={control}
                name="avatar_url"
                render={({ field: { onChange, value } }) => (
                  <UserImageUploadModal
                    isOpen={isImageUploadModalOpen}
                    onClose={() => setIsImageUploadModalOpen(false)}
                    handleRemove={async () => handleDelete(getValues("avatar_url"))}
                    onSuccess={(url) => {
                      onChange(url);
                      setIsImageUploadModalOpen(false);
                    }}
                    value={value && value.trim() !== "" ? value : null}
                  />
                )}
              />
              <div className="space-y-1 flex items-center justify-center">
                <button type="button" onClick={() => setIsImageUploadModalOpen(true)}>
                  {!userAvatar || userAvatar === "" ? (
                    <div className="flex flex-col items-center justify-between">
                      <div className="relative h-14 w-14 overflow-hidden">
                        <div className="absolute left-0 top-0 flex items-center justify-center h-full w-full rounded-full text-on-color text-24 font-medium bg-[#9747FF] uppercase">
                          {watch("first_name")[0] ?? "R"}
                        </div>
                      </div>
                      <div className="pt-1 text-13 font-medium text-accent-secondary hover:text-tertiary">
                        Choose image
                      </div>
                    </div>
                  ) : (
                    <div className="relative mr-3 h-16 w-16 overflow-hidden">
                      <img
                        src={getFileURL(userAvatar ?? "")}
                        className="absolute left-0 top-0 h-full w-full rounded-full object-cover"
                        onClick={() => setIsImageUploadModalOpen(true)}
                        alt={user?.display_name}
                      />
                    </div>
                  )}
                </button>
              </div>
              <div className="grid grid-cols-1 sm:grid-cols-2 gap-4">
                <div className="space-y-1">
                  <label
                    className="text-13 text-tertiary font-medium after:content-['*'] after:ml-0.5 after:text-red-500"
                    htmlFor="first_name"
                  >
                    First name
                  </label>
                  <Controller
                    control={control}
                    name="first_name"
                    rules={{
                      required: "First name is required",
                      maxLength: {
                        value: 24,
                        message: "First name must be within 24 characters.",
                      },
                    }}
                    render={({ field: { value, onChange, ref } }) => (
                      <Input
                        id="first_name"
                        name="first_name"
                        type="text"
                        value={value}
                        autoFocus
                        onChange={onChange}
                        ref={ref}
                        hasError={Boolean(errors.first_name)}
                        placeholder="Wilbur"
                        className="w-full border-strong"
                        autoComplete="on"
                      />
                    )}
                  />
                  {errors.first_name && <span className="text-13 text-red-500">{errors.first_name.message}</span>}
                </div>
                <div className="space-y-1">
                  <label
                    className="text-13 text-tertiary font-medium after:content-['*'] after:ml-0.5 after:text-red-500"
                    htmlFor="last_name"
                  >
                    Last name
                  </label>
                  <Controller
                    control={control}
                    name="last_name"
                    rules={{
                      required: "Last name is required",
                      maxLength: {
                        value: 24,
                        message: "Last name must be within 24 characters.",
                      },
                    }}
                    render={({ field: { value, onChange, ref } }) => (
                      <Input
                        id="last_name"
                        name="last_name"
                        type="text"
                        value={value}
                        onChange={onChange}
                        ref={ref}
                        hasError={Boolean(errors.last_name)}
                        placeholder="Wright"
                        className="w-full border-strong"
                        autoComplete="on"
                      />
                    )}
                  />
                  {errors.last_name && <span className="text-13 text-red-500">{errors.last_name.message}</span>}
                </div>
              </div>

              {/* setting up password for the first time */}
              {!isPasswordAlreadySetup && (
                <>
                  <div className="space-y-1">
                    <label className="text-13 text-tertiary font-medium" htmlFor="password">
                      Set a password ({t("common.optional")})
                    </label>
                    <Controller
                      control={control}
                      name="password"
                      rules={{
                        required: false,
                      }}
                      render={({ field: { value, onChange, ref } }) => (
                        <div className="relative flex items-center rounded-md">
                          <Input
                            type={showPassword.password ? "text" : "password"}
                            name="password"
                            value={value}
                            onChange={onChange}
                            ref={ref}
                            hasError={Boolean(errors.password)}
                            placeholder="New password..."
                            className="w-full border-[0.5px] border-strong pr-12 placeholder:text-placeholder"
                            onFocus={() => setIsPasswordInputFocused(true)}
                            onBlur={() => setIsPasswordInputFocused(false)}
                            autoComplete="on"
                          />
                          {showPassword.password ? (
                            <EyeOff
                              className="absolute right-3 h-4 w-4 stroke-custom-text-400 hover:cursor-pointer"
                              onClick={() => handleShowPassword("password")}
                            />
                          ) : (
                            <Eye
                              className="absolute right-3 h-4 w-4 stroke-custom-text-400 hover:cursor-pointer"
                              onClick={() => handleShowPassword("password")}
                            />
                          )}
                        </div>
                      )}
                    />
                    <PasswordStrengthIndicator password={watch("password") ?? ""} isFocused={isPasswordInputFocused} />
                  </div>
                  <div className="space-y-1">
                    <label className="text-13 text-tertiary font-medium" htmlFor="confirm_password">
                      {t("auth.common.password.confirm_password.label")} ({t("common.optional")})
                    </label>
                    <Controller
                      control={control}
                      name="confirm_password"
                      rules={{
                        required: watch("password") ? true : false,
                        validate: (value) =>
                          watch("password") ? (value === watch("password") ? true : "Passwords don't match") : true,
                      }}
                      render={({ field: { value, onChange, ref } }) => (
                        <div className="relative flex items-center rounded-md">
                          <Input
                            type={showPassword.retypePassword ? "text" : "password"}
                            name="confirm_password"
                            value={value}
                            onChange={onChange}
                            ref={ref}
                            hasError={Boolean(errors.confirm_password)}
                            placeholder={t("auth.common.password.confirm_password.placeholder")}
                            className="w-full border-strong pr-12 placeholder:text-placeholder"
                          />
                          {showPassword.retypePassword ? (
                            <EyeOff
                              className="absolute right-3 h-4 w-4 stroke-custom-text-400 hover:cursor-pointer"
                              onClick={() => handleShowPassword("retypePassword")}
                            />
                          ) : (
                            <Eye
                              className="absolute right-3 h-4 w-4 stroke-custom-text-400 hover:cursor-pointer"
                              onClick={() => handleShowPassword("retypePassword")}
                            />
                          )}
                        </div>
                      )}
                    />
                    {errors.confirm_password && (
                      <span className="text-13 text-red-500">{errors.confirm_password.message}</span>
                    )}
                  </div>
                </>
              )}
            </>
          )}

          {/* user role once the password is set */}
          {profileSetupStep !== EProfileSetupSteps.USER_DETAILS && (
            <>
              <div className="space-y-1">
                <label
                  className="text-13 text-tertiary font-medium after:content-['*'] after:ml-0.5 after:text-red-500"
                  htmlFor="role"
                >
                  What role are you working on? Choose one.
                </label>
                <Controller
                  control={control}
                  name="role"
                  rules={{
                    required: "This field is required",
                  }}
                  render={({ field: { value, onChange } }) => (
                    <div className="flex flex-wrap gap-2 py-2 overflow-auto break-all">
                      {USER_ROLE.map((userRole) => (
                        <div
                          key={userRole}
<<<<<<< HEAD
                          className={`flex-shrink-0 border-[0.5px] hover:cursor-pointer hover:bg-surface-2 ${
                            value === userRole ? "border-accent-strong" : "border-strong"
                          } rounded-sm px-3 py-1.5 text-13 font-medium`}
=======
                          className={cn(
                            "flex-shrink-0 border-[0.5px] hover:cursor-pointer hover:bg-custom-background-90 rounded px-3 py-1.5 text-sm font-medium",
                            {
                              "border-custom-primary-100": value === userRole,
                              "border-custom-border-300": value !== userRole,
                            }
                          )}
>>>>>>> 11e7bd11
                          onClick={() => onChange(userRole)}
                        >
                          {userRole}
                        </div>
                      ))}
                    </div>
                  )}
                />
                {errors.role && <span className="text-13 text-red-500">{errors.role.message}</span>}
              </div>
              <div className="space-y-1">
                <label
                  className="text-13 text-tertiary font-medium after:content-['*'] after:ml-0.5 after:text-red-500"
                  htmlFor="use_case"
                >
                  What is your domain expertise? Choose one or more.
                </label>
                <Controller
                  control={control}
                  name="use_case"
                  rules={{
                    required: "Please select at least one option",
                    validate: (value) => (value && value.length > 0) || "Please select at least one option",
                  }}
                  render={({ field: { value, onChange } }) => (
                    <div className="flex flex-wrap gap-2 py-2 overflow-auto break-all">
<<<<<<< HEAD
                      {USER_DOMAIN.map((userDomain) => (
                        <div
                          key={userDomain}
                          className={`flex-shrink-0 border-[0.5px] hover:cursor-pointer hover:bg-surface-2 ${
                            value === userDomain ? "border-accent-strong" : "border-strong"
                          } rounded-sm px-3 py-1.5 text-13 font-medium`}
                          onClick={() => onChange(userDomain)}
                        >
                          {userDomain}
                        </div>
                      ))}
=======
                      {USER_DOMAIN.map((userDomain) => {
                        const isSelected = value?.includes(userDomain) || false;
                        return (
                          <div
                            key={userDomain}
                            className={`flex-shrink-0 border-[0.5px] hover:cursor-pointer hover:bg-custom-background-90 ${
                              isSelected ? "border-custom-primary-100" : "border-custom-border-300"
                            } rounded px-3 py-1.5 text-sm font-medium`}
                            onClick={() => {
                              const currentValue = value || [];
                              if (isSelected) {
                                onChange(currentValue.filter((item) => item !== userDomain));
                              } else {
                                onChange([...currentValue, userDomain]);
                              }
                            }}
                          >
                            {userDomain}
                          </div>
                        );
                      })}
>>>>>>> 11e7bd11
                    </div>
                  )}
                />
                {errors.use_case && <span className="text-13 text-red-500">{errors.use_case.message}</span>}
              </div>
            </>
          )}
          <Button variant="primary" type="submit" size="lg" className="w-full" disabled={isButtonDisabled}>
            {isSubmitting ? <Spinner height="20px" width="20px" /> : "Continue"}
          </Button>
        </form>
      </div>
    </div>
  );
});<|MERGE_RESOLUTION|>--- conflicted
+++ resolved
@@ -519,19 +519,13 @@
                       {USER_ROLE.map((userRole) => (
                         <div
                           key={userRole}
-<<<<<<< HEAD
-                          className={`flex-shrink-0 border-[0.5px] hover:cursor-pointer hover:bg-surface-2 ${
-                            value === userRole ? "border-accent-strong" : "border-strong"
-                          } rounded-sm px-3 py-1.5 text-13 font-medium`}
-=======
                           className={cn(
-                            "flex-shrink-0 border-[0.5px] hover:cursor-pointer hover:bg-custom-background-90 rounded px-3 py-1.5 text-sm font-medium",
+                            "shrink-0 border-[0.5px] hover:cursor-pointer hover:bg-surface-2 rounded px-3 py-1.5 text-sm font-medium",
                             {
-                              "border-custom-primary-100": value === userRole,
-                              "border-custom-border-300": value !== userRole,
+                              "border-accent-strong": value === userRole,
+                              "border-strong": value !== userRole,
                             }
                           )}
->>>>>>> 11e7bd11
                           onClick={() => onChange(userRole)}
                         >
                           {userRole}
@@ -558,26 +552,13 @@
                   }}
                   render={({ field: { value, onChange } }) => (
                     <div className="flex flex-wrap gap-2 py-2 overflow-auto break-all">
-<<<<<<< HEAD
-                      {USER_DOMAIN.map((userDomain) => (
-                        <div
-                          key={userDomain}
-                          className={`flex-shrink-0 border-[0.5px] hover:cursor-pointer hover:bg-surface-2 ${
-                            value === userDomain ? "border-accent-strong" : "border-strong"
-                          } rounded-sm px-3 py-1.5 text-13 font-medium`}
-                          onClick={() => onChange(userDomain)}
-                        >
-                          {userDomain}
-                        </div>
-                      ))}
-=======
                       {USER_DOMAIN.map((userDomain) => {
                         const isSelected = value?.includes(userDomain) || false;
                         return (
                           <div
                             key={userDomain}
-                            className={`flex-shrink-0 border-[0.5px] hover:cursor-pointer hover:bg-custom-background-90 ${
-                              isSelected ? "border-custom-primary-100" : "border-custom-border-300"
+                            className={`flex-shrink-0 border-[0.5px] hover:cursor-pointer hover:bg-surface-2 ${
+                              isSelected ? "border-accent-strong" : "border-strong"
                             } rounded px-3 py-1.5 text-sm font-medium`}
                             onClick={() => {
                               const currentValue = value || [];
@@ -592,7 +573,6 @@
                           </div>
                         );
                       })}
->>>>>>> 11e7bd11
                     </div>
                   )}
                 />
