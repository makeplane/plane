--- conflicted
+++ resolved
@@ -13,16 +13,9 @@
 // types
 import { useTranslation } from "@plane/i18n";
 import { Button } from "@plane/propel/button";
-<<<<<<< HEAD
-import { TOAST_TYPE, setToast } from "@plane/propel/toast";
-import { IUser, TUserProfile, TOnboardingSteps } from "@plane/types";
-// ui
-import { Input, PasswordStrengthIndicator, Spinner } from "@plane/ui";
-=======
 import { IUser, TUserProfile, TOnboardingSteps } from "@plane/types";
 // ui
 import { Input, PasswordStrengthIndicator, Spinner, TOAST_TYPE, setToast } from "@plane/ui";
->>>>>>> 2f8a3926
 // components
 import { getFileURL, getPasswordStrength } from "@plane/utils";
 import { UserImageUploadModal } from "@/components/core/modals/user-image-upload-modal";
