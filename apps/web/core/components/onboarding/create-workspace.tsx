"use client";

import { useState } from "react";
import { observer } from "mobx-react";
import { Controller, useForm } from "react-hook-form";
// constants
import {
  ORGANIZATION_SIZE,
  RESTRICTED_URLS,
  WORKSPACE_TRACKER_EVENTS,
  WORKSPACE_TRACKER_ELEMENTS,
} from "@plane/constants";
// types
import { useTranslation } from "@plane/i18n";
import { Button } from "@plane/propel/button";
<<<<<<< HEAD
import { IUser, IWorkspace, TOnboardingSteps } from "@plane/types";
=======
import { TOAST_TYPE, setToast } from "@plane/propel/toast";
import type { IUser, IWorkspace, TOnboardingSteps } from "@plane/types";
>>>>>>> 96fa9ab1
// ui
import { CustomSelect, Input, Spinner, TOAST_TYPE, setToast } from "@plane/ui";
// hooks
import { captureError, captureSuccess } from "@/helpers/event-tracker.helper";
import { useWorkspace } from "@/hooks/store/use-workspace";
import { useUserProfile, useUserSettings } from "@/hooks/store/user";
// services
import { WorkspaceService } from "@/plane-web/services";

type Props = {
  stepChange: (steps: Partial<TOnboardingSteps>) => Promise<void>;
  user: IUser | undefined;
  invitedWorkspaces: number;
  handleCurrentViewChange: () => void;
};

// services
const workspaceService = new WorkspaceService();

export const CreateWorkspace: React.FC<Props> = observer((props) => {
  const { stepChange, user, invitedWorkspaces, handleCurrentViewChange } = props;
  // states
  const [slugError, setSlugError] = useState(false);
  const [invalidSlug, setInvalidSlug] = useState(false);
  // plane hooks
  const { t } = useTranslation();
  // store hooks
  const { updateUserProfile } = useUserProfile();
  const { fetchCurrentUserSettings } = useUserSettings();
  const { createWorkspace, fetchWorkspaces } = useWorkspace();
  // form info
  const {
    handleSubmit,
    control,
    setValue,
    formState: { errors, isSubmitting, isValid },
  } = useForm<IWorkspace>({
    defaultValues: {
      name: "",
      slug: "",
      organization_size: "",
    },
    mode: "onChange",
  });

  const handleCreateWorkspace = async (formData: IWorkspace) => {
    if (isSubmitting) return;

    await workspaceService
      .workspaceSlugCheck(formData.slug)
      .then(async (res) => {
        if (res.status === true && !RESTRICTED_URLS.includes(formData.slug)) {
          setSlugError(false);

          await createWorkspace(formData)
            .then(async (workspaceResponse) => {
              setToast({
                type: TOAST_TYPE.SUCCESS,
                title: t("workspace_creation.toast.success.title"),
                message: t("workspace_creation.toast.success.message"),
              });
              captureSuccess({
                eventName: WORKSPACE_TRACKER_EVENTS.create,
                payload: { slug: formData.slug },
              });
              await fetchWorkspaces();
              await completeStep(workspaceResponse.id);
            })
            .catch(() => {
              captureError({
                eventName: WORKSPACE_TRACKER_EVENTS.create,
                payload: { slug: formData.slug },
                error: new Error("Error creating workspace"),
              });
              setToast({
                type: TOAST_TYPE.ERROR,
                title: t("workspace_creation.toast.error.title"),
                message: t("workspace_creation.toast.error.message"),
              });
            });
        } else setSlugError(true);
      })
      .catch(() =>
        setToast({
          type: TOAST_TYPE.ERROR,
          title: t("workspace_creation.toast.error.title"),
          message: t("workspace_creation.toast.error.message"),
        })
      );
  };

  const completeStep = async (workspaceId: string) => {
    if (!user) return;
    const payload: Partial<TOnboardingSteps> = {
      workspace_create: true,
      workspace_join: true,
    };

    await stepChange(payload);
    await updateUserProfile({
      last_workspace_id: workspaceId,
    });
    await fetchCurrentUserSettings();
  };

  const isButtonDisabled = !isValid || invalidSlug || isSubmitting;

  return (
    <div className="space-y-4">
      {!!invitedWorkspaces && (
        <>
          <Button
            variant="link-neutral"
            size="lg"
            className="w-full flex items-center gap-2 text-base bg-custom-background-90"
            onClick={handleCurrentViewChange}
          >
            I want to join invited workspaces{" "}
            <span className="bg-custom-primary-200 h-4 w-4 flex items-center justify-center rounded-sm text-xs font-medium text-white">
              {invitedWorkspaces}
            </span>
          </Button>
          <div className="mx-auto mt-4 flex items-center sm:w-96">
            <hr className="w-full border-custom-border-300" />
            <p className="mx-3 flex-shrink-0 text-center text-sm text-custom-text-400">or</p>
            <hr className="w-full border-custom-border-300" />
          </div>
        </>
      )}
      <div className="text-center space-y-1 py-4 mx-auto">
        <h3 className="text-3xl font-bold text-custom-text-100">{t("workspace_creation.heading")}</h3>
        <p className="font-medium text-custom-text-400">{t("workspace_creation.subheading")}</p>
      </div>
      <form className="w-full mx-auto mt-2 space-y-4" onSubmit={handleSubmit(handleCreateWorkspace)}>
        <div className="space-y-1">
          <label
            className="text-sm text-custom-text-300 font-medium after:content-['*'] after:ml-0.5 after:text-red-500"
            htmlFor="name"
          >
            {t("workspace_creation.form.name.label")}
          </label>
          <Controller
            control={control}
            name="name"
            rules={{
              required: t("common.errors.required"),
              validate: (value) =>
                /^[\w\s-]*$/.test(value) || t("workspace_creation.errors.validation.name_alphanumeric"),
              maxLength: {
                value: 80,
                message: t("workspace_creation.errors.validation.name_length"),
              },
            }}
            render={({ field: { value, ref, onChange } }) => (
              <div className="relative flex items-center rounded-md">
                <Input
                  id="name"
                  name="name"
                  type="text"
                  value={value}
                  onChange={(event) => {
                    onChange(event.target.value);
                    setValue("name", event.target.value);
                    setValue("slug", event.target.value.toLocaleLowerCase().trim().replace(/ /g, "-"), {
                      shouldValidate: true,
                    });
                  }}
                  placeholder={t("workspace_creation.form.name.placeholder")}
                  ref={ref}
                  hasError={Boolean(errors.name)}
                  className="w-full border-custom-border-300 placeholder:text-custom-text-400"
                  autoFocus
                />
              </div>
            )}
          />
          {errors.name && <span className="text-sm text-red-500">{errors.name.message}</span>}
        </div>
        <div className="space-y-1">
          <label
            className="text-sm text-custom-text-300 font-medium after:content-['*'] after:ml-0.5 after:text-red-500"
            htmlFor="slug"
          >
            {t("workspace_creation.form.url.label")}
          </label>
          <Controller
            control={control}
            name="slug"
            rules={{
              required: t("common.errors.required"),
              maxLength: {
                value: 48,
                message: t("workspace_creation.errors.validation.url_length"),
              },
            }}
            render={({ field: { value, ref, onChange } }) => (
              <div
                className={`relative flex items-center rounded-md border-[0.5px] px-3 ${
                  invalidSlug ? "border-red-500" : "border-custom-border-300"
                }`}
              >
                <span className="whitespace-nowrap text-sm">{window && window.location.host}/</span>
                <Input
                  id="slug"
                  name="slug"
                  type="text"
                  value={value.toLocaleLowerCase().trim().replace(/ /g, "-")}
                  onChange={(e) => {
                    if (/^[a-zA-Z0-9_-]+$/.test(e.target.value)) setInvalidSlug(false);
                    else setInvalidSlug(true);
                    onChange(e.target.value.toLowerCase());
                  }}
                  ref={ref}
                  hasError={Boolean(errors.slug)}
                  placeholder={t("workspace_creation.form.url.placeholder")}
                  className="w-full border-none !px-0"
                />
              </div>
            )}
          />
          <p className="text-sm text-custom-text-300">{t("workspace_creation.form.url.edit_slug")}</p>
          {slugError && (
            <p className="-mt-3 text-sm text-red-500">{t("workspace_creation.errors.validation.url_already_taken")}</p>
          )}
          {invalidSlug && (
            <p className="text-sm text-red-500">{t("workspace_creation.errors.validation.url_alphanumeric")}</p>
          )}
          {errors.slug && <span className="text-sm text-red-500">{errors.slug.message}</span>}
        </div>
        <hr className="w-full border-custom-border-300" />
        <div className="space-y-1">
          <label
            className="text-sm text-custom-text-300 font-medium after:content-['*'] after:ml-0.5 after:text-red-500"
            htmlFor="organization_size"
          >
            {t("workspace_creation.form.organization_size.label")}
          </label>
          <div className="w-full">
            <Controller
              name="organization_size"
              control={control}
              rules={{ required: t("common.errors.required") }}
              render={({ field: { value, onChange } }) => (
                <CustomSelect
                  value={value}
                  onChange={onChange}
                  label={
                    ORGANIZATION_SIZE.find((c) => c === value) ?? (
                      <span className="text-custom-text-400">
                        {t("workspace_creation.form.organization_size.placeholder")}
                      </span>
                    )
                  }
                  buttonClassName="!border-[0.5px] !border-custom-border-300 !shadow-none !rounded-md"
                  input
                >
                  {ORGANIZATION_SIZE.map((item) => (
                    <CustomSelect.Option key={item} value={item}>
                      {item}
                    </CustomSelect.Option>
                  ))}
                </CustomSelect>
              )}
            />
            {errors.organization_size && (
              <span className="text-sm text-red-500">{errors.organization_size.message}</span>
            )}
          </div>
        </div>
        <Button
          data-ph-element={WORKSPACE_TRACKER_ELEMENTS.ONBOARDING_CREATE_WORKSPACE_BUTTON}
          variant="primary"
          type="submit"
          size="lg"
          className="w-full"
          disabled={isButtonDisabled}
        >
          {isSubmitting ? <Spinner height="20px" width="20px" /> : t("workspace_creation.button.default")}
        </Button>
      </form>
    </div>
  );
});<|MERGE_RESOLUTION|>--- conflicted
+++ resolved
@@ -13,14 +13,10 @@
 // types
 import { useTranslation } from "@plane/i18n";
 import { Button } from "@plane/propel/button";
-<<<<<<< HEAD
-import { IUser, IWorkspace, TOnboardingSteps } from "@plane/types";
-=======
 import { TOAST_TYPE, setToast } from "@plane/propel/toast";
 import type { IUser, IWorkspace, TOnboardingSteps } from "@plane/types";
->>>>>>> 96fa9ab1
 // ui
-import { CustomSelect, Input, Spinner, TOAST_TYPE, setToast } from "@plane/ui";
+import { CustomSelect, Input, Spinner } from "@plane/ui";
 // hooks
 import { captureError, captureSuccess } from "@/helpers/event-tracker.helper";
 import { useWorkspace } from "@/hooks/store/use-workspace";
