"use client";

import { useState } from "react";
import { observer } from "mobx-react";
import { Controller, useForm } from "react-hook-form";
// constants
import {
  ORGANIZATION_SIZE,
  RESTRICTED_URLS,
  WORKSPACE_TRACKER_EVENTS,
  WORKSPACE_TRACKER_ELEMENTS,
} from "@plane/constants";
// types
import { useTranslation } from "@plane/i18n";
<<<<<<< HEAD
import { TOAST_TYPE, setToast } from "@plane/propel/toast";
import { IUser, IWorkspace, TOnboardingSteps } from "@plane/types";
// ui
import { Button, CustomSelect, Input, Spinner } from "@plane/ui";
=======
import { Button } from "@plane/propel/button";
import { IUser, IWorkspace, TOnboardingSteps } from "@plane/types";
// ui
import { CustomSelect, Input, Spinner, TOAST_TYPE, setToast } from "@plane/ui";
>>>>>>> a740a9f6
// hooks
import { captureError, captureSuccess } from "@/helpers/event-tracker.helper";
import { useWorkspace } from "@/hooks/store/use-workspace";
import { useUserProfile, useUserSettings } from "@/hooks/store/user";
// services
import { WorkspaceService } from "@/plane-web/services";

type Props = {
  stepChange: (steps: Partial<TOnboardingSteps>) => Promise<void>;
  user: IUser | undefined;
  invitedWorkspaces: number;
  handleCurrentViewChange: () => void;
};

// services
const workspaceService = new WorkspaceService();

export const CreateWorkspace: React.FC<Props> = observer((props) => {
  const { stepChange, user, invitedWorkspaces, handleCurrentViewChange } = props;
  // states
  const [slugError, setSlugError] = useState(false);
  const [invalidSlug, setInvalidSlug] = useState(false);
  // plane hooks
  const { t } = useTranslation();
  // store hooks
  const { updateUserProfile } = useUserProfile();
  const { fetchCurrentUserSettings } = useUserSettings();
  const { createWorkspace, fetchWorkspaces } = useWorkspace();
  // form info
  const {
    handleSubmit,
    control,
    setValue,
    formState: { errors, isSubmitting, isValid },
  } = useForm<IWorkspace>({
    defaultValues: {
      name: "",
      slug: "",
      organization_size: "",
    },
    mode: "onChange",
  });

  const handleCreateWorkspace = async (formData: IWorkspace) => {
    if (isSubmitting) return;

    await workspaceService
      .workspaceSlugCheck(formData.slug)
      .then(async (res) => {
        if (res.status === true && !RESTRICTED_URLS.includes(formData.slug)) {
          setSlugError(false);

          await createWorkspace(formData)
            .then(async (workspaceResponse) => {
              setToast({
                type: TOAST_TYPE.SUCCESS,
                title: t("workspace_creation.toast.success.title"),
                message: t("workspace_creation.toast.success.message"),
              });
              captureSuccess({
                eventName: WORKSPACE_TRACKER_EVENTS.create,
                payload: { slug: formData.slug },
              });
              await fetchWorkspaces();
              await completeStep(workspaceResponse.id);
            })
            .catch(() => {
              captureError({
                eventName: WORKSPACE_TRACKER_EVENTS.create,
                payload: { slug: formData.slug },
                error: new Error("Error creating workspace"),
              });
              setToast({
                type: TOAST_TYPE.ERROR,
                title: t("workspace_creation.toast.error.title"),
                message: t("workspace_creation.toast.error.message"),
              });
            });
        } else setSlugError(true);
      })
      .catch(() =>
        setToast({
          type: TOAST_TYPE.ERROR,
          title: t("workspace_creation.toast.error.title"),
          message: t("workspace_creation.toast.error.message"),
        })
      );
  };

  const completeStep = async (workspaceId: string) => {
    if (!user) return;
    const payload: Partial<TOnboardingSteps> = {
      workspace_create: true,
      workspace_join: true,
    };

    await stepChange(payload);
    await updateUserProfile({
      last_workspace_id: workspaceId,
    });
    await fetchCurrentUserSettings();
  };

  const isButtonDisabled = !isValid || invalidSlug || isSubmitting;

  return (
    <div className="space-y-4">
      {!!invitedWorkspaces && (
        <>
          <Button
            variant="link-neutral"
            size="lg"
            className="w-full flex items-center gap-2 text-base bg-custom-background-90"
            onClick={handleCurrentViewChange}
          >
            I want to join invited workspaces{" "}
            <span className="bg-custom-primary-200 h-4 w-4 flex items-center justify-center rounded-sm text-xs font-medium text-white">
              {invitedWorkspaces}
            </span>
          </Button>
          <div className="mx-auto mt-4 flex items-center sm:w-96">
            <hr className="w-full border-custom-border-300" />
            <p className="mx-3 flex-shrink-0 text-center text-sm text-custom-text-400">or</p>
            <hr className="w-full border-custom-border-300" />
          </div>
        </>
      )}
      <div className="text-center space-y-1 py-4 mx-auto">
        <h3 className="text-3xl font-bold text-custom-text-100">{t("workspace_creation.heading")}</h3>
        <p className="font-medium text-custom-text-400">{t("workspace_creation.subheading")}</p>
      </div>
      <form className="w-full mx-auto mt-2 space-y-4" onSubmit={handleSubmit(handleCreateWorkspace)}>
        <div className="space-y-1">
          <label
            className="text-sm text-custom-text-300 font-medium after:content-['*'] after:ml-0.5 after:text-red-500"
            htmlFor="name"
          >
            {t("workspace_creation.form.name.label")}
          </label>
          <Controller
            control={control}
            name="name"
            rules={{
              required: t("common.errors.required"),
              validate: (value) =>
                /^[\w\s-]*$/.test(value) || t("workspace_creation.errors.validation.name_alphanumeric"),
              maxLength: {
                value: 80,
                message: t("workspace_creation.errors.validation.name_length"),
              },
            }}
            render={({ field: { value, ref, onChange } }) => (
              <div className="relative flex items-center rounded-md">
                <Input
                  id="name"
                  name="name"
                  type="text"
                  value={value}
                  onChange={(event) => {
                    onChange(event.target.value);
                    setValue("name", event.target.value);
                    setValue("slug", event.target.value.toLocaleLowerCase().trim().replace(/ /g, "-"), {
                      shouldValidate: true,
                    });
                  }}
                  placeholder={t("workspace_creation.form.name.placeholder")}
                  ref={ref}
                  hasError={Boolean(errors.name)}
                  className="w-full border-custom-border-300 placeholder:text-custom-text-400"
                  autoFocus
                />
              </div>
            )}
          />
          {errors.name && <span className="text-sm text-red-500">{errors.name.message}</span>}
        </div>
        <div className="space-y-1">
          <label
            className="text-sm text-custom-text-300 font-medium after:content-['*'] after:ml-0.5 after:text-red-500"
            htmlFor="slug"
          >
            {t("workspace_creation.form.url.label")}
          </label>
          <Controller
            control={control}
            name="slug"
            rules={{
              required: t("common.errors.required"),
              maxLength: {
                value: 48,
                message: t("workspace_creation.errors.validation.url_length"),
              },
            }}
            render={({ field: { value, ref, onChange } }) => (
              <div
                className={`relative flex items-center rounded-md border-[0.5px] px-3 ${
                  invalidSlug ? "border-red-500" : "border-custom-border-300"
                }`}
              >
                <span className="whitespace-nowrap text-sm">{window && window.location.host}/</span>
                <Input
                  id="slug"
                  name="slug"
                  type="text"
                  value={value.toLocaleLowerCase().trim().replace(/ /g, "-")}
                  onChange={(e) => {
                    if (/^[a-zA-Z0-9_-]+$/.test(e.target.value)) setInvalidSlug(false);
                    else setInvalidSlug(true);
                    onChange(e.target.value.toLowerCase());
                  }}
                  ref={ref}
                  hasError={Boolean(errors.slug)}
                  placeholder={t("workspace_creation.form.url.placeholder")}
                  className="w-full border-none !px-0"
                />
              </div>
            )}
          />
          <p className="text-sm text-custom-text-300">{t("workspace_creation.form.url.edit_slug")}</p>
          {slugError && (
            <p className="-mt-3 text-sm text-red-500">{t("workspace_creation.errors.validation.url_already_taken")}</p>
          )}
          {invalidSlug && (
            <p className="text-sm text-red-500">{t("workspace_creation.errors.validation.url_alphanumeric")}</p>
          )}
          {errors.slug && <span className="text-sm text-red-500">{errors.slug.message}</span>}
        </div>
        <hr className="w-full border-custom-border-300" />
        <div className="space-y-1">
          <label
            className="text-sm text-custom-text-300 font-medium after:content-['*'] after:ml-0.5 after:text-red-500"
            htmlFor="organization_size"
          >
            {t("workspace_creation.form.organization_size.label")}
          </label>
          <div className="w-full">
            <Controller
              name="organization_size"
              control={control}
              rules={{ required: t("common.errors.required") }}
              render={({ field: { value, onChange } }) => (
                <CustomSelect
                  value={value}
                  onChange={onChange}
                  label={
                    ORGANIZATION_SIZE.find((c) => c === value) ?? (
                      <span className="text-custom-text-400">
                        {t("workspace_creation.form.organization_size.placeholder")}
                      </span>
                    )
                  }
                  buttonClassName="!border-[0.5px] !border-custom-border-300 !shadow-none !rounded-md"
                  input
                >
                  {ORGANIZATION_SIZE.map((item) => (
                    <CustomSelect.Option key={item} value={item}>
                      {item}
                    </CustomSelect.Option>
                  ))}
                </CustomSelect>
              )}
            />
            {errors.organization_size && (
              <span className="text-sm text-red-500">{errors.organization_size.message}</span>
            )}
          </div>
        </div>
        <Button
          data-ph-element={WORKSPACE_TRACKER_ELEMENTS.ONBOARDING_CREATE_WORKSPACE_BUTTON}
          variant="primary"
          type="submit"
          size="lg"
          className="w-full"
          disabled={isButtonDisabled}
        >
          {isSubmitting ? <Spinner height="20px" width="20px" /> : t("workspace_creation.button.default")}
        </Button>
      </form>
    </div>
  );
});<|MERGE_RESOLUTION|>--- conflicted
+++ resolved
@@ -12,17 +12,11 @@
 } from "@plane/constants";
 // types
 import { useTranslation } from "@plane/i18n";
-<<<<<<< HEAD
+import { Button } from "@plane/propel/button";
 import { TOAST_TYPE, setToast } from "@plane/propel/toast";
 import { IUser, IWorkspace, TOnboardingSteps } from "@plane/types";
 // ui
-import { Button, CustomSelect, Input, Spinner } from "@plane/ui";
-=======
-import { Button } from "@plane/propel/button";
-import { IUser, IWorkspace, TOnboardingSteps } from "@plane/types";
-// ui
-import { CustomSelect, Input, Spinner, TOAST_TYPE, setToast } from "@plane/ui";
->>>>>>> a740a9f6
+import { CustomSelect, Input, Spinner } from "@plane/ui";
 // hooks
 import { captureError, captureSuccess } from "@/helpers/event-tracker.helper";
 import { useWorkspace } from "@/hooks/store/use-workspace";
