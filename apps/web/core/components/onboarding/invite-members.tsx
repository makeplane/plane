"use client";

import React, { useEffect, useState } from "react";
import { observer } from "mobx-react";
import {
  Control,
  Controller,
  FieldArrayWithId,
  UseFieldArrayRemove,
  UseFormGetValues,
  UseFormSetValue,
  UseFormWatch,
  useFieldArray,
  useForm,
} from "react-hook-form";
// icons
import { usePopper } from "react-popper";
import { Check, ChevronDown, Plus, XCircle } from "lucide-react";
import { Listbox } from "@headlessui/react";
// plane imports
import { ROLE, ROLE_DETAILS, EUserPermissions, MEMBER_TRACKER_EVENTS, MEMBER_TRACKER_ELEMENTS } from "@plane/constants";
import { useTranslation } from "@plane/i18n";
// types
<<<<<<< HEAD
import { TOAST_TYPE, setToast } from "@plane/propel/toast";
import { IUser, IWorkspace } from "@plane/types";
// ui
import { Button, Input, Spinner } from "@plane/ui";
=======
import { Button } from "@plane/propel/button";
import { IUser, IWorkspace } from "@plane/types";
// ui
import { Input, Spinner, TOAST_TYPE, setToast } from "@plane/ui";
>>>>>>> a740a9f6
// constants
// helpers
// hooks
import { captureError, captureSuccess } from "@/helpers/event-tracker.helper";
// services
import { WorkspaceService } from "@/plane-web/services";
// components
import { SwitchAccountDropdown } from "./switch-account-dropdown";

type Props = {
  finishOnboarding: () => Promise<void>;
  totalSteps: number;
  user: IUser | undefined;
  workspace: IWorkspace | undefined;
};

type EmailRole = {
  email: string;
  role: EUserPermissions;
  role_active: boolean;
};

type FormValues = {
  emails: EmailRole[];
};

type InviteMemberFormProps = {
  index: number;
  remove: UseFieldArrayRemove;
  control: Control<FormValues, any>;
  setValue: UseFormSetValue<FormValues>;
  getValues: UseFormGetValues<FormValues>;
  watch: UseFormWatch<FormValues>;
  field: FieldArrayWithId<FormValues, "emails", "id">;
  fields: FieldArrayWithId<FormValues, "emails", "id">[];
  errors: any;
  isInvitationDisabled: boolean;
  setIsInvitationDisabled: (value: boolean) => void;
};

// services
const workspaceService = new WorkspaceService();
const emailRegex = /^[A-Z0-9._%+-]+@[A-Z0-9.-]+\.[A-Z]{2,}$/i;

const placeholderEmails = [
  "charlie.taylor@frstflt.com",
  "octave.chanute@frstflt.com",
  "george.spratt@frstflt.com",
  "frank.coffyn@frstflt.com",
  "amos.root@frstflt.com",
  "edward.deeds@frstflt.com",
  "charles.m.manly@frstflt.com",
  "glenn.curtiss@frstflt.com",
  "thomas.selfridge@frstflt.com",
  "albert.zahm@frstflt.com",
];
const InviteMemberInput: React.FC<InviteMemberFormProps> = observer((props) => {
  const {
    control,
    index,
    fields,
    remove,
    errors,
    isInvitationDisabled,
    setIsInvitationDisabled,
    setValue,
    getValues,
    watch,
  } = props;

  const [referenceElement, setReferenceElement] = useState<HTMLButtonElement | null>(null);
  const [popperElement, setPopperElement] = useState<HTMLDivElement | null>(null);

  const { t } = useTranslation();

  const email = watch(`emails.${index}.email`);

  const emailOnChange = (event: React.ChangeEvent<HTMLInputElement>) => {
    if (event.target.value === "") {
      const validEmail = fields.map((_, i) => emailRegex.test(getValues(`emails.${i}.email`))).includes(true);
      if (validEmail) {
        setIsInvitationDisabled(false);
      } else {
        setIsInvitationDisabled(true);
      }

      if (getValues(`emails.${index}.role_active`)) {
        setValue(`emails.${index}.role_active`, false);
      }
    } else {
      if (!getValues(`emails.${index}.role_active`)) {
        setValue(`emails.${index}.role_active`, true);
      }
      if (isInvitationDisabled && emailRegex.test(event.target.value)) {
        setIsInvitationDisabled(false);
      } else if (!isInvitationDisabled && !emailRegex.test(event.target.value)) {
        setIsInvitationDisabled(true);
      }
    }
  };

  const { styles, attributes } = usePopper(referenceElement, popperElement, {
    placement: "bottom-end",
    modifiers: [
      {
        name: "preventOverflow",
        options: {
          padding: 12,
        },
      },
    ],
  });

  return (
    <div>
      <div className="group relative grid grid-cols-10 gap-4">
        <div className="col-span-6 ml-8">
          <Controller
            control={control}
            name={`emails.${index}.email`}
            rules={{
              pattern: {
                value: emailRegex,
                message: "Invalid Email ID",
              },
            }}
            render={({ field: { value, onChange, ref } }) => (
              <Input
                id={`emails.${index}.email`}
                name={`emails.${index}.email`}
                type="text"
                value={value}
                onChange={(event) => {
                  emailOnChange(event);
                  onChange(event);
                }}
                ref={ref}
                hasError={Boolean(errors.emails?.[index]?.email)}
                placeholder={placeholderEmails[index % placeholderEmails.length]}
                className="w-full border-custom-border-300 text-xs placeholder:text-custom-text-400 sm:text-sm"
                autoComplete="off"
              />
            )}
          />
        </div>
        <div className="col-span-4 mr-8">
          <Controller
            control={control}
            name={`emails.${index}.role`}
            rules={{ required: true }}
            render={({ field: { value, onChange } }) => (
              <Listbox
                as="div"
                value={value}
                onChange={(val) => {
                  onChange(val);
                  setValue(`emails.${index}.role_active`, true);
                }}
                className="w-full flex-shrink-0 text-left"
              >
                <Listbox.Button
                  type="button"
                  ref={setReferenceElement}
                  className="flex w-full items-center justify-between gap-1 rounded-md px-2.5 py-2 text-sm border-[0.5px] border-custom-border-300"
                >
                  <span
                    className={`text-sm ${
                      !getValues(`emails.${index}.role_active`) ? "text-custom-text-400" : "text-custom-text-100"
                    } sm:text-sm`}
                  >
                    {ROLE[value]}
                  </span>

                  <ChevronDown
                    className={`size-3 ${
                      !getValues(`emails.${index}.role_active`)
                        ? "stroke-onboarding-text-400"
                        : "stroke-onboarding-text-100"
                    }`}
                  />
                </Listbox.Button>

                <Listbox.Options as="div">
                  <div
                    className="p-2 absolute space-y-1 z-10 mt-1 h-fit w-48 sm:w-60 rounded-md border border-custom-border-300 bg-custom-background-100 shadow-sm focus:outline-none"
                    ref={setPopperElement}
                    style={styles.popper}
                    {...attributes.popper}
                  >
                    {Object.entries(ROLE_DETAILS).map(([key, value]) => (
                      <Listbox.Option
                        as="div"
                        key={key}
                        value={parseInt(key)}
                        className={({ active, selected }) =>
                          `cursor-pointer select-none truncate rounded px-1 py-1.5 ${
                            active || selected ? "bg-onboarding-background-400/40" : ""
                          } ${selected ? "text-custom-text-100" : "text-custom-text-200"}`
                        }
                      >
                        {({ selected }) => (
                          <div className="flex items-center text-wrap gap-2 p-1">
                            <div className="flex flex-col">
                              <div className="text-sm font-medium">{t(value.i18n_title)}</div>
                              <div className="flex text-xs text-custom-text-300">{t(value.i18n_description)}</div>
                            </div>
                            {selected && <Check className="h-4 w-4 shrink-0" />}
                          </div>
                        )}
                      </Listbox.Option>
                    ))}
                  </div>
                </Listbox.Options>
              </Listbox>
            )}
          />
        </div>
        {fields.length > 1 && (
          <button
            type="button"
            className="absolute right-0 hidden place-items-center self-center rounded group-hover:grid"
            onClick={() => remove(index)}
          >
            <XCircle className="h-5 w-5 pl-0.5 text-custom-text-400" />
          </button>
        )}
      </div>
      {email && !emailRegex.test(email) && (
        <div className="mx-8 my-1">
          <span className="text-sm">🤥</span>{" "}
          <span className="mt-1 text-xs text-red-500">That doesn{"'"}t look like an email address.</span>
        </div>
      )}
    </div>
  );
});

export const InviteMembers: React.FC<Props> = (props) => {
  const { finishOnboarding, totalSteps, workspace } = props;

  const [isInvitationDisabled, setIsInvitationDisabled] = useState(true);

  const {
    control,
    watch,
    getValues,
    setValue,
    handleSubmit,
    formState: { isSubmitting, errors, isValid },
  } = useForm<FormValues>();

  const { fields, append, remove } = useFieldArray({
    control,
    name: "emails",
  });

  const nextStep = async () => {
    await finishOnboarding();
  };

  const onSubmit = async (formData: FormValues) => {
    if (!workspace) return;

    let payload = { ...formData };
    payload = { emails: payload.emails.filter((email) => email.email !== "") };

    await workspaceService
      .inviteWorkspace(workspace.slug, {
        emails: payload.emails.map((email) => ({
          email: email.email,
          role: email.role,
        })),
      })
      .then(async () => {
        captureSuccess({
          eventName: MEMBER_TRACKER_EVENTS.invite,
          payload: {
            workspace: workspace.slug,
          },
        });
        setToast({
          type: TOAST_TYPE.SUCCESS,
          title: "Success!",
          message: "Invitations sent successfully.",
        });

        await nextStep();
      })
      .catch((err) => {
        captureError({
          eventName: MEMBER_TRACKER_EVENTS.invite,
          payload: {
            workspace: workspace.slug,
          },
          error: err,
        });
        setToast({
          type: TOAST_TYPE.ERROR,
          title: "Error!",
          message: err?.error,
        });
      });
  };

  const appendField = () => {
    append({ email: "", role: 15, role_active: false });
  };

  useEffect(() => {
    if (fields.length === 0) {
      append(
        [
          { email: "", role: 15, role_active: false },
          { email: "", role: 15, role_active: false },
          { email: "", role: 15, role_active: false },
        ],
        {
          focusIndex: 0,
        }
      );
    }
  }, [fields, append]);

  return (
    <div className="flex w-full h-full">
      <div className="w-full h-full overflow-auto px-6 py-10 sm:px-7 sm:py-14 md:px-14 lg:px-28">
        <div className="flex flex-col w-full items-center justify-center p-8 mt-6 md:w-4/5 mx-auto">
          <div className="text-center space-y-1 py-4 mx-auto w-4/5">
            <h3 className="text-3xl font-bold text-custom-text-100">Invite your teammates</h3>
            <p className="font-medium text-custom-text-400">
              Work in plane happens best with your team. Invite them now to use Plane to its potential.
            </p>
          </div>
          <form
            className="w-full mx-auto mt-2 space-y-4"
            onSubmit={handleSubmit(onSubmit)}
            onKeyDown={(e) => {
              if (e.code === "Enter") e.preventDefault();
            }}
          >
            <div className="w-full text-sm py-4">
              <div className="group relative grid grid-cols-10 gap-4 mx-8 py-2">
                <div className="col-span-6 px-1 text-sm text-custom-text-200 font-medium">Email</div>
                <div className="col-span-4 px-1 text-sm text-custom-text-200 font-medium">Role</div>
              </div>
              <div className="mb-3 space-y-3 sm:space-y-4">
                {fields.map((field, index) => (
                  <InviteMemberInput
                    watch={watch}
                    getValues={getValues}
                    setValue={setValue}
                    isInvitationDisabled={isInvitationDisabled}
                    setIsInvitationDisabled={(value: boolean) => setIsInvitationDisabled(value)}
                    control={control}
                    errors={errors}
                    field={field}
                    fields={fields}
                    index={index}
                    remove={remove}
                    key={field.id}
                  />
                ))}
              </div>
              <button
                type="button"
                className="flex items-center mx-8 gap-1.5 bg-transparent text-sm font-medium text-custom-primary-100 outline-custom-primary-100"
                onClick={appendField}
              >
                <Plus className="h-4 w-4" strokeWidth={2} />
                Add another
              </button>
            </div>
            <div className="flex flex-col mx-auto px-8 sm:px-2 items-center justify-center gap-4 w-full max-w-96">
              <Button
                variant="primary"
                type="submit"
                size="lg"
                className="w-full"
                disabled={isInvitationDisabled || !isValid || isSubmitting}
                data-ph-element={MEMBER_TRACKER_ELEMENTS.ONBOARDING_INVITE_MEMBER}
              >
                {isSubmitting ? <Spinner height="20px" width="20px" /> : "Continue"}
              </Button>
              <Button variant="link-neutral" size="lg" className="w-full" onClick={nextStep}>
                I’ll do it later
              </Button>
            </div>
          </form>
        </div>
      </div>
      <SwitchAccountDropdown />
    </div>
  );
};<|MERGE_RESOLUTION|>--- conflicted
+++ resolved
@@ -21,20 +21,12 @@
 import { ROLE, ROLE_DETAILS, EUserPermissions, MEMBER_TRACKER_EVENTS, MEMBER_TRACKER_ELEMENTS } from "@plane/constants";
 import { useTranslation } from "@plane/i18n";
 // types
-<<<<<<< HEAD
+import { Button } from "@plane/propel/button";
 import { TOAST_TYPE, setToast } from "@plane/propel/toast";
 import { IUser, IWorkspace } from "@plane/types";
 // ui
-import { Button, Input, Spinner } from "@plane/ui";
-=======
-import { Button } from "@plane/propel/button";
-import { IUser, IWorkspace } from "@plane/types";
-// ui
-import { Input, Spinner, TOAST_TYPE, setToast } from "@plane/ui";
->>>>>>> a740a9f6
-// constants
+import { Input, Spinner } from "@plane/ui";
 // helpers
-// hooks
 import { captureError, captureSuccess } from "@/helpers/event-tracker.helper";
 // services
 import { WorkspaceService } from "@/plane-web/services";
