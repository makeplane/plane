"use client";

import React, { useState } from "react";
import { observer } from "mobx-react";
import { Controller, useForm } from "react-hook-form";
import { CircleCheck } from "lucide-react";
// plane imports
import {
  ORGANIZATION_SIZE,
  RESTRICTED_URLS,
  WORKSPACE_TRACKER_ELEMENTS,
  WORKSPACE_TRACKER_EVENTS,
} from "@plane/constants";
import { useTranslation } from "@plane/i18n";
import { Button } from "@plane/propel/button";
<<<<<<< HEAD
import { TOAST_TYPE, setToast } from "@plane/propel/toast";
import { IUser, IWorkspace } from "@plane/types";
import { Spinner } from "@plane/ui";
=======
import { IUser, IWorkspace } from "@plane/types";
import { Spinner, TOAST_TYPE, setToast } from "@plane/ui";
>>>>>>> 2f8a3926
import { cn } from "@plane/utils";
// helpers
import { captureError, captureSuccess } from "@/helpers/event-tracker.helper";
// hooks
import { useWorkspace } from "@/hooks/store/use-workspace";
import { useUserProfile, useUserSettings } from "@/hooks/store/user";
// plane-web imports
import { getIsWorkspaceCreationDisabled } from "@/plane-web/helpers/instance.helper";
import { WorkspaceService } from "@/plane-web/services";
// local components
import { CommonOnboardingHeader } from "../common";

type Props = {
  user: IUser | undefined;
  onComplete: (skipInvites?: boolean) => void;
  handleCurrentViewChange: () => void;
  hasInvitations?: boolean;
};

const workspaceService = new WorkspaceService();

export const WorkspaceCreateStep: React.FC<Props> = observer(
  ({ user, onComplete, handleCurrentViewChange, hasInvitations = false }) => {
    // states
    const [slugError, setSlugError] = useState(false);
    const [invalidSlug, setInvalidSlug] = useState(false);
    // plane hooks
    const { t } = useTranslation();
    // store hooks
    const { updateUserProfile } = useUserProfile();
    const { fetchCurrentUserSettings } = useUserSettings();
    const { createWorkspace, fetchWorkspaces } = useWorkspace();

    const isWorkspaceCreationEnabled = getIsWorkspaceCreationDisabled() === false;

    // form info
    const {
      handleSubmit,
      control,
      setValue,
      formState: { errors, isSubmitting, isValid },
    } = useForm<IWorkspace>({
      defaultValues: {
        name: "",
        slug: "",
        organization_size: "",
      },
      mode: "onChange",
    });

    const handleCreateWorkspace = async (formData: IWorkspace) => {
      if (isSubmitting) return;

      await workspaceService
        .workspaceSlugCheck(formData.slug)
        .then(async (res) => {
          if (res.status === true && !RESTRICTED_URLS.includes(formData.slug)) {
            setSlugError(false);
            await createWorkspace(formData)
              .then(async (workspaceResponse) => {
                setToast({
                  type: TOAST_TYPE.SUCCESS,
                  title: t("workspace_creation.toast.success.title"),
                  message: t("workspace_creation.toast.success.message"),
                });
                captureSuccess({
                  eventName: WORKSPACE_TRACKER_EVENTS.create,
                  payload: { slug: formData.slug },
                });
                await fetchWorkspaces();
                await completeStep(workspaceResponse.id);
                onComplete(formData.organization_size === "Just myself");
              })
              .catch(() => {
                captureError({
                  eventName: WORKSPACE_TRACKER_EVENTS.create,
                  payload: { slug: formData.slug },
                  error: new Error("Error creating workspace"),
                });
                setToast({
                  type: TOAST_TYPE.ERROR,
                  title: t("workspace_creation.toast.error.title"),
                  message: t("workspace_creation.toast.error.message"),
                });
              });
          } else setSlugError(true);
        })
        .catch(() =>
          setToast({
            type: TOAST_TYPE.ERROR,
            title: t("workspace_creation.toast.error.title"),
            message: t("workspace_creation.toast.error.message"),
          })
        );
    };

    const completeStep = async (workspaceId: string) => {
      if (!user) return;
      await updateUserProfile({
        last_workspace_id: workspaceId,
      });
      await fetchCurrentUserSettings();
    };

    const isButtonDisabled = !isValid || invalidSlug || isSubmitting;

    if (!isWorkspaceCreationEnabled) {
      return (
        <div className="flex flex-col gap-10">
          <span className="text-center text-base text-custom-text-300">
            You don&apos;t seem to have any invites to a workspace and your instance admin has restricted creation of
            new workspaces. Please ask a workspace owner or admin to invite you to a workspace first and come back to
            this screen to join.
          </span>
        </div>
      );
    }
    return (
      <form className="flex flex-col gap-10" onSubmit={handleSubmit(handleCreateWorkspace)}>
        <CommonOnboardingHeader title="Create your workspace" description="All your work — unified." />

        <div className="flex flex-col gap-8">
          <div className="flex flex-col gap-2">
            <label
              className="text-sm text-custom-text-300 font-medium after:content-['*'] after:ml-0.5 after:text-red-500"
              htmlFor="name"
            >
              {t("workspace_creation.form.name.label")}
            </label>
            <Controller
              control={control}
              name="name"
              rules={{
                required: t("common.errors.required"),
                validate: (value) =>
                  /^[\w\s-]*$/.test(value) || t("workspace_creation.errors.validation.name_alphanumeric"),
                maxLength: {
                  value: 80,
                  message: t("workspace_creation.errors.validation.name_length"),
                },
              }}
              render={({ field: { value, ref, onChange } }) => (
                <div className="relative flex items-center rounded-md">
                  <input
                    id="name"
                    name="name"
                    type="text"
                    value={value}
                    onChange={(event) => {
                      onChange(event.target.value);
                      setValue("name", event.target.value);
                      setValue("slug", event.target.value.toLocaleLowerCase().trim().replace(/ /g, "-"), {
                        shouldValidate: true,
                      });
                    }}
                    placeholder="Enter workspace name"
                    ref={ref}
                    className={cn(
                      "w-full px-3 py-2 text-custom-text-200 border border-custom-border-300 rounded-md bg-custom-background-100 focus:outline-none focus:ring-2 focus:ring-custom-primary-100 placeholder:text-custom-text-400 focus:border-transparent transition-all duration-200",
                      {
                        "border-custom-border-300": !errors.name,
                        "border-red-500": errors.name,
                      }
                    )}
                    autoFocus
                  />
                </div>
              )}
            />
            {errors.name && <span className="text-sm text-red-500">{errors.name.message}</span>}
          </div>
          <div className="flex flex-col gap-2">
            <label
              className="text-sm text-custom-text-300 font-medium after:content-['*'] after:ml-0.5 after:text-red-500"
              htmlFor="slug"
            >
              {t("workspace_creation.form.url.label")}
            </label>
            <Controller
              control={control}
              name="slug"
              rules={{
                required: t("common.errors.required"),
                maxLength: {
                  value: 48,
                  message: t("workspace_creation.errors.validation.url_length"),
                },
              }}
              render={({ field: { value, ref, onChange } }) => (
                <div
                  className={cn(
                    "flex items-center w-full px-3 py-2 text-custom-text-200 border border-custom-border-300 rounded-md bg-custom-background-100 focus:outline-none focus:ring-2 focus:ring-custom-primary-100 focus:border-transparent transition-all duration-200",
                    {
                      "border-custom-border-300": !errors.name,
                      "border-red-500": errors.name,
                    }
                  )}
                >
                  <span className={cn("pr-0 text-custom-text-200 rounded-md whitespace-nowrap")}>
                    {window && window.location.host}/
                  </span>
                  <input
                    id="slug"
                    name="slug"
                    type="text"
                    value={value.toLocaleLowerCase().trim().replace(/ /g, "-")}
                    onChange={(e) => {
                      if (/^[a-zA-Z0-9_-]+$/.test(e.target.value)) setInvalidSlug(false);
                      else setInvalidSlug(true);
                      onChange(e.target.value.toLowerCase());
                    }}
                    ref={ref}
                    placeholder={t("workspace_creation.form.url.placeholder")}
                    className={cn(
                      "w-full px-3 py-0 pl-0 text-custom-text-200 border-none ring-none outline-none rounded-md bg-custom-background-100 placeholder:text-custom-text-400"
                    )}
                  />
                </div>
              )}
            />
            <p className="text-sm text-custom-text-300">{t("workspace_creation.form.url.edit_slug")}</p>
            {slugError && (
              <p className="-mt-3 text-sm text-red-500">
                {t("workspace_creation.errors.validation.url_already_taken")}
              </p>
            )}
            {invalidSlug && (
              <p className="text-sm text-red-500">{t("workspace_creation.errors.validation.url_alphanumeric")}</p>
            )}
            {errors.slug && <span className="text-sm text-red-500">{errors.slug.message}</span>}
          </div>
          <div className="flex flex-col gap-2">
            <label
              className="text-sm text-custom-text-300 font-medium after:content-['*'] after:ml-0.5 after:text-red-500"
              htmlFor="organization_size"
            >
              {t("workspace_creation.form.organization_size.label")}
            </label>
            <div className="w-full">
              <Controller
                name="organization_size"
                control={control}
                rules={{ required: t("common.errors.required") }}
                render={({ field: { value, onChange } }) => (
                  <div className="flex flex-wrap gap-3">
                    {ORGANIZATION_SIZE.map((size) => {
                      const isSelected = value === size;
                      return (
                        <button
                          key={size}
                          onClick={(e) => {
                            e.preventDefault();
                            e.stopPropagation();
                            onChange(size);
                          }}
                          className={`text-sm px-3 py-2 rounded-lg border transition-all duration-200 flex gap-1 items-center justify-between ${
                            isSelected
                              ? "border-custom-border-200 bg-custom-background-80 text-custom-text-200"
                              : "border-custom-border-200 hover:border-custom-border-300 text-custom-text-300"
                          }`}
                        >
                          <CircleCheck
                            className={cn("size-4 text-custom-text-400", isSelected && "text-custom-text-200")}
                          />

                          <span className="font-medium">{size}</span>
                        </button>
                      );
                    })}
                  </div>
                )}
              />
              {errors.organization_size && (
                <span className="text-sm text-red-500">{errors.organization_size.message}</span>
              )}
            </div>
          </div>
        </div>

        <div className="flex flex-col gap-4">
          <Button
            data-ph-element={WORKSPACE_TRACKER_ELEMENTS.ONBOARDING_CREATE_WORKSPACE_BUTTON}
            variant="primary"
            type="submit"
            size="lg"
            className="w-full"
            disabled={isButtonDisabled}
          >
            {isSubmitting ? <Spinner height="20px" width="20px" /> : t("workspace_creation.button.default")}
          </Button>
          {hasInvitations && (
            <Button variant="link-neutral" size="lg" className="w-full" onClick={handleCurrentViewChange}>
              Join existing workspace
            </Button>
          )}
        </div>
      </form>
    );
  }
);<|MERGE_RESOLUTION|>--- conflicted
+++ resolved
@@ -13,14 +13,8 @@
 } from "@plane/constants";
 import { useTranslation } from "@plane/i18n";
 import { Button } from "@plane/propel/button";
-<<<<<<< HEAD
-import { TOAST_TYPE, setToast } from "@plane/propel/toast";
-import { IUser, IWorkspace } from "@plane/types";
-import { Spinner } from "@plane/ui";
-=======
 import { IUser, IWorkspace } from "@plane/types";
 import { Spinner, TOAST_TYPE, setToast } from "@plane/ui";
->>>>>>> 2f8a3926
 import { cn } from "@plane/utils";
 // helpers
 import { captureError, captureSuccess } from "@/helpers/event-tracker.helper";
