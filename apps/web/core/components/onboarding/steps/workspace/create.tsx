"use client";

import React, { useState } from "react";
import { observer } from "mobx-react";
import { Controller, useForm } from "react-hook-form";
import { CircleCheck } from "lucide-react";
// plane imports
import {
  ORGANIZATION_SIZE,
  RESTRICTED_URLS,
  WORKSPACE_TRACKER_ELEMENTS,
  WORKSPACE_TRACKER_EVENTS,
} from "@plane/constants";
import { useTranslation } from "@plane/i18n";
import { Button } from "@plane/propel/button";
<<<<<<< HEAD
import { IUser, IWorkspace } from "@plane/types";
import { Spinner, TOAST_TYPE, setToast } from "@plane/ui";
=======
import { TOAST_TYPE, setToast } from "@plane/propel/toast";
import type { IUser, IWorkspace } from "@plane/types";
import { Spinner } from "@plane/ui";
>>>>>>> 96fa9ab1
import { cn } from "@plane/utils";
// helpers
import { captureError, captureSuccess } from "@/helpers/event-tracker.helper";
// hooks
import { useWorkspace } from "@/hooks/store/use-workspace";
import { useUserProfile, useUserSettings } from "@/hooks/store/user";
// plane-web imports
import { getIsWorkspaceCreationDisabled } from "@/plane-web/helpers/instance.helper";
import { WorkspaceService } from "@/plane-web/services";
// local components
import { CommonOnboardingHeader } from "../common";

type Props = {
  user: IUser | undefined;
  onComplete: (skipInvites?: boolean) => void;
  handleCurrentViewChange: () => void;
  hasInvitations?: boolean;
};

const workspaceService = new WorkspaceService();

export const WorkspaceCreateStep: React.FC<Props> = observer(
  ({ user, onComplete, handleCurrentViewChange, hasInvitations = false }) => {
    // states
    const [slugError, setSlugError] = useState(false);
    const [invalidSlug, setInvalidSlug] = useState(false);
    // plane hooks
    const { t } = useTranslation();
    // store hooks
    const { updateUserProfile } = useUserProfile();
    const { fetchCurrentUserSettings } = useUserSettings();
    const { createWorkspace, fetchWorkspaces } = useWorkspace();

    const isWorkspaceCreationEnabled = getIsWorkspaceCreationDisabled() === false;

    // form info
    const {
      handleSubmit,
      control,
      setValue,
      formState: { errors, isSubmitting, isValid },
    } = useForm<IWorkspace>({
      defaultValues: {
        name: "",
        slug: "",
        organization_size: "",
      },
      mode: "onChange",
    });

    const handleCreateWorkspace = async (formData: IWorkspace) => {
      if (isSubmitting) return;

      await workspaceService
        .workspaceSlugCheck(formData.slug)
        .then(async (res) => {
          if (res.status === true && !RESTRICTED_URLS.includes(formData.slug)) {
            setSlugError(false);
            await createWorkspace(formData)
              .then(async (workspaceResponse) => {
                setToast({
                  type: TOAST_TYPE.SUCCESS,
                  title: t("workspace_creation.toast.success.title"),
                  message: t("workspace_creation.toast.success.message"),
                });
                captureSuccess({
                  eventName: WORKSPACE_TRACKER_EVENTS.create,
                  payload: { slug: formData.slug },
                });
                await fetchWorkspaces();
                await completeStep(workspaceResponse.id);
                onComplete(formData.organization_size === "Just myself");
              })
              .catch(() => {
                captureError({
                  eventName: WORKSPACE_TRACKER_EVENTS.create,
                  payload: { slug: formData.slug },
                  error: new Error("Error creating workspace"),
                });
                setToast({
                  type: TOAST_TYPE.ERROR,
                  title: t("workspace_creation.toast.error.title"),
                  message: t("workspace_creation.toast.error.message"),
                });
              });
          } else setSlugError(true);
        })
        .catch(() =>
          setToast({
            type: TOAST_TYPE.ERROR,
            title: t("workspace_creation.toast.error.title"),
            message: t("workspace_creation.toast.error.message"),
          })
        );
    };

    const completeStep = async (workspaceId: string) => {
      if (!user) return;
      await updateUserProfile({
        last_workspace_id: workspaceId,
      });
      await fetchCurrentUserSettings();
    };

    const isButtonDisabled = !isValid || invalidSlug || isSubmitting;

    if (!isWorkspaceCreationEnabled) {
      return (
        <div className="flex flex-col gap-10">
          <span className="text-center text-base text-custom-text-300">
            You don&apos;t seem to have any invites to a workspace and your instance admin has restricted creation of
            new workspaces. Please ask a workspace owner or admin to invite you to a workspace first and come back to
            this screen to join.
          </span>
        </div>
      );
    }
    return (
      <form className="flex flex-col gap-10" onSubmit={handleSubmit(handleCreateWorkspace)}>
        <CommonOnboardingHeader title="Create your workspace" description="All your work — unified." />

        <div className="flex flex-col gap-8">
          <div className="flex flex-col gap-2">
            <label
              className="text-sm text-custom-text-300 font-medium after:content-['*'] after:ml-0.5 after:text-red-500"
              htmlFor="name"
            >
              {t("workspace_creation.form.name.label")}
            </label>
            <Controller
              control={control}
              name="name"
              rules={{
                required: t("common.errors.required"),
                validate: (value) =>
                  /^[\w\s-]*$/.test(value) || t("workspace_creation.errors.validation.name_alphanumeric"),
                maxLength: {
                  value: 80,
                  message: t("workspace_creation.errors.validation.name_length"),
                },
              }}
              render={({ field: { value, ref, onChange } }) => (
                <div className="relative flex items-center rounded-md">
                  <input
                    id="name"
                    name="name"
                    type="text"
                    value={value}
                    onChange={(event) => {
                      onChange(event.target.value);
                      setValue("name", event.target.value);
                      setValue("slug", event.target.value.toLocaleLowerCase().trim().replace(/ /g, "-"), {
                        shouldValidate: true,
                      });
                    }}
                    placeholder="Enter workspace name"
                    ref={ref}
                    className={cn(
                      "w-full px-3 py-2 text-custom-text-200 border border-custom-border-300 rounded-md bg-custom-background-100 focus:outline-none focus:ring-2 focus:ring-custom-primary-100 placeholder:text-custom-text-400 focus:border-transparent transition-all duration-200",
                      {
                        "border-custom-border-300": !errors.name,
                        "border-red-500": errors.name,
                      }
                    )}
                    autoFocus
                  />
                </div>
              )}
            />
            {errors.name && <span className="text-sm text-red-500">{errors.name.message}</span>}
          </div>
          <div className="flex flex-col gap-2">
            <label
              className="text-sm text-custom-text-300 font-medium after:content-['*'] after:ml-0.5 after:text-red-500"
              htmlFor="slug"
            >
              {t("workspace_creation.form.url.label")}
            </label>
            <Controller
              control={control}
              name="slug"
              rules={{
                required: t("common.errors.required"),
                maxLength: {
                  value: 48,
                  message: t("workspace_creation.errors.validation.url_length"),
                },
              }}
              render={({ field: { value, ref, onChange } }) => (
                <div
                  className={cn(
                    "flex items-center w-full px-3 py-2 text-custom-text-200 border border-custom-border-300 rounded-md bg-custom-background-100 focus:outline-none focus:ring-2 focus:ring-custom-primary-100 focus:border-transparent transition-all duration-200",
                    {
                      "border-custom-border-300": !errors.name,
                      "border-red-500": errors.name,
                    }
                  )}
                >
                  <span className={cn("pr-0 text-custom-text-200 rounded-md whitespace-nowrap")}>
                    {window && window.location.host}/
                  </span>
                  <input
                    id="slug"
                    name="slug"
                    type="text"
                    value={value.toLocaleLowerCase().trim().replace(/ /g, "-")}
                    onChange={(e) => {
                      if (/^[a-zA-Z0-9_-]+$/.test(e.target.value)) setInvalidSlug(false);
                      else setInvalidSlug(true);
                      onChange(e.target.value.toLowerCase());
                    }}
                    ref={ref}
                    placeholder={t("workspace_creation.form.url.placeholder")}
                    className={cn(
                      "w-full px-3 py-0 pl-0 text-custom-text-200 border-none ring-none outline-none rounded-md bg-custom-background-100 placeholder:text-custom-text-400"
                    )}
                  />
                </div>
              )}
            />
            <p className="text-sm text-custom-text-300">{t("workspace_creation.form.url.edit_slug")}</p>
            {slugError && (
              <p className="-mt-3 text-sm text-red-500">
                {t("workspace_creation.errors.validation.url_already_taken")}
              </p>
            )}
            {invalidSlug && (
              <p className="text-sm text-red-500">{t("workspace_creation.errors.validation.url_alphanumeric")}</p>
            )}
            {errors.slug && <span className="text-sm text-red-500">{errors.slug.message}</span>}
          </div>
          <div className="flex flex-col gap-2">
            <label
              className="text-sm text-custom-text-300 font-medium after:content-['*'] after:ml-0.5 after:text-red-500"
              htmlFor="organization_size"
            >
              {t("workspace_creation.form.organization_size.label")}
            </label>
            <div className="w-full">
              <Controller
                name="organization_size"
                control={control}
                rules={{ required: t("common.errors.required") }}
                render={({ field: { value, onChange } }) => (
                  <div className="flex flex-wrap gap-3">
                    {ORGANIZATION_SIZE.map((size) => {
                      const isSelected = value === size;
                      return (
                        <button
                          key={size}
                          onClick={(e) => {
                            e.preventDefault();
                            e.stopPropagation();
                            onChange(size);
                          }}
                          className={`text-sm px-3 py-2 rounded-lg border transition-all duration-200 flex gap-1 items-center justify-between ${
                            isSelected
                              ? "border-custom-border-200 bg-custom-background-80 text-custom-text-200"
                              : "border-custom-border-200 hover:border-custom-border-300 text-custom-text-300"
                          }`}
                        >
                          <CircleCheck
                            className={cn("size-4 text-custom-text-400", isSelected && "text-custom-text-200")}
                          />

                          <span className="font-medium">{size}</span>
                        </button>
                      );
                    })}
                  </div>
                )}
              />
              {errors.organization_size && (
                <span className="text-sm text-red-500">{errors.organization_size.message}</span>
              )}
            </div>
          </div>
        </div>

        <div className="flex flex-col gap-4">
          <Button
            data-ph-element={WORKSPACE_TRACKER_ELEMENTS.ONBOARDING_CREATE_WORKSPACE_BUTTON}
            variant="primary"
            type="submit"
            size="lg"
            className="w-full"
            disabled={isButtonDisabled}
          >
            {isSubmitting ? <Spinner height="20px" width="20px" /> : t("workspace_creation.button.default")}
          </Button>
          {hasInvitations && (
            <Button variant="link-neutral" size="lg" className="w-full" onClick={handleCurrentViewChange}>
              Join existing workspace
            </Button>
          )}
        </div>
      </form>
    );
  }
);<|MERGE_RESOLUTION|>--- conflicted
+++ resolved
@@ -13,14 +13,9 @@
 } from "@plane/constants";
 import { useTranslation } from "@plane/i18n";
 import { Button } from "@plane/propel/button";
-<<<<<<< HEAD
-import { IUser, IWorkspace } from "@plane/types";
-import { Spinner, TOAST_TYPE, setToast } from "@plane/ui";
-=======
 import { TOAST_TYPE, setToast } from "@plane/propel/toast";
 import type { IUser, IWorkspace } from "@plane/types";
 import { Spinner } from "@plane/ui";
->>>>>>> 96fa9ab1
 import { cn } from "@plane/utils";
 // helpers
 import { captureError, captureSuccess } from "@/helpers/event-tracker.helper";
