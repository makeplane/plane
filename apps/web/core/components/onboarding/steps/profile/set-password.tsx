import React, { useState, useCallback, useMemo } from "react";
import { LockIcon, ChevronDownIcon } from "@plane/propel/icons";
import { PasswordInput, PasswordStrengthIndicator } from "@plane/ui";
import { cn } from "@plane/utils";

interface PasswordState {
  password: string;
  confirmPassword: string;
}

interface SetPasswordRootProps {
  onPasswordChange?: (password: string) => void;
  onConfirmPasswordChange?: (confirmPassword: string) => void;
  disabled?: boolean;
}

export function SetPasswordRoot({ onPasswordChange, onConfirmPasswordChange, disabled = false }: SetPasswordRootProps) {
  const [isExpanded, setIsExpanded] = useState(false);
  const [passwordState, setPasswordState] = useState<PasswordState>({
    password: "",
    confirmPassword: "",
  });

  const handleToggleExpand = useCallback(() => {
    if (disabled) return;
    setIsExpanded((prev) => !prev);
  }, [disabled]);

  const handlePasswordChange = useCallback(
    (field: keyof PasswordState, value: string) => {
      setPasswordState((prev) => {
        const newState = { ...prev, [field]: value };

        // Notify parent component when password changes
        if (field === "password" && onPasswordChange) {
          onPasswordChange(value);
        }
        if (field === "confirmPassword" && onConfirmPasswordChange) {
          onConfirmPasswordChange(value);
        }

        return newState;
      });
    },
    [onPasswordChange, onConfirmPasswordChange]
  );

  const isPasswordValid = useMemo(() => {
    const { password, confirmPassword } = passwordState;
    return password.length >= 8 && password === confirmPassword;
  }, [passwordState]);

  const hasPasswordMismatch = useMemo(() => {
    const { password, confirmPassword } = passwordState;
    return confirmPassword.length > 0 && password !== confirmPassword;
  }, [passwordState]);

  const chevronIconClasses = useMemo(
    () =>
      `w-4 h-4 text-placeholder transition-transform duration-300 ease-in-out ${isExpanded ? "rotate-180" : "rotate-0"}`,
    [isExpanded]
  );

  const expandedContentClasses = useMemo(
    () =>
      `flex flex-col gap-4 transition-all duration-300 ease-in-out overflow-hidden px-3 ${
        isExpanded ? "max-h-96 opacity-100" : "max-h-0 opacity-0"
      }`,
    [isExpanded]
  );

  return (
    <div className={`flex flex-col rounded-lg overflow-hidden transition-all duration-300 ease-in-out bg-surface-2`}>
      <div
        className={cn(
          "flex items-center justify-between transition-colors duration-200 px-3 py-2 text-13",
          disabled ? "cursor-not-allowed opacity-50" : "cursor-pointer",
          isExpanded && "pb-1"
        )}
        onClick={handleToggleExpand}
      >
<<<<<<< HEAD
        <div className="flex items-center gap-1 text-custom-text-300">
          <LockIcon className="size-3" />
=======
        <div className="flex items-center gap-1 text-tertiary">
          <Lock className="size-3" />
>>>>>>> e3ba7c28
          <span className="font-medium">Set a password</span>
          <span>{`(Optional)`}</span>
        </div>
        <div className="flex items-center gap-2 text-placeholder">
          <ChevronDownIcon className={chevronIconClasses} />
        </div>
      </div>

      <div className={expandedContentClasses}>
        {/* Password input */}
        <div className="flex flex-col gap-2 transform transition-all duration-300 ease-in-out pt-1">
          <PasswordInput
            id="password"
            value={passwordState.password}
            onChange={(value) => handlePasswordChange("password", value)}
            placeholder="Set a password"
            className="transition-all duration-200"
          />
          {passwordState.password.length > 0 && <PasswordStrengthIndicator password={passwordState.password} />}
        </div>

        <div className="flex flex-col gap-2 pb-2">
          {/* Confirm password label */}
          <div className="text-tertiary font-medium transform transition-all duration-300 ease-in-out delay-75 text-13">
            Confirm password
          </div>

          {/* Confirm password input */}
          <div className="transform transition-all duration-300 ease-in-out delay-100">
            <PasswordInput
              id="confirm-password"
              value={passwordState.confirmPassword}
              onChange={(value) => handlePasswordChange("confirmPassword", value)}
              placeholder="Confirm password"
              className="transition-all duration-200"
            />
            {hasPasswordMismatch && <p className="text-11 text-red-500 mt-1">Passwords do not match</p>}
            {isPasswordValid && <p className="text-11 text-green-500 mt-1">✓ Passwords match</p>}
          </div>
        </div>
      </div>
    </div>
  );
}<|MERGE_RESOLUTION|>--- conflicted
+++ resolved
@@ -79,13 +79,8 @@
         )}
         onClick={handleToggleExpand}
       >
-<<<<<<< HEAD
-        <div className="flex items-center gap-1 text-custom-text-300">
+        <div className="flex items-center gap-1 text-tertiary">
           <LockIcon className="size-3" />
-=======
-        <div className="flex items-center gap-1 text-tertiary">
-          <Lock className="size-3" />
->>>>>>> e3ba7c28
           <span className="font-medium">Set a password</span>
           <span>{`(Optional)`}</span>
         </div>
