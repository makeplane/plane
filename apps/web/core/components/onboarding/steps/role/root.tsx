--- conflicted
+++ resolved
@@ -143,11 +143,7 @@
                         <button
                           className={`size-4 rounded-sm border-2 flex items-center justify-center bg-accent-primary border-blue-500`}
                         >
-<<<<<<< HEAD
-                          <CheckIcon className="w-3 h-3 text-white" />
-=======
-                          <Check className="w-3 h-3 text-on-color" />
->>>>>>> e3ba7c28
+                          <CheckIcon className="w-3 h-3 text-on-color" />
                         </button>
                       </>
                     )}
