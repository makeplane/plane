--- conflicted
+++ resolved
@@ -6,15 +6,9 @@
 import { Box, Check, PenTool, Rocket, Monitor, RefreshCw, Layers } from "lucide-react";
 // plane imports
 import { ONBOARDING_TRACKER_ELEMENTS, USER_TRACKER_EVENTS } from "@plane/constants";
-<<<<<<< HEAD
+import { Button } from "@plane/propel/button";
 import { TOAST_TYPE, setToast } from "@plane/propel/toast";
 import { EOnboardingSteps, TUserProfile } from "@plane/types";
-import { Button } from "@plane/ui";
-=======
-import { Button } from "@plane/propel/button";
-import { EOnboardingSteps, TUserProfile } from "@plane/types";
-import { TOAST_TYPE, setToast } from "@plane/ui";
->>>>>>> a740a9f6
 // helpers
 import { captureError, captureSuccess, captureView } from "@/helpers/event-tracker.helper";
 // hooks
