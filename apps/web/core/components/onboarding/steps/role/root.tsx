--- conflicted
+++ resolved
@@ -7,15 +7,10 @@
 // plane imports
 import { ONBOARDING_TRACKER_ELEMENTS, USER_TRACKER_EVENTS } from "@plane/constants";
 import { Button } from "@plane/propel/button";
-<<<<<<< HEAD
-import { EOnboardingSteps, TUserProfile } from "@plane/types";
-import { TOAST_TYPE, setToast } from "@plane/ui";
-=======
 import { ViewsIcon } from "@plane/propel/icons";
 import { TOAST_TYPE, setToast } from "@plane/propel/toast";
 import type { TUserProfile } from "@plane/types";
 import { EOnboardingSteps } from "@plane/types";
->>>>>>> 96fa9ab1
 // helpers
 import { captureError, captureSuccess, captureView } from "@/helpers/event-tracker.helper";
 // hooks
