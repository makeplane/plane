import type { ReactNode } from "react";
import { cn } from "@plane/utils";

type TSidebarPropertyListItemProps = {
  icon: React.FC<{ className?: string }>;
  label: string;
  children: ReactNode;
  appendElement?: ReactNode;
  childrenClassName?: string;
};

export function SidebarPropertyListItem(props: TSidebarPropertyListItemProps) {
  const { icon: Icon, label, children, appendElement, childrenClassName } = props;

  return (
<<<<<<< HEAD
    <div className="flex items-start gap-3">
      <div className="flex shrink-0 items-center gap-1.5 w-30 text-body-xs-regular text-tertiary h-7.5 font-medium">
=======
    <div className="flex items-start gap-2">
      <div className="flex shrink-0 items-center gap-1.5 w-30 text-body-xs-regular text-tertiary h-7.5">
>>>>>>> 3876bf05
        <Icon className="size-4 shrink-0" />
        <span>{label}</span>
        {appendElement}
      </div>
      <div className={cn("grow flex items-center flex-wrap gap-1", childrenClassName)}>{children}</div>
    </div>
  );
}<|MERGE_RESOLUTION|>--- conflicted
+++ resolved
@@ -13,13 +13,8 @@
   const { icon: Icon, label, children, appendElement, childrenClassName } = props;
 
   return (
-<<<<<<< HEAD
-    <div className="flex items-start gap-3">
-      <div className="flex shrink-0 items-center gap-1.5 w-30 text-body-xs-regular text-tertiary h-7.5 font-medium">
-=======
     <div className="flex items-start gap-2">
       <div className="flex shrink-0 items-center gap-1.5 w-30 text-body-xs-regular text-tertiary h-7.5">
->>>>>>> 3876bf05
         <Icon className="size-4 shrink-0" />
         <span>{label}</span>
         {appendElement}
