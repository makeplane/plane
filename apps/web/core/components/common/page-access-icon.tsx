--- conflicted
+++ resolved
@@ -11,11 +11,7 @@
       ) : page.access === EPageAccess.PUBLIC ? (
         <Earth className="h-2.5 w-2.5 text-tertiary" />
       ) : (
-<<<<<<< HEAD
-        <LockIcon className="h-2.5 w-2.5 text-custom-text-300" />
-=======
-        <Lock className="h-2.5 w-2.5 text-tertiary" />
->>>>>>> e3ba7c28
+        <LockIcon className="h-2.5 w-2.5 text-tertiary" />
       )}
     </div>
   );
