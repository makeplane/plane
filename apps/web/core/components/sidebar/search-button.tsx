--- conflicted
+++ resolved
@@ -16,15 +16,9 @@
         }
       )}
     >
-<<<<<<< HEAD
       <SearchIcon
-        className={cn("size-4 text-custom-sidebar-text-300", {
-          "text-custom-primary-200": isActive,
-=======
-      <Search
         className={cn("size-4 text-tertiary", {
           "text-accent-secondary": isActive,
->>>>>>> e3ba7c28
         })}
       />
     </div>
