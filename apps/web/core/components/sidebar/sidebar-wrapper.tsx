--- conflicted
+++ resolved
@@ -48,25 +48,12 @@
           {/* Workspace switcher and settings */}
 
           <div className="flex items-center justify-between gap-2 px-2">
-<<<<<<< HEAD
             <span className="text-md text-secondary font-medium pt-1">{title}</span>
-            <div className="flex items-center gap-2">
-              <button
-                type="button"
-                className="flex items-center justify-center size-6 rounded-md text-placeholder hover:text-custom-primary-100 hover:bg-surface-2"
-                onClick={() => setIsCustomizeNavDialogOpen(true)}
-              >
-                <PreferencesIcon className="size-4" />
-              </button>
-              <AppSidebarToggleButton />
-            </div>
-=======
-            <span className="text-md text-custom-text-200 font-medium pt-1">{title}</span>
             {title === "Projects" && (
               <div className="flex items-center gap-2">
                 <button
                   type="button"
-                  className="flex items-center justify-center size-6 rounded-md text-custom-text-400 hover:text-custom-primary-100 hover:bg-custom-background-90"
+                  className="flex items-center justify-center size-6 rounded-md text-placeholder hover:text-custom-primary-100 hover:bg-surface-2"
                   onClick={() => setIsCustomizeNavDialogOpen(true)}
                 >
                   <PreferencesIcon className="size-4" />
@@ -74,7 +61,6 @@
                 <AppSidebarToggleButton />
               </div>
             )}
->>>>>>> 36d42856
           </div>
           {/* Quick actions */}
           {quickActions}
