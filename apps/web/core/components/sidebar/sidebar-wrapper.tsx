--- conflicted
+++ resolved
@@ -3,11 +3,8 @@
 import { observer } from "mobx-react";
 // plane helpers
 import { useOutsideClickDetector } from "@plane/hooks";
-<<<<<<< HEAD
+import { ScrollArea } from "@plane/propel/scrollarea";
 import { Button } from "@plane/propel/button";
-=======
-import { ScrollArea } from "@plane/propel/scrollarea";
->>>>>>> 96fa9ab1
 // components
 import { AppSidebarToggleButton } from "@/components/sidebar/sidebar-toggle-button";
 import { SidebarDropdown } from "@/components/workspace/sidebar/dropdown";
