--- conflicted
+++ resolved
@@ -49,18 +49,6 @@
 
           <div className="flex items-center justify-between gap-2 px-2">
             <span className="text-md text-secondary font-medium pt-1">{title}</span>
-<<<<<<< HEAD
-            <div className="flex items-center gap-2">
-              <button
-                type="button"
-                className="flex items-center justify-center size-6 rounded-md text-placeholder hover:text-custom-primary-100 hover:bg-surface-2"
-                onClick={() => setIsCustomizeNavDialogOpen(true)}
-              >
-                <PreferencesIcon className="size-4" />
-              </button>
-              <AppSidebarToggleButton />
-            </div>
-=======
             {title === "Projects" && (
               <div className="flex items-center gap-2">
                 <button
@@ -73,7 +61,6 @@
                 <AppSidebarToggleButton />
               </div>
             )}
->>>>>>> 71d142e9
           </div>
           {/* Quick actions */}
           {quickActions}
