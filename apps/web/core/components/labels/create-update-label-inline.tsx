"use client";

import React, { forwardRef, useEffect } from "react";
import { observer } from "mobx-react";
import { TwitterPicker } from "react-color";
import { Controller, SubmitHandler, useForm } from "react-hook-form";
import { Popover, Transition } from "@headlessui/react";
// plane imports
import { getRandomLabelColor, LABEL_COLOR_OPTIONS, PROJECT_SETTINGS_TRACKER_EVENTS } from "@plane/constants";
import { useTranslation } from "@plane/i18n";
import { Button } from "@plane/propel/button";
<<<<<<< HEAD
import { TOAST_TYPE, setToast } from "@plane/propel/toast";
import { IIssueLabel } from "@plane/types";
import { Input } from "@plane/ui";
=======
import { IIssueLabel } from "@plane/types";
import { Input, TOAST_TYPE, setToast } from "@plane/ui";
>>>>>>> 2f8a3926
import { captureError, captureSuccess } from "@/helpers/event-tracker.helper";

export type TLabelOperationsCallbacks = {
  createLabel: (data: Partial<IIssueLabel>) => Promise<IIssueLabel>;
  updateLabel: (labelId: string, data: Partial<IIssueLabel>) => Promise<IIssueLabel>;
};

type TCreateUpdateLabelInlineProps = {
  labelForm: boolean;
  setLabelForm: React.Dispatch<React.SetStateAction<boolean>>;
  isUpdating: boolean;
  labelOperationsCallbacks: TLabelOperationsCallbacks;
  labelToUpdate?: IIssueLabel;
  onClose?: () => void;
};

const defaultValues: Partial<IIssueLabel> = {
  name: "",
  color: "rgb(var(--color-text-200))",
};

export const CreateUpdateLabelInline = observer(
  forwardRef<HTMLDivElement, TCreateUpdateLabelInlineProps>(function CreateUpdateLabelInline(props, ref) {
    const { labelForm, setLabelForm, isUpdating, labelOperationsCallbacks, labelToUpdate, onClose } = props;
    // form info
    const {
      handleSubmit,
      control,
      reset,
      formState: { errors, isSubmitting },
      watch,
      setValue,
      setFocus,
    } = useForm<IIssueLabel>({
      defaultValues,
    });

    const { t } = useTranslation();

    const handleClose = () => {
      setLabelForm(false);
      reset(defaultValues);
      if (onClose) onClose();
    };

    const handleLabelCreate: SubmitHandler<IIssueLabel> = async (formData) => {
      if (isSubmitting) return;

      await labelOperationsCallbacks
        .createLabel(formData)
        .then((res) => {
          captureSuccess({
            eventName: PROJECT_SETTINGS_TRACKER_EVENTS.label_created,
            payload: {
              name: res.name,
              id: res.id,
            },
          });
          handleClose();
          reset(defaultValues);
        })
        .catch((error) => {
          captureError({
            eventName: PROJECT_SETTINGS_TRACKER_EVENTS.label_created,
            payload: {
              name: formData.name,
            },
            error,
          });
          setToast({
            title: "Error!",
            type: TOAST_TYPE.ERROR,
            message: error?.detail ?? error.error ?? t("common.something_went_wrong"),
          });
          reset(formData);
        });
    };

    const handleLabelUpdate: SubmitHandler<IIssueLabel> = async (formData) => {
      if (!labelToUpdate?.id || isSubmitting) return;

      await labelOperationsCallbacks
        .updateLabel(labelToUpdate.id, formData)
        .then((res) => {
          captureSuccess({
            eventName: PROJECT_SETTINGS_TRACKER_EVENTS.label_updated,
            payload: {
              name: res.name,
              id: res.id,
            },
          });
          reset(defaultValues);
          handleClose();
        })
        .catch((error) => {
          captureError({
            eventName: PROJECT_SETTINGS_TRACKER_EVENTS.label_updated,
            payload: {
              name: formData.name,
              id: labelToUpdate.id,
            },
            error,
          });
          setToast({
            title: "Oops!",
            type: TOAST_TYPE.ERROR,
            message: error?.error ?? t("project_settings.labels.toast.error"),
          });
          reset(formData);
        });
    };

    const handleFormSubmit = (formData: IIssueLabel) => {
      if (isUpdating) {
        handleLabelUpdate(formData);
      } else {
        handleLabelCreate(formData);
      }
    };

    /**
     * For settings focus on name input
     */
    useEffect(() => {
      setFocus("name");
    }, [setFocus, labelForm]);

    useEffect(() => {
      if (!labelToUpdate) return;

      setValue("name", labelToUpdate.name);
      setValue("color", labelToUpdate.color && labelToUpdate.color !== "" ? labelToUpdate.color : "#000");
    }, [labelToUpdate, setValue]);

    useEffect(() => {
      if (labelToUpdate) {
        setValue("color", labelToUpdate.color && labelToUpdate.color !== "" ? labelToUpdate.color : "#000");
        return;
      }

      setValue("color", getRandomLabelColor());
    }, [labelToUpdate, setValue]);

    return (
      <>
        <div
          ref={ref}
          className={`flex w-full scroll-m-8 items-center gap-2 bg-custom-background-100 ${labelForm ? "" : "hidden"}`}
        >
          <div className="flex-shrink-0">
            <Popover className="relative z-10 flex h-full w-full items-center justify-center">
              {({ open }) => (
                <>
                  <Popover.Button
                    className={`group inline-flex items-center text-base font-medium focus:outline-none ${
                      open ? "text-custom-text-100" : "text-custom-text-200"
                    }`}
                  >
                    <span
                      className="h-4 w-4 rounded-full"
                      style={{
                        backgroundColor: watch("color"),
                      }}
                    />
                  </Popover.Button>

                  <Transition
                    as={React.Fragment}
                    enter="transition ease-out duration-200"
                    enterFrom="opacity-0 translate-y-1"
                    enterTo="opacity-100 translate-y-0"
                    leave="transition ease-in duration-150"
                    leaveFrom="opacity-100 translate-y-0"
                    leaveTo="opacity-0 translate-y-1"
                  >
                    <Popover.Panel className="absolute left-0 top-full z-20 mt-3 w-screen max-w-xs px-2 sm:px-0">
                      <Controller
                        name="color"
                        control={control}
                        render={({ field: { value, onChange } }) => (
                          <TwitterPicker
                            colors={LABEL_COLOR_OPTIONS}
                            color={value}
                            onChange={(value) => onChange(value.hex)}
                          />
                        )}
                      />
                    </Popover.Panel>
                  </Transition>
                </>
              )}
            </Popover>
          </div>
          <div className="flex flex-1 flex-col justify-center">
            <Controller
              control={control}
              name="name"
              rules={{
                required: t("project_settings.labels.label_title_is_required"),
                maxLength: {
                  value: 255,
                  message: t("project_settings.labels.label_max_char"),
                },
              }}
              render={({ field: { value, onChange, ref } }) => (
                <Input
                  id="labelName"
                  name="name"
                  type="text"
                  autoFocus
                  value={value}
                  onChange={onChange}
                  ref={ref}
                  hasError={Boolean(errors.name)}
                  placeholder={t("project_settings.labels.label_title")}
                  className="w-full"
                />
              )}
            />
          </div>
          <Button variant="neutral-primary" onClick={() => handleClose()} size="sm">
            {t("cancel")}
          </Button>
          <Button
            variant="primary"
            onClick={(e) => {
              e.preventDefault();
              handleSubmit(handleFormSubmit)();
            }}
            size="sm"
            loading={isSubmitting}
          >
            {isUpdating ? (isSubmitting ? t("updating") : t("update")) : isSubmitting ? t("adding") : t("add")}
          </Button>
        </div>
        {errors.name?.message && <p className="p-0.5 pl-8 text-sm text-red-500">{errors.name?.message}</p>}
      </>
    );
  })
);<|MERGE_RESOLUTION|>--- conflicted
+++ resolved
@@ -9,14 +9,8 @@
 import { getRandomLabelColor, LABEL_COLOR_OPTIONS, PROJECT_SETTINGS_TRACKER_EVENTS } from "@plane/constants";
 import { useTranslation } from "@plane/i18n";
 import { Button } from "@plane/propel/button";
-<<<<<<< HEAD
-import { TOAST_TYPE, setToast } from "@plane/propel/toast";
-import { IIssueLabel } from "@plane/types";
-import { Input } from "@plane/ui";
-=======
 import { IIssueLabel } from "@plane/types";
 import { Input, TOAST_TYPE, setToast } from "@plane/ui";
->>>>>>> 2f8a3926
 import { captureError, captureSuccess } from "@/helpers/event-tracker.helper";
 
 export type TLabelOperationsCallbacks = {
