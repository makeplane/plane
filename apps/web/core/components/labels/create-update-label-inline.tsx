"use client";

import React, { forwardRef, useEffect } from "react";
import { observer } from "mobx-react";
import { TwitterPicker } from "react-color";
import { Controller, SubmitHandler, useForm } from "react-hook-form";
import { Popover, Transition } from "@headlessui/react";
// plane imports
import { getRandomLabelColor, LABEL_COLOR_OPTIONS, PROJECT_SETTINGS_TRACKER_EVENTS } from "@plane/constants";
import { useTranslation } from "@plane/i18n";
<<<<<<< HEAD
import { TOAST_TYPE, setToast } from "@plane/propel/toast";
import { IIssueLabel } from "@plane/types";
import { Button, Input } from "@plane/ui";
=======
import { Button } from "@plane/propel/button";
import { IIssueLabel } from "@plane/types";
import { Input, TOAST_TYPE, setToast } from "@plane/ui";
>>>>>>> a740a9f6
import { captureError, captureSuccess } from "@/helpers/event-tracker.helper";

export type TLabelOperationsCallbacks = {
  createLabel: (data: Partial<IIssueLabel>) => Promise<IIssueLabel>;
  updateLabel: (labelId: string, data: Partial<IIssueLabel>) => Promise<IIssueLabel>;
};

type TCreateUpdateLabelInlineProps = {
  labelForm: boolean;
  setLabelForm: React.Dispatch<React.SetStateAction<boolean>>;
  isUpdating: boolean;
  labelOperationsCallbacks: TLabelOperationsCallbacks;
  labelToUpdate?: IIssueLabel;
  onClose?: () => void;
};

const defaultValues: Partial<IIssueLabel> = {
  name: "",
  color: "rgb(var(--color-text-200))",
};

export const CreateUpdateLabelInline = observer(
  forwardRef<HTMLDivElement, TCreateUpdateLabelInlineProps>(function CreateUpdateLabelInline(props, ref) {
    const { labelForm, setLabelForm, isUpdating, labelOperationsCallbacks, labelToUpdate, onClose } = props;
    // form info
    const {
      handleSubmit,
      control,
      reset,
      formState: { errors, isSubmitting },
      watch,
      setValue,
      setFocus,
    } = useForm<IIssueLabel>({
      defaultValues,
    });

    const { t } = useTranslation();

    const handleClose = () => {
      setLabelForm(false);
      reset(defaultValues);
      if (onClose) onClose();
    };

    const handleLabelCreate: SubmitHandler<IIssueLabel> = async (formData) => {
      if (isSubmitting) return;

      await labelOperationsCallbacks
        .createLabel(formData)
        .then((res) => {
          captureSuccess({
            eventName: PROJECT_SETTINGS_TRACKER_EVENTS.label_created,
            payload: {
              name: res.name,
              id: res.id,
            },
          });
          handleClose();
          reset(defaultValues);
        })
        .catch((error) => {
          captureError({
            eventName: PROJECT_SETTINGS_TRACKER_EVENTS.label_created,
            payload: {
              name: formData.name,
            },
            error,
          });
          setToast({
            title: "Error!",
            type: TOAST_TYPE.ERROR,
            message: error?.detail ?? error.error ?? t("common.something_went_wrong"),
          });
          reset(formData);
        });
    };

    const handleLabelUpdate: SubmitHandler<IIssueLabel> = async (formData) => {
      if (!labelToUpdate?.id || isSubmitting) return;

      await labelOperationsCallbacks
        .updateLabel(labelToUpdate.id, formData)
        .then((res) => {
          captureSuccess({
            eventName: PROJECT_SETTINGS_TRACKER_EVENTS.label_updated,
            payload: {
              name: res.name,
              id: res.id,
            },
          });
          reset(defaultValues);
          handleClose();
        })
        .catch((error) => {
          captureError({
            eventName: PROJECT_SETTINGS_TRACKER_EVENTS.label_updated,
            payload: {
              name: formData.name,
              id: labelToUpdate.id,
            },
            error,
          });
          setToast({
            title: "Oops!",
            type: TOAST_TYPE.ERROR,
            message: error?.error ?? t("project_settings.labels.toast.error"),
          });
          reset(formData);
        });
    };

    const handleFormSubmit = (formData: IIssueLabel) => {
      if (isUpdating) {
        handleLabelUpdate(formData);
      } else {
        handleLabelCreate(formData);
      }
    };

    /**
     * For settings focus on name input
     */
    useEffect(() => {
      setFocus("name");
    }, [setFocus, labelForm]);

    useEffect(() => {
      if (!labelToUpdate) return;

      setValue("name", labelToUpdate.name);
      setValue("color", labelToUpdate.color && labelToUpdate.color !== "" ? labelToUpdate.color : "#000");
    }, [labelToUpdate, setValue]);

    useEffect(() => {
      if (labelToUpdate) {
        setValue("color", labelToUpdate.color && labelToUpdate.color !== "" ? labelToUpdate.color : "#000");
        return;
      }

      setValue("color", getRandomLabelColor());
    }, [labelToUpdate, setValue]);

    return (
      <>
        <div
          ref={ref}
          className={`flex w-full scroll-m-8 items-center gap-2 bg-custom-background-100 ${labelForm ? "" : "hidden"}`}
        >
          <div className="flex-shrink-0">
            <Popover className="relative z-10 flex h-full w-full items-center justify-center">
              {({ open }) => (
                <>
                  <Popover.Button
                    className={`group inline-flex items-center text-base font-medium focus:outline-none ${
                      open ? "text-custom-text-100" : "text-custom-text-200"
                    }`}
                  >
                    <span
                      className="h-4 w-4 rounded-full"
                      style={{
                        backgroundColor: watch("color"),
                      }}
                    />
                  </Popover.Button>

                  <Transition
                    as={React.Fragment}
                    enter="transition ease-out duration-200"
                    enterFrom="opacity-0 translate-y-1"
                    enterTo="opacity-100 translate-y-0"
                    leave="transition ease-in duration-150"
                    leaveFrom="opacity-100 translate-y-0"
                    leaveTo="opacity-0 translate-y-1"
                  >
                    <Popover.Panel className="absolute left-0 top-full z-20 mt-3 w-screen max-w-xs px-2 sm:px-0">
                      <Controller
                        name="color"
                        control={control}
                        render={({ field: { value, onChange } }) => (
                          <TwitterPicker
                            colors={LABEL_COLOR_OPTIONS}
                            color={value}
                            onChange={(value) => onChange(value.hex)}
                          />
                        )}
                      />
                    </Popover.Panel>
                  </Transition>
                </>
              )}
            </Popover>
          </div>
          <div className="flex flex-1 flex-col justify-center">
            <Controller
              control={control}
              name="name"
              rules={{
                required: t("project_settings.labels.label_title_is_required"),
                maxLength: {
                  value: 255,
                  message: t("project_settings.labels.label_max_char"),
                },
              }}
              render={({ field: { value, onChange, ref } }) => (
                <Input
                  id="labelName"
                  name="name"
                  type="text"
                  autoFocus
                  value={value}
                  onChange={onChange}
                  ref={ref}
                  hasError={Boolean(errors.name)}
                  placeholder={t("project_settings.labels.label_title")}
                  className="w-full"
                />
              )}
            />
          </div>
          <Button variant="neutral-primary" onClick={() => handleClose()} size="sm">
            {t("cancel")}
          </Button>
          <Button
            variant="primary"
            onClick={(e) => {
              e.preventDefault();
              handleSubmit(handleFormSubmit)();
            }}
            size="sm"
            loading={isSubmitting}
          >
            {isUpdating ? (isSubmitting ? t("updating") : t("update")) : isSubmitting ? t("adding") : t("add")}
          </Button>
        </div>
        {errors.name?.message && <p className="p-0.5 pl-8 text-sm text-red-500">{errors.name?.message}</p>}
      </>
    );
  })
);<|MERGE_RESOLUTION|>--- conflicted
+++ resolved
@@ -8,15 +8,10 @@
 // plane imports
 import { getRandomLabelColor, LABEL_COLOR_OPTIONS, PROJECT_SETTINGS_TRACKER_EVENTS } from "@plane/constants";
 import { useTranslation } from "@plane/i18n";
-<<<<<<< HEAD
+import { Button } from "@plane/propel/button";
 import { TOAST_TYPE, setToast } from "@plane/propel/toast";
 import { IIssueLabel } from "@plane/types";
-import { Button, Input } from "@plane/ui";
-=======
-import { Button } from "@plane/propel/button";
-import { IIssueLabel } from "@plane/types";
-import { Input, TOAST_TYPE, setToast } from "@plane/ui";
->>>>>>> a740a9f6
+import { Input } from "@plane/ui";
 import { captureError, captureSuccess } from "@/helpers/event-tracker.helper";
 
 export type TLabelOperationsCallbacks = {
