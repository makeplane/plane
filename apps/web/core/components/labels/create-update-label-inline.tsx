"use client";

import React, { forwardRef, useEffect } from "react";
import { observer } from "mobx-react";
import { TwitterPicker } from "react-color";
import type { SubmitHandler } from "react-hook-form";
import { Controller, useForm } from "react-hook-form";
import { Popover, Transition } from "@headlessui/react";
// plane imports
import { getRandomLabelColor, LABEL_COLOR_OPTIONS, PROJECT_SETTINGS_TRACKER_EVENTS } from "@plane/constants";
import { useTranslation } from "@plane/i18n";
import { Button } from "@plane/propel/button";
<<<<<<< HEAD
import { IIssueLabel } from "@plane/types";
import { Input, TOAST_TYPE, setToast } from "@plane/ui";
=======
import { TOAST_TYPE, setToast } from "@plane/propel/toast";
import type { IIssueLabel } from "@plane/types";
import { Input } from "@plane/ui";
>>>>>>> 96fa9ab1
import { captureError, captureSuccess } from "@/helpers/event-tracker.helper";

export type TLabelOperationsCallbacks = {
  createLabel: (data: Partial<IIssueLabel>) => Promise<IIssueLabel>;
  updateLabel: (labelId: string, data: Partial<IIssueLabel>) => Promise<IIssueLabel>;
};

type TCreateUpdateLabelInlineProps = {
  labelForm: boolean;
  setLabelForm: React.Dispatch<React.SetStateAction<boolean>>;
  isUpdating: boolean;
  labelOperationsCallbacks: TLabelOperationsCallbacks;
  labelToUpdate?: IIssueLabel;
  onClose?: () => void;
};

const defaultValues: Partial<IIssueLabel> = {
  name: "",
  color: "rgb(var(--color-text-200))",
};

export const CreateUpdateLabelInline = observer(
  forwardRef<HTMLDivElement, TCreateUpdateLabelInlineProps>(function CreateUpdateLabelInline(props, ref) {
    const { labelForm, setLabelForm, isUpdating, labelOperationsCallbacks, labelToUpdate, onClose } = props;
    // form info
    const {
      handleSubmit,
      control,
      reset,
      formState: { errors, isSubmitting },
      watch,
      setValue,
      setFocus,
    } = useForm<IIssueLabel>({
      defaultValues,
    });

    const { t } = useTranslation();

    const handleClose = () => {
      setLabelForm(false);
      reset(defaultValues);
      if (onClose) onClose();
    };

    const handleLabelCreate: SubmitHandler<IIssueLabel> = async (formData) => {
      if (isSubmitting) return;

      await labelOperationsCallbacks
        .createLabel(formData)
        .then((res) => {
          captureSuccess({
            eventName: PROJECT_SETTINGS_TRACKER_EVENTS.label_created,
            payload: {
              name: res.name,
              id: res.id,
            },
          });
          handleClose();
          reset(defaultValues);
        })
        .catch((error) => {
          captureError({
            eventName: PROJECT_SETTINGS_TRACKER_EVENTS.label_created,
            payload: {
              name: formData.name,
            },
            error,
          });
          setToast({
            title: "Error!",
            type: TOAST_TYPE.ERROR,
            message: error?.detail ?? error.error ?? t("common.something_went_wrong"),
          });
          reset(formData);
        });
    };

    const handleLabelUpdate: SubmitHandler<IIssueLabel> = async (formData) => {
      if (!labelToUpdate?.id || isSubmitting) return;

      await labelOperationsCallbacks
        .updateLabel(labelToUpdate.id, formData)
        .then((res) => {
          captureSuccess({
            eventName: PROJECT_SETTINGS_TRACKER_EVENTS.label_updated,
            payload: {
              name: res.name,
              id: res.id,
            },
          });
          reset(defaultValues);
          handleClose();
        })
        .catch((error) => {
          captureError({
            eventName: PROJECT_SETTINGS_TRACKER_EVENTS.label_updated,
            payload: {
              name: formData.name,
              id: labelToUpdate.id,
            },
            error,
          });
          setToast({
            title: "Oops!",
            type: TOAST_TYPE.ERROR,
            message: error?.error ?? t("project_settings.labels.toast.error"),
          });
          reset(formData);
        });
    };

    const handleFormSubmit = (formData: IIssueLabel) => {
      if (isUpdating) {
        handleLabelUpdate(formData);
      } else {
        handleLabelCreate(formData);
      }
    };

    /**
     * For settings focus on name input
     */
    useEffect(() => {
      setFocus("name");
    }, [setFocus, labelForm]);

    useEffect(() => {
      if (!labelToUpdate) return;

      setValue("name", labelToUpdate.name);
      setValue("color", labelToUpdate.color && labelToUpdate.color !== "" ? labelToUpdate.color : "#000");
    }, [labelToUpdate, setValue]);

    useEffect(() => {
      if (labelToUpdate) {
        setValue("color", labelToUpdate.color && labelToUpdate.color !== "" ? labelToUpdate.color : "#000");
        return;
      }

      setValue("color", getRandomLabelColor());
    }, [labelToUpdate, setValue]);

    return (
      <>
        <div
          ref={ref}
          className={`flex w-full scroll-m-8 items-center gap-2 bg-custom-background-100 ${labelForm ? "" : "hidden"}`}
        >
          <div className="flex-shrink-0">
            <Popover className="relative z-10 flex h-full w-full items-center justify-center">
              {({ open }) => (
                <>
                  <Popover.Button
                    className={`group inline-flex items-center text-base font-medium focus:outline-none ${
                      open ? "text-custom-text-100" : "text-custom-text-200"
                    }`}
                  >
                    <span
                      className="h-4 w-4 rounded-full"
                      style={{
                        backgroundColor: watch("color"),
                      }}
                    />
                  </Popover.Button>

                  <Transition
                    as={React.Fragment}
                    enter="transition ease-out duration-200"
                    enterFrom="opacity-0 translate-y-1"
                    enterTo="opacity-100 translate-y-0"
                    leave="transition ease-in duration-150"
                    leaveFrom="opacity-100 translate-y-0"
                    leaveTo="opacity-0 translate-y-1"
                  >
                    <Popover.Panel className="absolute left-0 top-full z-20 mt-3 w-screen max-w-xs px-2 sm:px-0">
                      <Controller
                        name="color"
                        control={control}
                        render={({ field: { value, onChange } }) => (
                          <TwitterPicker
                            colors={LABEL_COLOR_OPTIONS}
                            color={value}
                            onChange={(value) => onChange(value.hex)}
                          />
                        )}
                      />
                    </Popover.Panel>
                  </Transition>
                </>
              )}
            </Popover>
          </div>
          <div className="flex flex-1 flex-col justify-center">
            <Controller
              control={control}
              name="name"
              rules={{
                required: t("project_settings.labels.label_title_is_required"),
                maxLength: {
                  value: 255,
                  message: t("project_settings.labels.label_max_char"),
                },
              }}
              render={({ field: { value, onChange, ref } }) => (
                <Input
                  id="labelName"
                  name="name"
                  type="text"
                  autoFocus
                  value={value}
                  onChange={onChange}
                  ref={ref}
                  hasError={Boolean(errors.name)}
                  placeholder={t("project_settings.labels.label_title")}
                  className="w-full"
                />
              )}
            />
          </div>
          <Button variant="neutral-primary" onClick={() => handleClose()} size="sm">
            {t("cancel")}
          </Button>
          <Button
            variant="primary"
            onClick={(e) => {
              e.preventDefault();
              handleSubmit(handleFormSubmit)();
            }}
            size="sm"
            loading={isSubmitting}
          >
            {isUpdating ? (isSubmitting ? t("updating") : t("update")) : isSubmitting ? t("adding") : t("add")}
          </Button>
        </div>
        {errors.name?.message && <p className="p-0.5 pl-8 text-sm text-red-500">{errors.name?.message}</p>}
      </>
    );
  })
);<|MERGE_RESOLUTION|>--- conflicted
+++ resolved
@@ -10,14 +10,9 @@
 import { getRandomLabelColor, LABEL_COLOR_OPTIONS, PROJECT_SETTINGS_TRACKER_EVENTS } from "@plane/constants";
 import { useTranslation } from "@plane/i18n";
 import { Button } from "@plane/propel/button";
-<<<<<<< HEAD
-import { IIssueLabel } from "@plane/types";
-import { Input, TOAST_TYPE, setToast } from "@plane/ui";
-=======
 import { TOAST_TYPE, setToast } from "@plane/propel/toast";
 import type { IIssueLabel } from "@plane/types";
 import { Input } from "@plane/ui";
->>>>>>> 96fa9ab1
 import { captureError, captureSuccess } from "@/helpers/event-tracker.helper";
 
 export type TLabelOperationsCallbacks = {
