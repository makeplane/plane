import { useState } from "react";
import { useParams } from "next/navigation";
import { mutate } from "swr";
// icons
import { AlertTriangle } from "lucide-react";
// services
import { Button } from "@plane/propel/button";
import { TOAST_TYPE, setToast } from "@plane/propel/toast";
import type { IUser, IImporterService } from "@plane/types";
import { Input, EModalPosition, EModalWidth, ModalCore } from "@plane/ui";
import { IMPORTER_SERVICES_LIST } from "@/constants/fetch-keys";
import { IntegrationService } from "@/services/integrations/integration.service";

type Props = {
  isOpen: boolean;
  handleClose: () => void;
  data: IImporterService | null;
  user: IUser | null;
};

// services
const integrationService = new IntegrationService();

export function DeleteImportModal({ isOpen, handleClose, data }: Props) {
  const [deleteLoading, setDeleteLoading] = useState(false);
  const [confirmDeleteImport, setConfirmDeleteImport] = useState(false);

  const { workspaceSlug } = useParams();

  const handleDeletion = () => {
    if (!workspaceSlug || !data) return;

    setDeleteLoading(true);

    mutate<IImporterService[]>(
      IMPORTER_SERVICES_LIST(workspaceSlug),
      (prevData) => (prevData ?? []).filter((i) => i.id !== data.id),
      false
    );

    integrationService
      .deleteImporterService(workspaceSlug, data.service, data.id)
      .catch(() =>
        setToast({
          type: TOAST_TYPE.ERROR,
          title: "Error!",
          message: "Something went wrong. Please try again.",
        })
      )
      .finally(() => {
        setDeleteLoading(false);
        handleClose();
      });
  };

  if (!data) return <></>;

  return (
<<<<<<< HEAD
    <Transition.Root show={isOpen} as={React.Fragment}>
      <Dialog as="div" className="relative z-20" onClose={handleClose}>
        <Transition.Child
          as={React.Fragment}
          enter="ease-out duration-300"
          enterFrom="opacity-0"
          enterTo="opacity-100"
          leave="ease-in duration-200"
          leaveFrom="opacity-100"
          leaveTo="opacity-0"
        >
          <div className="fixed inset-0 bg-backdrop transition-opacity" />
        </Transition.Child>

        <div className="fixed inset-0 z-20 overflow-y-auto">
          <div className="flex min-h-full items-end justify-center p-4 text-center sm:items-center sm:p-0">
            <Transition.Child
              as={React.Fragment}
              enter="ease-out duration-300"
              enterFrom="opacity-0 translate-y-4 sm:translate-y-0 sm:scale-95"
              enterTo="opacity-100 translate-y-0 sm:scale-100"
              leave="ease-in duration-200"
              leaveFrom="opacity-100 translate-y-0 sm:scale-100"
              leaveTo="opacity-0 translate-y-4 sm:translate-y-0 sm:scale-95"
            >
              <Dialog.Panel className="relative transform overflow-hidden rounded-lg bg-surface-1 text-left shadow-raised-200 transition-all sm:my-8 sm:w-full sm:max-w-2xl">
                <div className="flex flex-col gap-6 p-6">
                  <div className="flex w-full items-center justify-start gap-6">
                    <span className="place-items-center rounded-full bg-danger-primary p-4">
                      <AlertTriangle className="h-6 w-6 text-danger-primary" aria-hidden="true" />
                    </span>
                    <span className="flex items-center justify-start">
                      <h3 className="text-18 font-medium 2xl:text-20">Delete project</h3>
                    </span>
                  </div>
                  <span>
                    <p className="text-13 leading-7 text-secondary">
                      Are you sure you want to delete import from{" "}
                      <span className="break-words font-semibold capitalize text-primary">{data?.service}</span>? All of
                      the data related to the import will be permanently removed. This action cannot be undone.
                    </p>
                  </span>
                  <div>
                    <p className="text-13 text-secondary">
                      To confirm, type <span className="font-medium text-primary">delete import</span> below:
                    </p>
                    <Input
                      id="typeDelete"
                      type="text"
                      name="typeDelete"
                      onChange={(e) => {
                        if (e.target.value === "delete import") setConfirmDeleteImport(true);
                        else setConfirmDeleteImport(false);
                      }}
                      placeholder="Enter 'delete import'"
                      className="mt-2 w-full"
                    />
                  </div>
                  <div className="flex justify-end gap-2">
                    <Button variant="secondary" size="lg" onClick={handleClose}>
                      Cancel
                    </Button>
                    <Button
                      variant="error-fill"
                      size="lg"
                      tabIndex={1}
                      onClick={handleDeletion}
                      disabled={!confirmDeleteImport}
                      loading={deleteLoading}
                    >
                      {deleteLoading ? "Deleting..." : "Delete Project"}
                    </Button>
                  </div>
                </div>
              </Dialog.Panel>
            </Transition.Child>
          </div>
=======
    <ModalCore isOpen={isOpen} handleClose={handleClose} position={EModalPosition.CENTER} width={EModalWidth.XXL}>
      <div className="flex flex-col gap-6 p-6">
        <div className="flex w-full items-center justify-start gap-6">
          <span className="place-items-center rounded-full bg-red-500/20 p-4">
            <AlertTriangle className="h-6 w-6 text-red-500" aria-hidden="true" />
          </span>
          <span className="flex items-center justify-start">
            <h3 className="text-18 font-medium 2xl:text-20">Delete project</h3>
          </span>
        </div>
        <span>
          <p className="text-13 leading-7 text-secondary">
            Are you sure you want to delete import from{" "}
            <span className="break-words font-semibold capitalize text-primary">{data?.service}</span>? All of the data
            related to the import will be permanently removed. This action cannot be undone.
          </p>
        </span>
        <div>
          <p className="text-13 text-secondary">
            To confirm, type <span className="font-medium text-primary">delete import</span> below:
          </p>
          <Input
            id="typeDelete"
            type="text"
            name="typeDelete"
            onChange={(e) => {
              if (e.target.value === "delete import") setConfirmDeleteImport(true);
              else setConfirmDeleteImport(false);
            }}
            placeholder="Enter 'delete import'"
            className="mt-2 w-full"
          />
        </div>
        <div className="flex justify-end gap-2">
          <Button variant="secondary" size="lg" onClick={handleClose}>
            Cancel
          </Button>
          <Button
            variant="error-fill"
            size="lg"
            tabIndex={1}
            onClick={handleDeletion}
            disabled={!confirmDeleteImport}
            loading={deleteLoading}
          >
            {deleteLoading ? "Deleting..." : "Delete Project"}
          </Button>
>>>>>>> e3ba7c28
        </div>
      </div>
    </ModalCore>
  );
}<|MERGE_RESOLUTION|>--- conflicted
+++ resolved
@@ -56,90 +56,11 @@
   if (!data) return <></>;
 
   return (
-<<<<<<< HEAD
-    <Transition.Root show={isOpen} as={React.Fragment}>
-      <Dialog as="div" className="relative z-20" onClose={handleClose}>
-        <Transition.Child
-          as={React.Fragment}
-          enter="ease-out duration-300"
-          enterFrom="opacity-0"
-          enterTo="opacity-100"
-          leave="ease-in duration-200"
-          leaveFrom="opacity-100"
-          leaveTo="opacity-0"
-        >
-          <div className="fixed inset-0 bg-backdrop transition-opacity" />
-        </Transition.Child>
-
-        <div className="fixed inset-0 z-20 overflow-y-auto">
-          <div className="flex min-h-full items-end justify-center p-4 text-center sm:items-center sm:p-0">
-            <Transition.Child
-              as={React.Fragment}
-              enter="ease-out duration-300"
-              enterFrom="opacity-0 translate-y-4 sm:translate-y-0 sm:scale-95"
-              enterTo="opacity-100 translate-y-0 sm:scale-100"
-              leave="ease-in duration-200"
-              leaveFrom="opacity-100 translate-y-0 sm:scale-100"
-              leaveTo="opacity-0 translate-y-4 sm:translate-y-0 sm:scale-95"
-            >
-              <Dialog.Panel className="relative transform overflow-hidden rounded-lg bg-surface-1 text-left shadow-raised-200 transition-all sm:my-8 sm:w-full sm:max-w-2xl">
-                <div className="flex flex-col gap-6 p-6">
-                  <div className="flex w-full items-center justify-start gap-6">
-                    <span className="place-items-center rounded-full bg-danger-primary p-4">
-                      <AlertTriangle className="h-6 w-6 text-danger-primary" aria-hidden="true" />
-                    </span>
-                    <span className="flex items-center justify-start">
-                      <h3 className="text-18 font-medium 2xl:text-20">Delete project</h3>
-                    </span>
-                  </div>
-                  <span>
-                    <p className="text-13 leading-7 text-secondary">
-                      Are you sure you want to delete import from{" "}
-                      <span className="break-words font-semibold capitalize text-primary">{data?.service}</span>? All of
-                      the data related to the import will be permanently removed. This action cannot be undone.
-                    </p>
-                  </span>
-                  <div>
-                    <p className="text-13 text-secondary">
-                      To confirm, type <span className="font-medium text-primary">delete import</span> below:
-                    </p>
-                    <Input
-                      id="typeDelete"
-                      type="text"
-                      name="typeDelete"
-                      onChange={(e) => {
-                        if (e.target.value === "delete import") setConfirmDeleteImport(true);
-                        else setConfirmDeleteImport(false);
-                      }}
-                      placeholder="Enter 'delete import'"
-                      className="mt-2 w-full"
-                    />
-                  </div>
-                  <div className="flex justify-end gap-2">
-                    <Button variant="secondary" size="lg" onClick={handleClose}>
-                      Cancel
-                    </Button>
-                    <Button
-                      variant="error-fill"
-                      size="lg"
-                      tabIndex={1}
-                      onClick={handleDeletion}
-                      disabled={!confirmDeleteImport}
-                      loading={deleteLoading}
-                    >
-                      {deleteLoading ? "Deleting..." : "Delete Project"}
-                    </Button>
-                  </div>
-                </div>
-              </Dialog.Panel>
-            </Transition.Child>
-          </div>
-=======
     <ModalCore isOpen={isOpen} handleClose={handleClose} position={EModalPosition.CENTER} width={EModalWidth.XXL}>
       <div className="flex flex-col gap-6 p-6">
         <div className="flex w-full items-center justify-start gap-6">
-          <span className="place-items-center rounded-full bg-red-500/20 p-4">
-            <AlertTriangle className="h-6 w-6 text-red-500" aria-hidden="true" />
+          <span className="place-items-center rounded-full bg-danger-primary p-4">
+            <AlertTriangle className="h-6 w-6 text-danger-primary" aria-hidden="true" />
           </span>
           <span className="flex items-center justify-start">
             <h3 className="text-18 font-medium 2xl:text-20">Delete project</h3>
@@ -182,7 +103,6 @@
           >
             {deleteLoading ? "Deleting..." : "Delete Project"}
           </Button>
->>>>>>> e3ba7c28
         </div>
       </div>
     </ModalCore>
