--- conflicted
+++ resolved
@@ -10,15 +10,10 @@
 import { AlertTriangle } from "lucide-react";
 import { Dialog, Transition } from "@headlessui/react";
 // services
-<<<<<<< HEAD
+import { Button } from "@plane/propel/button";
 import { TOAST_TYPE, setToast } from "@plane/propel/toast";
 import { IUser, IImporterService } from "@plane/types";
-import { Button, Input } from "@plane/ui";
-=======
-import { Button } from "@plane/propel/button";
-import { IUser, IImporterService } from "@plane/types";
-import { Input, TOAST_TYPE, setToast } from "@plane/ui";
->>>>>>> a740a9f6
+import { Input } from "@plane/ui";
 import { IMPORTER_SERVICES_LIST } from "@/constants/fetch-keys";
 import { IntegrationService } from "@/services/integrations/integration.service";
 // ui
