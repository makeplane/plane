--- conflicted
+++ resolved
@@ -11,14 +11,9 @@
 import { Dialog, Transition } from "@headlessui/react";
 // services
 import { Button } from "@plane/propel/button";
-<<<<<<< HEAD
-import { IUser, IImporterService } from "@plane/types";
-import { Input, TOAST_TYPE, setToast } from "@plane/ui";
-=======
 import { TOAST_TYPE, setToast } from "@plane/propel/toast";
 import type { IUser, IImporterService } from "@plane/types";
 import { Input } from "@plane/ui";
->>>>>>> 96fa9ab1
 import { IMPORTER_SERVICES_LIST } from "@/constants/fetch-keys";
 import { IntegrationService } from "@/services/integrations/integration.service";
 // ui
