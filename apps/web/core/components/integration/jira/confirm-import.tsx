--- conflicted
+++ resolved
@@ -29,13 +29,8 @@
             <p className="text-13 text-secondary">States</p>
           </div>
           <div>
-<<<<<<< HEAD
-            <h4 className="mb-2 text-lg font-semibold">{watch("data.total_modules")}</h4>
-            <p className="text-sm text-custom-text-200">Releases</p>
-=======
             <h4 className="mb-2 text-16 font-semibold">{watch("data.total_modules")}</h4>
-            <p className="text-13 text-secondary">Modules</p>
->>>>>>> 22339b97
+            <p className="text-13 text-secondary">Releases</p>
           </div>
           <div>
             <h4 className="mb-2 text-16 font-semibold">{watch("data.total_labels")}</h4>
