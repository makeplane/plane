"use client";

import { useState, Fragment } from "react";
import { Dialog, Transition } from "@headlessui/react";
// i18n
import { useTranslation } from "@plane/i18n";
// types
import { Button } from "@plane/propel/button";
<<<<<<< HEAD
import { TOAST_TYPE, setToast } from "@plane/propel/toast";
import { TDeDupeIssue, TIssue } from "@plane/types";
=======
import { TDeDupeIssue, TIssue } from "@plane/types";
// ui
import { TOAST_TYPE, setToast } from "@plane/ui";
>>>>>>> 2f8a3926
// hooks
import { useIssues } from "@/hooks/store/use-issues";
import { useProject } from "@/hooks/store/use-project";

type Props = {
  data?: TIssue | TDeDupeIssue;
  dataId?: string | null | undefined;
  handleClose: () => void;
  isOpen: boolean;
  onSubmit?: () => Promise<void>;
};

export const ArchiveIssueModal: React.FC<Props> = (props) => {
  const { dataId, data, isOpen, handleClose, onSubmit } = props;
  const { t } = useTranslation();
  // states
  const [isArchiving, setIsArchiving] = useState(false);
  // store hooks
  const { getProjectById } = useProject();
  const { issueMap } = useIssues();

  if (!dataId && !data) return null;

  const issue = data ? data : issueMap[dataId!];
  const projectDetails = getProjectById(issue.project_id);

  const onClose = () => {
    setIsArchiving(false);
    handleClose();
  };

  const handleArchiveIssue = async () => {
    if (!onSubmit) return;

    setIsArchiving(true);
    await onSubmit()
      .then(() => {
        setToast({
          type: TOAST_TYPE.SUCCESS,
          title: t("issue.archive.success.label"),
          message: t("issue.archive.success.message"),
        });
        onClose();
      })
      .catch(() =>
        setToast({
          type: TOAST_TYPE.ERROR,
          title: t("common.error.label"),
          message: t("issue.archive.failed.message"),
        })
      )
      .finally(() => setIsArchiving(false));
  };

  return (
    <Transition.Root show={isOpen} as={Fragment}>
      <Dialog as="div" className="relative z-30" onClose={onClose}>
        <Transition.Child
          as={Fragment}
          enter="ease-out duration-300"
          enterFrom="opacity-0"
          enterTo="opacity-100"
          leave="ease-in duration-200"
          leaveFrom="opacity-100"
          leaveTo="opacity-0"
        >
          <div className="fixed inset-0 bg-custom-backdrop transition-opacity" />
        </Transition.Child>

        <div className="fixed inset-0 z-30 overflow-y-auto">
          <div className="flex min-h-full items-end justify-center p-4 text-center sm:items-center sm:p-0">
            <Transition.Child
              as={Fragment}
              enter="ease-out duration-300"
              enterFrom="opacity-0 translate-y-4 sm:translate-y-0 sm:scale-95"
              enterTo="opacity-100 translate-y-0 sm:scale-100"
              leave="ease-in duration-200"
              leaveFrom="opacity-100 translate-y-0 sm:scale-100"
              leaveTo="opacity-0 translate-y-4 sm:translate-y-0 sm:scale-95"
            >
              <Dialog.Panel className="relative transform overflow-hidden rounded-lg bg-custom-background-100 text-left shadow-custom-shadow-md transition-all sm:my-8 sm:w-full sm:max-w-lg">
                <div className="px-5 py-4">
                  <h3 className="text-xl font-medium 2xl:text-2xl">
                    {t("issue.archive.label")} {projectDetails?.identifier} {issue.sequence_id}
                  </h3>
                  <p className="mt-3 text-sm text-custom-text-200">{t("issue.archive.confirm_message")}</p>
                  <div className="mt-3 flex justify-end gap-2">
                    <Button variant="neutral-primary" size="sm" onClick={onClose}>
                      {t("common.cancel")}
                    </Button>
                    <Button size="sm" tabIndex={1} onClick={handleArchiveIssue} loading={isArchiving}>
                      {isArchiving ? t("common.archiving") : t("common.archive")}
                    </Button>
                  </div>
                </div>
              </Dialog.Panel>
            </Transition.Child>
          </div>
        </div>
      </Dialog>
    </Transition.Root>
  );
};<|MERGE_RESOLUTION|>--- conflicted
+++ resolved
@@ -6,14 +6,9 @@
 import { useTranslation } from "@plane/i18n";
 // types
 import { Button } from "@plane/propel/button";
-<<<<<<< HEAD
-import { TOAST_TYPE, setToast } from "@plane/propel/toast";
-import { TDeDupeIssue, TIssue } from "@plane/types";
-=======
 import { TDeDupeIssue, TIssue } from "@plane/types";
 // ui
 import { TOAST_TYPE, setToast } from "@plane/ui";
->>>>>>> 2f8a3926
 // hooks
 import { useIssues } from "@/hooks/store/use-issues";
 import { useProject } from "@/hooks/store/use-project";
