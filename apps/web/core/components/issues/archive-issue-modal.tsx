"use client";

import { useState, Fragment } from "react";
import { Dialog, Transition } from "@headlessui/react";
// i18n
import { useTranslation } from "@plane/i18n";
// types
<<<<<<< HEAD
import { TOAST_TYPE, setToast } from "@plane/propel/toast";
import { TDeDupeIssue, TIssue } from "@plane/types";
// ui
import { Button } from "@plane/ui";
=======
import { Button } from "@plane/propel/button";
import { TDeDupeIssue, TIssue } from "@plane/types";
// ui
import { TOAST_TYPE, setToast } from "@plane/ui";
>>>>>>> a740a9f6
// hooks
import { useIssues } from "@/hooks/store/use-issues";
import { useProject } from "@/hooks/store/use-project";

type Props = {
  data?: TIssue | TDeDupeIssue;
  dataId?: string | null | undefined;
  handleClose: () => void;
  isOpen: boolean;
  onSubmit?: () => Promise<void>;
};

export const ArchiveIssueModal: React.FC<Props> = (props) => {
  const { dataId, data, isOpen, handleClose, onSubmit } = props;
  const { t } = useTranslation();
  // states
  const [isArchiving, setIsArchiving] = useState(false);
  // store hooks
  const { getProjectById } = useProject();
  const { issueMap } = useIssues();

  if (!dataId && !data) return null;

  const issue = data ? data : issueMap[dataId!];
  const projectDetails = getProjectById(issue.project_id);

  const onClose = () => {
    setIsArchiving(false);
    handleClose();
  };

  const handleArchiveIssue = async () => {
    if (!onSubmit) return;

    setIsArchiving(true);
    await onSubmit()
      .then(() => {
        setToast({
          type: TOAST_TYPE.SUCCESS,
          title: t("issue.archive.success.label"),
          message: t("issue.archive.success.message"),
        });
        onClose();
      })
      .catch(() =>
        setToast({
          type: TOAST_TYPE.ERROR,
          title: t("common.error.label"),
          message: t("issue.archive.failed.message"),
        })
      )
      .finally(() => setIsArchiving(false));
  };

  return (
    <Transition.Root show={isOpen} as={Fragment}>
      <Dialog as="div" className="relative z-30" onClose={onClose}>
        <Transition.Child
          as={Fragment}
          enter="ease-out duration-300"
          enterFrom="opacity-0"
          enterTo="opacity-100"
          leave="ease-in duration-200"
          leaveFrom="opacity-100"
          leaveTo="opacity-0"
        >
          <div className="fixed inset-0 bg-custom-backdrop transition-opacity" />
        </Transition.Child>

        <div className="fixed inset-0 z-30 overflow-y-auto">
          <div className="flex min-h-full items-end justify-center p-4 text-center sm:items-center sm:p-0">
            <Transition.Child
              as={Fragment}
              enter="ease-out duration-300"
              enterFrom="opacity-0 translate-y-4 sm:translate-y-0 sm:scale-95"
              enterTo="opacity-100 translate-y-0 sm:scale-100"
              leave="ease-in duration-200"
              leaveFrom="opacity-100 translate-y-0 sm:scale-100"
              leaveTo="opacity-0 translate-y-4 sm:translate-y-0 sm:scale-95"
            >
              <Dialog.Panel className="relative transform overflow-hidden rounded-lg bg-custom-background-100 text-left shadow-custom-shadow-md transition-all sm:my-8 sm:w-full sm:max-w-lg">
                <div className="px-5 py-4">
                  <h3 className="text-xl font-medium 2xl:text-2xl">
                    {t("issue.archive.label")} {projectDetails?.identifier} {issue.sequence_id}
                  </h3>
                  <p className="mt-3 text-sm text-custom-text-200">{t("issue.archive.confirm_message")}</p>
                  <div className="mt-3 flex justify-end gap-2">
                    <Button variant="neutral-primary" size="sm" onClick={onClose}>
                      {t("common.cancel")}
                    </Button>
                    <Button size="sm" tabIndex={1} onClick={handleArchiveIssue} loading={isArchiving}>
                      {isArchiving ? t("common.archiving") : t("common.archive")}
                    </Button>
                  </div>
                </div>
              </Dialog.Panel>
            </Transition.Child>
          </div>
        </div>
      </Dialog>
    </Transition.Root>
  );
};<|MERGE_RESOLUTION|>--- conflicted
+++ resolved
@@ -5,17 +5,9 @@
 // i18n
 import { useTranslation } from "@plane/i18n";
 // types
-<<<<<<< HEAD
+import { Button } from "@plane/propel/button";
 import { TOAST_TYPE, setToast } from "@plane/propel/toast";
 import { TDeDupeIssue, TIssue } from "@plane/types";
-// ui
-import { Button } from "@plane/ui";
-=======
-import { Button } from "@plane/propel/button";
-import { TDeDupeIssue, TIssue } from "@plane/types";
-// ui
-import { TOAST_TYPE, setToast } from "@plane/ui";
->>>>>>> a740a9f6
 // hooks
 import { useIssues } from "@/hooks/store/use-issues";
 import { useProject } from "@/hooks/store/use-project";
