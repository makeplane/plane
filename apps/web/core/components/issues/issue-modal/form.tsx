--- conflicted
+++ resolved
@@ -9,17 +9,11 @@
 import type { EditorRefApi } from "@plane/editor";
 // i18n
 import { useTranslation } from "@plane/i18n";
-<<<<<<< HEAD
+import { Button } from "@plane/propel/button";
 import { TOAST_TYPE, setToast } from "@plane/propel/toast";
 import { EIssuesStoreType, TIssue, TWorkspaceDraftIssue } from "@plane/types";
 // hooks
-import { Button, ToggleSwitch } from "@plane/ui";
-=======
-import { Button } from "@plane/propel/button";
-import { EIssuesStoreType, TIssue, TWorkspaceDraftIssue } from "@plane/types";
-// hooks
-import { ToggleSwitch, TOAST_TYPE, setToast } from "@plane/ui";
->>>>>>> a740a9f6
+import { ToggleSwitch } from "@plane/ui";
 import {
   convertWorkItemDataToSearchResponse,
   getUpdateFormDataForReset,
