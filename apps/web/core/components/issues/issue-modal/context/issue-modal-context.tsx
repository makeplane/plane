import { createContext } from "react";
// ce imports
// react-hook-form
import { TIssueFields } from "ce/components/issues";
import { UseFormReset, UseFormWatch } from "react-hook-form";
// plane imports
import { EditorRefApi } from "@plane/editor";
<<<<<<< HEAD
import { ISearchIssueResponse, TIssue } from "@plane/types";
import { TIssuePropertyValues, TIssuePropertyValueErrors } from "@/plane-web/types/issue-types";
=======
import { ISearchIssueResponse, TIssue, TIssuePropertyValueErrors, TIssuePropertyValues } from "@plane/types";
>>>>>>> 210774f8

export type TPropertyValuesValidationProps = {
  projectId: string | null;
  workspaceSlug: string;
  watch: UseFormWatch<TIssueFields>;
};

export type TActiveAdditionalPropertiesProps = {
  projectId: string | null;
  workspaceSlug: string;
  watch: UseFormWatch<TIssueFields>;
};

export type TCreateUpdatePropertyValuesProps = {
  issueId: string;
  projectId: string;
  workspaceSlug: string;
  issueTypeId: string | null | undefined;
  isDraft?: boolean;
};

export type TCreateSubWorkItemProps = {
  workspaceSlug: string;
  projectId: string;
  parentId: string;
};

export type THandleTemplateChangeProps = {
  workspaceSlug: string;
  reset: UseFormReset<TIssue>;
  editorRef: React.MutableRefObject<EditorRefApi | null>;
};

export type THandleProjectEntitiesFetchProps = {
  workItemProjectId: string | null | undefined;
  workItemTypeId: string | undefined;
  workspaceSlug: string;
};

export type THandleParentWorkItemDetailsProps = {
  workspaceSlug: string;
  parentId: string | undefined;
  parentProjectId: string | undefined;
  isParentEpic: boolean;
};

export type TIssueModalContext = {
  allowedProjectIds: string[];
  workItemTemplateId: string | null;
  setWorkItemTemplateId: React.Dispatch<React.SetStateAction<string | null>>;
  isApplyingTemplate: boolean;
  setIsApplyingTemplate: React.Dispatch<React.SetStateAction<boolean>>;
  selectedParentIssue: ISearchIssueResponse | null;
  setSelectedParentIssue: React.Dispatch<React.SetStateAction<ISearchIssueResponse | null>>;
  issuePropertyValues: TIssuePropertyValues;
  setIssuePropertyValues: React.Dispatch<React.SetStateAction<TIssuePropertyValues>>;
  issuePropertyValueErrors: TIssuePropertyValueErrors;
  setIssuePropertyValueErrors: React.Dispatch<React.SetStateAction<TIssuePropertyValueErrors>>;
  getIssueTypeIdOnProjectChange: (projectId: string) => string | null;
  getActiveAdditionalPropertiesLength: (props: TActiveAdditionalPropertiesProps) => number;
  handlePropertyValuesValidation: (props: TPropertyValuesValidationProps) => boolean;
  handleCreateUpdatePropertyValues: (props: TCreateUpdatePropertyValuesProps) => Promise<void>;
  handleProjectEntitiesFetch: (props: THandleProjectEntitiesFetchProps) => Promise<void>;
  handleTemplateChange: (props: THandleTemplateChangeProps) => Promise<void>;
  handleConvert: (workspaceSlug: string, data: Partial<TIssue>) => Promise<void>;
  handleCreateSubWorkItem: (props: TCreateSubWorkItemProps) => Promise<void>;
};

export const IssueModalContext = createContext<TIssueModalContext | undefined>(undefined);<|MERGE_RESOLUTION|>--- conflicted
+++ resolved
@@ -5,12 +5,7 @@
 import { UseFormReset, UseFormWatch } from "react-hook-form";
 // plane imports
 import { EditorRefApi } from "@plane/editor";
-<<<<<<< HEAD
-import { ISearchIssueResponse, TIssue } from "@plane/types";
-import { TIssuePropertyValues, TIssuePropertyValueErrors } from "@/plane-web/types/issue-types";
-=======
 import { ISearchIssueResponse, TIssue, TIssuePropertyValueErrors, TIssuePropertyValues } from "@plane/types";
->>>>>>> 210774f8
 
 export type TPropertyValuesValidationProps = {
   projectId: string | null;
