--- conflicted
+++ resolved
@@ -125,13 +125,8 @@
           (renderExistingIssueModal ? (
             <CustomMenu
               customButton={
-<<<<<<< HEAD
-                <span className="flex h-5 w-5 flex-shrink-0 cursor-pointer items-center justify-center overflow-hidden rounded-sm transition-all hover:bg-custom-background-80">
+                <span className="flex h-5 w-5 flex-shrink-0 cursor-pointer items-center justify-center overflow-hidden rounded-xs transition-all hover:bg-layer-1">
                   <PlusIcon className="h-3.5 w-3.5" strokeWidth={2} />
-=======
-                <span className="flex h-5 w-5 flex-shrink-0 cursor-pointer items-center justify-center overflow-hidden rounded-xs transition-all hover:bg-layer-1">
-                  <Plus className="h-3.5 w-3.5" strokeWidth={2} />
->>>>>>> e3ba7c28
                 </span>
               }
             >
