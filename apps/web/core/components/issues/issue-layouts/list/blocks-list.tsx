import type { FC, MutableRefObject } from "react";
// components
import type { TIssue, IIssueDisplayProperties, TIssueMap, TGroupedIssues } from "@plane/types";
// hooks
import type { TSelectionHelper } from "@/hooks/use-multiple-select";
// types
import { IssueBlockRoot } from "./block-root";
<<<<<<< HEAD
import { TRenderQuickActions } from "./list-view-types";
import type { TIssueType } from "@/services/project";
=======
import type { TRenderQuickActions } from "./list-view-types";
>>>>>>> 96fa9ab1

interface Props {
  issueIds: string[] | undefined;
  groupId: string;
  displayProperties?: IIssueDisplayProperties;
  containerRef: MutableRefObject<HTMLDivElement | null>;
  // 新增
  issuesMap: TIssueMap;
  updateIssue: ((projectId: string | null, issueId: string, data: Partial<TIssue>) => Promise<void>) | undefined;
  quickActions: TRenderQuickActions;
  canEditProperties: (projectId: string | undefined) => boolean;
  selectionHelpers: TSelectionHelper;
  isDragAllowed: boolean;
  canDropOverIssue: boolean;
  isEpic?: boolean;
}

export const IssueBlocksList: FC<Props> = (props) => {
  const {
    issueIds,
    issuesMap,
    groupId,
    updateIssue,
    quickActions,
    displayProperties,
    canEditProperties,
    containerRef,
    selectionHelpers,
    isDragAllowed,
    canDropOverIssue,
    isEpic = false,
  } = props;

  return (
    <div className="relative h-full w-full">
      {issueIds &&
        issueIds.length > 0 &&
        issueIds.map((issueId: string, index: number) => (
          <IssueBlockRoot
            key={issueId}
            issueId={issueId}
            issuesMap={issuesMap}
            updateIssue={updateIssue}
            quickActions={quickActions}
            canEditProperties={canEditProperties}
            displayProperties={displayProperties}
            nestingLevel={0}
            spacingLeft={0}
            containerRef={containerRef}
            selectionHelpers={selectionHelpers}
            groupId={groupId}
            isLastChild={index === issueIds.length - 1}
            isDragAllowed={isDragAllowed}
            canDropOverIssue={canDropOverIssue}
            isEpic={isEpic}
          />
        ))}
    </div>
  );
};<|MERGE_RESOLUTION|>--- conflicted
+++ resolved
@@ -5,12 +5,7 @@
 import type { TSelectionHelper } from "@/hooks/use-multiple-select";
 // types
 import { IssueBlockRoot } from "./block-root";
-<<<<<<< HEAD
-import { TRenderQuickActions } from "./list-view-types";
-import type { TIssueType } from "@/services/project";
-=======
 import type { TRenderQuickActions } from "./list-view-types";
->>>>>>> 96fa9ab1
 
 interface Props {
   issueIds: string[] | undefined;
