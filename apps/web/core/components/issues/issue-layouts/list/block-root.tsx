--- conflicted
+++ resolved
@@ -22,12 +22,7 @@
 // types
 import { HIGHLIGHT_CLASS, getIssueBlockId, isIssueNew } from "../utils";
 import { IssueBlock } from "./block";
-<<<<<<< HEAD
-import { TRenderQuickActions } from "./list-view-types";
-import type { TIssueType } from "@/services/project";
-=======
 import type { TRenderQuickActions } from "./list-view-types";
->>>>>>> 96fa9ab1
 
 type Props = {
   issueId: string;
