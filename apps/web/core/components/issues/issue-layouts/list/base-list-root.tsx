--- conflicted
+++ resolved
@@ -1,9 +1,5 @@
-<<<<<<< HEAD
-import { FC, useCallback, useEffect, useState } from "react";
-=======
 import type { FC } from "react";
-import { useCallback, useEffect } from "react";
->>>>>>> 96fa9ab1
+import {  useCallback, useEffect, useState } from "react";
 import { observer } from "mobx-react";
 import { useParams } from "next/navigation";
 // plane constants
