import type { Dispatch, MouseEvent, SetStateAction } from "react";
import { useEffect, useRef } from "react";
import { combine } from "@atlaskit/pragmatic-drag-and-drop/combine";
import { draggable } from "@atlaskit/pragmatic-drag-and-drop/element/adapter";
import { observer } from "mobx-react";
import { useParams } from "next/navigation";
import { ChevronRightIcon } from "@plane/propel/icons";
// types
import { TOAST_TYPE, setToast } from "@plane/propel/toast";
import { Tooltip } from "@plane/propel/tooltip";
import type { TIssue, IIssueDisplayProperties, TIssueMap } from "@plane/types";
import { EIssueServiceType } from "@plane/types";
// ui
import { Spinner, ControlLink, Row } from "@plane/ui";
import { cn, generateWorkItemLink } from "@plane/utils";
// components
import { MultipleSelectEntityAction } from "@/components/core/multiple-select";
import { IssueProperties } from "@/components/issues/issue-layouts/properties";
// helpers
// hooks
import { useAppTheme } from "@/hooks/store/use-app-theme";
import { useIssueDetail } from "@/hooks/store/use-issue-detail";
import { useProject } from "@/hooks/store/use-project";
import type { TSelectionHelper } from "@/hooks/use-multiple-select";
import { usePlatformOS } from "@/hooks/use-platform-os";
// plane web components
import { IssueIdentifier } from "@/plane-web/components/issues/issue-details/issue-identifier";
import { IssueStats } from "@/plane-web/components/issues/issue-layouts/issue-stats";
// types
import { WithDisplayPropertiesHOC } from "../properties/with-display-properties-HOC";
import type { TRenderQuickActions } from "./list-view-types";

interface IssueBlockProps {
  issueId: string;
  issuesMap: TIssueMap;
  groupId: string;
  updateIssue: ((projectId: string | null, issueId: string, data: Partial<TIssue>) => Promise<void>) | undefined;
  quickActions: TRenderQuickActions;
  displayProperties: IIssueDisplayProperties | undefined;
  canEditProperties: (projectId: string | undefined) => boolean;
  nestingLevel: number;
  spacingLeft?: number;
  isExpanded: boolean;
  setExpanded: Dispatch<SetStateAction<boolean>>;
  selectionHelpers: TSelectionHelper;
  isCurrentBlockDragging: boolean;
  setIsCurrentBlockDragging: React.Dispatch<React.SetStateAction<boolean>>;
  canDrag: boolean;
  isEpic?: boolean;
}

export const IssueBlock = observer(function IssueBlock(props: IssueBlockProps) {
  const {
    issuesMap,
    issueId,
    groupId,
    updateIssue,
    quickActions,
    displayProperties,
    canEditProperties,
    nestingLevel,
    spacingLeft = 14,
    isExpanded,
    setExpanded,
    selectionHelpers,
    isCurrentBlockDragging,
    setIsCurrentBlockDragging,
    canDrag,
    isEpic = false,
  } = props;
  // ref
  const issueRef = useRef<HTMLDivElement | null>(null);
  // router
  const { workspaceSlug: routerWorkspaceSlug, projectId: routerProjectId } = useParams();
  const workspaceSlug = routerWorkspaceSlug?.toString();
  const projectId = routerProjectId?.toString();
  // hooks
  const { sidebarCollapsed: isSidebarCollapsed } = useAppTheme();
  const { getProjectIdentifierById } = useProject();
  const {
    getIsIssuePeeked,
    peekIssue,
    setPeekIssue,
    subIssues: subIssuesStore,
  } = useIssueDetail(isEpic ? EIssueServiceType.EPICS : EIssueServiceType.ISSUES);

  const handleIssuePeekOverview = (issue: TIssue) =>
    workspaceSlug &&
    issue &&
    issue.project_id &&
    issue.id &&
    !getIsIssuePeeked(issue.id) &&
    setPeekIssue({
      workspaceSlug,
      projectId: issue.project_id,
      issueId: issue.id,
      nestingLevel: nestingLevel,
      isArchived: !!issue.archived_at,
    });

  // derived values
  const issue = issuesMap[issueId];
  const subIssuesCount = issue?.sub_issues_count ?? 0;
  const canEditIssueProperties = canEditProperties(issue?.project_id ?? undefined);
  const isDraggingAllowed = canDrag && canEditIssueProperties;

  const { isMobile } = usePlatformOS();

  useEffect(() => {
    const element = issueRef.current;

    if (!element) return;

    return combine(
      draggable({
        element,
        canDrag: () => isDraggingAllowed,
        getInitialData: () => ({ id: issueId, type: "ISSUE", groupId }),
        onDragStart: () => {
          setIsCurrentBlockDragging(true);
        },
        onDrop: () => {
          setIsCurrentBlockDragging(false);
        },
      })
    );
  }, [isDraggingAllowed, issueId, groupId, setIsCurrentBlockDragging]);

  if (!issue) return null;

  const projectIdentifier = getProjectIdentifierById(issue.project_id);
  const isIssueSelected = selectionHelpers.getIsEntitySelected(issue.id);
  const isIssueActive = selectionHelpers.getIsEntityActive(issue.id);
  const isSubIssue = nestingLevel !== 0;
  const canSelectIssues = canEditIssueProperties && !selectionHelpers.isSelectionDisabled;

  const marginLeft = `${spacingLeft}px`;

  const handleToggleExpand = (e: MouseEvent<HTMLButtonElement>) => {
    e.stopPropagation();
    e.preventDefault();
    if (nestingLevel >= 3) {
      handleIssuePeekOverview(issue);
    } else {
      setExpanded((prevState) => {
        if (!prevState && workspaceSlug && issue && issue.project_id)
          subIssuesStore.fetchSubIssues(workspaceSlug.toString(), issue.project_id, issue.id);
        return !prevState;
      });
    }
  };

  //TODO: add better logic. This is to have a min width for ID/Key based on the length of project identifier
  const keyMinWidth = displayProperties?.key ? (projectIdentifier?.length ?? 0) * 7 : 0;

  const workItemLink = generateWorkItemLink({
    workspaceSlug,
    projectId: issue?.project_id,
    issueId,
    projectIdentifier,
    sequenceId: issue?.sequence_id,
    isEpic,
    isArchived: !!issue?.archived_at,
  });
  return (
    <ControlLink
      id={`issue-${issue.id}`}
      href={workItemLink}
      onClick={() => handleIssuePeekOverview(issue)}
      className="w-full cursor-pointer"
      disabled={!!issue?.tempId || issue?.is_draft}
    >
      <Row
        ref={issueRef}
        className={cn(
<<<<<<< HEAD
          "group/list-block min-h-11 relative flex flex-col gap-3 bg-layer-transparent hover:bg-layer-transparent-hover py-3 text-13 transition-colors",
=======
          "group/list-block min-h-11 relative flex flex-col gap-3 bg-surface-1 hover:bg-surface-2 py-3 text-body-xs-regular transition-colors border border-transparent",
>>>>>>> 03964405
          {
            "border-accent-strong": getIsIssuePeeked(issue.id) && peekIssue?.nestingLevel === nestingLevel,
            "border-strong-1": isIssueActive,
            "last:border-b-transparent": !getIsIssuePeeked(issue.id) && !isIssueActive,
            "bg-accent-primary/5 hover:bg-accent-primary/10": isIssueSelected,
            "bg-layer-1": isCurrentBlockDragging,
            "md:flex-row md:items-center": isSidebarCollapsed,
            "lg:flex-row lg:items-center": !isSidebarCollapsed,
          }
        )}
        onDragStart={() => {
          if (!isDraggingAllowed) {
            setToast({
              type: TOAST_TYPE.WARNING,
              title: "Cannot move work item",
              message: !canEditIssueProperties
                ? "You are not allowed to move this work item"
                : "Drag and drop is disabled for the current grouping",
            });
          }
        }}
      >
        <div className="flex gap-2 w-full truncate">
          <div className="flex flex-grow items-center gap-0.5 truncate">
            <div className="flex items-center gap-1" style={isSubIssue ? { marginLeft } : {}}>
              {/* select checkbox */}
              {projectId && canSelectIssues && !isEpic && (
                <Tooltip
                  tooltipContent={
                    <>
                      Only work items within the current
                      <br />
                      project can be selected.
                    </>
                  }
                  disabled={issue.project_id === projectId}
                >
                  <div className="flex-shrink-0 grid place-items-center w-3.5 absolute left-1">
                    <MultipleSelectEntityAction
                      className={cn(
                        "opacity-0 pointer-events-none group-hover/list-block:opacity-100 group-hover/list-block:pointer-events-auto transition-opacity",
                        {
                          "opacity-100 pointer-events-auto": isIssueSelected,
                        }
                      )}
                      groupId={groupId}
                      id={issue.id}
                      selectionHelpers={selectionHelpers}
                      disabled={issue.project_id !== projectId}
                    />
                  </div>
                </Tooltip>
              )}
              {displayProperties && (displayProperties.key || displayProperties.issue_type) && (
                <div className="flex-shrink-0" style={{ minWidth: `${keyMinWidth}px` }}>
                  {issue.project_id && (
                    <IssueIdentifier
                      issueId={issueId}
                      projectId={issue.project_id}
                      size="xs"
                      variant="tertiary"
                      displayProperties={displayProperties}
                    />
                  )}
                </div>
              )}

              {/* sub-issues chevron */}
              <div className="size-4 grid place-items-center flex-shrink-0">
                {subIssuesCount > 0 && !isEpic && (
                  <button
                    type="button"
                    className="size-4 grid place-items-center rounded-xs text-placeholder hover:text-tertiary"
                    onClick={handleToggleExpand}
                  >
                    <ChevronRightIcon
                      className={cn("size-4", {
                        "rotate-90": isExpanded,
                      })}
                      strokeWidth={2.5}
                    />
                  </button>
                )}
              </div>

              {issue?.tempId !== undefined && (
                <div className="absolute left-0 top-0 z-[99999] h-full w-full animate-pulse bg-surface-1/20" />
              )}
            </div>

            <Tooltip
              tooltipContent={issue.name}
              isMobile={isMobile}
              position="top-start"
              disabled={isCurrentBlockDragging}
              renderByDefault={false}
            >
              <p className="truncate cursor-pointer text-body-xs-regular text-primary">{issue.name}</p>
            </Tooltip>
            {isEpic && displayProperties && (
              <WithDisplayPropertiesHOC
                displayProperties={displayProperties}
                displayPropertyKey="sub_issue_count"
                shouldRenderProperty={(properties) => !!properties.sub_issue_count}
              >
                <IssueStats issueId={issue.id} className="ml-2 font-medium text-tertiary" />
              </WithDisplayPropertiesHOC>
            )}
          </div>
          {!issue?.tempId && (
            <div
              className={cn("block border border-strong rounded-sm", {
                "md:hidden": isSidebarCollapsed,
                "lg:hidden": !isSidebarCollapsed,
              })}
            >
              {quickActions({
                issue,
                parentRef: issueRef,
              })}
            </div>
          )}
        </div>
        <div className="flex flex-shrink-0 items-center gap-2">
          {!issue?.tempId ? (
            <>
              <IssueProperties
                className={`relative flex flex-wrap ${isSidebarCollapsed ? "md:flex-grow md:flex-shrink-0" : "lg:flex-grow lg:flex-shrink-0"} items-center gap-2 whitespace-nowrap`}
                issue={issue}
                isReadOnly={!canEditIssueProperties}
                updateIssue={updateIssue}
                displayProperties={displayProperties}
                activeLayout="List"
                isEpic={isEpic}
              />
              <div
                className={cn("hidden", {
                  "md:flex": isSidebarCollapsed,
                  "lg:flex": !isSidebarCollapsed,
                })}
                onClick={(e) => {
                  e.preventDefault();
                  e.stopPropagation();
                }}
              >
                {quickActions({
                  issue,
                  parentRef: issueRef,
                })}
              </div>
            </>
          ) : (
            <div className="h-4 w-4">
              <Spinner className="h-4 w-4" />
            </div>
          )}
        </div>
      </Row>
    </ControlLink>
  );
});<|MERGE_RESOLUTION|>--- conflicted
+++ resolved
@@ -173,11 +173,7 @@
       <Row
         ref={issueRef}
         className={cn(
-<<<<<<< HEAD
           "group/list-block min-h-11 relative flex flex-col gap-3 bg-layer-transparent hover:bg-layer-transparent-hover py-3 text-13 transition-colors",
-=======
-          "group/list-block min-h-11 relative flex flex-col gap-3 bg-surface-1 hover:bg-surface-2 py-3 text-body-xs-regular transition-colors border border-transparent",
->>>>>>> 03964405
           {
             "border-accent-strong": getIsIssuePeeked(issue.id) && peekIssue?.nestingLevel === nestingLevel,
             "border-strong-1": isIssueActive,
