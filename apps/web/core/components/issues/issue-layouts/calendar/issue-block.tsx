--- conflicted
+++ resolved
@@ -25,15 +25,10 @@
 // plane web components
 import { IssueIdentifier } from "@/plane-web/components/issues/issue-details/issue-identifier";
 // local components
-<<<<<<< HEAD
-import { TRenderQuickActions } from "../list/list-view-types";
-import { CalendarStoreType } from "./base-calendar-root";
+import type { TRenderQuickActions } from "../list/list-view-types";
+import type { CalendarStoreType } from "./base-calendar-root";
 import { projectIssueTypesCache } from "@/services/project";
 import * as LucideIcons from "lucide-react";
-=======
-import type { TRenderQuickActions } from "../list/list-view-types";
-import type { CalendarStoreType } from "./base-calendar-root";
->>>>>>> 96fa9ab1
 
 type Props = {
   issue: TIssue;
