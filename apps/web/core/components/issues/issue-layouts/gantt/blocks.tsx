--- conflicted
+++ resolved
@@ -22,13 +22,9 @@
 //
 import { IssueStats } from "@/plane-web/components/issues/issue-layouts/issue-stats";
 import { getBlockViewDetails } from "../utils";
-<<<<<<< HEAD
-import { GanttStoreType } from "./base-gantt-root";
+import type { GanttStoreType } from "./base-gantt-root";
 import { projectIssueTypesCache } from "@/services/project";
 import * as LucideIcons from "lucide-react";
-=======
-import type { GanttStoreType } from "./base-gantt-root";
->>>>>>> 96fa9ab1
 
 type Props = {
   issueId: string;
