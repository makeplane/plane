import type { Dispatch, MouseEvent, MutableRefObject, SetStateAction } from "react";
import { useRef, useState } from "react";
import { observer } from "mobx-react";
import { useParams } from "next/navigation";
import { MoreHorizontal } from "lucide-react";
import { SPREADSHEET_SELECT_GROUP } from "@plane/constants";
// plane helpers
import { useOutsideClickDetector } from "@plane/hooks";
import { ChevronRightIcon } from "@plane/propel/icons";
// types
import { Tooltip } from "@plane/propel/tooltip";
import type { IIssueDisplayProperties, TIssue } from "@plane/types";
import { EIssueServiceType } from "@plane/types";
// ui
import { ControlLink, Row } from "@plane/ui";
import { cn, generateWorkItemLink } from "@plane/utils";
// components
import { MultipleSelectEntityAction } from "@/components/core/multiple-select";
import RenderIfVisible from "@/components/core/render-if-visible-HOC";
// helper
// hooks
import { useIssueDetail } from "@/hooks/store/use-issue-detail";
import { useIssues } from "@/hooks/store/use-issues";
import { useProject } from "@/hooks/store/use-project";
import useIssuePeekOverviewRedirection from "@/hooks/use-issue-peek-overview-redirection";
import type { TSelectionHelper } from "@/hooks/use-multiple-select";
import { usePlatformOS } from "@/hooks/use-platform-os";
// plane web components
import { IssueIdentifier } from "@/plane-web/components/issues/issue-details/issue-identifier";
// local components
import type { TRenderQuickActions } from "../list/list-view-types";
import { isIssueNew } from "../utils";
import { IssueColumn } from "./issue-column";

interface Props {
  displayProperties: IIssueDisplayProperties;
  isEstimateEnabled: boolean;
  quickActions: TRenderQuickActions;
  canEditProperties: (projectId: string | undefined) => boolean;
  updateIssue: ((projectId: string | null, issueId: string, data: Partial<TIssue>) => Promise<void>) | undefined;
  portalElement: React.MutableRefObject<HTMLDivElement | null>;
  nestingLevel: number;
  issueId: string;
  isScrolled: MutableRefObject<boolean>;
  containerRef: MutableRefObject<HTMLTableElement | null>;
  spreadsheetColumnsList: (keyof IIssueDisplayProperties)[];
  spacingLeft?: number;
  selectionHelpers: TSelectionHelper;
  shouldRenderByDefault?: boolean;
  isEpic?: boolean;
}

export const SpreadsheetIssueRow = observer(function SpreadsheetIssueRow(props: Props) {
  const {
    displayProperties,
    issueId,
    isEstimateEnabled,
    nestingLevel,
    portalElement,
    updateIssue,
    quickActions,
    canEditProperties,
    isScrolled,
    containerRef,
    spreadsheetColumnsList,
    spacingLeft = 6,
    selectionHelpers,
    shouldRenderByDefault,
    isEpic = false,
  } = props;
  // states
  const [isExpanded, setExpanded] = useState<boolean>(false);
  // store hooks
  const { subIssues: subIssuesStore } = useIssueDetail(isEpic ? EIssueServiceType.EPICS : EIssueServiceType.ISSUES);
  const { issueMap } = useIssues();

  // derived values
  const subIssues = subIssuesStore.subIssuesByIssueId(issueId);
  const isIssueSelected = selectionHelpers.getIsEntitySelected(issueId);
  const isIssueActive = selectionHelpers.getIsEntityActive(issueId);

  return (
    <>
      {/* first column/ issue name and key column */}
      <RenderIfVisible
        as="tr"
        root={containerRef}
        placeholderChildren={
          <td
            colSpan={100}
            className="border-[0.5px] border-transparent border-b-subtle-1"
            style={{ height: "calc(2.75rem - 1px)" }}
          />
        }
        classNames={cn("bg-surface-1 transition-[background-color]", {
          "group selected-issue-row": isIssueSelected,
          "border-[0.5px] border-strong-1": isIssueActive,
        })}
        verticalOffset={100}
        shouldRecordHeights={false}
        defaultValue={shouldRenderByDefault || isIssueNew(issueMap[issueId])}
      >
        <IssueRowDetails
          issueId={issueId}
          displayProperties={displayProperties}
          quickActions={quickActions}
          canEditProperties={canEditProperties}
          nestingLevel={nestingLevel}
          spacingLeft={spacingLeft}
          isEstimateEnabled={isEstimateEnabled}
          updateIssue={updateIssue}
          portalElement={portalElement}
          isScrolled={isScrolled}
          isExpanded={isExpanded}
          setExpanded={setExpanded}
          spreadsheetColumnsList={spreadsheetColumnsList}
          selectionHelpers={selectionHelpers}
          isEpic={isEpic}
        />
      </RenderIfVisible>

      {isExpanded &&
        !isEpic &&
        subIssues?.map((subIssueId: string) => (
          <SpreadsheetIssueRow
            key={subIssueId}
            issueId={subIssueId}
            displayProperties={displayProperties}
            quickActions={quickActions}
            canEditProperties={canEditProperties}
            nestingLevel={nestingLevel + 1}
            spacingLeft={spacingLeft + 12}
            isEstimateEnabled={isEstimateEnabled}
            updateIssue={updateIssue}
            portalElement={portalElement}
            isScrolled={isScrolled}
            containerRef={containerRef}
            spreadsheetColumnsList={spreadsheetColumnsList}
            selectionHelpers={selectionHelpers}
            shouldRenderByDefault={isExpanded}
          />
        ))}
    </>
  );
});

interface IssueRowDetailsProps {
  displayProperties: IIssueDisplayProperties;
  isEstimateEnabled: boolean;
  quickActions: TRenderQuickActions;
  canEditProperties: (projectId: string | undefined) => boolean;
  updateIssue: ((projectId: string | null, issueId: string, data: Partial<TIssue>) => Promise<void>) | undefined;
  portalElement: React.MutableRefObject<HTMLDivElement | null>;
  nestingLevel: number;
  issueId: string;
  isScrolled: MutableRefObject<boolean>;
  isExpanded: boolean;
  setExpanded: Dispatch<SetStateAction<boolean>>;
  spreadsheetColumnsList: (keyof IIssueDisplayProperties)[];
  spacingLeft?: number;
  selectionHelpers: TSelectionHelper;
  isEpic?: boolean;
}

const IssueRowDetails = observer(function IssueRowDetails(props: IssueRowDetailsProps) {
  const {
    displayProperties,
    issueId,
    isEstimateEnabled,
    nestingLevel,
    portalElement,
    updateIssue,
    quickActions,
    canEditProperties,
    isScrolled,
    isExpanded,
    setExpanded,
    spreadsheetColumnsList,
    spacingLeft = 6,
    selectionHelpers,
    isEpic = false,
  } = props;
  // states
  const [isMenuActive, setIsMenuActive] = useState(false);
  // refs
  const cellRef = useRef(null);
  const menuActionRef = useRef<HTMLDivElement | null>(null);
  // router
  const { workspaceSlug, projectId } = useParams();
  // hooks
  const { getProjectIdentifierById } = useProject();
  const { getIsIssuePeeked, peekIssue } = useIssueDetail(isEpic ? EIssueServiceType.EPICS : EIssueServiceType.ISSUES);
  const { handleRedirection } = useIssuePeekOverviewRedirection(isEpic);
  const { isMobile } = usePlatformOS();

  // handlers
  const handleIssuePeekOverview = (issue: TIssue) =>
    handleRedirection(workspaceSlug?.toString(), issue, isMobile, nestingLevel);

  const { subIssues: subIssuesStore, issue } = useIssueDetail();

  const issueDetail = issue.getIssueById(issueId);

  const subIssueIndentation = `${spacingLeft}px`;

  useOutsideClickDetector(menuActionRef, () => setIsMenuActive(false));

  const customActionButton = (
    <div
      ref={menuActionRef}
      className={`flex items-center h-full w-full cursor-pointer rounded-sm p-1 text-placeholder hover:bg-layer-1 ${
        isMenuActive ? "bg-layer-1 text-primary" : "text-secondary"
      }`}
      onClick={() => setIsMenuActive(!isMenuActive)}
    >
      <MoreHorizontal className="h-3.5 w-3.5" />
    </div>
  );
  if (!issueDetail) return null;

  const handleToggleExpand = (e: MouseEvent<HTMLButtonElement>) => {
    e.stopPropagation();
    e.preventDefault();
    if (nestingLevel >= 3) {
      handleIssuePeekOverview(issueDetail);
    } else {
      setExpanded((prevState) => {
        if (!prevState && workspaceSlug && issueDetail && issueDetail.project_id)
          subIssuesStore.fetchSubIssues(workspaceSlug.toString(), issueDetail.project_id, issueDetail.id);
        return !prevState;
      });
    }
  };

  const disableUserActions = !canEditProperties(issueDetail.project_id ?? undefined);
  const subIssuesCount = issueDetail?.sub_issues_count ?? 0;
  const isIssueSelected = selectionHelpers.getIsEntitySelected(issueDetail.id);
  const projectIdentifier = getProjectIdentifierById(issueDetail.project_id);

  const canSelectIssues = !disableUserActions && !selectionHelpers.isSelectionDisabled;

  const workItemLink = generateWorkItemLink({
    workspaceSlug: workspaceSlug?.toString(),
    projectId: issueDetail?.project_id,
    issueId,
    projectIdentifier,
    sequenceId: issueDetail?.sequence_id,
    isEpic,
  });

  return (
    <>
      {/* Single sticky column containing both identifier and workitem */}
      <td
        id={`issue-${issueId}`}
        ref={cellRef}
        tabIndex={0}
<<<<<<< HEAD
        className="relative md:sticky left-0 z-10 group/list-block bg-surface-1"
=======
        className="relative md:sticky left-0 z-10 group/list-block bg-custom-background-100 max-w-lg"
>>>>>>> 7124e8e7
      >
        <ControlLink
          href={workItemLink}
          onClick={() => handleIssuePeekOverview(issueDetail)}
          className="outline-none"
          disabled={!!issueDetail?.tempId}
        >
          <Row
            className={cn(
              "group clickable cursor-pointer h-11 w-full flex items-center text-13 after:absolute border-r-[0.5px] z-10 border-subtle bg-transparent group-[.selected-issue-row]:bg-accent-primary/5 group-[.selected-issue-row]:hover:bg-accent-primary/10",
              {
                "border-b-[0.5px]": !getIsIssuePeeked(issueDetail.id),
                "border border-accent-strong hover:border-accent-strong":
                  getIsIssuePeeked(issueDetail.id) && nestingLevel === peekIssue?.nestingLevel,
                "shadow-[8px_22px_22px_10px_rgba(0,0,0,0.05)]": isScrolled.current,
              }
            )}
          >
            {/* Identifier section - conditionally rendered */}
            {displayProperties?.key && (
              <div className="flex-shrink-0 flex items-center h-full min-w-24">
                <div className="relative flex cursor-pointer items-center text-11 hover:text-custom-text-100">
                  {issueDetail.project_id && (
                    <IssueIdentifier
                      issueId={issueDetail.id}
                      projectId={issueDetail.project_id}
                      size="xs"
                      variant="tertiary"
                      displayProperties={displayProperties}
                    />
                  )}
                </div>
              </div>
            )}

            {/* Workitem section */}
            <div
              className={cn("flex items-center gap-0.5 py-2 flex-grow", {
                "min-w-[360px]": !displayProperties?.key,
                "min-w-60": displayProperties?.key,
              })}
            >
              {/* select checkbox */}
              {projectId && canSelectIssues && (
                <Tooltip
                  tooltipContent={
                    <>
                      Only work items within the current
                      <br />
                      project can be selected.
                    </>
                  }
                  disabled={issueDetail.project_id === projectId}
                >
                  <div className="flex-shrink-0 grid place-items-center w-3.5 mr-1 absolute left-1">
                    <MultipleSelectEntityAction
                      className={cn(
                        "opacity-0 pointer-events-none group-hover/list-block:opacity-100 group-hover/list-block:pointer-events-auto transition-opacity",
                        {
                          "opacity-100 pointer-events-auto": isIssueSelected,
                        }
                      )}
                      groupId={SPREADSHEET_SELECT_GROUP}
                      id={issueDetail.id}
                      selectionHelpers={selectionHelpers}
                      disabled={issueDetail.project_id !== projectId}
                    />
                  </div>
                </Tooltip>
              )}

              {/* sub issues indentation */}
              {nestingLevel !== 0 && <div style={{ width: subIssueIndentation }} />}

              {/* sub-issues chevron */}
              <div className="grid place-items-center size-4">
                {subIssuesCount > 0 && !isEpic && (
                  <button
                    type="button"
                    className="grid place-items-center size-4 rounded-xs text-placeholder hover:text-tertiary"
                    onClick={handleToggleExpand}
                  >
                    <ChevronRightIcon
                      className={cn("size-4", {
                        "rotate-90": isExpanded,
                      })}
                      strokeWidth={2.5}
                    />
                  </button>
                )}
              </div>

              <div className="flex items-center gap-2 justify-between h-full w-full truncate my-auto">
                <div className="w-full line-clamp-1 text-13 text-primary">
                  <div className="w-full overflow-hidden">
                    <Tooltip tooltipContent={issueDetail.name} isMobile={isMobile}>
                      <div
                        className="h-full w-full cursor-pointer truncate pr-4 text-left text-13 text-primary focus:outline-none"
                        tabIndex={-1}
                      >
                        {issueDetail.name}
                      </div>
                    </Tooltip>
                  </div>
                </div>
                <div
                  className={`opacity-0 group-hover:opacity-100 transition-opacity ${isMenuActive ? "!opacity-100" : ""}`}
                  onClick={(e) => e.stopPropagation()}
                >
                  {quickActions({
                    issue: issueDetail,
                    parentRef: cellRef,
                    customActionButton,
                    portalElement: portalElement.current,
                  })}
                </div>
              </div>
            </div>
          </Row>
        </ControlLink>
      </td>
      {/* Rest of the columns */}
      {spreadsheetColumnsList.map((property) => (
        <IssueColumn
          key={property}
          displayProperties={displayProperties}
          issueDetail={issueDetail}
          disableUserActions={disableUserActions}
          property={property}
          updateIssue={updateIssue}
          isEstimateEnabled={isEstimateEnabled}
        />
      ))}
    </>
  );
});<|MERGE_RESOLUTION|>--- conflicted
+++ resolved
@@ -255,11 +255,7 @@
         id={`issue-${issueId}`}
         ref={cellRef}
         tabIndex={0}
-<<<<<<< HEAD
-        className="relative md:sticky left-0 z-10 group/list-block bg-surface-1"
-=======
-        className="relative md:sticky left-0 z-10 group/list-block bg-custom-background-100 max-w-lg"
->>>>>>> 7124e8e7
+        className="relative md:sticky left-0 z-10 group/list-block bg-surface-1 max-w-lg"
       >
         <ControlLink
           href={workItemLink}
