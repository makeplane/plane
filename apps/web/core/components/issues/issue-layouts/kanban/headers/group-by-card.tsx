import React from "react";
import { observer } from "mobx-react";
import { useParams } from "next/navigation";
// lucide icons
import { Minimize2, Maximize2, Circle } from "lucide-react";
import { WORK_ITEM_TRACKER_EVENTS } from "@plane/constants";
import { PlusIcon } from "@plane/propel/icons";
import { TOAST_TYPE, setToast } from "@plane/propel/toast";
import type { TIssue, ISearchIssueResponse, TIssueKanbanFilters, TIssueGroupByOptions } from "@plane/types";
// ui
import { CustomMenu } from "@plane/ui";
// components
import { ExistingIssuesListModal } from "@/components/core/modals/existing-issues-list-modal";
import { CreateUpdateIssueModal } from "@/components/issues/issue-modal/modal";
// constants
import { captureClick } from "@/helpers/event-tracker.helper";
import { useIssueStoreType } from "@/hooks/use-issue-layout-store";
import { CreateUpdateEpicModal } from "@/plane-web/components/epics/epic-modal";
// types
// Plane-web
import { WorkFlowGroupTree } from "@/plane-web/components/workflow";

interface IHeaderGroupByCard {
  sub_group_by: TIssueGroupByOptions | undefined;
  group_by: TIssueGroupByOptions | undefined;
  column_id: string;
  icon?: React.ReactNode;
  title: string;
  count: number;
  collapsedGroups: TIssueKanbanFilters;
  handleCollapsedGroups: (toggle: "group_by" | "sub_group_by", value: string) => void;
  issuePayload: Partial<TIssue>;
  disableIssueCreation?: boolean;
  addIssuesToView?: (issueIds: string[]) => Promise<TIssue>;
  isEpic?: boolean;
}

export const HeaderGroupByCard = observer(function HeaderGroupByCard(props: IHeaderGroupByCard) {
  const {
    group_by,
    sub_group_by,
    column_id,
    icon,
    title,
    count,
    collapsedGroups,
    handleCollapsedGroups,
    issuePayload,
    disableIssueCreation,
    addIssuesToView,
    isEpic = false,
  } = props;
  const verticalAlignPosition = sub_group_by ? false : collapsedGroups?.group_by.includes(column_id);
  // states
  const [isOpen, setIsOpen] = React.useState(false);
  const [openExistingIssueListModal, setOpenExistingIssueListModal] = React.useState(false);
  // hooks
  const storeType = useIssueStoreType();
  // router
  const { workspaceSlug, projectId, moduleId, cycleId } = useParams();

  const renderExistingIssueModal = moduleId || cycleId;
  const ExistingIssuesListModalPayload = moduleId ? { module: moduleId.toString() } : { cycle: true };

  const handleAddIssuesToView = async (data: ISearchIssueResponse[]) => {
    if (!workspaceSlug || !projectId) return;

    const issues = data.map((i) => i.id);

    try {
      await addIssuesToView?.(issues);

      setToast({
        type: TOAST_TYPE.SUCCESS,
        title: "Success!",
        message: "Work items added to the cycle successfully.",
      });
    } catch (error) {
      setToast({
        type: TOAST_TYPE.ERROR,
        title: "Error!",
        message: "Selected work items could not be added to the cycle. Please try again.",
      });
    }
  };

  return (
    <>
      {isEpic ? (
        <CreateUpdateEpicModal isOpen={isOpen} onClose={() => setIsOpen(false)} data={issuePayload} />
      ) : (
        <CreateUpdateIssueModal
          isOpen={isOpen}
          onClose={() => setIsOpen(false)}
          data={issuePayload}
          storeType={storeType}
        />
      )}

      {renderExistingIssueModal && (
        <ExistingIssuesListModal
          workspaceSlug={workspaceSlug?.toString()}
          projectId={projectId?.toString()}
          isOpen={openExistingIssueListModal}
          handleClose={() => setOpenExistingIssueListModal(false)}
          searchParams={ExistingIssuesListModalPayload}
          handleOnSubmit={handleAddIssuesToView}
        />
      )}
      <div
        className={`relative flex flex-shrink-0 gap-1 py-1.5 ${
          verticalAlignPosition ? `w-[44px] flex-col items-center` : `w-full flex-row items-center`
        }`}
      >
        <div className="flex size-5 flex-shrink-0 items-center justify-center overflow-hidden rounded-xs">
          {icon ? icon : <Circle width={14} strokeWidth={2} />}
        </div>

        <div
          className={`relative flex gap-1 ${
            verticalAlignPosition ? `flex-col items-center` : `w-full flex-row items-baseline overflow-hidden`
          }`}
        >
          <div
            className={`line-clamp-1 inline-block overflow-hidden truncate font-medium text-primary ${
              verticalAlignPosition ? `vertical-lr max-h-[400px]` : ``
            }`}
          >
            {title}
          </div>
          <div
            className={`flex-shrink-0 text-13 font-medium text-tertiary ${verticalAlignPosition ? `pr-0.5` : `pl-2`}`}
          >
            {count || 0}
          </div>
        </div>

        <WorkFlowGroupTree groupBy={group_by} groupId={column_id} />

        {sub_group_by === null && (
          <button
            className="flex h-[20px] w-[20px] flex-shrink-0 cursor-pointer items-center justify-center overflow-hidden rounded-sm transition-all hover:bg-layer-transparent-hover bg-layer-transparent"
            onClick={() => handleCollapsedGroups("group_by", column_id)}
          >
            {verticalAlignPosition ? (
              <Maximize2 width={14} strokeWidth={2} />
            ) : (
              <Minimize2 width={14} strokeWidth={2} />
            )}
          </button>
        )}

        {!disableIssueCreation &&
          (renderExistingIssueModal ? (
            <CustomMenu
              customButton={
<<<<<<< HEAD
                <span className="flex h-[20px] w-[20px] flex-shrink-0 cursor-pointer items-center justify-center overflow-hidden rounded-sm transition-all hover:bg-custom-background-80">
                  <PlusIcon height={14} width={14} strokeWidth={2} />
=======
                <span className="flex h-[20px] w-[20px] flex-shrink-0 cursor-pointer items-center justify-center overflow-hidden transition-all hover:bg-layer-transparent-hover bg-layer-transparent rounded-sm">
                  <Plus height={14} width={14} strokeWidth={2} />
>>>>>>> e3ba7c28
                </span>
              }
              placement="bottom-end"
            >
              <CustomMenu.MenuItem
                onClick={() => {
                  captureClick({ elementName: WORK_ITEM_TRACKER_EVENTS.create });
                  setIsOpen(true);
                }}
              >
                <span className="flex items-center justify-start gap-2">Create work item</span>
              </CustomMenu.MenuItem>
              <CustomMenu.MenuItem
                onClick={() => {
                  captureClick({ elementName: WORK_ITEM_TRACKER_EVENTS.add_existing });
                  setOpenExistingIssueListModal(true);
                }}
              >
                <span className="flex items-center justify-start gap-2">Add an existing work item</span>
              </CustomMenu.MenuItem>
            </CustomMenu>
          ) : (
            <button
              className="flex h-[20px] w-[20px] flex-shrink-0 cursor-pointer  overflow-hidden transition-all hover:bg-layer-transparent-hover bg-layer-transparent rounded-sm items-center justify-center"
              onClick={() => {
                captureClick({ elementName: WORK_ITEM_TRACKER_EVENTS.create });
                setIsOpen(true);
              }}
            >
<<<<<<< HEAD
              <PlusIcon width={14} strokeWidth={2} />
            </div>
=======
              <Plus width={14} strokeWidth={2} />
            </button>
>>>>>>> e3ba7c28
          ))}
      </div>
    </>
  );
});<|MERGE_RESOLUTION|>--- conflicted
+++ resolved
@@ -154,13 +154,8 @@
           (renderExistingIssueModal ? (
             <CustomMenu
               customButton={
-<<<<<<< HEAD
-                <span className="flex h-[20px] w-[20px] flex-shrink-0 cursor-pointer items-center justify-center overflow-hidden rounded-sm transition-all hover:bg-custom-background-80">
+                <span className="flex h-[20px] w-[20px] flex-shrink-0 cursor-pointer items-center justify-center overflow-hidden transition-all hover:bg-layer-transparent-hover bg-layer-transparent rounded-sm">
                   <PlusIcon height={14} width={14} strokeWidth={2} />
-=======
-                <span className="flex h-[20px] w-[20px] flex-shrink-0 cursor-pointer items-center justify-center overflow-hidden transition-all hover:bg-layer-transparent-hover bg-layer-transparent rounded-sm">
-                  <Plus height={14} width={14} strokeWidth={2} />
->>>>>>> e3ba7c28
                 </span>
               }
               placement="bottom-end"
@@ -190,13 +185,8 @@
                 setIsOpen(true);
               }}
             >
-<<<<<<< HEAD
               <PlusIcon width={14} strokeWidth={2} />
-            </div>
-=======
-              <Plus width={14} strokeWidth={2} />
             </button>
->>>>>>> e3ba7c28
           ))}
       </div>
     </>
