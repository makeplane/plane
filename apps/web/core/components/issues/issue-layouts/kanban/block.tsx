"use client";

import type { MutableRefObject } from "react";
import { useEffect, useRef, useState } from "react";
import { combine } from "@atlaskit/pragmatic-drag-and-drop/combine";
import { draggable, dropTargetForElements } from "@atlaskit/pragmatic-drag-and-drop/element/adapter";
import { observer } from "mobx-react";
import { useParams } from "next/navigation";
// plane helpers
import { MoreHorizontal } from "lucide-react";
import { useOutsideClickDetector } from "@plane/hooks";
// types
import { TOAST_TYPE, setToast } from "@plane/propel/toast";
import { Tooltip } from "@plane/propel/tooltip";
import type { TIssue, IIssueDisplayProperties, IIssueMap } from "@plane/types";
import { EIssueServiceType } from "@plane/types";
// ui
import { ControlLink, DropIndicator } from "@plane/ui";
import { cn, generateWorkItemLink } from "@plane/utils";
// components
import RenderIfVisible from "@/components/core/render-if-visible-HOC";
import { HIGHLIGHT_CLASS, getIssueBlockId } from "@/components/issues/issue-layouts/utils";
// helpers
// hooks
import { useIssueDetail } from "@/hooks/store/use-issue-detail";
import { useKanbanView } from "@/hooks/store/use-kanban-view";
import { useProject } from "@/hooks/store/use-project";
import useIssuePeekOverviewRedirection from "@/hooks/use-issue-peek-overview-redirection";
import { usePlatformOS } from "@/hooks/use-platform-os";
// plane web components
import { IssueIdentifier } from "@/plane-web/components/issues/issue-details/issue-identifier";
// local components
import { IssueStats } from "@/plane-web/components/issues/issue-layouts/issue-stats";
import type { TRenderQuickActions } from "../list/list-view-types";
import { IssueProperties } from "../properties/all-properties";
import { WithDisplayPropertiesHOC } from "../properties/with-display-properties-HOC";
<<<<<<< HEAD
import { getIssueBlockId } from "../utils";
import { projectIssueTypesCache } from "@/services/project";
import * as LucideIcons from "lucide-react";
=======
>>>>>>> 96fa9ab1

interface IssueBlockProps {
  issueId: string;
  groupId: string;
  subGroupId: string;
  issuesMap: IIssueMap;
  displayProperties: IIssueDisplayProperties | undefined;
  draggableId: string;
  canDropOverIssue: boolean;
  canDragIssuesInCurrentGrouping: boolean;
  updateIssue: ((projectId: string | null, issueId: string, data: Partial<TIssue>) => Promise<void>) | undefined;
  quickActions: TRenderQuickActions;
  canEditProperties: (projectId: string | undefined) => boolean;
  scrollableContainerRef?: MutableRefObject<HTMLDivElement | null>;
  shouldRenderByDefault?: boolean;
  isEpic?: boolean;
}

interface IssueDetailsBlockProps {
  cardRef: React.RefObject<HTMLElement>;
  issue: TIssue;
  displayProperties: IIssueDisplayProperties | undefined;
  updateIssue: ((projectId: string | null, issueId: string, data: Partial<TIssue>) => Promise<void>) | undefined;
  quickActions: TRenderQuickActions;
  isReadOnly: boolean;
  isEpic?: boolean;
}

const KanbanIssueDetailsBlock: React.FC<IssueDetailsBlockProps> = observer((props) => {
  const { cardRef, issue, updateIssue, quickActions, isReadOnly, displayProperties, isEpic = false } = props;
  // refs
  const menuActionRef = useRef<HTMLDivElement | null>(null);
  // states
  const [isMenuActive, setIsMenuActive] = useState(false);
  // hooks
  const { isMobile } = usePlatformOS();

  const customActionButton = (
    <div
      ref={menuActionRef}
      className={`flex items-center h-full w-full cursor-pointer rounded p-1 text-custom-sidebar-text-400 hover:bg-custom-background-80 ${
        isMenuActive ? "bg-custom-background-80 text-custom-text-100" : "text-custom-text-200"
      }`}
      onClick={() => setIsMenuActive(!isMenuActive)}
    >
      <MoreHorizontal className="h-3.5 w-3.5" />
    </div>
  );

  // derived values
  const subIssueCount = issue?.sub_issues_count ?? 0;

  const handleEventPropagation = (e: React.MouseEvent) => {
    e.stopPropagation();
    e.preventDefault();
  };

  useOutsideClickDetector(menuActionRef, () => setIsMenuActive(false));
  const { workspaceSlug: routerWorkspaceSlug, projectId: routerProjectId } = useParams();
  const projectId = routerProjectId?.toString();
  const projectIssueTypesMap = projectIssueTypesCache.get(projectId ?? "");

  return (
    <>
      <div className="flex-shrink-0 flex items-center gap-1" style={{ minWidth: `10px` }}>
        {/* 在标识符前显示类型图标，使用上层传入的映射 */}
        {projectIssueTypesMap &&
          issue?.type_id &&
          projectIssueTypesMap[issue.type_id]?.logo_props?.icon &&
          (() => {
            const { name, color, background_color } = projectIssueTypesMap[issue.type_id].logo_props!.icon!;
            const IconComp = (LucideIcons as any)[name] as React.FC<any> | undefined;
            return (
              <span
                className="inline-flex items-center justify-center rounded-sm"
                style={{
                  backgroundColor: background_color || "transparent",
                  color: color || "currentColor",
                  width: "16px",
                  height: "16px",
                }}
                aria-label={`Issue type: ${projectIssueTypesMap[issue.type_id].name}`}
              >
                {IconComp ? <IconComp className="h-3.5 w-3.5" strokeWidth={2} /> : <span className="h-3.5 w-3.5" />}
              </span>
            );
          })()}
        {issue.project_id && (
          <IssueIdentifier
            issueId={issue.id}
            projectId={issue.project_id}
            textContainerClassName="line-clamp-1 text-xs text-custom-text-300"
            displayProperties={displayProperties}
          />
        )}
        <div
          className={cn("absolute -top-1 right-0", {
            "hidden group-hover/kanban-block:block": !isMobile,
            "!block": isMenuActive,
          })}
          onClick={handleEventPropagation}
        >
          {quickActions({
            issue,
            parentRef: cardRef,
            customActionButton,
          })}
        </div>
      </div>

      <Tooltip tooltipContent={issue.name} isMobile={isMobile} renderByDefault={false}>
        <div className="w-full line-clamp-1 text-sm text-custom-text-100">
          <span>{issue.name}</span>
        </div>
      </Tooltip>

      <IssueProperties
        className="flex flex-wrap items-center gap-2 whitespace-nowrap text-custom-text-300 pt-1.5"
        issue={issue}
        displayProperties={displayProperties}
        activeLayout="Kanban"
        updateIssue={updateIssue}
        isReadOnly={isReadOnly}
        isEpic={isEpic}
      />

      {isEpic && displayProperties && (
        <WithDisplayPropertiesHOC
          displayProperties={displayProperties}
          displayPropertyKey="sub_issue_count"
          shouldRenderProperty={(properties) => !!properties.sub_issue_count && !!subIssueCount}
        >
          <IssueStats issueId={issue.id} className="mt-2 font-medium text-custom-text-350" />
        </WithDisplayPropertiesHOC>
      )}
    </>
  );
});

export const KanbanIssueBlock: React.FC<IssueBlockProps> = observer((props) => {
  const {
    issueId,
    groupId,
    subGroupId,
    issuesMap,
    displayProperties,
    canDropOverIssue,
    canDragIssuesInCurrentGrouping,
    updateIssue,
    quickActions,
    canEditProperties,
    scrollableContainerRef,
    shouldRenderByDefault,
    isEpic = false,
  } = props;

  const cardRef = useRef<HTMLAnchorElement | null>(null);
  // router
  const { workspaceSlug: routerWorkspaceSlug } = useParams();
  const workspaceSlug = routerWorkspaceSlug?.toString();
  // hooks
  const { getProjectIdentifierById } = useProject();
  const { getIsIssuePeeked } = useIssueDetail(isEpic ? EIssueServiceType.EPICS : EIssueServiceType.ISSUES);
  const { handleRedirection } = useIssuePeekOverviewRedirection(isEpic);
  const { isMobile } = usePlatformOS();

  // handlers
  const handleIssuePeekOverview = (issue: TIssue) => handleRedirection(workspaceSlug, issue, isMobile);

  const issue = issuesMap[issueId];

  const { setIsDragging: setIsKanbanDragging } = useKanbanView();

  const [isDraggingOverBlock, setIsDraggingOverBlock] = useState(false);
  const [isCurrentBlockDragging, setIsCurrentBlockDragging] = useState(false);

  const canEditIssueProperties = canEditProperties(issue?.project_id ?? undefined);

  const isDragAllowed = canDragIssuesInCurrentGrouping && !issue?.tempId && canEditIssueProperties;
  const projectIdentifier = getProjectIdentifierById(issue?.project_id);

  const workItemLink = generateWorkItemLink({
    workspaceSlug,
    projectId: issue?.project_id,
    issueId,
    projectIdentifier,
    sequenceId: issue?.sequence_id,
    isEpic,
    isArchived: !!issue?.archived_at,
  });

  useOutsideClickDetector(cardRef, () => {
    cardRef?.current?.classList?.remove(HIGHLIGHT_CLASS);
  });

  // Make Issue block both as as Draggable and,
  // as a DropTarget for other issues being dragged to get the location of drop
  useEffect(() => {
    const element = cardRef.current;

    if (!element) return;

    return combine(
      draggable({
        element,
        dragHandle: element,
        canDrag: () => isDragAllowed,
        getInitialData: () => ({ id: issue?.id, type: "ISSUE" }),
        onDragStart: () => {
          setIsCurrentBlockDragging(true);
          setIsKanbanDragging(true);
        },
        onDrop: () => {
          setIsKanbanDragging(false);
          setIsCurrentBlockDragging(false);
        },
      }),
      dropTargetForElements({
        element,
        canDrop: ({ source }) => source?.data?.id !== issue?.id && canDropOverIssue,
        getData: () => ({ id: issue?.id, type: "ISSUE" }),
        onDragEnter: () => {
          setIsDraggingOverBlock(true);
        },
        onDragLeave: () => {
          setIsDraggingOverBlock(false);
        },
        onDrop: () => {
          setIsDraggingOverBlock(false);
        },
      })
    );
  }, [cardRef?.current, issue?.id, isDragAllowed, canDropOverIssue, setIsCurrentBlockDragging, setIsDraggingOverBlock]);

  if (!issue) return null;

  return (
    <>
      <DropIndicator isVisible={!isCurrentBlockDragging && isDraggingOverBlock} />
      <div
        id={`issue-${issueId}`}
        // make Z-index higher at the beginning of drag, to have a issue drag image of issue block without any overlaps
        className={cn("group/kanban-block relative mb-2", { "z-[1]": isCurrentBlockDragging })}
        onDragStart={() => {
          if (isDragAllowed) setIsCurrentBlockDragging(true);
          else {
            setToast({
              type: TOAST_TYPE.WARNING,
              title: "Cannot move work item",
              message: !canEditIssueProperties
                ? "You are not allowed to move this work item"
                : "Drag and drop is disabled for the current grouping",
            });
          }
        }}
      >
        <ControlLink
          id={getIssueBlockId(issueId, groupId, subGroupId)}
          href={workItemLink}
          ref={cardRef}
          className={cn(
            "block rounded border-[1px] outline-[0.5px] outline-transparent w-full border-custom-border-200 bg-custom-background-100 text-sm transition-all hover:border-custom-border-400",
            { "hover:cursor-pointer": isDragAllowed },
            { "border border-custom-primary-70 hover:border-custom-primary-70": getIsIssuePeeked(issue.id) },
            { "bg-custom-background-80 z-[100]": isCurrentBlockDragging }
          )}
          onClick={() => handleIssuePeekOverview(issue)}
          disabled={!!issue?.tempId}
        >
          <RenderIfVisible
            classNames="space-y-2 px-3 py-2"
            root={scrollableContainerRef}
            defaultHeight="100px"
            horizontalOffset={100}
            verticalOffset={200}
            defaultValue={shouldRenderByDefault}
          >
            <KanbanIssueDetailsBlock
              cardRef={cardRef}
              issue={issue}
              displayProperties={displayProperties}
              updateIssue={updateIssue}
              quickActions={quickActions}
              isReadOnly={!canEditIssueProperties}
              isEpic={isEpic}
            />
          </RenderIfVisible>
        </ControlLink>
      </div>
    </>
  );
});

KanbanIssueBlock.displayName = "KanbanIssueBlock";<|MERGE_RESOLUTION|>--- conflicted
+++ resolved
@@ -34,12 +34,9 @@
 import type { TRenderQuickActions } from "../list/list-view-types";
 import { IssueProperties } from "../properties/all-properties";
 import { WithDisplayPropertiesHOC } from "../properties/with-display-properties-HOC";
-<<<<<<< HEAD
 import { getIssueBlockId } from "../utils";
 import { projectIssueTypesCache } from "@/services/project";
 import * as LucideIcons from "lucide-react";
-=======
->>>>>>> 96fa9ab1
 
 interface IssueBlockProps {
   issueId: string;
