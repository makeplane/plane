"use client";

import type { CSSProperties, FC } from "react";
import { extractInstruction } from "@atlaskit/pragmatic-drag-and-drop-hitbox/tree-item";
import { clone, isNil, pull, uniq, concat } from "lodash-es";
import scrollIntoView from "smooth-scroll-into-view-if-needed";
// plane types
import { EIconSize, ISSUE_PRIORITIES, STATE_GROUPS } from "@plane/constants";
<<<<<<< HEAD
import type { ISvgIcons } from "@plane/propel/icons";
import { CycleGroupIcon, DiceIcon, PriorityIcon, StateGroupIcon } from "@plane/propel/icons";
import type {
=======
import { CycleGroupIcon, CycleIcon, ISvgIcons, ModuleIcon, PriorityIcon, StateGroupIcon } from "@plane/propel/icons";
import {
  EIssuesStoreType,
>>>>>>> 41681278
  GroupByColumnTypes,
  IGroupByColumn,
  TCycleGroups,
  IIssueDisplayProperties,
  IPragmaticDropPayload,
  TIssue,
  TIssueGroupByOptions,
  IIssueFilterOptions,
  IIssueFilters,
  TGroupedIssues,
  IIssueDisplayFilterOptions,
  TGetColumns,
} from "@plane/types";
import { EIssuesStoreType } from "@plane/types";
// plane ui
import { Avatar } from "@plane/ui";
import { renderFormattedDate, getFileURL } from "@plane/utils";
// components
import { Logo } from "@/components/common/logo";
// helpers
// store
import { store } from "@/lib/store-context";
// plane web store
import {
  getScopeMemberIds,
  getTeamProjectColumns,
  SpreadSheetPropertyIconMap,
} from "@/plane-web/components/issues/issue-layouts/utils";
// store
import { ISSUE_FILTER_DEFAULT_DATA } from "@/store/issue/helpers/base-issues.store";
import { DEFAULT_DISPLAY_PROPERTIES } from "@/store/issue/issue-details/sub_issues_filter.store";

export const HIGHLIGHT_CLASS = "highlight";
export const HIGHLIGHT_WITH_LINE = "highlight-with-line";

export type GroupDropLocation = {
  columnId: string;
  groupId: string;
  subGroupId?: string;
  id: string | undefined;
  canAddIssueBelow?: boolean;
};

export type IssueUpdates = {
  [groupKey: string]: {
    ADD: string[];
    REMOVE: string[];
  };
};

export const isWorkspaceLevel = (type: EIssuesStoreType) =>
  [
    EIssuesStoreType.PROFILE,
    EIssuesStoreType.GLOBAL,
    EIssuesStoreType.TEAM,
    EIssuesStoreType.TEAM_VIEW,
    EIssuesStoreType.TEAM_PROJECT_WORK_ITEMS,
    EIssuesStoreType.WORKSPACE_DRAFT,
  ].includes(type)
    ? true
    : false;

type TGetGroupByColumns = {
  groupBy: GroupByColumnTypes | null;
  includeNone: boolean;
  isWorkspaceLevel: boolean;
  isEpic?: boolean;
  projectId?: string;
};

// NOTE: Type of groupBy is different compared to what's being passed from the components.
// We are using `as` to typecast it to the expected type.
// It can break the includeNone logic if not handled properly.
export const getGroupByColumns = ({
  groupBy,
  includeNone,
  isWorkspaceLevel,
  isEpic = false,
  projectId,
}: TGetGroupByColumns): IGroupByColumn[] | undefined => {
  // If no groupBy is specified and includeNone is true, return "All Issues" group
  if (!groupBy && includeNone) {
    return [
      {
        id: "All Issues",
        name: `All ${isEpic ? "Epics" : "work items"}`,
        payload: {},
        icon: undefined,
      },
    ];
  }

  // Return undefined if no valid groupBy
  if (!groupBy) return undefined;

  // Map of group by options to their corresponding column getter functions
  const groupByColumnMap: Record<
    GroupByColumnTypes,
    ({ isWorkspaceLevel, projectId }: TGetColumns) => IGroupByColumn[] | undefined
  > = {
    project: getProjectColumns,
    cycle: getCycleColumns,
    module: getModuleColumns,
    state: getStateColumns,
    "state_detail.group": getStateGroupColumns,
    priority: getPriorityColumns,
    labels: getLabelsColumns,
    assignees: getAssigneeColumns,
    created_by: getCreatedByColumns,
    team_project: getTeamProjectColumns,
  };

  // Get and return the columns for the specified group by option
  return groupByColumnMap[groupBy]?.({ isWorkspaceLevel, projectId });
};

const getProjectColumns = (): IGroupByColumn[] | undefined => {
  const { joinedProjectIds: projectIds, projectMap } = store.projectRoot.project;
  // Return undefined if no project ids
  if (!projectIds) return;
  // Map project ids to project columns
  return projectIds
    .map((projectId: string) => {
      const project = projectMap[projectId];
      if (!project) return;
      return {
        id: project.id,
        name: project.name,
        icon: (
          <div className="w-6 h-6 grid place-items-center flex-shrink-0">
            <Logo logo={project.logo_props} />
          </div>
        ),
        payload: { project_id: project.id },
      };
    })
    .filter((column) => column !== undefined) as IGroupByColumn[];
};

const getCycleColumns = (): IGroupByColumn[] | undefined => {
  const { currentProjectDetails } = store.projectRoot.project;
  // Check for the current project details
  if (!currentProjectDetails || !currentProjectDetails?.id) return;
  const { getProjectCycleDetails } = store.cycle;
  // Get the cycle details for the current project
  const cycleDetails = currentProjectDetails?.id ? getProjectCycleDetails(currentProjectDetails?.id) : undefined;
  // Map the cycle details to the group by columns
  const cycles: IGroupByColumn[] = [];
  cycleDetails?.map((cycle) => {
    const cycleStatus = cycle.status ? (cycle.status.toLocaleLowerCase() as TCycleGroups) : "draft";
    const isDropDisabled = cycleStatus === "completed";
    cycles.push({
      id: cycle.id,
      name: cycle.name,
      icon: <CycleGroupIcon cycleGroup={cycleStatus as TCycleGroups} className="h-3.5 w-3.5" />,
      payload: { cycle_id: cycle.id },
      isDropDisabled,
      dropErrorMessage: isDropDisabled ? "Work item cannot be moved to completed cycles" : undefined,
    });
  });
  cycles.push({
    id: "None",
    name: "None",
    icon: <CycleIcon className="h-3.5 w-3.5" />,
    payload: {},
  });
  return cycles;
};

const getModuleColumns = (): IGroupByColumn[] | undefined => {
  // get current project details
  const { currentProjectDetails } = store.projectRoot.project;
  if (!currentProjectDetails || !currentProjectDetails?.id) return;
  // get project module ids and module details
  const { getProjectModuleDetails } = store.module;
  // get module details
  const moduleDetails = currentProjectDetails?.id ? getProjectModuleDetails(currentProjectDetails?.id) : undefined;
  // map module details to group by columns
  const modules: IGroupByColumn[] = [];
  moduleDetails?.map((module) => {
    modules.push({
      id: module.id,
      name: module.name,
      icon: <ModuleIcon className="h-3.5 w-3.5" />,
      payload: { module_ids: [module.id] },
    });
  });
  modules.push({
    id: "None",
    name: "None",
    icon: <ModuleIcon className="h-3.5 w-3.5" />,
    payload: {},
  });
  return modules;
};

const getStateColumns = ({ projectId }: TGetColumns): IGroupByColumn[] | undefined => {
  const { getProjectStates, projectStates } = store.state;
  const _states = projectId ? getProjectStates(projectId) : projectStates;
  if (!_states) return;
  // map project states to group by columns
  return _states.map((state) => ({
    id: state.id,
    name: state.name,
    icon: (
      <div className="size-4 rounded-full">
        <StateGroupIcon stateGroup={state.group} color={state.color} size={EIconSize.LG} percentage={state.order} />
      </div>
    ),
    payload: { state_id: state.id },
  }));
};

const getStateGroupColumns = (): IGroupByColumn[] => {
  const stateGroups = STATE_GROUPS;
  // map state groups to group by columns
  return Object.values(stateGroups).map((stateGroup) => ({
    id: stateGroup.key,
    name: stateGroup.label,
    icon: (
      <div className="size-4 rounded-full">
        <StateGroupIcon stateGroup={stateGroup.key} size={EIconSize.LG} />
      </div>
    ),
    payload: {},
  }));
};

const getPriorityColumns = (): IGroupByColumn[] => {
  const priorities = ISSUE_PRIORITIES;
  // map priorities to group by columns
  return priorities.map((priority) => ({
    id: priority.key,
    name: priority.title,
    icon: <PriorityIcon priority={priority?.key} />,
    payload: { priority: priority.key },
  }));
};

const getLabelsColumns = ({ isWorkspaceLevel }: TGetColumns): IGroupByColumn[] => {
  const { workspaceLabels, projectLabels } = store.label;
  // map labels to group by columns
  const labels = [
    ...(isWorkspaceLevel ? workspaceLabels || [] : projectLabels || []),
    { id: "None", name: "None", color: "#666" },
  ];
  // map labels to group by columns
  return labels.map((label) => ({
    id: label.id,
    name: label.name,
    icon: (
      <div className="h-[12px] w-[12px] rounded-full" style={{ backgroundColor: label.color ? label.color : "#666" }} />
    ),
    payload: label?.id === "None" ? {} : { label_ids: [label.id] },
  }));
};

const getAssigneeColumns = ({ isWorkspaceLevel, projectId }: TGetColumns): IGroupByColumn[] | undefined => {
  // store values
  const { getUserDetails } = store.memberRoot;
  // derived values
  const { memberIds, includeNone } = getScopeMemberIds({ isWorkspaceLevel, projectId });
  const assigneeColumns: IGroupByColumn[] = [];

  if (!memberIds) return [];

  memberIds.forEach((memberId) => {
    const member = getUserDetails(memberId);
    if (!member) return;
    assigneeColumns.push({
      id: memberId,
      name: member?.display_name || "",
      icon: <Avatar name={member?.display_name} src={getFileURL(member?.avatar_url ?? "")} size="md" />,
      payload: { assignee_ids: [memberId] },
    });
  });
  if (includeNone) {
    assigneeColumns.push({ id: "None", name: "None", icon: <Avatar size="md" />, payload: {} });
  }

  return assigneeColumns;
};

const getCreatedByColumns = (): IGroupByColumn[] | undefined => {
  const {
    project: { projectMemberIds },
    getUserDetails,
  } = store.memberRoot;
  if (!projectMemberIds) return;
  // Map project member ids to group by created by columns
  return projectMemberIds.map((memberId) => {
    const member = getUserDetails(memberId);
    return {
      id: memberId,
      name: member?.display_name || "",
      icon: <Avatar name={member?.display_name} src={getFileURL(member?.avatar_url ?? "")} size="md" />,
      payload: {},
    };
  });
};

export const getDisplayPropertiesCount = (
  displayProperties: IIssueDisplayProperties,
  ignoreFields?: (keyof IIssueDisplayProperties)[]
) => {
  const propertyKeys = Object.keys(displayProperties) as (keyof IIssueDisplayProperties)[];

  let count = 0;

  for (const propertyKey of propertyKeys) {
    if (ignoreFields && ignoreFields.includes(propertyKey)) continue;
    if (displayProperties[propertyKey]) count++;
  }

  return count;
};

/**
 * This Method finds the DOM element with elementId, scrolls to it and highlights the issue block
 * @param elementId
 * @param shouldScrollIntoView
 */
export const highlightIssueOnDrop = (
  elementId: string | undefined,
  shouldScrollIntoView = true,
  shouldHighLightWithLine = false
) => {
  setTimeout(async () => {
    const sourceElementId = elementId ?? "";
    const sourceElement = document.getElementById(sourceElementId);
    sourceElement?.classList?.add(shouldHighLightWithLine ? HIGHLIGHT_WITH_LINE : HIGHLIGHT_CLASS);
    if (shouldScrollIntoView && sourceElement)
      await scrollIntoView(sourceElement, { behavior: "smooth", block: "center", duration: 1500 });
  }, 200);
};

/**
 * get Kanban Source data from Pragmatic Payload
 * @param payload
 * @returns
 */
export const getSourceFromDropPayload = (payload: IPragmaticDropPayload): GroupDropLocation | undefined => {
  const { location, source: sourceIssue } = payload;

  const sourceIssueData = sourceIssue.data;
  let sourceColumData;

  const sourceDropTargets = location?.initial?.dropTargets ?? [];
  for (const dropTarget of sourceDropTargets) {
    const dropTargetData = dropTarget?.data;

    if (!dropTargetData) continue;

    if (dropTargetData.type === "COLUMN") {
      sourceColumData = dropTargetData;
    }
  }

  if (sourceIssueData?.id === undefined || !sourceColumData?.groupId) return;

  return {
    groupId: sourceColumData.groupId as string,
    subGroupId: sourceColumData.subGroupId as string,
    columnId: sourceColumData.columnId as string,
    id: sourceIssueData.id as string,
  };
};

/**
 * get Destination Source data from Pragmatic Payload
 * @param payload
 * @returns
 */
export const getDestinationFromDropPayload = (payload: IPragmaticDropPayload): GroupDropLocation | undefined => {
  const { location } = payload;

  let destinationIssueData, destinationColumnData;

  const destDropTargets = location?.current?.dropTargets ?? [];

  for (const dropTarget of destDropTargets) {
    const dropTargetData = dropTarget?.data;

    if (!dropTargetData) continue;

    if (dropTargetData.type === "COLUMN" || dropTargetData.type === "DELETE") {
      destinationColumnData = dropTargetData;
    }

    if (dropTargetData.type === "ISSUE") {
      destinationIssueData = dropTargetData;
    }
  }

  if (!destinationColumnData?.groupId) return;

  // extract instruction from destination issue
  const extractedInstruction = destinationIssueData ? extractInstruction(destinationIssueData)?.type : "";

  return {
    groupId: destinationColumnData.groupId as string,
    subGroupId: destinationColumnData.subGroupId as string,
    columnId: destinationColumnData.columnId as string,
    id: destinationIssueData?.id as string | undefined,
    canAddIssueBelow: extractedInstruction === "reorder-below",
  };
};

/**
 * Returns Sort order of the issue block at the position of drop
 * @param destinationIssues
 * @param destinationIssueId
 * @param getIssueById
 * @returns
 */
const handleSortOrder = (
  destinationIssues: string[],
  destinationIssueId: string | undefined,
  getIssueById: (issueId: string) => TIssue | undefined,
  shouldAddIssueAtTop = false,
  canAddIssueBelow = false
) => {
  const sortOrderDefaultValue = 65535;
  let currentIssueState = {};

  let destinationIndex = destinationIssueId
    ? destinationIssues.indexOf(destinationIssueId)
    : shouldAddIssueAtTop
      ? 0
      : destinationIssues.length;

  const isDestinationLastChild = destinationIndex === destinationIssues.length - 1;

  // if issue can be added below and if the destination issue is the last child, then add to the end of the list
  if (canAddIssueBelow && isDestinationLastChild) {
    destinationIndex = destinationIssues.length;
  }

  if (destinationIssues && destinationIssues.length > 0) {
    if (destinationIndex === 0) {
      const destinationIssueId = destinationIssues[0];
      const destinationIssue = getIssueById(destinationIssueId);
      if (!destinationIssue) return currentIssueState;

      currentIssueState = {
        ...currentIssueState,
        sort_order: destinationIssue.sort_order - sortOrderDefaultValue,
      };
    } else if (destinationIndex === destinationIssues.length) {
      const destinationIssueId = destinationIssues[destinationIssues.length - 1];
      const destinationIssue = getIssueById(destinationIssueId);
      if (!destinationIssue) return currentIssueState;

      currentIssueState = {
        ...currentIssueState,
        sort_order: destinationIssue.sort_order + sortOrderDefaultValue,
      };
    } else {
      const destinationTopIssueId = destinationIssues[destinationIndex - 1];
      const destinationBottomIssueId = destinationIssues[destinationIndex];

      const destinationTopIssue = getIssueById(destinationTopIssueId);
      const destinationBottomIssue = getIssueById(destinationBottomIssueId);
      if (!destinationTopIssue || !destinationBottomIssue) return currentIssueState;

      currentIssueState = {
        ...currentIssueState,
        sort_order: (destinationTopIssue.sort_order + destinationBottomIssue.sort_order) / 2,
      };
    }
  } else {
    currentIssueState = {
      ...currentIssueState,
      sort_order: sortOrderDefaultValue,
    };
  }

  return currentIssueState;
};

export const getIssueBlockId = (
  issueId: string | undefined,
  groupId: string | undefined,
  subGroupId?: string | undefined
) => `issue_${issueId}_${groupId}_${subGroupId}`;

/**
 * returns empty Array if groupId is None
 * @param groupId
 * @returns
 */
const getGroupId = (groupId: string) => {
  if (groupId === "None") return [];
  return [groupId];
};

export const handleGroupDragDrop = async (
  source: GroupDropLocation,
  destination: GroupDropLocation,
  getIssueById: (issueId: string) => TIssue | undefined,
  getIssueIds: (groupId?: string, subGroupId?: string) => string[] | undefined,
  updateIssueOnDrop: (projectId: string, issueId: string, data: Partial<TIssue>, issueUpdates: IssueUpdates) => void,
  groupBy: TIssueGroupByOptions | undefined,
  subGroupBy: TIssueGroupByOptions | undefined,
  shouldAddIssueAtTop = false
) => {
  if (!source.id || (subGroupBy && (!source.subGroupId || !destination.subGroupId))) return;

  let updatedIssue: Partial<TIssue> = {};
  const issueUpdates: IssueUpdates = {};
  const destinationIssues = getIssueIds(destination.groupId, destination.subGroupId) ?? [];

  const sourceIssue = getIssueById(source.id);

  if (!sourceIssue) return;

  updatedIssue = {
    id: sourceIssue.id,
    project_id: sourceIssue.project_id,
  };

  // for both horizontal and vertical dnd
  updatedIssue = {
    ...updatedIssue,
    ...handleSortOrder(
      destinationIssues,
      destination.id,
      getIssueById,
      shouldAddIssueAtTop,
      !!destination.canAddIssueBelow
    ),
  };

  // update updatedIssue values based on the source and destination groupIds
  if (source.groupId && destination.groupId && source.groupId !== destination.groupId && groupBy) {
    const groupKey = ISSUE_FILTER_DEFAULT_DATA[groupBy];
    let groupValue: any = clone(sourceIssue[groupKey]);

    // If groupValues is an array, remove source groupId and add destination groupId
    if (Array.isArray(groupValue)) {
      pull(groupValue, source.groupId);
      if (destination.groupId !== "None") groupValue = uniq(concat(groupValue, [destination.groupId]));
    } // else just update the groupValue based on destination groupId
    else {
      groupValue = destination.groupId === "None" ? null : destination.groupId;
    }

    // keep track of updates on what was added and what was removed
    issueUpdates[groupKey] = { ADD: getGroupId(destination.groupId), REMOVE: getGroupId(source.groupId) };
    updatedIssue = { ...updatedIssue, [groupKey]: groupValue };
  }

  // do the same for subgroup
  // update updatedIssue values based on the source and destination subGroupIds
  if (subGroupBy && source.subGroupId && destination.subGroupId && source.subGroupId !== destination.subGroupId) {
    const subGroupKey = ISSUE_FILTER_DEFAULT_DATA[subGroupBy];
    let subGroupValue: any = clone(sourceIssue[subGroupKey]);

    // If subGroupValue is an array, remove source subGroupId and add destination subGroupId
    if (Array.isArray(subGroupValue)) {
      pull(subGroupValue, source.subGroupId);
      if (destination.subGroupId !== "None") subGroupValue = uniq(concat(subGroupValue, [destination.subGroupId]));
    } // else just update the subGroupValue based on destination subGroupId
    else {
      subGroupValue = destination.subGroupId === "None" ? null : destination.subGroupId;
    }

    // keep track of updates on what was added and what was removed
    issueUpdates[subGroupKey] = { ADD: getGroupId(destination.subGroupId), REMOVE: getGroupId(source.subGroupId) };
    updatedIssue = { ...updatedIssue, [subGroupKey]: subGroupValue };
  }

  if (updatedIssue && sourceIssue?.project_id) {
    return await updateIssueOnDrop(sourceIssue?.project_id, sourceIssue.id, updatedIssue, issueUpdates);
  }
};

/**
 * method that removes Null or undefined Keys from object
 * @param obj
 * @returns
 */
export const removeNillKeys = <T,>(obj: T) =>
  Object.fromEntries(Object.entries(obj ?? {}).filter(([key, value]) => key && !isNil(value)));

/**
 * This Method returns if the the grouped values are subGrouped
 * @param groupedIssueIds
 * @returns
 */
export const isSubGrouped = (groupedIssueIds: TGroupedIssues) => {
  if (!groupedIssueIds || Array.isArray(groupedIssueIds)) {
    return false;
  }

  if (Array.isArray(groupedIssueIds[Object.keys(groupedIssueIds)[0]])) {
    return false;
  }

  return true;
};

/**
 * This Method returns if the issue is new or not
 * @param issue
 * @returns
 */
export const isIssueNew = (issue: TIssue) => {
  const createdDate = new Date(issue.created_at);
  const currentDate = new Date();
  const diff = currentDate.getTime() - createdDate.getTime();
  return diff < 30000;
};

/**
 * Returns approximate height of Kanban card based on display properties
 * @param displayProperties
 * @returns
 */
export function getApproximateCardHeight(displayProperties: IIssueDisplayProperties | undefined) {
  if (!displayProperties) return 100;

  // default card height
  let cardHeight = 46;

  const clonedProperties = clone(displayProperties);

  // key adds the height for key
  if (clonedProperties.key) {
    cardHeight += 24;
  }

  // Ignore smaller dimension properties
  const ignoredProperties: (keyof IIssueDisplayProperties)[] = [
    "key",
    "sub_issue_count",
    "link",
    "attachment_count",
    "created_on",
    "updated_on",
  ];

  ignoredProperties.forEach((key: keyof IIssueDisplayProperties) => {
    delete clonedProperties[key];
  });

  let propertyCount = 0;

  // count the remaining properties
  (Object.keys(clonedProperties) as (keyof IIssueDisplayProperties)[]).forEach((key: keyof IIssueDisplayProperties) => {
    if (clonedProperties[key]) {
      propertyCount++;
    }
  });

  // based on property count, approximate the height of each card
  if (propertyCount > 3) {
    cardHeight += 60;
  } else if (propertyCount > 0) {
    cardHeight += 32;
  }

  return cardHeight;
}

/**
 * This Method is used to get Block view details, that returns block style and tooltip message
 * @param block
 * @param backgroundColor
 * @returns
 */
export const getBlockViewDetails = (
  block: { start_date: string | undefined | null; target_date: string | undefined | null } | undefined | null,
  backgroundColor: string
) => {
  const isBlockVisibleOnChart = block?.start_date || block?.target_date;
  const isBlockComplete = block?.start_date && block?.target_date;

  let message;
  const blockStyle: CSSProperties = {
    backgroundColor,
  };

  if (isBlockVisibleOnChart && !isBlockComplete) {
    if (block?.start_date) {
      message = `From ${renderFormattedDate(block.start_date)}`;
      blockStyle.maskImage = `linear-gradient(to right, ${backgroundColor} 50%, transparent 95%)`;
    } else if (block?.target_date) {
      message = `Till ${renderFormattedDate(block.target_date)}`;
      blockStyle.maskImage = `linear-gradient(to left, ${backgroundColor} 50%, transparent 95%)`;
    }
  } else if (isBlockComplete) {
    message = `${renderFormattedDate(block?.start_date)} to ${renderFormattedDate(block?.target_date)}`;
  }

  return {
    message,
    blockStyle,
  };
};

/**
 * This method returns the icon for Spreadsheet column headers
 * @param iconKey
 */
export const SpreadSheetPropertyIcon: FC<ISvgIcons & { iconKey: string }> = (props) => {
  const { iconKey } = props;
  const Icon = SpreadSheetPropertyIconMap[iconKey];
  if (!Icon) return null;
  return <Icon {...props} />;
};

/**
 * This method returns if the filters are applied
 * @param filters
 * @returns
 */
export const isDisplayFiltersApplied = (filters: Partial<IIssueFilters>): boolean => {
  const isDisplayPropertiesApplied = Object.keys(DEFAULT_DISPLAY_PROPERTIES).some(
    (key) => !filters.displayProperties?.[key as keyof IIssueDisplayProperties]
  );

  const isDisplayFiltersApplied = Object.keys(filters.displayFilters ?? {}).some((key) => {
    const value = filters.displayFilters?.[key as keyof IIssueDisplayFilterOptions];
    if (!value) return false;
    // -create_at is the default order
    if (key === "order_by") {
      return value !== "-created_at";
    }
    return true;
  });

  return isDisplayPropertiesApplied || isDisplayFiltersApplied;
};

/**
 * This method returns if the filters are applied
 * @param filters
 * @returns
 */
export const isFiltersApplied = (filters: IIssueFilterOptions): boolean =>
  Object.values(filters).some((value) => {
    if (Array.isArray(value)) return value.length > 0;
    return value !== undefined && value !== null && value !== "";
  });<|MERGE_RESOLUTION|>--- conflicted
+++ resolved
@@ -6,15 +6,9 @@
 import scrollIntoView from "smooth-scroll-into-view-if-needed";
 // plane types
 import { EIconSize, ISSUE_PRIORITIES, STATE_GROUPS } from "@plane/constants";
-<<<<<<< HEAD
 import type { ISvgIcons } from "@plane/propel/icons";
-import { CycleGroupIcon, DiceIcon, PriorityIcon, StateGroupIcon } from "@plane/propel/icons";
+import { CycleGroupIcon, CycleIcon, ModuleIcon, PriorityIcon, StateGroupIcon } from "@plane/propel/icons";
 import type {
-=======
-import { CycleGroupIcon, CycleIcon, ISvgIcons, ModuleIcon, PriorityIcon, StateGroupIcon } from "@plane/propel/icons";
-import {
-  EIssuesStoreType,
->>>>>>> 41681278
   GroupByColumnTypes,
   IGroupByColumn,
   TCycleGroups,
