import { useCallback, useEffect, useMemo, useRef, useState } from "react";
import type { Placement } from "@popperjs/core";
import { useParams } from "next/navigation";
import { usePopper } from "react-popper";
import { Loader } from "lucide-react";
import { Combobox } from "@headlessui/react";
// plane imports
import { EUserPermissionsLevel, getRandomLabelColor } from "@plane/constants";
import { useOutsideClickDetector } from "@plane/hooks";
import { useTranslation } from "@plane/i18n";
import { CheckIcon, SearchIcon, ChevronDownIcon } from "@plane/propel/icons";
// types
import type { IIssueLabel } from "@plane/types";
import { EUserProjectRoles } from "@plane/types";
// components
import { ComboDropDown } from "@plane/ui";
// hooks
import { useLabel } from "@/hooks/store/use-label";
import { useUserPermissions } from "@/hooks/store/user";
import { useDropdownKeyDown } from "@/hooks/use-dropdown-key-down";
import { usePlatformOS } from "@/hooks/use-platform-os";

export interface ILabelDropdownProps {
  projectId: string | null;
  value: string[];
  onChange: (data: string[]) => void;
  onClose?: () => void;
  disabled?: boolean;
  defaultOptions?: any;
  hideDropdownArrow?: boolean;
  className?: string;
  buttonClassName?: string;
  optionsClassName?: string;
  placement?: Placement;
  maxRender?: number;
  renderByDefault?: boolean;
  fullWidth?: boolean;
  fullHeight?: boolean;
  label: React.ReactNode;
}

export function LabelDropdown(props: ILabelDropdownProps) {
  const {
    projectId,
    value,
    onChange,
    onClose,
    disabled,
    defaultOptions = [],
    hideDropdownArrow = false,
    className,
    buttonClassName = "",
    optionsClassName = "",
    placement,
    maxRender = 2,
    renderByDefault = true,
    fullWidth = false,
    fullHeight = false,
    label,
  } = props;
  const { t } = useTranslation();

  //router
  const { workspaceSlug: routerWorkspaceSlug } = useParams();
  const workspaceSlug = routerWorkspaceSlug?.toString();

  //states
  const [isOpen, setIsOpen] = useState(false);
  const [isLoading, setIsLoading] = useState<boolean>(false);
  const [query, setQuery] = useState<string>("");
  const [submitting, setSubmitting] = useState<boolean>(false);

  //refs
  const dropdownRef = useRef<HTMLDivElement | null>(null);
  const inputRef = useRef<HTMLInputElement | null>(null);

  // popper-js refs
  const [referenceElement, setReferenceElement] = useState<HTMLButtonElement | null>(null);
  const [popperElement, setPopperElement] = useState<HTMLDivElement | null>(null);

  //hooks
  const { fetchProjectLabels, getProjectLabels, createLabel } = useLabel();
  const { isMobile } = usePlatformOS();
  const storeLabels = getProjectLabels(projectId);
  const { allowPermissions } = useUserPermissions();

  const canCreateLabel =
    projectId && allowPermissions([EUserProjectRoles.ADMIN], EUserPermissionsLevel.PROJECT, workspaceSlug, projectId);

  let projectLabels: IIssueLabel[] = defaultOptions;
  if (storeLabels && storeLabels.length > 0) projectLabels = storeLabels;

  const options = useMemo(
    () =>
      projectLabels.map((label) => ({
        value: label?.id,
        query: label?.name,
        content: (
          <div className="flex items-center justify-start gap-2 overflow-hidden">
            <span
              className="h-2.5 w-2.5 flex-shrink-0 rounded-full"
              style={{
                backgroundColor: label?.color,
              }}
            />
            <div className="line-clamp-1 inline-block truncate">{label?.name}</div>
          </div>
        ),
      })),
    [projectLabels]
  );

  const filteredOptions = useMemo(
    () =>
      query === "" ? options : options?.filter((option) => option.query.toLowerCase().includes(query.toLowerCase())),
    [options, query]
  );

  const { styles, attributes } = usePopper(referenceElement, popperElement, {
    placement: placement ?? "bottom-start",
    modifiers: [
      {
        name: "preventOverflow",
        options: {
          padding: 12,
        },
      },
    ],
  });

  const onOpen = useCallback(() => {
    if (!storeLabels && workspaceSlug && projectId)
      fetchProjectLabels(workspaceSlug, projectId)
        .then(() => setIsLoading(false))
        .catch(() => {
          setIsLoading(false);
        });
  }, [storeLabels, workspaceSlug, projectId, fetchProjectLabels, setIsLoading]);

  const toggleDropdown = useCallback(() => {
    if (!isOpen) onOpen();
    setIsOpen((prevIsOpen) => !prevIsOpen);
    if (isOpen && onClose) onClose();
  }, [onOpen, onClose, isOpen, setIsOpen]);

  const handleClose = () => {
    if (!isOpen) return;
    setIsOpen(false);
    setQuery("");
    if (onClose) onClose();
  };

  const handleAddLabel = async (labelName: string) => {
    if (!projectId) return;
    setSubmitting(true);
    const label = await createLabel(workspaceSlug, projectId, { name: labelName, color: getRandomLabelColor() });
    onChange([...value, label.id]);
    setQuery("");
    setSubmitting(false);
  };

  const searchInputKeyDown = async (e: React.KeyboardEvent<HTMLInputElement>) => {
    e.stopPropagation();
    if (query !== "" && e.key === "Escape") {
      setQuery("");
      e.preventDefault();
    }

    if (query !== "" && e.key === "Enter" && !e.nativeEvent.isComposing && canCreateLabel) {
      e.preventDefault();
      await handleAddLabel(query);
    }
  };
  const handleKeyDown = useDropdownKeyDown(toggleDropdown, handleClose);

  const handleOnClick = useCallback(
    (e: React.MouseEvent<HTMLButtonElement, MouseEvent>) => {
      e.stopPropagation();
      e.preventDefault();
      toggleDropdown();
    },
    [toggleDropdown]
  );

  useEffect(() => {
    if (isOpen && inputRef.current && !isMobile) {
      inputRef.current.focus();
    }
  }, [isOpen, isMobile]);

  useOutsideClickDetector(dropdownRef, handleClose);

  const comboButton = useMemo(
    () => (
      <button
        ref={setReferenceElement}
        type="button"
        className={`clickable flex w-full h-full items-center justify-center gap-1 text-caption-sm-regular ${fullWidth && "hover:bg-layer-1"} ${
          disabled
            ? "cursor-not-allowed text-secondary"
            : value.length <= maxRender
              ? "cursor-pointer"
              : "cursor-pointer hover:bg-layer-1"
        }  ${buttonClassName}`}
        onClick={handleOnClick}
        disabled={disabled}
      >
        {label}
        {!hideDropdownArrow && !disabled && <ChevronDownIcon className="h-3 w-3" aria-hidden="true" />}
      </button>
    ),
    [
      buttonClassName,
      disabled,
      fullWidth,
      handleOnClick,
      hideDropdownArrow,
      label,
      maxRender,
      value.length,
      setReferenceElement,
    ]
  );

  const preventPropagation = (e: React.MouseEvent<HTMLDivElement, MouseEvent>) => {
    e.stopPropagation();
    e.preventDefault();
  };

  return (
    <div className={`${fullHeight ? "h-full" : "h-5"}`} onClick={preventPropagation}>
      <ComboDropDown
        as="div"
        ref={dropdownRef}
        className={`w-auto max-w-full h-full flex-shrink-0 text-left ${className}`}
        value={value}
        onChange={onChange}
        disabled={disabled}
        onKeyDown={handleKeyDown}
        button={comboButton}
        renderByDefault={renderByDefault}
        multiple
      >
        {isOpen && (
          <Combobox.Options className="fixed z-10" static>
            <div
              className={`z-10 my-1 w-48 h-auto whitespace-nowrap rounded-sm border border-strong bg-surface-1 px-2 py-2.5 text-caption-sm-regular shadow-raised-200 focus:outline-none ${optionsClassName}`}
              ref={setPopperElement}
              style={styles.popper}
              {...attributes.popper}
            >
<<<<<<< HEAD
              <div className="flex w-full items-center justify-start rounded border border-custom-border-200 bg-custom-background-90 px-2">
                <SearchIcon className="h-3.5 w-3.5 text-custom-text-300" />
=======
              <div className="flex w-full items-center justify-start rounded-sm border border-subtle bg-surface-2 px-2">
                <Search className="h-3.5 w-3.5 text-tertiary" />
>>>>>>> e3ba7c28
                <Combobox.Input
                  ref={inputRef}
                  className="w-full bg-transparent px-2 py-1 text-caption-sm-regular text-secondary placeholder:text-placeholder focus:outline-none"
                  value={query}
                  onChange={(e) => setQuery(e.target.value)}
                  placeholder={t("common.search.label")}
                  displayValue={(assigned: any) => assigned?.name || ""}
                  onKeyDown={searchInputKeyDown}
                />
              </div>
              <div className={`mt-2 max-h-48 space-y-1 overflow-y-scroll`}>
                {isLoading ? (
                  <p className="text-center text-secondary">{t("common.loading")}</p>
                ) : filteredOptions.length > 0 ? (
                  filteredOptions.map((option) => (
                    <Combobox.Option
                      key={option.value}
                      value={option.value}
                      onKeyDown={(e) => {
                        if (e.key === "Enter") {
                          e.preventDefault();
                          e.stopPropagation();
                        }
                      }}
                      className={({ active, selected }) =>
                        `flex cursor-pointer select-none items-center justify-between gap-2 truncate rounded-sm px-1 py-1.5 hover:bg-layer-1 ${
                          active ? "bg-layer-1" : ""
                        } ${selected ? "text-primary" : "text-secondary"}`
                      }
                    >
                      {({ selected }) => (
                        <>
                          {option.content}
                          {selected && (
                            <div className="flex-shrink-0">
                              <CheckIcon className={`h-3.5 w-3.5`} />
                            </div>
                          )}
                        </>
                      )}
                    </Combobox.Option>
                  ))
                ) : submitting ? (
                  <Loader className="animate-spin h-3.5 w-3.5" />
                ) : canCreateLabel ? (
                  <p
                    onClick={() => {
                      if (!query.length) return;
                      handleAddLabel(query);
                    }}
                    className={`text-left text-secondary ${query.length ? "cursor-pointer" : "cursor-default"}`}
                  >
                    {/* TODO: translate here */}
                    {query.length ? (
                      <>
                        + Add <span className="text-primary">&quot;{query}&quot;</span> to labels
                      </>
                    ) : (
                      t("label.create.type")
                    )}
                  </p>
                ) : (
                  <p className="text-left text-secondary ">{t("common.search.no_matching_results")}</p>
                )}
              </div>
            </div>
          </Combobox.Options>
        )}
      </ComboDropDown>
    </div>
  );
}<|MERGE_RESOLUTION|>--- conflicted
+++ resolved
@@ -249,13 +249,8 @@
               style={styles.popper}
               {...attributes.popper}
             >
-<<<<<<< HEAD
-              <div className="flex w-full items-center justify-start rounded border border-custom-border-200 bg-custom-background-90 px-2">
-                <SearchIcon className="h-3.5 w-3.5 text-custom-text-300" />
-=======
               <div className="flex w-full items-center justify-start rounded-sm border border-subtle bg-surface-2 px-2">
-                <Search className="h-3.5 w-3.5 text-tertiary" />
->>>>>>> e3ba7c28
+                <SearchIcon className="h-3.5 w-3.5 text-tertiary" />
                 <Combobox.Input
                   ref={inputRef}
                   className="w-full bg-transparent px-2 py-1 text-caption-sm-regular text-secondary placeholder:text-placeholder focus:outline-none"
