--- conflicted
+++ resolved
@@ -101,11 +101,7 @@
             fullWidth && "w-full"
           )}
         >
-<<<<<<< HEAD
-          <LabelPropertyIcon className="h-3.5 w-3.5" strokeWidth={2} />
-=======
           <LabelPropertyIcon className="h-3.5 w-3.5" />
->>>>>>> c07f7b7c
           {placeholderText}
         </div>
       </Tooltip>
