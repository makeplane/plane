--- conflicted
+++ resolved
@@ -1,20 +1,12 @@
 "use client";
 
-<<<<<<< HEAD
 import type { FC } from "react";
 import React from "react";
-import { Layers, Link, Paperclip, Waypoints } from "lucide-react";
-// plane imports
-import { useTranslation } from "@plane/i18n";
-import type { TIssueServiceType, TWorkItemWidgets } from "@plane/types";
-=======
-import React, { FC } from "react";
 import { Link, Paperclip, Waypoints } from "lucide-react";
 import { useTranslation } from "@plane/i18n";
 import { ViewsIcon } from "@plane/propel/icons";
 // plane imports
-import { TIssueServiceType, TWorkItemWidgets } from "@plane/types";
->>>>>>> 41681278
+import type { TIssueServiceType, TWorkItemWidgets } from "@plane/types";
 // plane web imports
 import { WorkItemAdditionalWidgetActionButtons } from "@/plane-web/components/issues/issue-detail-widgets/action-buttons";
 // local imports
