"use client";
import type { FC } from "react";
import React from "react";
import { observer } from "mobx-react";
import { Plus } from "lucide-react";
// plane imports
import { WORK_ITEM_TRACKER_EVENTS } from "@plane/constants";
import { useTranslation } from "@plane/i18n";
<<<<<<< HEAD
import type { TIssue, TIssueServiceType } from "@plane/types";
=======
import { WorkItemsIcon } from "@plane/propel/icons";
import { TIssue, TIssueServiceType } from "@plane/types";
>>>>>>> 41681278
import { CustomMenu } from "@plane/ui";
// hooks
import { captureClick } from "@/helpers/event-tracker.helper";
import { useIssueDetail } from "@/hooks/store/use-issue-detail";

type Props = {
  issueId: string;
  customButton?: React.ReactNode;
  disabled?: boolean;
  issueServiceType: TIssueServiceType;
};

export const SubIssuesActionButton: FC<Props> = observer((props) => {
  const { issueId, customButton, disabled = false, issueServiceType } = props;
  // translation
  const { t } = useTranslation();
  // store hooks
  const {
    issue: { getIssueById },
    toggleCreateIssueModal,
    toggleSubIssuesModal,
    setIssueCrudOperationState,
    issueCrudOperationState,
  } = useIssueDetail(issueServiceType);

  // derived values
  const issue = getIssueById(issueId);

  if (!issue) return <></>;

  // handlers
  const handleIssueCrudState = (
    key: "create" | "existing",
    _parentIssueId: string | null,
    issue: TIssue | null = null
  ) => {
    setIssueCrudOperationState({
      ...issueCrudOperationState,
      [key]: {
        toggle: !issueCrudOperationState[key].toggle,
        parentIssueId: _parentIssueId,
        issue: issue,
      },
    });
  };

  const handleCreateNew = () => {
    captureClick({ elementName: WORK_ITEM_TRACKER_EVENTS.sub_issue.create });
    handleIssueCrudState("create", issueId, null);
    toggleCreateIssueModal(true);
  };

  const handleAddExisting = () => {
    captureClick({ elementName: WORK_ITEM_TRACKER_EVENTS.sub_issue.add_existing });
    handleIssueCrudState("existing", issueId, null);
    toggleSubIssuesModal(issue.id);
  };

  // options
  const optionItems = [
    {
      i18n_label: "common.create_new",
      icon: <Plus className="h-3 w-3" />,
      onClick: handleCreateNew,
    },
    {
      i18n_label: "common.add_existing",
      icon: <WorkItemsIcon className="h-3 w-3" />,
      onClick: handleAddExisting,
    },
  ];

  // button element
  const customButtonElement = customButton ? <>{customButton}</> : <Plus className="h-4 w-4" />;

  return (
    <CustomMenu customButton={customButtonElement} placement="bottom-start" disabled={disabled} closeOnSelect>
      {optionItems.map((item, index) => (
        <CustomMenu.MenuItem
          key={index}
          onClick={() => {
            item.onClick();
          }}
        >
          <div className="flex items-center gap-2">
            {item.icon}
            <span>{t(item.i18n_label)}</span>
          </div>
        </CustomMenu.MenuItem>
      ))}
    </CustomMenu>
  );
});<|MERGE_RESOLUTION|>--- conflicted
+++ resolved
@@ -6,12 +6,8 @@
 // plane imports
 import { WORK_ITEM_TRACKER_EVENTS } from "@plane/constants";
 import { useTranslation } from "@plane/i18n";
-<<<<<<< HEAD
+import { WorkItemsIcon } from "@plane/propel/icons";
 import type { TIssue, TIssueServiceType } from "@plane/types";
-=======
-import { WorkItemsIcon } from "@plane/propel/icons";
-import { TIssue, TIssueServiceType } from "@plane/types";
->>>>>>> 41681278
 import { CustomMenu } from "@plane/ui";
 // hooks
 import { captureClick } from "@/helpers/event-tracker.helper";
