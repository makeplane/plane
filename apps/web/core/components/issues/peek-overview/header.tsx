import type { FC } from "react";
import { useRef } from "react";
import { observer } from "mobx-react";
import Link from "next/link";
import { MoveDiagonal, MoveRight } from "lucide-react";
// plane imports
import { WORK_ITEM_TRACKER_EVENTS } from "@plane/constants";
import { useTranslation } from "@plane/i18n";
<<<<<<< HEAD
import { LinkIcon, CenterPanelIcon, FullScreenPanelIcon, SidePanelIcon } from "@plane/propel/icons";
=======
import { CenterPanelIcon, CopyLinkIcon, FullScreenPanelIcon, SidePanelIcon } from "@plane/propel/icons";
>>>>>>> e3ba7c28
import { TOAST_TYPE, setToast } from "@plane/propel/toast";
import { Tooltip } from "@plane/propel/tooltip";
import type { TNameDescriptionLoader } from "@plane/types";
import { EIssuesStoreType } from "@plane/types";
import { CustomSelect } from "@plane/ui";
import { copyUrlToClipboard, generateWorkItemLink } from "@plane/utils";
// helpers
import { captureError, captureSuccess } from "@/helpers/event-tracker.helper";
import { useIssueDetail } from "@/hooks/store/use-issue-detail";
import { useIssues } from "@/hooks/store/use-issues";
import { useProject } from "@/hooks/store/use-project";
import { useUser } from "@/hooks/store/user";
// hooks
import { usePlatformOS } from "@/hooks/use-platform-os";
// local imports
import { IssueSubscription } from "../issue-detail/subscription";
import { WorkItemDetailQuickActions } from "../issue-layouts/quick-action-dropdowns";
import { NameDescriptionUpdateStatus } from "../issue-update-status";
import { IconButton } from "@plane/propel/icon-button";

export type TPeekModes = "side-peek" | "modal" | "full-screen";

const PEEK_OPTIONS: { key: TPeekModes; icon: any; i18n_title: string }[] = [
  {
    key: "side-peek",
    icon: SidePanelIcon,
    i18n_title: "common.side_peek",
  },
  {
    key: "modal",
    icon: CenterPanelIcon,
    i18n_title: "common.modal",
  },
  {
    key: "full-screen",
    icon: FullScreenPanelIcon,
    i18n_title: "common.full_screen",
  },
];

export type PeekOverviewHeaderProps = {
  peekMode: TPeekModes;
  setPeekMode: (value: TPeekModes) => void;
  removeRoutePeekId: () => void;
  workspaceSlug: string;
  projectId: string;
  issueId: string;
  isArchived: boolean;
  disabled: boolean;
  embedIssue: boolean;
  toggleDeleteIssueModal: (value: boolean) => void;
  toggleArchiveIssueModal: (value: boolean) => void;
  toggleDuplicateIssueModal: (value: boolean) => void;
  toggleEditIssueModal: (value: boolean) => void;
  handleRestoreIssue: () => Promise<void>;
  isSubmitting: TNameDescriptionLoader;
};

export const IssuePeekOverviewHeader = observer(function IssuePeekOverviewHeader(props: PeekOverviewHeaderProps) {
  const {
    peekMode,
    setPeekMode,
    workspaceSlug,
    projectId,
    issueId,
    isArchived,
    disabled,
    embedIssue = false,
    removeRoutePeekId,
    toggleDeleteIssueModal,
    toggleArchiveIssueModal,
    toggleDuplicateIssueModal,
    toggleEditIssueModal,
    handleRestoreIssue,
    isSubmitting,
  } = props;
  // ref
  const parentRef = useRef<HTMLDivElement>(null);
  const { t } = useTranslation();
  // store hooks
  const { data: currentUser } = useUser();
  const {
    issue: { getIssueById },
    setPeekIssue,
    removeIssue,
    archiveIssue,
    getIsIssuePeeked,
  } = useIssueDetail();
  const { isMobile } = usePlatformOS();
  const { getProjectIdentifierById } = useProject();
  // derived values
  const issueDetails = getIssueById(issueId);
  const currentMode = PEEK_OPTIONS.find((m) => m.key === peekMode);
  const projectIdentifier = getProjectIdentifierById(issueDetails?.project_id);
  const {
    issues: { removeIssue: removeArchivedIssue },
  } = useIssues(EIssuesStoreType.ARCHIVED);

  const workItemLink = generateWorkItemLink({
    workspaceSlug,
    projectId: issueDetails?.project_id,
    issueId,
    projectIdentifier,
    sequenceId: issueDetails?.sequence_id,
    isArchived,
  });

  const handleCopyText = (e: React.MouseEvent<HTMLButtonElement>) => {
    e.stopPropagation();
    e.preventDefault();
    copyUrlToClipboard(workItemLink).then(() => {
      setToast({
        type: TOAST_TYPE.SUCCESS,
        title: t("common.link_copied"),
        message: t("common.link_copied_to_clipboard"),
      });
    });
  };

  const handleDeleteIssue = async () => {
    try {
      const deleteIssue = issueDetails?.archived_at ? removeArchivedIssue : removeIssue;

      return deleteIssue(workspaceSlug, projectId, issueId).then(() => {
        setPeekIssue(undefined);
        captureSuccess({
          eventName: WORK_ITEM_TRACKER_EVENTS.delete,
          payload: { id: issueId },
        });
      });
    } catch (error) {
      setToast({
        title: t("toast.error"),
        type: TOAST_TYPE.ERROR,
        message: t("entity.delete.failed", { entity: t("issue.label", { count: 1 }) }),
      });
      captureError({
        eventName: WORK_ITEM_TRACKER_EVENTS.delete,
        payload: { id: issueId },
        error: error as Error,
      });
    }
  };

  const handleArchiveIssue = async () => {
    try {
      await archiveIssue(workspaceSlug, projectId, issueId);
      // check and remove if issue is peeked
      if (getIsIssuePeeked(issueId)) {
        removeRoutePeekId();
      }
      captureSuccess({
        eventName: WORK_ITEM_TRACKER_EVENTS.archive,
        payload: { id: issueId },
      });
    } catch (error) {
      captureError({
        eventName: WORK_ITEM_TRACKER_EVENTS.archive,
        payload: { id: issueId },
        error: error as Error,
      });
    }
  };

  return (
    <div
      className={`relative flex items-center justify-between p-4 ${
        currentMode?.key === "full-screen" ? "border-b border-subtle" : ""
      }`}
    >
      <div className="flex items-center gap-4">
        <Tooltip tooltipContent={t("common.close_peek_view")} isMobile={isMobile}>
          <button onClick={removeRoutePeekId}>
            <MoveRight className="h-4 w-4 text-tertiary hover:text-secondary" />
          </button>
        </Tooltip>

        <Tooltip tooltipContent={t("issue.open_in_full_screen")} isMobile={isMobile}>
          <Link href={workItemLink} onClick={() => removeRoutePeekId()}>
            <MoveDiagonal className="h-4 w-4 text-tertiary hover:text-secondary" />
          </Link>
        </Tooltip>
        {currentMode && embedIssue === false && (
          <div className="flex flex-shrink-0 items-center gap-2">
            <CustomSelect
              value={currentMode}
              onChange={(val: any) => setPeekMode(val)}
              customButton={
                <Tooltip tooltipContent={t("common.toggle_peek_view_layout")} isMobile={isMobile}>
                  <button type="button" className="">
                    <currentMode.icon className="h-4 w-4 text-tertiary hover:text-secondary" />
                  </button>
                </Tooltip>
              }
            >
              {PEEK_OPTIONS.map((mode) => (
                <CustomSelect.Option key={mode.key} value={mode.key}>
                  <div
                    className={`flex items-center gap-1.5 ${
                      currentMode.key === mode.key ? "text-secondary" : "text-placeholder hover:text-secondary"
                    }`}
                  >
                    <mode.icon className="-my-1 h-4 w-4 flex-shrink-0" />
                    {t(mode.i18n_title)}
                  </div>
                </CustomSelect.Option>
              ))}
            </CustomSelect>
          </div>
        )}
      </div>
      <div className="flex items-center gap-x-4">
        <NameDescriptionUpdateStatus isSubmitting={isSubmitting} />
        <div className="flex items-center gap-2">
          {currentUser && !isArchived && (
            <IssueSubscription workspaceSlug={workspaceSlug} projectId={projectId} issueId={issueId} />
          )}
          <Tooltip tooltipContent={t("common.actions.copy_link")} isMobile={isMobile}>
<<<<<<< HEAD
            <button type="button" onClick={handleCopyText}>
              <LinkIcon className="h-4 w-4 -rotate-45 text-custom-text-300 hover:text-custom-text-200" />
            </button>
=======
            <IconButton variant="secondary" size="lg" onClick={handleCopyText} icon={CopyLinkIcon} />
>>>>>>> e3ba7c28
          </Tooltip>
          {issueDetails && (
            <WorkItemDetailQuickActions
              parentRef={parentRef}
              issue={issueDetails}
              handleDelete={handleDeleteIssue}
              handleArchive={handleArchiveIssue}
              handleRestore={handleRestoreIssue}
              readOnly={disabled}
              toggleDeleteIssueModal={toggleDeleteIssueModal}
              toggleArchiveIssueModal={toggleArchiveIssueModal}
              toggleDuplicateIssueModal={toggleDuplicateIssueModal}
              toggleEditIssueModal={toggleEditIssueModal}
              isPeekMode
            />
          )}
        </div>
      </div>
    </div>
  );
});<|MERGE_RESOLUTION|>--- conflicted
+++ resolved
@@ -6,11 +6,7 @@
 // plane imports
 import { WORK_ITEM_TRACKER_EVENTS } from "@plane/constants";
 import { useTranslation } from "@plane/i18n";
-<<<<<<< HEAD
-import { LinkIcon, CenterPanelIcon, FullScreenPanelIcon, SidePanelIcon } from "@plane/propel/icons";
-=======
 import { CenterPanelIcon, CopyLinkIcon, FullScreenPanelIcon, SidePanelIcon } from "@plane/propel/icons";
->>>>>>> e3ba7c28
 import { TOAST_TYPE, setToast } from "@plane/propel/toast";
 import { Tooltip } from "@plane/propel/tooltip";
 import type { TNameDescriptionLoader } from "@plane/types";
@@ -229,13 +225,7 @@
             <IssueSubscription workspaceSlug={workspaceSlug} projectId={projectId} issueId={issueId} />
           )}
           <Tooltip tooltipContent={t("common.actions.copy_link")} isMobile={isMobile}>
-<<<<<<< HEAD
-            <button type="button" onClick={handleCopyText}>
-              <LinkIcon className="h-4 w-4 -rotate-45 text-custom-text-300 hover:text-custom-text-200" />
-            </button>
-=======
             <IconButton variant="secondary" size="lg" onClick={handleCopyText} icon={CopyLinkIcon} />
->>>>>>> e3ba7c28
           </Tooltip>
           {issueDetails && (
             <WorkItemDetailQuickActions
