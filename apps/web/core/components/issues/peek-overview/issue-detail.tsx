--- conflicted
+++ resolved
@@ -1,15 +1,12 @@
 "use-client";
 import type { FC } from "react";
-import { useEffect, useRef } from "react";
+import { useEffect } from "react";
 import { observer } from "mobx-react";
 // plane imports
 import type { EditorRefApi } from "@plane/editor";
-<<<<<<< HEAD
-import { EFileAssetType, TNameDescriptionLoader } from "@plane/types";
-=======
+import { EFileAssetType } from "@plane/types";
 import type { TNameDescriptionLoader } from "@plane/types";
 // components
->>>>>>> e8bdc47d
 import { getTextContent } from "@plane/utils";
 // components
 import { DescriptionVersionsRoot } from "@/components/core/description-versions";
