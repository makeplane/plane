"use client";

<<<<<<< HEAD
import { FC, useState, useMemo, useCallback } from "react";
=======
import type { FC } from "react";
import { useEffect, useState, useMemo, useCallback } from "react";
>>>>>>> 97e66221
import { observer } from "mobx-react";
import { usePathname } from "next/navigation";
// Plane imports
import useSWR from "swr";
import { EUserPermissions, EUserPermissionsLevel, WORK_ITEM_TRACKER_EVENTS } from "@plane/constants";
import { useTranslation } from "@plane/i18n";
import { TOAST_TYPE, setPromiseToast, setToast } from "@plane/propel/toast";
import type { IWorkItemPeekOverview, TIssue } from "@plane/types";
import { EIssueServiceType, EIssuesStoreType } from "@plane/types";
// hooks
import { captureError, captureSuccess } from "@/helpers/event-tracker.helper";
import { useIssueDetail } from "@/hooks/store/use-issue-detail";
import { useIssues } from "@/hooks/store/use-issues";
import { useUserPermissions } from "@/hooks/store/user";
import { useIssueStoreType } from "@/hooks/use-issue-layout-store";
import { useWorkItemProperties } from "@/plane-web/hooks/use-issue-properties";
// local imports
import type { TIssueOperations } from "../issue-detail";
import { IssueView } from "./view";

export const IssuePeekOverview: FC<IWorkItemPeekOverview> = observer((props) => {
  const {
    embedIssue = false,
    embedRemoveCurrentNotification,
    is_draft = false,
    storeType: issueStoreFromProps,
  } = props;
  const { t } = useTranslation();
  // router
  const pathname = usePathname();
  // store hook
  const { allowPermissions } = useUserPermissions();

  const {
    issues: { restoreIssue },
  } = useIssues(EIssuesStoreType.ARCHIVED);
  const {
    peekIssue,
    setPeekIssue,
    issue: { fetchIssue },
    fetchActivities,
  } = useIssueDetail();
  const issueStoreType = useIssueStoreType();
  const storeType = issueStoreFromProps ?? issueStoreType;
  const { issues } = useIssues(storeType);

  useWorkItemProperties(
    peekIssue?.projectId,
    peekIssue?.workspaceSlug,
    peekIssue?.issueId,
    storeType === EIssuesStoreType.EPIC ? EIssueServiceType.EPICS : EIssueServiceType.ISSUES
  );
  // state
  const [error, setError] = useState(false);

  const removeRoutePeekId = useCallback(() => {
    setPeekIssue(undefined);
    if (embedIssue) embedRemoveCurrentNotification?.();
  }, [embedIssue, embedRemoveCurrentNotification, setPeekIssue]);

  const issueOperations: TIssueOperations = useMemo(
    () => ({
      fetch: async (workspaceSlug: string, projectId: string, issueId: string) => {
        try {
          setError(false);
          await fetchIssue(workspaceSlug, projectId, issueId);
        } catch (error) {
          setError(true);
          console.error("Error fetching the parent issue", error);
        }
      },
      update: async (workspaceSlug: string, projectId: string, issueId: string, data: Partial<TIssue>) => {
        if (issues?.updateIssue) {
          await issues
            .updateIssue(workspaceSlug, projectId, issueId, data)
            .then(async () => {
              fetchActivities(workspaceSlug, projectId, issueId);
              captureSuccess({
                eventName: WORK_ITEM_TRACKER_EVENTS.update,
                payload: { id: issueId },
              });
            })
            .catch((error) => {
              captureError({
                eventName: WORK_ITEM_TRACKER_EVENTS.update,
                payload: { id: issueId },
                error: error as Error,
              });
              setToast({
                title: t("toast.error"),
                type: TOAST_TYPE.ERROR,
                message: t("entity.update.failed", { entity: t("issue.label", { count: 1 }) }),
              });
            });
        }
      },
      remove: async (workspaceSlug: string, projectId: string, issueId: string) => {
        try {
          return issues?.removeIssue(workspaceSlug, projectId, issueId).then(() => {
            captureSuccess({
              eventName: WORK_ITEM_TRACKER_EVENTS.delete,
              payload: { id: issueId },
            });
            removeRoutePeekId();
          });
        } catch (error) {
          setToast({
            title: t("toast.error"),
            type: TOAST_TYPE.ERROR,
            message: t("entity.delete.failed", { entity: t("issue.label", { count: 1 }) }),
          });
          captureError({
            eventName: WORK_ITEM_TRACKER_EVENTS.delete,
            payload: { id: issueId },
            error: error as Error,
          });
        }
      },
      archive: async (workspaceSlug: string, projectId: string, issueId: string) => {
        try {
          if (!issues?.archiveIssue) return;
          await issues.archiveIssue(workspaceSlug, projectId, issueId);
          captureSuccess({
            eventName: WORK_ITEM_TRACKER_EVENTS.archive,
            payload: { id: issueId },
          });
        } catch (error) {
          captureError({
            eventName: WORK_ITEM_TRACKER_EVENTS.archive,
            payload: { id: issueId },
            error: error as Error,
          });
        }
      },
      restore: async (workspaceSlug: string, projectId: string, issueId: string) => {
        try {
          await restoreIssue(workspaceSlug, projectId, issueId);
          setToast({
            type: TOAST_TYPE.SUCCESS,
            title: t("issue.restore.success.title"),
            message: t("issue.restore.success.message"),
          });
          captureSuccess({
            eventName: WORK_ITEM_TRACKER_EVENTS.restore,
            payload: { id: issueId },
          });
        } catch (error) {
          setToast({
            type: TOAST_TYPE.ERROR,
            title: t("toast.error"),
            message: t("issue.restore.failed.message"),
          });
          captureError({
            eventName: WORK_ITEM_TRACKER_EVENTS.restore,
            payload: { id: issueId },
            error: error as Error,
          });
        }
      },
      addCycleToIssue: async (workspaceSlug: string, projectId: string, cycleId: string, issueId: string) => {
        try {
          await issues.addCycleToIssue(workspaceSlug, projectId, cycleId, issueId);
          fetchActivities(workspaceSlug, projectId, issueId);
          captureSuccess({
            eventName: WORK_ITEM_TRACKER_EVENTS.update,
            payload: { id: issueId },
          });
        } catch (error) {
          setToast({
            type: TOAST_TYPE.ERROR,
            title: t("toast.error"),
            message: t("issue.add.cycle.failed"),
          });
          captureError({
            eventName: WORK_ITEM_TRACKER_EVENTS.update,
            payload: { id: issueId },
            error: error as Error,
          });
        }
      },
      addIssueToCycle: async (workspaceSlug: string, projectId: string, cycleId: string, issueIds: string[]) => {
        try {
          await issues.addIssueToCycle(workspaceSlug, projectId, cycleId, issueIds);
          captureSuccess({
            eventName: WORK_ITEM_TRACKER_EVENTS.update,
            payload: { id: issueIds },
          });
        } catch (error) {
          setToast({
            type: TOAST_TYPE.ERROR,
            title: t("toast.error"),
            message: t("issue.add.cycle.failed"),
          });
          captureError({
            eventName: WORK_ITEM_TRACKER_EVENTS.update,
            payload: { id: issueIds },
            error: error as Error,
          });
        }
      },
      removeIssueFromCycle: async (workspaceSlug: string, projectId: string, cycleId: string, issueId: string) => {
        try {
          const removeFromCyclePromise = issues.removeIssueFromCycle(workspaceSlug, projectId, cycleId, issueId);
          setPromiseToast(removeFromCyclePromise, {
            loading: t("issue.remove.cycle.loading"),
            success: {
              title: t("toast.success"),
              message: () => t("issue.remove.cycle.success"),
            },
            error: {
              title: t("toast.error"),
              message: () => t("issue.remove.cycle.failed"),
            },
          });
          await removeFromCyclePromise;
          fetchActivities(workspaceSlug, projectId, issueId);
          captureSuccess({
            eventName: WORK_ITEM_TRACKER_EVENTS.update,
            payload: { id: issueId },
          });
        } catch (error) {
          captureError({
            eventName: WORK_ITEM_TRACKER_EVENTS.update,
            payload: { id: issueId },
            error: error as Error,
          });
        }
      },
      changeModulesInIssue: async (
        workspaceSlug: string,
        projectId: string,
        issueId: string,
        addModuleIds: string[],
        removeModuleIds: string[]
      ) => {
        const promise = await issues.changeModulesInIssue(
          workspaceSlug,
          projectId,
          issueId,
          addModuleIds,
          removeModuleIds
        );
        fetchActivities(workspaceSlug, projectId, issueId);
        captureSuccess({
          eventName: WORK_ITEM_TRACKER_EVENTS.update,
          payload: { id: issueId },
        });
        return promise;
      },
      removeIssueFromModule: async (workspaceSlug: string, projectId: string, moduleId: string, issueId: string) => {
        try {
          const removeFromModulePromise = issues.removeIssuesFromModule(workspaceSlug, projectId, moduleId, [issueId]);
          setPromiseToast(removeFromModulePromise, {
            loading: t("issue.remove.module.loading"),
            success: {
              title: t("toast.success"),
              message: () => t("issue.remove.module.success"),
            },
            error: {
              title: t("toast.error"),
              message: () => t("issue.remove.module.failed"),
            },
          });
          await removeFromModulePromise;
          fetchActivities(workspaceSlug, projectId, issueId);
          captureSuccess({
            eventName: WORK_ITEM_TRACKER_EVENTS.update,
            payload: { id: issueId },
          });
        } catch (error) {
          captureError({
            eventName: WORK_ITEM_TRACKER_EVENTS.update,
            payload: { id: issueId },
            error: error as Error,
          });
        }
      },
    }),
    // eslint-disable-next-line react-hooks/exhaustive-deps
    [fetchIssue, is_draft, issues, fetchActivities, pathname, removeRoutePeekId, restoreIssue]
  );

  const { isLoading } = useSWR(
    ["peek-issue", peekIssue?.workspaceSlug, peekIssue?.projectId, peekIssue?.issueId],
    () => peekIssue && issueOperations.fetch(peekIssue.workspaceSlug, peekIssue.projectId, peekIssue.issueId),
    {
      revalidateIfStale: false,
      revalidateOnFocus: false,
      revalidateOnReconnect: false,
    }
  );

  if (!peekIssue?.workspaceSlug || !peekIssue?.projectId || !peekIssue?.issueId) return <></>;

  // Check if issue is editable, based on user role
  const isEditable = allowPermissions(
    [EUserPermissions.ADMIN, EUserPermissions.MEMBER],
    EUserPermissionsLevel.PROJECT,
    peekIssue?.workspaceSlug,
    peekIssue?.projectId
  );

  return (
    <IssueView
      workspaceSlug={peekIssue.workspaceSlug}
      projectId={peekIssue.projectId}
      issueId={peekIssue.issueId}
      isLoading={isLoading}
      isError={error}
      is_archived={!!peekIssue.isArchived}
      disabled={!isEditable}
      embedIssue={embedIssue}
      embedRemoveCurrentNotification={embedRemoveCurrentNotification}
      issueOperations={issueOperations}
    />
  );
});<|MERGE_RESOLUTION|>--- conflicted
+++ resolved
@@ -1,11 +1,7 @@
 "use client";
 
-<<<<<<< HEAD
-import { FC, useState, useMemo, useCallback } from "react";
-=======
 import type { FC } from "react";
-import { useEffect, useState, useMemo, useCallback } from "react";
->>>>>>> 97e66221
+import { useState, useMemo, useCallback } from "react";
 import { observer } from "mobx-react";
 import { usePathname } from "next/navigation";
 // Plane imports
