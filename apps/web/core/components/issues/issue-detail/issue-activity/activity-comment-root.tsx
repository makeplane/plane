import type { FC } from "react";
import { observer } from "mobx-react";
// plane imports
<<<<<<< HEAD
import { EActivityFilterType, E_SORT_ORDER, TActivityFilters, filterActivityOnSelectedFilters } from "@plane/constants";
import { TCommentsOperations } from "@plane/types";
=======
import type { E_SORT_ORDER, TActivityFilters } from "@plane/constants";
import { filterActivityOnSelectedFilters } from "@plane/constants";
import type { TCommentsOperations } from "@plane/types";
>>>>>>> 44a483f8
// components
import { CommentCard } from "@/components/comments/card/root";
// hooks
import { useIssueDetail } from "@/hooks/store/use-issue-detail";
// plane web components
import { IssueAdditionalPropertiesActivity } from "@/plane-web/components/issues/issue-details/issue-properties-activity";
import { IssueActivityWorklog } from "@/plane-web/components/issues/worklog/activity/root";
// local imports
import { IssueActivityItem } from "./activity/activity-list";
import { IssueActivityLoader } from "./loader";

type TIssueActivityCommentRoot = {
  workspaceSlug: string;
  projectId: string;
  isIntakeIssue: boolean;
  issueId: string;
  selectedFilters: TActivityFilters[];
  activityOperations: TCommentsOperations;
  showAccessSpecifier?: boolean;
  disabled?: boolean;
  sortOrder: E_SORT_ORDER;
};

export const IssueActivityCommentRoot: FC<TIssueActivityCommentRoot> = observer((props) => {
  const {
    workspaceSlug,
    isIntakeIssue,
    issueId,
    selectedFilters,
    activityOperations,
    showAccessSpecifier,
    projectId,
    disabled,
    sortOrder,
  } = props;
  // store hooks
  const {
    activity: { getActivityAndCommentsByIssueId },
    comment: { getCommentById },
  } = useIssueDetail();
  // derived values
  const activityAndComments = getActivityAndCommentsByIssueId(issueId, sortOrder);

  if (!activityAndComments) return <IssueActivityLoader />;

  if (activityAndComments.length <= 0) return null;

  const filteredActivityAndComments = filterActivityOnSelectedFilters(activityAndComments, selectedFilters);

  const BASE_ACTIVITY_FILTER_TYPES = [
    EActivityFilterType.ACTIVITY,
    EActivityFilterType.STATE,
    EActivityFilterType.ASSIGNEE,
    EActivityFilterType.DEFAULT,
  ];

  return (
    <div>
      {filteredActivityAndComments.map((activityComment, index) => {
        const comment = getCommentById(activityComment.id);
        return activityComment.activity_type === "COMMENT" ? (
          <CommentCard
            key={activityComment.id}
            workspaceSlug={workspaceSlug}
            comment={comment}
            activityOperations={activityOperations}
            ends={index === 0 ? "top" : index === filteredActivityAndComments.length - 1 ? "bottom" : undefined}
            showAccessSpecifier={!!showAccessSpecifier}
            showCopyLinkOption={!isIntakeIssue}
            disabled={disabled}
            projectId={projectId}
          />
        ) : BASE_ACTIVITY_FILTER_TYPES.includes(activityComment.activity_type as EActivityFilterType) ? (
          <IssueActivityItem
            activityId={activityComment.id}
            ends={index === 0 ? "top" : index === filteredActivityAndComments.length - 1 ? "bottom" : undefined}
          />
        ) : activityComment.activity_type === "ISSUE_ADDITIONAL_PROPERTIES_ACTIVITY" ? (
          <IssueAdditionalPropertiesActivity
            activityId={activityComment.id}
            ends={index === 0 ? "top" : index === filteredActivityAndComments.length - 1 ? "bottom" : undefined}
          />
        ) : activityComment.activity_type === "WORKLOG" ? (
          <IssueActivityWorklog
            workspaceSlug={workspaceSlug}
            projectId={projectId}
            issueId={issueId}
            activityComment={activityComment}
            ends={index === 0 ? "top" : index === filteredActivityAndComments.length - 1 ? "bottom" : undefined}
          />
        ) : (
          <></>
        );
      })}
    </div>
  );
});<|MERGE_RESOLUTION|>--- conflicted
+++ resolved
@@ -1,14 +1,9 @@
 import type { FC } from "react";
 import { observer } from "mobx-react";
 // plane imports
-<<<<<<< HEAD
-import { EActivityFilterType, E_SORT_ORDER, TActivityFilters, filterActivityOnSelectedFilters } from "@plane/constants";
-import { TCommentsOperations } from "@plane/types";
-=======
 import type { E_SORT_ORDER, TActivityFilters } from "@plane/constants";
-import { filterActivityOnSelectedFilters } from "@plane/constants";
+import { EActivityFilterType, filterActivityOnSelectedFilters } from "@plane/constants";
 import type { TCommentsOperations } from "@plane/types";
->>>>>>> 44a483f8
 // components
 import { CommentCard } from "@/components/comments/card/root";
 // hooks
