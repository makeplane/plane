--- conflicted
+++ resolved
@@ -3,12 +3,8 @@
 // plane imports
 import type { TActivityFilters, TActivityFilterOption } from "@plane/constants";
 import { useTranslation } from "@plane/i18n";
-<<<<<<< HEAD
-import { Button } from "@plane/propel/button";
+import { IconButton } from "@plane/propel/icon-button";
 import { CheckIcon } from "@plane/propel/icons";
-=======
-import { IconButton } from "@plane/propel/icon-button";
->>>>>>> e3ba7c28
 import { PopoverMenu } from "@plane/ui";
 // helper
 import { cn } from "@plane/utils";
