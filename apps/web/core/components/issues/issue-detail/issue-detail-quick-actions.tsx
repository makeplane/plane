import { useRef } from "react";
import { observer } from "mobx-react";
<<<<<<< HEAD

// plane imports
import { WORK_ITEM_TRACKER_EVENTS } from "@plane/constants";
import { useTranslation } from "@plane/i18n";
import { LinkIcon } from "@plane/propel/icons";
=======
// plane imports
import { WORK_ITEM_TRACKER_EVENTS } from "@plane/constants";
import { useTranslation } from "@plane/i18n";
import { CopyLinkIcon } from "@plane/propel/icons";
import { IconButton } from "@plane/propel/icon-button";
>>>>>>> e3ba7c28
import { TOAST_TYPE, setToast } from "@plane/propel/toast";
import { Tooltip } from "@plane/propel/tooltip";
import { EIssuesStoreType } from "@plane/types";
import { generateWorkItemLink, copyTextToClipboard } from "@plane/utils";
// helpers
import { captureError, captureSuccess } from "@/helpers/event-tracker.helper";
// hooks
import { useIssueDetail } from "@/hooks/store/use-issue-detail";
import { useIssues } from "@/hooks/store/use-issues";
import { useProject } from "@/hooks/store/use-project";
import { useUser } from "@/hooks/store/user";
import { useAppRouter } from "@/hooks/use-app-router";
import { usePlatformOS } from "@/hooks/use-platform-os";
// local imports
import { WorkItemDetailQuickActions } from "../issue-layouts/quick-action-dropdowns";
import { IssueSubscription } from "./subscription";

type Props = {
  workspaceSlug: string;
  projectId: string;
  issueId: string;
};

export const IssueDetailQuickActions = observer(function IssueDetailQuickActions(props: Props) {
  const { workspaceSlug, projectId, issueId } = props;
  const { t } = useTranslation();

  // ref
  const parentRef = useRef<HTMLDivElement>(null);

  // router
  const router = useAppRouter();

  // hooks
  const { data: currentUser } = useUser();
  const { isMobile } = usePlatformOS();
  const { getProjectIdentifierById } = useProject();
  const {
    issue: { getIssueById },
    removeIssue,
    archiveIssue,
  } = useIssueDetail();
  const {
    issues: { restoreIssue },
  } = useIssues(EIssuesStoreType.ARCHIVED);
  const {
    issues: { removeIssue: removeArchivedIssue },
  } = useIssues(EIssuesStoreType.ARCHIVED);

  // derived values
  const issue = getIssueById(issueId);
  if (!issue) return <></>;

  const projectIdentifier = getProjectIdentifierById(projectId);

  const workItemLink = generateWorkItemLink({
    workspaceSlug: workspaceSlug,
    projectId,
    issueId,
    projectIdentifier,
    sequenceId: issue?.sequence_id,
  });

  // handlers
  const handleCopyText = () => {
    const originURL = typeof window !== "undefined" && window.location.origin ? window.location.origin : "";
    copyTextToClipboard(`${originURL}${workItemLink}`).then(() => {
      setToast({
        type: TOAST_TYPE.SUCCESS,
        title: t("common.link_copied"),
        message: t("common.copied_to_clipboard"),
      });
    });
  };

  const handleDeleteIssue = async () => {
    try {
      const deleteIssue = issue?.archived_at ? removeArchivedIssue : removeIssue;
      const redirectionPath = issue?.archived_at
        ? `/${workspaceSlug}/projects/${projectId}/archives/issues`
        : `/${workspaceSlug}/projects/${projectId}/issues`;

      return deleteIssue(workspaceSlug, projectId, issueId).then(() => {
        router.push(redirectionPath);
        captureSuccess({
          eventName: WORK_ITEM_TRACKER_EVENTS.delete,
          payload: { id: issueId },
        });
      });
    } catch (error) {
      setToast({
        title: t("toast.error "),
        type: TOAST_TYPE.ERROR,
        message: t("entity.delete.failed", { entity: t("issue.label", { count: 1 }) }),
      });
      captureError({
        eventName: WORK_ITEM_TRACKER_EVENTS.delete,
        payload: { id: issueId },
        error: error as Error,
      });
    }
  };

  const handleArchiveIssue = async () => {
    try {
      await archiveIssue(workspaceSlug, projectId, issueId);
      router.push(`/${workspaceSlug}/projects/${projectId}/issues`);
      captureSuccess({
        eventName: WORK_ITEM_TRACKER_EVENTS.archive,
        payload: { id: issueId },
      });
    } catch (error) {
      captureError({
        eventName: WORK_ITEM_TRACKER_EVENTS.archive,
        payload: { id: issueId },
        error: error as Error,
      });
    }
  };

  const handleRestore = async () => {
    if (!workspaceSlug || !projectId || !issueId) return;

    await restoreIssue(workspaceSlug.toString(), projectId.toString(), issueId.toString())
      .then(() => {
        setToast({
          type: TOAST_TYPE.SUCCESS,
          title: t("issue.restore.success.title"),
          message: t("issue.restore.success.message"),
        });
        router.push(workItemLink);
      })
      .catch(() => {
        setToast({
          type: TOAST_TYPE.ERROR,
          title: t("toast.error"),
          message: t("issue.restore.failed.message"),
        });
      });
  };

  return (
    <>
      <div className="flex items-center justify-end flex-shrink-0">
        <div className="flex flex-wrap items-center gap-2">
          {currentUser && !issue?.archived_at && (
            <IssueSubscription workspaceSlug={workspaceSlug} projectId={projectId} issueId={issueId} />
          )}
          <div className="flex flex-wrap items-center gap-2 text-tertiary">
            <Tooltip tooltipContent={t("common.actions.copy_link")} isMobile={isMobile}>
              <IconButton variant="secondary" size="lg" onClick={handleCopyText} icon={CopyLinkIcon} />
            </Tooltip>
            <WorkItemDetailQuickActions
              parentRef={parentRef}
              issue={issue}
              handleDelete={handleDeleteIssue}
              handleArchive={handleArchiveIssue}
              handleRestore={handleRestore}
            />
          </div>
        </div>
      </div>
    </>
  );
});<|MERGE_RESOLUTION|>--- conflicted
+++ resolved
@@ -1,18 +1,11 @@
 import { useRef } from "react";
 import { observer } from "mobx-react";
-<<<<<<< HEAD
-
-// plane imports
-import { WORK_ITEM_TRACKER_EVENTS } from "@plane/constants";
-import { useTranslation } from "@plane/i18n";
-import { LinkIcon } from "@plane/propel/icons";
-=======
 // plane imports
 import { WORK_ITEM_TRACKER_EVENTS } from "@plane/constants";
 import { useTranslation } from "@plane/i18n";
 import { CopyLinkIcon } from "@plane/propel/icons";
 import { IconButton } from "@plane/propel/icon-button";
->>>>>>> e3ba7c28
+import { LinkIcon } from "@plane/propel/icons";
 import { TOAST_TYPE, setToast } from "@plane/propel/toast";
 import { Tooltip } from "@plane/propel/tooltip";
 import { EIssuesStoreType } from "@plane/types";
