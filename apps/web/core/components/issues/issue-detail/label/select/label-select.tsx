--- conflicted
+++ resolved
@@ -114,7 +114,6 @@
   if (!issueId || !values) return <></>;
 
   return (
-<<<<<<< HEAD
     <Combobox
       as="div"
       className="size-full flex-shrink-0 text-left"
@@ -132,10 +131,9 @@
           {label}
         </button>
       </Combobox.Button>
-
       <Combobox.Options className="fixed z-10">
         <div
-          className={`z-10 my-1 w-48 whitespace-nowrap rounded-sm border border-strong bg-surface-1 py-2.5 text-11 shadow-custom-shadow-rg focus:outline-none`}
+          className={`z-10 my-1 w-48 whitespace-nowrap rounded-sm border border-strong bg-surface-1 py-2.5 text-11 shadow-raised-200 focus:outline-none`}
           ref={setPopperElement}
           style={styles.popper}
           {...attributes.popper}
@@ -152,47 +150,6 @@
                 onKeyDown={searchInputKeyDown}
                 tabIndex={baseTabIndex}
               />
-=======
-    <>
-      <Combobox
-        as="div"
-        className={`w-auto max-w-full flex-shrink-0 text-left`}
-        value={issueLabels}
-        onChange={(value) => onSelect(value)}
-        multiple
-      >
-        <Combobox.Button as={Fragment}>
-          <button
-            ref={setReferenceElement}
-            type="button"
-            className="cursor-pointer"
-            onClick={() => !projectLabels && fetchLabels()}
-          >
-            {label}
-          </button>
-        </Combobox.Button>
-
-        <Combobox.Options className="fixed z-10">
-          <div
-            className={`z-10 my-1 w-48 whitespace-nowrap rounded-sm border border-strong bg-surface-1 py-2.5 text-11 shadow-raised-200 focus:outline-none`}
-            ref={setPopperElement}
-            style={styles.popper}
-            {...attributes.popper}
-          >
-            <div className="px-2">
-              <div className="flex w-full items-center justify-start rounded-sm border border-subtle bg-surface-2 px-2">
-                <Search className="h-3.5 w-3.5 text-tertiary" />
-                <Combobox.Input
-                  className="w-full bg-transparent px-2 py-1 text-11 text-secondary placeholder:text-placeholder focus:outline-none"
-                  value={query}
-                  onChange={(e) => setQuery(e.target.value)}
-                  placeholder={t("common.search.label")}
-                  displayValue={(assigned: any) => assigned?.name}
-                  onKeyDown={searchInputKeyDown}
-                  tabIndex={baseTabIndex}
-                />
-              </div>
->>>>>>> 61db42bc
             </div>
           </div>
           <div className={`vertical-scrollbar scrollbar-sm mt-2 max-h-48 space-y-1 overflow-y-scroll px-2 pr-0`}>
@@ -248,6 +205,57 @@
             )}
           </div>
         </div>
+        <div className={`vertical-scrollbar scrollbar-sm mt-2 max-h-48 space-y-1 overflow-y-scroll px-2 pr-0`}>
+          {isLoading ? (
+            <p className="text-center text-secondary">{t("common.loading")}</p>
+          ) : filteredOptions.length > 0 ? (
+            filteredOptions.map((option) => (
+              <Combobox.Option
+                key={option.value}
+                value={option.value}
+                className={({ selected }) =>
+                  `flex cursor-pointer select-none items-center justify-between gap-2 truncate rounded-sm px-1 py-1.5 hover:bg-layer-1 ${
+                    selected ? "text-primary" : "text-secondary"
+                  }`
+                }
+              >
+                {({ selected }) => (
+                  <>
+                    {option.content}
+                    {selected && (
+                      <div className="flex-shrink-0">
+                        <Check className={`h-3.5 w-3.5`} />
+                      </div>
+                    )}
+                  </>
+                )}
+              </Combobox.Option>
+            ))
+          ) : submitting ? (
+            <Loader className="spin  h-3.5 w-3.5" />
+          ) : canCreateLabel ? (
+            <Combobox.Option
+              value={query}
+              onClick={(e) => {
+                e.preventDefault();
+                e.stopPropagation();
+                if (!query.length) return;
+                handleAddLabel(query);
+              }}
+              className={`text-left text-secondary ${query.length ? "cursor-pointer" : "cursor-default"}`}
+            >
+              {query.length ? (
+                <>
+                  {/* TODO: Translate here */}+ Add <span className="text-primary">&quot;{query}&quot;</span> to labels
+                </>
+              ) : (
+                t("label.create.type")
+              )}
+            </Combobox.Option>
+          ) : (
+            <p className="text-left text-secondary ">{t("common.search.no_matching_results")}</p>
+          )}
+        </div>
       </Combobox.Options>
     </Combobox>
   );
