import { Fragment, useState } from "react";
import { observer } from "mobx-react";
import { usePopper } from "react-popper";
<<<<<<< HEAD
import { Loader } from "lucide-react";
=======
import { Check, Loader, Plus, Search } from "lucide-react";
>>>>>>> e3ba7c28
import { Combobox } from "@headlessui/react";
// plane imports
import { EUserPermissionsLevel, getRandomLabelColor } from "@plane/constants";
import { useTranslation } from "@plane/i18n";
<<<<<<< HEAD
import { CheckIcon, SearchIcon, LabelPropertyIcon } from "@plane/propel/icons";
=======
import { Button } from "@plane/propel/button";
>>>>>>> e3ba7c28
import type { IIssueLabel } from "@plane/types";
import { EUserProjectRoles } from "@plane/types";
// helpers
import { getTabIndex } from "@plane/utils";
// hooks
import { useLabel } from "@/hooks/store/use-label";
import { useUserPermissions } from "@/hooks/store/user";
import { usePlatformOS } from "@/hooks/use-platform-os";
//constants
export interface IIssueLabelSelect {
  workspaceSlug: string;
  projectId: string;
  issueId: string;
  values: string[];
  onSelect: (_labelIds: string[]) => void;
  onAddLabel: (workspaceSlug: string, projectId: string, data: Partial<IIssueLabel>) => Promise<any>;
}

export const IssueLabelSelect = observer(function IssueLabelSelect(props: IIssueLabelSelect) {
  const { workspaceSlug, projectId, issueId, values, onSelect, onAddLabel } = props;
  const { t } = useTranslation();
  // store hooks
  const { isMobile } = usePlatformOS();
  const { fetchProjectLabels, getProjectLabels } = useLabel();
  const { allowPermissions } = useUserPermissions();
  // states
  const [referenceElement, setReferenceElement] = useState<HTMLButtonElement | null>(null);
  const [popperElement, setPopperElement] = useState<HTMLDivElement | null>(null);
  const [isLoading, setIsLoading] = useState<boolean>(false);
  const [query, setQuery] = useState("");
  const [submitting, setSubmitting] = useState<boolean>(false);

  const canCreateLabel =
    projectId && allowPermissions([EUserProjectRoles.ADMIN], EUserPermissionsLevel.PROJECT, workspaceSlug, projectId);

  const projectLabels = getProjectLabels(projectId);

  const { baseTabIndex } = getTabIndex(undefined, isMobile);

  const fetchLabels = () => {
    setIsLoading(true);
    if (!projectLabels && workspaceSlug && projectId)
      fetchProjectLabels(workspaceSlug, projectId).then(() => setIsLoading(false));
  };

  const options = (projectLabels ?? []).map((label) => ({
    value: label.id,
    query: label.name,
    content: (
      <div className="flex items-center justify-start gap-2 overflow-hidden">
        <span
          className="h-2.5 w-2.5 flex-shrink-0 rounded-full"
          style={{
            backgroundColor: label.color,
          }}
        />
        <div className="line-clamp-1 inline-block truncate">{label.name}</div>
      </div>
    ),
  }));

  const filteredOptions =
    query === "" ? options : options?.filter((option) => option.query.toLowerCase().includes(query.toLowerCase()));

  const { styles, attributes } = usePopper(referenceElement, popperElement, {
    placement: "bottom-start",
    modifiers: [
      {
        name: "preventOverflow",
        options: {
          padding: 12,
        },
      },
    ],
  });

  const issueLabels = values ?? [];

  const label = <span className="text-body-xs-medium text-placeholder">{t("label.select")}</span>;

  const searchInputKeyDown = async (e: React.KeyboardEvent<HTMLInputElement>) => {
    if (query !== "" && e.key === "Escape") {
      e.stopPropagation();
      setQuery("");
    }

    if (query !== "" && e.key === "Enter" && !e.nativeEvent.isComposing && canCreateLabel) {
      e.stopPropagation();
      e.preventDefault();
      await handleAddLabel(query);
    }
  };

  const handleAddLabel = async (labelName: string) => {
    setSubmitting(true);
    const label = await onAddLabel(workspaceSlug, projectId, { name: labelName, color: getRandomLabelColor() });
    onSelect([...values, label.id]);
    setQuery("");
    setSubmitting(false);
  };

  if (!issueId || !values) return <></>;

  return (
    <>
      <Combobox
        as="div"
        className="size-full flex-shrink-0 text-left"
        value={issueLabels}
        onChange={(value) => onSelect(value)}
        multiple
      >
        <Combobox.Button as={Fragment}>
          <Button
            ref={setReferenceElement}
            type="button"
            variant="tertiary"
            size="sm"
            prependIcon={<Plus />}
            onClick={() => !projectLabels && fetchLabels()}
          >
            {label}
          </Button>
        </Combobox.Button>

        <Combobox.Options className="fixed z-10">
          <div
            className={`z-10 my-1 w-48 whitespace-nowrap rounded-sm border border-strong bg-surface-1 py-2.5 text-11 shadow-raised-200 focus:outline-none`}
            ref={setPopperElement}
            style={styles.popper}
            {...attributes.popper}
          >
            <div className="px-2">
<<<<<<< HEAD
              <div className="flex w-full items-center justify-start rounded border border-custom-border-200 bg-custom-background-90 px-2">
                <SearchIcon className="h-3.5 w-3.5 text-custom-text-300" />
=======
              <div className="flex w-full items-center justify-start rounded-sm border border-subtle bg-surface-2 px-2">
                <Search className="h-3.5 w-3.5 text-tertiary" />
>>>>>>> e3ba7c28
                <Combobox.Input
                  className="w-full bg-transparent px-2 py-1 text-11 text-secondary placeholder:text-placeholder focus:outline-none"
                  value={query}
                  onChange={(e) => setQuery(e.target.value)}
                  placeholder={t("common.search.label")}
                  displayValue={(assigned: any) => assigned?.name}
                  onKeyDown={searchInputKeyDown}
                  tabIndex={baseTabIndex}
                />
              </div>
            </div>
            <div className={`vertical-scrollbar scrollbar-sm mt-2 max-h-48 space-y-1 overflow-y-scroll px-2 pr-0`}>
              {isLoading ? (
                <p className="text-center text-secondary">{t("common.loading")}</p>
              ) : filteredOptions.length > 0 ? (
                filteredOptions.map((option) => (
                  <Combobox.Option
                    key={option.value}
                    value={option.value}
                    className={({ selected }) =>
                      `flex cursor-pointer select-none items-center justify-between gap-2 truncate rounded-sm px-1 py-1.5 hover:bg-layer-1 ${
                        selected ? "text-primary" : "text-secondary"
                      }`
                    }
                  >
                    {({ selected }) => (
                      <>
                        {option.content}
                        {selected && (
                          <div className="flex-shrink-0">
                            <CheckIcon className={`h-3.5 w-3.5`} />
                          </div>
                        )}
                      </>
                    )}
                  </Combobox.Option>
                ))
              ) : submitting ? (
                <Loader className="spin  h-3.5 w-3.5" />
              ) : canCreateLabel ? (
                <Combobox.Option
                  value={query}
                  onClick={(e) => {
                    e.preventDefault();
                    e.stopPropagation();
                    if (!query.length) return;
                    handleAddLabel(query);
                  }}
                  className={`text-left text-secondary ${query.length ? "cursor-pointer" : "cursor-default"}`}
                >
                  {query.length ? (
                    <>
                      {/* TODO: Translate here */}+ Add <span className="text-primary">&quot;{query}&quot;</span> to
                      labels
                    </>
                  ) : (
                    t("label.create.type")
                  )}
                </Combobox.Option>
              ) : (
                <p className="text-left text-secondary ">{t("common.search.no_matching_results")}</p>
              )}
            </div>
          </div>
        </Combobox.Options>
      </Combobox>
    </>
  );
});<|MERGE_RESOLUTION|>--- conflicted
+++ resolved
@@ -1,20 +1,13 @@
 import { Fragment, useState } from "react";
 import { observer } from "mobx-react";
 import { usePopper } from "react-popper";
-<<<<<<< HEAD
 import { Loader } from "lucide-react";
-=======
-import { Check, Loader, Plus, Search } from "lucide-react";
->>>>>>> e3ba7c28
 import { Combobox } from "@headlessui/react";
 // plane imports
 import { EUserPermissionsLevel, getRandomLabelColor } from "@plane/constants";
 import { useTranslation } from "@plane/i18n";
-<<<<<<< HEAD
+import { Button } from "@plane/propel/button";
 import { CheckIcon, SearchIcon, LabelPropertyIcon } from "@plane/propel/icons";
-=======
-import { Button } from "@plane/propel/button";
->>>>>>> e3ba7c28
 import type { IIssueLabel } from "@plane/types";
 import { EUserProjectRoles } from "@plane/types";
 // helpers
@@ -148,13 +141,8 @@
             {...attributes.popper}
           >
             <div className="px-2">
-<<<<<<< HEAD
-              <div className="flex w-full items-center justify-start rounded border border-custom-border-200 bg-custom-background-90 px-2">
-                <SearchIcon className="h-3.5 w-3.5 text-custom-text-300" />
-=======
               <div className="flex w-full items-center justify-start rounded-sm border border-subtle bg-surface-2 px-2">
-                <Search className="h-3.5 w-3.5 text-tertiary" />
->>>>>>> e3ba7c28
+                <SearchIcon className="h-3.5 w-3.5 text-tertiary" />
                 <Combobox.Input
                   className="w-full bg-transparent px-2 py-1 text-11 text-secondary placeholder:text-placeholder focus:outline-none"
                   value={query}
