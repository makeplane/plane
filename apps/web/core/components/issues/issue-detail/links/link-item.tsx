import { observer } from "mobx-react";

import { useTranslation } from "@plane/i18n";
import { LinkIcon, CopyIcon, EditIcon, TrashIcon } from "@plane/propel/icons";
import { TOAST_TYPE, setToast } from "@plane/propel/toast";
import { Tooltip } from "@plane/propel/tooltip";
import type { TIssueServiceType } from "@plane/types";
import { EIssueServiceType } from "@plane/types";
// ui
import { CustomMenu } from "@plane/ui";
import { calculateTimeAgo, copyTextToClipboard } from "@plane/utils";
// helpers
// hooks
import { useIssueDetail } from "@/hooks/store/use-issue-detail";
import { usePlatformOS } from "@/hooks/use-platform-os";
import type { TLinkOperationsModal } from "./create-update-link-modal";

type TIssueLinkItem = {
  linkId: string;
  linkOperations: TLinkOperationsModal;
  isNotAllowed: boolean;
  issueServiceType?: TIssueServiceType;
};

export const IssueLinkItem = observer(function IssueLinkItem(props: TIssueLinkItem) {
  // props
  const { linkId, linkOperations, isNotAllowed, issueServiceType = EIssueServiceType.ISSUES } = props;
  // hooks
  const { t } = useTranslation();
  const {
    toggleIssueLinkModal: toggleIssueLinkModalStore,
    setIssueLinkData,
    link: { getLinkById },
  } = useIssueDetail(issueServiceType);
  const { isMobile } = usePlatformOS();
  const linkDetail = getLinkById(linkId);
  if (!linkDetail) return <></>;

  // const Icon = getIconForLink(linkDetail.url);
  const faviconUrl: string | undefined = linkDetail.metadata?.favicon;
  const linkTitle: string | undefined = linkDetail.metadata?.title;

  const toggleIssueLinkModal = (modalToggle: boolean) => {
    toggleIssueLinkModalStore(modalToggle);
    setIssueLinkData(linkDetail);
  };
  return (
    <>
      <div
        key={linkId}
        className="group col-span-12 lg:col-span-6 xl:col-span-4 2xl:col-span-3 3xl:col-span-2 flex items-center justify-between gap-3 h-10 flex-shrink-0 px-3 bg-surface-2 hover:bg-layer-1 border-[0.5px] border-subtle rounded-sm"
      >
        <div className="flex items-center gap-2.5 min-w-0 flex-1">
          {faviconUrl ? (
            <img src={faviconUrl} alt="favicon" className="size-4 flex-shrink-0" />
          ) : (
<<<<<<< HEAD
            <LinkIcon className="size-4 text-custom-text-350 group-hover:text-custom-text-100" />
=======
            <Link className="size-4 text-tertiary group-hover:text-primary flex-shrink-0" />
>>>>>>> e3ba7c28
          )}
          <Tooltip tooltipContent={linkDetail.url} isMobile={isMobile}>
            <a
              href={linkDetail.url}
              target="_blank"
              rel="noopener noreferrer"
              className="flex-1 w-0 text-body-xs-regular cursor-pointer flex items-center"
            >
              <span className="truncate flex-1 w-0">
                {linkDetail.title && linkDetail.title !== "" ? linkDetail.title : linkDetail.url}
                {linkTitle && linkTitle !== "" && (
                  <span className="text-placeholder text-caption-sm-regular"> {linkTitle}</span>
                )}
              </span>
            </a>
          </Tooltip>
        </div>
        <div className="flex items-center gap-1 flex-shrink-0">
          <p className="p-1 text-caption-sm-regular align-bottom leading-5 text-placeholder group-hover-text-secondary">
            {calculateTimeAgo(linkDetail.created_at)}
          </p>
          <span
            onClick={() => {
              copyTextToClipboard(linkDetail.url);
              setToast({
                type: TOAST_TYPE.SUCCESS,
                title: t("common.link_copied"),
                message: t("common.link_copied_to_clipboard"),
              });
            }}
            className="relative grid place-items-center rounded-sm p-1 text-placeholder outline-none group-hover:text-secondary cursor-pointer hover:bg-layer-1"
          >
            <CopyIcon className="h-3.5 w-3.5 stroke-[1.5]" />
          </span>
          <CustomMenu
            ellipsis
            buttonClassName="text-placeholder group-hover:text-secondary"
            placement="bottom-end"
            closeOnSelect
            disabled={isNotAllowed}
          >
            <CustomMenu.MenuItem
              className="flex items-center gap-2"
              onClick={() => {
                toggleIssueLinkModal(true);
              }}
            >
<<<<<<< HEAD
              <EditIcon className="h-3 w-3 stroke-[1.5] text-custom-text-200" />
=======
              <Pencil className="h-3 w-3 stroke-[1.5] text-secondary" />
>>>>>>> e3ba7c28
              {t("common.actions.edit")}
            </CustomMenu.MenuItem>
            <CustomMenu.MenuItem
              className="flex items-center gap-2"
              onClick={() => {
                linkOperations.remove(linkDetail.id);
              }}
            >
              <TrashIcon className="h-3 w-3" />
              {t("common.actions.delete")}
            </CustomMenu.MenuItem>
          </CustomMenu>
        </div>
      </div>
    </>
  );
});<|MERGE_RESOLUTION|>--- conflicted
+++ resolved
@@ -54,11 +54,7 @@
           {faviconUrl ? (
             <img src={faviconUrl} alt="favicon" className="size-4 flex-shrink-0" />
           ) : (
-<<<<<<< HEAD
-            <LinkIcon className="size-4 text-custom-text-350 group-hover:text-custom-text-100" />
-=======
-            <Link className="size-4 text-tertiary group-hover:text-primary flex-shrink-0" />
->>>>>>> e3ba7c28
+            <LinkIcon className="size-4 text-tertiary group-hover:text-primary flex-shrink-0" />
           )}
           <Tooltip tooltipContent={linkDetail.url} isMobile={isMobile}>
             <a
@@ -106,11 +102,7 @@
                 toggleIssueLinkModal(true);
               }}
             >
-<<<<<<< HEAD
-              <EditIcon className="h-3 w-3 stroke-[1.5] text-custom-text-200" />
-=======
-              <Pencil className="h-3 w-3 stroke-[1.5] text-secondary" />
->>>>>>> e3ba7c28
+              <EditIcon className="h-3 w-3 stroke-[1.5] text-secondary" />
               {t("common.actions.edit")}
             </CustomMenu.MenuItem>
             <CustomMenu.MenuItem
