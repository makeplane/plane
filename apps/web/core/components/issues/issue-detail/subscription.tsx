"use client";

import { FC, useState } from "react";
import { isNil } from "lodash-es";
import { observer } from "mobx-react";
import { Bell, BellOff } from "lucide-react";
// plane-i18n
import { EUserPermissions, EUserPermissionsLevel } from "@plane/constants";
import { useTranslation } from "@plane/i18n";
// UI
<<<<<<< HEAD
import { TOAST_TYPE, setToast } from "@plane/propel/toast";
import { EIssueServiceType } from "@plane/types";
import { Button, Loader } from "@plane/ui";
=======
import { Button } from "@plane/propel/button";
import { EIssueServiceType } from "@plane/types";
import { Loader, TOAST_TYPE, setToast } from "@plane/ui";
>>>>>>> a740a9f6
// hooks
import { useIssueDetail } from "@/hooks/store/use-issue-detail";
import { useUserPermissions } from "@/hooks/store/user";

export type TIssueSubscription = {
  workspaceSlug: string;
  projectId: string;
  issueId: string;
  serviceType?: EIssueServiceType;
};

export const IssueSubscription: FC<TIssueSubscription> = observer((props) => {
  const { workspaceSlug, projectId, issueId, serviceType = EIssueServiceType.ISSUES } = props;
  const { t } = useTranslation();
  // hooks
  const {
    subscription: { getSubscriptionByIssueId },
    createSubscription,
    removeSubscription,
  } = useIssueDetail(serviceType);
  // state
  const [loading, setLoading] = useState(false);
  // hooks
  const { allowPermissions } = useUserPermissions();

  const isSubscribed = getSubscriptionByIssueId(issueId);
  const isEditable = allowPermissions(
    [EUserPermissions.ADMIN, EUserPermissions.MEMBER],
    EUserPermissionsLevel.PROJECT,
    workspaceSlug,
    projectId
  );

  const handleSubscription = async () => {
    setLoading(true);
    try {
      if (isSubscribed) await removeSubscription(workspaceSlug, projectId, issueId);
      else await createSubscription(workspaceSlug, projectId, issueId);
      setToast({
        type: TOAST_TYPE.SUCCESS,
        title: t("toast.success"),
        message: isSubscribed
          ? t("issue.subscription.actions.unsubscribed")
          : t("issue.subscription.actions.subscribed"),
      });
      setLoading(false);
    } catch {
      setLoading(false);
      setToast({
        type: TOAST_TYPE.ERROR,
        title: t("toast.error"),
        message: t("common.error.message"),
      });
    }
  };

  if (isNil(isSubscribed))
    return (
      <Loader>
        <Loader.Item width="106px" height="28px" />
      </Loader>
    );

  return (
    <div>
      <Button
        size="sm"
        prependIcon={isSubscribed ? <BellOff /> : <Bell className="h-3 w-3" />}
        variant="outline-primary"
        className="hover:!bg-custom-primary-100/20"
        onClick={handleSubscription}
        disabled={!isEditable || loading}
      >
        {loading ? (
          <span>
            <span className="hidden sm:block">{t("common.loading")}</span>
          </span>
        ) : isSubscribed ? (
          <div className="hidden sm:block">{t("common.actions.unsubscribe")}</div>
        ) : (
          <div className="hidden sm:block">{t("common.actions.subscribe")}</div>
        )}
      </Button>
    </div>
  );
});<|MERGE_RESOLUTION|>--- conflicted
+++ resolved
@@ -8,15 +8,10 @@
 import { EUserPermissions, EUserPermissionsLevel } from "@plane/constants";
 import { useTranslation } from "@plane/i18n";
 // UI
-<<<<<<< HEAD
+import { Button } from "@plane/propel/button";
 import { TOAST_TYPE, setToast } from "@plane/propel/toast";
 import { EIssueServiceType } from "@plane/types";
-import { Button, Loader } from "@plane/ui";
-=======
-import { Button } from "@plane/propel/button";
-import { EIssueServiceType } from "@plane/types";
-import { Loader, TOAST_TYPE, setToast } from "@plane/ui";
->>>>>>> a740a9f6
+import { Loader } from "@plane/ui";
 // hooks
 import { useIssueDetail } from "@/hooks/store/use-issue-detail";
 import { useUserPermissions } from "@/hooks/store/user";
