--- conflicted
+++ resolved
@@ -35,39 +35,12 @@
   const planeName = getSubscriptionName(planVariant);
 
   return (
-<<<<<<< HEAD
-    <div className={cn("flex flex-col py-6 px-3", upgradeCardVariantStyle)}>
+    <div className="flex flex-col py-6 px-3 bg-layer-1 rounded-xl">
       <Tabs value={selectedPlan} onValueChange={(value) => setSelectedPlan(value as TBillingFrequency)}>
         <div className="flex w-full justify-center">
-          <Tabs.List className={cn("flex rounded-md w-60", getSubscriptionBackgroundColor(planVariant, "50"))}>
-=======
-    <div className="flex flex-col py-6 px-3 bg-layer-2 rounded-xl border border-subtle">
-      <Tab.Group selectedIndex={selectedPlan === "month" ? 0 : 1}>
-        <div className="flex w-full justify-center h-9">
-          <Tab.List className="flex space-x-1 rounded-md p-0.5 w-60 bg-layer-3">
->>>>>>> 8d479ac2
+          <Tabs.List>
             {prices.map((price: TSubscriptionPrice) => (
-              <Tabs.Trigger
-                key={price.key}
-<<<<<<< HEAD
-                value={price.recurring}
-                className={cn(
-                  "w-full rounded  text-sm font-medium leading-5 py-2",
-                  "data-[selected]:bg-custom-background-100 data-[selected]:text-custom-text-100 data-[selected]:shadow",
-                  "text-custom-text-300 hover:text-custom-text-200"
-                )}
-=======
-                className={({ selected }) =>
-                  cn(
-                    "w-full rounded-sm py-1 text-caption-md-medium leading-5",
-                    selected
-                      ? "bg-layer-2 text-primary shadow-raised-100 border border-subtle-1"
-                      : "text-tertiary hover:text-secondary"
-                  )
-                }
-                onClick={() => setSelectedPlan(price.recurring)}
->>>>>>> 8d479ac2
-              >
+              <Tabs.Trigger key={price.key} value={price.recurring}>
                 {renderPriceContent(price)}
               </Tabs.Trigger>
             ))}
