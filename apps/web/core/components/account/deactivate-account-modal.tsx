--- conflicted
+++ resolved
@@ -6,13 +6,8 @@
 import { PROFILE_SETTINGS_TRACKER_EVENTS } from "@plane/constants";
 import { useTranslation } from "@plane/i18n";
 // ui
-<<<<<<< HEAD
+import { Button } from "@plane/propel/button";
 import { TOAST_TYPE, setToast } from "@plane/propel/toast";
-import { Button } from "@plane/ui";
-=======
-import { Button } from "@plane/propel/button";
-import { TOAST_TYPE, setToast } from "@plane/ui";
->>>>>>> a740a9f6
 // hooks
 import { captureError, captureSuccess } from "@/helpers/event-tracker.helper";
 import { useUser } from "@/hooks/store/user";
