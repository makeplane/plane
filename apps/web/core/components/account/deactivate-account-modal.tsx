--- conflicted
+++ resolved
@@ -7,11 +7,7 @@
 import { useTranslation } from "@plane/i18n";
 // ui
 import { Button } from "@plane/propel/button";
-<<<<<<< HEAD
-import { TOAST_TYPE, setToast } from "@plane/propel/toast";
-=======
 import { TOAST_TYPE, setToast } from "@plane/ui";
->>>>>>> 2f8a3926
 // hooks
 import { captureError, captureSuccess } from "@/helpers/event-tracker.helper";
 import { useUser } from "@/hooks/store/user";
