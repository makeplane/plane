"use client";

import { observer } from "mobx-react";
import Link from "next/link";
import { useSearchParams } from "next/navigation";
import { Controller, useForm } from "react-hook-form";
// icons
import { CircleCheck } from "lucide-react";
// plane imports
import { AUTH_TRACKER_EVENTS } from "@plane/constants";
import { useTranslation } from "@plane/i18n";
import { Button, getButtonStyling } from "@plane/propel/button";
<<<<<<< HEAD
import { TOAST_TYPE, setToast } from "@plane/propel/toast";
import { Input } from "@plane/ui";
=======
import { Input, TOAST_TYPE, setToast } from "@plane/ui";
>>>>>>> 2f8a3926
import { cn, checkEmailValidity } from "@plane/utils";
// helpers
import { captureError, captureSuccess } from "@/helpers/event-tracker.helper";
// hooks
import useTimer from "@/hooks/use-timer";
// services
import { AuthService } from "@/services/auth.service";
// local components
import { FormContainer } from "./common/container";
import { AuthFormHeader } from "./common/header";

type TForgotPasswordFormValues = {
  email: string;
};

const defaultValues: TForgotPasswordFormValues = {
  email: "",
};

// services
const authService = new AuthService();

export const ForgotPasswordForm = observer(() => {
  // search params
  const searchParams = useSearchParams();
  const email = searchParams.get("email");
  // plane hooks
  const { t } = useTranslation();
  // timer
  const { timer: resendTimerCode, setTimer: setResendCodeTimer } = useTimer(0);

  // form info
  const {
    control,
    formState: { errors, isSubmitting, isValid },
    handleSubmit,
  } = useForm<TForgotPasswordFormValues>({
    defaultValues: {
      ...defaultValues,
      email: email?.toString() ?? "",
    },
  });

  const handleForgotPassword = async (formData: TForgotPasswordFormValues) => {
    await authService
      .sendResetPasswordLink({
        email: formData.email,
      })
      .then(() => {
        captureSuccess({
          eventName: AUTH_TRACKER_EVENTS.forgot_password,
          payload: {
            email: formData.email,
          },
        });
        setToast({
          type: TOAST_TYPE.SUCCESS,
          title: t("auth.forgot_password.toast.success.title"),
          message: t("auth.forgot_password.toast.success.message"),
        });
        setResendCodeTimer(30);
      })
      .catch((err) => {
        captureError({
          eventName: AUTH_TRACKER_EVENTS.forgot_password,
          payload: {
            email: formData.email,
          },
        });
        setToast({
          type: TOAST_TYPE.ERROR,
          title: t("auth.forgot_password.toast.error.title"),
          message: err?.error ?? t("auth.forgot_password.toast.error.message"),
        });
      });
  };

  return (
    <FormContainer>
      <AuthFormHeader title="Reset password" description="Regain access to your account." />
      <form onSubmit={handleSubmit(handleForgotPassword)} className="space-y-4">
        <div className="space-y-1">
          <label className="text-sm font-medium text-custom-text-300" htmlFor="email">
            {t("auth.common.email.label")}
          </label>
          <Controller
            control={control}
            name="email"
            rules={{
              required: t("auth.common.email.errors.required"),
              validate: (value) => checkEmailValidity(value) || t("auth.common.email.errors.invalid"),
            }}
            render={({ field: { value, onChange, ref } }) => (
              <Input
                id="email"
                name="email"
                type="email"
                value={value}
                onChange={onChange}
                ref={ref}
                hasError={Boolean(errors.email)}
                placeholder={t("auth.common.email.placeholder")}
                className="h-10 w-full border border-custom-border-300 !bg-custom-background-100 pr-12 placeholder:text-custom-text-400"
                autoComplete="on"
                disabled={resendTimerCode > 0}
              />
            )}
          />
          {resendTimerCode > 0 && (
            <p className="flex items-start w-full gap-1 px-1 text-xs font-medium text-green-700">
              <CircleCheck height={12} width={12} className="mt-0.5" />
              {t("auth.forgot_password.email_sent")}
            </p>
          )}
        </div>
        <Button
          type="submit"
          variant="primary"
          className="w-full"
          size="lg"
          disabled={!isValid}
          loading={isSubmitting || resendTimerCode > 0}
        >
          {resendTimerCode > 0
            ? t("auth.common.resend_in", { seconds: resendTimerCode })
            : t("auth.forgot_password.send_reset_link")}
        </Button>
        <Link href="/" className={cn("w-full", getButtonStyling("link-neutral", "lg"))}>
          {t("auth.common.back_to_sign_in")}
        </Link>
      </form>
    </FormContainer>
  );
});<|MERGE_RESOLUTION|>--- conflicted
+++ resolved
@@ -10,12 +10,7 @@
 import { AUTH_TRACKER_EVENTS } from "@plane/constants";
 import { useTranslation } from "@plane/i18n";
 import { Button, getButtonStyling } from "@plane/propel/button";
-<<<<<<< HEAD
-import { TOAST_TYPE, setToast } from "@plane/propel/toast";
-import { Input } from "@plane/ui";
-=======
 import { Input, TOAST_TYPE, setToast } from "@plane/ui";
->>>>>>> 2f8a3926
 import { cn, checkEmailValidity } from "@plane/utils";
 // helpers
 import { captureError, captureSuccess } from "@/helpers/event-tracker.helper";
