import { observer } from "mobx-react";
import Link from "next/link";
import { useParams } from "next/navigation";
import { History, MessageSquare } from "lucide-react";
// plane imports
import { IUserActivityResponse } from "@plane/types";
import { calculateTimeAgo, getFileURL } from "@plane/utils";
// components
import { ActivityIcon, ActivityMessage, IssueLink } from "@/components/core/activity";
import { RichTextEditor } from "@/components/editor/rich-text";
import { ActivitySettingsLoader } from "@/components/ui/loader/settings/activity";
// hooks
<<<<<<< HEAD
import { useWorkspace } from "@/hooks/store/use-workspace";
import { useUser } from "@/hooks/store/user";
=======
import { useUserProfile } from "@/hooks/store/use-user-profile";
import { useWorkspace } from "@/hooks/store/use-workspace";
>>>>>>> b1f8b197

type Props = {
  activity: IUserActivityResponse | undefined;
};

export const ActivityList: React.FC<Props> = observer((props) => {
  const { activity } = props;
  // params
  const { workspaceSlug } = useParams();
  // store hooks
  const { data: currentUser } = useUserProfile();
  const { getWorkspaceBySlug } = useWorkspace();
  // derived values
  const workspaceId = getWorkspaceBySlug(workspaceSlug?.toString() ?? "")?.id ?? "";

  // TODO: refactor this component
  return (
    <>
      {activity ? (
        <ul role="list">
          {activity.results.map((activityItem) => {
            if (activityItem.field === "comment")
              return (
                <div key={activityItem.id} className="mt-2">
                  <div className="relative flex items-start space-x-3">
                    <div className="relative px-1">
                      {activityItem.field ? (
                        activityItem.new_value === "restore" && <History className="h-3.5 w-3.5 text-custom-text-200" />
                      ) : activityItem.actor_detail.avatar_url && activityItem.actor_detail.avatar_url !== "" ? (
                        <img
                          src={getFileURL(activityItem.actor_detail.avatar_url)}
                          alt={activityItem.actor_detail.display_name}
                          height={30}
                          width={30}
                          className="grid h-7 w-7 place-items-center rounded-full border-2 border-white bg-gray-500 text-white"
                        />
                      ) : (
                        <div className="grid h-7 w-7 place-items-center rounded-full border-2 border-white bg-gray-500 capitalize text-white">
                          {activityItem.actor_detail.display_name?.[0]}
                        </div>
                      )}

                      <span className="ring-6 flex h-6 w-6 items-center justify-center rounded-full bg-custom-background-80 text-custom-text-200 ring-white">
                        <MessageSquare className="h-6 w-6 !text-2xl text-custom-text-200" aria-hidden="true" />
                      </span>
                    </div>
                    <div className="min-w-0 flex-1">
                      <div>
                        <div className="text-xs">
                          {activityItem.actor_detail.is_bot
                            ? activityItem.actor_detail.first_name + " Bot"
                            : activityItem.actor_detail.display_name}
                        </div>
                        <p className="mt-0.5 text-xs text-custom-text-200">
                          Commented {calculateTimeAgo(activityItem.created_at)}
                        </p>
                      </div>
                      <div className="issue-comments-section p-0">
                        <RichTextEditor
                          editable={false}
                          id={activityItem.id}
                          initialValue={
                            activityItem?.new_value !== ""
                              ? (activityItem.new_value?.toString() as string)
                              : (activityItem.old_value?.toString() as string)
                          }
                          containerClassName="text-xs bg-custom-background-100"
                          workspaceId={workspaceId}
                          workspaceSlug={workspaceSlug?.toString() ?? ""}
                          projectId={activityItem.project}
                        />
                      </div>
                    </div>
                  </div>
                </div>
              );

            const message =
              activityItem.verb === "created" &&
              !["cycles", "modules", "attachment", "link", "estimate"].includes(
                activityItem.field?.toString() as string
              ) &&
              !activityItem.field ? (
                <span>
                  created <IssueLink activity={activityItem} />
                </span>
              ) : (
                <ActivityMessage activity={activityItem} showIssue />
              );

            if ("field" in activityItem && activityItem.field !== "updated_by")
              return (
                <li key={activityItem.id}>
                  <div className="relative pb-1">
                    <div className="relative flex items-start space-x-2">
                      <>
                        <div>
                          <div className="relative px-1.5 mt-4">
                            <div className="mt-1.5">
                              <div className="flex h-6 w-6 items-center justify-center">
                                {activityItem.field ? (
                                  activityItem.new_value === "restore" ? (
                                    <History className="h-5 w-5 text-custom-text-200" />
                                  ) : (
                                    <ActivityIcon activity={activityItem} />
                                  )
                                ) : activityItem.actor_detail.avatar_url &&
                                  activityItem.actor_detail.avatar_url !== "" ? (
                                  <img
                                    src={getFileURL(activityItem.actor_detail.avatar_url)}
                                    alt={activityItem.actor_detail.display_name}
                                    height={24}
                                    width={24}
                                    className="h-full w-full rounded-full object-cover"
                                  />
                                ) : (
                                  <div className="grid h-6 w-6 place-items-center rounded-full border-2 border-white bg-gray-700 text-xs capitalize text-white">
                                    {activityItem.actor_detail.display_name?.[0]}
                                  </div>
                                )}
                              </div>
                            </div>
                          </div>
                        </div>
                        <div className="min-w-0 flex-1 border-b border-custom-border-100 py-4">
                          <div className="break-words text-sm text-custom-text-200">
                            {activityItem.field === "archived_at" && activityItem.new_value !== "restore" ? (
                              <span className="text-gray font-medium">Plane</span>
                            ) : activityItem.actor_detail.is_bot ? (
                              <span className="text-gray font-medium">{activityItem.actor_detail.first_name} Bot</span>
                            ) : (
                              <Link
                                href={`/${activityItem.workspace_detail?.slug}/profile/${activityItem.actor_detail.id}`}
                                className="inline"
                              >
                                <span className="text-gray font-medium">
                                  {currentUser?.id === activityItem.actor_detail.id
                                    ? "You"
                                    : activityItem.actor_detail.display_name}
                                </span>
                              </Link>
                            )}{" "}
                            <div className="inline gap-1">
                              {message}{" "}
                              <span className="flex-shrink-0 whitespace-nowrap">
                                {calculateTimeAgo(activityItem.created_at)}
                              </span>
                            </div>
                          </div>
                        </div>
                      </>
                    </div>
                  </div>
                </li>
              );
          })}
        </ul>
      ) : (
        <ActivitySettingsLoader />
      )}
    </>
  );
});<|MERGE_RESOLUTION|>--- conflicted
+++ resolved
@@ -10,13 +10,8 @@
 import { RichTextEditor } from "@/components/editor/rich-text";
 import { ActivitySettingsLoader } from "@/components/ui/loader/settings/activity";
 // hooks
-<<<<<<< HEAD
-import { useWorkspace } from "@/hooks/store/use-workspace";
-import { useUser } from "@/hooks/store/user";
-=======
 import { useUserProfile } from "@/hooks/store/use-user-profile";
 import { useWorkspace } from "@/hooks/store/use-workspace";
->>>>>>> b1f8b197
 
 type Props = {
   activity: IUserActivityResponse | undefined;
