--- conflicted
+++ resolved
@@ -6,13 +6,8 @@
 import { History, MessageSquare } from "lucide-react";
 import { calculateTimeAgo, getFileURL } from "@plane/utils";
 // hooks
-<<<<<<< HEAD
 import { ActivityIcon, ActivityMessage } from "@/components/core";
 import { RichTextEditor } from "@/components/editor";
-=======
-import { ActivityIcon, ActivityMessage, IssueLink } from "@/components/core";
-import { RichTextReadOnlyEditor } from "@/components/editor";
->>>>>>> 6ce0f464
 import { ActivitySettingsLoader } from "@/components/ui";
 // constants
 import { USER_ACTIVITY } from "@/constants/fetch-keys";
