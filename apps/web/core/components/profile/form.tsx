import React, { useState } from "react";
import { observer } from "mobx-react";
import Link from "next/link";
import { useParams } from "next/navigation";
import { Controller, useForm } from "react-hook-form";
import { ChevronDown, CircleUserRound, InfoIcon } from "lucide-react";
import { Disclosure, Transition } from "@headlessui/react";
// plane imports
import { PROFILE_SETTINGS_TRACKER_ELEMENTS, PROFILE_SETTINGS_TRACKER_EVENTS } from "@plane/constants";
import { useTranslation } from "@plane/i18n";
<<<<<<< HEAD
import { TOAST_TYPE, setPromiseToast, setToast } from "@plane/propel/toast";
import type { IUser, TUserProfile } from "@plane/types";
import { Button, Input, getButtonStyling } from "@plane/ui";
=======
import { Button, getButtonStyling } from "@plane/propel/button";
import type { IUser, TUserProfile } from "@plane/types";
import { Input, TOAST_TYPE, setPromiseToast, setToast } from "@plane/ui";
>>>>>>> a740a9f6
import { cn, getFileURL } from "@plane/utils";
// components
import { DeactivateAccountModal } from "@/components/account/deactivate-account-modal";
import { ImagePickerPopover } from "@/components/core/image-picker-popover";
import { UserImageUploadModal } from "@/components/core/modals/user-image-upload-modal";
// helpers
import { captureSuccess, captureError } from "@/helpers/event-tracker.helper";
// hooks
import { useUser, useUserProfile } from "@/hooks/store/user";

type TUserProfileForm = {
  avatar_url: string;
  cover_image: string;
  cover_image_asset: any;
  cover_image_url: string;
  first_name: string;
  last_name: string;
  display_name: string;
  email: string;
  role: string;
  language: string;
  user_timezone: string;
};

export type TProfileFormProps = {
  user: IUser;
  profile: TUserProfile;
};

export const ProfileForm = observer((props: TProfileFormProps) => {
  const { user, profile } = props;
  const { workspaceSlug } = useParams();
  // states
  const [isLoading, setIsLoading] = useState(false);
  const [isImageUploadModalOpen, setIsImageUploadModalOpen] = useState(false);
  const [deactivateAccountModal, setDeactivateAccountModal] = useState(false);
  // language support
  const { t } = useTranslation();
  // form info
  const {
    handleSubmit,
    watch,
    control,
    setValue,
    formState: { errors },
  } = useForm<TUserProfileForm>({
    defaultValues: {
      avatar_url: user.avatar_url || "",
      cover_image_asset: null,
      cover_image_url: user.cover_image_url || "",
      first_name: user.first_name || "",
      last_name: user.last_name || "",
      display_name: user.display_name || "",
      email: user.email || "",
      role: profile.role || "Product / Project Manager",
      language: profile.language || "en",
      user_timezone: user.user_timezone || "Asia/Kolkata",
    },
  });
  // derived values
  const userAvatar = watch("avatar_url");
  const userCover = watch("cover_image_url");
  // store hooks
  const { data: currentUser, updateCurrentUser } = useUser();
  const { updateUserProfile } = useUserProfile();

  const handleProfilePictureDelete = async (url: string | null | undefined) => {
    if (!url) return;
    await updateCurrentUser({
      avatar_url: "",
    })
      .then(() => {
        setToast({
          type: TOAST_TYPE.SUCCESS,
          title: "Success!",
          message: "Profile picture deleted successfully.",
        });
        setValue("avatar_url", "");
      })
      .catch(() => {
        setToast({
          type: TOAST_TYPE.ERROR,
          title: "Error!",
          message: "There was some error in deleting your profile picture. Please try again.",
        });
      })
      .finally(() => {
        setIsImageUploadModalOpen(false);
      });
  };

  const onSubmit = async (formData: TUserProfileForm) => {
    setIsLoading(true);
    const userPayload: Partial<IUser> = {
      first_name: formData.first_name,
      last_name: formData.last_name,
      avatar_url: formData.avatar_url,
      display_name: formData?.display_name,
    };
    // if unsplash or a pre-defined image is uploaded, delete the old uploaded asset
    if (formData.cover_image_url?.startsWith("http")) {
      userPayload.cover_image_url = formData.cover_image_url;
      userPayload.cover_image = formData.cover_image_url;
      userPayload.cover_image_asset = null;
    }

    const profilePayload: Partial<TUserProfile> = {
      role: formData.role,
    };

    const updateCurrentUserDetail = updateCurrentUser(userPayload).finally(() => setIsLoading(false));
    const updateCurrentUserProfile = updateUserProfile(profilePayload).finally(() => setIsLoading(false));

    const promises = [updateCurrentUserDetail, updateCurrentUserProfile];
    const updateUserAndProfile = Promise.all(promises);

    setPromiseToast(updateUserAndProfile, {
      loading: "Updating...",
      success: {
        title: "Success!",
        message: () => `Profile updated successfully.`,
      },
      error: {
        title: "Error!",
        message: () => `There was some error in updating your profile. Please try again.`,
      },
    });
    updateUserAndProfile
      .then(() => {
        captureSuccess({
          eventName: PROFILE_SETTINGS_TRACKER_EVENTS.update_profile,
        });
      })
      .catch(() => {
        captureError({
          eventName: PROFILE_SETTINGS_TRACKER_EVENTS.update_profile,
        });
      });
  };

  return (
    <>
      <DeactivateAccountModal isOpen={deactivateAccountModal} onClose={() => setDeactivateAccountModal(false)} />
      <Controller
        control={control}
        name="avatar_url"
        render={({ field: { onChange, value } }) => (
          <UserImageUploadModal
            isOpen={isImageUploadModalOpen}
            onClose={() => setIsImageUploadModalOpen(false)}
            handleRemove={async () => await handleProfilePictureDelete(currentUser?.avatar_url)}
            onSuccess={(url) => {
              onChange(url);
              handleSubmit(onSubmit)();
              setIsImageUploadModalOpen(false);
            }}
            value={value && value.trim() !== "" ? value : null}
          />
        )}
      />
      <div className="w-full flex text-custom-primary-200 bg-custom-primary-100/10 rounded-md p-2 gap-2 items-center mb-4">
        <InfoIcon className="h-4 w-4 flex-shrink-0" />
        <div className="text-sm font-medium flex-1">{t("settings_moved_to_preferences")}</div>
        <Link
          href={`/${workspaceSlug}/settings/account/preferences`}
          className={cn(getButtonStyling("neutral-primary", "sm"))}
        >
          {t("go_to_preferences")}
        </Link>
      </div>
      <form onSubmit={handleSubmit(onSubmit)} className="w-full">
        <div className="flex w-full flex-col gap-6">
          <div className="relative h-44 w-full">
            <img
              src={userCover ? getFileURL(userCover) : "https://images.unsplash.com/photo-1506383796573-caf02b4a79ab"}
              className="h-44 w-full rounded-lg object-cover"
              alt={currentUser?.first_name ?? "Cover image"}
            />
            <div className="absolute -bottom-6 left-6 flex items-end justify-between">
              <div className="flex gap-3">
                <div className="flex h-16 w-16 items-center justify-center rounded-lg bg-custom-background-90">
                  <button type="button" onClick={() => setIsImageUploadModalOpen(true)}>
                    {!userAvatar || userAvatar === "" ? (
                      <div className="h-16 w-16 rounded-md bg-custom-background-80 p-2">
                        <CircleUserRound className="h-full w-full text-custom-text-200" />
                      </div>
                    ) : (
                      <div className="relative h-16 w-16 overflow-hidden">
                        <img
                          src={getFileURL(userAvatar)}
                          className="absolute left-0 top-0 h-full w-full rounded-lg object-cover"
                          onClick={() => setIsImageUploadModalOpen(true)}
                          alt={currentUser?.display_name}
                          role="button"
                        />
                      </div>
                    )}
                  </button>
                </div>
              </div>
            </div>
            <div className="absolute bottom-3 right-3 flex">
              <Controller
                control={control}
                name="cover_image_url"
                render={({ field: { value, onChange } }) => (
                  <ImagePickerPopover
                    label={t("change_cover")}
                    onChange={(imageUrl) => onChange(imageUrl)}
                    control={control}
                    value={value ?? "https://images.unsplash.com/photo-1506383796573-caf02b4a79ab"}
                    isProfileCover
                  />
                )}
              />
            </div>
          </div>
          <div className="item-center mt-6 flex justify-between">
            <div className="flex flex-col">
              <div className="item-center flex text-lg font-medium text-custom-text-200">
                <span>{`${watch("first_name")} ${watch("last_name")}`}</span>
              </div>
              <span className="text-sm text-custom-text-300 tracking-tight">{watch("email")}</span>
            </div>
          </div>
          <div className="flex flex-col gap-2">
            <div className="grid grid-cols-1 sm:grid-cols-2 xl:grid-cols-3 gap-x-6 gap-y-4">
              <div className="flex flex-col gap-1">
                <h4 className="text-sm font-medium text-custom-text-200">
                  {t("first_name")}&nbsp;
                  <span className="text-red-500">*</span>
                </h4>
                <Controller
                  control={control}
                  name="first_name"
                  rules={{
                    required: "Please enter first name",
                  }}
                  render={({ field: { value, onChange, ref } }) => (
                    <Input
                      id="first_name"
                      name="first_name"
                      type="text"
                      value={value}
                      onChange={onChange}
                      ref={ref}
                      hasError={Boolean(errors.first_name)}
                      placeholder="Enter your first name"
                      className={`w-full rounded-md ${errors.first_name ? "border-red-500" : ""}`}
                      maxLength={24}
                      autoComplete="on"
                    />
                  )}
                />
                {errors.first_name && <span className="text-xs text-red-500">{errors.first_name.message}</span>}
              </div>
              <div className="flex flex-col gap-1">
                <h4 className="text-sm font-medium text-custom-text-200">{t("last_name")}</h4>
                <Controller
                  control={control}
                  name="last_name"
                  render={({ field: { value, onChange, ref } }) => (
                    <Input
                      id="last_name"
                      name="last_name"
                      type="text"
                      value={value}
                      onChange={onChange}
                      ref={ref}
                      hasError={Boolean(errors.last_name)}
                      placeholder="Enter your last name"
                      className="w-full rounded-md"
                      maxLength={24}
                      autoComplete="on"
                    />
                  )}
                />
              </div>
              <div className="flex flex-col gap-1">
                <h4 className="text-sm font-medium text-custom-text-200">
                  {t("display_name")}&nbsp;
                  <span className="text-red-500">*</span>
                </h4>
                <Controller
                  control={control}
                  name="display_name"
                  rules={{
                    required: "Display name is required.",
                    validate: (value) => {
                      if (value.trim().length < 1) return "Display name can't be empty.";
                      if (value.split("  ").length > 1) return "Display name can't have two consecutive spaces.";
                      if (value.replace(/\s/g, "").length < 1) return "Display name must be at least 1 character long.";
                      if (value.replace(/\s/g, "").length > 20)
                        return "Display name must be less than 20 characters long.";
                      return true;
                    },
                  }}
                  render={({ field: { value, onChange, ref } }) => (
                    <Input
                      id="display_name"
                      name="display_name"
                      type="text"
                      value={value}
                      onChange={onChange}
                      ref={ref}
                      hasError={Boolean(errors?.display_name)}
                      placeholder="Enter your display name"
                      className={`w-full ${errors?.display_name ? "border-red-500" : ""}`}
                      maxLength={24}
                    />
                  )}
                />
                {errors?.display_name && <span className="text-xs text-red-500">{errors?.display_name?.message}</span>}
              </div>
              <div className="flex flex-col gap-1">
                <h4 className="text-sm font-medium text-custom-text-200">
                  {t("auth.common.email.label")}&nbsp;
                  <span className="text-red-500">*</span>
                </h4>
                <Controller
                  control={control}
                  name="email"
                  rules={{
                    required: "Email is required.",
                  }}
                  render={({ field: { value, ref } }) => (
                    <Input
                      id="email"
                      name="email"
                      type="email"
                      value={value}
                      ref={ref}
                      hasError={Boolean(errors.email)}
                      placeholder="Enter your email"
                      className={`w-full cursor-not-allowed rounded-md !bg-custom-background-90 ${
                        errors.email ? "border-red-500" : ""
                      }`}
                      autoComplete="on"
                      disabled
                    />
                  )}
                />
              </div>
            </div>
          </div>
          <div className="flex flex-col gap-1">
            <div className="flex items-center justify-between pt-6 pb-8">
              <Button
                variant="primary"
                type="submit"
                loading={isLoading}
                data-ph-element={PROFILE_SETTINGS_TRACKER_ELEMENTS.SAVE_CHANGES_BUTTON}
              >
                {isLoading ? t("saving") : t("save_changes")}
              </Button>
            </div>
          </div>
        </div>
      </form>
      <Disclosure as="div" className="border-t border-custom-border-100 w-full">
        {({ open }) => (
          <>
            <Disclosure.Button as="button" type="button" className="flex w-full items-center justify-between py-4">
              <span className="text-lg font-medium tracking-tight">{t("deactivate_account")}</span>
              <ChevronDown className={`h-5 w-5 transition-all ${open ? "rotate-180" : ""}`} />
            </Disclosure.Button>
            <Transition
              show={open}
              enter="transition duration-100 ease-out"
              enterFrom="transform opacity-0"
              enterTo="transform opacity-100"
              leave="transition duration-75 ease-out"
              leaveFrom="transform opacity-100"
              leaveTo="transform opacity-0"
            >
              <Disclosure.Panel>
                <div className="flex flex-col gap-8">
                  <span className="text-sm tracking-tight">{t("deactivate_account_description")}</span>
                  <div>
                    <Button
                      variant="danger"
                      onClick={() => setDeactivateAccountModal(true)}
                      data-ph-element={PROFILE_SETTINGS_TRACKER_ELEMENTS.DEACTIVATE_ACCOUNT_BUTTON}
                    >
                      {t("deactivate_account")}
                    </Button>
                  </div>
                </div>
              </Disclosure.Panel>
            </Transition>
          </>
        )}
      </Disclosure>
    </>
  );
});<|MERGE_RESOLUTION|>--- conflicted
+++ resolved
@@ -8,15 +8,10 @@
 // plane imports
 import { PROFILE_SETTINGS_TRACKER_ELEMENTS, PROFILE_SETTINGS_TRACKER_EVENTS } from "@plane/constants";
 import { useTranslation } from "@plane/i18n";
-<<<<<<< HEAD
+import { Button, getButtonStyling } from "@plane/propel/button";
 import { TOAST_TYPE, setPromiseToast, setToast } from "@plane/propel/toast";
 import type { IUser, TUserProfile } from "@plane/types";
-import { Button, Input, getButtonStyling } from "@plane/ui";
-=======
-import { Button, getButtonStyling } from "@plane/propel/button";
-import type { IUser, TUserProfile } from "@plane/types";
-import { Input, TOAST_TYPE, setPromiseToast, setToast } from "@plane/ui";
->>>>>>> a740a9f6
+import { Input } from "@plane/ui";
 import { cn, getFileURL } from "@plane/utils";
 // components
 import { DeactivateAccountModal } from "@/components/account/deactivate-account-modal";
