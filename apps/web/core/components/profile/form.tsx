--- conflicted
+++ resolved
@@ -9,14 +9,8 @@
 import { PROFILE_SETTINGS_TRACKER_ELEMENTS, PROFILE_SETTINGS_TRACKER_EVENTS } from "@plane/constants";
 import { useTranslation } from "@plane/i18n";
 import { Button, getButtonStyling } from "@plane/propel/button";
-<<<<<<< HEAD
-import { TOAST_TYPE, setPromiseToast, setToast } from "@plane/propel/toast";
-import type { IUser, TUserProfile } from "@plane/types";
-import { Input } from "@plane/ui";
-=======
 import type { IUser, TUserProfile } from "@plane/types";
 import { Input, TOAST_TYPE, setPromiseToast, setToast } from "@plane/ui";
->>>>>>> 2f8a3926
 import { cn, getFileURL } from "@plane/utils";
 // components
 import { DeactivateAccountModal } from "@/components/account/deactivate-account-modal";
