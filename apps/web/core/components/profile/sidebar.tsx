"use client";

import type { FC } from "react";
import { useEffect, useRef } from "react";
import { observer } from "mobx-react";
import Link from "next/link";
import { useParams } from "next/navigation";
// icons
import { Pencil } from "lucide-react";
// headless ui
import { Disclosure, Transition } from "@headlessui/react";
// plane helpers
import { useOutsideClickDetector } from "@plane/hooks";
// types
import { useTranslation } from "@plane/i18n";
<<<<<<< HEAD
import { Logo } from "@plane/propel/emoji-icon-picker";
=======
import { ChevronDownIcon } from "@plane/propel/icons";
>>>>>>> e8bdc47d
import { Tooltip } from "@plane/propel/tooltip";
import type { IUserProfileProjectSegregation } from "@plane/types";
// plane ui
import { Loader } from "@plane/ui";
import { cn, renderFormattedDate, getFileURL } from "@plane/utils";
// hooks
import { useAppTheme } from "@/hooks/store/use-app-theme";
import { useProject } from "@/hooks/store/use-project";
import { useUser } from "@/hooks/store/user";
import { usePlatformOS } from "@/hooks/use-platform-os";
// components
import { ProfileSidebarTime } from "./time";

type TProfileSidebar = {
  userProjectsData: IUserProfileProjectSegregation | undefined;
  className?: string;
};

export const ProfileSidebar: FC<TProfileSidebar> = observer((props) => {
  const { userProjectsData, className = "" } = props;
  // refs
  const ref = useRef<HTMLDivElement>(null);
  // router
  const { userId, workspaceSlug } = useParams();
  // store hooks
  const { data: currentUser } = useUser();
  const { profileSidebarCollapsed, toggleProfileSidebar } = useAppTheme();
  const { getProjectById } = useProject();
  const { isMobile } = usePlatformOS();
  const { t } = useTranslation();
  // derived values
  const userData = userProjectsData?.user_data;

  useOutsideClickDetector(ref, () => {
    if (profileSidebarCollapsed === false) {
      if (window.innerWidth < 768) {
        toggleProfileSidebar();
      }
    }
  });

  const userDetails = [
    {
      i18n_label: "profile.details.joined_on",
      value: renderFormattedDate(userData?.date_joined ?? ""),
    },
    {
      i18n_label: "profile.details.time_zone",
      value: <ProfileSidebarTime timeZone={userData?.user_timezone} />,
    },
  ];

  useEffect(() => {
    const handleToggleProfileSidebar = () => {
      if (window && window.innerWidth < 768) {
        toggleProfileSidebar(true);
      }
      if (window && profileSidebarCollapsed && window.innerWidth >= 768) {
        toggleProfileSidebar(false);
      }
    };

    window.addEventListener("resize", handleToggleProfileSidebar);
    handleToggleProfileSidebar();
    return () => window.removeEventListener("resize", handleToggleProfileSidebar);
  }, []);

  return (
    <div
      className={cn(
        `vertical-scrollbar scrollbar-md fixed z-[5] h-full w-full flex-shrink-0 overflow-hidden overflow-y-auto border-l border-custom-border-100 bg-custom-sidebar-background-100 transition-all md:relative md:w-[300px]`,
        className
      )}
      style={profileSidebarCollapsed ? { marginLeft: `${window?.innerWidth || 0}px` } : {}}
    >
      {userProjectsData ? (
        <>
          <div className="relative h-[110px]">
            {currentUser?.id === userId && (
              <div className="absolute right-3.5 top-3.5 grid h-5 w-5 place-items-center rounded bg-white">
                <Link href={`/${workspaceSlug}/settings/account`}>
                  <span className="grid place-items-center text-black">
                    <Pencil className="h-3 w-3" />
                  </span>
                </Link>
              </div>
            )}
            <img
              src={
                userData?.cover_image_url
                  ? getFileURL(userData?.cover_image_url)
                  : "/users/user-profile-cover-default-img.png"
              }
              alt={userData?.display_name}
              className="h-[110px] w-full object-cover"
            />
            <div className="absolute -bottom-[26px] left-5 h-[52px] w-[52px] rounded">
              {userData?.avatar_url && userData?.avatar_url !== "" ? (
                <img
                  src={getFileURL(userData?.avatar_url)}
                  alt={userData?.display_name}
                  className="h-full w-full rounded object-cover"
                />
              ) : (
                <div className="flex h-[52px] w-[52px] items-center justify-center rounded bg-[#028375] capitalize text-white">
                  {userData?.first_name?.[0]}
                </div>
              )}
            </div>
          </div>
          <div className="px-5">
            <div className="mt-[38px]">
              <h4 className="text-lg font-semibold">
                {userData?.first_name} {userData?.last_name}
              </h4>
              <h6 className="text-sm text-custom-text-200">({userData?.display_name})</h6>
            </div>
            <div className="mt-6 space-y-5">
              {userDetails.map((detail) => (
                <div key={detail.i18n_label} className="flex items-center gap-4 text-sm">
                  <div className="w-2/5 flex-shrink-0 text-custom-text-200">{t(detail.i18n_label)}</div>
                  <div className="w-3/5 break-words font-medium">{detail.value}</div>
                </div>
              ))}
            </div>
            <div className="mt-9 divide-y divide-custom-border-100">
              {userProjectsData.project_data.map((project, index) => {
                const projectDetails = getProjectById(project.id);

                const totalIssues =
                  project.created_issues + project.assigned_issues + project.pending_issues + project.completed_issues;

                const completedIssuePercentage =
                  project.assigned_issues === 0
                    ? 0
                    : Math.round((project.completed_issues / project.assigned_issues) * 100);

                if (!projectDetails) return null;

                return (
                  <Disclosure key={project.id} as="div" className={`${index === 0 ? "pb-3" : "py-3"}`}>
                    {({ open }) => (
                      <div className="w-full">
                        <Disclosure.Button className="flex w-full items-center justify-between gap-2">
                          <div className="flex w-3/4 items-center gap-2">
                            <span className="grid h-7 w-7 flex-shrink-0 place-items-center">
                              <Logo logo={projectDetails.logo_props} />
                            </span>
                            <div className="truncate break-words text-sm font-medium">{projectDetails.name}</div>
                          </div>
                          <div className="flex flex-shrink-0 items-center gap-2">
                            {project.assigned_issues > 0 && (
                              <Tooltip tooltipContent="Completion percentage" position="left" isMobile={isMobile}>
                                <div
                                  className={`rounded px-1 py-0.5 text-xs font-medium ${
                                    completedIssuePercentage <= 35
                                      ? "bg-red-500/10 text-red-500"
                                      : completedIssuePercentage <= 70
                                        ? "bg-yellow-500/10 text-yellow-500"
                                        : "bg-green-500/10 text-green-500"
                                  }`}
                                >
                                  {completedIssuePercentage}%
                                </div>
                              </Tooltip>
                            )}
                            <ChevronDownIcon className="h-4 w-4" />
                          </div>
                        </Disclosure.Button>
                        <Transition
                          show={open}
                          enter="transition duration-100 ease-out"
                          enterFrom="transform opacity-0"
                          enterTo="transform opacity-100"
                          leave="transition duration-75 ease-out"
                          leaveFrom="transform opacity-100"
                          leaveTo="transform opacity-0"
                        >
                          <Disclosure.Panel className="mt-5 pl-9">
                            {totalIssues > 0 && (
                              <div className="flex items-center gap-0.5">
                                <div
                                  className="h-1 rounded"
                                  style={{
                                    backgroundColor: "#203b80",
                                    width: `${(project.created_issues / totalIssues) * 100}%`,
                                  }}
                                />
                                <div
                                  className="h-1 rounded"
                                  style={{
                                    backgroundColor: "#3f76ff",
                                    width: `${(project.assigned_issues / totalIssues) * 100}%`,
                                  }}
                                />
                                <div
                                  className="h-1 rounded"
                                  style={{
                                    backgroundColor: "#f59e0b",
                                    width: `${(project.pending_issues / totalIssues) * 100}%`,
                                  }}
                                />
                                <div
                                  className="h-1 rounded"
                                  style={{
                                    backgroundColor: "#16a34a",
                                    width: `${(project.completed_issues / totalIssues) * 100}%`,
                                  }}
                                />
                              </div>
                            )}
                            <div className="mt-7 space-y-5 text-sm text-custom-text-200">
                              <div className="flex items-center justify-between gap-2">
                                <div className="flex items-center gap-2">
                                  <div className="h-2.5 w-2.5 rounded-sm bg-[#203b80]" />
                                  Created
                                </div>
                                <div className="font-medium">
                                  {project.created_issues} {t("issues")}
                                </div>
                              </div>
                              <div className="flex items-center justify-between gap-2">
                                <div className="flex items-center gap-2">
                                  <div className="h-2.5 w-2.5 rounded-sm bg-[#3f76ff]" />
                                  Assigned
                                </div>
                                <div className="font-medium">
                                  {project.assigned_issues} {t("issues")}
                                </div>
                              </div>
                              <div className="flex items-center justify-between gap-2">
                                <div className="flex items-center gap-2">
                                  <div className="h-2.5 w-2.5 rounded-sm bg-[#f59e0b]" />
                                  Due
                                </div>
                                <div className="font-medium">
                                  {project.pending_issues} {t("issues")}
                                </div>
                              </div>
                              <div className="flex items-center justify-between gap-2">
                                <div className="flex items-center gap-2">
                                  <div className="h-2.5 w-2.5 rounded-sm bg-[#16a34a]" />
                                  Completed
                                </div>
                                <div className="font-medium">
                                  {project.completed_issues} {t("issues")}
                                </div>
                              </div>
                            </div>
                          </Disclosure.Panel>
                        </Transition>
                      </div>
                    )}
                  </Disclosure>
                );
              })}
            </div>
          </div>
        </>
      ) : (
        <Loader className="space-y-7 px-5">
          <Loader.Item height="130px" />
          <div className="space-y-5">
            <Loader.Item height="20px" />
            <Loader.Item height="20px" />
            <Loader.Item height="20px" />
            <Loader.Item height="20px" />
            <Loader.Item height="20px" />
          </div>
        </Loader>
      )}
    </div>
  );
});<|MERGE_RESOLUTION|>--- conflicted
+++ resolved
@@ -13,11 +13,8 @@
 import { useOutsideClickDetector } from "@plane/hooks";
 // types
 import { useTranslation } from "@plane/i18n";
-<<<<<<< HEAD
 import { Logo } from "@plane/propel/emoji-icon-picker";
-=======
 import { ChevronDownIcon } from "@plane/propel/icons";
->>>>>>> e8bdc47d
 import { Tooltip } from "@plane/propel/tooltip";
 import type { IUserProfileProjectSegregation } from "@plane/types";
 // plane ui
