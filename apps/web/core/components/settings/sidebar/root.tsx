import { observer } from "mobx-react";
import { useTranslation } from "@plane/i18n";
import { ScrollArea } from "@plane/ui";
import { cn } from "@plane/utils";
import { SettingsSidebarHeader } from "./header";
import SettingsSidebarNavItem, { TSettingItem } from "./nav-item";

interface SettingsSidebarProps {
  isMobile?: boolean;
  customHeader?: React.ReactNode;
  categories: string[];
  groupedSettings: {
    [key: string]: TSettingItem[];
  };
  workspaceSlug: string;
  isActive: boolean | ((data: { href: string }) => boolean);
  shouldRender: boolean | ((setting: TSettingItem) => boolean);
  actionIcons?: (props: { type: string; size?: number; className?: string }) => React.ReactNode;
  appendItemsToTitle?: (key: string) => React.ReactNode;
  renderChildren?: (key: string) => React.ReactNode;
}

export const SettingsSidebar = observer((props: SettingsSidebarProps) => {
  const {
    isMobile = false,
    customHeader,
    categories,
    groupedSettings,
    workspaceSlug,
    isActive,
    shouldRender,
    actionIcons,
    appendItemsToTitle,
    renderChildren,
  } = props;
  // hooks
  const { t } = useTranslation();

  return (
    <div
      className={cn("flex w-[250px] flex-col gap-2 flex-shrink-0 overflow-y-scroll h-full md:pt-page-y ", {
        "absolute left-0 top-[42px] z-50 h-fit max-h-[400px] overflow-scroll bg-custom-background-100 border border-custom-border-100 rounded shadow-sm p-4":
          isMobile,
      })}
    >
      {/* Header */}
      <SettingsSidebarHeader customHeader={customHeader} />
      {/* Navigation */}
<<<<<<< HEAD
      <ScrollArea
        className="divide-y divide-custom-border-100 overflow-x-hidden w-full h-full overflow-y-scroll"
        type="hover"
      >
        {categories.map((category) => (
          <div key={category} className="py-3">
            <span className="text-sm font-semibold text-custom-text-350 capitalize mb-2 px-2">{t(category)}</span>
            {groupedSettings[category].length > 0 && (
=======
      <div className="divide-y divide-custom-border-100 overflow-x-hidden w-full h-full overflow-y-scroll">
        {categories.map((category) => {
          if (groupedSettings[category].length === 0) return null;
          return (
            <div key={category} className="py-3">
              <span className="text-sm font-semibold text-custom-text-350 capitalize mb-2">{t(category)}</span>
>>>>>>> fd9da316
              <div className="relative flex flex-col gap-0.5 h-full mt-2">
                {groupedSettings[category].map(
                  (setting) =>
                    (typeof shouldRender === "function" ? shouldRender(setting) : shouldRender) && (
                      <SettingsSidebarNavItem
                        key={setting.key}
                        setting={setting}
                        workspaceSlug={workspaceSlug}
                        isActive={isActive}
                        appendItemsToTitle={appendItemsToTitle}
                        renderChildren={renderChildren}
                        actionIcons={actionIcons}
                      />
                    )
                )}
              </div>
<<<<<<< HEAD
            )}
          </div>
        ))}
      </ScrollArea>
=======
            </div>
          );
        })}
      </div>
>>>>>>> fd9da316
    </div>
  );
});<|MERGE_RESOLUTION|>--- conflicted
+++ resolved
@@ -46,23 +46,15 @@
       {/* Header */}
       <SettingsSidebarHeader customHeader={customHeader} />
       {/* Navigation */}
-<<<<<<< HEAD
       <ScrollArea
         className="divide-y divide-custom-border-100 overflow-x-hidden w-full h-full overflow-y-scroll"
         type="hover"
       >
-        {categories.map((category) => (
-          <div key={category} className="py-3">
-            <span className="text-sm font-semibold text-custom-text-350 capitalize mb-2 px-2">{t(category)}</span>
-            {groupedSettings[category].length > 0 && (
-=======
-      <div className="divide-y divide-custom-border-100 overflow-x-hidden w-full h-full overflow-y-scroll">
         {categories.map((category) => {
           if (groupedSettings[category].length === 0) return null;
           return (
             <div key={category} className="py-3">
-              <span className="text-sm font-semibold text-custom-text-350 capitalize mb-2">{t(category)}</span>
->>>>>>> fd9da316
+              <span className="text-sm font-semibold text-custom-text-350 capitalize mb-2 px-2">{t(category)}</span>
               <div className="relative flex flex-col gap-0.5 h-full mt-2">
                 {groupedSettings[category].map(
                   (setting) =>
@@ -79,17 +71,10 @@
                     )
                 )}
               </div>
-<<<<<<< HEAD
-            )}
-          </div>
-        ))}
-      </ScrollArea>
-=======
             </div>
           );
         })}
-      </div>
->>>>>>> fd9da316
+      </ScrollArea>
     </div>
   );
 });