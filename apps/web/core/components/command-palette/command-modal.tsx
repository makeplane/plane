"use client";

import React, { useEffect, useState } from "react";
import { Command } from "cmdk";
import { observer } from "mobx-react";
import { useParams } from "next/navigation";
import useSWR from "swr";
import { CommandIcon, FolderPlus, Search, Settings, X } from "lucide-react";
import { Dialog, Transition } from "@headlessui/react";
// plane imports
import {
  EUserPermissions,
  EUserPermissionsLevel,
  PROJECT_TRACKER_ELEMENTS,
  WORK_ITEM_TRACKER_ELEMENTS,
  WORKSPACE_DEFAULT_SEARCH_RESULT,
} from "@plane/constants";
import { useTranslation } from "@plane/i18n";
<<<<<<< HEAD
import { LayersIcon } from "@plane/propel/icons";
import type { IWorkspaceSearchResults } from "@plane/types";
=======
import { WorkItemsIcon } from "@plane/propel/icons";
import { IWorkspaceSearchResults } from "@plane/types";
>>>>>>> 41681278
import { Loader, ToggleSwitch } from "@plane/ui";
import { cn, getTabIndex } from "@plane/utils";
// components
import {
  ChangeIssueAssignee,
  ChangeIssuePriority,
  ChangeIssueState,
  CommandPaletteHelpActions,
  CommandPaletteIssueActions,
  CommandPaletteProjectActions,
  CommandPaletteSearchResults,
  CommandPaletteThemeActions,
  CommandPaletteWorkspaceSettingsActions,
} from "@/components/command-palette";
import { SimpleEmptyState } from "@/components/empty-state/simple-empty-state-root";
// helpers
// hooks
import { captureClick } from "@/helpers/event-tracker.helper";
import { useCommandPalette } from "@/hooks/store/use-command-palette";
import { useIssueDetail } from "@/hooks/store/use-issue-detail";
import { useProject } from "@/hooks/store/use-project";
import { useUser, useUserPermissions } from "@/hooks/store/user";
import { useAppRouter } from "@/hooks/use-app-router";
import useDebounce from "@/hooks/use-debounce";
import { usePlatformOS } from "@/hooks/use-platform-os";
// plane web components
import { useResolvedAssetPath } from "@/hooks/use-resolved-asset-path";
import { IssueIdentifier } from "@/plane-web/components/issues/issue-details/issue-identifier";
// plane web services
import { WorkspaceService } from "@/plane-web/services";

const workspaceService = new WorkspaceService();

export const CommandModal: React.FC = observer(() => {
  // router
  const router = useAppRouter();
  const { workspaceSlug, projectId: routerProjectId, workItem } = useParams();
  // states
  const [placeholder, setPlaceholder] = useState("Type a command or search...");
  const [resultsCount, setResultsCount] = useState(0);
  const [isLoading, setIsLoading] = useState(false);
  const [isSearching, setIsSearching] = useState(false);
  const [searchTerm, setSearchTerm] = useState("");
  const [results, setResults] = useState<IWorkspaceSearchResults>(WORKSPACE_DEFAULT_SEARCH_RESULT);
  const [isWorkspaceLevel, setIsWorkspaceLevel] = useState(false);
  const [pages, setPages] = useState<string[]>([]);
  const [searchInIssue, setSearchInIssue] = useState(false);
  // plane hooks
  const { t } = useTranslation();
  // hooks
  const {
    issue: { getIssueById },
    fetchIssueWithIdentifier,
  } = useIssueDetail();
  const { workspaceProjectIds } = useProject();
  const { platform, isMobile } = usePlatformOS();
  const { canPerformAnyCreateAction } = useUser();
  const { isCommandPaletteOpen, toggleCommandPaletteModal, toggleCreateIssueModal, toggleCreateProjectModal } =
    useCommandPalette();
  const { allowPermissions } = useUserPermissions();
  const projectIdentifier = workItem?.toString().split("-")[0];
  const sequence_id = workItem?.toString().split("-")[1];
  // fetch work item details using identifier
  const { data: workItemDetailsSWR } = useSWR(
    workspaceSlug && workItem ? `ISSUE_DETAIL_${workspaceSlug}_${projectIdentifier}_${sequence_id}` : null,
    workspaceSlug && workItem
      ? () => fetchIssueWithIdentifier(workspaceSlug.toString(), projectIdentifier, sequence_id)
      : null
  );

  // derived values
  const issueDetails = workItemDetailsSWR ? getIssueById(workItemDetailsSWR?.id) : null;
  const issueId = issueDetails?.id;
  const projectId = issueDetails?.project_id ?? routerProjectId;
  const page = pages[pages.length - 1];
  const debouncedSearchTerm = useDebounce(searchTerm, 500);
  const { baseTabIndex } = getTabIndex(undefined, isMobile);
  const canPerformWorkspaceActions = allowPermissions(
    [EUserPermissions.ADMIN, EUserPermissions.MEMBER],
    EUserPermissionsLevel.WORKSPACE
  );
  const resolvedPath = useResolvedAssetPath({ basePath: "/empty-state/search/search" });

  useEffect(() => {
    if (issueDetails && isCommandPaletteOpen) {
      setSearchInIssue(true);
    }
  }, [issueDetails, isCommandPaletteOpen]);

  useEffect(() => {
    if (!projectId && !isWorkspaceLevel) {
      setIsWorkspaceLevel(true);
    } else {
      setIsWorkspaceLevel(false);
    }
  }, [projectId]);

  const closePalette = () => {
    toggleCommandPaletteModal(false);
  };

  const createNewWorkspace = () => {
    closePalette();
    router.push("/create-workspace");
  };

  useEffect(
    () => {
      if (!workspaceSlug) return;

      setIsLoading(true);

      if (debouncedSearchTerm) {
        setIsSearching(true);
        workspaceService
          .searchWorkspace(workspaceSlug.toString(), {
            ...(projectId ? { project_id: projectId.toString() } : {}),
            search: debouncedSearchTerm,
            workspace_search: !projectId ? true : isWorkspaceLevel,
          })
          .then((results) => {
            setResults(results);
            const count = Object.keys(results.results).reduce(
              (accumulator, key) => (results.results as any)[key].length + accumulator,
              0
            );
            setResultsCount(count);
          })
          .finally(() => {
            setIsLoading(false);
            setIsSearching(false);
          });
      } else {
        setResults(WORKSPACE_DEFAULT_SEARCH_RESULT);
        setIsLoading(false);
        setIsSearching(false);
      }
    },
    [debouncedSearchTerm, isWorkspaceLevel, projectId, workspaceSlug] // Only call effect if debounced search term changes
  );

  return (
    <Transition.Root show={isCommandPaletteOpen} afterLeave={() => setSearchTerm("")} as={React.Fragment}>
      <Dialog
        as="div"
        className="relative z-30"
        onClose={() => {
          closePalette();
          if (searchInIssue) {
            setSearchInIssue(true);
          }
        }}
      >
        <Transition.Child
          as={React.Fragment}
          enter="ease-out duration-300"
          enterFrom="opacity-0"
          enterTo="opacity-100"
          leave="ease-in duration-200"
          leaveFrom="opacity-100"
          leaveTo="opacity-0"
        >
          <div className="fixed inset-0 bg-custom-backdrop transition-opacity" />
        </Transition.Child>

        <div className="fixed inset-0 z-30 overflow-y-auto">
          <div className="flex items-center justify-center p-4 sm:p-6 md:p-20">
            <Transition.Child
              as={React.Fragment}
              enter="ease-out duration-300"
              enterFrom="opacity-0 translate-y-4 sm:translate-y-0 sm:scale-95"
              enterTo="opacity-100 translate-y-0 sm:scale-100"
              leave="ease-in duration-200"
              leaveFrom="opacity-100 translate-y-0 sm:scale-100"
              leaveTo="opacity-0 translate-y-4 sm:translate-y-0 sm:scale-95"
            >
              <Dialog.Panel className="relative flex w-full max-w-2xl transform flex-col items-center justify-center divide-y divide-custom-border-200 divide-opacity-10 rounded-lg bg-custom-background-100 shadow-custom-shadow-md transition-all">
                <div className="w-full max-w-2xl">
                  <Command
                    filter={(value, search) => {
                      if (value.toLowerCase().includes(search.toLowerCase())) return 1;
                      return 0;
                    }}
                    shouldFilter={searchTerm.length > 0}
                    onKeyDown={(e: any) => {
                      if ((e.metaKey || e.ctrlKey) && e.key.toLowerCase() === "k") {
                        e.preventDefault();
                        e.stopPropagation();
                        closePalette();
                        return;
                      }

                      if (e.key === "Tab") {
                        e.preventDefault();
                        const commandList = document.querySelector("[cmdk-list]");
                        const items = commandList?.querySelectorAll("[cmdk-item]") || [];
                        const selectedItem = commandList?.querySelector('[aria-selected="true"]');
                        if (items.length === 0) return;

                        const currentIndex = Array.from(items).indexOf(selectedItem as Element);
                        let nextIndex;

                        if (e.shiftKey) {
                          nextIndex = currentIndex > 0 ? currentIndex - 1 : items.length - 1;
                        } else {
                          nextIndex = currentIndex < items.length - 1 ? currentIndex + 1 : 0;
                        }

                        const nextItem = items[nextIndex] as HTMLElement;
                        if (nextItem) {
                          nextItem.setAttribute("aria-selected", "true");
                          selectedItem?.setAttribute("aria-selected", "false");
                          nextItem.focus();
                          nextItem.scrollIntoView({ behavior: "smooth", block: "nearest" });
                        }
                      }

                      if (e.key === "Escape" && searchTerm) {
                        e.preventDefault();
                        setSearchTerm("");
                      }

                      if (e.key === "Escape" && !page && !searchTerm) {
                        e.preventDefault();
                        closePalette();
                      }

                      if (e.key === "Escape" || (e.key === "Backspace" && !searchTerm)) {
                        e.preventDefault();
                        setPages((pages) => pages.slice(0, -1));
                        setPlaceholder("Type a command or search...");
                      }
                    }}
                  >
                    <div className="relative flex items-center px-4 border-0 border-b border-custom-border-200">
                      <div className="flex items-center gap-2 flex-shrink-0">
                        <Search
                          className="h-4 w-4 text-custom-text-200 flex-shrink-0"
                          aria-hidden="true"
                          strokeWidth={2}
                        />
                        {searchInIssue && issueDetails && (
                          <>
                            <span className="flex items-center text-sm">Update in:</span>
                            <span className="flex items-center gap-1 rounded px-1.5 py-1 text-sm bg-custom-primary-100/10 ">
                              {issueDetails.project_id && (
                                <IssueIdentifier
                                  issueId={issueDetails.id}
                                  projectId={issueDetails.project_id}
                                  textContainerClassName="text-sm text-custom-primary-200"
                                />
                              )}
                              <X
                                size={12}
                                strokeWidth={2}
                                className="flex-shrink-0 cursor-pointer"
                                onClick={() => {
                                  setSearchInIssue(false);
                                }}
                              />
                            </span>
                          </>
                        )}
                      </div>
                      <Command.Input
                        className={cn(
                          "w-full bg-transparent p-4 text-sm text-custom-text-100 outline-none placeholder:text-custom-text-400 focus:ring-0"
                        )}
                        placeholder={placeholder}
                        value={searchTerm}
                        onValueChange={(e) => setSearchTerm(e)}
                        autoFocus
                        tabIndex={baseTabIndex}
                      />
                    </div>

                    <Command.List className="vertical-scrollbar scrollbar-sm max-h-96 overflow-scroll p-2">
                      {searchTerm !== "" && (
                        <h5 className="mx-[3px] my-4 text-xs text-custom-text-100">
                          Search results for{" "}
                          <span className="font-medium">
                            {'"'}
                            {searchTerm}
                            {'"'}
                          </span>{" "}
                          in {!projectId || isWorkspaceLevel ? "workspace" : "project"}:
                        </h5>
                      )}

                      {!isLoading && resultsCount === 0 && searchTerm !== "" && debouncedSearchTerm !== "" && (
                        <div className="flex flex-col items-center justify-center px-3 py-8 text-center">
                          <SimpleEmptyState title={t("command_k.empty_state.search.title")} assetPath={resolvedPath} />
                        </div>
                      )}

                      {(isLoading || isSearching) && (
                        <Command.Loading>
                          <Loader className="space-y-3">
                            <Loader.Item height="40px" />
                            <Loader.Item height="40px" />
                            <Loader.Item height="40px" />
                            <Loader.Item height="40px" />
                          </Loader>
                        </Command.Loading>
                      )}

                      {debouncedSearchTerm !== "" && (
                        <CommandPaletteSearchResults closePalette={closePalette} results={results} />
                      )}

                      {!page && (
                        <>
                          {/* issue actions */}
                          {issueId && issueDetails && searchInIssue && (
                            <CommandPaletteIssueActions
                              closePalette={closePalette}
                              issueDetails={issueDetails}
                              pages={pages}
                              setPages={(newPages) => setPages(newPages)}
                              setPlaceholder={(newPlaceholder) => setPlaceholder(newPlaceholder)}
                              setSearchTerm={(newSearchTerm) => setSearchTerm(newSearchTerm)}
                            />
                          )}
                          {workspaceSlug &&
                            workspaceProjectIds &&
                            workspaceProjectIds.length > 0 &&
                            canPerformAnyCreateAction && (
                              <Command.Group heading="Work item">
                                <Command.Item
                                  onSelect={() => {
                                    closePalette();
                                    captureClick({
                                      elementName: WORK_ITEM_TRACKER_ELEMENTS.COMMAND_PALETTE_ADD_BUTTON,
                                    });
                                    toggleCreateIssueModal(true);
                                  }}
                                  className="focus:bg-custom-background-80"
                                >
                                  <div className="flex items-center gap-2 text-custom-text-200">
                                    <WorkItemsIcon className="h-3.5 w-3.5" />
                                    Create new work item
                                  </div>
                                  <kbd>C</kbd>
                                </Command.Item>
                              </Command.Group>
                            )}
                          {workspaceSlug && canPerformWorkspaceActions && (
                            <Command.Group heading="Project">
                              <Command.Item
                                onSelect={() => {
                                  closePalette();
                                  captureClick({ elementName: PROJECT_TRACKER_ELEMENTS.COMMAND_PALETTE_CREATE_BUTTON });
                                  toggleCreateProjectModal(true);
                                }}
                                className="focus:outline-none"
                              >
                                <div className="flex items-center gap-2 text-custom-text-200">
                                  <FolderPlus className="h-3.5 w-3.5" />
                                  Create new project
                                </div>
                                <kbd>P</kbd>
                              </Command.Item>
                            </Command.Group>
                          )}

                          {/* project actions */}
                          {projectId && canPerformAnyCreateAction && (
                            <CommandPaletteProjectActions closePalette={closePalette} />
                          )}
                          {canPerformWorkspaceActions && (
                            <Command.Group heading="Workspace Settings">
                              <Command.Item
                                onSelect={() => {
                                  setPlaceholder("Search workspace settings...");
                                  setSearchTerm("");
                                  setPages([...pages, "settings"]);
                                }}
                                className="focus:outline-none"
                              >
                                <div className="flex items-center gap-2 text-custom-text-200">
                                  <Settings className="h-3.5 w-3.5" />
                                  Search settings...
                                </div>
                              </Command.Item>
                            </Command.Group>
                          )}
                          <Command.Group heading="Account">
                            <Command.Item onSelect={createNewWorkspace} className="focus:outline-none">
                              <div className="flex items-center gap-2 text-custom-text-200">
                                <FolderPlus className="h-3.5 w-3.5" />
                                Create new workspace
                              </div>
                            </Command.Item>
                            <Command.Item
                              onSelect={() => {
                                setPlaceholder("Change interface theme...");
                                setSearchTerm("");
                                setPages([...pages, "change-interface-theme"]);
                              }}
                              className="focus:outline-none"
                            >
                              <div className="flex items-center gap-2 text-custom-text-200">
                                <Settings className="h-3.5 w-3.5" />
                                Change interface theme...
                              </div>
                            </Command.Item>
                          </Command.Group>

                          {/* help options */}
                          <CommandPaletteHelpActions closePalette={closePalette} />
                        </>
                      )}

                      {/* workspace settings actions */}
                      {page === "settings" && workspaceSlug && (
                        <CommandPaletteWorkspaceSettingsActions closePalette={closePalette} />
                      )}

                      {/* issue details page actions */}
                      {page === "change-issue-state" && issueDetails && (
                        <ChangeIssueState closePalette={closePalette} issue={issueDetails} />
                      )}
                      {page === "change-issue-priority" && issueDetails && (
                        <ChangeIssuePriority closePalette={closePalette} issue={issueDetails} />
                      )}
                      {page === "change-issue-assignee" && issueDetails && (
                        <ChangeIssueAssignee closePalette={closePalette} issue={issueDetails} />
                      )}

                      {/* theme actions */}
                      {page === "change-interface-theme" && (
                        <CommandPaletteThemeActions
                          closePalette={() => {
                            closePalette();
                            setPages((pages) => pages.slice(0, -1));
                          }}
                        />
                      )}
                    </Command.List>
                  </Command>
                </div>
                {/* Bottom overlay */}
                <div className="w-full flex items-center justify-between px-4 py-2 border-t border-custom-border-200 bg-custom-background-90/80 rounded-b-lg">
                  <div className="flex items-center gap-2">
                    <span className="text-xs text-custom-text-300">Actions</span>
                    <div className="flex items-center gap-1">
                      <div className="grid h-6 min-w-[1.5rem] place-items-center rounded bg-custom-background-80 border-[0.5px] border-custom-border-200 px-1.5 text-[10px] text-custom-text-200">
                        {platform === "MacOS" ? <CommandIcon className="h-2.5 w-2.5 text-custom-text-200" /> : "Ctrl"}
                      </div>
                      <kbd className="grid h-6 min-w-[1.5rem] place-items-center rounded bg-custom-background-80 border-[0.5px] border-custom-border-200 px-1.5 text-[10px] text-custom-text-200">
                        K
                      </kbd>
                    </div>
                  </div>
                  <div className="flex items-center gap-2">
                    <span className="text-xs text-custom-text-300">Workspace Level</span>
                    <ToggleSwitch
                      value={isWorkspaceLevel}
                      onChange={() => setIsWorkspaceLevel((prevData) => !prevData)}
                      disabled={!projectId}
                      size="sm"
                    />
                  </div>
                </div>
              </Dialog.Panel>
            </Transition.Child>
          </div>
        </div>
      </Dialog>
    </Transition.Root>
  );
});<|MERGE_RESOLUTION|>--- conflicted
+++ resolved
@@ -16,13 +16,8 @@
   WORKSPACE_DEFAULT_SEARCH_RESULT,
 } from "@plane/constants";
 import { useTranslation } from "@plane/i18n";
-<<<<<<< HEAD
-import { LayersIcon } from "@plane/propel/icons";
+import { WorkItemsIcon } from "@plane/propel/icons";
 import type { IWorkspaceSearchResults } from "@plane/types";
-=======
-import { WorkItemsIcon } from "@plane/propel/icons";
-import { IWorkspaceSearchResults } from "@plane/types";
->>>>>>> 41681278
 import { Loader, ToggleSwitch } from "@plane/ui";
 import { cn, getTabIndex } from "@plane/utils";
 // components
