import type { AppRouterProgressInstance } from "@bprogress/next";
// plane web imports
import type { TPowerKPageKeysExtended } from "@/plane-web/components/command-palette/power-k/types";

export type TPowerKPageKeys =
  // work item actions
  | "change-work-item-assignee"
  | "change-work-item-priority"
  | "change-work-item-state"
  // module actions
  | "change-module-member"
  | "change-module-status"
  // configs
  | "settings"
  // selection
  | "select-project"
  | "select-cycle"
  | "select-module"
  | "select-issue"
  | "select-page"
  | "select-view"
  | "select-state"
  | "select-priority"
  | "select-assignee"
  // personalization
  | "change-theme"
  | TPowerKPageKeysExtended;

// ============================================================================
// Command Types & Groups
// ============================================================================

export type CommandType = "navigation" | "action" | "creation" | "search" | "settings" | "contextual";
export type CommandGroup = "navigate" | "create" | "project" | "workspace" | "account" | "help" | "contextual";

// ============================================================================
// Search Scope Types
// ============================================================================

export type SearchScope = "all" | "work-items" | "projects" | "cycles" | "modules" | "pages" | "views";

export type SearchScopeConfig = {
  id: SearchScope;
  title: string;
  placeholder: string;
  icon?: React.ComponentType<{ className?: string }>;
};

// ============================================================================
// Route & Context Types
// ============================================================================

export type RouteContext = "workspace" | "project" | "issue" | "cycle" | "module" | "page" | "view";

export type CommandContext = {
  // Route information
  workspaceSlug?: string;
  projectId?: string;
  issueId?: string;
  cycleId?: string;
  moduleId?: string;
  pageId?: string;
  viewId?: string;
  routeContext?: RouteContext;

  // State flags
  isWorkspaceLevel?: boolean;

  // Permissions
  canPerformAnyCreateAction?: boolean;
  canPerformWorkspaceActions?: boolean;
  canPerformProjectActions?: boolean;

  // Additional context data (passed between steps)
  stepData?: Record<string, any>;
};

// ============================================================================
// Step System Types
// ============================================================================

export type StepType =
  | "change-page-project"
  | "change-page-cycle"
  | "change-page-module"
  | "change-page-issue"
  | "change-page-page"
  | "change-page-view"
  | "change-page-state"
  | "change-page-priority"
  | "change-page-assignee"
  | "navigate"
  | "action"
  | "modal";

export type CommandStep = {
  type: StepType;
  // Unique identifier for this step
  id?: string;
  // Display configuration
  title?: string;
  // Condition to execute this step (if returns false, skip)
  condition?: (context: CommandContext) => boolean;
  // Data to pass to next step
  dataKey?: string;
  // For navigate type
  route?: string | ((context: CommandContext) => string);
  // For action type
  action?: (context: CommandContext) => void | Promise<void>;
  // For modal type
  modalAction?: (context: CommandContext) => void;
};

// ============================================================================
// Command Configuration
// ============================================================================

export type CommandConfig = {
  id: string;
  type: CommandType;
  group?: CommandGroup;
  title: string;
  description?: string;
  icon?: React.ComponentType<{ className?: string }>;
  shortcut?: string;
  keySequence?: string;

  // Visibility & availability
  isEnabled?: (context: CommandContext) => boolean;
  isVisible?: (context: CommandContext) => boolean;

  // Context-based filtering - show only on specific routes
  showOnRoutes?: RouteContext[];
  // Context-based filtering - hide on specific routes
  hideOnRoutes?: RouteContext[];

  // Execution strategy
  // Option 1: Simple action (deprecated, use steps instead)
  action?: (executionContext: CommandExecutionContext) => void;

  // Option 2: Multi-step flow (recommended)
  steps?: CommandStep[];

  // Option 3: Sub-commands (for grouping)
  subCommands?: CommandConfig[];

  // Search scope (if this is a scoped search command)
  searchScope?: SearchScope;
};

// ============================================================================
// Command Group Configuration
// ============================================================================

export type CommandGroupConfig = {
  id: CommandGroup;
  title: string;
  priority: number;
};

// ============================================================================
// Execution Context
// ============================================================================

export type CommandExecutionContext = {
  closePalette: () => void;
  router: AppRouterProgressInstance;
  setPages: (pages: TPowerKPageKeys[] | ((pages: TPowerKPageKeys[]) => TPowerKPageKeys[])) => void;
  setSearchTerm: (term: string) => void;
  setSearchScope?: (scope: SearchScope) => void;
  context: CommandContext;
  updateContext: (updates: Partial<CommandContext>) => void;
};

// ============================================================================
// Step Execution Result
// ============================================================================

export type StepExecutionResult = {
  // Continue to next step automatically
  continue: boolean;
  // Updated context for next step
  updatedContext?: Partial<CommandContext>;
  // Close palette after this step
  closePalette?: boolean;
<<<<<<< HEAD
};

export type ContextBasedAction = {
  key: string;
  i18n_label: string;
  icon: React.ComponentType<{ className?: string }>;
  action: () => void;
  shouldRender?: boolean;
=======
  // This step is waiting for user selection (for selection steps)
  waitingForSelection?: boolean;
  // The key to use for storing selected data (for selection steps)
  dataKey?: string;
  // This step was skipped due to condition
  skipped?: boolean;
>>>>>>> 288a8ee4
};<|MERGE_RESOLUTION|>--- conflicted
+++ resolved
@@ -183,7 +183,12 @@
   updatedContext?: Partial<CommandContext>;
   // Close palette after this step
   closePalette?: boolean;
-<<<<<<< HEAD
+  // This step is waiting for user selection (for selection steps)
+  waitingForSelection?: boolean;
+  // The key to use for storing selected data (for selection steps)
+  dataKey?: string;
+  // This step was skipped due to condition
+  skipped?: boolean;
 };
 
 export type ContextBasedAction = {
@@ -192,12 +197,4 @@
   icon: React.ComponentType<{ className?: string }>;
   action: () => void;
   shouldRender?: boolean;
-=======
-  // This step is waiting for user selection (for selection steps)
-  waitingForSelection?: boolean;
-  // The key to use for storing selected data (for selection steps)
-  dataKey?: string;
-  // This step was skipped due to condition
-  skipped?: boolean;
->>>>>>> 288a8ee4
 };