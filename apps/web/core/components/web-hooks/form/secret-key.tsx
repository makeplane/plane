"use client";

import { useState, FC } from "react";
import { range } from "lodash-es";
import { observer } from "mobx-react";
import { useParams } from "next/navigation";
// icons
import { Copy, Eye, EyeOff, RefreshCw } from "lucide-react";
import { useTranslation } from "@plane/i18n";
import { Button } from "@plane/propel/button";
<<<<<<< HEAD
import { TOAST_TYPE, setToast } from "@plane/propel/toast";
import { Tooltip } from "@plane/propel/tooltip";
import { IWebhook } from "@plane/types";
// ui
=======
import { Tooltip } from "@plane/propel/tooltip";
import { IWebhook } from "@plane/types";
// ui
import { TOAST_TYPE, setToast } from "@plane/ui";
>>>>>>> 2f8a3926
import { csvDownload, copyTextToClipboard } from "@plane/utils";
// hooks
import { useWebhook } from "@/hooks/store/use-webhook";
import { useWorkspace } from "@/hooks/store/use-workspace";
// types
import { usePlatformOS } from "@/hooks/use-platform-os";
// utils
import { getCurrentHookAsCSV } from "../utils";
// hooks

type Props = {
  data: Partial<IWebhook>;
};

export const WebhookSecretKey: FC<Props> = observer((props) => {
  const { data } = props;
  // states
  const [isRegenerating, setIsRegenerating] = useState(false);
  const [shouldShowKey, setShouldShowKey] = useState(false);
  // router
  const { workspaceSlug, webhookId } = useParams();
  // store hooks
  const { currentWorkspace } = useWorkspace();
  const { currentWebhook, regenerateSecretKey, webhookSecretKey } = useWebhook();
  const { isMobile } = usePlatformOS();
  const { t } = useTranslation();
  const handleCopySecretKey = () => {
    if (!webhookSecretKey) return;

    copyTextToClipboard(webhookSecretKey)
      .then(() =>
        setToast({
          type: TOAST_TYPE.SUCCESS,
          title: `${t("success")!}`,
          message: t("workspace_settings.settings.webhooks.toasts.secret_key_copied.message"),
        })
      )
      .catch(() =>
        setToast({
          type: TOAST_TYPE.ERROR,
          title: `${t("error")}!`,
          message: t("workspace_settings.settings.webhooks.toasts.secret_key_not_copied.message"),
        })
      );
  };

  const handleRegenerateSecretKey = () => {
    if (!workspaceSlug || !data.id) return;

    setIsRegenerating(true);

    regenerateSecretKey(workspaceSlug.toString(), data.id)
      .then(() => {
        setToast({
          type: TOAST_TYPE.SUCCESS,
          title: `${t("success")!}`,
          message: "New key regenerated successfully.",
        });

        if (currentWebhook && webhookSecretKey) {
          const csvData = getCurrentHookAsCSV(currentWorkspace, currentWebhook, webhookSecretKey);
          csvDownload(csvData, `webhook-secret-key-${Date.now()}`);
        }
      })
      .catch((err) =>
        setToast({
          type: TOAST_TYPE.ERROR,
          title: `${t("error")}!`,
          message: err?.error ?? t("something_went_wrong_please_try_again"),
        })
      )
      .finally(() => setIsRegenerating(false));
  };

  const toggleShowKey = () => setShouldShowKey((prevState) => !prevState);

  const SECRET_KEY_OPTIONS = [
    { label: "View secret key", Icon: shouldShowKey ? EyeOff : Eye, onClick: toggleShowKey, key: "eye" },
    { label: "Copy secret key", Icon: Copy, onClick: handleCopySecretKey, key: "copy" },
  ];

  return (
    <>
      {(data || webhookSecretKey) && (
        <div className="space-y-2">
          {webhookId && (
            <div className="text-sm font-medium">{t("workspace_settings.settings.webhooks.secret_key.title")}</div>
          )}
          <div className="text-xs text-custom-text-400">
            {t("workspace_settings.settings.webhooks.secret_key.message")}
          </div>
          <div className="flex flex-col md:flex-row md:items-center gap-4">
            <div className="flex flex-grow max-w-lg items-center justify-between self-stretch rounded border border-custom-border-200 px-2 h-8">
              <div className="select-none overflow-hidden font-medium">
                {shouldShowKey ? (
                  <p className="text-xs">{webhookSecretKey}</p>
                ) : (
                  <div className="flex items-center gap-1.5 overflow-hidden mr-2">
                    {range(30).map((index) => (
                      <div key={index} className="h-1 w-1 rounded-full bg-custom-text-400 flex-shrink-0" />
                    ))}
                  </div>
                )}
              </div>
              {webhookSecretKey && (
                <div className="flex items-center gap-2">
                  {SECRET_KEY_OPTIONS.map((option) => (
                    <Tooltip key={option.key} tooltipContent={option.label} isMobile={isMobile}>
                      <button type="button" className="grid flex-shrink-0 place-items-center" onClick={option.onClick}>
                        <option.Icon className="h-3 w-3 text-custom-text-400" />
                      </button>
                    </Tooltip>
                  ))}
                </div>
              )}
            </div>
            {data && (
              <div>
                <Button onClick={handleRegenerateSecretKey} variant="accent-primary" loading={isRegenerating}>
                  <RefreshCw className="h-3 w-3" />
                  {isRegenerating ? `${t("re_generating")}...` : t("re_generate_key")}
                </Button>
              </div>
            )}
          </div>
        </div>
      )}
    </>
  );
});<|MERGE_RESOLUTION|>--- conflicted
+++ resolved
@@ -8,18 +8,12 @@
 import { Copy, Eye, EyeOff, RefreshCw } from "lucide-react";
 import { useTranslation } from "@plane/i18n";
 import { Button } from "@plane/propel/button";
-<<<<<<< HEAD
-import { TOAST_TYPE, setToast } from "@plane/propel/toast";
-import { Tooltip } from "@plane/propel/tooltip";
-import { IWebhook } from "@plane/types";
-// ui
-=======
 import { Tooltip } from "@plane/propel/tooltip";
 import { IWebhook } from "@plane/types";
 // ui
 import { TOAST_TYPE, setToast } from "@plane/ui";
->>>>>>> 2f8a3926
 import { csvDownload, copyTextToClipboard } from "@plane/utils";
+// helpers
 // hooks
 import { useWebhook } from "@/hooks/store/use-webhook";
 import { useWorkspace } from "@/hooks/store/use-workspace";
