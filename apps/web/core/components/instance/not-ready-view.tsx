"use client";

import { FC } from "react";
import Image from "next/image";
import Link from "next/link";
import { useTheme } from "next-themes";
import { GOD_MODE_URL } from "@plane/constants";
<<<<<<< HEAD
import { PlaneLockup } from "@plane/propel/icons";
=======
>>>>>>> 2f8a3926
import { Button } from "@plane/propel/button";
// helpers
// images
// assets
import PlaneBackgroundPatternDark from "@/public/auth/background-pattern-dark.svg";
import PlaneBackgroundPattern from "@/public/auth/background-pattern.svg";
import PlaneTakeOffImage from "@/public/plane-takeoff.png";

export const InstanceNotReady: FC = () => {
  const { resolvedTheme } = useTheme();
  const patternBackground = resolvedTheme === "dark" ? PlaneBackgroundPatternDark : PlaneBackgroundPattern;

  return (
    <div className="relative">
      <div className="h-screen w-full overflow-hidden overflow-y-auto flex flex-col">
        <div className="container h-[110px] flex-shrink-0 mx-auto px-5 lg:px-0 flex items-center justify-between gap-5 z-50">
          <div className="flex items-center gap-x-2 py-10">
            <Link href={`/`}>
              <PlaneLockup className="h-7 w-auto text-custom-text-100" />
            </Link>
          </div>
        </div>

        <div className="absolute inset-0 z-0">
          <Image src={patternBackground} className="w-screen h-full object-cover" alt="Plane background pattern" />
        </div>

        <div className="relative z-10 mb-[110px] flex-grow">
          <div className="h-full w-full relative container px-5 mx-auto flex justify-center items-center">
            <div className="w-auto max-w-2xl relative space-y-8 py-10">
              <div className="relative flex flex-col justify-center items-center space-y-4">
                <h1 className="text-3xl font-bold pb-3">Welcome aboard Plane!</h1>
                <Image src={PlaneTakeOffImage} alt="Plane Logo" />
                <p className="font-medium text-base text-custom-text-400">
                  Get started by setting up your instance and workspace
                </p>
              </div>
              <div>
                <a href={GOD_MODE_URL}>
                  <Button size="lg" className="w-full">
                    Get started
                  </Button>
                </a>
              </div>
            </div>
          </div>
        </div>
      </div>
    </div>
  );
};<|MERGE_RESOLUTION|>--- conflicted
+++ resolved
@@ -5,29 +5,29 @@
 import Link from "next/link";
 import { useTheme } from "next-themes";
 import { GOD_MODE_URL } from "@plane/constants";
-<<<<<<< HEAD
-import { PlaneLockup } from "@plane/propel/icons";
-=======
->>>>>>> 2f8a3926
 import { Button } from "@plane/propel/button";
 // helpers
 // images
 // assets
 import PlaneBackgroundPatternDark from "@/public/auth/background-pattern-dark.svg";
 import PlaneBackgroundPattern from "@/public/auth/background-pattern.svg";
+import BlackHorizontalLogo from "@/public/plane-logos/black-horizontal-with-blue-logo.png";
+import WhiteHorizontalLogo from "@/public/plane-logos/white-horizontal-with-blue-logo.png";
 import PlaneTakeOffImage from "@/public/plane-takeoff.png";
 
 export const InstanceNotReady: FC = () => {
   const { resolvedTheme } = useTheme();
   const patternBackground = resolvedTheme === "dark" ? PlaneBackgroundPatternDark : PlaneBackgroundPattern;
 
+  const logo = resolvedTheme === "light" ? BlackHorizontalLogo : WhiteHorizontalLogo;
+
   return (
     <div className="relative">
       <div className="h-screen w-full overflow-hidden overflow-y-auto flex flex-col">
         <div className="container h-[110px] flex-shrink-0 mx-auto px-5 lg:px-0 flex items-center justify-between gap-5 z-50">
           <div className="flex items-center gap-x-2 py-10">
-            <Link href={`/`}>
-              <PlaneLockup className="h-7 w-auto text-custom-text-100" />
+            <Link href={`/`} className="h-[30px] w-[133px]">
+              <Image src={logo} alt="Plane logo" />
             </Link>
           </div>
         </div>
