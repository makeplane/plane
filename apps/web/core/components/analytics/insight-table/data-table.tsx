--- conflicted
+++ resolved
@@ -19,12 +19,9 @@
 } from "@tanstack/react-table";
 import { Search } from "lucide-react";
 import { useTranslation } from "@plane/i18n";
-<<<<<<< HEAD
 import { CloseIcon } from "@plane/propel/icons";
 // plane package imports
-=======
 import { EmptyStateCompact } from "@plane/propel/empty-state";
->>>>>>> 68fd2463
 import { Table, TableBody, TableCell, TableHead, TableHeader, TableRow } from "@plane/propel/table";
 import { cn } from "@plane/utils";
 // plane web components
