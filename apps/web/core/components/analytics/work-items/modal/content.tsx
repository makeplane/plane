--- conflicted
+++ resolved
@@ -68,22 +68,11 @@
     );
 
   return (
-<<<<<<< HEAD
     <div className="flex flex-col gap-14 overflow-y-auto p-6">
       <TotalInsights analyticsType="work-items" peekView={!fullScreen} />
       <CreatedVsResolved />
-      <CustomizedInsights peekView={!fullScreen} />
+      <CustomizedInsights peekView={!fullScreen} isEpic={isEpic} />
       <WorkItemsInsightTable />
     </div>
-=======
-    <Tab.Group as={React.Fragment}>
-      <div className="flex flex-col gap-14 overflow-y-auto p-6">
-        <TotalInsights analyticsType="work-items" peekView={!fullScreen} />
-        <CreatedVsResolved />
-        <CustomizedInsights peekView={!fullScreen} isEpic={isEpic} />
-        <WorkItemsInsightTable />
-      </div>
-    </Tab.Group>
->>>>>>> bf45635a
   );
 });