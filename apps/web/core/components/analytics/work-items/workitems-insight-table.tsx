import { useMemo } from "react";
import type { ColumnDef, Row, RowData } from "@tanstack/react-table";
import { observer } from "mobx-react";
import { useParams } from "next/navigation";
import useSWR from "swr";
import { UserRound } from "lucide-react";
import { useTranslation } from "@plane/i18n";
<<<<<<< HEAD
import type { AnalyticsTableDataMap, WorkItemInsightColumns } from "@plane/types";
=======
import { ProjectIcon } from "@plane/propel/icons";
// plane package imports
import { AnalyticsTableDataMap, WorkItemInsightColumns } from "@plane/types";
>>>>>>> 41681278
// plane web components
import { Avatar } from "@plane/ui";
import { getFileURL } from "@plane/utils";
import { Logo } from "@/components/common/logo";
// hooks
import { useAnalytics } from "@/hooks/store/use-analytics";
import { useProject } from "@/hooks/store/use-project";
import { AnalyticsService } from "@/services/analytics.service";
// plane web components
import { exportCSV } from "../export";
import { InsightTable } from "../insight-table";

const analyticsService = new AnalyticsService();

declare module "@tanstack/react-table" {
  interface ColumnMeta<TData extends RowData, TValue> {
    export: {
      key: string;
      value: (row: Row<TData>) => string | number;
      label?: string;
    };
  }
}

const WorkItemsInsightTable = observer(() => {
  // router
  const params = useParams();
  const workspaceSlug = params.workspaceSlug.toString();
  const { t } = useTranslation();
  // store hooks
  const { getProjectById } = useProject();
  const { selectedDuration, selectedProjects, selectedCycle, selectedModule, isPeekView, isEpic } = useAnalytics();
  const { data: workItemsData, isLoading } = useSWR(
    `insights-table-work-items-${workspaceSlug}-${selectedDuration}-${selectedProjects}-${selectedCycle}-${selectedModule}-${isPeekView}-${isEpic}`,
    () =>
      analyticsService.getAdvanceAnalyticsStats<WorkItemInsightColumns[]>(
        workspaceSlug,
        "work-items",
        {
          // date_filter: selectedDuration,
          ...(selectedProjects?.length > 0 ? { project_ids: selectedProjects.join(",") } : {}),
          ...(selectedCycle ? { cycle_id: selectedCycle } : {}),
          ...(selectedModule ? { module_id: selectedModule } : {}),
          ...(isEpic ? { epic: true } : {}),
        },
        isPeekView
      )
  );
  // derived values
  const columnsLabels: Record<keyof Omit<WorkItemInsightColumns, "project_id" | "avatar_url" | "assignee_id">, string> =
    useMemo(
      () => ({
        backlog_work_items: t("workspace_projects.state.backlog"),
        started_work_items: t("workspace_projects.state.started"),
        un_started_work_items: t("workspace_projects.state.unstarted"),
        completed_work_items: t("workspace_projects.state.completed"),
        cancelled_work_items: t("workspace_projects.state.cancelled"),
        project__name: t("common.project"),
        display_name: t("common.assignee"),
      }),
      [t]
    );
  const columns: ColumnDef<AnalyticsTableDataMap["work-items"]>[] = useMemo(
    () => [
      !isPeekView
        ? {
            accessorKey: "project__name",
            header: () => <div className="text-left">{columnsLabels["project__name"]}</div>,
            cell: ({ row }) => {
              const project = getProjectById(row.original.project_id);
              return (
                <div className="flex items-center gap-2">
                  {project?.logo_props ? (
                    <Logo logo={project.logo_props} size={18} />
                  ) : (
                    <ProjectIcon className="h-4 w-4" />
                  )}
                  {project?.name}
                </div>
              );
            },
            meta: {
              export: {
                key: columnsLabels["project__name"],
                value: (row) => row.original.project__name?.toString() ?? "",
              },
            },
          }
        : {
            accessorKey: "display_name",
            header: () => <div className="text-left">{columnsLabels["display_name"]}</div>,
            cell: ({ row }: { row: Row<WorkItemInsightColumns> }) => (
              <div className="text-left">
                <div className="flex items-center gap-2">
                  {row.original.avatar_url && row.original.avatar_url !== "" ? (
                    <Avatar
                      name={row.original.display_name}
                      src={getFileURL(row.original.avatar_url)}
                      size={24}
                      shape="circle"
                    />
                  ) : (
                    <div className="flex h-4 w-4 flex-shrink-0 items-center justify-center rounded-full bg-custom-background-80  capitalize overflow-hidden">
                      {row.original.display_name ? (
                        row.original.display_name?.[0]
                      ) : (
                        <UserRound className="text-custom-text-200 " size={12} />
                      )}
                    </div>
                  )}
                  <span className="break-words text-custom-text-200">
                    {row.original.display_name ?? t(`Unassigned`)}
                  </span>
                </div>
              </div>
            ),
            meta: {
              export: {
                key: columnsLabels["display_name"],
                value: (row) => row.original.display_name?.toString() ?? "",
              },
            },
          },
      {
        accessorKey: "backlog_work_items",
        header: () => <div className="text-right">{columnsLabels["backlog_work_items"]}</div>,
        cell: ({ row }) => <div className="text-right">{row.original.backlog_work_items}</div>,
        meta: {
          export: {
            key: columnsLabels["backlog_work_items"],
            value: (row) => row.original.backlog_work_items.toString(),
          },
        },
      },
      {
        accessorKey: "started_work_items",
        header: () => <div className="text-right">{columnsLabels["started_work_items"]}</div>,
        cell: ({ row }) => <div className="text-right">{row.original.started_work_items}</div>,
        meta: {
          export: {
            key: columnsLabels["started_work_items"],
            value: (row) => row.original.started_work_items.toString(),
          },
        },
      },
      {
        accessorKey: "un_started_work_items",
        header: () => <div className="text-right">{columnsLabels["un_started_work_items"]}</div>,
        cell: ({ row }) => <div className="text-right">{row.original.un_started_work_items}</div>,
        meta: {
          export: {
            key: columnsLabels["un_started_work_items"],
            value: (row) => row.original.un_started_work_items.toString(),
          },
        },
      },
      {
        accessorKey: "completed_work_items",
        header: () => <div className="text-right">{columnsLabels["completed_work_items"]}</div>,
        cell: ({ row }) => <div className="text-right">{row.original.completed_work_items}</div>,
        meta: {
          export: {
            key: columnsLabels["completed_work_items"],
            value: (row) => row.original.completed_work_items.toString(),
          },
        },
      },
      {
        accessorKey: "cancelled_work_items",
        header: () => <div className="text-right">{columnsLabels["cancelled_work_items"]}</div>,
        cell: ({ row }) => <div className="text-right">{row.original.cancelled_work_items}</div>,
        meta: {
          export: {
            key: columnsLabels["cancelled_work_items"],
            value: (row) => row.original.cancelled_work_items.toString(),
          },
        },
      },
    ],
    [columnsLabels, getProjectById, isPeekView, t]
  );
  return (
    <InsightTable<"work-items">
      analyticsType="work-items"
      data={workItemsData}
      isLoading={isLoading}
      columns={columns}
      columnsLabels={columnsLabels}
      headerText={isPeekView ? t("common.assignee") : t("common.projects")}
      onExport={(rows) => workItemsData && exportCSV(rows, columns, workspaceSlug)}
    />
  );
});

export default WorkItemsInsightTable;<|MERGE_RESOLUTION|>--- conflicted
+++ resolved
@@ -5,13 +5,9 @@
 import useSWR from "swr";
 import { UserRound } from "lucide-react";
 import { useTranslation } from "@plane/i18n";
-<<<<<<< HEAD
-import type { AnalyticsTableDataMap, WorkItemInsightColumns } from "@plane/types";
-=======
 import { ProjectIcon } from "@plane/propel/icons";
 // plane package imports
-import { AnalyticsTableDataMap, WorkItemInsightColumns } from "@plane/types";
->>>>>>> 41681278
+import type { AnalyticsTableDataMap, WorkItemInsightColumns } from "@plane/types";
 // plane web components
 import { Avatar } from "@plane/ui";
 import { getFileURL } from "@plane/utils";
