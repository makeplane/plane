import { useMemo } from "react";
import { observer } from "mobx-react";
import type { Control, UseFormSetValue } from "react-hook-form";
import { Controller } from "react-hook-form";
import { SlidersHorizontal } from "lucide-react";
// plane package imports
import { ANALYTICS_X_AXIS_VALUES, ANALYTICS_Y_AXIS_VALUES } from "@plane/constants";
import { CalendarLayoutIcon } from "@plane/propel/icons";
import type { IAnalyticsParams } from "@plane/types";
import { ChartYAxisMetric } from "@plane/types";
import { cn } from "@plane/utils";
// plane web components
import { SelectXAxis } from "./select-x-axis";
import { SelectYAxis } from "./select-y-axis";

type Props = {
  control: Control<IAnalyticsParams, unknown>;
  setValue: UseFormSetValue<IAnalyticsParams>;
  params: IAnalyticsParams;
  workspaceSlug: string;
  classNames?: string;
  isEpic?: boolean;
};

export const AnalyticsSelectParams = observer(function AnalyticsSelectParams(props: Props) {
  const { control, params, classNames, isEpic } = props;
  const xAxisOptions = useMemo(
    () => ANALYTICS_X_AXIS_VALUES.filter((option) => option.value !== params.group_by),
    [params.group_by]
  );
  const groupByOptions = useMemo(
    () => ANALYTICS_X_AXIS_VALUES.filter((option) => option.value !== params.x_axis),
    [params.x_axis]
  );

  return (
    <div className={cn("flex w-full justify-between", classNames)}>
      <div className={`flex items-center gap-2`}>
        <Controller
          name="y_axis"
          control={control}
          render={({ field: { value, onChange } }) => (
            <SelectYAxis
              value={value}
              onChange={(val: ChartYAxisMetric | null) => {
                onChange(val);
              }}
              options={ANALYTICS_Y_AXIS_VALUES}
              hiddenOptions={[
                ChartYAxisMetric.ESTIMATE_POINT_COUNT,
                isEpic ? ChartYAxisMetric.WORK_ITEM_COUNT : ChartYAxisMetric.EPIC_WORK_ITEM_COUNT,
              ]}
            />
          )}
        />
        <Controller
          name="x_axis"
          control={control}
          render={({ field: { value, onChange } }) => (
            <SelectXAxis
              value={value}
              onChange={(val) => {
                onChange(val);
              }}
              label={
                <div className="flex items-center gap-2">
<<<<<<< HEAD
                  <Calendar className="h-3 w-3" />
=======
                  <CalendarLayoutIcon className="h-3 w-3" />
>>>>>>> 71d142e9
                  <span className={cn("text-secondary", value && "text-primary")}>
                    {xAxisOptions.find((v) => v.value === value)?.label || "Add Property"}
                  </span>
                </div>
              }
              options={xAxisOptions}
            />
          )}
        />
        <Controller
          name="group_by"
          control={control}
          render={({ field: { value, onChange } }) => (
            <SelectXAxis
              value={value}
              onChange={(val) => {
                onChange(val);
              }}
              label={
                <div className="flex items-center gap-2">
                  <SlidersHorizontal className="h-3 w-3" />
                  <span className={cn("text-secondary", value && "text-primary")}>
                    {groupByOptions.find((v) => v.value === value)?.label || "Add Property"}
                  </span>
                </div>
              }
              options={groupByOptions}
              placeholder="Group By"
              allowNoValue
            />
          )}
        />
      </div>
    </div>
  );
});<|MERGE_RESOLUTION|>--- conflicted
+++ resolved
@@ -64,11 +64,7 @@
               }}
               label={
                 <div className="flex items-center gap-2">
-<<<<<<< HEAD
-                  <Calendar className="h-3 w-3" />
-=======
                   <CalendarLayoutIcon className="h-3 w-3" />
->>>>>>> 71d142e9
                   <span className={cn("text-secondary", value && "text-primary")}>
                     {xAxisOptions.find((v) => v.value === value)?.label || "Add Property"}
                   </span>
