"use client";

import { observer } from "mobx-react";
import { useParams } from "next/navigation";
import { EEstimateSystem } from "@plane/constants";
<<<<<<< HEAD
import type { ChartYAxisMetric } from "@plane/types";
=======
import { ProjectIcon } from "@plane/propel/icons";
import { ChartYAxisMetric } from "@plane/types";
>>>>>>> 41681278
// plane package imports
import { CustomSelect } from "@plane/ui";
// hooks
import { useProjectEstimates } from "@/hooks/store/estimates";
// plane web constants
type Props = {
  value: ChartYAxisMetric;
  onChange: (val: ChartYAxisMetric | null) => void;
  hiddenOptions?: ChartYAxisMetric[];
  options: { value: ChartYAxisMetric; label: string }[];
};

export const SelectYAxis: React.FC<Props> = observer(({ value, onChange, hiddenOptions, options }) => {
  // hooks
  const { projectId } = useParams();
  const { areEstimateEnabledByProjectId, currentActiveEstimateId, estimateById } = useProjectEstimates();

  const isEstimateEnabled = (analyticsOption: string) => {
    if (analyticsOption === "estimate") {
      if (
        projectId &&
        currentActiveEstimateId &&
        areEstimateEnabledByProjectId(projectId.toString()) &&
        estimateById(currentActiveEstimateId)?.type === EEstimateSystem.POINTS
      ) {
        return true;
      } else {
        return false;
      }
    }

    return true;
  };

  return (
    <CustomSelect
      value={value}
      label={
        <div className="flex items-center gap-2">
          <ProjectIcon className="h-3 w-3" />
          <span>{options.find((v) => v.value === value)?.label ?? "Add Metric"}</span>
        </div>
      }
      onChange={onChange}
      maxHeight="lg"
    >
      {options.map((item) => {
        if (hiddenOptions?.includes(item.value)) return null;
        return (
          isEstimateEnabled(item.value) && (
            <CustomSelect.Option key={item.value} value={item.value}>
              {item.label}
            </CustomSelect.Option>
          )
        );
      })}
    </CustomSelect>
  );
});<|MERGE_RESOLUTION|>--- conflicted
+++ resolved
@@ -3,12 +3,8 @@
 import { observer } from "mobx-react";
 import { useParams } from "next/navigation";
 import { EEstimateSystem } from "@plane/constants";
-<<<<<<< HEAD
+import { ProjectIcon } from "@plane/propel/icons";
 import type { ChartYAxisMetric } from "@plane/types";
-=======
-import { ProjectIcon } from "@plane/propel/icons";
-import { ChartYAxisMetric } from "@plane/types";
->>>>>>> 41681278
 // plane package imports
 import { CustomSelect } from "@plane/ui";
 // hooks
