// plane package imports
import { observer } from "mobx-react";
import { useParams } from "next/navigation";
import useSWR from "swr";

import { IInsightField, ANALYTICS_INSIGHTS_FIELDS } from "@plane/constants";
import { useTranslation } from "@plane/i18n";
import { IAnalyticsResponse, TAnalyticsTabsBase } from "@plane/types";
import { cn } from "@plane/utils";

/**
 * Local imports
 */
import { useAnalytics } from "@/hooks/store/use-analytics";
import { AnalyticsService } from "@/services/analytics.service";
import InsightCard from "./insight-card";

const analyticsService = new AnalyticsService();
const getInsightLabel = (
  analyticsType: TAnalyticsTabsBase,
  item: IInsightField,
  isEpic: boolean | undefined,
  t: (key: string, params?: Record<string, unknown>) => string
) => {
  if (analyticsType === "work-items") {
    return isEpic
      ? t(item.i18nKey, { entity: t("common.epics") })
      : t(item.i18nKey, { entity: t("common.work_items") });
  }

  const baseTranslation = t(item.i18nKey, {
    ...item.i18nProps,
    entity: item.i18nProps?.entity && t(item.i18nProps?.entity),
  });

  const prefix = item.i18nProps?.prefix ? `${t(item.i18nProps.prefix)} ` : "";

  const suffix = item.i18nProps?.suffix ? ` ${t(item.i18nProps.suffix)}` : "";

  return `${prefix}${baseTranslation}${suffix}`;
};

const TotalInsights: React.FC<{
  analyticsType: TAnalyticsTabsBase;
  peekView?: boolean;
}> = observer(({ analyticsType, peekView }) => {
  const params = useParams();
  const workspaceSlug = params.workspaceSlug.toString();
  const { t } = useTranslation();
<<<<<<< HEAD
  const { selectedDuration, selectedProjects, selectedCycle, selectedModule, isPeekView, isEpic } = useAnalytics();
=======
  /**
   * Store hooks
   */
  const { selectedDuration, selectedProjects, selectedCycle, selectedModule, isPeekView, isEpic } = useAnalytics();

  /**
   * API calls
   */
>>>>>>> 4572ad13
  const { data: totalInsightsData, isLoading } = useSWR(
    `total-insights-${analyticsType}-${selectedDuration}-${selectedProjects}-${selectedCycle}-${selectedModule}-${isEpic}`,
    () =>
      analyticsService.getAdvanceAnalytics<IAnalyticsResponse>(
        workspaceSlug,
        analyticsType,
        {
          ...(selectedProjects?.length > 0 ? { project_ids: selectedProjects.join(",") } : {}),
          ...(selectedCycle ? { cycle_id: selectedCycle } : {}),
          ...(selectedModule ? { module_id: selectedModule } : {}),
          ...(isEpic ? { epic: true } : {}),
        },
        isPeekView
      )
  );

  return (
    <div
      className={cn(
        "grid grid-cols-1 gap-8 sm:grid-cols-2 md:gap-10",
        !peekView
          ? ANALYTICS_INSIGHTS_FIELDS[analyticsType]?.length % 5 === 0
            ? "gap-10 lg:grid-cols-5"
            : "gap-8 lg:grid-cols-4"
          : "grid-cols-2"
      )}
    >
      {ANALYTICS_INSIGHTS_FIELDS[analyticsType]?.map((item) => (
        <InsightCard
          key={`${analyticsType}-${item.key}`}
          isLoading={isLoading}
          data={totalInsightsData?.[item.key]}
          label={getInsightLabel(analyticsType, item, isEpic, t)}
        />
      ))}
    </div>
  );
});

export default TotalInsights;<|MERGE_RESOLUTION|>--- conflicted
+++ resolved
@@ -47,18 +47,7 @@
   const params = useParams();
   const workspaceSlug = params.workspaceSlug.toString();
   const { t } = useTranslation();
-<<<<<<< HEAD
   const { selectedDuration, selectedProjects, selectedCycle, selectedModule, isPeekView, isEpic } = useAnalytics();
-=======
-  /**
-   * Store hooks
-   */
-  const { selectedDuration, selectedProjects, selectedCycle, selectedModule, isPeekView, isEpic } = useAnalytics();
-
-  /**
-   * API calls
-   */
->>>>>>> 4572ad13
   const { data: totalInsightsData, isLoading } = useSWR(
     `total-insights-${analyticsType}-${selectedDuration}-${selectedProjects}-${selectedCycle}-${selectedModule}-${isEpic}`,
     () =>
