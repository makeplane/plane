import type { ReactNode } from "react";
import { observer } from "mobx-react";
<<<<<<< HEAD
import { CheckCircle, Clock } from "lucide-react";
=======
import { Check, CheckCircle, Clock, MoreVertical } from "lucide-react";
// plane imports
>>>>>>> e3ba7c28
import { useTranslation } from "@plane/i18n";
// plane imports
import { ArchiveIcon, CheckIcon } from "@plane/propel/icons";
import type { TNotificationFilter } from "@plane/types";
import { PopoverMenu } from "@plane/ui";
// hooks
import { useWorkspaceNotifications } from "@/hooks/store/notifications";
// local imports
import { NotificationMenuOptionItem } from "./menu-item";
import { IconButton } from "@plane/propel/icon-button";

export type TPopoverMenuOptions = {
  key: string;
  type: string;
  label?: string | undefined;
  isActive?: boolean | undefined;
  prependIcon?: ReactNode | undefined;
  appendIcon?: ReactNode | undefined;
  onClick?: (() => void) | undefined;
};

export const NotificationHeaderMenuOption = observer(function NotificationHeaderMenuOption() {
  // hooks
  const { filters, updateFilters, updateBulkFilters } = useWorkspaceNotifications();
  const { t } = useTranslation();

  const handleFilterChange = (filterType: keyof TNotificationFilter, filterValue: boolean) =>
    updateFilters(filterType, filterValue);

  const handleBulkFilterChange = (filter: Partial<TNotificationFilter>) => updateBulkFilters(filter);

  const popoverMenuOptions: TPopoverMenuOptions[] = [
    {
      key: "menu-unread",
      type: "menu-item",
      label: t("notification.options.show_unread"),
      isActive: filters?.read,
      prependIcon: <CheckCircle className="flex-shrink-0 h-3 w-3" />,
      appendIcon: filters?.read ? <CheckIcon className="w-3 h-3" /> : undefined,
      onClick: () => handleFilterChange("read", !filters?.read),
    },
    {
      key: "menu-archived",
      type: "menu-item",
      label: t("notification.options.show_archived"),
      isActive: filters?.archived,
      prependIcon: <ArchiveIcon className="flex-shrink-0 h-3 w-3" />,
      appendIcon: filters?.archived ? <CheckIcon className="w-3 h-3" /> : undefined,
      onClick: () =>
        handleBulkFilterChange({
          archived: !filters?.archived,
          snoozed: false,
        }),
    },
    {
      key: "menu-snoozed",
      type: "menu-item",
      label: t("notification.options.show_snoozed"),
      isActive: filters?.snoozed,
      prependIcon: <Clock className="flex-shrink-0 h-3 w-3" />,
      appendIcon: filters?.snoozed ? <CheckIcon className="w-3 h-3" /> : undefined,
      onClick: () =>
        handleBulkFilterChange({
          snoozed: !filters?.snoozed,
          archived: false,
        }),
    },
  ];

  return (
    <PopoverMenu
      data={popoverMenuOptions}
      button={<IconButton size="base" variant="ghost" icon={MoreVertical} />}
      keyExtractor={(item: TPopoverMenuOptions) => item.key}
      panelClassName="p-0 py-2 rounded-md border border-subtle bg-surface-1 space-y-1"
      render={(item: TPopoverMenuOptions) => <NotificationMenuOptionItem {...item} />}
    />
  );
});<|MERGE_RESOLUTION|>--- conflicted
+++ resolved
@@ -1,11 +1,6 @@
 import type { ReactNode } from "react";
 import { observer } from "mobx-react";
-<<<<<<< HEAD
-import { CheckCircle, Clock } from "lucide-react";
-=======
-import { Check, CheckCircle, Clock, MoreVertical } from "lucide-react";
-// plane imports
->>>>>>> e3ba7c28
+import { CheckCircle, Clock, MoreVertical } from "lucide-react";
 import { useTranslation } from "@plane/i18n";
 // plane imports
 import { ArchiveIcon, CheckIcon } from "@plane/propel/icons";
