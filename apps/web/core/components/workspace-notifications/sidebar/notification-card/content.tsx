--- conflicted
+++ resolved
@@ -14,7 +14,6 @@
   renderAdditionalAction,
   renderAdditionalValue,
   shouldShowConnector,
-  shouldRender,
 } from "@/plane-web/components/workspace-notifications/notification-card/content";
 
 // Types
@@ -201,19 +200,11 @@
   return (
     <>
       {renderTriggerName()}
-<<<<<<< HEAD
-      <span className="text-custom-text-300">{renderAction()} </span>
-      {shouldRender(notificationField, verb) && (
-        <>
-          {showConnector && <span className="text-custom-text-300">to </span>}
-          <span className="text-custom-text-100 font-medium">{renderValue()}</span>
-=======
       <span className="text-tertiary">{renderAction()} </span>
       {verb !== "deleted" && (
         <>
-          {shouldShowConnector && <span className="text-tertiary">to </span>}
+          {showConnector && <span className="text-tertiary">to </span>}
           <span className="text-primary font-medium">{renderValue()}</span>
->>>>>>> 70eea50d
           {notificationField === "comment" && renderCommentBox && (
             <div className="scale-75 origin-left">
               <LiteTextEditor
