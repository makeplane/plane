import React, { useCallback, useState } from "react";
import { observer } from "mobx-react";
import { ListFilterPlus } from "lucide-react";
import { Transition } from "@headlessui/react";
// plane imports
import { Button } from "@plane/propel/button";
import type { IFilterInstance } from "@plane/shared-state";
import type { TExternalFilter, TFilterProperty } from "@plane/types";
import { cn, EHeaderVariant, Header, Loader } from "@plane/ui";
// local imports
import type { TAddFilterButtonProps } from "./add-filters/button";
import { AddFilterButton } from "./add-filters/button";
import { FilterItem } from "./filter-item/root";

export type TFiltersRowProps<K extends TFilterProperty, E extends TExternalFilter> = {
  buttonConfig?: TAddFilterButtonProps<K, E>["buttonConfig"];
  disabledAllOperations?: boolean;
  filter: IFilterInstance<K, E>;
  variant?: "modal" | "header";
  trackerElements?: {
    clearFilter?: string;
    saveView?: string;
    updateView?: string;
  };
};

<<<<<<< HEAD
export const FiltersRow = observer(
  <K extends TFilterProperty, E extends TExternalFilter>(props: TFiltersRowProps<K, E>) => {
    const {
      buttonConfig,
      disabledAllOperations: disabledAllOperationsProp = false,
      filter,
      variant = "header",
      trackerElements,
    } = props;
    // states
    const [isUpdating, setIsUpdating] = useState(false);
    // derived values
    const disabledAllOperations = disabledAllOperationsProp || !filter.configManager.areConfigsReady;
    const hasAnyConditions = filter.allConditionsForDisplay.length > 0;
    const hasAvailableOperations =
      !disabledAllOperations && (filter.canClearFilters || filter.canSaveView || filter.canUpdateView);

    const headerButtonConfig: Partial<TAddFilterButtonProps<K, E>["buttonConfig"]> = {
      variant: "link-neutral",
      className: "bg-custom-background-90",
      label: null,
    };

    const modalButtonConfig: Partial<TAddFilterButtonProps<K, E>["buttonConfig"]> = {
      variant: "neutral-primary",
      className: "bg-custom-background-100",
      label: !hasAnyConditions ? "Filters" : null,
    };

    const handleUpdate = useCallback(async () => {
      setIsUpdating(true);
      try {
        await filter.updateView();
      } finally {
        setTimeout(() => setIsUpdating(false), 240); // To avoid flickering
      }
    }, [filter]);

    const leftContent = (
      <>
        {filter.allConditionsForDisplay.map((condition) => (
          <FilterItem key={condition.id} filter={filter} condition={condition} isDisabled={disabledAllOperations} />
        ))}
        <AddFilterButton
          filter={filter}
          buttonConfig={{
            label: null,
            ...(variant === "modal" ? modalButtonConfig : headerButtonConfig),
            iconConfig: {
              shouldShowIcon: true,
              iconComponent: ListFilterPlus,
            },
            defaultOpen: buttonConfig?.defaultOpen ?? !hasAnyConditions,
            ...buttonConfig,
            isDisabled: disabledAllOperations,
          }}
        />
      </>
    );
=======
export const FiltersRow = observer(function FiltersRow<K extends TFilterProperty, E extends TExternalFilter>(
  props: TFiltersRowProps<K, E>
) {
  const {
    buttonConfig,
    disabledAllOperations: disabledAllOperationsProp = false,
    filter,
    variant = "header",
    trackerElements,
  } = props;
  // states
  const [isUpdating, setIsUpdating] = useState(false);
  // derived values
  const disabledAllOperations = disabledAllOperationsProp || !filter.configManager.areConfigsReady;
  const hasAnyConditions = filter.allConditionsForDisplay.length > 0;
  const hasAvailableOperations =
    !disabledAllOperations && (filter.canClearFilters || filter.canSaveView || filter.canUpdateView);

  const headerButtonConfig: Partial<TAddFilterButtonProps<K, E>["buttonConfig"]> = {
    label: null,
  };
>>>>>>> 22339b97

  const modalButtonConfig: Partial<TAddFilterButtonProps<K, E>["buttonConfig"]> = {
    label: !hasAnyConditions ? "Filters" : null,
  };

  const handleUpdate = useCallback(async () => {
    setIsUpdating(true);
    try {
      await filter.updateView();
    } finally {
      setTimeout(() => setIsUpdating(false), 240); // To avoid flickering
    }
  }, [filter]);

  const leftContent = (
    <>
      {filter.allConditionsForDisplay.map((condition) => (
        <FilterItem key={condition.id} filter={filter} condition={condition} isDisabled={disabledAllOperations} />
      ))}
      <AddFilterButton
        filter={filter}
        buttonConfig={{
          label: null,
          ...(variant === "modal" ? modalButtonConfig : headerButtonConfig),
          size: "lg",
          iconConfig: {
            shouldShowIcon: true,
            iconComponent: ListFilterPlus,
          },
          ...buttonConfig,
          isDisabled: disabledAllOperations,
        }}
      />
    </>
  );

  const rightContent = !disabledAllOperations && (
    <>
      <ElementTransition show={filter.canClearFilters}>
        <Button
          variant="secondary"
          className={COMMON_OPERATION_BUTTON_CLASSNAME}
          onClick={filter.clearFilters}
          data-ph-element={trackerElements?.clearFilter}
        >
          {filter.clearFilterOptions?.label ?? "Clear all"}
        </Button>
      </ElementTransition>
      <ElementTransition show={filter.canSaveView}>
        <Button
          variant="secondary"
          className={COMMON_OPERATION_BUTTON_CLASSNAME}
          onClick={filter.saveView}
          data-ph-element={trackerElements?.saveView}
        >
          {filter.saveViewOptions?.label ?? "Save view"}
        </Button>
      </ElementTransition>
      <ElementTransition show={filter.canUpdateView}>
        <Button
          variant="secondary"
          className={COMMON_OPERATION_BUTTON_CLASSNAME}
          onClick={handleUpdate}
          loading={isUpdating}
          disabled={isUpdating}
          data-ph-element={trackerElements?.updateView}
        >
          {isUpdating ? "Confirming" : (filter.updateViewOptions?.label ?? "Update view")}
        </Button>
      </ElementTransition>
    </>
  );

  const mainContent = (
    <div className="w-full flex items-start gap-2">
      <div className="w-full flex flex-wrap items-center gap-2">{leftContent}</div>
      <div
        className={cn("flex items-center gap-2 border-l border-subtle pl-4", {
          "border-l-transparent pl-0": !hasAvailableOperations,
        })}
      >
        {rightContent}
      </div>
    </div>
  );

  const ModalVariant = (
    <div className="w-full flex flex-wrap items-center gap-2 min-h-11 bg-layer-1 rounded-lg p-2">{mainContent}</div>
  );

  const HeaderVariant = (
    <Header variant={EHeaderVariant.TERNARY} className="min-h-11 bg-layer-1">
      {mainContent}
    </Header>
  );

  if (!filter.configManager.areConfigsReady && !hasAnyConditions) {
    return (
      <RowTransition show={filter.isVisible}>
        <Loader>
          <Loader.Item height="44px" width="100%" className={cn({ "rounded-none": variant === "header" })} />
        </Loader>
      </RowTransition>
    );
  }

  return <RowTransition show={filter.isVisible}>{variant === "modal" ? ModalVariant : HeaderVariant}</RowTransition>;
});

const COMMON_OPERATION_BUTTON_CLASSNAME = "py-1";

type TElementTransitionProps = {
  children: React.ReactNode;
  show: boolean;
};

const ElementTransition = observer(function ElementTransition(props: TElementTransitionProps) {
  return (
    <Transition
      show={props.show}
      enter="transition ease-out duration-200"
      enterFrom="opacity-0 scale-95"
      enterTo="opacity-100 scale-100"
      leave="transition ease-in duration-150"
      leaveFrom="opacity-100 scale-100"
      leaveTo="opacity-0 scale-95"
    >
      {props.children}
    </Transition>
  );
});

type TRowTransitionProps = {
  children: React.ReactNode;
  show: boolean;
};

const RowTransition = observer(function RowTransition(props: TRowTransitionProps) {
  return (
    <Transition
      show={props.show}
      enter="transition-all duration-150 ease-out"
      enterFrom="opacity-0 -translate-y-1"
      enterTo="opacity-100 translate-y-0"
      leave="transition-all duration-100 ease-in"
      leaveFrom="opacity-100 translate-y-0"
      leaveTo="opacity-0 -translate-y-1"
    >
      {props.children}
    </Transition>
  );
});<|MERGE_RESOLUTION|>--- conflicted
+++ resolved
@@ -24,67 +24,6 @@
   };
 };
 
-<<<<<<< HEAD
-export const FiltersRow = observer(
-  <K extends TFilterProperty, E extends TExternalFilter>(props: TFiltersRowProps<K, E>) => {
-    const {
-      buttonConfig,
-      disabledAllOperations: disabledAllOperationsProp = false,
-      filter,
-      variant = "header",
-      trackerElements,
-    } = props;
-    // states
-    const [isUpdating, setIsUpdating] = useState(false);
-    // derived values
-    const disabledAllOperations = disabledAllOperationsProp || !filter.configManager.areConfigsReady;
-    const hasAnyConditions = filter.allConditionsForDisplay.length > 0;
-    const hasAvailableOperations =
-      !disabledAllOperations && (filter.canClearFilters || filter.canSaveView || filter.canUpdateView);
-
-    const headerButtonConfig: Partial<TAddFilterButtonProps<K, E>["buttonConfig"]> = {
-      variant: "link-neutral",
-      className: "bg-custom-background-90",
-      label: null,
-    };
-
-    const modalButtonConfig: Partial<TAddFilterButtonProps<K, E>["buttonConfig"]> = {
-      variant: "neutral-primary",
-      className: "bg-custom-background-100",
-      label: !hasAnyConditions ? "Filters" : null,
-    };
-
-    const handleUpdate = useCallback(async () => {
-      setIsUpdating(true);
-      try {
-        await filter.updateView();
-      } finally {
-        setTimeout(() => setIsUpdating(false), 240); // To avoid flickering
-      }
-    }, [filter]);
-
-    const leftContent = (
-      <>
-        {filter.allConditionsForDisplay.map((condition) => (
-          <FilterItem key={condition.id} filter={filter} condition={condition} isDisabled={disabledAllOperations} />
-        ))}
-        <AddFilterButton
-          filter={filter}
-          buttonConfig={{
-            label: null,
-            ...(variant === "modal" ? modalButtonConfig : headerButtonConfig),
-            iconConfig: {
-              shouldShowIcon: true,
-              iconComponent: ListFilterPlus,
-            },
-            defaultOpen: buttonConfig?.defaultOpen ?? !hasAnyConditions,
-            ...buttonConfig,
-            isDisabled: disabledAllOperations,
-          }}
-        />
-      </>
-    );
-=======
 export const FiltersRow = observer(function FiltersRow<K extends TFilterProperty, E extends TExternalFilter>(
   props: TFiltersRowProps<K, E>
 ) {
@@ -106,7 +45,6 @@
   const headerButtonConfig: Partial<TAddFilterButtonProps<K, E>["buttonConfig"]> = {
     label: null,
   };
->>>>>>> 22339b97
 
   const modalButtonConfig: Partial<TAddFilterButtonProps<K, E>["buttonConfig"]> = {
     label: !hasAnyConditions ? "Filters" : null,
@@ -136,6 +74,7 @@
             shouldShowIcon: true,
             iconComponent: ListFilterPlus,
           },
+          defaultOpen: buttonConfig?.defaultOpen ?? !hasAnyConditions,
           ...buttonConfig,
           isDisabled: disabledAllOperations,
         }}
