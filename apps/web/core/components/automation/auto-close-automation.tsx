import React, { useMemo, useState } from "react";
import { observer } from "mobx-react";
import { useParams } from "next/navigation";
// icons
import { ArchiveX } from "lucide-react";
// types
import {
  PROJECT_AUTOMATION_MONTHS,
  EUserPermissions,
  EUserPermissionsLevel,
  EIconSize,
  PROJECT_SETTINGS_TRACKER_ELEMENTS,
  PROJECT_SETTINGS_TRACKER_EVENTS,
} from "@plane/constants";
import { useTranslation } from "@plane/i18n";
import { StateGroupIcon, StatePropertyIcon } from "@plane/propel/icons";
import type { IProject } from "@plane/types";
// ui
import { CustomSelect, CustomSearchSelect, ToggleSwitch, Loader } from "@plane/ui";
// component
import { SelectMonthModal } from "@/components/automation";
// constants
// hooks
import { captureElementAndEvent } from "@/helpers/event-tracker.helper";
import { useProject } from "@/hooks/store/use-project";
import { useProjectState } from "@/hooks/store/use-project-state";
import { useUserPermissions } from "@/hooks/store/user";

type Props = {
  handleChange: (formData: Partial<IProject>) => Promise<void>;
};

export const AutoCloseAutomation = observer(function AutoCloseAutomation(props: Props) {
  const { handleChange } = props;
  // router
  const { workspaceSlug } = useParams();
  // states
  const [monthModal, setmonthModal] = useState(false);
  // store hooks
  const { currentProjectDetails } = useProject();
  const { projectStates } = useProjectState();
  const { allowPermissions } = useUserPermissions();
  const { t } = useTranslation();

  // const stateGroups = projectStateStore.groupedProjectStates ?? undefined;

  const options = projectStates
    ?.filter((state) => state.group === "cancelled")
    .map((state) => ({
      value: state.id,
      query: state.name,
      content: (
        <div className="flex items-center gap-2">
          <StateGroupIcon stateGroup={state.group} color={state.color} size={EIconSize.LG} />
          {state.name}
        </div>
      ),
    }));

  const multipleOptions = (options ?? []).length > 1;

  const defaultState = projectStates?.find((s) => s.group === "cancelled")?.id || null;

  const selectedOption = projectStates?.find((s) => s.id === (currentProjectDetails?.default_state ?? defaultState));
  const currentDefaultState = projectStates?.find((s) => s.id === defaultState);

  const initialValues: Partial<IProject> = {
    close_in: 1,
    default_state: defaultState,
  };

  const isAdmin = allowPermissions(
    [EUserPermissions.ADMIN],
    EUserPermissionsLevel.PROJECT,
    workspaceSlug?.toString(),
    currentProjectDetails?.id
  );

  const autoCloseStatus = useMemo(() => {
    if (currentProjectDetails?.close_in === undefined) return false;
    return currentProjectDetails.close_in !== 0;
  }, [currentProjectDetails]);

  return (
    <>
      <SelectMonthModal
        type="auto-close"
        initialValues={initialValues}
        isOpen={monthModal}
        handleClose={() => setmonthModal(false)}
        handleChange={handleChange}
      />
      <div className="flex flex-col gap-4 py-6">
        <div className="flex items-center justify-between">
          <div className="flex items-start gap-3">
<<<<<<< HEAD
            <div className="flex items-center justify-center rounded-sm bg-surface-2 p-3">
=======
            <div className="flex items-center justify-center rounded-sm bg-layer-3 p-3">
>>>>>>> 439bfe7c
              <ArchiveX className="h-4 w-4 flex-shrink-0 text-red-500" />
            </div>
            <div className="">
              <h4 className="text-13 font-medium">{t("project_settings.automations.auto-close.title")}</h4>
<<<<<<< HEAD
              <p className="text-13 tracking-tight text-secondary">
=======
              <p className="text-13 tracking-tight text-tertiary">
>>>>>>> 439bfe7c
                {t("project_settings.automations.auto-close.description")}
              </p>
            </div>
          </div>
          <ToggleSwitch
            value={autoCloseStatus}
            onChange={async () => {
              if (currentProjectDetails?.close_in === 0) {
                await handleChange({ close_in: 1, default_state: defaultState });
              } else {
                await handleChange({ close_in: 0, default_state: null });
              }
              captureElementAndEvent({
                element: {
                  elementName: PROJECT_SETTINGS_TRACKER_ELEMENTS.AUTOMATIONS_CLOSE_TOGGLE_BUTTON,
                },
                event: {
                  eventName: PROJECT_SETTINGS_TRACKER_EVENTS.auto_close_workitems,
                  state: "SUCCESS",
                },
              });
            }}
            size="sm"
            disabled={!isAdmin}
          />
        </div>

        {currentProjectDetails ? (
          autoCloseStatus && (
            <div className="mx-6">
              <div className="flex flex-col rounded-sm border border-subtle bg-surface-2">
                <div className="flex w-full items-center justify-between gap-2 px-5 py-4">
                  <div className="w-1/2 text-13 font-medium">
                    {t("project_settings.automations.auto-close.duration")}
                  </div>
                  <div className="w-1/2">
                    <CustomSelect
                      value={currentProjectDetails?.close_in}
                      label={`${currentProjectDetails?.close_in} ${
                        currentProjectDetails?.close_in === 1 ? "month" : "months"
                      }`}
                      onChange={(val: number) => {
                        handleChange({ close_in: val });
                      }}
                      input
                      disabled={!isAdmin}
                    >
                      <>
                        {PROJECT_AUTOMATION_MONTHS.map((month) => (
                          <CustomSelect.Option key={month.i18n_label} value={month.value}>
                            {t(month.i18n_label, { months: month.value })}
                          </CustomSelect.Option>
                        ))}
                        <button
                          type="button"
                          className="flex w-full select-none items-center rounded-sm px-1 py-1.5 text-secondary hover:bg-layer-1"
                          onClick={() => setmonthModal(true)}
                        >
                          {t("common.customize_time_range")}
                        </button>
                      </>
                    </CustomSelect>
                  </div>
                </div>

                <div className="ppy sm:py-10 flex w-full items-center justify-between gap-2 px-5 py-4">
                  <div className="w-1/2 text-13 font-medium">
                    {t("project_settings.automations.auto-close.auto_close_status")}
                  </div>
                  <div className="w-1/2 ">
                    <CustomSearchSelect
                      value={currentProjectDetails?.default_state ?? defaultState}
                      label={
                        <div className="flex items-center gap-2">
                          {selectedOption ? (
                            <StateGroupIcon
                              stateGroup={selectedOption.group}
                              color={selectedOption.color}
                              size={EIconSize.LG}
                            />
                          ) : currentDefaultState ? (
                            <StateGroupIcon
                              stateGroup={currentDefaultState.group}
                              color={currentDefaultState.color}
                              size={EIconSize.LG}
                            />
                          ) : (
                            <StatePropertyIcon className="h-3.5 w-3.5 text-secondary" />
                          )}
                          {selectedOption?.name
                            ? selectedOption.name
                            : (currentDefaultState?.name ?? <span className="text-secondary">{t("state")}</span>)}
                        </div>
                      }
                      onChange={(val: string) => {
                        handleChange({ default_state: val });
                      }}
                      options={options}
                      disabled={!multipleOptions}
                      input
                    />
                  </div>
                </div>
              </div>
            </div>
          )
        ) : (
          <Loader className="mx-6">
            <Loader.Item height="50px" />
          </Loader>
        )}
      </div>
    </>
  );
});<|MERGE_RESOLUTION|>--- conflicted
+++ resolved
@@ -93,20 +93,12 @@
       <div className="flex flex-col gap-4 py-6">
         <div className="flex items-center justify-between">
           <div className="flex items-start gap-3">
-<<<<<<< HEAD
-            <div className="flex items-center justify-center rounded-sm bg-surface-2 p-3">
-=======
             <div className="flex items-center justify-center rounded-sm bg-layer-3 p-3">
->>>>>>> 439bfe7c
               <ArchiveX className="h-4 w-4 flex-shrink-0 text-red-500" />
             </div>
             <div className="">
               <h4 className="text-13 font-medium">{t("project_settings.automations.auto-close.title")}</h4>
-<<<<<<< HEAD
-              <p className="text-13 tracking-tight text-secondary">
-=======
               <p className="text-13 tracking-tight text-tertiary">
->>>>>>> 439bfe7c
                 {t("project_settings.automations.auto-close.description")}
               </p>
             </div>
