import { useParams } from "next/navigation";
// react-hook-form
import { Controller, useForm } from "react-hook-form";
import { Button } from "@plane/propel/button";
import type { IProject } from "@plane/types";
// ui
import { Input, EModalPosition, EModalWidth, ModalCore } from "@plane/ui";

// types
type Props = {
  isOpen: boolean;
  type: "auto-close" | "auto-archive";
  initialValues: Partial<IProject>;
  handleClose: () => void;
  handleChange: (formData: Partial<IProject>) => Promise<void>;
};

export function SelectMonthModal({ type, initialValues, isOpen, handleClose, handleChange }: Props) {
  const { workspaceSlug, projectId } = useParams();

  const {
    formState: { errors, isSubmitting },
    handleSubmit,
    control,
    reset,
  } = useForm<IProject>({
    defaultValues: initialValues,
  });

  const onClose = () => {
    handleClose();
    reset(initialValues);
  };

  const onSubmit = (formData: Partial<IProject>) => {
    if (!workspaceSlug && !projectId) return;
    handleChange(formData);
    onClose();
  };

  return (
    <ModalCore isOpen={isOpen} handleClose={onClose} position={EModalPosition.CENTER} width={EModalWidth.XXL}>
      <form onSubmit={handleSubmit(onSubmit)}>
        <div>
          <h3 className="text-16 font-medium leading-6 text-primary">Customize time range</h3>
          <div className="mt-8 flex items-center gap-2">
            <div className="flex w-full flex-col justify-center gap-1">
              {type === "auto-close" ? (
                <>
                  <Controller
                    control={control}
                    name="close_in"
                    rules={{
                      required: "Select a month between 1 and 12.",
                      min: 1,
                      max: 12,
                    }}
                    render={({ field: { value, onChange, ref } }) => (
                      <div className="relative flex w-full flex-col justify-center gap-1">
                        <Input
                          id="close_in"
                          name="close_in"
                          type="number"
                          value={value?.toString()}
                          onChange={onChange}
                          ref={ref}
                          hasError={Boolean(errors.close_in)}
                          placeholder="Enter Months"
                          className="w-full border-subtle"
                          min={1}
                          max={12}
                        />
                        <span className="absolute right-8 top-2.5 text-13 text-secondary">Months</span>
                      </div>
                    )}
                  />

<<<<<<< HEAD
                            {errors.close_in && (
                              <span className="px-1 text-13 text-danger-primary">Select a month between 1 and 12.</span>
                            )}
                          </>
                        ) : (
                          <>
                            <Controller
                              control={control}
                              name="archive_in"
                              rules={{
                                required: "Select a month between 1 and 12.",
                                min: 1,
                                max: 12,
                              }}
                              render={({ field: { value, onChange, ref } }) => (
                                <div className="relative flex w-full flex-col justify-center gap-1">
                                  <Input
                                    id="archive_in"
                                    name="archive_in"
                                    type="number"
                                    value={value?.toString()}
                                    onChange={onChange}
                                    ref={ref}
                                    hasError={Boolean(errors.archive_in)}
                                    placeholder="Enter Months"
                                    className="w-full border-subtle"
                                    min={1}
                                    max={12}
                                  />
                                  <span className="absolute right-8 top-2.5 text-13 text-secondary">Months</span>
                                </div>
                              )}
                            />
                            {errors.archive_in && (
                              <span className="px-1 text-13 text-danger-primary">Select a month between 1 and 12.</span>
                            )}
                          </>
                        )}
=======
                  {errors.close_in && (
                    <span className="px-1 text-13 text-red-500">Select a month between 1 and 12.</span>
                  )}
                </>
              ) : (
                <>
                  <Controller
                    control={control}
                    name="archive_in"
                    rules={{
                      required: "Select a month between 1 and 12.",
                      min: 1,
                      max: 12,
                    }}
                    render={({ field: { value, onChange, ref } }) => (
                      <div className="relative flex w-full flex-col justify-center gap-1">
                        <Input
                          id="archive_in"
                          name="archive_in"
                          type="number"
                          value={value?.toString()}
                          onChange={onChange}
                          ref={ref}
                          hasError={Boolean(errors.archive_in)}
                          placeholder="Enter Months"
                          className="w-full border-subtle"
                          min={1}
                          max={12}
                        />
                        <span className="absolute right-8 top-2.5 text-13 text-secondary">Months</span>
>>>>>>> e3ba7c28
                      </div>
                    )}
                  />
                  {errors.archive_in && (
                    <span className="px-1 text-13 text-red-500">Select a month between 1 and 12.</span>
                  )}
                </>
              )}
            </div>
          </div>
        </div>
        <div className="mt-5 flex justify-end gap-2">
          <Button variant="secondary" size="lg" onClick={onClose}>
            Cancel
          </Button>
          <Button variant="primary" size="lg" type="submit" loading={isSubmitting}>
            {isSubmitting ? "Submitting..." : "Submit"}
          </Button>
        </div>
      </form>
    </ModalCore>
  );
}<|MERGE_RESOLUTION|>--- conflicted
+++ resolved
@@ -75,48 +75,8 @@
                     )}
                   />
 
-<<<<<<< HEAD
-                            {errors.close_in && (
-                              <span className="px-1 text-13 text-danger-primary">Select a month between 1 and 12.</span>
-                            )}
-                          </>
-                        ) : (
-                          <>
-                            <Controller
-                              control={control}
-                              name="archive_in"
-                              rules={{
-                                required: "Select a month between 1 and 12.",
-                                min: 1,
-                                max: 12,
-                              }}
-                              render={({ field: { value, onChange, ref } }) => (
-                                <div className="relative flex w-full flex-col justify-center gap-1">
-                                  <Input
-                                    id="archive_in"
-                                    name="archive_in"
-                                    type="number"
-                                    value={value?.toString()}
-                                    onChange={onChange}
-                                    ref={ref}
-                                    hasError={Boolean(errors.archive_in)}
-                                    placeholder="Enter Months"
-                                    className="w-full border-subtle"
-                                    min={1}
-                                    max={12}
-                                  />
-                                  <span className="absolute right-8 top-2.5 text-13 text-secondary">Months</span>
-                                </div>
-                              )}
-                            />
-                            {errors.archive_in && (
-                              <span className="px-1 text-13 text-danger-primary">Select a month between 1 and 12.</span>
-                            )}
-                          </>
-                        )}
-=======
                   {errors.close_in && (
-                    <span className="px-1 text-13 text-red-500">Select a month between 1 and 12.</span>
+                    <span className="px-1 text-13 text-danger-primary">Select a month between 1 and 12.</span>
                   )}
                 </>
               ) : (
@@ -145,12 +105,11 @@
                           max={12}
                         />
                         <span className="absolute right-8 top-2.5 text-13 text-secondary">Months</span>
->>>>>>> e3ba7c28
                       </div>
                     )}
                   />
                   {errors.archive_in && (
-                    <span className="px-1 text-13 text-red-500">Select a month between 1 and 12.</span>
+                    <span className="px-1 text-13 text-danger-primary">Select a month between 1 and 12.</span>
                   )}
                 </>
               )}
