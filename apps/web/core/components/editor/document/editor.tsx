--- conflicted
+++ resolved
@@ -6,10 +6,7 @@
 // hooks
 import { useEditorConfig, useEditorMention } from "@/hooks/editor";
 import { useMember } from "@/hooks/store/use-member";
-<<<<<<< HEAD
-=======
 import { useUserProfile } from "@/hooks/store/user";
->>>>>>> b1f8b197
 // plane web hooks
 import { useEditorFlagging } from "@/plane-web/hooks/use-editor-flagging";
 import { useIssueEmbed } from "@/plane-web/hooks/use-issue-embed";
