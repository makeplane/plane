import React, { useState } from "react";
// plane constants
import { EIssueCommentAccessSpecifier } from "@plane/constants";
// plane editor
import { EditorRefApi, ILiteTextEditorProps, LiteTextEditorWithRef, TFileHandler } from "@plane/editor";
// components
import { TSticky } from "@plane/types";
// helpers
import { cn } from "@plane/utils";
// hooks
import { useEditorConfig } from "@/hooks/editor";
import { useUserProfile } from "@/hooks/store";
// plane web hooks
import { useEditorFlagging } from "@/plane-web/hooks/use-editor-flagging";
import { StickyEditorToolbar } from "./toolbar";

interface StickyEditorWrapperProps
  extends Omit<
    ILiteTextEditorProps,
<<<<<<< HEAD
    "disabledExtensions" | "editable" | "flaggedExtensions" | "fileHandler" | "mentionHandler"
=======
    "disabledExtensions" | "flaggedExtensions" | "fileHandler" | "isSmoothCursorEnabled" | "mentionHandler"
>>>>>>> ce7d365b
  > {
  workspaceSlug: string;
  workspaceId: string;
  projectId?: string;
  accessSpecifier?: EIssueCommentAccessSpecifier;
  handleAccessChange?: (accessKey: EIssueCommentAccessSpecifier) => void;
  showAccessSpecifier?: boolean;
  showSubmitButton?: boolean;
  isSubmitting?: boolean;
  showToolbarInitially?: boolean;
  showToolbar?: boolean;
  uploadFile: TFileHandler["upload"];
  parentClassName?: string;
  handleColorChange: (data: Partial<TSticky>) => Promise<void>;
  handleDelete: () => void;
}

export const StickyEditor = React.forwardRef<EditorRefApi, StickyEditorWrapperProps>((props, ref) => {
  const {
    containerClassName,
    workspaceSlug,
    workspaceId,
    projectId,
    handleDelete,
    handleColorChange,
    showToolbarInitially = true,
    showToolbar = true,
    parentClassName = "",
    uploadFile,
    ...rest
  } = props;
  // states
  const [isFocused, setIsFocused] = useState(showToolbarInitially);
  // editor flaggings
  const { liteText: liteTextEditorExtensions } = useEditorFlagging(workspaceSlug?.toString());
  // store hooks
  const {
    data: { is_smooth_cursor_enabled },
  } = useUserProfile();
  // editor config
  const { getEditorFileHandlers } = useEditorConfig();
  function isMutableRefObject<T>(ref: React.ForwardedRef<T>): ref is React.MutableRefObject<T | null> {
    return !!ref && typeof ref === "object" && "current" in ref;
  }
  // derived values
  const editorRef = isMutableRefObject<EditorRefApi>(ref) ? ref.current : null;

  return (
    <div
      className={cn("relative border border-custom-border-200 rounded", parentClassName)}
      onFocus={() => !showToolbarInitially && setIsFocused(true)}
      onBlur={() => !showToolbarInitially && setIsFocused(false)}
    >
      <LiteTextEditorWithRef
        ref={ref}
        disabledExtensions={[...liteTextEditorExtensions.disabled, "enter-key"]}
        flaggedExtensions={liteTextEditorExtensions.flagged}
        editable
        fileHandler={getEditorFileHandlers({
          projectId,
          uploadFile,
          workspaceId,
          workspaceSlug,
        })}
        mentionHandler={{
          renderComponent: () => <></>,
        }}
        isSmoothCursorEnabled={is_smooth_cursor_enabled}
        containerClassName={cn(containerClassName, "relative")}
        {...rest}
      />
      {showToolbar && (
        <div
          className={cn("transition-all duration-300 ease-out origin-top px-4 h-[60px]", {
            "max-h-[60px] opacity-100 scale-y-100": isFocused,
            "max-h-0 opacity-0 scale-y-0 invisible": !isFocused,
          })}
        >
          <StickyEditorToolbar
            executeCommand={(item) => {
              // TODO: update this while toolbar homogenization
              // @ts-expect-error type mismatch here
              editorRef?.executeMenuItemCommand({
                itemKey: item.itemKey,
                ...item.extraProps,
              });
            }}
            handleDelete={handleDelete}
            handleColorChange={handleColorChange}
            editorRef={editorRef}
          />
        </div>
      )}
    </div>
  );
});

StickyEditor.displayName = "StickyEditor";<|MERGE_RESOLUTION|>--- conflicted
+++ resolved
@@ -17,11 +17,7 @@
 interface StickyEditorWrapperProps
   extends Omit<
     ILiteTextEditorProps,
-<<<<<<< HEAD
-    "disabledExtensions" | "editable" | "flaggedExtensions" | "fileHandler" | "mentionHandler"
-=======
-    "disabledExtensions" | "flaggedExtensions" | "fileHandler" | "isSmoothCursorEnabled" | "mentionHandler"
->>>>>>> ce7d365b
+    "disabledExtensions" | "editable" | "flaggedExtensions" | "fileHandler" | "mentionHandler" | "isSmoothCursorEnabled"
   > {
   workspaceSlug: string;
   workspaceId: string;
