import React, { useState } from "react";
// plane constants
import { NodeViewProps } from "@tiptap/react";
import { EIssueCommentAccessSpecifier } from "@plane/constants";
// plane editor
import { EditorRefApi, ILiteTextEditorProps, LiteTextEditorWithRef, TFileHandler } from "@plane/editor";
// components
import { TSticky } from "@plane/types";
// helpers
import { cn } from "@plane/utils";
// hooks
import { useEditorConfig } from "@/hooks/editor";
// plane web hooks
import { EmbedHandler } from "@/plane-web/components/editor/external-embed/embed-handler";
import { useEditorFlagging } from "@/plane-web/hooks/use-editor-flagging";
import { StickyEditorToolbar } from "./toolbar";

interface StickyEditorWrapperProps
  extends Omit<
    ILiteTextEditorProps,
<<<<<<< HEAD
    "disabledExtensions" | "flaggedExtensions" | "fileHandler" | "mentionHandler" | "embedHandler"
=======
    "disabledExtensions" | "editable" | "flaggedExtensions" | "fileHandler" | "mentionHandler"
>>>>>>> cc49a2ca
  > {
  workspaceSlug: string;
  workspaceId: string;
  projectId?: string;
  accessSpecifier?: EIssueCommentAccessSpecifier;
  handleAccessChange?: (accessKey: EIssueCommentAccessSpecifier) => void;
  showAccessSpecifier?: boolean;
  showSubmitButton?: boolean;
  isSubmitting?: boolean;
  showToolbarInitially?: boolean;
  showToolbar?: boolean;
  uploadFile: TFileHandler["upload"];
  parentClassName?: string;
  handleColorChange: (data: Partial<TSticky>) => Promise<void>;
  handleDelete: () => void;
}

export const StickyEditor = React.forwardRef<EditorRefApi, StickyEditorWrapperProps>((props, ref) => {
  const {
    containerClassName,
    workspaceSlug,
    workspaceId,
    projectId,
    handleDelete,
    handleColorChange,
    showToolbarInitially = true,
    showToolbar = true,
    parentClassName = "",
    uploadFile,
    ...rest
  } = props;
  // states
  const [isFocused, setIsFocused] = useState(showToolbarInitially);
  // editor flaggings
  const { liteText: liteTextEditorExtensions } = useEditorFlagging(workspaceSlug?.toString());
  // editor config
  const { getEditorFileHandlers } = useEditorConfig();
  function isMutableRefObject<T>(ref: React.ForwardedRef<T>): ref is React.MutableRefObject<T | null> {
    return !!ref && typeof ref === "object" && "current" in ref;
  }
  // derived values
  const editorRef = isMutableRefObject<EditorRefApi>(ref) ? ref.current : null;
  const embedHandlerConfig = {
    externalEmbedComponent: { widgetCallback: (props: NodeViewProps) => <EmbedHandler {...props} /> },
  };
  return (
    <div
      className={cn("relative border border-custom-border-200 rounded", parentClassName)}
      onFocus={() => !showToolbarInitially && setIsFocused(true)}
      onBlur={() => !showToolbarInitially && setIsFocused(false)}
    >
      <LiteTextEditorWithRef
        ref={ref}
        disabledExtensions={[...liteTextEditorExtensions.disabled, "enter-key"]}
        flaggedExtensions={liteTextEditorExtensions.flagged}
        editable
        fileHandler={getEditorFileHandlers({
          projectId,
          uploadFile,
          workspaceId,
          workspaceSlug,
        })}
        mentionHandler={{
          renderComponent: () => <></>,
        }}
        containerClassName={cn(containerClassName, "relative")}
        {...rest}
        embedHandler={embedHandlerConfig}
      />
      {showToolbar && (
        <div
          className={cn("transition-all duration-300 ease-out origin-top px-4 h-[60px]", {
            "max-h-[60px] opacity-100 scale-y-100": isFocused,
            "max-h-0 opacity-0 scale-y-0 invisible": !isFocused,
          })}
        >
          <StickyEditorToolbar
            executeCommand={(item) => {
              // TODO: update this while toolbar homogenization
              // @ts-expect-error type mismatch here
              editorRef?.executeMenuItemCommand({
                itemKey: item.itemKey,
                ...item.extraProps,
              });
            }}
            handleDelete={handleDelete}
            handleColorChange={handleColorChange}
            editorRef={editorRef}
          />
        </div>
      )}
    </div>
  );
});

StickyEditor.displayName = "StickyEditor";<|MERGE_RESOLUTION|>--- conflicted
+++ resolved
@@ -18,11 +18,7 @@
 interface StickyEditorWrapperProps
   extends Omit<
     ILiteTextEditorProps,
-<<<<<<< HEAD
-    "disabledExtensions" | "flaggedExtensions" | "fileHandler" | "mentionHandler" | "embedHandler"
-=======
-    "disabledExtensions" | "editable" | "flaggedExtensions" | "fileHandler" | "mentionHandler"
->>>>>>> cc49a2ca
+    "disabledExtensions" | "editable" | "flaggedExtensions" | "fileHandler" | "mentionHandler" | "embedHandler"
   > {
   workspaceSlug: string;
   workspaceId: string;
