import React, { useEffect, useState, useCallback } from "react";
import { Palette } from "lucide-react";
// editor
import type { EditorRefApi } from "@plane/editor";
// ui
import { useOutsideClickDetector } from "@plane/hooks";
import { TrashIcon } from "@plane/propel/icons";
import { Tooltip } from "@plane/propel/tooltip";
import type { TSticky } from "@plane/types";
// constants
import { cn } from "@plane/utils";
import type { ToolbarMenuItem } from "@/constants/editor";
import { TOOLBAR_ITEMS } from "@/constants/editor";
// helpers
import { ColorPalette } from "./color-palette";

type Props = {
  executeCommand: (item: ToolbarMenuItem) => void;
  editorRef: EditorRefApi | null;
  handleColorChange: (data: Partial<TSticky>) => Promise<void>;
  handleDelete: () => void;
};

const toolbarItems = TOOLBAR_ITEMS.sticky;

export function StickyEditorToolbar(props: Props) {
  const { executeCommand, editorRef, handleColorChange, handleDelete } = props;

  // State to manage active states of toolbar items
  const [activeStates, setActiveStates] = useState<Record<string, boolean>>({});
  const [showColorPalette, setShowColorPalette] = useState(false);
  const colorPaletteRef = React.useRef<HTMLDivElement>(null);
  // Function to update active states
  const updateActiveStates = useCallback(() => {
    if (!editorRef) return;
    const newActiveStates: Record<string, boolean> = {};
    Object.values(toolbarItems)
      .flat()
      .forEach((item) => {
        // TODO: update this while toolbar homogenization
        // @ts-expect-error type mismatch here
        newActiveStates[item.renderKey] = editorRef.isMenuItemActive({
          itemKey: item.itemKey,
          ...item.extraProps,
        });
      });
    setActiveStates(newActiveStates);
  }, [editorRef]);

  // useEffect to call updateActiveStates when isActive prop changes
  useEffect(() => {
    if (!editorRef) return;
    const unsubscribe = editorRef.onStateChange(updateActiveStates);
    updateActiveStates();
    return () => unsubscribe();
  }, [editorRef, updateActiveStates]);

  useOutsideClickDetector(colorPaletteRef, () => setShowColorPalette(false));

  return (
    <div className="flex w-full justify-between h-full">
      <div className="flex my-auto gap-4" ref={colorPaletteRef}>
        {/* color palette */}
        {showColorPalette && <ColorPalette handleUpdate={handleColorChange} />}
        <Tooltip
          tooltipContent={
            <p className="flex flex-col gap-1 text-center text-11">
              <span className="font-medium">Background color</span>
            </p>
          }
        >
          <button type="button" onClick={() => setShowColorPalette(!showColorPalette)} className="flex text-primary/50">
            <Palette className="size-4 my-auto" />
          </button>
        </Tooltip>

        <div className="flex w-fit items-stretch justify-between gap-4 rounded-sm p-1 my-auto">
          <div className="flex items-stretch my-auto gap-4">
            {Object.keys(toolbarItems).map((key) => (
              <div key={key} className={cn("flex items-stretch gap-4", {})}>
                {toolbarItems[key].map((item) => {
                  const isItemActive = activeStates[item.renderKey];

                  return (
                    <Tooltip
                      key={item.renderKey}
                      tooltipContent={
                        <p className="flex flex-col gap-1 text-center text-11">
                          <span className="font-medium">{item.name}</span>
                          {item.shortcut && <kbd className="text-placeholder">{item.shortcut.join(" + ")}</kbd>}
                        </p>
                      }
                    >
                      <button
                        type="button"
                        onClick={() => executeCommand(item)}
                        className={cn("grid place-items-center aspect-square rounded-xs p-0.5 text-primary/50", {})}
                      >
                        <item.icon
                          className={cn("h-3.5 w-3.5", {
                            "font-heavy": isItemActive,
                          })}
                          strokeWidth={2.5}
                        />
                      </button>
                    </Tooltip>
                  );
                })}
              </div>
            ))}
          </div>
        </div>
      </div>
      {/* delete action */}
      <Tooltip
        tooltipContent={
          <p className="flex flex-col gap-1 text-center text-11">
            <span className="font-medium">Delete</span>
          </p>
        }
      >
<<<<<<< HEAD
        <button type="button" onClick={handleDelete} className="my-auto text-custom-text-100/50">
          <TrashIcon className="size-4" />
=======
        <button type="button" onClick={handleDelete} className="my-auto text-primary/50">
          <Trash2 className="size-4" />
>>>>>>> e3ba7c28
        </button>
      </Tooltip>
    </div>
  );
}<|MERGE_RESOLUTION|>--- conflicted
+++ resolved
@@ -119,13 +119,8 @@
           </p>
         }
       >
-<<<<<<< HEAD
-        <button type="button" onClick={handleDelete} className="my-auto text-custom-text-100/50">
+        <button type="button" onClick={handleDelete} className="my-auto text-primary/50">
           <TrashIcon className="size-4" />
-=======
-        <button type="button" onClick={handleDelete} className="my-auto text-primary/50">
-          <Trash2 className="size-4" />
->>>>>>> e3ba7c28
         </button>
       </Tooltip>
     </div>
