import { useState } from "react";
import { mutate } from "swr";
// plane imports
<<<<<<< HEAD
import { PROFILE_SETTINGS_TRACKER_EVENTS, WORKSPACE_SETTINGS_TRACKER_EVENTS } from "@plane/constants";
=======
>>>>>>> 3d5e4278
import { TOAST_TYPE, setToast } from "@plane/propel/toast";
import { APITokenService, WorkspaceAPITokenService } from "@plane/services";
import type { IApiToken } from "@plane/types";
import { EModalPosition, EModalWidth, ModalCore } from "@plane/ui";
import { renderFormattedDate, csvDownload } from "@plane/utils";
// constants
<<<<<<< HEAD
import { API_TOKENS_LIST, WORKSPACE_API_TOKENS_LIST } from "@/constants/fetch-keys";
// helpers
import { captureError, captureSuccess } from "@/helpers/event-tracker.helper";
=======
import { API_TOKENS_LIST } from "@/constants/fetch-keys";
>>>>>>> 3d5e4278
// local imports
import { CreateApiTokenForm } from "./form";
import { GeneratedTokenDetails } from "./generated-token-details";

type Props = {
  isOpen: boolean;
  onClose: () => void;
  workspaceSlug?: string;
};

// services
const apiTokenService = new APITokenService();
const workspaceApiTokenService = new WorkspaceAPITokenService();

export function CreateApiTokenModal(props: Props) {
  const { isOpen, onClose, workspaceSlug } = props;
  // states
  const [neverExpires, setNeverExpires] = useState<boolean>(false);
  const [generatedToken, setGeneratedToken] = useState<IApiToken | null | undefined>(null);

  const handleClose = () => {
    onClose();

    setTimeout(() => {
      setNeverExpires(false);
      setGeneratedToken(null);
    }, 350);
  };

  const downloadSecretKey = (data: IApiToken) => {
    const csvData = {
      Title: data.label,
      Description: data.description,
      Expiry: data.expired_at ? (renderFormattedDate(data.expired_at)?.replace(",", " ") ?? "") : "Never expires",
      "Secret key": data.token ?? "",
    };

    csvDownload(csvData, `secret-key-${Date.now()}`);
  };

  const handleCreateToken = async (data: Partial<IApiToken>) => {
    // make the request to generate the token
    const apiCall = workspaceSlug ? workspaceApiTokenService.create(workspaceSlug, data) : apiTokenService.create(data);
    await apiCall
      .then((res) => {
        setGeneratedToken(res);
        downloadSecretKey(res);

        mutate<IApiToken[]>(
          workspaceSlug ? WORKSPACE_API_TOKENS_LIST(workspaceSlug) : API_TOKENS_LIST,
          (prevData) => {
            if (!prevData) return;

            return [res, ...prevData];
          },
          false
        );
<<<<<<< HEAD
        captureSuccess({
          eventName: workspaceSlug
            ? WORKSPACE_SETTINGS_TRACKER_EVENTS.pat_created
            : PROFILE_SETTINGS_TRACKER_EVENTS.pat_created,
          payload: {
            token: res.id,
          },
        });
=======
>>>>>>> 3d5e4278
      })
      .catch((err) => {
        setToast({
          type: TOAST_TYPE.ERROR,
          title: "Error!",
          message: err.message || err.detail,
        });

<<<<<<< HEAD
        captureError({
          eventName: workspaceSlug
            ? WORKSPACE_SETTINGS_TRACKER_EVENTS.pat_created
            : PROFILE_SETTINGS_TRACKER_EVENTS.pat_created,
        });

=======
>>>>>>> 3d5e4278
        throw err;
      });
  };

  return (
    <ModalCore isOpen={isOpen} handleClose={() => {}} position={EModalPosition.TOP} width={EModalWidth.XXL}>
      {generatedToken ? (
        <GeneratedTokenDetails handleClose={handleClose} tokenDetails={generatedToken} />
      ) : (
        <CreateApiTokenForm
          handleClose={handleClose}
          neverExpires={neverExpires}
          toggleNeverExpires={() => setNeverExpires((prevData) => !prevData)}
          onSubmit={handleCreateToken}
        />
      )}
    </ModalCore>
  );
}<|MERGE_RESOLUTION|>--- conflicted
+++ resolved
@@ -1,23 +1,13 @@
 import { useState } from "react";
 import { mutate } from "swr";
 // plane imports
-<<<<<<< HEAD
-import { PROFILE_SETTINGS_TRACKER_EVENTS, WORKSPACE_SETTINGS_TRACKER_EVENTS } from "@plane/constants";
-=======
->>>>>>> 3d5e4278
 import { TOAST_TYPE, setToast } from "@plane/propel/toast";
 import { APITokenService, WorkspaceAPITokenService } from "@plane/services";
 import type { IApiToken } from "@plane/types";
 import { EModalPosition, EModalWidth, ModalCore } from "@plane/ui";
 import { renderFormattedDate, csvDownload } from "@plane/utils";
 // constants
-<<<<<<< HEAD
 import { API_TOKENS_LIST, WORKSPACE_API_TOKENS_LIST } from "@/constants/fetch-keys";
-// helpers
-import { captureError, captureSuccess } from "@/helpers/event-tracker.helper";
-=======
-import { API_TOKENS_LIST } from "@/constants/fetch-keys";
->>>>>>> 3d5e4278
 // local imports
 import { CreateApiTokenForm } from "./form";
 import { GeneratedTokenDetails } from "./generated-token-details";
@@ -75,17 +65,6 @@
           },
           false
         );
-<<<<<<< HEAD
-        captureSuccess({
-          eventName: workspaceSlug
-            ? WORKSPACE_SETTINGS_TRACKER_EVENTS.pat_created
-            : PROFILE_SETTINGS_TRACKER_EVENTS.pat_created,
-          payload: {
-            token: res.id,
-          },
-        });
-=======
->>>>>>> 3d5e4278
       })
       .catch((err) => {
         setToast({
@@ -93,16 +72,6 @@
           title: "Error!",
           message: err.message || err.detail,
         });
-
-<<<<<<< HEAD
-        captureError({
-          eventName: workspaceSlug
-            ? WORKSPACE_SETTINGS_TRACKER_EVENTS.pat_created
-            : PROFILE_SETTINGS_TRACKER_EVENTS.pat_created,
-        });
-
-=======
->>>>>>> 3d5e4278
         throw err;
       });
   };
