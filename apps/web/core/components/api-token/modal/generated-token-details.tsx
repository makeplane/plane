--- conflicted
+++ resolved
@@ -2,19 +2,11 @@
 
 import { Copy } from "lucide-react";
 import { useTranslation } from "@plane/i18n";
-<<<<<<< HEAD
+import { Button } from "@plane/propel/button";
 import { TOAST_TYPE, setToast } from "@plane/propel/toast";
 import { Tooltip } from "@plane/propel/tooltip";
 import { IApiToken } from "@plane/types";
 // ui
-import { Button } from "@plane/ui";
-=======
-import { Button } from "@plane/propel/button";
-import { Tooltip } from "@plane/propel/tooltip";
-import { IApiToken } from "@plane/types";
-// ui
-import { TOAST_TYPE, setToast } from "@plane/ui";
->>>>>>> a740a9f6
 import { renderFormattedDate, renderFormattedTime, copyTextToClipboard } from "@plane/utils";
 // helpers
 // types
