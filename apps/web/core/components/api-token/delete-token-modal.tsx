--- conflicted
+++ resolved
@@ -1,10 +1,6 @@
 import { useState } from "react";
 import { mutate } from "swr";
 // types
-<<<<<<< HEAD
-import { PROFILE_SETTINGS_TRACKER_EVENTS, WORKSPACE_SETTINGS_TRACKER_EVENTS } from "@plane/constants";
-=======
->>>>>>> 3d5e4278
 import { useTranslation } from "@plane/i18n";
 import { TOAST_TYPE, setToast } from "@plane/propel/toast";
 import { APITokenService, WorkspaceAPITokenService } from "@plane/services";
@@ -12,12 +8,7 @@
 // ui
 import { AlertModalCore } from "@plane/ui";
 // fetch-keys
-<<<<<<< HEAD
 import { API_TOKENS_LIST, WORKSPACE_API_TOKENS_LIST } from "@/constants/fetch-keys";
-import { captureError, captureSuccess } from "@/helpers/event-tracker.helper";
-=======
-import { API_TOKENS_LIST } from "@/constants/fetch-keys";
->>>>>>> 3d5e4278
 
 type Props = {
   isOpen: boolean;
@@ -61,18 +52,6 @@
           (prevData) => (prevData ?? []).filter((token) => token.id !== tokenId),
           false
         );
-<<<<<<< HEAD
-        captureSuccess({
-          eventName: workspaceSlug
-            ? WORKSPACE_SETTINGS_TRACKER_EVENTS.pat_deleted
-            : PROFILE_SETTINGS_TRACKER_EVENTS.pat_deleted,
-          payload: {
-            token: tokenId,
-          },
-        });
-=======
->>>>>>> 3d5e4278
-
         handleClose();
         setDeleteLoading(false);
       })
@@ -81,20 +60,6 @@
           type: TOAST_TYPE.ERROR,
           title: t("workspace_settings.settings.api_tokens.delete.error.title"),
           message: err?.message ?? t("workspace_settings.settings.api_tokens.delete.error.message"),
-<<<<<<< HEAD
-        })
-      )
-      .catch((err) => {
-        captureError({
-          eventName: workspaceSlug
-            ? WORKSPACE_SETTINGS_TRACKER_EVENTS.pat_deleted
-            : PROFILE_SETTINGS_TRACKER_EVENTS.pat_deleted,
-          payload: {
-            token: tokenId,
-          },
-          error: err as Error,
-=======
->>>>>>> 3d5e4278
         });
         setDeleteLoading(false);
       });
