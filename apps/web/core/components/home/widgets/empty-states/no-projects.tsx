import React from "react";
// mobx
import { observer } from "mobx-react";
import Link from "next/link";
import { useParams } from "next/navigation";
<<<<<<< HEAD
import { Hotel, Users } from "lucide-react";
=======
import { Check, Hotel } from "lucide-react";
>>>>>>> e3ba7c28
// plane ui
import { EUserPermissions, EUserPermissionsLevel, PROJECT_TRACKER_ELEMENTS } from "@plane/constants";
import { useLocalStorage } from "@plane/hooks";
import { useTranslation } from "@plane/i18n";
<<<<<<< HEAD
import { CheckIcon, ProjectIcon, CloseIcon } from "@plane/propel/icons";
=======
import { MembersPropertyIcon, ProjectIcon, CloseIcon } from "@plane/propel/icons";
>>>>>>> e3ba7c28
import { cn, getFileURL } from "@plane/utils";
// helpers
// hooks
import { captureClick } from "@/helpers/event-tracker.helper";
import { useCommandPalette } from "@/hooks/store/use-command-palette";
import { useProject } from "@/hooks/store/use-project";
import { useWorkspace } from "@/hooks/store/use-workspace";
import { useUser, useUserPermissions } from "@/hooks/store/user";
// plane web constants

export const NoProjectsEmptyState = observer(function NoProjectsEmptyState() {
  // navigation
  const { workspaceSlug } = useParams();
  // store hooks
  const { allowPermissions } = useUserPermissions();
  const { toggleCreateProjectModal } = useCommandPalette();
  const { data: currentUser } = useUser();
  const { joinedProjectIds } = useProject();
  const { currentWorkspace: activeWorkspace } = useWorkspace();
  // local storage
  const { storedValue, setValue } = useLocalStorage(`quickstart-guide-${workspaceSlug}`, {
    hide: false,
    visited_members: false,
    visited_workspace: false,
    visited_profile: false,
  });
  const { t } = useTranslation();
  // derived values
  const canCreateProject = allowPermissions(
    [EUserPermissions.ADMIN, EUserPermissions.MEMBER],
    EUserPermissionsLevel.WORKSPACE
  );
  const isWorkspaceAdmin = allowPermissions([EUserPermissions.ADMIN], EUserPermissionsLevel.WORKSPACE);

  const EMPTY_STATE_DATA = [
    {
      id: "create-project",
      title: "home.empty.create_project.title",
      description: "home.empty.create_project.description",
      icon: <ProjectIcon className="size-4" />,
      flag: "projects",
      cta: {
        text: "home.empty.create_project.cta",
        onClick: (e: React.MouseEvent<HTMLButtonElement, MouseEvent>) => {
          if (!canCreateProject) return;
          e.preventDefault();
          e.stopPropagation();
          toggleCreateProjectModal(true);
          captureClick({ elementName: PROJECT_TRACKER_ELEMENTS.EMPTY_STATE_CREATE_PROJECT_BUTTON });
        },
        disabled: !canCreateProject,
      },
    },
    {
      id: "invite-team",
      title: "home.empty.invite_team.title",
      description: "home.empty.invite_team.description",
      icon: <MembersPropertyIcon className="size-4" />,
      flag: "visited_members",
      cta: {
        text: "home.empty.invite_team.cta",
        link: `/${workspaceSlug}/settings/members`,
        disabled: !isWorkspaceAdmin,
      },
    },
    {
      id: "configure-workspace",
      title: "home.empty.configure_workspace.title",
      description: "home.empty.configure_workspace.description",
      icon: <Hotel className="size-4" />,
      flag: "visited_workspace",
      cta: {
        text: "home.empty.configure_workspace.cta",
        link: "settings",
        disabled: !isWorkspaceAdmin,
      },
    },
    {
      id: "personalize-account",
      title: "home.empty.personalize_account.title",
      description: "home.empty.personalize_account.description",
      icon:
        currentUser?.avatar_url && currentUser?.avatar_url.trim() !== "" ? (
          <Link href={`/${workspaceSlug}/profile/${currentUser?.id}`}>
            <span className="relative flex size-4 items-center justify-center rounded-full p-4 capitalize text-on-color">
              <img
                src={getFileURL(currentUser?.avatar_url)}
                className="absolute left-0 top-0 h-full w-full rounded-full object-cover"
                alt={currentUser?.display_name || currentUser?.email}
              />
            </span>
          </Link>
        ) : (
          <Link href={`/${workspaceSlug}/profile/${currentUser?.id}`}>
            <span className="relative flex size-4 items-center justify-center rounded-full bg-[#028375] p-4 capitalize text-on-color text-13">
              {(currentUser?.email ?? currentUser?.display_name ?? "?")[0]}
            </span>
          </Link>
        ),
      flag: "visited_profile",
      cta: {
        text: "home.empty.personalize_account.cta",
        link: `/${workspaceSlug}/settings/account`,
        disabled: false,
      },
    },
  ];
  const isComplete = (type: string) => {
    switch (type) {
      case "projects":
        return joinedProjectIds?.length > 0;
      case "visited_members":
        return (activeWorkspace?.total_members || 0) >= 2;
      case "visited_workspace":
        return storedValue?.visited_workspace;
      case "visited_profile":
        return storedValue?.visited_profile;
    }
  };

  if (storedValue?.hide || (joinedProjectIds?.length > 0 && (activeWorkspace?.total_members || 0) >= 2)) return null;

  return (
    <div>
      <div className="flex items-center justify-between mb-4">
        <div className="text-14 font-semibold text-tertiary">{t("home.empty.quickstart_guide")}</div>
        <button
          className="text-tertiary font-medium text-13 flex items-center gap-1"
          onClick={() => {
            if (!storedValue) return;
            setValue({ ...storedValue, hide: true });
          }}
        >
          <CloseIcon className="size-4" />
          {t("home.empty.not_right_now")}
        </button>
      </div>
      <div className="grid grid-cols-1 md:grid-cols-2 gap-4">
        {EMPTY_STATE_DATA.map((item) => {
          const isStateComplete = isComplete(item.flag);
          return (
            <div key={item.id} className="flex flex-col p-4 bg-layer-2 rounded-xl border border-subtle">
              <div
                className={cn("grid place-items-center bg-surface-2 rounded-full size-9 mb-3 text-placeholder", {
                  "text-accent-primary bg-accent-primary/10": !isStateComplete,
                })}
              >
                <span className="text-24 my-auto">{item.icon}</span>
              </div>
              <h3 className="text-13 font-medium text-primary mb-2">{t(item.title)}</h3>
              <p className="text-11 text-tertiary mb-2">{t(item.description)}</p>
              {isStateComplete ? (
                <div className="flex items-center gap-2 bg-[#17a34a] rounded-full p-1 w-fit">
<<<<<<< HEAD
                  <CheckIcon className="size-3 text-custom-primary-100 text-white" />
=======
                  <Check className="size-3 text-accent-primary text-on-color" />
>>>>>>> e3ba7c28
                </div>
              ) : (
                !item.cta.disabled &&
                (item.cta.link ? (
                  <Link
                    href={item.cta.link}
                    onClick={(e) => {
                      if (!storedValue) {
                        e.stopPropagation();
                        e.preventDefault();
                        return;
                      }
                      setValue({
                        ...storedValue,
                        [item.flag]: true,
                      });
                    }}
                    className={cn("text-accent-primary hover:text-accent-secondary text-13 font-medium", {})}
                  >
                    {t(item.cta.text)}
                  </Link>
                ) : (
                  <button
                    type="button"
                    className="text-accent-primary hover:text-accent-secondary text-13 font-medium text-left"
                    onClick={item.cta.onClick}
                  >
                    {t(item.cta.text)}
                  </button>
                ))
              )}
            </div>
          );
        })}
      </div>
    </div>
  );
});<|MERGE_RESOLUTION|>--- conflicted
+++ resolved
@@ -3,20 +3,12 @@
 import { observer } from "mobx-react";
 import Link from "next/link";
 import { useParams } from "next/navigation";
-<<<<<<< HEAD
-import { Hotel, Users } from "lucide-react";
-=======
-import { Check, Hotel } from "lucide-react";
->>>>>>> e3ba7c28
+import { Hotel } from "lucide-react";
 // plane ui
 import { EUserPermissions, EUserPermissionsLevel, PROJECT_TRACKER_ELEMENTS } from "@plane/constants";
 import { useLocalStorage } from "@plane/hooks";
 import { useTranslation } from "@plane/i18n";
-<<<<<<< HEAD
-import { CheckIcon, ProjectIcon, CloseIcon } from "@plane/propel/icons";
-=======
-import { MembersPropertyIcon, ProjectIcon, CloseIcon } from "@plane/propel/icons";
->>>>>>> e3ba7c28
+import { MembersPropertyIcon, CheckIcon, ProjectIcon, CloseIcon } from "@plane/propel/icons";
 import { cn, getFileURL } from "@plane/utils";
 // helpers
 // hooks
@@ -170,11 +162,7 @@
               <p className="text-11 text-tertiary mb-2">{t(item.description)}</p>
               {isStateComplete ? (
                 <div className="flex items-center gap-2 bg-[#17a34a] rounded-full p-1 w-fit">
-<<<<<<< HEAD
-                  <CheckIcon className="size-3 text-custom-primary-100 text-white" />
-=======
-                  <Check className="size-3 text-accent-primary text-on-color" />
->>>>>>> e3ba7c28
+                  <CheckIcon className="size-3 text-accent-primary text-on-color" />
                 </div>
               ) : (
                 !item.cta.disabled &&
