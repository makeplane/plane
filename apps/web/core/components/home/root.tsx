import { observer } from "mobx-react";
import { useParams } from "next/navigation";
import useSWR from "swr";
// plane imports
import { PRODUCT_TOUR_TRACKER_EVENTS } from "@plane/constants";
import { ContentWrapper } from "@plane/ui";
// helpers
import { captureSuccess } from "@/helpers/event-tracker.helper";
// hooks
import { useHome } from "@/hooks/store/use-home";
import { useUserProfile, useUser } from "@/hooks/store/user";
// plane web imports
import { HomePeekOverviewsRoot } from "@/plane-web/components/home";
import { TourRoot } from "@/plane-web/components/onboarding/tour/root";
// local imports
import { DashboardWidgets } from "./home-dashboard-widgets";
import { UserGreetingsView } from "./user-greetings";

export const WorkspaceHomeView = observer(function WorkspaceHomeView() {
  // store hooks
  const { workspaceSlug } = useParams();
  const { data: currentUser } = useUser();
  const { data: currentUserProfile, updateTourCompleted } = useUserProfile();
  const { fetchWidgets } = useHome();
  
  
  useSWR(
    workspaceSlug ? `HOME_DASHBOARD_WIDGETS_${workspaceSlug}` : null,
    workspaceSlug ? () => fetchWidgets(workspaceSlug?.toString()) : null,
    {
      revalidateIfStale: true,
      revalidateOnFocus: false,
      revalidateOnReconnect: true,
    }
  );

  const handleTourCompleted = () => {
    updateTourCompleted()
      .then(() => {
        captureSuccess({
          eventName: PRODUCT_TOUR_TRACKER_EVENTS.complete,
          payload: {
            user_id: currentUser?.id,
          },
        });
      })
      .catch((error) => {
        console.error(error);
      });
  };

  // TODO: refactor loader implementation
  return (
    <>
      {currentUserProfile && !currentUserProfile.is_tour_completed && (
<<<<<<< HEAD
        <div className="fixed left-0 top-0 z-20 grid h-full w-full place-items-center bg-custom-backdrop bg-opacity-50 transition-opacity">
          {/* 新手教程 */}
          <TourRoot onComplete={handleTourCompleted} /> 
=======
        <div className="fixed left-0 top-0 z-20 grid h-full w-full place-items-center bg-backdrop bg-opacity-50 transition-opacity overflow-y-auto">
          <TourRoot onComplete={handleTourCompleted} />
>>>>>>> 22339b97
        </div>
      )}
      <>
        <HomePeekOverviewsRoot />
        <ContentWrapper className="gap-6 bg-surface-1 mx-auto scrollbar-hide px-page-x">
          <div className="max-w-[800px] mx-auto w-full">
            {/* 展示用户名和时间 */}
            {currentUser && <UserGreetingsView user={currentUser} />}
            {/* 小部件和首页小部件展示 */}
            <DashboardWidgets />
          </div>
        </ContentWrapper>
      </>
    </>
  );
});<|MERGE_RESOLUTION|>--- conflicted
+++ resolved
@@ -22,8 +22,7 @@
   const { data: currentUser } = useUser();
   const { data: currentUserProfile, updateTourCompleted } = useUserProfile();
   const { fetchWidgets } = useHome();
-  
-  
+
   useSWR(
     workspaceSlug ? `HOME_DASHBOARD_WIDGETS_${workspaceSlug}` : null,
     workspaceSlug ? () => fetchWidgets(workspaceSlug?.toString()) : null,
@@ -53,23 +52,15 @@
   return (
     <>
       {currentUserProfile && !currentUserProfile.is_tour_completed && (
-<<<<<<< HEAD
-        <div className="fixed left-0 top-0 z-20 grid h-full w-full place-items-center bg-custom-backdrop bg-opacity-50 transition-opacity">
-          {/* 新手教程 */}
-          <TourRoot onComplete={handleTourCompleted} /> 
-=======
         <div className="fixed left-0 top-0 z-20 grid h-full w-full place-items-center bg-backdrop bg-opacity-50 transition-opacity overflow-y-auto">
           <TourRoot onComplete={handleTourCompleted} />
->>>>>>> 22339b97
         </div>
       )}
       <>
         <HomePeekOverviewsRoot />
         <ContentWrapper className="gap-6 bg-surface-1 mx-auto scrollbar-hide px-page-x">
           <div className="max-w-[800px] mx-auto w-full">
-            {/* 展示用户名和时间 */}
             {currentUser && <UserGreetingsView user={currentUser} />}
-            {/* 小部件和首页小部件展示 */}
             <DashboardWidgets />
           </div>
         </ContentWrapper>
