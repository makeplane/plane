--- conflicted
+++ resolved
@@ -117,16 +117,11 @@
                 : "border-green-500 bg-green-500/20 hover:bg-green-500"
             )}
           >
-<<<<<<< HEAD
             <CheckIcon
-              className={`h-3 w-3 text-green-500 duration-300 ${isEmpty ? "text-black" : "group-hover:text-white"}`}
-=======
-            <Check
               className={cn(
                 "size-4 duration-300",
                 isDisabled ? "text-green-500/50" : "text-green-500 group-hover:text-on-color"
               )}
->>>>>>> e3ba7c28
             />
           </button>
         )}
