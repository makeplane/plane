import { useMemo } from "react";
import { observer } from "mobx-react";
<<<<<<< HEAD

// plane imports
import { EIssueCommentAccessSpecifier } from "@plane/constants";
import { useTranslation } from "@plane/i18n";
import { LinkIcon, GlobeIcon, LockIcon, EditIcon, TrashIcon } from "@plane/propel/icons";
=======
import { Globe2, Link, Lock, Pencil, Trash2, MoreHorizontal } from "lucide-react";
// plane imports
import { EIssueCommentAccessSpecifier } from "@plane/constants";
import { useTranslation } from "@plane/i18n";
import { IconButton } from "@plane/propel/icon-button";
>>>>>>> e3ba7c28
import type { TIssueComment, TCommentsOperations } from "@plane/types";
import type { TContextMenuItem } from "@plane/ui";
import { CustomMenu } from "@plane/ui";
import { cn } from "@plane/utils";
// hooks
import { useUser } from "@/hooks/store/user";

type TCommentCard = {
  activityOperations: TCommentsOperations;
  comment: TIssueComment;
  setEditMode: () => void;
  showAccessSpecifier: boolean;
  showCopyLinkOption: boolean;
};

export const CommentQuickActions = observer(function CommentQuickActions(props: TCommentCard) {
  const { activityOperations, comment, setEditMode, showAccessSpecifier, showCopyLinkOption } = props;
  // store hooks
  const { data: currentUser } = useUser();
  // derived values
  const isAuthor = currentUser?.id === comment.actor;
  const canEdit = isAuthor;
  const canDelete = isAuthor;
  // translation
  const { t } = useTranslation();

  const MENU_ITEMS = useMemo(
    function MENU_ITEMS(): TContextMenuItem[] {
      return [
        {
          key: "edit",
          action: setEditMode,
          title: t("common.actions.edit"),
          icon: EditIcon,
          shouldRender: canEdit,
        },
        {
          key: "copy_link",
          action: () => activityOperations.copyCommentLink(comment.id),
          title: t("common.actions.copy_link"),
          icon: LinkIcon,
          shouldRender: showCopyLinkOption,
        },
        {
          key: "access_specifier",
          action: () =>
            activityOperations.updateComment(comment.id, {
              access:
                comment.access === EIssueCommentAccessSpecifier.INTERNAL
                  ? EIssueCommentAccessSpecifier.EXTERNAL
                  : EIssueCommentAccessSpecifier.INTERNAL,
            }),
          title:
            comment.access === EIssueCommentAccessSpecifier.INTERNAL
              ? t("issue.comments.switch.public")
              : t("issue.comments.switch.private"),
          icon: comment.access === EIssueCommentAccessSpecifier.INTERNAL ? GlobeIcon : LockIcon,
          shouldRender: showAccessSpecifier,
        },
        {
          key: "delete",
          action: () => activityOperations.removeComment(comment.id),
          title: t("common.actions.delete"),
          icon: TrashIcon,
          shouldRender: canDelete,
        },
      ];
    },
    [t, setEditMode, canEdit, showCopyLinkOption, activityOperations, comment, showAccessSpecifier, canDelete]
  );

  return (
    <CustomMenu customButton={<IconButton icon={MoreHorizontal} variant="ghost" size="sm" />} closeOnSelect>
      {MENU_ITEMS.map((item) => {
        if (item.shouldRender === false) return null;

        return (
          <CustomMenu.MenuItem
            key={item.key}
            onClick={() => item.action()}
            className={cn(
              "flex items-center gap-2",
              {
                "text-placeholder": item.disabled,
              },
              item.className
            )}
            disabled={item.disabled}
          >
            {item.icon && <item.icon className={cn("shrink-0 size-3", item.iconClassName)} />}
            <div>
              <h5>{item.title}</h5>
              {item.description && (
                <p
                  className={cn("text-tertiary whitespace-pre-line", {
                    "text-placeholder": item.disabled,
                  })}
                >
                  {item.description}
                </p>
              )}
            </div>
          </CustomMenu.MenuItem>
        );
      })}
    </CustomMenu>
  );
});<|MERGE_RESOLUTION|>--- conflicted
+++ resolved
@@ -1,18 +1,11 @@
 import { useMemo } from "react";
 import { observer } from "mobx-react";
-<<<<<<< HEAD
-
-// plane imports
-import { EIssueCommentAccessSpecifier } from "@plane/constants";
-import { useTranslation } from "@plane/i18n";
-import { LinkIcon, GlobeIcon, LockIcon, EditIcon, TrashIcon } from "@plane/propel/icons";
-=======
-import { Globe2, Link, Lock, Pencil, Trash2, MoreHorizontal } from "lucide-react";
+import { MoreHorizontal } from "lucide-react";
 // plane imports
 import { EIssueCommentAccessSpecifier } from "@plane/constants";
 import { useTranslation } from "@plane/i18n";
 import { IconButton } from "@plane/propel/icon-button";
->>>>>>> e3ba7c28
+import { LinkIcon, GlobeIcon, LockIcon, EditIcon, TrashIcon } from "@plane/propel/icons";
 import type { TIssueComment, TCommentsOperations } from "@plane/types";
 import type { TContextMenuItem } from "@plane/ui";
 import { CustomMenu } from "@plane/ui";
