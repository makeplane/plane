import { useMemo } from "react";
import { observer } from "mobx-react";

// plane imports
import { EIssueCommentAccessSpecifier } from "@plane/constants";
import { useTranslation } from "@plane/i18n";
import { LinkIcon , GlobeIcon, LockIcon, EditIcon, TrashIcon } from "@plane/propel/icons";
import type { TIssueComment, TCommentsOperations } from "@plane/types";
import type { TContextMenuItem } from "@plane/ui";
import { CustomMenu } from "@plane/ui";
import { cn } from "@plane/utils";
// hooks
import { useUser } from "@/hooks/store/user";

type TCommentCard = {
  activityOperations: TCommentsOperations;
  comment: TIssueComment;
  setEditMode: () => void;
  showAccessSpecifier: boolean;
  showCopyLinkOption: boolean;
};

export const CommentQuickActions = observer(function CommentQuickActions(props: TCommentCard) {
  const { activityOperations, comment, setEditMode, showAccessSpecifier, showCopyLinkOption } = props;
  // store hooks
  const { data: currentUser } = useUser();
  // derived values
  const isAuthor = currentUser?.id === comment.actor;
  const canEdit = isAuthor;
  const canDelete = isAuthor;
  // translation
  const { t } = useTranslation();

<<<<<<< HEAD
  const MENU_ITEMS = useMemo<TContextMenuItem[]>(
    () => [
      {
        key: "edit",
        action: setEditMode,
        title: t("common.actions.edit"),
        icon: EditIcon,
        shouldRender: canEdit,
      },
      {
        key: "copy_link",
        action: () => activityOperations.copyCommentLink(comment.id),
        title: t("common.actions.copy_link"),
        icon: LinkIcon,
        shouldRender: showCopyLinkOption,
      },
      {
        key: "access_specifier",
        action: () =>
          activityOperations.updateComment(comment.id, {
            access:
              comment.access === EIssueCommentAccessSpecifier.INTERNAL
                ? EIssueCommentAccessSpecifier.EXTERNAL
                : EIssueCommentAccessSpecifier.INTERNAL,
          }),
        title:
          comment.access === EIssueCommentAccessSpecifier.INTERNAL
            ? t("issue.comments.switch.public")
            : t("issue.comments.switch.private"),
        icon: comment.access === EIssueCommentAccessSpecifier.INTERNAL ? GlobeIcon : LockIcon,
        shouldRender: showAccessSpecifier,
      },
      {
        key: "delete",
        action: () => activityOperations.removeComment(comment.id),
        title: t("common.actions.delete"),
        icon: TrashIcon,
        shouldRender: canDelete,
      },
    ],
=======
  const MENU_ITEMS = useMemo(
    function MENU_ITEMS(): TContextMenuItem[] {
      return [
        {
          key: "edit",
          action: setEditMode,
          title: t("common.actions.edit"),
          icon: Pencil,
          shouldRender: canEdit,
        },
        {
          key: "copy_link",
          action: () => activityOperations.copyCommentLink(comment.id),
          title: t("common.actions.copy_link"),
          icon: Link,
          shouldRender: showCopyLinkOption,
        },
        {
          key: "access_specifier",
          action: () =>
            activityOperations.updateComment(comment.id, {
              access:
                comment.access === EIssueCommentAccessSpecifier.INTERNAL
                  ? EIssueCommentAccessSpecifier.EXTERNAL
                  : EIssueCommentAccessSpecifier.INTERNAL,
            }),
          title:
            comment.access === EIssueCommentAccessSpecifier.INTERNAL
              ? t("issue.comments.switch.public")
              : t("issue.comments.switch.private"),
          icon: comment.access === EIssueCommentAccessSpecifier.INTERNAL ? Globe2 : Lock,
          shouldRender: showAccessSpecifier,
        },
        {
          key: "delete",
          action: () => activityOperations.removeComment(comment.id),
          title: t("common.actions.delete"),
          icon: Trash2,
          shouldRender: canDelete,
        },
      ];
    },
>>>>>>> ff544c98
    [t, setEditMode, canEdit, showCopyLinkOption, activityOperations, comment, showAccessSpecifier, canDelete]
  );

  return (
    <CustomMenu ellipsis closeOnSelect>
      {MENU_ITEMS.map((item) => {
        if (item.shouldRender === false) return null;

        return (
          <CustomMenu.MenuItem
            key={item.key}
            onClick={() => item.action()}
            className={cn(
              "flex items-center gap-2",
              {
                "text-custom-text-400": item.disabled,
              },
              item.className
            )}
            disabled={item.disabled}
          >
            {item.icon && <item.icon className={cn("shrink-0 size-3", item.iconClassName)} />}
            <div>
              <h5>{item.title}</h5>
              {item.description && (
                <p
                  className={cn("text-custom-text-300 whitespace-pre-line", {
                    "text-custom-text-400": item.disabled,
                  })}
                >
                  {item.description}
                </p>
              )}
            </div>
          </CustomMenu.MenuItem>
        );
      })}
    </CustomMenu>
  );
});<|MERGE_RESOLUTION|>--- conflicted
+++ resolved
@@ -31,48 +31,6 @@
   // translation
   const { t } = useTranslation();
 
-<<<<<<< HEAD
-  const MENU_ITEMS = useMemo<TContextMenuItem[]>(
-    () => [
-      {
-        key: "edit",
-        action: setEditMode,
-        title: t("common.actions.edit"),
-        icon: EditIcon,
-        shouldRender: canEdit,
-      },
-      {
-        key: "copy_link",
-        action: () => activityOperations.copyCommentLink(comment.id),
-        title: t("common.actions.copy_link"),
-        icon: LinkIcon,
-        shouldRender: showCopyLinkOption,
-      },
-      {
-        key: "access_specifier",
-        action: () =>
-          activityOperations.updateComment(comment.id, {
-            access:
-              comment.access === EIssueCommentAccessSpecifier.INTERNAL
-                ? EIssueCommentAccessSpecifier.EXTERNAL
-                : EIssueCommentAccessSpecifier.INTERNAL,
-          }),
-        title:
-          comment.access === EIssueCommentAccessSpecifier.INTERNAL
-            ? t("issue.comments.switch.public")
-            : t("issue.comments.switch.private"),
-        icon: comment.access === EIssueCommentAccessSpecifier.INTERNAL ? GlobeIcon : LockIcon,
-        shouldRender: showAccessSpecifier,
-      },
-      {
-        key: "delete",
-        action: () => activityOperations.removeComment(comment.id),
-        title: t("common.actions.delete"),
-        icon: TrashIcon,
-        shouldRender: canDelete,
-      },
-    ],
-=======
   const MENU_ITEMS = useMemo(
     function MENU_ITEMS(): TContextMenuItem[] {
       return [
@@ -80,14 +38,14 @@
           key: "edit",
           action: setEditMode,
           title: t("common.actions.edit"),
-          icon: Pencil,
+          icon: EditIcon,
           shouldRender: canEdit,
         },
         {
           key: "copy_link",
           action: () => activityOperations.copyCommentLink(comment.id),
           title: t("common.actions.copy_link"),
-          icon: Link,
+          icon: LinkIcon,
           shouldRender: showCopyLinkOption,
         },
         {
@@ -103,19 +61,18 @@
             comment.access === EIssueCommentAccessSpecifier.INTERNAL
               ? t("issue.comments.switch.public")
               : t("issue.comments.switch.private"),
-          icon: comment.access === EIssueCommentAccessSpecifier.INTERNAL ? Globe2 : Lock,
+          icon: comment.access === EIssueCommentAccessSpecifier.INTERNAL ? GlobeIcon : LockIcon,
           shouldRender: showAccessSpecifier,
         },
         {
           key: "delete",
           action: () => activityOperations.removeComment(comment.id),
           title: t("common.actions.delete"),
-          icon: Trash2,
+          icon: TrashIcon,
           shouldRender: canDelete,
         },
       ];
     },
->>>>>>> ff544c98
     [t, setEditMode, canEdit, showCopyLinkOption, activityOperations, comment, showAccessSpecifier, canDelete]
   );
 
