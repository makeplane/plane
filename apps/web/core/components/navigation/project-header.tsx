--- conflicted
+++ resolved
@@ -1,19 +1,18 @@
 import { useCallback, useMemo } from "react";
 import { observer } from "mobx-react";
-// plane ui imports
+// plane imports
+import { ProjectIcon } from "@plane/propel/icons";
 import type { ICustomSearchSelectOption } from "@plane/types";
 import { CustomSearchSelect } from "@plane/ui";
-// plane propel imports
-import { ProjectIcon } from "@plane/propel/icons";
 // hooks
-import { useAppRouter } from "@/hooks/use-app-router";
 import { useProject } from "@/hooks/store/use-project";
 import { useUserPermissions } from "@/hooks/store/user";
+import { useAppRouter } from "@/hooks/use-app-router";
+// plane web imports
 import { useNavigationItems } from "@/plane-web/components/navigations";
-// local components
+// local imports
 import { SwitcherLabel } from "../common/switcher-label";
 import { ProjectHeaderButton } from "./project-header-button";
-// utils
 import { getTabUrl } from "./tab-navigation-utils";
 import { useTabPreferences } from "./use-tab-preferences";
 
@@ -22,16 +21,6 @@
   projectId: string;
 };
 
-<<<<<<< HEAD
-export const ProjectHeader: FC<ProjectHeaderProps> = ({ project }) => (
-  <div className="flex items-center gap-1.5 text-left select-none w-full">
-    <div className="size-7 rounded-md bg-surface-2 flex items-center justify-center flex-shrink-0">
-      <Logo logo={project.logo_props} size={16} />
-    </div>
-    <p className="truncate text-14 font-medium text-secondary flex-shrink-0">{project.name}</p>
-  </div>
-);
-=======
 export const ProjectHeader = observer((props: TProjectHeaderProps) => {
   const { workspaceSlug, projectId } = props;
   // router
@@ -111,8 +100,7 @@
       onChange={handleProjectChange}
       customButton={currentProjectDetails ? <ProjectHeaderButton project={currentProjectDetails} /> : null}
       className="h-full rounded"
-      customButtonClassName="group flex items-center gap-0.5 rounded hover:bg-custom-background-90 outline-none cursor-pointer h-full"
+      customButtonClassName="group flex items-center gap-0.5 rounded hover:bg-surface-2 outline-none cursor-pointer h-full"
     />
   );
-});
->>>>>>> 36d42856
+});