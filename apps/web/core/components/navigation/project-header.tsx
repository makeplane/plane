import { useCallback, useMemo } from "react";
import { observer } from "mobx-react";
// plane imports
import { ProjectIcon } from "@plane/propel/icons";
import type { ICustomSearchSelectOption } from "@plane/types";
import { CustomSearchSelect } from "@plane/ui";
// hooks
import { useProject } from "@/hooks/store/use-project";
import { useUserPermissions } from "@/hooks/store/user";
import { useAppRouter } from "@/hooks/use-app-router";
// plane web imports
import { useNavigationItems } from "@/plane-web/components/navigations";
// local imports
import { SwitcherLabel } from "../common/switcher-label";
import { ProjectHeaderButton } from "./project-header-button";
import { getTabUrl } from "./tab-navigation-utils";
import { useTabPreferences } from "./use-tab-preferences";

type TProjectHeaderProps = {
  workspaceSlug: string;
  projectId: string;
};

<<<<<<< HEAD
export const ProjectHeader: FC<ProjectHeaderProps> = ({ project }) => (
  <div className="flex items-center gap-1.5 text-left select-none w-full">
    <div className="size-7 rounded-md bg-surface-2 flex items-center justify-center flex-shrink-0">
      <Logo logo={project.logo_props} size={16} />
    </div>
    <p className="truncate text-14 font-medium text-secondary flex-shrink-0">{project.name}</p>
  </div>
);
=======
export const ProjectHeader = observer((props: TProjectHeaderProps) => {
  const { workspaceSlug, projectId } = props;
  // router
  const router = useAppRouter();
  // store hooks
  const { joinedProjectIds, getPartialProjectById } = useProject();
  const { allowPermissions } = useUserPermissions();

  // Get current project details
  const currentProjectDetails = getPartialProjectById(projectId);

  // Get available navigation items for this project
  const navigationItems = useNavigationItems({
    workspaceSlug: workspaceSlug,
    projectId,
    project: currentProjectDetails,
    allowPermissions,
  });

  // Get preferences from hook
  const { tabPreferences } = useTabPreferences(workspaceSlug, projectId);

  // Memoize available tab keys
  const availableTabKeys = useMemo(() => navigationItems.map((item) => item.key), [navigationItems]);

  // Memoize validated default tab key
  const validatedDefaultTabKey = useMemo(
    () =>
      availableTabKeys.includes(tabPreferences.defaultTab)
        ? tabPreferences.defaultTab
        : availableTabKeys[0] || "work_items",
    [availableTabKeys, tabPreferences.defaultTab]
  );

  // Memoize switcher options to prevent recalculation on every render
  const switcherOptions = useMemo<ICustomSearchSelectOption[]>(
    () =>
      joinedProjectIds
        .map((id): ICustomSearchSelectOption | null => {
          const project = getPartialProjectById(id);
          if (!project) return null;

          return {
            value: id,
            query: project.name,
            content: (
              <SwitcherLabel
                name={project.name}
                logo_props={project.logo_props}
                LabelIcon={ProjectIcon}
                type="material"
              />
            ),
          };
        })
        .filter((option): option is ICustomSearchSelectOption => option !== null),
    [joinedProjectIds, getPartialProjectById]
  );

  // Memoize onChange handler
  const handleProjectChange = useCallback(
    (value: string) => {
      if (value !== currentProjectDetails?.id) {
        router.push(getTabUrl(workspaceSlug, value, validatedDefaultTabKey));
      }
    },
    [currentProjectDetails?.id, router, workspaceSlug, validatedDefaultTabKey]
  );

  // Early return if no project details
  if (!currentProjectDetails) return null;

  return (
    <CustomSearchSelect
      options={switcherOptions}
      value={currentProjectDetails.id}
      onChange={handleProjectChange}
      customButton={currentProjectDetails ? <ProjectHeaderButton project={currentProjectDetails} /> : null}
      className="h-full rounded"
      customButtonClassName="group flex items-center gap-0.5 rounded hover:bg-surface-2 outline-none cursor-pointer h-full"
    />
  );
});
>>>>>>> 71d142e9
<|MERGE_RESOLUTION|>--- conflicted
+++ resolved
@@ -21,16 +21,6 @@
   projectId: string;
 };
 
-<<<<<<< HEAD
-export const ProjectHeader: FC<ProjectHeaderProps> = ({ project }) => (
-  <div className="flex items-center gap-1.5 text-left select-none w-full">
-    <div className="size-7 rounded-md bg-surface-2 flex items-center justify-center flex-shrink-0">
-      <Logo logo={project.logo_props} size={16} />
-    </div>
-    <p className="truncate text-14 font-medium text-secondary flex-shrink-0">{project.name}</p>
-  </div>
-);
-=======
 export const ProjectHeader = observer((props: TProjectHeaderProps) => {
   const { workspaceSlug, projectId } = props;
   // router
@@ -113,5 +103,4 @@
       customButtonClassName="group flex items-center gap-0.5 rounded hover:bg-surface-2 outline-none cursor-pointer h-full"
     />
   );
-});
->>>>>>> 71d142e9
+});