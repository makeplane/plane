"use client";
import { observer } from "mobx-react";
import { useParams, usePathname } from "next/navigation";
import { SettingsIcon } from "lucide-react";
import { ContextMenu } from "@plane/propel/context-menu";
import { CheckIcon } from "@plane/propel/icons";
import { cn } from "@plane/utils";
// components
import { AppSidebarItem } from "@/components/sidebar/sidebar-item";
// hooks
import { useAppRailPreferences } from "@/hooks/use-navigation-preferences";
import { useAppRailVisibility } from "@/lib/app-rail/context";
// plane web imports
import { DesktopSidebarWorkspaceMenu } from "@/plane-web/components/desktop";
// local imports
import { AppSidebarItemsRoot } from "./items-root";

export const AppRailRoot = observer(() => {
  // router
  const { workspaceSlug } = useParams();
  const pathname = usePathname();
  // preferences
  const { preferences, updateDisplayMode } = useAppRailPreferences();
  const { isCollapsed, toggleAppRail } = useAppRailVisibility();

  const isSettingsPath = pathname.includes(`/${workspaceSlug}/settings`);
  const showLabel = preferences.displayMode === "icon_with_label";
  const railWidth = showLabel ? "3.75rem" : "3rem";

  return (
    <div
      className="h-full flex-shrink-0 bg-canvas transition-all ease-in-out duration-300 z-[26]"
      style={{
        width: railWidth,
        display: "block",
      }}
    >
      <ContextMenu>
        <ContextMenu.Trigger className="h-full">
          <div className="flex flex-col justify-between gap-4 px-2 py-3 h-full">
            <div
              className={cn("flex flex-col", {
                "gap-4": showLabel,
                "gap-3": !showLabel,
              })}
            >
              <DesktopSidebarWorkspaceMenu />
              <AppSidebarItemsRoot showLabel={showLabel} />
              <div className="border-t border-strong mx-2" />
              <AppSidebarItem
                item={{
                  label: "Settings",
                  icon: <SettingsIcon className="size-5" />,
                  href: `/${workspaceSlug}/settings`,
                  isActive: isSettingsPath,
                  showLabel,
                }}
              />
            </div>
          </div>
        </ContextMenu.Trigger>
        <ContextMenu.Portal>
          <ContextMenu.Content positionerClassName="z-30" className="outline-none">
            <ContextMenu.Item onClick={() => updateDisplayMode("icon_only")}>
              <div className="flex items-center justify-between w-full gap-2">
<<<<<<< HEAD
                <span className="text-xs">Icon only</span>
                {preferences.displayMode === "icon_only" && <CheckIcon className="size-3.5" />}
=======
                <span className="text-11">Icon only</span>
                {preferences.displayMode === "icon_only" && <Check className="size-3.5" />}
>>>>>>> e3ba7c28
              </div>
            </ContextMenu.Item>
            <ContextMenu.Item onClick={() => updateDisplayMode("icon_with_label")}>
              <div className="flex items-center justify-between w-full gap-2">
<<<<<<< HEAD
                <span className="text-xs">Icon with name</span>
                {preferences.displayMode === "icon_with_label" && <CheckIcon className="size-3.5" />}
=======
                <span className="text-11">Icon with name</span>
                {preferences.displayMode === "icon_with_label" && <Check className="size-3.5" />}
>>>>>>> e3ba7c28
              </div>
            </ContextMenu.Item>
            <ContextMenu.Separator />
            <ContextMenu.Item onClick={toggleAppRail}>
              <span className="text-11">{isCollapsed ? "Dock App Rail" : "Undock App Rail"}</span>
            </ContextMenu.Item>
          </ContextMenu.Content>
        </ContextMenu.Portal>
      </ContextMenu>
    </div>
  );
});<|MERGE_RESOLUTION|>--- conflicted
+++ resolved
@@ -63,24 +63,14 @@
           <ContextMenu.Content positionerClassName="z-30" className="outline-none">
             <ContextMenu.Item onClick={() => updateDisplayMode("icon_only")}>
               <div className="flex items-center justify-between w-full gap-2">
-<<<<<<< HEAD
-                <span className="text-xs">Icon only</span>
+                <span className="text-11">Icon only</span>
                 {preferences.displayMode === "icon_only" && <CheckIcon className="size-3.5" />}
-=======
-                <span className="text-11">Icon only</span>
-                {preferences.displayMode === "icon_only" && <Check className="size-3.5" />}
->>>>>>> e3ba7c28
               </div>
             </ContextMenu.Item>
             <ContextMenu.Item onClick={() => updateDisplayMode("icon_with_label")}>
               <div className="flex items-center justify-between w-full gap-2">
-<<<<<<< HEAD
-                <span className="text-xs">Icon with name</span>
+                <span className="text-11">Icon with name</span>
                 {preferences.displayMode === "icon_with_label" && <CheckIcon className="size-3.5" />}
-=======
-                <span className="text-11">Icon with name</span>
-                {preferences.displayMode === "icon_with_label" && <Check className="size-3.5" />}
->>>>>>> e3ba7c28
               </div>
             </ContextMenu.Item>
             <ContextMenu.Separator />
