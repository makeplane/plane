"use client";

import { FC, useEffect } from "react";
import { Controller, useForm } from "react-hook-form";
// plane types
import { Button } from "@plane/propel/button";
<<<<<<< HEAD
import { TOAST_TYPE, setToast } from "@plane/propel/toast";
import type { ILinkDetails, ModuleLink } from "@plane/types";
// plane ui
import { Input, ModalCore } from "@plane/ui";
=======
import type { ILinkDetails, ModuleLink } from "@plane/types";
// plane ui
import { Input, ModalCore, setToast, TOAST_TYPE } from "@plane/ui";
>>>>>>> 2f8a3926

type Props = {
  createLink: (formData: ModuleLink) => Promise<void>;
  data?: ILinkDetails | null;
  isOpen: boolean;
  handleClose: () => void;
  updateLink: (formData: ModuleLink, linkId: string) => Promise<void>;
};

const defaultValues: ModuleLink = {
  title: "",
  url: "",
};

export const CreateUpdateModuleLinkModal: FC<Props> = (props) => {
  const { isOpen, handleClose, createLink, updateLink, data } = props;
  // form info
  const {
    formState: { errors, isSubmitting },
    handleSubmit,
    control,
    reset,
  } = useForm<ModuleLink>({
    defaultValues,
  });

  const onClose = () => {
    handleClose();
  };

  const handleFormSubmit = async (formData: ModuleLink) => {
    const parsedUrl = formData.url.startsWith("http") ? formData.url : `http://${formData.url}`;
    const payload = {
      title: formData.title,
      url: parsedUrl,
    };

    try {
      if (!data) {
        await createLink(payload);
        setToast({
          type: TOAST_TYPE.SUCCESS,
          title: "Success!",
          message: "Module link created successfully.",
        });
      } else {
        await updateLink(payload, data.id);
        setToast({
          type: TOAST_TYPE.SUCCESS,
          title: "Success!",
          message: "Module link updated successfully.",
        });
      }
      onClose();
    } catch (error: any) {
      setToast({
        type: TOAST_TYPE.ERROR,
        title: "Error!",
        message: error?.data?.error ?? "Some error occurred. Please try again.",
      });
    }
  };

  useEffect(() => {
    reset({
      ...defaultValues,
      ...data,
    });
  }, [data, isOpen, reset]);

  return (
    <ModalCore isOpen={isOpen} handleClose={onClose}>
      <form onSubmit={handleSubmit(handleFormSubmit)}>
        <div className="space-y-5 p-5">
          <h3 className="text-xl font-medium text-custom-text-200">{data ? "Update" : "Add"} link</h3>
          <div className="mt-2 space-y-3">
            <div>
              <label htmlFor="url" className="mb-2 text-custom-text-200">
                URL
              </label>
              <Controller
                control={control}
                name="url"
                rules={{
                  required: "URL is required",
                }}
                render={({ field: { value, onChange, ref } }) => (
                  <Input
                    id="url"
                    type="text"
                    value={value}
                    onChange={onChange}
                    ref={ref}
                    hasError={Boolean(errors.url)}
                    placeholder="Type or paste a URL"
                    className="w-full"
                  />
                )}
              />
            </div>
            <div>
              <label htmlFor="title" className="mb-2 text-custom-text-200">
                Display title
                <span className="text-[10px] block">Optional</span>
              </label>
              <Controller
                control={control}
                name="title"
                render={({ field: { value, onChange, ref } }) => (
                  <Input
                    id="title"
                    type="text"
                    value={value}
                    onChange={onChange}
                    ref={ref}
                    hasError={Boolean(errors.title)}
                    placeholder="What you'd like to see this link as"
                    className="w-full"
                  />
                )}
              />
            </div>
          </div>
        </div>
        <div className="px-5 py-4 flex items-center justify-end gap-2 border-t-[0.5px] border-custom-border-200">
          <Button variant="neutral-primary" size="sm" onClick={onClose}>
            Cancel
          </Button>
          <Button variant="primary" size="sm" type="submit" loading={isSubmitting}>
            {data ? (isSubmitting ? "Updating link" : "Update link") : isSubmitting ? "Adding link" : "Add link"}
          </Button>
        </div>
      </form>
    </ModalCore>
  );
};<|MERGE_RESOLUTION|>--- conflicted
+++ resolved
@@ -4,16 +4,9 @@
 import { Controller, useForm } from "react-hook-form";
 // plane types
 import { Button } from "@plane/propel/button";
-<<<<<<< HEAD
-import { TOAST_TYPE, setToast } from "@plane/propel/toast";
-import type { ILinkDetails, ModuleLink } from "@plane/types";
-// plane ui
-import { Input, ModalCore } from "@plane/ui";
-=======
 import type { ILinkDetails, ModuleLink } from "@plane/types";
 // plane ui
 import { Input, ModalCore, setToast, TOAST_TYPE } from "@plane/ui";
->>>>>>> 2f8a3926
 
 type Props = {
   createLink: (formData: ModuleLink) => Promise<void>;
