"use client";

import { FC, Fragment, useMemo, useState } from "react";
import { observer } from "mobx-react";
import { useSearchParams } from "next/navigation";
import { AlertCircle, ChevronUp, ChevronDown } from "lucide-react";
import { Disclosure, Transition } from "@headlessui/react";
import { EEstimateSystem } from "@plane/constants";
import { useTranslation } from "@plane/i18n";
import { EIssuesStoreType, TModulePlotType } from "@plane/types";
import { CustomSelect, Spinner } from "@plane/ui";
// components
// constants
// helpers
import { getDate } from "@plane/utils";
import ProgressChart from "@/components/core/sidebar/progress-chart";
import { ModuleProgressStats } from "@/components/modules";
// hooks
import { useProjectEstimates } from "@/hooks/store/estimates";
import { useModule } from "@/hooks/store/use-module";
import { useWorkItemFilters } from "@/hooks/store/work-item-filters/use-work-item-filters";
// plane web constants
type TModuleAnalyticsProgress = {
  workspaceSlug: string;
  projectId: string;
  moduleId: string;
};

const moduleBurnDownChartOptions = [
  { value: "burndown", i18n_label: "issues" },
  { value: "points", i18n_label: "points" },
];

export const ModuleAnalyticsProgress: FC<TModuleAnalyticsProgress> = observer((props) => {
  // props
  const { workspaceSlug, projectId, moduleId } = props;
  // router
  const searchParams = useSearchParams();
  const peekModule = searchParams.get("peekModule") || undefined;
  // plane hooks
  const { t } = useTranslation();
  // hooks
  const { areEstimateEnabledByProjectId, currentActiveEstimateId, estimateById } = useProjectEstimates();
  const { getPlotTypeByModuleId, setPlotType, getModuleById, fetchModuleDetails, fetchArchivedModuleDetails } =
    useModule();
  const { getFilter, updateFilterValueFromSidebar } = useWorkItemFilters();
  // state
  const [loader, setLoader] = useState(false);
  // derived values
  const moduleFilter = getFilter(EIssuesStoreType.MODULE, moduleId);
  const selectedAssignees = moduleFilter?.findFirstConditionByPropertyAndOperator("assignee_id", "in");
  const selectedLabels = moduleFilter?.findFirstConditionByPropertyAndOperator("label_id", "in");
  const selectedStateGroups = moduleFilter?.findFirstConditionByPropertyAndOperator("state_group", "in");
  const moduleDetails = getModuleById(moduleId);
  const plotType: TModulePlotType = getPlotTypeByModuleId(moduleId);
  const isCurrentProjectEstimateEnabled = projectId && areEstimateEnabledByProjectId(projectId) ? true : false;
  const estimateDetails =
    isCurrentProjectEstimateEnabled && currentActiveEstimateId && estimateById(currentActiveEstimateId);
  const isCurrentEstimateTypeIsPoints = estimateDetails && estimateDetails?.type === EEstimateSystem.POINTS;
  const completedIssues = moduleDetails?.completed_issues || 0;
  const totalIssues = moduleDetails?.total_issues || 0;
  const completedEstimatePoints = moduleDetails?.completed_estimate_points || 0;
  const totalEstimatePoints = moduleDetails?.total_estimate_points || 0;
  const progressHeaderPercentage = moduleDetails
    ? plotType === "points"
      ? completedEstimatePoints != 0 && totalEstimatePoints != 0
        ? Math.round((completedEstimatePoints / totalEstimatePoints) * 100)
        : 0
      : completedIssues != 0 && completedIssues != 0
        ? Math.round((completedIssues / totalIssues) * 100)
        : 0
    : 0;
  const chartDistributionData =
    plotType === "points" ? moduleDetails?.estimate_distribution : moduleDetails?.distribution || undefined;
  const completionChartDistributionData = chartDistributionData?.completion_chart || undefined;
  const groupedIssues = useMemo(
    () => ({
      backlog: plotType === "points" ? moduleDetails?.backlog_estimate_points || 0 : moduleDetails?.backlog_issues || 0,
      unstarted:
        plotType === "points" ? moduleDetails?.unstarted_estimate_points || 0 : moduleDetails?.unstarted_issues || 0,
      started: plotType === "points" ? moduleDetails?.started_estimate_points || 0 : moduleDetails?.started_issues || 0,
      completed:
        plotType === "points" ? moduleDetails?.completed_estimate_points || 0 : moduleDetails?.completed_issues || 0,
      cancelled:
        plotType === "points" ? moduleDetails?.cancelled_estimate_points || 0 : moduleDetails?.cancelled_issues || 0,
    }),
    [plotType, moduleDetails]
  );
  const moduleStartDate = getDate(moduleDetails?.start_date);
  const moduleEndDate = getDate(moduleDetails?.target_date);
  const isModuleStartDateValid = moduleStartDate && moduleStartDate <= new Date();
  const isModuleEndDateValid = moduleStartDate && moduleEndDate && moduleEndDate >= moduleStartDate;
  const isModuleDateValid = isModuleStartDateValid && isModuleEndDateValid;
  const isArchived = !!moduleDetails?.archived_at;

  // handlers
  const onChange = async (value: TModulePlotType) => {
    setPlotType(moduleId, value);
    if (!workspaceSlug || !projectId || !moduleId) return;
    try {
      setLoader(true);
      if (isArchived) {
        await fetchArchivedModuleDetails(workspaceSlug, projectId, moduleId);
      } else {
        await fetchModuleDetails(workspaceSlug, projectId, moduleId);
      }
      setLoader(false);
    } catch (error) {
      setLoader(false);
      setPlotType(moduleId, plotType);
    }
  };

  if (!moduleDetails) return <></>;
  return (
    <div className="border-t border-custom-border-200 space-y-4 py-4 px-3">
      <Disclosure defaultOpen={isModuleDateValid ? true : false}>
        {({ open }) => (
          <div className="space-y-6">
            {/* progress bar header */}
            {isModuleDateValid ? (
              <div className="relative w-full flex justify-between items-center gap-2">
                <Disclosure.Button className="relative flex items-center gap-2 w-full">
                  <div className="font-medium text-custom-text-200 text-sm">{t("progress")}</div>
                  {progressHeaderPercentage > 0 && (
                    <div className="flex h-5 w-9 items-center justify-center rounded bg-amber-500/20 text-xs font-medium text-amber-500">{`${progressHeaderPercentage}%`}</div>
                  )}
                </Disclosure.Button>
                {isCurrentEstimateTypeIsPoints && (
                  <>
                    <div>
                      <CustomSelect
                        value={plotType}
                        label={
                          <span>
                            {t(moduleBurnDownChartOptions.find((v) => v.value === plotType)?.i18n_label || "none")}
                          </span>
                        }
                        onChange={onChange}
                        maxHeight="lg"
                      >
                        {moduleBurnDownChartOptions.map((item) => (
                          <CustomSelect.Option key={item.value} value={item.value}>
                            {t(item.i18n_label)}
                          </CustomSelect.Option>
                        ))}
                      </CustomSelect>
                    </div>
                    {loader && <Spinner className="h-3 w-3" />}
                  </>
                )}
                <Disclosure.Button className="ml-auto">
                  {open ? (
                    <ChevronUp className="h-3.5 w-3.5" aria-hidden="true" />
                  ) : (
                    <ChevronDown className="h-3.5 w-3.5" aria-hidden="true" />
                  )}
                </Disclosure.Button>
              </div>
            ) : (
              <div className="relative w-full flex justify-between items-center gap-2">
                <div className="font-medium text-custom-text-200 text-sm">Progress</div>
                <div className="flex items-center gap-1">
                  <AlertCircle height={14} width={14} className="text-custom-text-200" />
                  <span className="text-xs italic text-custom-text-200">
                    {moduleDetails?.start_date && moduleDetails?.target_date
                      ? t("project_module.empty_state.sidebar.in_active")
                      : t("project_module.empty_state.sidebar.invalid_date")}
                  </span>
                </div>
              </div>
            )}

            <Transition show={open}>
              <Disclosure.Panel className="space-y-4">
                {/* progress burndown chart */}
                <div>
                  {moduleStartDate && moduleEndDate && completionChartDistributionData && (
                    <Fragment>
                      {plotType === "points" ? (
                        <ProgressChart
                          distribution={completionChartDistributionData}
                          totalIssues={totalEstimatePoints}
                          plotTitle={"points"}
                        />
                      ) : (
                        <ProgressChart
                          distribution={completionChartDistributionData}
                          totalIssues={totalIssues}
                          plotTitle={"work items"}
                        />
                      )}
                    </Fragment>
                  )}
                </div>

                {/* progress detailed view */}
                {chartDistributionData && (
                  <div className="w-full border-t border-custom-border-200 pt-5">
                    <ModuleProgressStats
                      distribution={chartDistributionData}
                      groupedIssues={groupedIssues}
<<<<<<< HEAD
                      totalIssuesCount={plotType === "points" ? totalEstimatePoints || 0 : totalIssues || 0}
                      isEditable={Boolean(!peekModule)}
                      size="xs"
                      filters={issueFilters}
                      handleFiltersUpdate={handleFiltersUpdate}
=======
                      handleFiltersUpdate={updateFilterValueFromSidebar.bind(
                        updateFilterValueFromSidebar,
                        EIssuesStoreType.MODULE,
                        moduleId
                      )}
                      isEditable={Boolean(!peekModule) && moduleFilter !== undefined}
                      moduleId={moduleId}
                      noBackground={false}
                      plotType={plotType}
                      roundedTab={false}
                      selectedFilters={{
                        assignees: selectedAssignees,
                        labels: selectedLabels,
                        stateGroups: selectedStateGroups,
                      }}
                      size="xs"
                      totalIssuesCount={plotType === "points" ? totalEstimatePoints || 0 : totalIssues || 0}
>>>>>>> 47f68e3d
                    />
                  </div>
                )}
              </Disclosure.Panel>
            </Transition>
          </div>
        )}
      </Disclosure>
    </div>
  );
});<|MERGE_RESOLUTION|>--- conflicted
+++ resolved
@@ -200,13 +200,6 @@
                     <ModuleProgressStats
                       distribution={chartDistributionData}
                       groupedIssues={groupedIssues}
-<<<<<<< HEAD
-                      totalIssuesCount={plotType === "points" ? totalEstimatePoints || 0 : totalIssues || 0}
-                      isEditable={Boolean(!peekModule)}
-                      size="xs"
-                      filters={issueFilters}
-                      handleFiltersUpdate={handleFiltersUpdate}
-=======
                       handleFiltersUpdate={updateFilterValueFromSidebar.bind(
                         updateFilterValueFromSidebar,
                         EIssuesStoreType.MODULE,
@@ -214,9 +207,7 @@
                       )}
                       isEditable={Boolean(!peekModule) && moduleFilter !== undefined}
                       moduleId={moduleId}
-                      noBackground={false}
                       plotType={plotType}
-                      roundedTab={false}
                       selectedFilters={{
                         assignees: selectedAssignees,
                         labels: selectedLabels,
@@ -224,7 +215,6 @@
                       }}
                       size="xs"
                       totalIssuesCount={plotType === "points" ? totalEstimatePoints || 0 : totalIssues || 0}
->>>>>>> 47f68e3d
                     />
                   </div>
                 )}
