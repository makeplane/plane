import { useTranslation } from "@plane/i18n";
import { CloseIcon } from "@plane/propel/icons";
import type { TModuleDisplayFilters, TModuleFilters } from "@plane/types";
// components
import { Header, EHeaderVariant, Tag } from "@plane/ui";
import { replaceUnderscoreIfSnakeCase } from "@plane/utils";
import { AppliedDateFilters, AppliedMembersFilters, AppliedStatusFilters } from "@/components/modules";
// helpers
// types

type Props = {
  appliedFilters: TModuleFilters;
  isFavoriteFilterApplied?: boolean;
  handleClearAllFilters: () => void;
  handleDisplayFiltersUpdate?: (updatedDisplayProperties: Partial<TModuleDisplayFilters>) => void;
  handleRemoveFilter: (key: keyof TModuleFilters, value: string | null) => void;
  alwaysAllowEditing?: boolean;
  isArchived?: boolean;
};

const MEMBERS_FILTERS = ["lead", "members"];
const DATE_FILTERS = ["start_date", "target_date"];

export function ModuleAppliedFiltersList(props: Props) {
  const {
    appliedFilters,
    isFavoriteFilterApplied,
    handleClearAllFilters,
    handleRemoveFilter,
    handleDisplayFiltersUpdate,
    alwaysAllowEditing,
    isArchived = false,
  } = props;
  const { t } = useTranslation();

  if (!appliedFilters && !isFavoriteFilterApplied) return null;
  if (Object.keys(appliedFilters).length === 0 && !isFavoriteFilterApplied) return null;

  const isEditingAllowed = alwaysAllowEditing;

  return (
    <Header variant={EHeaderVariant.TERNARY}>
      <div className="flex gap-2 flex-wrap">
        {Object.entries(appliedFilters).map(([key, value]) => {
          const filterKey = key as keyof TModuleFilters;

          if (!value) return;
          if (Array.isArray(value) && value.length === 0) return;

          return (
            <Tag key={filterKey}>
              <div className="flex flex-wrap items-center gap-1.5">
                <span className="text-11 text-tertiary">{replaceUnderscoreIfSnakeCase(filterKey)}</span>
                {filterKey === "status" && (
                  <AppliedStatusFilters
                    editable={isEditingAllowed}
                    handleRemove={(val) => handleRemoveFilter("status", val)}
                    values={value}
                  />
                )}
                {DATE_FILTERS.includes(filterKey) && (
                  <AppliedDateFilters
                    editable={isEditingAllowed}
                    handleRemove={(val) => handleRemoveFilter(filterKey, val)}
                    values={value}
                  />
                )}
                {MEMBERS_FILTERS.includes(filterKey) && (
                  <AppliedMembersFilters
                    editable={isEditingAllowed}
                    handleRemove={(val) => handleRemoveFilter(filterKey, val)}
                    values={value}
                  />
                )}
                {isEditingAllowed && (
                  <button
                    type="button"
                    className="grid place-items-center text-tertiary hover:text-secondary"
                    onClick={() => handleRemoveFilter(filterKey, null)}
                  >
                    <CloseIcon height={12} width={12} strokeWidth={2} />
                  </button>
                )}
              </div>
            </Tag>
          );
        })}
        {!isArchived && isFavoriteFilterApplied && (
          <div
            key="module_display_filters"
            className="flex flex-wrap items-center gap-2 rounded-md border border-subtle px-2 py-1 capitalize"
          >
            <div className="flex flex-wrap items-center gap-1.5">
<<<<<<< HEAD
              <span className="text-xs text-custom-text-300">Releases</span>
              <div className="flex items-center gap-1 rounded p-1 text-xs bg-custom-background-80">
=======
              <span className="text-11 text-tertiary">Modules</span>
              <div className="flex items-center gap-1 rounded-sm p-1 text-11 bg-layer-1">
>>>>>>> 22339b97
                Favorite
                {isEditingAllowed && (
                  <button
                    type="button"
                    className="grid place-items-center text-tertiary hover:text-secondary"
                    onClick={() =>
                      handleDisplayFiltersUpdate &&
                      handleDisplayFiltersUpdate({
                        favorites: !isFavoriteFilterApplied,
                      })
                    }
                  >
                    <CloseIcon height={10} width={10} strokeWidth={2} />
                  </button>
                )}
              </div>
            </div>
          </div>
        )}
        {isEditingAllowed && (
          <button type="button" onClick={handleClearAllFilters}>
            <Tag>
              {t("common.clear_all")}
              <CloseIcon height={12} width={12} strokeWidth={2} />
            </Tag>
          </button>
        )}
      </div>
    </Header>
  );
}<|MERGE_RESOLUTION|>--- conflicted
+++ resolved
@@ -91,13 +91,8 @@
             className="flex flex-wrap items-center gap-2 rounded-md border border-subtle px-2 py-1 capitalize"
           >
             <div className="flex flex-wrap items-center gap-1.5">
-<<<<<<< HEAD
-              <span className="text-xs text-custom-text-300">Releases</span>
-              <div className="flex items-center gap-1 rounded p-1 text-xs bg-custom-background-80">
-=======
-              <span className="text-11 text-tertiary">Modules</span>
+              <span className="text-11 text-tertiary">Releases</span>
               <div className="flex items-center gap-1 rounded-sm p-1 text-11 bg-layer-1">
->>>>>>> 22339b97
                 Favorite
                 {isEditingAllowed && (
                   <button
