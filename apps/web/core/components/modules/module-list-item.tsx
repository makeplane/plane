import React, { useRef } from "react";
import { observer } from "mobx-react";
import { useParams, usePathname, useSearchParams } from "next/navigation";
// icons
import { Info } from "lucide-react";
import { CheckIcon } from "@plane/propel/icons";
// ui
import { CircularProgressIndicator } from "@plane/ui";
// components
import { generateQueryParams } from "@plane/utils";
import { ListItem } from "@/components/core/list";
import { ModuleListItemAction, ModuleQuickActions } from "@/components/modules";
// helpers
// hooks
import { useModule } from "@/hooks/store/use-module";
import { useAppRouter } from "@/hooks/use-app-router";
import { usePlatformOS } from "@/hooks/use-platform-os";

type Props = {
  moduleId: string;
};

export const ModuleListItem = observer(function ModuleListItem(props: Props) {
  const { moduleId } = props;
  // refs
  const parentRef = useRef(null);
  // router
  const router = useAppRouter();
  const { workspaceSlug, projectId } = useParams();
  const searchParams = useSearchParams();
  const pathname = usePathname();
  // store hooks
  const { getModuleById } = useModule();
  const { isMobile } = usePlatformOS();

  // derived values
  const moduleDetails = getModuleById(moduleId);

  if (!moduleDetails) return null;

  const completionPercentage =
    ((moduleDetails.completed_issues + moduleDetails.cancelled_issues) / moduleDetails.total_issues) * 100;

  const progress = isNaN(completionPercentage) ? 0 : Math.floor(completionPercentage);

  const completedModuleCheck = moduleDetails.status === "completed";

  // handlers
  const openModuleOverview = (e: React.MouseEvent<HTMLButtonElement | HTMLAnchorElement>) => {
    e.stopPropagation();
    e.preventDefault();

    const query = generateQueryParams(searchParams, ["peekModule"]);
    if (searchParams.has("peekModule") && searchParams.get("peekModule") === moduleId) {
      router.push(`${pathname}?${query}`);
    } else {
      router.push(`${pathname}?${query && `${query}&`}peekModule=${moduleId}`);
    }
  };

  const handleArchivedModuleClick = (e: React.MouseEvent<HTMLButtonElement | HTMLAnchorElement>) => {
    openModuleOverview(e);
  };

  const handleItemClick = moduleDetails.archived_at ? handleArchivedModuleClick : undefined;

  return (
    <ListItem
      title={moduleDetails?.name ?? ""}
      itemLink={`/${workspaceSlug?.toString()}/projects/${moduleDetails.project_id}/modules/${moduleDetails.id}`}
      onItemClick={handleItemClick}
      prependTitleElement={
        <CircularProgressIndicator size={30} percentage={progress} strokeWidth={3}>
          {completedModuleCheck ? (
            progress === 100 ? (
<<<<<<< HEAD
              <CheckIcon className="h-3 w-3 stroke-[2] text-custom-primary-100" />
=======
              <Check className="h-3 w-3 stroke-[2] text-accent-primary" />
>>>>>>> e3ba7c28
            ) : (
              <span className="text-13 text-accent-primary">{`!`}</span>
            )
          ) : progress === 100 ? (
<<<<<<< HEAD
            <CheckIcon className="h-3 w-3 stroke-[2] text-custom-primary-100" />
=======
            <Check className="h-3 w-3 stroke-[2] text-accent-primary" />
>>>>>>> e3ba7c28
          ) : (
            <span className="text-9 text-tertiary">{`${progress}%`}</span>
          )}
        </CircularProgressIndicator>
      }
      appendTitleElement={
        <button
          onClick={openModuleOverview}
          className={`z-[5] flex-shrink-0 ${isMobile ? "flex" : "hidden group-hover:flex"}`}
        >
          <Info className="h-4 w-4 text-placeholder" />
        </button>
      }
      actionableItems={<ModuleListItemAction moduleId={moduleId} moduleDetails={moduleDetails} parentRef={parentRef} />}
      quickActionElement={
        <div className="block md:hidden">
          <ModuleQuickActions
            parentRef={parentRef}
            moduleId={moduleId}
            projectId={projectId.toString()}
            workspaceSlug={workspaceSlug.toString()}
          />
        </div>
      }
      isMobile={isMobile}
      parentRef={parentRef}
    />
  );
});<|MERGE_RESOLUTION|>--- conflicted
+++ resolved
@@ -73,20 +73,12 @@
         <CircularProgressIndicator size={30} percentage={progress} strokeWidth={3}>
           {completedModuleCheck ? (
             progress === 100 ? (
-<<<<<<< HEAD
-              <CheckIcon className="h-3 w-3 stroke-[2] text-custom-primary-100" />
-=======
-              <Check className="h-3 w-3 stroke-[2] text-accent-primary" />
->>>>>>> e3ba7c28
+              <CheckIcon className="h-3 w-3 stroke-[2] text-accent-primary" />
             ) : (
               <span className="text-13 text-accent-primary">{`!`}</span>
             )
           ) : progress === 100 ? (
-<<<<<<< HEAD
-            <CheckIcon className="h-3 w-3 stroke-[2] text-custom-primary-100" />
-=======
-            <Check className="h-3 w-3 stroke-[2] text-accent-primary" />
->>>>>>> e3ba7c28
+            <CheckIcon className="h-3 w-3 stroke-[2] text-accent-primary" />
           ) : (
             <span className="text-9 text-tertiary">{`${progress}%`}</span>
           )}
