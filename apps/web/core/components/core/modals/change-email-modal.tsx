--- conflicted
+++ resolved
@@ -126,118 +126,6 @@
   };
 
   return (
-<<<<<<< HEAD
-    <Transition.Root show={isOpen} as={React.Fragment}>
-      <Dialog as="div" className="relative z-30" onClose={handleClose}>
-        <Transition.Child
-          as={React.Fragment}
-          enter="ease-out duration-300"
-          enterFrom="opacity-0"
-          enterTo="opacity-100"
-          leave="ease-in duration-200"
-          leaveFrom="opacity-100"
-          leaveTo="opacity-0"
-        >
-          <div className="fixed inset-0 transition-opacity bg-backdrop" />
-        </Transition.Child>
-
-        <div className="overflow-y-auto fixed inset-0 z-30">
-          <div className="flex justify-center items-center p-4 min-h-full text-center sm:p-0">
-            <Transition.Child
-              as={React.Fragment}
-              enter="ease-out duration-300"
-              enterFrom="opacity-0 translate-y-4 sm:translate-y-0 sm:scale-95"
-              enterTo="opacity-100 translate-y-0 sm:scale-100"
-              leave="ease-in duration-200"
-              leaveFrom="opacity-100 translate-y-0 sm:scale-100"
-              leaveTo="opacity-0 translate-y-4 sm:translate-y-0 sm:scale-95"
-            >
-              <Dialog.Panel className="relative transform overflow-hidden rounded-lg bg-surface-1 px-4 text-left shadow-raised-200 transition-all sm:my-8 sm:w-[30rem]">
-                <div className="py-4 space-y-0">
-                  <Dialog.Title as="h3" className="text-16 font-medium leading-6 text-primary">
-                    {changeEmailT("title")}
-                  </Dialog.Title>
-                  <p className="my-4 text-13 text-secondary">{changeEmailT("description")}</p>
-                </div>
-                <form onSubmit={handleSubmit(onSubmit)} className="space-y-4" noValidate>
-                  <div className="flex flex-col gap-1">
-                    {secondStep && (
-                      <h4 className="text-13 font-medium text-secondary">{changeEmailT("form.email.label")}</h4>
-                    )}
-                    <Controller
-                      control={control}
-                      name="email"
-                      rules={{
-                        required: changeEmailT("form.email.errors.required"),
-                        pattern: {
-                          value: /^[A-Z0-9._%+-]+@[A-Z0-9.-]+\.[A-Z]{2,}$/i,
-                          message: changeEmailT("form.email.errors.invalid"),
-                        },
-                      }}
-                      render={({ field: { value, onChange, ref } }) => (
-                        <Input
-                          id="email"
-                          name="email"
-                          type="email"
-                          value={value}
-                          onChange={onChange}
-                          ref={ref}
-                          hasError={Boolean(errors.email)}
-                          placeholder={changeEmailT("form.email.placeholder")}
-                          className={cn(
-                            { "border-danger-strong": errors.email },
-                            { "cursor-not-allowed !bg-surface-2": secondStep }
-                          )}
-                          disabled={secondStep}
-                        />
-                      )}
-                    />
-                    {errors?.email && <span className="text-11 text-danger-primary">{errors?.email?.message}</span>}
-                  </div>
-
-                  {secondStep && (
-                    <div className="flex flex-col gap-1">
-                      <h4 className="text-13 font-medium text-secondary">{changeEmailT("form.code.label")}</h4>
-                      <Controller
-                        control={control}
-                        name="code"
-                        rules={{ required: changeEmailT("form.code.errors.required") }}
-                        render={({ field: { value, onChange, ref } }) => (
-                          <Input
-                            id="code"
-                            name="code"
-                            value={value}
-                            onChange={onChange}
-                            ref={ref}
-                            placeholder={changeEmailT("form.code.placeholder")}
-                            className={cn({ "border-danger-strong": errors.code })}
-                            autoFocus
-                          />
-                        )}
-                      />
-                      {errors?.code ? (
-                        <span className="text-11 text-danger-primary">{errors?.code?.message}</span>
-                      ) : (
-                        <span className="text-11 text-success-primary">{changeEmailT("form.code.helper_text")}</span>
-                      )}
-                    </div>
-                  )}
-                  <div className="flex items-center justify-end gap-2 border-t-[0.5px] border-subtle py-4">
-                    <Button type="button" variant="secondary" size="lg" onClick={handleClose}>
-                      {changeEmailT("actions.cancel")}
-                    </Button>
-                    <Button type="submit" variant="primary" size="lg" disabled={isSubmitting}>
-                      {isSubmitting
-                        ? changeEmailT("states.sending")
-                        : secondStep
-                          ? changeEmailT("actions.confirm")
-                          : changeEmailT("actions.continue")}
-                    </Button>
-                  </div>
-                </form>
-              </Dialog.Panel>
-            </Transition.Child>
-=======
     <ModalCore isOpen={isOpen} handleClose={handleClose} position={EModalPosition.CENTER} width={EModalWidth.XXL}>
       <div className="py-4 space-y-0 px-4">
         <h3 className="text-16 font-medium leading-6 text-primary">{changeEmailT("title")}</h3>
@@ -266,12 +154,15 @@
                 ref={ref}
                 hasError={Boolean(errors.email)}
                 placeholder={changeEmailT("form.email.placeholder")}
-                className={cn({ "border-red-500": errors.email }, { "cursor-not-allowed !bg-surface-2": secondStep })}
+                className={cn(
+                  { "border-danger-strong": errors.email },
+                  { "cursor-not-allowed !bg-surface-2": secondStep }
+                )}
                 disabled={secondStep}
               />
             )}
           />
-          {errors?.email && <span className="text-11 text-red-500">{errors?.email?.message}</span>}
+          {errors?.email && <span className="text-11 text-danger-primary">{errors?.email?.message}</span>}
         </div>
 
         {secondStep && (
@@ -289,17 +180,16 @@
                   onChange={onChange}
                   ref={ref}
                   placeholder={changeEmailT("form.code.placeholder")}
-                  className={cn({ "border-red-500": errors.code })}
+                  className={cn({ "border-danger-strong": errors.code })}
                   autoFocus
                 />
               )}
             />
             {errors?.code ? (
-              <span className="text-11 text-red-500">{errors?.code?.message}</span>
+              <span className="text-11 text-danger-primary">{errors?.code?.message}</span>
             ) : (
               <span className="text-11 text-green-700">{changeEmailT("form.code.helper_text")}</span>
             )}
->>>>>>> e3ba7c28
           </div>
         )}
         <div className="flex items-center justify-end gap-2 border-t-[0.5px] border-subtle py-4">
