"use client";

import React, { useEffect, useState } from "react";
import { observer } from "mobx-react";
import { useParams } from "next/navigation";
import { SubmitHandler, useForm } from "react-hook-form";
import { Search } from "lucide-react";
import { Combobox, Dialog, Transition } from "@headlessui/react";
// plane imports
import { useTranslation } from "@plane/i18n";
<<<<<<< HEAD
import { TOAST_TYPE, setToast } from "@plane/propel/toast";
import { EIssuesStoreType, ISearchIssueResponse, IUser } from "@plane/types";
import { Button, Loader } from "@plane/ui";
=======
import { Button } from "@plane/propel/button";
import { EIssuesStoreType, ISearchIssueResponse, IUser } from "@plane/types";
import { Loader, TOAST_TYPE, setToast } from "@plane/ui";
>>>>>>> a740a9f6
// components
import { SimpleEmptyState } from "@/components/empty-state/simple-empty-state-root";
// hooks
import { useIssues } from "@/hooks/store/use-issues";
import useDebounce from "@/hooks/use-debounce";
// services
import { useResolvedAssetPath } from "@/hooks/use-resolved-asset-path";
import { ProjectService } from "@/services/project";
// local components
import { BulkDeleteIssuesModalItem } from "./bulk-delete-issues-modal-item";

type FormInput = {
  delete_issue_ids: string[];
};

type Props = {
  isOpen: boolean;
  onClose: () => void;
  user: IUser | undefined;
};

const projectService = new ProjectService();

export const BulkDeleteIssuesModal: React.FC<Props> = observer((props) => {
  const { isOpen, onClose } = props;
  // router params
  const { workspaceSlug, projectId } = useParams();
  // states
  const [query, setQuery] = useState("");
  const [issues, setIssues] = useState<ISearchIssueResponse[]>([]);
  const [isSearching, setIsSearching] = useState(false);
  // hooks
  const {
    issues: { removeBulkIssues },
  } = useIssues(EIssuesStoreType.PROJECT);
  const { t } = useTranslation();
  // derived values
  const debouncedSearchTerm: string = useDebounce(query, 500);
  const searchResolvedPath = useResolvedAssetPath({ basePath: "/empty-state/search/search" });
  const issuesResolvedPath = useResolvedAssetPath({ basePath: "/empty-state/search/issues" });

  useEffect(() => {
    if (!isOpen || !workspaceSlug || !projectId) return;

    setIsSearching(true);
    projectService
      .projectIssuesSearch(workspaceSlug.toString(), projectId.toString(), {
        search: debouncedSearchTerm,
        workspace_search: false,
      })
      .then((res: ISearchIssueResponse[]) => setIssues(res))
      .finally(() => setIsSearching(false));
  }, [debouncedSearchTerm, isOpen, projectId, workspaceSlug]);

  const {
    handleSubmit,
    watch,
    reset,
    setValue,
    formState: { isSubmitting },
  } = useForm<FormInput>({
    defaultValues: {
      delete_issue_ids: [],
    },
  });

  const handleClose = () => {
    setQuery("");
    reset();
    onClose();
  };

  const handleDelete: SubmitHandler<FormInput> = async (data) => {
    if (!workspaceSlug || !projectId) return;

    if (!data.delete_issue_ids || data.delete_issue_ids.length === 0) {
      setToast({
        type: TOAST_TYPE.ERROR,
        title: "Error!",
        message: "Please select at least one work item.",
      });
      return;
    }

    if (!Array.isArray(data.delete_issue_ids)) data.delete_issue_ids = [data.delete_issue_ids];

    await removeBulkIssues(workspaceSlug as string, projectId as string, data.delete_issue_ids)
      .then(() => {
        setToast({
          type: TOAST_TYPE.SUCCESS,
          title: "Success!",
          message: "Work items deleted successfully!",
        });
        handleClose();
      })
      .catch(() =>
        setToast({
          type: TOAST_TYPE.ERROR,
          title: "Error!",
          message: "Something went wrong. Please try again.",
        })
      );
  };

  const issueList =
    issues.length > 0 ? (
      <li className="p-2">
        {query === "" && (
          <h2 className="mb-2 mt-4 px-3 text-xs font-semibold text-custom-text-100">Select work items to delete</h2>
        )}
        <ul className="text-sm text-custom-text-200">
          {issues.map((issue) => (
            <BulkDeleteIssuesModalItem
              issue={issue}
              canDeleteIssueIds={watch("delete_issue_ids").includes(issue.id)}
              key={issue.id}
            />
          ))}
        </ul>
      </li>
    ) : (
      <div className="flex flex-col items-center justify-center px-3 py-8 text-center">
        {query === "" ? (
          <SimpleEmptyState title={t("issue_relation.empty_state.no_issues.title")} assetPath={issuesResolvedPath} />
        ) : (
          <SimpleEmptyState title={t("issue_relation.empty_state.search.title")} assetPath={searchResolvedPath} />
        )}
      </div>
    );

  return (
    <Transition.Root show={isOpen} as={React.Fragment} afterLeave={() => setQuery("")} appear>
      <Dialog as="div" className="relative z-20" onClose={handleClose}>
        <div className="fixed inset-0 z-20 overflow-y-auto bg-custom-backdrop p-4 transition-opacity sm:p-6 md:p-20">
          <Transition.Child
            as={React.Fragment}
            enter="ease-out duration-300"
            enterFrom="opacity-0 scale-95"
            enterTo="opacity-100 scale-100"
            leave="ease-in duration-200"
            leaveFrom="opacity-100 scale-100"
            leaveTo="opacity-0 scale-95"
          >
            <Dialog.Panel className="relative flex w-full items-center justify-center ">
              <div className="w-full max-w-2xl transform divide-y divide-custom-border-200 divide-opacity-10 rounded-lg bg-custom-background-100 shadow-custom-shadow-md transition-all">
                <form>
                  <Combobox
                    onChange={(val: string) => {
                      const selectedIssues = watch("delete_issue_ids");
                      if (selectedIssues.includes(val))
                        setValue(
                          "delete_issue_ids",
                          selectedIssues.filter((i) => i !== val)
                        );
                      else setValue("delete_issue_ids", [...selectedIssues, val]);
                    }}
                  >
                    <div className="relative m-1">
                      <Search
                        className="pointer-events-none absolute left-4 top-3.5 h-5 w-5 text-custom-text-100 text-opacity-40"
                        aria-hidden="true"
                      />
                      <input
                        type="text"
                        className="h-12 w-full border-0 bg-transparent pl-11 pr-4 text-custom-text-100 outline-none focus:ring-0 sm:text-sm"
                        placeholder="Search..."
                        onChange={(event) => setQuery(event.target.value)}
                      />
                    </div>

                    <Combobox.Options
                      static
                      className="max-h-80 scroll-py-2 divide-y divide-custom-border-200 overflow-y-auto"
                    >
                      {isSearching ? (
                        <Loader className="space-y-3 p-3">
                          <Loader.Item height="40px" />
                          <Loader.Item height="40px" />
                          <Loader.Item height="40px" />
                          <Loader.Item height="40px" />
                        </Loader>
                      ) : (
                        <>{issueList}</>
                      )}
                    </Combobox.Options>
                  </Combobox>

                  {issues.length > 0 && (
                    <div className="flex items-center justify-end gap-2 p-3">
                      <Button variant="neutral-primary" size="sm" onClick={handleClose}>
                        Cancel
                      </Button>
                      <Button variant="danger" size="sm" onClick={handleSubmit(handleDelete)} loading={isSubmitting}>
                        {isSubmitting ? "Deleting..." : "Delete selected work items"}
                      </Button>
                    </div>
                  )}
                </form>
              </div>
            </Dialog.Panel>
          </Transition.Child>
        </div>
      </Dialog>
    </Transition.Root>
  );
});<|MERGE_RESOLUTION|>--- conflicted
+++ resolved
@@ -8,15 +8,10 @@
 import { Combobox, Dialog, Transition } from "@headlessui/react";
 // plane imports
 import { useTranslation } from "@plane/i18n";
-<<<<<<< HEAD
+import { Button } from "@plane/propel/button";
 import { TOAST_TYPE, setToast } from "@plane/propel/toast";
 import { EIssuesStoreType, ISearchIssueResponse, IUser } from "@plane/types";
-import { Button, Loader } from "@plane/ui";
-=======
-import { Button } from "@plane/propel/button";
-import { EIssuesStoreType, ISearchIssueResponse, IUser } from "@plane/types";
-import { Loader, TOAST_TYPE, setToast } from "@plane/ui";
->>>>>>> a740a9f6
+import { Loader } from "@plane/ui";
 // components
 import { SimpleEmptyState } from "@/components/empty-state/simple-empty-state-root";
 // hooks
