"use client";

<<<<<<< HEAD
import React, { useEffect, useState, useRef } from "react";
import { Rocket, Search, X } from "lucide-react";
=======
import React, { useEffect, useState } from "react";
import { Rocket, Search } from "lucide-react";
>>>>>>> 0e812859
import { Combobox, Dialog, Transition } from "@headlessui/react";
// i18n
import { useTranslation } from "@plane/i18n";
// types
import { Button } from "@plane/propel/button";
import { CloseIcon } from "@plane/propel/icons";
import { TOAST_TYPE, setToast } from "@plane/propel/toast";
import { Tooltip } from "@plane/propel/tooltip";
import type { ISearchIssueResponse, TProjectIssuesSearchParams } from "@plane/types";
// ui
import { Loader, ToggleSwitch } from "@plane/ui";
import { generateWorkItemLink, getTabIndex } from "@plane/utils";
// helpers
// hooks
import useDebounce from "@/hooks/use-debounce";
import { usePlatformOS } from "@/hooks/use-platform-os";
// plane web components
import { IssueIdentifier } from "@/plane-web/components/issues/issue-details/issue-identifier";
// services
import { ProjectService } from "@/services/project";
// components
import { IssueSearchModalEmptyState } from "./issue-search-modal-empty-state";

type Props = {
  workspaceSlug: string | undefined;
  projectId?: string;
  isOpen: boolean;
  handleClose: () => void;
  searchParams: Partial<TProjectIssuesSearchParams>;
  handleOnSubmit: (data: ISearchIssueResponse[]) => Promise<void>;
  workspaceLevelToggle?: boolean;
  shouldHideIssue?: (issue: ISearchIssueResponse) => boolean;
  selectedWorkItemIds?: string[];
  workItemSearchServiceCallback?: (params: TProjectIssuesSearchParams) => Promise<ISearchIssueResponse[]>;
};

const projectService = new ProjectService();

export const ExistingIssuesListModal: React.FC<Props> = (props) => {
  const { t } = useTranslation();

  const {
    workspaceSlug,
    projectId,
    isOpen,
    handleClose: onClose,
    searchParams,
    handleOnSubmit,
    workspaceLevelToggle = false,
    shouldHideIssue,
    selectedWorkItemIds,
    workItemSearchServiceCallback,
  } = props;
  // states
  const [isLoading, setIsLoading] = useState(false);
  const [searchTerm, setSearchTerm] = useState("");
  const [issues, setIssues] = useState<ISearchIssueResponse[]>([]);
  const [selectedIssues, setSelectedIssues] = useState<ISearchIssueResponse[]>([]);
  const [isSearching, setIsSearching] = useState(false);
  const [isSubmitting, setIsSubmitting] = useState(false);
  const [isWorkspaceLevel, setIsWorkspaceLevel] = useState(false);
  const { isMobile } = usePlatformOS();
  const debouncedSearchTerm: string = useDebounce(searchTerm, 500);
  const { baseTabIndex } = getTabIndex(undefined, isMobile);
  const hasInitializedSelection = useRef(false);

  const handleClose = () => {
    onClose();
    setSearchTerm("");
    setSelectedIssues([]);
    setIsWorkspaceLevel(false);
    hasInitializedSelection.current = false;
  };

  const onSubmit = async () => {
    if (selectedIssues.length === 0) {
      setToast({
        type: TOAST_TYPE.ERROR,
        title: t("toast.error"),
        message: t("issue.select.error"),
      });

      return;
    }

    setIsSubmitting(true);

    await handleOnSubmit(selectedIssues).finally(() => setIsSubmitting(false));

    handleClose();
  };

  const handleSearch = () => {
    if (!isOpen || !workspaceSlug) return;
    setIsLoading(true);
    const searchService =
      workItemSearchServiceCallback ??
      (projectId
        ? projectService.projectIssuesSearch.bind(projectService, workspaceSlug?.toString(), projectId?.toString())
        : undefined);
    if (!searchService) return;
    searchService({
      search: debouncedSearchTerm,
      ...searchParams,
      workspace_search: isWorkspaceLevel,
    })
      .then((res) => setIssues(res))
      .finally(() => {
        setIsSearching(false);
        setIsLoading(false);
      });
  };

  const handleSelectIssues = () => {
    setSelectedIssues((prevData) => (prevData.length === filteredIssues.length ? [] : [...filteredIssues]));
  };

  useEffect(() => {
    if (isOpen && !hasInitializedSelection.current && selectedWorkItemIds && issues.length > 0) {
      setSelectedIssues(issues.filter((issue) => selectedWorkItemIds.includes(issue.id)));
      hasInitializedSelection.current = true;
    }
  }, [isOpen, issues, selectedWorkItemIds]);

  useEffect(() => {
    handleSearch();
  }, [debouncedSearchTerm, isOpen, isWorkspaceLevel, projectId, workspaceSlug]);

  const filteredIssues = issues.filter((issue) => !shouldHideIssue?.(issue));

  return (
    <>
      <Transition.Root show={isOpen} as={React.Fragment} afterLeave={() => setSearchTerm("")} appear>
        <Dialog as="div" className="relative z-30" onClose={handleClose}>
          <Transition.Child
            as={React.Fragment}
            enter="ease-out duration-300"
            enterFrom="opacity-0"
            enterTo="opacity-100"
            leave="ease-in duration-200"
            leaveFrom="opacity-100"
            leaveTo="opacity-0"
          >
            <div className="fixed inset-0 bg-custom-backdrop transition-opacity" />
          </Transition.Child>

          <div className="fixed inset-0 z-30 overflow-y-auto p-4 sm:p-6 md:p-20">
            <Transition.Child
              as={React.Fragment}
              enter="ease-out duration-300"
              enterFrom="opacity-0 scale-95"
              enterTo="opacity-100 scale-100"
              leave="ease-in duration-200"
              leaveFrom="opacity-100 scale-100"
              leaveTo="opacity-0 scale-95"
            >
              <Dialog.Panel className="relative mx-auto max-w-2xl transform rounded-lg bg-custom-background-100 shadow-custom-shadow-md transition-all">
                <Combobox
                  as="div"
                  onChange={(val: ISearchIssueResponse) => {
                    if (selectedIssues.some((i) => i.id === val.id))
                      setSelectedIssues((prevData) => prevData.filter((i) => i.id !== val.id));
                    else setSelectedIssues((prevData) => [...prevData, val]);
                  }}
                >
                  <div className="relative m-1">
                    <Search
                      className="pointer-events-none absolute left-4 top-3.5 h-5 w-5 text-custom-text-100 text-opacity-40"
                      aria-hidden="true"
                    />
                    <Combobox.Input
                      className="h-12 w-full border-0 bg-transparent pl-11 pr-4 text-sm text-custom-text-100 outline-none placeholder:text-custom-text-400 focus:ring-0"
                      placeholder={t("common.search.placeholder")}
                      value={searchTerm}
                      onChange={(e) => setSearchTerm(e.target.value)}
                      tabIndex={baseTabIndex}
                    />
                  </div>

                  <div className="flex flex-col-reverse gap-4 p-2 text-[0.825rem] text-custom-text-200 sm:flex-row sm:items-center sm:justify-between">
                    {selectedIssues.length > 0 ? (
                      <div className="mt-1 flex flex-wrap items-center gap-2">
                        {selectedIssues.map((issue) => (
                          <div
                            key={issue.id}
                            className="flex items-center gap-1 whitespace-nowrap rounded-md border border-custom-border-200 bg-custom-background-80 py-1 pl-2 text-xs text-custom-text-100"
                          >
                            <IssueIdentifier
                              projectId={issue.project_id}
                              issueTypeId={issue.type_id}
                              projectIdentifier={issue.project__identifier}
                              issueSequenceId={issue.sequence_id}
                              textContainerClassName="text-xs text-custom-text-200"
                            />
                            <button
                              type="button"
                              className="group p-1"
                              onClick={() => setSelectedIssues((prevData) => prevData.filter((i) => i.id !== issue.id))}
                            >
                              <CloseIcon className="h-3 w-3 text-custom-text-200 group-hover:text-custom-text-100" />
                            </button>
                          </div>
                        ))}
                      </div>
                    ) : (
                      <div className="w-min whitespace-nowrap rounded-md border border-custom-border-200 bg-custom-background-80 p-2 text-xs">
                        {t("issue.select.empty")}
                      </div>
                    )}
                    {workspaceLevelToggle && (
                      <Tooltip tooltipContent="Toggle workspace level search" isMobile={isMobile}>
                        <div
                          className={`flex flex-shrink-0 cursor-pointer items-center gap-1 text-xs ${
                            isWorkspaceLevel ? "text-custom-text-100" : "text-custom-text-200"
                          }`}
                        >
                          <ToggleSwitch
                            value={isWorkspaceLevel}
                            onChange={() => setIsWorkspaceLevel((prevData) => !prevData)}
                          />
                          <button
                            type="button"
                            onClick={() => setIsWorkspaceLevel((prevData) => !prevData)}
                            className="flex-shrink-0"
                          >
                            {t("common.workspace_level")}
                          </button>
                        </div>
                      </Tooltip>
                    )}
                  </div>

                  <Combobox.Options
                    static
                    className="vertical-scrollbar scrollbar-md max-h-80 scroll-py-2 overflow-y-auto"
                  >
                    {/* TODO: Translate here */}
                    {searchTerm !== "" && (
                      <h5 className="mx-2 text-[0.825rem] text-custom-text-200">
                        Search results for{" "}
                        <span className="text-custom-text-100">
                          {'"'}
                          {searchTerm}
                          {'"'}
                        </span>{" "}
                        in project:
                      </h5>
                    )}

                    {isSearching || isLoading ? (
                      <Loader className="space-y-3 p-3">
                        <Loader.Item height="40px" />
                        <Loader.Item height="40px" />
                        <Loader.Item height="40px" />
                        <Loader.Item height="40px" />
                      </Loader>
                    ) : (
                      <>
                        {filteredIssues.length === 0 ? (
                          <IssueSearchModalEmptyState
                            debouncedSearchTerm={debouncedSearchTerm}
                            isSearching={isSearching}
                            issues={filteredIssues}
                            searchTerm={searchTerm}
                          />
                        ) : (
                          <ul className={`text-sm text-custom-text-100 ${filteredIssues.length > 0 ? "p-2" : ""}`}>
                            {filteredIssues.map((issue) => {
                              const selected = selectedIssues.some((i) => i.id === issue.id);

                              return (
                                <Combobox.Option
                                  key={issue.id}
                                  as="label"
                                  htmlFor={`issue-${issue.id}`}
                                  value={issue}
                                  className={({ active }) =>
                                    `group flex w-full cursor-pointer select-none items-center justify-between gap-2 rounded-md px-3 py-2 my-0.5 text-custom-text-200 ${
                                      active ? "bg-custom-background-80 text-custom-text-100" : ""
                                    } ${selected ? "text-custom-text-100" : ""}`
                                  }
                                >
                                  <div className="flex items-center gap-2 truncate">
                                    <input type="checkbox" checked={selected} readOnly />
                                    <span
                                      className="block h-1.5 w-1.5 flex-shrink-0 rounded-full"
                                      style={{
                                        backgroundColor: issue.state__color,
                                      }}
                                    />
                                    <span className="flex-shrink-0">
                                      <IssueIdentifier
                                        projectId={issue.project_id}
                                        issueTypeId={issue.type_id}
                                        projectIdentifier={issue.project__identifier}
                                        issueSequenceId={issue.sequence_id}
                                        textContainerClassName="text-xs text-custom-text-200"
                                      />
                                    </span>
                                    <span className="truncate">{issue.name}</span>
                                  </div>
                                  <a
                                    href={generateWorkItemLink({
                                      workspaceSlug,
                                      projectId: issue?.project_id,
                                      issueId: issue?.id,
                                      projectIdentifier: issue.project__identifier,
                                      sequenceId: issue?.sequence_id,
                                    })}
                                    target="_blank"
                                    className="z-1 relative hidden flex-shrink-0 text-custom-text-200 hover:text-custom-text-100 group-hover:block"
                                    rel="noopener noreferrer"
                                    onClick={(e) => e.stopPropagation()}
                                  >
                                    <Rocket className="h-4 w-4" />
                                  </a>
                                </Combobox.Option>
                              );
                            })}
                          </ul>
                        )}
                      </>
                    )}
                  </Combobox.Options>
                </Combobox>
                <div className="flex justify-between items-center p-3">
                  <Button
                    variant="link-primary"
                    size="sm"
                    onClick={handleSelectIssues}
                    disabled={filteredIssues.length === 0}
                    className={filteredIssues.length === 0 ? "p-0" : ""}
                  >
                    {selectedIssues.length === issues.length
                      ? t("issue.select.deselect_all")
                      : t("issue.select.select_all")}
                  </Button>
                  <div className="flex items-center justify-end gap-2">
                    <Button variant="neutral-primary" size="sm" onClick={handleClose}>
                      {t("common.cancel")}
                    </Button>
                    <Button
                      variant="primary"
                      size="sm"
                      onClick={onSubmit}
                      loading={isSubmitting}
                      disabled={isSubmitting || selectedIssues.length === 0}
                    >
                      {isSubmitting ? t("common.adding") : t("issue.select.add_selected")}
                    </Button>
                  </div>
                </div>
              </Dialog.Panel>
            </Transition.Child>
          </div>
        </Dialog>
      </Transition.Root>
    </>
  );
};<|MERGE_RESOLUTION|>--- conflicted
+++ resolved
@@ -1,12 +1,7 @@
 "use client";
 
-<<<<<<< HEAD
 import React, { useEffect, useState, useRef } from "react";
-import { Rocket, Search, X } from "lucide-react";
-=======
-import React, { useEffect, useState } from "react";
 import { Rocket, Search } from "lucide-react";
->>>>>>> 0e812859
 import { Combobox, Dialog, Transition } from "@headlessui/react";
 // i18n
 import { useTranslation } from "@plane/i18n";
