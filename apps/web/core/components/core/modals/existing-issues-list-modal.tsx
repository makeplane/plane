import React, { useEffect, useState, useRef } from "react";
import { Rocket, Search } from "lucide-react";
import { Combobox, Dialog, Transition } from "@headlessui/react";
// i18n
import { useTranslation } from "@plane/i18n";
// types
import { Button } from "@plane/propel/button";
<<<<<<< HEAD
=======
import { CloseIcon } from "@plane/propel/icons";
import { TOAST_TYPE, setToast } from "@plane/propel/toast";
>>>>>>> 22339b97
import { Tooltip } from "@plane/propel/tooltip";
import type { ISearchIssueResponse, TProjectIssuesSearchParams } from "@plane/types";
// ui
import { Loader, ToggleSwitch } from "@plane/ui";
import { TOAST_TYPE, setToast } from "@plane/propel/toast";
import { generateWorkItemLink, getTabIndex } from "@plane/utils";
// helpers
// hooks
import useDebounce from "@/hooks/use-debounce";
import { usePlatformOS } from "@/hooks/use-platform-os";
// plane web components
import { IssueIdentifier } from "@/plane-web/components/issues/issue-details/issue-identifier";
// services
import { ProjectService } from "@/services/project";
// components
import { IssueSearchModalEmptyState } from "./issue-search-modal-empty-state";

type Props = {
  workspaceSlug: string | undefined;
  projectId?: string;
  isOpen: boolean;
  handleClose: () => void;
  searchParams: Partial<TProjectIssuesSearchParams>;
  handleOnSubmit: (data: ISearchIssueResponse[]) => Promise<void>;
  workspaceLevelToggle?: boolean;
  shouldHideIssue?: (issue: ISearchIssueResponse) => boolean;
  selectedWorkItemIds?: string[];
  workItemSearchServiceCallback?: (params: TProjectIssuesSearchParams) => Promise<ISearchIssueResponse[]>;
};

const projectService = new ProjectService();

export function ExistingIssuesListModal(props: Props) {
  const { t } = useTranslation();

  const {
    workspaceSlug,
    projectId,
    isOpen,
    handleClose: onClose,
    searchParams,
    handleOnSubmit,
    workspaceLevelToggle = false,
    shouldHideIssue,
    selectedWorkItemIds,
    workItemSearchServiceCallback,
  } = props;
  // states
  const [isLoading, setIsLoading] = useState(false);
  const [searchTerm, setSearchTerm] = useState("");
  const [issues, setIssues] = useState<ISearchIssueResponse[]>([]);
  const [selectedIssues, setSelectedIssues] = useState<ISearchIssueResponse[]>([]);
  const [isSearching, setIsSearching] = useState(false);
  const [isSubmitting, setIsSubmitting] = useState(false);
  const [isWorkspaceLevel, setIsWorkspaceLevel] = useState(false);
  const { isMobile } = usePlatformOS();
  const debouncedSearchTerm: string = useDebounce(searchTerm, 500);
  const { baseTabIndex } = getTabIndex(undefined, isMobile);
  const hasInitializedSelection = useRef(false);

  const handleClose = () => {
    onClose();
    setSearchTerm("");
    setSelectedIssues([]);
    setIsWorkspaceLevel(false);
    hasInitializedSelection.current = false;
  };

  const onSubmit = async () => {
    if (selectedIssues.length === 0) {
      setToast({
        type: TOAST_TYPE.ERROR,
        title: t("toast.error"),
        message: t("issue.select.error"),
      });

      return;
    }

    setIsSubmitting(true);

    await handleOnSubmit(selectedIssues).finally(() => setIsSubmitting(false));

    handleClose();
  };

  const handleSearch = () => {
    if (!isOpen || !workspaceSlug) return;
    setIsLoading(true);
    const searchService =
      workItemSearchServiceCallback ??
      (projectId
        ? projectService.projectIssuesSearch.bind(projectService, workspaceSlug?.toString(), projectId?.toString())
        : undefined);
    if (!searchService) return;
    searchService({
      search: debouncedSearchTerm,
      ...searchParams,
      workspace_search: isWorkspaceLevel,
    })
      .then((res) => setIssues(res))
      .finally(() => {
        setIsSearching(false);
        setIsLoading(false);
      });
  };

  const handleSelectIssues = () => {
    setSelectedIssues((prevData) => (prevData.length === filteredIssues.length ? [] : [...filteredIssues]));
  };

  useEffect(() => {
    if (isOpen && !hasInitializedSelection.current && selectedWorkItemIds && issues.length > 0) {
      setSelectedIssues(issues.filter((issue) => selectedWorkItemIds.includes(issue.id)));
      hasInitializedSelection.current = true;
    }
  }, [isOpen, issues, selectedWorkItemIds]);

  useEffect(() => {
    handleSearch();
  }, [debouncedSearchTerm, isOpen, isWorkspaceLevel, projectId, workspaceSlug]);

  const filteredIssues = issues.filter((issue) => !shouldHideIssue?.(issue));

  return (
    <>
      <Transition.Root show={isOpen} as={React.Fragment} afterLeave={() => setSearchTerm("")} appear>
        <Dialog as="div" className="relative z-30" onClose={handleClose}>
          <Transition.Child
            as={React.Fragment}
            enter="ease-out duration-300"
            enterFrom="opacity-0"
            enterTo="opacity-100"
            leave="ease-in duration-200"
            leaveFrom="opacity-100"
            leaveTo="opacity-0"
          >
            <div className="fixed inset-0 bg-backdrop transition-opacity" />
          </Transition.Child>

          <div className="fixed inset-0 z-30 overflow-y-auto p-4 sm:p-6 md:p-20">
            <Transition.Child
              as={React.Fragment}
              enter="ease-out duration-300"
              enterFrom="opacity-0 scale-95"
              enterTo="opacity-100 scale-100"
              leave="ease-in duration-200"
              leaveFrom="opacity-100 scale-100"
              leaveTo="opacity-0 scale-95"
            >
              <Dialog.Panel className="relative mx-auto max-w-2xl transform rounded-lg bg-surface-1 shadow-custom-shadow-md transition-all">
                <Combobox
                  as="div"
                  onChange={(val: ISearchIssueResponse) => {
                    if (selectedIssues.some((i) => i.id === val.id))
                      setSelectedIssues((prevData) => prevData.filter((i) => i.id !== val.id));
                    else setSelectedIssues((prevData) => [...prevData, val]);
                  }}
                >
                  <div className="relative m-1">
                    <Search
                      className="pointer-events-none absolute left-4 top-3.5 h-5 w-5 text-primary text-opacity-40"
                      aria-hidden="true"
                    />
                    <Combobox.Input
                      className="h-12 w-full border-0 bg-transparent pl-11 pr-4 text-13 text-primary outline-none placeholder:text-placeholder focus:ring-0"
                      placeholder={t("common.search.placeholder")}
                      value={searchTerm}
                      onChange={(e) => setSearchTerm(e.target.value)}
                      tabIndex={baseTabIndex}
                    />
                  </div>

                  <div className="flex flex-col-reverse gap-4 p-2 text-13 text-secondary sm:flex-row sm:items-center sm:justify-between">
                    {selectedIssues.length > 0 ? (
                      <div className="mt-1 flex flex-wrap items-center gap-2">
                        {selectedIssues.map((issue) => (
                          <div
                            key={issue.id}
                            className="flex items-center gap-1 whitespace-nowrap rounded-md border border-subtle bg-layer-1 py-1 pl-2 text-11 text-primary"
                          >
                            <IssueIdentifier
                              projectId={issue.project_id}
                              issueTypeId={issue.type_id}
                              projectIdentifier={issue.project__identifier}
                              issueSequenceId={issue.sequence_id}
                              size="xs"
                              variant="secondary"
                            />
                            <button
                              type="button"
                              className="group p-1"
                              onClick={() => setSelectedIssues((prevData) => prevData.filter((i) => i.id !== issue.id))}
                            >
                              <CloseIcon className="h-3 w-3 text-secondary group-hover:text-primary" />
                            </button>
                          </div>
                        ))}
                      </div>
                    ) : (
                      <div className="w-min whitespace-nowrap rounded-md border border-subtle bg-layer-1 p-2 text-11">
                        {t("issue.select.empty")}
                      </div>
                    )}
                    {workspaceLevelToggle && (
                      <Tooltip tooltipContent="Toggle workspace level search" isMobile={isMobile}>
                        <div
                          className={`flex flex-shrink-0 cursor-pointer items-center gap-1 text-11 ${
                            isWorkspaceLevel ? "text-primary" : "text-secondary"
                          }`}
                        >
                          <ToggleSwitch
                            value={isWorkspaceLevel}
                            onChange={() => setIsWorkspaceLevel((prevData) => !prevData)}
                          />
                          <button
                            type="button"
                            onClick={() => setIsWorkspaceLevel((prevData) => !prevData)}
                            className="flex-shrink-0"
                          >
                            {t("common.workspace_level")}
                          </button>
                        </div>
                      </Tooltip>
                    )}
                  </div>

                  <Combobox.Options
                    static
                    className="vertical-scrollbar scrollbar-md max-h-80 scroll-py-2 overflow-y-auto"
                  >
                    {/* TODO: Translate here */}
                    {searchTerm !== "" && (
                      <h5 className="mx-2 text-13 text-secondary">
                        Search results for{" "}
                        <span className="text-primary">
                          {'"'}
                          {searchTerm}
                          {'"'}
                        </span>{" "}
                        in project:
                      </h5>
                    )}

                    {isSearching || isLoading ? (
                      <Loader className="space-y-3 p-3">
                        <Loader.Item height="40px" />
                        <Loader.Item height="40px" />
                        <Loader.Item height="40px" />
                        <Loader.Item height="40px" />
                      </Loader>
                    ) : (
                      <>
                        {filteredIssues.length === 0 ? (
                          <IssueSearchModalEmptyState
                            debouncedSearchTerm={debouncedSearchTerm}
                            isSearching={isSearching}
                            issues={filteredIssues}
                            searchTerm={searchTerm}
                          />
                        ) : (
                          <ul className={`text-13 text-primary ${filteredIssues.length > 0 ? "p-2" : ""}`}>
                            {filteredIssues.map((issue) => {
                              const selected = selectedIssues.some((i) => i.id === issue.id);

                              return (
                                <Combobox.Option
                                  key={issue.id}
                                  as="label"
                                  htmlFor={`issue-${issue.id}`}
                                  value={issue}
                                  className={({ active }) =>
                                    `group flex w-full cursor-pointer select-none items-center justify-between gap-2 rounded-md px-3 py-2 my-0.5 text-secondary ${
                                      active ? "bg-layer-1 text-primary" : ""
                                    } ${selected ? "text-primary" : ""}`
                                  }
                                >
                                  <div className="flex items-center gap-2 truncate">
                                    <input type="checkbox" checked={selected} readOnly />
                                    <span
                                      className="block h-1.5 w-1.5 flex-shrink-0 rounded-full"
                                      style={{
                                        backgroundColor: issue.state__color,
                                      }}
                                    />
                                    <span className="flex-shrink-0">
                                      <IssueIdentifier
                                        projectId={issue.project_id}
                                        issueTypeId={issue.type_id}
                                        projectIdentifier={issue.project__identifier}
                                        issueSequenceId={issue.sequence_id}
                                        size="xs"
                                        variant="secondary"
                                      />
                                    </span>
                                    <span className="truncate">{issue.name}</span>
                                  </div>
                                  <a
                                    href={generateWorkItemLink({
                                      workspaceSlug,
                                      projectId: issue?.project_id,
                                      issueId: issue?.id,
                                      projectIdentifier: issue.project__identifier,
                                      sequenceId: issue?.sequence_id,
                                    })}
                                    target="_blank"
                                    className="z-1 relative hidden flex-shrink-0 text-secondary hover:text-primary group-hover:block"
                                    rel="noopener noreferrer"
                                    onClick={(e) => e.stopPropagation()}
                                  >
                                    <Rocket className="h-4 w-4" />
                                  </a>
                                </Combobox.Option>
                              );
                            })}
                          </ul>
                        )}
                      </>
                    )}
                  </Combobox.Options>
                </Combobox>
                <div className="flex justify-between items-center p-3">
                  <Button
                    variant="link"
                    onClick={handleSelectIssues}
                    disabled={filteredIssues.length === 0}
                    className={filteredIssues.length === 0 ? "p-0" : ""}
                  >
                    {selectedIssues.length === issues.length
                      ? t("issue.select.deselect_all")
                      : t("issue.select.select_all")}
                  </Button>
                  <div className="flex items-center justify-end gap-2">
                    <Button variant="secondary" size="lg" onClick={handleClose}>
                      {t("common.cancel")}
                    </Button>
                    <Button
                      variant="primary"
                      size="lg"
                      onClick={onSubmit}
                      loading={isSubmitting}
                      disabled={isSubmitting || selectedIssues.length === 0}
                    >
                      {isSubmitting ? t("common.adding") : t("issue.select.add_selected")}
                    </Button>
                  </div>
                </div>
              </Dialog.Panel>
            </Transition.Child>
          </div>
        </Dialog>
      </Transition.Root>
    </>
  );
}<|MERGE_RESOLUTION|>--- conflicted
+++ resolved
@@ -5,11 +5,8 @@
 import { useTranslation } from "@plane/i18n";
 // types
 import { Button } from "@plane/propel/button";
-<<<<<<< HEAD
-=======
 import { CloseIcon } from "@plane/propel/icons";
 import { TOAST_TYPE, setToast } from "@plane/propel/toast";
->>>>>>> 22339b97
 import { Tooltip } from "@plane/propel/tooltip";
 import type { ISearchIssueResponse, TProjectIssuesSearchParams } from "@plane/types";
 // ui
