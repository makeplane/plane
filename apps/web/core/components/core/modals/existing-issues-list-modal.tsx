--- conflicted
+++ resolved
@@ -1,12 +1,6 @@
-<<<<<<< HEAD
-import React, { useEffect, useState, useRef } from "react";
+import { useEffect, useState, useRef } from "react";
 import { Rocket } from "lucide-react";
-import { Combobox, Dialog, Transition } from "@headlessui/react";
-=======
-import { useEffect, useState, useRef } from "react";
-import { Rocket, Search } from "lucide-react";
 import { Combobox } from "@headlessui/react";
->>>>>>> e3ba7c28
 // i18n
 import { useTranslation } from "@plane/i18n";
 // types
@@ -147,7 +141,7 @@
         }}
       >
         <div className="relative m-1">
-          <Search
+          <SearchIcon
             className="pointer-events-none absolute left-4 top-3.5 h-5 w-5 text-primary text-opacity-40"
             aria-hidden="true"
           />
@@ -168,21 +162,6 @@
                   key={issue.id}
                   className="flex items-center gap-1 whitespace-nowrap rounded-md border border-subtle bg-layer-1 py-1 pl-2 text-11 text-primary"
                 >
-<<<<<<< HEAD
-                  <div className="relative m-1">
-                    <SearchIcon
-                      className="pointer-events-none absolute left-4 top-3.5 h-5 w-5 text-custom-text-100 text-opacity-40"
-                      aria-hidden="true"
-                    />
-                    <Combobox.Input
-                      className="h-12 w-full border-0 bg-transparent pl-11 pr-4 text-sm text-custom-text-100 outline-none placeholder:text-custom-text-400 focus:ring-0"
-                      placeholder={t("common.search.placeholder")}
-                      value={searchTerm}
-                      onChange={(e) => setSearchTerm(e.target.value)}
-                      tabIndex={baseTabIndex}
-                    />
-                  </div>
-=======
                   <IssueIdentifier
                     projectId={issue.project_id}
                     issueTypeId={issue.type_id}
@@ -239,7 +218,6 @@
               in project:
             </h5>
           )}
->>>>>>> e3ba7c28
 
           {isSearching || isLoading ? (
             <Loader className="space-y-3 p-3">
