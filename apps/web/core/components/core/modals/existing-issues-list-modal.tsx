--- conflicted
+++ resolved
@@ -6,19 +6,12 @@
 // i18n
 import { useTranslation } from "@plane/i18n";
 // types
-<<<<<<< HEAD
+import { Button } from "@plane/propel/button";
 import { TOAST_TYPE, setToast } from "@plane/propel/toast";
 import { Tooltip } from "@plane/propel/tooltip";
 import { ISearchIssueResponse, TProjectIssuesSearchParams } from "@plane/types";
 // ui
-import { Button, Loader, ToggleSwitch } from "@plane/ui";
-=======
-import { Button } from "@plane/propel/button";
-import { Tooltip } from "@plane/propel/tooltip";
-import { ISearchIssueResponse, TProjectIssuesSearchParams } from "@plane/types";
-// ui
-import { Loader, ToggleSwitch, TOAST_TYPE, setToast } from "@plane/ui";
->>>>>>> a740a9f6
+import { Loader, ToggleSwitch } from "@plane/ui";
 import { generateWorkItemLink, getTabIndex } from "@plane/utils";
 // helpers
 // hooks
