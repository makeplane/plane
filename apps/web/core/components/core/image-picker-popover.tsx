--- conflicted
+++ resolved
@@ -5,17 +5,10 @@
 import type { Control } from "react-hook-form";
 import { Controller } from "react-hook-form";
 import useSWR from "swr";
-import { Popover } from "@headlessui/react";
 // plane imports
 import { ACCEPTED_COVER_IMAGE_MIME_TYPES_FOR_REACT_DROPZONE, MAX_FILE_SIZE } from "@plane/constants";
 import { useOutsideClickDetector } from "@plane/hooks";
-<<<<<<< HEAD
-import { Button } from "@plane/propel/button";
-import { Tabs } from "@plane/propel/tabs";
-=======
-import { Tabs } from "@plane/propel/tabs";
 import { Button, getButtonStyling } from "@plane/propel/button";
->>>>>>> 8d479ac2
 import { TOAST_TYPE, setToast } from "@plane/propel/toast";
 import { EFileAssetType } from "@plane/types";
 import { Input, Loader } from "@plane/ui";
@@ -26,6 +19,8 @@
 import { useDropdownKeyDown } from "@/hooks/use-dropdown-key-down";
 // services
 import { FileService } from "@/services/file.service";
+import { Tabs } from "@plane/propel/tabs";
+import { Popover } from "@plane/propel/popover";
 
 type TTabOption = {
   key: string;
@@ -187,118 +182,30 @@
   useOutsideClickDetector(ref, handleClose);
 
   return (
-    <Popover className="relative z-19" ref={ref} tabIndex={tabIndex} onKeyDown={handleKeyDown}>
+    <Popover open={isOpen} onOpenChange={setIsOpen}>
       <Popover.Button className={getButtonStyling("secondary", "sm")} onClick={handleOnClick} disabled={disabled}>
         {label}
       </Popover.Button>
 
       {isOpen && (
-        <Popover.Panel
-          className="absolute right-0 z-20 mt-2 rounded-md border border-subtle bg-surface-1 shadow-raised-200"
-          static
-        >
+        <Popover.Panel className="absolute right-0 z-20 mt-2 rounded-md border border-subtle bg-surface-1 shadow-raised-200">
           <div
             ref={imagePickerRef}
-            className="flex h-96 w-80 flex-col overflow-auto rounded border border-subtle bg-surface-1 shadow-raised-200 md:h-[36rem] md:w-[36rem]"
+            className="flex h-96 w-80 flex-col overflow-auto rounded border border-subtle bg-surface-1 shadow-raised-200 md:h-[36rem] md:w-[36rem] p-2"
           >
-<<<<<<< HEAD
-            <Tabs defaultValue={tabOptions[0].key} className={"h-full overflow-hidden"}>
-              <Tabs.List className="p-1 w-fit">
+            <Tabs>
+              <Tabs.List>
                 {tabOptions.map((tab) => (
-                  <Tabs.Trigger
-                    key={tab.key}
-                    value={tab.key}
-                    className="rounded px-4 py-1 text-center text-sm outline-none transition-colors data-[selected]:bg-custom-primary data-[selected]:text-white text-custom-text-100"
-                  >
+                  <Tabs.Trigger key={tab.key} value={tab.key}>
                     {tab.title}
                   </Tabs.Trigger>
                 ))}
               </Tabs.List>
-
-              <div className="mt-4 flex-1 overflow-auto">
-                {(unsplashImages || !unsplashError) && (
-                  <Tabs.Content className="h-full w-full space-y-4" value="unsplash">
-                    <div className="flex gap-x-2">
-                      <Controller
-                        control={control}
-                        name="search"
-                        render={({ field: { value, ref } }) => (
-                          <Input
-                            id="search"
-                            name="search"
-                            type="text"
-                            onKeyDown={(e) => {
-                              if (e.key === "Enter") {
-                                e.preventDefault();
-                                setSearchParams(formData.search);
-                              }
-                            }}
-                            value={value}
-                            onChange={(e) => setFormData({ ...formData, search: e.target.value })}
-                            ref={ref}
-                            placeholder="Search for images"
-                            className="w-full text-sm"
-                          />
-                        )}
-                      />
-                      <Button variant="primary" onClick={() => setSearchParams(formData.search)} size="sm">
-                        Search
-                      </Button>
-                    </div>
-                    {unsplashImages ? (
-                      unsplashImages.length > 0 ? (
-                        <div className="grid grid-cols-4 gap-4">
-                          {unsplashImages.map((image) => (
-                            <div
-                              key={image.id}
-                              className="relative col-span-2 aspect-video md:col-span-1"
-                              onClick={() => {
-                                setIsOpen(false);
-                                onChange(image.urls.regular);
-                              }}
-                            >
-                              <img
-                                src={image.urls.small}
-                                alt={image.alt_description}
-                                className="absolute left-0 top-0 h-full w-full cursor-pointer rounded object-cover"
-                              />
-                            </div>
-                          ))}
-                        </div>
-                      ) : (
-                        <p className="pt-7 text-center text-xs text-custom-text-300">No images found.</p>
-                      )
-                    ) : (
-                      <Loader className="grid grid-cols-4 gap-4">
-                        <Loader.Item height="80px" width="100%" />
-                        <Loader.Item height="80px" width="100%" />
-                        <Loader.Item height="80px" width="100%" />
-                        <Loader.Item height="80px" width="100%" />
-                        <Loader.Item height="80px" width="100%" />
-                        <Loader.Item height="80px" width="100%" />
-                        <Loader.Item height="80px" width="100%" />
-                        <Loader.Item height="80px" width="100%" />
-                      </Loader>
-                    )}
-                  </Tabs.Content>
-                )}
-
-                <Tabs.Content className="h-full w-full space-y-4" value="images">
-=======
-            <Tabs defaultValue={enabledTabs[0]?.key || "images"} className="flex h-full flex-col p-3">
-              <Tabs.List className="flex rounded bg-layer-3 p-1">
-                {enabledTabs.map((tab) => (
-                  <Tabs.Trigger key={tab.key} value={tab.key} size="md">
-                    {tab.title}
-                  </Tabs.Trigger>
-                ))}
-                <Tabs.Indicator />
-              </Tabs.List>
-              <div className="vertical-scrollbar scrollbar-sm p-3 mt-3 flex-1 overflow-y-auto overflow-x-hidden">
-                <Tabs.Content value="unsplash" className="h-full w-full space-y-4">
+              <div className="mt-1 flex-1 overflow-auto">
+                <Tabs.Content value="unsplash">
                   {(unsplashImages || !unsplashError) && (
                     <>
-                      <div className="flex items-center gap-x-2">
+                      <div className="flex gap-x-2 items-center">
                         <Controller
                           control={control}
                           name="search"
@@ -317,11 +224,11 @@
                               onChange={(e) => setFormData({ ...formData, search: e.target.value })}
                               ref={ref}
                               placeholder="Search for images"
-                              className="w-full text-13"
+                              className="w-full text-sm"
                             />
                           )}
                         />
-                        <Button variant="primary" size="xl" onClick={() => setSearchParams(formData.search)}>
+                        <Button variant="primary" onClick={() => setSearchParams(formData.search)} size="xl">
                           Search
                         </Button>
                       </div>
@@ -340,13 +247,13 @@
                                 <img
                                   src={image.urls.small}
                                   alt={image.alt_description}
-                                  className="absolute left-0 top-0 h-full w-full cursor-pointer rounded-sm object-cover"
+                                  className="absolute left-0 top-0 h-full w-full cursor-pointer rounded object-cover"
                                 />
                               </div>
                             ))}
                           </div>
                         ) : (
-                          <p className="pt-7 text-center text-11 text-secondary">No images found.</p>
+                          <p className="pt-7 text-center text-xs text-custom-text-300">No images found.</p>
                         )
                       ) : (
                         <Loader className="grid grid-cols-4 gap-4">
@@ -363,8 +270,7 @@
                     </>
                   )}
                 </Tabs.Content>
-                <Tabs.Content value="images" className="h-full w-full space-y-4">
->>>>>>> 8d479ac2
+                <Tabs.Content value="images">
                   <div className="grid grid-cols-4 gap-4">
                     {Object.values(STATIC_COVER_IMAGES).map((imageUrl, index) => (
                       <div
@@ -381,12 +287,7 @@
                     ))}
                   </div>
                 </Tabs.Content>
-<<<<<<< HEAD
-
-                <Tabs.Content className="h-full w-full" value="upload">
-=======
-                <Tabs.Content value="upload" className="h-full w-full">
->>>>>>> 8d479ac2
+                <Tabs.Content value="upload">
                   <div className="flex h-full w-full flex-col gap-y-2">
                     <div className="flex w-full flex-1 items-center gap-3">
                       <div
