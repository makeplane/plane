import React, { useState, useRef, useCallback, useMemo } from "react";
import { observer } from "mobx-react";
import { useParams } from "next/navigation";
import { useDropzone } from "react-dropzone";
import type { Control } from "react-hook-form";
import { Controller } from "react-hook-form";
import useSWR from "swr";
import { Popover } from "@headlessui/react";
// plane imports
import { ACCEPTED_COVER_IMAGE_MIME_TYPES_FOR_REACT_DROPZONE, MAX_FILE_SIZE } from "@plane/constants";
import { useOutsideClickDetector } from "@plane/hooks";
<<<<<<< HEAD
import { Button } from "@plane/propel/button";
import { Tabs } from "@plane/propel/tabs";
=======
import { Button, getButtonStyling } from "@plane/propel/button";
>>>>>>> 20492ffa
import { TOAST_TYPE, setToast } from "@plane/propel/toast";
import { EFileAssetType } from "@plane/types";
import { Input, Loader } from "@plane/ui";
// helpers
import { STATIC_COVER_IMAGES, getCoverImageDisplayURL } from "@/helpers/cover-image.helper";
// hooks
import { useInstance } from "@/hooks/store/use-instance";
import { useDropdownKeyDown } from "@/hooks/use-dropdown-key-down";
// services
import { FileService } from "@/services/file.service";

type TTabOption = {
  key: string;
  title: string;
  isEnabled: boolean;
};

type Props = {
  label: string | React.ReactNode;
  value: string | null;
  control: Control<any>;
  onChange: (data: string) => void;
  disabled?: boolean;
  tabIndex?: number;
  isProfileCover?: boolean;
  projectId?: string | null;
};

// services
const fileService = new FileService();

export const ImagePickerPopover = observer(function ImagePickerPopover(props: Props) {
  const { label, value, control, onChange, disabled = false, tabIndex, isProfileCover = false, projectId } = props;
  // states
  const [image, setImage] = useState<File | null>(null);
  const [isImageUploading, setIsImageUploading] = useState(false);
  const [isOpen, setIsOpen] = useState(false);
  const [searchParams, setSearchParams] = useState("");
  const [formData, setFormData] = useState({
    search: "",
  });
  // refs
  const ref = useRef<HTMLDivElement>(null);
  // router params
  const { workspaceSlug } = useParams();
  // store hooks
  const { config } = useInstance();
  // derived values
  const hasUnsplashConfigured = config?.has_unsplash_configured || false;
  const tabOptions: TTabOption[] = useMemo(
    () => [
      {
        key: "unsplash",
        title: "Unsplash",
        isEnabled: hasUnsplashConfigured,
      },
      {
        key: "images",
        title: "Images",
        isEnabled: true,
      },
      {
        key: "upload",
        title: "Upload",
        isEnabled: true,
      },
    ],
    [hasUnsplashConfigured]
  );

  const enabledTabs = useMemo(() => tabOptions.filter((tab) => tab.isEnabled), [tabOptions]);

  const { data: unsplashImages, error: unsplashError } = useSWR(
    `UNSPLASH_IMAGES_${searchParams}`,
    () => fileService.getUnsplashImages(searchParams),
    {
      revalidateOnFocus: false,
      revalidateOnReconnect: false,
    }
  );

  const imagePickerRef = useRef<HTMLDivElement>(null);

  const onDrop = useCallback((acceptedFiles: File[]) => {
    setImage(acceptedFiles[0]);
  }, []);

  const { getRootProps, getInputProps, isDragActive, fileRejections } = useDropzone({
    onDrop,
    accept: ACCEPTED_COVER_IMAGE_MIME_TYPES_FOR_REACT_DROPZONE,
    maxSize: MAX_FILE_SIZE,
  });

  const handleStaticImageSelect = (imageUrl: string) => {
    onChange(imageUrl);
    setIsOpen(false);
  };

  const handleSubmit = async () => {
    if (!image) return;
    setIsImageUploading(true);

    const uploadCallback = (url: string) => {
      onChange(url);
      setIsImageUploading(false);
      setImage(null);
      setIsOpen(false);
    };

    if (isProfileCover) {
      await fileService
        .uploadUserAsset(
          {
            entity_identifier: "",
            entity_type: EFileAssetType.USER_COVER,
          },
          image
        )
        .then((res) => uploadCallback(res.asset_url))
        .catch((error) => {
          console.error("Error uploading user cover image:", error);
          setIsImageUploading(false);
          setToast({
            message: error?.error ?? "The image could not be uploaded",
            type: TOAST_TYPE.ERROR,
            title: "Image not uploaded",
          });
        });
    } else {
      if (!workspaceSlug) return;
      await fileService
        .uploadWorkspaceAsset(
          workspaceSlug.toString(),
          {
            entity_identifier: projectId?.toString() ?? "",
            entity_type: EFileAssetType.PROJECT_COVER,
          },
          image
        )
        .then((res) => uploadCallback(res.asset_url))
        .catch((error) => {
          console.error("Error uploading project cover image:", error);
          setIsImageUploading(false);
          setToast({
            message: error?.error ?? "The image could not be uploaded",
            type: TOAST_TYPE.ERROR,
            title: "Image not uploaded",
          });
        });
    }
  };

  const handleClose = () => {
    if (isOpen) setIsOpen(false);
  };

  const toggleDropdown = () => {
    setIsOpen((prevIsOpen) => !prevIsOpen);
  };

  const handleKeyDown = useDropdownKeyDown(toggleDropdown, handleClose);

  const handleOnClick = (e: React.MouseEvent<HTMLButtonElement, MouseEvent>) => {
    e.stopPropagation();
    e.preventDefault();
    toggleDropdown();
  };

  useOutsideClickDetector(ref, handleClose);

  return (
    <Popover className="relative z-19" ref={ref} tabIndex={tabIndex} onKeyDown={handleKeyDown}>
      <Popover.Button className={getButtonStyling("secondary", "sm")} onClick={handleOnClick} disabled={disabled}>
        {label}
      </Popover.Button>

      {isOpen && (
        <Popover.Panel
          className="absolute right-0 z-20 mt-2 rounded-md border border-subtle bg-surface-1 shadow-raised-200"
          static
        >
          <div
            ref={imagePickerRef}
<<<<<<< HEAD
            className="flex h-96 w-80 flex-col overflow-auto rounded border border-custom-border-300 bg-custom-background-100 shadow-2xl md:h-[36rem] md:w-[36rem]"
          >
            <Tabs defaultValue={enabledTabs[0]?.key || "images"} className="flex h-full flex-col p-3">
              <Tabs.List className="flex rounded bg-custom-background-80 p-1">
                {enabledTabs.map((tab) => (
                  <Tabs.Trigger key={tab.key} value={tab.key} size="md">
=======
            className="flex h-96 w-80 flex-col overflow-auto rounded-sm border border-strong bg-surface-1 p-3 shadow-2xl md:h-[28rem] md:w-[36rem]"
          >
            <Tab.Group>
              <Tab.List as="span" className="inline-block rounded-sm bg-layer-1 p-1">
                {tabOptions.map((tab) => (
                  <Tab
                    key={tab.key}
                    className={({ selected }) =>
                      `rounded-sm px-4 py-1 text-center text-13 outline-none transition-colors ${
                        selected ? "bg-accent-primary text-on-color" : "text-primary"
                      }`
                    }
                  >
>>>>>>> 20492ffa
                    {tab.title}
                  </Tabs.Trigger>
                ))}
                <Tabs.Indicator />
              </Tabs.List>
              <div className="vertical-scrollbar scrollbar-sm p-3 mt-3 flex-1 overflow-y-auto overflow-x-hidden">
                <Tabs.Content value="unsplash" className="h-full w-full space-y-4">
                  {(unsplashImages || !unsplashError) && (
                    <>
                      <div className="flex items-center gap-x-2">
                        <Controller
                          control={control}
                          name="search"
                          render={({ field: { value, ref } }) => (
                            <Input
                              id="search"
                              name="search"
                              type="text"
                              onKeyDown={(e) => {
                                if (e.key === "Enter") {
                                  e.preventDefault();
                                  setSearchParams(formData.search);
                                }
                              }}
                              value={value}
                              onChange={(e) => setFormData({ ...formData, search: e.target.value })}
                              ref={ref}
                              placeholder="Search for images"
                              className="w-full text-13"
                            />
                          )}
                        />
                        <Button variant="primary" size="xl" onClick={() => setSearchParams(formData.search)}>
                          Search
                        </Button>
                      </div>
                      {unsplashImages ? (
                        unsplashImages.length > 0 ? (
                          <div className="grid grid-cols-4 gap-4">
                            {unsplashImages.map((image) => (
                              <div
                                key={image.id}
                                className="relative col-span-2 aspect-video md:col-span-1"
                                onClick={() => {
                                  setIsOpen(false);
                                  onChange(image.urls.regular);
                                }}
                              >
                                <img
                                  src={image.urls.small}
                                  alt={image.alt_description}
                                  className="absolute left-0 top-0 h-full w-full cursor-pointer rounded-sm object-cover"
                                />
                              </div>
                            ))}
                          </div>
                        ) : (
                          <p className="pt-7 text-center text-11 text-secondary">No images found.</p>
                        )
                      ) : (
                        <Loader className="grid grid-cols-4 gap-4">
                          <Loader.Item height="80px" width="100%" />
                          <Loader.Item height="80px" width="100%" />
                          <Loader.Item height="80px" width="100%" />
                          <Loader.Item height="80px" width="100%" />
                          <Loader.Item height="80px" width="100%" />
                          <Loader.Item height="80px" width="100%" />
                          <Loader.Item height="80px" width="100%" />
                          <Loader.Item height="80px" width="100%" />
                        </Loader>
                      )}
                    </>
                  )}
                </Tabs.Content>
                <Tabs.Content value="images" className="h-full w-full space-y-4">
                  <div className="grid grid-cols-4 gap-4">
                    {Object.values(STATIC_COVER_IMAGES).map((imageUrl, index) => (
                      <div
                        key={imageUrl}
                        className="relative col-span-2 aspect-video md:col-span-1"
                        onClick={() => handleStaticImageSelect(imageUrl)}
                      >
                        <img
                          src={imageUrl}
                          alt={`Cover image ${index + 1}`}
                          className="absolute left-0 top-0 h-full w-full cursor-pointer rounded-sm object-cover hover:opacity-80 transition-opacity"
                        />
                      </div>
                    ))}
                  </div>
                </Tabs.Content>
                <Tabs.Content value="upload" className="h-full w-full">
                  <div className="flex h-full w-full flex-col gap-y-2">
                    <div className="flex w-full flex-1 items-center gap-3">
                      <div
                        {...getRootProps()}
                        className={`relative grid h-full w-full cursor-pointer place-items-center rounded-lg p-12 text-center focus:outline-none focus:ring-2 focus:ring-accent-strong focus:ring-offset-2 ${
                          (image === null && isDragActive) || !value
                            ? "border-2 border-dashed border-subtle hover:bg-surface-2"
                            : ""
                        }`}
                      >
                        <button
                          type="button"
                          className="absolute right-0 top-0 z-40 -translate-y-1/2 rounded-sm bg-surface-2 px-2 py-0.5 text-11 font-medium text-secondary"
                        >
                          Edit
                        </button>
                        {image !== null || (value && value !== "") ? (
                          <>
                            <img
                              src={image ? URL.createObjectURL(image) : getCoverImageDisplayURL(value, "")}
                              alt="image"
                              className="rounded-lg h-full w-full object-cover"
                            />
                          </>
                        ) : (
                          <div>
                            <span className="mt-2 block text-13 font-medium text-secondary">
                              {isDragActive ? "Drop image here to upload" : "Drag & drop image here"}
                            </span>
                          </div>
                        )}

                        <input {...getInputProps()} />
                      </div>
                    </div>
                    {fileRejections.length > 0 && (
                      <p className="text-13 text-danger-primary">
                        {fileRejections[0].errors[0].code === "file-too-large"
                          ? "The image size cannot exceed 5 MB."
                          : "Please upload a file in a valid format."}
                      </p>
                    )}

                    <p className="text-13 text-secondary">File formats supported- .jpeg, .jpg, .png, .webp</p>

                    <div className="flex h-12 items-start justify-end gap-2">
                      <Button
                        variant="secondary"
                        onClick={() => {
                          setIsOpen(false);
                          setImage(null);
                        }}
                      >
                        Cancel
                      </Button>
                      <Button
                        variant="primary"
                        className="w-full"
                        onClick={handleSubmit}
                        disabled={!image}
                        loading={isImageUploading}
                      >
                        {isImageUploading ? "Uploading" : "Upload & Save"}
                      </Button>
                    </div>
                  </div>
                </Tabs.Content>
              </div>
            </Tabs>
          </div>
        </Popover.Panel>
      )}
    </Popover>
  );
});<|MERGE_RESOLUTION|>--- conflicted
+++ resolved
@@ -9,12 +9,8 @@
 // plane imports
 import { ACCEPTED_COVER_IMAGE_MIME_TYPES_FOR_REACT_DROPZONE, MAX_FILE_SIZE } from "@plane/constants";
 import { useOutsideClickDetector } from "@plane/hooks";
-<<<<<<< HEAD
-import { Button } from "@plane/propel/button";
 import { Tabs } from "@plane/propel/tabs";
-=======
 import { Button, getButtonStyling } from "@plane/propel/button";
->>>>>>> 20492ffa
 import { TOAST_TYPE, setToast } from "@plane/propel/toast";
 import { EFileAssetType } from "@plane/types";
 import { Input, Loader } from "@plane/ui";
@@ -198,28 +194,12 @@
         >
           <div
             ref={imagePickerRef}
-<<<<<<< HEAD
-            className="flex h-96 w-80 flex-col overflow-auto rounded border border-custom-border-300 bg-custom-background-100 shadow-2xl md:h-[36rem] md:w-[36rem]"
+            className="flex h-96 w-80 flex-col overflow-auto rounded border border-subtle bg-surface-1 shadow-raised-200 md:h-[36rem] md:w-[36rem]"
           >
             <Tabs defaultValue={enabledTabs[0]?.key || "images"} className="flex h-full flex-col p-3">
-              <Tabs.List className="flex rounded bg-custom-background-80 p-1">
+              <Tabs.List className="flex rounded bg-layer-3 p-1">
                 {enabledTabs.map((tab) => (
                   <Tabs.Trigger key={tab.key} value={tab.key} size="md">
-=======
-            className="flex h-96 w-80 flex-col overflow-auto rounded-sm border border-strong bg-surface-1 p-3 shadow-2xl md:h-[28rem] md:w-[36rem]"
-          >
-            <Tab.Group>
-              <Tab.List as="span" className="inline-block rounded-sm bg-layer-1 p-1">
-                {tabOptions.map((tab) => (
-                  <Tab
-                    key={tab.key}
-                    className={({ selected }) =>
-                      `rounded-sm px-4 py-1 text-center text-13 outline-none transition-colors ${
-                        selected ? "bg-accent-primary text-on-color" : "text-primary"
-                      }`
-                    }
-                  >
->>>>>>> 20492ffa
                     {tab.title}
                   </Tabs.Trigger>
                 ))}
