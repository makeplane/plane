--- conflicted
+++ resolved
@@ -24,11 +24,7 @@
   return (
     <div className="z-[18]">
       <Row className="h-header flex gap-2 w-full items-center border-b border-custom-border-200 bg-custom-sidebar-background-100">
-<<<<<<< HEAD
-        {sidebarCollapsed && <AppSidebarToggleButton />}
-=======
         {isSidebarToggleVisible() && sidebarCollapsed && <AppSidebarToggleButton />}
->>>>>>> af23a7c3
         <div className="w-full">{header}</div>
       </Row>
       {mobileHeader && mobileHeader}
