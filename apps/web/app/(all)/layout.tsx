--- conflicted
+++ resolved
@@ -1,15 +1,6 @@
 import type { Metadata, Viewport } from "next";
 
 import { PreloadResources } from "./layout.preload";
-
-// styles
-<<<<<<< HEAD
-// Command palette and emoji styles are now included in the centralized global.css
-=======
-import "@/styles/power-k.css";
-import "@/styles/emoji.css";
->>>>>>> 961cdf6c
-import "@plane/propel/styles/react-day-picker";
 
 export const metadata: Metadata = {
   robots: {
