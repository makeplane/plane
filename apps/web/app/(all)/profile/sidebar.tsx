"use client";

import { useEffect, useRef, useState } from "react";
import { observer } from "mobx-react";
import Link from "next/link";
import { usePathname } from "next/navigation";
// icons
import {
  ChevronLeft,
  LogOut,
  MoveLeft,
  Activity,
  Bell,
  CircleUser,
  KeyRound,
  Settings2,
  CirclePlus,
  Mails,
  Blocks,
} from "lucide-react";
// plane imports
import { PROFILE_ACTION_LINKS } from "@plane/constants";
import { useOutsideClickDetector } from "@plane/hooks";
import { useTranslation } from "@plane/i18n";
import { TOAST_TYPE, Tooltip, setToast } from "@plane/ui";
import { cn, getFileURL } from "@plane/utils";
// components
import { SidebarNavItem } from "@/components/sidebar/sidebar-navigation";
// hooks
import { useAppTheme } from "@/hooks/store/use-app-theme";
import { useWorkspace } from "@/hooks/store/use-workspace";
<<<<<<< HEAD
import { useUser, useUserSettings } from "@/hooks/store/user";
=======
import { useUser } from "@/hooks/store/user";
>>>>>>> b1f8b197
import { usePlatformOS } from "@/hooks/use-platform-os";

const WORKSPACE_ACTION_LINKS = [
  {
    key: "create_workspace",
    Icon: CirclePlus,
    i18n_label: "create_workspace",
    href: "/create-workspace",
  },
  {
    key: "invitations",
    Icon: Mails,
    i18n_label: "workspace_invites",
    href: "/invitations",
  },
];

const ProjectActionIcons = ({ type, size, className = "" }: { type: string; size?: number; className?: string }) => {
  const icons = {
    profile: CircleUser,
    security: KeyRound,
    activity: Activity,
    preferences: Settings2,
    notifications: Bell,
    connections: Blocks,
    "api-tokens": KeyRound,
  };

  if (type === undefined) return null;
  const Icon = icons[type as keyof typeof icons];
  if (!Icon) return null;
  return <Icon size={size} className={className} />;
};
export const ProfileLayoutSidebar = observer(() => {
  // states
  const [isSigningOut, setIsSigningOut] = useState(false);
  // router
  const pathname = usePathname();
  // store hooks
  const { sidebarCollapsed, toggleSidebar } = useAppTheme();
  const { data: currentUser, signOut } = useUser();
  // const { currentUserSettings } = useUser();
  const { workspaces } = useWorkspace();
  const { isMobile } = usePlatformOS();
  const { t } = useTranslation();

  const workspacesList = Object.values(workspaces ?? {});

  // redirect url for normal mode
  // FIXME:
  const redirectWorkspaceSlug =
    // currentUserSettings?.workspace?.last_workspace_slug ||
    // currentUserSettings?.workspace?.fallback_workspace_slug ||
    "";

  const ref = useRef<HTMLDivElement>(null);

  useOutsideClickDetector(ref, () => {
    if (sidebarCollapsed === false) {
      if (window.innerWidth < 768) {
        toggleSidebar();
      }
    }
  });

  useEffect(() => {
    const handleResize = () => {
      if (window.innerWidth <= 768) {
        toggleSidebar(true);
      }
    };
    handleResize();
    window.addEventListener("resize", handleResize);
    return () => {
      window.removeEventListener("resize", handleResize);
    };
  }, [toggleSidebar]);

  const handleItemClick = () => {
    if (window.innerWidth < 768) {
      toggleSidebar();
    }
  };

  const handleSignOut = async () => {
    setIsSigningOut(true);
    await signOut()
      .catch(() =>
        setToast({
          type: TOAST_TYPE.ERROR,
          title: t("sign_out.toast.error.title"),
          message: t("sign_out.toast.error.message"),
        })
      )
      .finally(() => setIsSigningOut(false));
  };

  return (
    <div
      className={`fixed inset-y-0 z-20 flex h-full flex-shrink-0 flex-grow-0 flex-col border-r border-custom-sidebar-border-200 bg-custom-sidebar-background-100 duration-300 md:relative 
        ${sidebarCollapsed ? "-ml-[250px]" : ""}
        sm:${sidebarCollapsed ? "-ml-[250px]" : ""}
        md:ml-0 ${sidebarCollapsed ? "w-[70px]" : "w-[250px]"}
      `}
    >
      <div ref={ref} className="flex h-full w-full flex-col gap-y-4">
        <Link href={`/${redirectWorkspaceSlug}`} onClick={handleItemClick}>
          <div
            className={`flex flex-shrink-0 items-center gap-2 truncate px-4 pt-4 ${
              sidebarCollapsed ? "justify-center" : ""
            }`}
          >
            <span className="grid h-5 w-5 flex-shrink-0 place-items-center">
              <ChevronLeft className="h-5 w-5" strokeWidth={1} />
            </span>
            {!sidebarCollapsed && (
              <h4 className="truncate text-lg font-semibold text-custom-text-200">{t("profile_settings")}</h4>
            )}
          </div>
        </Link>
        <div className="flex flex-shrink-0 flex-col overflow-x-hidden">
          {!sidebarCollapsed && (
            <h6 className="rounded px-6 text-sm font-semibold text-custom-sidebar-text-400">{t("your_account")}</h6>
          )}
          <div className="vertical-scrollbar scrollbar-sm mt-2 px-4 h-full space-y-1 overflow-y-auto">
            {PROFILE_ACTION_LINKS.map((link) => {
              if (link.key === "change-password" && currentUser?.is_password_autoset) return null;

              return (
                <Link key={link.key} href={link.href} className="block w-full" onClick={handleItemClick}>
                  <Tooltip
                    tooltipContent={t(link.key)}
                    position="right"
                    className="ml-2"
                    disabled={!sidebarCollapsed}
                    isMobile={isMobile}
                  >
                    <SidebarNavItem
                      key={link.key}
                      className={`${sidebarCollapsed ? "p-0 size-8 aspect-square justify-center mx-auto" : ""}`}
                      isActive={link.highlight(pathname)}
                    >
                      <div className="flex items-center gap-1.5 py-[1px]">
                        <ProjectActionIcons type={link.key} size={16} />

                        {!sidebarCollapsed && <p className="text-sm leading-5 font-medium">{t(link.i18n_label)}</p>}
                      </div>
                    </SidebarNavItem>
                  </Tooltip>
                </Link>
              );
            })}
          </div>
        </div>
        <div className="flex flex-col overflow-x-hidden">
          {!sidebarCollapsed && (
            <h6 className="rounded px-6 text-sm font-semibold text-custom-sidebar-text-400">{t("workspaces")}</h6>
          )}
          {workspacesList && workspacesList.length > 0 && (
            <div
              className={cn("vertical-scrollbar scrollbar-xs mt-2 px-4 h-full space-y-1.5 overflow-y-auto", {
                "scrollbar-sm": !sidebarCollapsed,
                "ml-2.5 px-1": sidebarCollapsed,
              })}
            >
              {workspacesList.map((workspace) => (
                <Link
                  key={workspace.id}
                  href={`/${workspace.slug}`}
                  className={`flex flex-grow cursor-pointer select-none items-center truncate text-left text-sm font-medium ${
                    sidebarCollapsed ? "justify-center" : `justify-between`
                  }`}
                  onClick={handleItemClick}
                >
                  <span
                    className={`flex w-full flex-grow items-center gap-x-2 truncate rounded-md px-3 py-1 hover:bg-custom-sidebar-background-80 ${
                      sidebarCollapsed ? "justify-center" : ""
                    }`}
                  >
                    <span
                      className={`relative flex h-6 w-6 flex-shrink-0 items-center  justify-center p-2 text-xs uppercase ${
                        !workspace?.logo_url && "rounded bg-custom-primary-500 text-white "
                      }`}
                    >
                      {workspace?.logo_url && workspace.logo_url !== "" ? (
                        <img
                          src={getFileURL(workspace.logo_url)}
                          className="absolute left-0 top-0 h-full w-full rounded object-cover"
                          alt="Workspace Logo"
                        />
                      ) : (
                        (workspace?.name?.charAt(0) ?? "...")
                      )}
                    </span>
                    {!sidebarCollapsed && (
                      <p className="truncate text-sm text-custom-sidebar-text-200">{workspace.name}</p>
                    )}
                  </span>
                </Link>
              ))}
            </div>
          )}
          <div className="mt-1.5 px-4">
            {WORKSPACE_ACTION_LINKS.map((link) => (
              <Link className="block w-full" key={link.key} href={link.href} onClick={handleItemClick}>
                <Tooltip
                  tooltipContent={t(link.key)}
                  position="right"
                  className="ml-2"
                  disabled={!sidebarCollapsed}
                  isMobile={isMobile}
                >
                  <div
                    className={`group flex w-full items-center gap-2.5 rounded-md px-3 py-2 text-sm font-medium text-custom-sidebar-text-200 outline-none hover:bg-custom-sidebar-background-80 focus:bg-custom-sidebar-background-80 ${
                      sidebarCollapsed ? "justify-center" : ""
                    }`}
                  >
                    {<link.Icon className="flex-shrink-0 size-4" />}
                    {!sidebarCollapsed && t(link.i18n_label)}
                  </div>
                </Tooltip>
              </Link>
            ))}
          </div>
        </div>
        <div className="flex flex-shrink-0 flex-grow items-end px-6 py-2">
          <div
            className={`flex w-full ${
              sidebarCollapsed ? "flex-col justify-center gap-2" : "items-center justify-between gap-2"
            }`}
          >
            <button
              type="button"
              onClick={handleSignOut}
              className="flex items-center justify-center gap-2 text-sm font-medium text-red-500"
              disabled={isSigningOut}
            >
              <LogOut className="h-3.5 w-3.5" />
              {!sidebarCollapsed && <span>{isSigningOut ? `${t("signing_out")}...` : t("sign_out")}</span>}
            </button>
            <button
              type="button"
              className="grid place-items-center rounded-md p-1.5 text-custom-text-200 outline-none hover:bg-custom-background-90 hover:text-custom-text-100 md:hidden"
              onClick={() => toggleSidebar()}
            >
              <MoveLeft className="h-3.5 w-3.5" />
            </button>
            <button
              type="button"
              className={`ml-auto hidden place-items-center rounded-md p-1.5 text-custom-text-200 outline-none hover:bg-custom-background-90 hover:text-custom-text-100 md:grid ${
                sidebarCollapsed ? "w-full" : ""
              }`}
              onClick={() => toggleSidebar()}
            >
              <MoveLeft className={`h-3.5 w-3.5 duration-300 ${sidebarCollapsed ? "rotate-180" : ""}`} />
            </button>
          </div>
        </div>
      </div>
    </div>
  );
});<|MERGE_RESOLUTION|>--- conflicted
+++ resolved
@@ -29,11 +29,7 @@
 // hooks
 import { useAppTheme } from "@/hooks/store/use-app-theme";
 import { useWorkspace } from "@/hooks/store/use-workspace";
-<<<<<<< HEAD
-import { useUser, useUserSettings } from "@/hooks/store/user";
-=======
 import { useUser } from "@/hooks/store/user";
->>>>>>> b1f8b197
 import { usePlatformOS } from "@/hooks/use-platform-os";
 
 const WORKSPACE_ACTION_LINKS = [
