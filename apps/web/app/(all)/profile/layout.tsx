"use client";

<<<<<<< HEAD
import { ReactNode } from "react";
=======
import type { ReactNode } from "react";
// components
import { CommandPalette } from "@/components/command-palette";
>>>>>>> 97e66221
// wrappers
import { CommandPaletteProvider } from "@/components/power-k/modal-wrapper";
import { AuthenticationWrapper } from "@/lib/wrappers/authentication-wrapper";
// layout
import { ProfileLayoutSidebar } from "./sidebar";

type Props = {
  children: ReactNode;
};

export default function ProfileSettingsLayout(props: Props) {
  const { children } = props;

  return (
    <>
      <CommandPaletteProvider />
      <AuthenticationWrapper>
        <div className="relative flex h-full w-full overflow-hidden rounded-lg border border-custom-border-200">
          <ProfileLayoutSidebar />
          <main className="relative flex h-full w-full flex-col overflow-hidden bg-custom-background-100">
            <div className="h-full w-full overflow-hidden">{children}</div>
          </main>
        </div>
      </AuthenticationWrapper>
    </>
  );
}<|MERGE_RESOLUTION|>--- conflicted
+++ resolved
@@ -1,12 +1,6 @@
 "use client";
 
-<<<<<<< HEAD
-import { ReactNode } from "react";
-=======
 import type { ReactNode } from "react";
-// components
-import { CommandPalette } from "@/components/command-palette";
->>>>>>> 97e66221
 // wrappers
 import { CommandPaletteProvider } from "@/components/power-k/modal-wrapper";
 import { AuthenticationWrapper } from "@/lib/wrappers/authentication-wrapper";
