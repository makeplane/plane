--- conflicted
+++ resolved
@@ -7,13 +7,9 @@
 // plane imports
 import { E_PASSWORD_STRENGTH } from "@plane/constants";
 import { useTranslation } from "@plane/i18n";
-<<<<<<< HEAD
+import { Button } from "@plane/propel/button";
 import { TOAST_TYPE, setToast } from "@plane/propel/toast";
-import { Button, Input, PasswordStrengthIndicator } from "@plane/ui";
-=======
-import { Button } from "@plane/propel/button";
-import { Input, PasswordStrengthIndicator, TOAST_TYPE, setToast } from "@plane/ui";
->>>>>>> a740a9f6
+import { Input, PasswordStrengthIndicator } from "@plane/ui";
 // components
 import { getPasswordStrength } from "@plane/utils";
 import { PageHead } from "@/components/core/page-title";
