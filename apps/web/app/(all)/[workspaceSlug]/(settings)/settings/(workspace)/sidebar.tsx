--- conflicted
+++ resolved
@@ -1,76 +1,72 @@
-import { useParams, usePathname } from "next/navigation";
-<<<<<<< HEAD
-import { ArrowUpToLine, Building, CreditCard, Users, Webhook, Shapes } from "lucide-react";
-=======
-import { ArrowUpToLine, Building, CreditCard, Users, Webhook } from "lucide-react";
-import type { LucideIcon } from "lucide-react";
-// plane imports
->>>>>>> 22339b97
-import {
-  EUserPermissionsLevel,
-  EUserPermissions,
-  GROUPED_WORKSPACE_SETTINGS,
-  WORKSPACE_SETTINGS_CATEGORIES,
-  WORKSPACE_SETTINGS_CATEGORY,
-} from "@plane/constants";
-import type { WORKSPACE_SETTINGS } from "@plane/constants";
-import type { ISvgIcons } from "@plane/propel/icons";
-import type { EUserWorkspaceRoles } from "@plane/types";
-// components
-import { SettingsSidebar } from "@/components/settings/sidebar";
-// hooks
-import { useUserPermissions } from "@/hooks/store/user";
-// plane web imports
-import { shouldRenderSettingLink } from "@/plane-web/helpers/workspace.helper";
-
-export const WORKSPACE_SETTINGS_ICONS: Record<keyof typeof WORKSPACE_SETTINGS, LucideIcon | React.FC<ISvgIcons>> = {
-  general: Building,
-  members: Users,
-  export: ArrowUpToLine,
-  webhooks: Webhook,
-  templates: Shapes,
-};
-
-export function WorkspaceActionIcons({ type, size, className }: { type: string; size?: number; className?: string }) {
-  if (type === undefined) return null;
-  const Icon = WORKSPACE_SETTINGS_ICONS[type as keyof typeof WORKSPACE_SETTINGS_ICONS];
-  if (!Icon) return null;
-  return <Icon size={size} className={className} strokeWidth={2} />;
-}
-
-type TWorkspaceSettingsSidebarProps = {
-  isMobile?: boolean;
-};
-
-export function WorkspaceSettingsSidebar(props: TWorkspaceSettingsSidebarProps) {
-  const { isMobile = false } = props;
-  // router
-  const pathname = usePathname();
-  const { workspaceSlug } = useParams(); // store hooks
-  const { allowPermissions } = useUserPermissions();
-  const isAdmin = allowPermissions([EUserPermissions.ADMIN], EUserPermissionsLevel.WORKSPACE);
-
-  return (
-    <SettingsSidebar
-      isMobile={isMobile}
-      categories={WORKSPACE_SETTINGS_CATEGORIES.filter(
-        (category) =>
-          isAdmin || ![WORKSPACE_SETTINGS_CATEGORY.FEATURES, WORKSPACE_SETTINGS_CATEGORY.DEVELOPER].includes(category)
-      )}
-      groupedSettings={GROUPED_WORKSPACE_SETTINGS}
-      workspaceSlug={workspaceSlug.toString()}
-      isActive={(data: { href: string }) =>
-        data.href === "/settings"
-          ? pathname === `/${workspaceSlug}${data.href}/`
-          : new RegExp(`^/${workspaceSlug}${data.href}/`).test(pathname)
-      }
-      shouldRender={(data: { key: string; access?: EUserWorkspaceRoles[] | undefined }) =>
-        data.access
-          ? shouldRenderSettingLink(workspaceSlug.toString(), data.key) &&
-            allowPermissions(data.access, EUserPermissionsLevel.WORKSPACE, workspaceSlug.toString())
-          : false
-      }
-      actionIcons={WorkspaceActionIcons}
-    />
-  );
-}+import { useParams, usePathname } from "next/navigation";+import { ArrowUpToLine, Building, CreditCard, Users, Webhook,Shapes } from "lucide-react";+import type { LucideIcon } from "lucide-react";+// plane imports+import {+  EUserPermissionsLevel,+  EUserPermissions,+  GROUPED_WORKSPACE_SETTINGS,+  WORKSPACE_SETTINGS_CATEGORIES,+  WORKSPACE_SETTINGS_CATEGORY,+} from "@plane/constants";+import type { WORKSPACE_SETTINGS } from "@plane/constants";+import type { ISvgIcons } from "@plane/propel/icons";+import type { EUserWorkspaceRoles } from "@plane/types";+// components+import { SettingsSidebar } from "@/components/settings/sidebar";+// hooks+import { useUserPermissions } from "@/hooks/store/user";+// plane web imports+import { shouldRenderSettingLink } from "@/plane-web/helpers/workspace.helper";++export const WORKSPACE_SETTINGS_ICONS: Record<keyof typeof WORKSPACE_SETTINGS, LucideIcon | React.FC<ISvgIcons>> = {+  general: Building,+  members: Users,+  export: ArrowUpToLine,+  webhooks: Webhook,+  templates: Shapes,+};++export function WorkspaceActionIcons({ type, size, className }: { type: string; size?: number; className?: string }) {+  if (type === undefined) return null;+  const Icon = WORKSPACE_SETTINGS_ICONS[type as keyof typeof WORKSPACE_SETTINGS_ICONS];+  if (!Icon) return null;+  return <Icon size={size} className={className} strokeWidth={2} />;+}++type TWorkspaceSettingsSidebarProps = {+  isMobile?: boolean;+};++export function WorkspaceSettingsSidebar(props: TWorkspaceSettingsSidebarProps) {+  const { isMobile = false } = props;+  // router+  const pathname = usePathname();+  const { workspaceSlug } = useParams(); // store hooks+  const { allowPermissions } = useUserPermissions();+  const isAdmin = allowPermissions([EUserPermissions.ADMIN], EUserPermissionsLevel.WORKSPACE);++  return (+    <SettingsSidebar+      isMobile={isMobile}+      categories={WORKSPACE_SETTINGS_CATEGORIES.filter(+        (category) =>+          isAdmin || ![WORKSPACE_SETTINGS_CATEGORY.FEATURES, WORKSPACE_SETTINGS_CATEGORY.DEVELOPER].includes(category)+      )}+      groupedSettings={GROUPED_WORKSPACE_SETTINGS}+      workspaceSlug={workspaceSlug.toString()}+      isActive={(data: { href: string }) =>+        data.href === "/settings"+          ? pathname === `/${workspaceSlug}${data.href}/`+          : new RegExp(`^/${workspaceSlug}${data.href}/`).test(pathname)+      }+      shouldRender={(data: { key: string; access?: EUserWorkspaceRoles[] | undefined }) =>+        data.access+          ? shouldRenderSettingLink(workspaceSlug.toString(), data.key) &&+            allowPermissions(data.access, EUserPermissionsLevel.WORKSPACE, workspaceSlug.toString())+          : false+      }+      actionIcons={WorkspaceActionIcons}+    />+  );+}