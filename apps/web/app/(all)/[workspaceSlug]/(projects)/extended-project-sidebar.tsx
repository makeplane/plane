--- conflicted
+++ resolved
@@ -122,13 +122,8 @@
               </Tooltip>
             )}
           </div>
-<<<<<<< HEAD
-          <div className="ml-auto flex items-center gap-1.5 rounded-md border border-custom-border-200 bg-custom-background-100 px-2.5 py-1 w-full">
-            <SearchIcon className="h-3.5 w-3.5 text-custom-text-400" />
-=======
           <div className="ml-auto flex items-center gap-1.5 rounded-md border border-subtle bg-surface-1 px-2.5 py-1 w-full">
-            <Search className="h-3.5 w-3.5 text-placeholder" />
->>>>>>> e3ba7c28
+            <SearchIcon className="h-3.5 w-3.5 text-placeholder" />
             <input
               className="w-full max-w-[234px] border-none bg-transparent text-13 outline-none placeholder:text-placeholder"
               placeholder={t("search")}
