--- conflicted
+++ resolved
@@ -1,10 +1,6 @@
-<<<<<<< HEAD
 "use client";
 
 import { useEffect, useState } from "react";
-=======
-import { useState } from "react";
->>>>>>> 22339b97
 import { observer } from "mobx-react";
 // plane imports
 import { DEFAULT_GLOBAL_VIEWS_LIST } from "@plane/constants";
@@ -13,11 +9,8 @@
 import { AllIssueLayoutRoot } from "@/components/issues/issue-layouts/roots/all-issue-layout-root";
 // hooks
 import { useWorkspace } from "@/hooks/store/use-workspace";
-<<<<<<< HEAD
 import { ProjectIssueTypeService } from "@/services/project/project-issue-type.service";
-=======
 import type { Route } from "./+types/page";
->>>>>>> 22339b97
 
 function GlobalViewIssuesPage({ params }: Route.ComponentProps) {
   // router
