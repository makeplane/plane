--- conflicted
+++ resolved
@@ -24,13 +24,8 @@
     <>
       <PageHead title={pageTitle} />
       <div className="flex flex-col h-full w-full overflow-hidden">
-<<<<<<< HEAD
-        <div className="flex h-11 w-full items-center gap-2.5  px-5 py-3 overflow-hidden border-b border-custom-border-200">
-          <SearchIcon className="text-custom-text-200" width={14} height={14} strokeWidth={2} />
-=======
         <div className="flex h-11 w-full items-center gap-2.5  px-5 py-3 overflow-hidden border-b border-subtle">
-          <Search className="text-secondary" size={14} strokeWidth={2} />
->>>>>>> e3ba7c28
+          <SearchIcon className="text-secondary" width={14} height={14} strokeWidth={2} />
           <Input
             className="w-full bg-transparent !p-0 text-11 leading-5 text-secondary placeholder:text-placeholder focus:outline-none"
             value={query}
