--- conflicted
+++ resolved
@@ -21,17 +21,14 @@
 import { DisplayFiltersSelection, FilterSelection, FiltersDropdown } from "@/components/issues/issue-layouts/filters";
 import { IssueLayoutIcon } from "@/components/issues/issue-layouts/layout-icon";
 // hooks
-<<<<<<< HEAD
-import { useIssues, useCycle, useProjectState, useLabel, useMember, useProject } from "@/hooks/store";
-import { observer } from "mobx-react";
-=======
 import { useCycle } from "@/hooks/store/use-cycle";
 import { useIssues } from "@/hooks/store/use-issues";
 import { useLabel } from "@/hooks/store/use-label";
 import { useMember } from "@/hooks/store/use-member";
 import { useProject } from "@/hooks/store/use-project";
 import { useProjectState } from "@/hooks/store/use-project-state";
->>>>>>> c3e7cfd1
+import { observer } from "mobx-react";
+
 
 const CycleIssuesMobileHeaderComponent: React.FC = () => {
   // i18n
