--- conflicted
+++ resolved
@@ -18,30 +18,12 @@
 import { useCycle } from "@/hooks/store/use-cycle";
 import { useIssues } from "@/hooks/store/use-issues";
 import { useProject } from "@/hooks/store/use-project";
-<<<<<<< HEAD
 
 const SUPPORTED_LAYOUTS = [
   { key: "list", titleTranslationKey: "issue.layouts.list", icon: List },
   { key: "kanban", titleTranslationKey: "issue.layouts.kanban", icon: Kanban },
   { key: "calendar", titleTranslationKey: "issue.layouts.calendar", icon: Calendar },
 ];
-=======
-import { useProjectState } from "@/hooks/store/use-project-state";
-import { observer } from "mobx-react";
-
-
-const CycleIssuesMobileHeaderComponent: React.FC = () => {
-  // i18n
-  const { t } = useTranslation();
-
-  const [analyticsModal, setAnalyticsModal] = useState(false);
-  const { getCycleById } = useCycle();
-  const layouts = [
-    { key: "list", titleTranslationKey: "issue.layouts.list", icon: List },
-    { key: "kanban", titleTranslationKey: "issue.layouts.kanban", icon: Kanban },
-    { key: "calendar", titleTranslationKey: "issue.layouts.calendar", icon: Calendar },
-  ];
->>>>>>> ae321390
 
 export const CycleIssuesMobileHeader = () => {
   // router
