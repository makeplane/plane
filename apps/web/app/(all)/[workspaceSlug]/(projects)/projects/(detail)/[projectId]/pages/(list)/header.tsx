--- conflicted
+++ resolved
@@ -12,16 +12,9 @@
 } from "@plane/constants";
 // plane types
 import { Button } from "@plane/propel/button";
-<<<<<<< HEAD
-import { TOAST_TYPE, setToast } from "@plane/propel/toast";
-import { TPage } from "@plane/types";
-// plane ui
-import { Breadcrumbs, Header } from "@plane/ui";
-=======
 import { TPage } from "@plane/types";
 // plane ui
 import { Breadcrumbs, Header, setToast, TOAST_TYPE } from "@plane/ui";
->>>>>>> 2f8a3926
 // helpers
 import { captureError, captureSuccess } from "@/helpers/event-tracker.helper";
 // hooks
