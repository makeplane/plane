--- conflicted
+++ resolved
@@ -12,14 +12,10 @@
 } from "@plane/constants";
 // plane types
 import { Button } from "@plane/propel/button";
-<<<<<<< HEAD
-import { TPage } from "@plane/types";
-=======
 import { TOAST_TYPE, setToast } from "@plane/propel/toast";
 import type { TPage } from "@plane/types";
->>>>>>> 96fa9ab1
 // plane ui
-import { Breadcrumbs, Header, setToast, TOAST_TYPE } from "@plane/ui";
+import { Breadcrumbs, Header } from "@plane/ui";
 // helpers
 import { captureError, captureSuccess } from "@/helpers/event-tracker.helper";
 // hooks
