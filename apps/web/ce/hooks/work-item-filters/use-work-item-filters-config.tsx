--- conflicted
+++ resolved
@@ -1,5 +1,5 @@
 import { useCallback, useMemo } from "react";
-<<<<<<< HEAD
+import { AtSign, Briefcase, Calendar } from "lucide-react";
 import {
   AtSign,
   Briefcase,
@@ -12,21 +12,15 @@
   Users,
 } from "lucide-react";
 import * as LucideIcons from "lucide-react";
-=======
-import { AtSign, Briefcase, Calendar } from "lucide-react";
->>>>>>> 22339b97
 // plane imports
 import { Logo } from "@plane/propel/emoji-icon-picker";
 import {
   CycleGroupIcon,
   CycleIcon,
   ModuleIcon,
-<<<<<<< HEAD
+  StatePropertyIcon,
   DoubleCircleIcon,
   LayersIcon,
-=======
-  StatePropertyIcon,
->>>>>>> 22339b97
   PriorityIcon,
   StateGroupIcon,
   MembersPropertyIcon,
