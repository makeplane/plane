--- conflicted
+++ resolved
@@ -440,13 +440,9 @@
       type_id: issueTypeFilterConfig,
       start_date: startDateFilterConfig,
       target_date: targetDateFilterConfig,
-<<<<<<< HEAD
-    } as { [key in TWorkItemFilterProperty]?: TFilterConfig<TWorkItemFilterProperty, TFilterValue> },
-=======
       created_at: createdAtFilterConfig,
       updated_at: updatedAtFilterConfig,
     },
->>>>>>> 96fa9ab1
     isFilterEnabled,
     members: members ?? [],
   };
