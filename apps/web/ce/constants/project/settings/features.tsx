import type { ReactNode } from "react";
// plane imports
import { CycleIcon, IntakeIcon, ModuleIcon, PageIcon, ViewsIcon } from "@plane/propel/icons";
import type { IProject } from "@plane/types";

export type TProperties = {
  key: string;
  property: string;
  title: string;
  description: string;
  icon: ReactNode;
  isPro: boolean;
  isEnabled: boolean;
  renderChildren?: (currentProjectDetails: IProject, workspaceSlug: string) => ReactNode;
  href?: string;
};

type TProjectBaseFeatureKeys = "cycles" | "modules" | "views" | "pages" | "inbox";

type TBaseFeatureList = {
  [key in TProjectBaseFeatureKeys]: TProperties;
};

export const PROJECT_BASE_FEATURES_LIST: TBaseFeatureList = {
  cycles: {
    key: "cycles",
    property: "cycle_view",
    title: "Cycles",
    description: "Timebox work as you see fit per project and change frequency from one period to the next.",
    icon: <CycleIcon className="h-5 w-5 flex-shrink-0 rotate-180 text-tertiary" />,
    isPro: false,
    isEnabled: true,
  },
  modules: {
    key: "modules",
    property: "module_view",
    title: "Modules",
    description: "Group work into sub-project-like set-ups with their own leads and assignees.",
    icon: <ModuleIcon width={20} height={20} className="flex-shrink-0 text-tertiary" />,
    isPro: false,
    isEnabled: true,
  },
  views: {
    key: "views",
    property: "issue_views_view",
    title: "Views",
    description: "Save sorts, filters, and display options for later or share them.",
    icon: <ViewsIcon className="h-5 w-5 flex-shrink-0 text-tertiary" />,
    isPro: false,
    isEnabled: true,
  },
  pages: {
    key: "pages",
    property: "page_view",
    title: "Pages",
    description: "Write anything like you write anything.",
    icon: <PageIcon className="h-5 w-5 flex-shrink-0 text-tertiary" />,
    isPro: false,
    isEnabled: true,
  },
  inbox: {
    key: "intake",
    property: "inbox_view",
    title: "Intake",
    description: "Consider and discuss work items before you add them to your project.",
    icon: <IntakeIcon className="h-5 w-5 flex-shrink-0 text-tertiary" />,
    isPro: false,
    isEnabled: true,
  },
};

<<<<<<< HEAD
type TOtherFeatureList = {
  [key in TProjectOtherFeatureKeys]: TProperties;
};

export const PROJECT_OTHER_FEATURES_LIST: TOtherFeatureList = {
  is_time_tracking_enabled: {
    key: "time_tracking",
    property: "is_time_tracking_enabled",
    title: "Time Tracking",
    description: "Log time, see timesheets, and download full CSVs for your entire workspace.",
    icon: <Timer className="h-5 w-5 flex-shrink-0 text-tertiary" />,
    isPro: true,
    isEnabled: false,
  },
};

=======
>>>>>>> 7124e8e7
type TProjectFeatures = {
  project_features: {
    key: string;
    title: string;
    description: string;
    featureList: TBaseFeatureList;
  };
};

export const PROJECT_FEATURES_LIST: TProjectFeatures = {
  project_features: {
    key: "projects_and_issues",
    title: "Projects and work items",
    description: "Toggle these on or off this project.",
    featureList: PROJECT_BASE_FEATURES_LIST,
  },
};<|MERGE_RESOLUTION|>--- conflicted
+++ resolved
@@ -69,25 +69,6 @@
   },
 };
 
-<<<<<<< HEAD
-type TOtherFeatureList = {
-  [key in TProjectOtherFeatureKeys]: TProperties;
-};
-
-export const PROJECT_OTHER_FEATURES_LIST: TOtherFeatureList = {
-  is_time_tracking_enabled: {
-    key: "time_tracking",
-    property: "is_time_tracking_enabled",
-    title: "Time Tracking",
-    description: "Log time, see timesheets, and download full CSVs for your entire workspace.",
-    icon: <Timer className="h-5 w-5 flex-shrink-0 text-tertiary" />,
-    isPro: true,
-    isEnabled: false,
-  },
-};
-
-=======
->>>>>>> 7124e8e7
 type TProjectFeatures = {
   project_features: {
     key: string;
