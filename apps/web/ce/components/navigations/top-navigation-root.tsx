// components
import { observer } from "mobx-react";
import { useParams, usePathname } from "next/navigation";
import { cn } from "@plane/utils";
import { TopNavPowerK } from "@/components/navigation";
import { HelpMenuRoot } from "@/components/workspace/sidebar/help-section/root";
import { UserMenuRoot } from "@/components/workspace/sidebar/user-menu-root";
import { WorkspaceMenuRoot } from "@/components/workspace/sidebar/workspace-menu-root";
import { useAppRailPreferences } from "@/hooks/use-navigation-preferences";
import { Tooltip } from "@plane/propel/tooltip";
import { AppSidebarItem } from "@/components/sidebar/sidebar-item";
import { InboxIcon } from "@plane/propel/icons";
import useSWR from "swr";
import { useWorkspaceNotifications } from "@/hooks/store/notifications";
// local imports
import { StarUsOnGitHubLink } from "@/app/(all)/[workspaceSlug]/(projects)/star-us-link";

export const TopNavigationRoot = observer(function TopNavigationRoot() {
  // router
  const { workspaceSlug } = useParams();
  const pathname = usePathname();

  // store hooks
  const { unreadNotificationsCount, getUnreadNotificationsCount } = useWorkspaceNotifications();
  const { preferences } = useAppRailPreferences();

  const showLabel = preferences.displayMode === "icon_with_label";

  // Fetch notification count
  useSWR(
    workspaceSlug ? "WORKSPACE_UNREAD_NOTIFICATION_COUNT" : null,
    workspaceSlug ? () => getUnreadNotificationsCount(workspaceSlug.toString()) : null
  );

  // Calculate notification count
  const isMentionsEnabled = unreadNotificationsCount.mention_unread_notifications_count > 0;
  const totalNotifications = isMentionsEnabled
    ? unreadNotificationsCount.mention_unread_notifications_count
    : unreadNotificationsCount.total_unread_notifications_count;

  return (
    <div
      className={cn("flex items-center min-h-11 w-full px-3.5 bg-canvas z-[27] transition-all duration-300", {
        "px-2": !showLabel,
      })}
    >
      {/* Workspace Menu */}
      <div className="shrink-0 flex-1">
        <WorkspaceMenuRoot variant="top-navigation" />
      </div>
      {/* Power K Search */}
      <div className="shrink-0">
        <TopNavPowerK />
      </div>
      {/* Additional Actions */}
      <div className="shrink-0 flex-1 flex gap-1 items-center justify-end">
        <Tooltip tooltipContent="Inbox" position="bottom">
          <AppSidebarItem
            variant="link"
            item={{
              href: `/${workspaceSlug?.toString()}/notifications/`,
              icon: (
                <div className="relative">
                  <InboxIcon className="size-5" />
                  {totalNotifications > 0 && (
                    <span className="absolute -top-0 -right-0 size-2 rounded-full bg-red-500" />
                  )}
                </div>
              ),
              isActive: pathname?.includes("/notifications/"),
            }}
          />
        </Tooltip>
        <HelpMenuRoot />
<<<<<<< HEAD
        <div className="flex items-center justify-center size-8 hover:bg-layer-1 rounded-md">
=======
        <StarUsOnGitHubLink />
        <div className="flex items-center justify-center size-8 hover:bg-custom-background-80 rounded-md">
>>>>>>> f1761c65
          <UserMenuRoot size="xs" />
        </div>
      </div>
    </div>
  );
});<|MERGE_RESOLUTION|>--- conflicted
+++ resolved
@@ -72,12 +72,8 @@
           />
         </Tooltip>
         <HelpMenuRoot />
-<<<<<<< HEAD
+        <StarUsOnGitHubLink />
         <div className="flex items-center justify-center size-8 hover:bg-layer-1 rounded-md">
-=======
-        <StarUsOnGitHubLink />
-        <div className="flex items-center justify-center size-8 hover:bg-custom-background-80 rounded-md">
->>>>>>> f1761c65
           <UserMenuRoot size="xs" />
         </div>
       </div>
