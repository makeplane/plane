--- conflicted
+++ resolved
@@ -1,23 +1,15 @@
 "use client";
 
-// types
-<<<<<<< HEAD
-import { Briefcase, FileText, Layers, LayoutGrid } from "lucide-react";
-import { ContrastIcon, DiceIcon } from "@plane/propel/icons";
+import { LayoutGrid } from "lucide-react";
+// plane imports
+import { CycleIcon, ModuleIcon, PageIcon, ProjectIcon, ViewsIcon } from "@plane/propel/icons";
 import type {
-=======
-import { LayoutGrid } from "lucide-react";
-import { CycleIcon, ModuleIcon, PageIcon, ProjectIcon, ViewsIcon } from "@plane/propel/icons";
-import {
->>>>>>> 41681278
   IWorkspaceDefaultSearchResult,
   IWorkspaceIssueSearchResult,
   IWorkspacePageSearchResult,
   IWorkspaceProjectSearchResult,
   IWorkspaceSearchResult,
 } from "@plane/types";
-// ui
-// helpers
 import { generateWorkItemLink } from "@plane/utils";
 // plane web components
 import { IssueIdentifier } from "@/plane-web/components/issues/issue-details/issue-identifier";
