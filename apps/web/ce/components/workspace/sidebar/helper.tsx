--- conflicted
+++ resolved
@@ -33,12 +33,9 @@
       return <DraftIcon className={cn("size-4 flex-shrink-0", className)} />;
     case "archives":
       return <ArchiveIcon className={cn("size-4 flex-shrink-0", className)} />;
-<<<<<<< HEAD
+    case "stickies":
+      return <MultipleStickyIcon className={cn("size-4 flex-shrink-0", className)} />;
     case "test-management":
       return <TestManagementIcon className={cn("size-4 flex-shrink-0", className)} />;
-=======
-    case "stickies":
-      return <MultipleStickyIcon className={cn("size-4 flex-shrink-0", className)} />;
->>>>>>> 22339b97
   }
 };