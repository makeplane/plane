import { useState } from "react";
import { useParams } from "next/navigation";
import { EUserPermissions, EUserPermissionsLevel } from "@plane/constants";
import { useTranslation } from "@plane/i18n";
import { renderFormattedDate } from "@plane/utils";
import { MemberHeaderColumn } from "@/components/project/member-header-column";
import { AccountTypeColumn, NameColumn, RowData } from "@/components/workspace/settings/member-columns";
import { useMember } from "@/hooks/store/use-member";
import { useUser, useUserPermissions } from "@/hooks/store/user";
import { IMemberFilters } from "@/store/member/utils";

export const useMemberColumns = () => {
  // states
  const [removeMemberModal, setRemoveMemberModal] = useState<RowData | null>(null);

  const { workspaceSlug } = useParams();

  const { data: currentUser } = useUser();
  const { allowPermissions } = useUserPermissions();
  const {
    workspace: {
      filtersStore: { filters, updateFilters },
    },
  } = useMember();
  const { t } = useTranslation();

  // derived values
  const isAdmin = allowPermissions([EUserPermissions.ADMIN], EUserPermissionsLevel.WORKSPACE);

<<<<<<< HEAD
  const isSuspended = (rowData: RowData) => rowData.is_active === false;
=======
  // handlers
  const handleDisplayFilterUpdate = (filterUpdates: Partial<IMemberFilters>) => {
    updateFilters(filterUpdates);
  };
>>>>>>> 383f83d7

  const columns = [
    {
      key: "Full name",
      content: t("workspace_settings.settings.members.details.full_name"),
      thClassName: "text-left",
      thRender: () => (
        <MemberHeaderColumn
          property="full_name"
          displayFilters={filters}
          handleDisplayFilterUpdate={handleDisplayFilterUpdate}
        />
      ),
      tdRender: (rowData: RowData) => (
        <NameColumn
          rowData={rowData}
          workspaceSlug={workspaceSlug as string}
          isAdmin={isAdmin}
          currentUser={currentUser}
          setRemoveMemberModal={setRemoveMemberModal}
        />
      ),
    },

    {
      key: "Display name",
      content: t("workspace_settings.settings.members.details.display_name"),
<<<<<<< HEAD
      tdRender: (rowData: RowData) => (
        <div className={`w-32 ${isSuspended(rowData) ? "text-custom-text-400" : ""}`}>
          {rowData.member.display_name}
        </div>
      ),
=======
      thRender: () => (
        <MemberHeaderColumn
          property="display_name"
          displayFilters={filters}
          handleDisplayFilterUpdate={handleDisplayFilterUpdate}
        />
      ),
      tdRender: (rowData: RowData) => <div className="w-32">{rowData.member.display_name}</div>,
>>>>>>> 383f83d7
    },

    {
      key: "Email address",
      content: t("workspace_settings.settings.members.details.email_address"),
<<<<<<< HEAD
      tdRender: (rowData: RowData) => (
        <div className={`w-48 truncate ${isSuspended(rowData) ? "text-custom-text-400" : ""}`}>
          {rowData.member.email}
        </div>
      ),
=======
      thRender: () => (
        <MemberHeaderColumn
          property="email"
          displayFilters={filters}
          handleDisplayFilterUpdate={handleDisplayFilterUpdate}
        />
      ),
      tdRender: (rowData: RowData) => <div className="w-48 truncate">{rowData.member.email}</div>,
>>>>>>> 383f83d7
    },

    {
      key: "Account type",
      content: t("workspace_settings.settings.members.details.account_type"),
      thRender: () => (
        <MemberHeaderColumn
          property="role"
          displayFilters={filters}
          handleDisplayFilterUpdate={handleDisplayFilterUpdate}
        />
      ),
      tdRender: (rowData: RowData) => <AccountTypeColumn rowData={rowData} workspaceSlug={workspaceSlug as string} />,
    },

    {
      key: "Authentication",
      content: t("workspace_settings.settings.members.details.authentication"),
      tdRender: (rowData: RowData) =>
        isSuspended(rowData) ? null : (
          <div className="capitalize">{rowData.member.last_login_medium?.replace("-", " ")}</div>
        ),
    },

    {
      key: "Joining date",
      content: t("workspace_settings.settings.members.details.joining_date"),
<<<<<<< HEAD
      tdRender: (rowData: RowData) =>
        isSuspended(rowData) ? null : <div>{getFormattedDate(rowData?.member?.joining_date || "")}</div>,
=======
      thRender: () => (
        <MemberHeaderColumn
          property="joining_date"
          displayFilters={filters}
          handleDisplayFilterUpdate={handleDisplayFilterUpdate}
        />
      ),
      tdRender: (rowData: RowData) => <div>{renderFormattedDate(rowData?.member?.joining_date)}</div>,
>>>>>>> 383f83d7
    },
  ];
  return { columns, workspaceSlug, removeMemberModal, setRemoveMemberModal };
};<|MERGE_RESOLUTION|>--- conflicted
+++ resolved
@@ -27,14 +27,11 @@
   // derived values
   const isAdmin = allowPermissions([EUserPermissions.ADMIN], EUserPermissionsLevel.WORKSPACE);
 
-<<<<<<< HEAD
   const isSuspended = (rowData: RowData) => rowData.is_active === false;
-=======
   // handlers
   const handleDisplayFilterUpdate = (filterUpdates: Partial<IMemberFilters>) => {
     updateFilters(filterUpdates);
   };
->>>>>>> 383f83d7
 
   const columns = [
     {
@@ -62,13 +59,11 @@
     {
       key: "Display name",
       content: t("workspace_settings.settings.members.details.display_name"),
-<<<<<<< HEAD
       tdRender: (rowData: RowData) => (
         <div className={`w-32 ${isSuspended(rowData) ? "text-custom-text-400" : ""}`}>
           {rowData.member.display_name}
         </div>
       ),
-=======
       thRender: () => (
         <MemberHeaderColumn
           property="display_name"
@@ -76,20 +71,16 @@
           handleDisplayFilterUpdate={handleDisplayFilterUpdate}
         />
       ),
-      tdRender: (rowData: RowData) => <div className="w-32">{rowData.member.display_name}</div>,
->>>>>>> 383f83d7
     },
 
     {
       key: "Email address",
       content: t("workspace_settings.settings.members.details.email_address"),
-<<<<<<< HEAD
       tdRender: (rowData: RowData) => (
         <div className={`w-48 truncate ${isSuspended(rowData) ? "text-custom-text-400" : ""}`}>
           {rowData.member.email}
         </div>
       ),
-=======
       thRender: () => (
         <MemberHeaderColumn
           property="email"
@@ -97,8 +88,6 @@
           handleDisplayFilterUpdate={handleDisplayFilterUpdate}
         />
       ),
-      tdRender: (rowData: RowData) => <div className="w-48 truncate">{rowData.member.email}</div>,
->>>>>>> 383f83d7
     },
 
     {
@@ -126,10 +115,8 @@
     {
       key: "Joining date",
       content: t("workspace_settings.settings.members.details.joining_date"),
-<<<<<<< HEAD
       tdRender: (rowData: RowData) =>
-        isSuspended(rowData) ? null : <div>{getFormattedDate(rowData?.member?.joining_date || "")}</div>,
-=======
+        isSuspended(rowData) ? null : <div>{renderFormattedDate(rowData?.member?.joining_date)}</div>,
       thRender: () => (
         <MemberHeaderColumn
           property="joining_date"
@@ -137,8 +124,6 @@
           handleDisplayFilterUpdate={handleDisplayFilterUpdate}
         />
       ),
-      tdRender: (rowData: RowData) => <div>{renderFormattedDate(rowData?.member?.joining_date)}</div>,
->>>>>>> 383f83d7
     },
   ];
   return { columns, workspaceSlug, removeMemberModal, setRemoveMemberModal };
