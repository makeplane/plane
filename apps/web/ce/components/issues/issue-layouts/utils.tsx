--- conflicted
+++ resolved
@@ -12,14 +12,9 @@
   Users,
 } from "lucide-react";
 // types
-<<<<<<< HEAD
-import type { ISvgIcons } from "@plane/propel/icons";
-import { DiceIcon, DoubleCircleIcon } from "@plane/propel/icons";
+import type { ISvgIcons} from "@plane/propel/icons";
+import { CycleIcon, DoubleCircleIcon, ModuleIcon } from "@plane/propel/icons";
 import type { IGroupByColumn, IIssueDisplayProperties, TGetColumns, TSpreadsheetColumn } from "@plane/types";
-=======
-import { CycleIcon, DoubleCircleIcon, ISvgIcons, ModuleIcon } from "@plane/propel/icons";
-import { IGroupByColumn, IIssueDisplayProperties, TGetColumns, TSpreadsheetColumn } from "@plane/types";
->>>>>>> 41681278
 // components
 import {
   SpreadsheetAssigneeColumn,
