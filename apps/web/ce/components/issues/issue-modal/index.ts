export * from "./provider";
export * from "./issue-type-select";
<<<<<<< HEAD
export * from "./template-select";
=======
export * from "./additional-properties";
export * from "./template-select";
>>>>>>> 0af0e522
<|MERGE_RESOLUTION|>--- conflicted
+++ resolved
@@ -1,8 +1,3 @@
 export * from "./provider";
 export * from "./issue-type-select";
-<<<<<<< HEAD
-export * from "./template-select";
-=======
-export * from "./additional-properties";
-export * from "./template-select";
->>>>>>> 0af0e522
+export * from "./template-select";