--- conflicted
+++ resolved
@@ -1,9 +1,3 @@
-<<<<<<< HEAD
-
-import { useTranslation } from "@plane/i18n";
-import { LinkIcon , NewTabIcon , EditIcon , TrashIcon } from "@plane/propel/icons";
-=======
->>>>>>> ff544c98
 import type { EIssueLayoutTypes, IProjectView } from "@plane/types";
 import type { TWorkspaceLayoutProps } from "@/components/views/helper";
 
@@ -21,71 +15,6 @@
   return <></>;
 }
 
-<<<<<<< HEAD
-export type TMenuItemsFactoryProps = {
-  isOwner: boolean;
-  isAdmin: boolean;
-  setDeleteViewModal: (open: boolean) => void;
-  setCreateUpdateViewModal: (open: boolean) => void;
-  handleOpenInNewTab: () => void;
-  handleCopyText: () => void;
-  isLocked: boolean;
-  workspaceSlug: string;
-  projectId?: string;
-  viewId: string;
-};
-
-export const useMenuItemsFactory = (props: TMenuItemsFactoryProps) => {
-  const { isOwner, isAdmin, setDeleteViewModal, setCreateUpdateViewModal, handleOpenInNewTab, handleCopyText } = props;
-
-  const { t } = useTranslation();
-
-  const editMenuItem = () => ({
-    key: "edit",
-    action: () => setCreateUpdateViewModal(true),
-    title: t("edit"),
-    icon: EditIcon,
-    shouldRender: isOwner,
-  });
-
-  const openInNewTabMenuItem = () => ({
-    key: "open-new-tab",
-    action: handleOpenInNewTab,
-    title: t("open_in_new_tab"),
-    icon: NewTabIcon,
-  });
-
-  const copyLinkMenuItem = () => ({
-    key: "copy-link",
-    action: handleCopyText,
-    title: t("copy_link"),
-    icon: LinkIcon,
-  });
-
-  const deleteMenuItem = () => ({
-    key: "delete",
-    action: () => setDeleteViewModal(true),
-    title: t("delete"),
-    icon: TrashIcon,
-    shouldRender: isOwner || isAdmin,
-  });
-
-  return {
-    editMenuItem,
-    openInNewTabMenuItem,
-    copyLinkMenuItem,
-    deleteMenuItem,
-  };
-};
-
-export const useViewMenuItems = (props: TMenuItemsFactoryProps): TContextMenuItem[] => {
-  const factory = useMenuItemsFactory(props);
-
-  return [factory.editMenuItem(), factory.openInNewTabMenuItem(), factory.copyLinkMenuItem(), factory.deleteMenuItem()];
-};
-
-=======
->>>>>>> ff544c98
 // eslint-disable-next-line @typescript-eslint/no-unused-vars
 export function AdditionalHeaderItems(view: IProjectView) {
   return <></>;
