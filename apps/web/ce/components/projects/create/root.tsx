import { PROJECT_TRACKER_EVENTS } from "@plane/constants";
import { useTranslation } from "@plane/i18n";
import { observer } from "mobx-react";
import { useState } from "react";
import { FormProvider, useForm } from "react-hook-form";
<<<<<<< HEAD
import { useTranslation } from "@plane/i18n";
=======
>>>>>>> a37e5e2f
// ui
import { TOAST_TYPE, setToast } from "@plane/propel/toast";
import { EFileAssetType } from "@plane/types";
// constants
import ProjectCommonAttributes from "@/components/project/create/common-attributes";
import ProjectCreateHeader from "@/components/project/create/header";
import ProjectCreateButtons from "@/components/project/create/project-create-buttons";
// hooks
import { getCoverImageType, uploadCoverImage } from "@/helpers/cover-image.helper";
<<<<<<< HEAD
=======
import { captureError, captureSuccess } from "@/helpers/event-tracker.helper";
>>>>>>> a37e5e2f
import { useProject } from "@/hooks/store/use-project";
import { usePlatformOS } from "@/hooks/use-platform-os";
// plane web types
import type { TProject } from "@/plane-web/types/projects";
import { ProjectAttributes } from "./attributes";
import { getProjectFormValues } from "./utils";

export type TCreateProjectFormProps = {
  setToFavorite?: boolean;
  workspaceSlug: string;
  onClose: () => void;
  handleNextStep: (projectId: string) => void;
  data?: Partial<TProject>;
  templateId?: string;
  updateCoverImageStatus: (projectId: string, coverImage: string) => Promise<void>;
};

export const CreateProjectForm = observer(function CreateProjectForm(props: TCreateProjectFormProps) {
  const { setToFavorite, workspaceSlug, data, onClose, handleNextStep, updateCoverImageStatus } = props;
  // store
  const { t } = useTranslation();
  const { addProjectToFavorites, createProject, updateProject } = useProject();
  // states
  const [shouldAutoSyncIdentifier, setShouldAutoSyncIdentifier] = useState(true);
  // form info
  const methods = useForm<TProject>({
    defaultValues: { ...getProjectFormValues(), ...data },
    reValidateMode: "onChange",
  });
  const { handleSubmit, reset, setValue } = methods;
  const { isMobile } = usePlatformOS();
  const handleAddToFavorites = (projectId: string) => {
    if (!workspaceSlug) return;

    addProjectToFavorites(workspaceSlug.toString(), projectId).catch(() => {
      setToast({
        type: TOAST_TYPE.ERROR,
        title: t("toast.error"),
        message: t("failed_to_remove_project_from_favorites"),
      });
    });
  };

  const onSubmit = async (formData: Partial<TProject>) => {
    // Upper case identifier
    formData.identifier = formData.identifier?.toUpperCase();
    const coverImage = formData.cover_image_url;
    let uploadedAssetUrl: string | null = null;

    if (coverImage) {
      const imageType = getCoverImageType(coverImage);

      if (imageType === "local_static") {
        try {
          uploadedAssetUrl = await uploadCoverImage(coverImage, {
            workspaceSlug: workspaceSlug.toString(),
            entityIdentifier: "",
            entityType: EFileAssetType.PROJECT_COVER,
            isUserAsset: false,
          });
        } catch (error) {
          console.error("Error uploading cover image:", error);
          setToast({
            type: TOAST_TYPE.ERROR,
            title: t("toast.error"),
            message: error instanceof Error ? error.message : "Failed to upload cover image",
          });
          return Promise.reject(error);
        }
      } else {
        formData.cover_image = coverImage;
        formData.cover_image_asset = null;
      }
    }

    return createProject(workspaceSlug.toString(), formData)
      .then(async (res) => {
        if (uploadedAssetUrl) {
          await updateCoverImageStatus(res.id, uploadedAssetUrl);
          await updateProject(workspaceSlug.toString(), res.id, { cover_image_url: uploadedAssetUrl });
        } else if (coverImage && coverImage.startsWith("http")) {
          await updateCoverImageStatus(res.id, coverImage);
          await updateProject(workspaceSlug.toString(), res.id, { cover_image_url: coverImage });
        }
        setToast({
          type: TOAST_TYPE.SUCCESS,
          title: t("success"),
          message: t("project_created_successfully"),
        });

        if (setToFavorite) {
          handleAddToFavorites(res.id);
        }
        handleNextStep(res.id);
      })
      .catch((err) => {
        try {
          // Handle the new error format where codes are nested in arrays under field names
          const errorData = err?.data ?? {};

          const nameError = errorData.name?.includes("PROJECT_NAME_ALREADY_EXIST");
          const identifierError = errorData?.identifier?.includes("PROJECT_IDENTIFIER_ALREADY_EXIST");

          if (nameError || identifierError) {
            if (nameError) {
              setToast({
                type: TOAST_TYPE.ERROR,
                title: t("toast.error"),
                message: t("project_name_already_taken"),
              });
            }

            if (identifierError) {
              setToast({
                type: TOAST_TYPE.ERROR,
                title: t("toast.error"),
                message: t("project_identifier_already_taken"),
              });
            }
          } else {
            setToast({
              type: TOAST_TYPE.ERROR,
              title: t("toast.error"),
              message: t("something_went_wrong"),
            });
          }
        } catch (error) {
          // Fallback error handling if the error processing fails
          console.error("Error processing API error:", error);
          setToast({
            type: TOAST_TYPE.ERROR,
            title: t("toast.error"),
            message: t("something_went_wrong"),
          });
        }
      });
  };

  const handleClose = () => {
    onClose();
    setShouldAutoSyncIdentifier(true);
    setTimeout(() => {
      reset();
    }, 300);
  };

  return (
    <FormProvider {...methods}>
      <ProjectCreateHeader handleClose={handleClose} isMobile={isMobile} />

      <form onSubmit={handleSubmit(onSubmit)} className="px-3">
        <div className="mt-9 space-y-6 pb-5">
          <ProjectCommonAttributes
            setValue={setValue}
            isMobile={isMobile}
            shouldAutoSyncIdentifier={shouldAutoSyncIdentifier}
            setShouldAutoSyncIdentifier={setShouldAutoSyncIdentifier}
          />
          <ProjectAttributes isMobile={isMobile} />
        </div>
        <ProjectCreateButtons handleClose={handleClose} />
      </form>
    </FormProvider>
  );
});<|MERGE_RESOLUTION|>--- conflicted
+++ resolved
@@ -1,25 +1,16 @@
-import { PROJECT_TRACKER_EVENTS } from "@plane/constants";
+import { useState } from "react";
+import { observer } from "mobx-react";
+import { FormProvider, useForm } from "react-hook-form";
+// plane imports
 import { useTranslation } from "@plane/i18n";
-import { observer } from "mobx-react";
-import { useState } from "react";
-import { FormProvider, useForm } from "react-hook-form";
-<<<<<<< HEAD
-import { useTranslation } from "@plane/i18n";
-=======
->>>>>>> a37e5e2f
-// ui
 import { TOAST_TYPE, setToast } from "@plane/propel/toast";
 import { EFileAssetType } from "@plane/types";
-// constants
+// components
 import ProjectCommonAttributes from "@/components/project/create/common-attributes";
 import ProjectCreateHeader from "@/components/project/create/header";
 import ProjectCreateButtons from "@/components/project/create/project-create-buttons";
 // hooks
 import { getCoverImageType, uploadCoverImage } from "@/helpers/cover-image.helper";
-<<<<<<< HEAD
-=======
-import { captureError, captureSuccess } from "@/helpers/event-tracker.helper";
->>>>>>> a37e5e2f
 import { useProject } from "@/hooks/store/use-project";
 import { usePlatformOS } from "@/hooks/use-platform-os";
 // plane web types
