import { observer } from "mobx-react";
<<<<<<< HEAD
import { Pen } from "lucide-react";
import { PROJECT_SETTINGS_TRACKER_ELEMENTS } from "@plane/constants";
import { TrashIcon } from "@plane/propel/icons";
import { Tooltip } from "@plane/propel/tooltip";
// components
import { ProIcon } from "@/components/common/pro-icon";
=======
import { Trash } from "lucide-react";
import { PROJECT_SETTINGS_TRACKER_ELEMENTS } from "@plane/constants";
>>>>>>> ff544c98

type TEstimateListItem = {
  estimateId: string;
  isAdmin: boolean;
  isEstimateEnabled: boolean;
  isEditable: boolean;
  onEditClick?: (estimateId: string) => void;
  onDeleteClick?: (estimateId: string) => void;
};

export const EstimateListItemButtons = observer(function EstimateListItemButtons(props: TEstimateListItem) {
  const { estimateId, isAdmin, isEditable, onDeleteClick } = props;

  if (!isAdmin || !isEditable) return <></>;
  return (
    <div className="relative flex items-center gap-1">
      <button
        className="relative flex-shrink-0 w-6 h-6 flex justify-center items-center rounded cursor-pointer transition-colors overflow-hidden hover:bg-custom-background-80"
        onClick={() => onDeleteClick && onDeleteClick(estimateId)}
        data-ph-element={PROJECT_SETTINGS_TRACKER_ELEMENTS.ESTIMATES_LIST_ITEM}
      >
        <TrashIcon width={12} height={12} />
      </button>
    </div>
  );
});<|MERGE_RESOLUTION|>--- conflicted
+++ resolved
@@ -1,15 +1,6 @@
 import { observer } from "mobx-react";
-<<<<<<< HEAD
-import { Pen } from "lucide-react";
 import { PROJECT_SETTINGS_TRACKER_ELEMENTS } from "@plane/constants";
 import { TrashIcon } from "@plane/propel/icons";
-import { Tooltip } from "@plane/propel/tooltip";
-// components
-import { ProIcon } from "@/components/common/pro-icon";
-=======
-import { Trash } from "lucide-react";
-import { PROJECT_SETTINGS_TRACKER_ELEMENTS } from "@plane/constants";
->>>>>>> ff544c98
 
 type TEstimateListItem = {
   estimateId: string;
