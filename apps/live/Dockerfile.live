--- conflicted
+++ resolved
@@ -61,8 +61,4 @@
 
 EXPOSE 3000
 
-<<<<<<< HEAD
-CMD ["node", "live/start.js"]
-=======
-CMD ["node", "apps/live/dist/server.js"]
->>>>>>> d3b26996
+CMD ["node", "apps/live/dist/start.js"]