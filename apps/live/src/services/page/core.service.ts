import { logger } from "@plane/logger";
import { TPage } from "@plane/types";
// services
import { AppError } from "@/lib/errors";
import { APIService } from "../api.service";

export type TPageDescriptionPayload = {
  description_binary: string;
  description_html: string;
  description: object;
};

export abstract class PageCoreService extends APIService {
  protected abstract basePath: string;

  constructor() {
    super();
  }

  async fetchDetails(pageId: string): Promise<TPage> {
    return this.get(`${this.basePath}/pages/${pageId}/`, {
      headers: this.getHeader(),
    })
      .then((response) => response?.data)
      .catch((error) => {
<<<<<<< HEAD
        throw error?.response?.data;
=======
        const appError = new AppError(error, {
          context: { operation: "fetchDetails", pageId },
        });
        logger.error("Failed to fetch page details", appError);
        throw appError;
>>>>>>> 96fa9ab1
      });
  }

  async fetchDescriptionBinary(pageId: string): Promise<any> {
    return this.get(`${this.basePath}/pages/${pageId}/description/`, {
      headers: {
        ...this.getHeader(),
        "Content-Type": "application/octet-stream",
      },
      responseType: "arraybuffer",
    })
      .then((response) => response?.data)
      .catch((error) => {
<<<<<<< HEAD
        throw error?.response?.data;
=======
        const appError = new AppError(error, {
          context: { operation: "fetchDescriptionBinary", pageId },
        });
        logger.error("Failed to fetch page description binary", appError);
        throw appError;
>>>>>>> 96fa9ab1
      });
  }

  /**
   * Updates the title of a page
   */
  async updatePageProperties(
    pageId: string,
    params: { data: Partial<TPage>; abortSignal?: AbortSignal }
  ): Promise<TPage> {
    const { data, abortSignal } = params;

    // Early abort check
    if (abortSignal?.aborted) {
      throw new AppError(new DOMException("Aborted", "AbortError"));
    }

    // Create an abort listener that will reject the pending promise
    let abortListener: (() => void) | undefined;
    const abortPromise = new Promise((_, reject) => {
      if (abortSignal) {
        abortListener = () => {
          reject(new AppError(new DOMException("Aborted", "AbortError")));
        };
        abortSignal.addEventListener("abort", abortListener);
      }
    });

    try {
      return await Promise.race([
        this.patch(`${this.basePath}/pages/${pageId}/`, data, {
          headers: this.getHeader(),
          signal: abortSignal,
        })
          .then((response) => response?.data)
          .catch((error) => {
            const appError = new AppError(error, {
              context: { operation: "updatePageProperties", pageId },
            });

            if (appError.code === "ABORT_ERROR") {
              throw appError;
            }

            logger.error("Failed to update page properties", appError);
            throw appError;
          }),
        abortPromise,
      ]);
    } finally {
      // Clean up abort listener
      if (abortSignal && abortListener) {
        abortSignal.removeEventListener("abort", abortListener);
      }
    }
  }

  async updateDescriptionBinary(pageId: string, data: TPageDescriptionPayload): Promise<any> {
    return this.patch(`${this.basePath}/pages/${pageId}/description/`, data, {
      headers: this.getHeader(),
    })
      .then((response) => response?.data)
      .catch((error) => {
        const appError = new AppError(error, {
          context: { operation: "updateDescriptionBinary", pageId },
        });
        logger.error("Failed to update page description binary", appError);
        throw appError;
      });
  }
}<|MERGE_RESOLUTION|>--- conflicted
+++ resolved
@@ -23,15 +23,11 @@
     })
       .then((response) => response?.data)
       .catch((error) => {
-<<<<<<< HEAD
-        throw error?.response?.data;
-=======
         const appError = new AppError(error, {
           context: { operation: "fetchDetails", pageId },
         });
         logger.error("Failed to fetch page details", appError);
         throw appError;
->>>>>>> 96fa9ab1
       });
   }
 
@@ -45,15 +41,11 @@
     })
       .then((response) => response?.data)
       .catch((error) => {
-<<<<<<< HEAD
-        throw error?.response?.data;
-=======
         const appError = new AppError(error, {
           context: { operation: "fetchDescriptionBinary", pageId },
         });
         logger.error("Failed to fetch page description binary", appError);
         throw appError;
->>>>>>> 96fa9ab1
       });
   }
 
