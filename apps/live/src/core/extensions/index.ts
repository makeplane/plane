--- conflicted
+++ resolved
@@ -1,27 +1,13 @@
-<<<<<<< HEAD
-import { Database } from "@hocuspocus/extension-database";
+// hocuspocus extensions and core
 import { Logger } from "@hocuspocus/extension-logger";
-import { Redis as HocusPocusRedis } from "@hocuspocus/extension-redis";
 import { Extension } from "@hocuspocus/server";
-import { Redis } from "ioredis";
-// core helpers and utilities
-import { manualLogger } from "@/core/helpers/logger.js";
-// core libraries
-import { fetchPageDescriptionBinary, updatePageDescription } from "@/core/lib/page.js";
-import { getRedisUrl } from "@/core/lib/utils/redis-url.js";
-import { type HocusPocusServerContext, type TDocumentTypes } from "@/core/types/common.js";
-// plane live libraries
-import { fetchDocument } from "@/plane-live/lib/fetch-document.js";
-import { updateDocument } from "@/plane-live/lib/update-document.js";
-=======
-// hocuspocus extensions and core
-import { Extension } from "@hocuspocus/server";
-import { Logger } from "@hocuspocus/extension-logger";
+// plane logger
+import { logger } from "@plane/logger";
+// extensions
+import { createDatabaseExtension } from "@/core/extensions/database";
 import { setupRedisExtension } from "@/core/extensions/setup-redis";
-import { createDatabaseExtension } from "@/core/extensions/database";
-import { logger } from "@plane/logger";
+// title sync extension
 import { TitleSyncExtension } from "./title-sync";
->>>>>>> ca59bc23
 
 export const getExtensions = async (): Promise<Extension[]> => {
   const extensions: Extension[] = [
