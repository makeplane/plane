--- conflicted
+++ resolved
@@ -21,52 +21,30 @@
 
 startServer();
 
-<<<<<<< HEAD
-// Graceful shutdown on unhandled rejection
-process.on("unhandledRejection", async (err: Error) => {
-  logger.error(`UNHANDLED REJECTION! 💥 Shutting down...`, err);
-=======
 // Handle process signals
 process.on("SIGTERM", async () => {
   logger.info("Received SIGTERM signal. Initiating graceful shutdown...");
->>>>>>> 96fa9ab1
   try {
     if (server) {
       await server.destroy();
     }
-<<<<<<< HEAD
-  } finally {
-    logger.info("Exiting process...");
-=======
     logger.info("Server shut down gracefully");
   } catch (error) {
     logger.error("Error during graceful shutdown:", error);
->>>>>>> 96fa9ab1
     process.exit(1);
   }
   process.exit(0);
 });
 
-<<<<<<< HEAD
-// Graceful shutdown on uncaught exception
-process.on("uncaughtException", async (err: Error) => {
-  logger.error(`UNCAUGHT EXCEPTION! 💥 Shutting down...`, err);
-=======
 process.on("SIGINT", async () => {
   logger.info("Received SIGINT signal. Killing node process...");
->>>>>>> 96fa9ab1
   try {
     if (server) {
       await server.destroy();
     }
-<<<<<<< HEAD
-  } finally {
-    logger.info("Exiting process...");
-=======
     logger.info("Server shut down gracefully");
   } catch (error) {
     logger.error("Error during graceful shutdown:", error);
->>>>>>> 96fa9ab1
     process.exit(1);
   }
   process.exit(1);
