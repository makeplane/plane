--- conflicted
+++ resolved
@@ -31,18 +31,6 @@
       );
       if (convertedBinaryData) {
         // save the converted binary data back to the database
-<<<<<<< HEAD
-        const { contentBinaryEncoded, contentHTML, contentJSON } = getAllDocumentFormatsFromDocumentEditorBinaryData(
-          convertedBinaryData,
-          true
-        );
-        const payload = {
-          description_binary: contentBinaryEncoded,
-          description_html: contentHTML,
-          description: contentJSON,
-        };
-        await service.updateDescriptionBinary(pageId, payload);
-=======
         try {
           const { contentBinaryEncoded, contentHTML, contentJSON } = getAllDocumentFormatsFromDocumentEditorBinaryData(
             convertedBinaryData,
@@ -58,7 +46,6 @@
           const error = new AppError(e);
           logger.error("Failed to save binary after first convertion from html:", error);
         }
->>>>>>> e0c97c54
         return convertedBinaryData;
       }
     }
