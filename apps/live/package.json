{
  "name": "live",
  "version": "1.0.0",
  "license": "AGPL-3.0",
  "description": "A realtime collaborative server powers Plane's rich text editor",
  "main": "./src/server.ts",
  "private": true,
  "type": "module",
  "scripts": {
    "build": "tsdown",
    "dev": "tsdown --watch",
    "start": "node --env-file=.env dist/server.js",
    "check:lint": "eslint . --max-warnings 10",
    "check:types": "tsc --noEmit",
    "check:format": "prettier --check \"**/*.{ts,tsx,md,json,css,scss}\"",
    "fix:lint": "eslint . --fix",
    "fix:format": "prettier --write \"**/*.{ts,tsx,md,json,css,scss}\"",
    "clean": "rm -rf .turbo && rm -rf .next && rm -rf node_modules && rm -rf dist"
  },
  "keywords": [],
  "author": "",
  "dependencies": {
    "@hocuspocus/extension-database": "^2.15.0",
    "@hocuspocus/extension-logger": "^2.15.0",
    "@hocuspocus/extension-redis": "^2.15.0",
    "@hocuspocus/server": "^2.15.0",
    "@plane/editor": "workspace:*",
    "@plane/types": "workspace:*",
<<<<<<< HEAD
    "@tiptap/core": "^3.0.7",
    "@tiptap/html": "^3.0.7",
    "axios": "1.11.0",
=======
    "@tiptap/core": "^2.22.3",
    "@tiptap/html": "^2.22.3",
    "axios": "catalog:",
>>>>>>> 19e00b0d
    "compression": "1.8.1",
    "cors": "^2.8.5",
    "dotenv": "^16.4.5",
    "express": "^4.21.2",
    "express-ws": "^5.0.2",
    "helmet": "^7.1.0",
    "ioredis": "^5.4.1",
    "lodash": "catalog:",
    "morgan": "1.10.1",
    "pino-http": "^10.3.0",
    "pino-pretty": "^11.2.2",
    "uuid": "catalog:",
    "y-prosemirror": "^1.2.15",
    "y-protocols": "^1.0.6",
    "yjs": "^13.6.20"
  },
  "devDependencies": {
    "@plane/eslint-config": "workspace:*",
    "@plane/typescript-config": "workspace:*",
    "@types/compression": "1.8.1",
    "@types/cors": "^2.8.17",
    "@types/express": "^4.17.23",
    "@types/express-ws": "^3.0.5",
    "@types/node": "^20.14.9",
    "@types/pino-http": "^5.8.4",
    "@types/uuid": "^9.0.1",
    "concurrently": "^9.0.1",
    "nodemon": "^3.1.7",
    "ts-node": "^10.9.2",
    "tsdown": "catalog:",
    "typescript": "catalog:",
    "ws": "^8.18.3"
  }
}<|MERGE_RESOLUTION|>--- conflicted
+++ resolved
@@ -26,15 +26,9 @@
     "@hocuspocus/server": "^2.15.0",
     "@plane/editor": "workspace:*",
     "@plane/types": "workspace:*",
-<<<<<<< HEAD
     "@tiptap/core": "^3.0.7",
     "@tiptap/html": "^3.0.7",
     "axios": "1.11.0",
-=======
-    "@tiptap/core": "^2.22.3",
-    "@tiptap/html": "^2.22.3",
-    "axios": "catalog:",
->>>>>>> 19e00b0d
     "compression": "1.8.1",
     "cors": "^2.8.5",
     "dotenv": "^16.4.5",
