--- conflicted
+++ resolved
@@ -15,11 +15,7 @@
         <table style="width: 600px" cellspacing="0">
           <tr>
             <td>
-<<<<<<< HEAD
-              <div style="margin-left: 30px; margin-bottom: 20px; margin-top: 20px" > <img src="https://plane-marketing.s3.ap-south-1.amazonaws.com/plane-assets/emails/plane-logo.png" width="95" height="20" border="0" /> </div>
-=======
               <div style="margin-left: 30px; margin-bottom: 20px; margin-top: 20px" > <img src="https://media.docs.plane.so/logo/new-logo-white.png" width="150" border="0" /> </div>
->>>>>>> 3972b663
             </td>
           </tr>
         </table>
