# Python imports
import json

# Django imports
from django.utils import timezone
from django.core import serializers
from django.core.serializers.json import DjangoJSONEncoder
from django.contrib.postgres.aggregates import ArrayAgg
from django.contrib.postgres.fields import ArrayField
from django.db.models import Q, UUIDField, Value, Subquery, OuterRef
from django.db.models.functions import Coalesce
from django.utils.decorators import method_decorator
from django.views.decorators.gzip import gzip_page

# Third Party imports
from rest_framework import status
from rest_framework.response import Response

# Module imports
from plane.ee.utils.workflow import WorkflowStateManager
from plane.app.permissions import allow_permission, ROLE
from plane.app.serializers import (
    IssueCreateSerializer,
    DraftIssueCreateSerializer,
    DraftIssueSerializer,
    DraftIssueDetailSerializer,
)
from plane.db.models import (
    Issue,
    DraftIssue,
    CycleIssue,
    ModuleIssue,
    DraftIssueCycle,
    Workspace,
    FileAsset,
)
from .. import BaseViewSet
from plane.bgtasks.issue_activities_task import issue_activity
from plane.utils.issue_filters import issue_filters
from plane.utils.host import base_host
from plane.ee.models import IssuePropertyValue, DraftIssuePropertyValue
from plane.ee.bgtasks.entity_issue_state_progress_task import (
    entity_issue_state_activity_task,
)


class WorkspaceDraftIssueViewSet(BaseViewSet):
    model = DraftIssue

    def get_queryset(self):
        return (
            DraftIssue.objects.filter(workspace__slug=self.kwargs.get("slug"))
            .select_related("workspace", "project", "state", "parent")
            .prefetch_related("assignees", "labels", "draft_issue_module__module")
            .annotate(
                cycle_id=Subquery(
                    DraftIssueCycle.objects.filter(
                        draft_issue=OuterRef("id"), deleted_at__isnull=True
                    ).values("cycle_id")[:1]
                )
            )
            .annotate(
                label_ids=Coalesce(
                    ArrayAgg(
                        "labels__id",
                        distinct=True,
                        filter=Q(
                            ~Q(labels__id__isnull=True)
                            & (Q(draft_label_issue__deleted_at__isnull=True))
                        ),
                    ),
                    Value([], output_field=ArrayField(UUIDField())),
                ),
                assignee_ids=Coalesce(
                    ArrayAgg(
                        "assignees__id",
                        distinct=True,
                        filter=Q(
                            ~Q(assignees__id__isnull=True)
                            & Q(assignees__member_project__is_active=True)
                            & Q(draft_issue_assignee__deleted_at__isnull=True)
                        ),
                    ),
                    Value([], output_field=ArrayField(UUIDField())),
                ),
                module_ids=Coalesce(
                    ArrayAgg(
                        "draft_issue_module__module_id",
                        distinct=True,
                        filter=Q(
                            ~Q(draft_issue_module__module_id__isnull=True)
                            & Q(draft_issue_module__module__archived_at__isnull=True)
                            & Q(draft_issue_module__deleted_at__isnull=True)
                        ),
                    ),
                    Value([], output_field=ArrayField(UUIDField())),
                ),
            )
        ).distinct()

    @method_decorator(gzip_page)
    @allow_permission(
        allowed_roles=[ROLE.ADMIN, ROLE.MEMBER, ROLE.GUEST], level="WORKSPACE"
    )
    def list(self, request, slug):
        filters = issue_filters(request.query_params, "GET")
        issues = (
            self.get_queryset().filter(created_by=request.user).order_by("-created_at")
        )

        issues = issues.filter(**filters)
        # List Paginate
        return self.paginate(
            request=request,
            queryset=(issues),
            on_results=lambda issues: DraftIssueSerializer(issues, many=True).data,
        )

    @allow_permission(
        allowed_roles=[ROLE.ADMIN, ROLE.MEMBER, ROLE.GUEST], level="WORKSPACE"
    )
    def create(self, request, slug):
        workspace = Workspace.objects.get(slug=slug)

        serializer = DraftIssueCreateSerializer(
            data=request.data,
            context={
                "workspace_id": workspace.id,
                "project_id": request.data.get("project_id", None),
            },
        )

        # EE start
        if request.data.get("state_id"):
            workflow_state_manager = WorkflowStateManager(
                project_id=request.data.get("project_id", None), slug=slug
            )
            if workflow_state_manager.validate_issue_creation(
                state_id=request.data.get("state_id"),
                user_id=request.user.id,
            ):
                return Response(
                    {"error": "You cannot create a draft issue in this state"},
                    status=status.HTTP_403_FORBIDDEN,
                )
        # EE end

        if serializer.is_valid():
            serializer.save()
            issue = (
                self.get_queryset()
                .filter(pk=serializer.data.get("id"))
                .values(
                    "id",
                    "name",
                    "state_id",
                    "sort_order",
                    "completed_at",
                    "estimate_point",
                    "priority",
                    "start_date",
                    "target_date",
                    "project_id",
                    "parent_id",
                    "cycle_id",
                    "module_ids",
                    "label_ids",
                    "assignee_ids",
                    "created_at",
                    "updated_at",
                    "created_by",
                    "updated_by",
                    "type_id",
                    "description_html",
                )
                .first()
            )

            return Response(issue, status=status.HTTP_201_CREATED)
        return Response(serializer.errors, status=status.HTTP_400_BAD_REQUEST)

    @allow_permission(
        allowed_roles=[ROLE.ADMIN, ROLE.MEMBER],
        creator=True,
        model=Issue,
        level="WORKSPACE",
    )
    def partial_update(self, request, slug, pk):
        issue = self.get_queryset().filter(pk=pk, created_by=request.user).first()

        if not issue:
            return Response(
                {"error": "Issue not found"}, status=status.HTTP_404_NOT_FOUND
            )

<<<<<<< HEAD
        project_id = request.data.get("project_id", issue.project_id)
=======
        # EE start
        # Check if state is updated then is the transition allowed
        workflow_state_manager = WorkflowStateManager(
            project_id=issue.project_id, slug=slug
        )
        if request.data.get(
            "state_id"
        ) and not workflow_state_manager.validate_state_transition(
            issue=issue,
            new_state_id=request.data.get("state_id"),
            user_id=request.user.id,
        ):
            return Response(
                {"error": "State transition is not allowed"},
                status=status.HTTP_403_FORBIDDEN,
            )
        # EE end
>>>>>>> af943a22

        serializer = DraftIssueCreateSerializer(
            issue,
            data=request.data,
            partial=True,
            context={
                "project_id": project_id,
                "cycle_id": request.data.get("cycle_id", "not_provided"),
            },
        )

        if serializer.is_valid():
            serializer.save()

            return Response(status=status.HTTP_204_NO_CONTENT)
        return Response(serializer.errors, status=status.HTTP_400_BAD_REQUEST)

    @allow_permission(
        allowed_roles=[ROLE.ADMIN], creator=True, model=Issue, level="WORKSPACE"
    )
    def retrieve(self, request, slug, pk=None):
        issue = self.get_queryset().filter(pk=pk, created_by=request.user).first()

        if not issue:
            return Response(
                {"error": "The required object does not exist."},
                status=status.HTTP_404_NOT_FOUND,
            )

        serializer = DraftIssueDetailSerializer(issue)
        return Response(serializer.data, status=status.HTTP_200_OK)

    @allow_permission(
        allowed_roles=[ROLE.ADMIN], creator=True, model=DraftIssue, level="WORKSPACE"
    )
    def destroy(self, request, slug, pk=None):
        draft_issue = DraftIssue.objects.get(workspace__slug=slug, pk=pk)
        draft_issue.delete()
        return Response(status=status.HTTP_204_NO_CONTENT)

    @allow_permission(allowed_roles=[ROLE.ADMIN, ROLE.MEMBER], level="WORKSPACE")
    def create_draft_to_issue(self, request, slug, draft_id):
        draft_issue = self.get_queryset().filter(pk=draft_id).first()

        if not draft_issue.project_id:
            return Response(
                {"error": "Project is required to create an issue."},
                status=status.HTTP_400_BAD_REQUEST,
            )

        serializer = IssueCreateSerializer(
            data=request.data,
            context={
                "project_id": draft_issue.project_id,
                "workspace_id": draft_issue.project.workspace_id,
                "default_assignee_id": draft_issue.project.default_assignee_id,
                "user_id": request.user.id,
                "slug": slug,
            },
        )

        if serializer.is_valid():
            serializer.save()

            issue_activity.delay(
                type="issue.activity.created",
                requested_data=json.dumps(self.request.data, cls=DjangoJSONEncoder),
                actor_id=str(request.user.id),
                issue_id=str(serializer.data.get("id", None)),
                project_id=str(draft_issue.project_id),
                current_instance=None,
                epoch=int(timezone.now().timestamp()),
                notification=True,
                origin=base_host(request=request, is_app=True),
            )

            if request.data.get("cycle_id", None):
                created_records = CycleIssue.objects.create(
                    cycle_id=request.data.get("cycle_id", None),
                    issue_id=serializer.data.get("id", None),
                    project_id=draft_issue.project_id,
                    workspace_id=draft_issue.workspace_id,
                    created_by_id=draft_issue.created_by_id,
                    updated_by_id=draft_issue.updated_by_id,
                )
                entity_issue_state_activity_task.delay(
                    issue_cycle_data=[
                        {
                            "issue_id": str(serializer.data.get("id")),
                            "cycle_id": str(request.data.get("cycle_id")),
                        }
                    ],
                    user_id=str(request.user.id),
                    slug=slug,
                    action="ADDED",
                )
                # Capture Issue Activity
                issue_activity.delay(
                    type="cycle.activity.created",
                    requested_data=None,
                    actor_id=str(self.request.user.id),
                    issue_id=None,
                    project_id=str(self.kwargs.get("project_id", None)),
                    current_instance=json.dumps(
                        {
                            "updated_cycle_issues": None,
                            "created_cycle_issues": serializers.serialize(
                                "json", [created_records]
                            ),
                        }
                    ),
                    epoch=int(timezone.now().timestamp()),
                    notification=True,
                    origin=base_host(request=request, is_app=True),
                )

            if request.data.get("module_ids", []):
                # bulk create the module
                ModuleIssue.objects.bulk_create(
                    [
                        ModuleIssue(
                            module_id=module,
                            issue_id=serializer.data.get("id", None),
                            workspace_id=draft_issue.workspace_id,
                            project_id=draft_issue.project_id,
                            created_by_id=draft_issue.created_by_id,
                            updated_by_id=draft_issue.updated_by_id,
                        )
                        for module in request.data.get("module_ids", [])
                    ],
                    batch_size=10,
                )
                # Update the activity
                _ = [
                    issue_activity.delay(
                        type="module.activity.created",
                        requested_data=json.dumps({"module_id": str(module)}),
                        actor_id=str(request.user.id),
                        issue_id=serializer.data.get("id", None),
                        project_id=draft_issue.project_id,
                        current_instance=None,
                        epoch=int(timezone.now().timestamp()),
                        notification=True,
                        origin=base_host(request=request, is_app=True),
                    )
                    for module in request.data.get("module_ids", [])
                ]

            # Update file assets
            file_assets = FileAsset.objects.filter(draft_issue_id=draft_id)
            file_assets.update(
                issue_id=serializer.data.get("id", None),
                entity_type=FileAsset.EntityTypeContext.ISSUE_DESCRIPTION,
                draft_issue_id=None,
            )

            draft_issue_property_values = DraftIssuePropertyValue.objects.filter(
                draft_issue=draft_issue
            )
            IssuePropertyValue.objects.bulk_create(
                [
                    IssuePropertyValue(
                        workspace_id=draft_issue_property_value.workspace_id,
                        project_id=draft_issue_property_value.project_id,
                        issue_id=serializer.data.get("id", None),
                        property_id=draft_issue_property_value.property_id,
                        value_text=draft_issue_property_value.value_text,
                        value_boolean=draft_issue_property_value.value_boolean,
                        value_decimal=draft_issue_property_value.value_decimal,
                        value_datetime=draft_issue_property_value.value_datetime,
                        value_uuid=draft_issue_property_value.value_uuid,
                        value_option=draft_issue_property_value.value_option,
                    )
                    for draft_issue_property_value in draft_issue_property_values
                ],
                batch_size=10,
                ignore_conflicts=True,
            )
            # TODO: Log the activity for issue property

            draft_issue_property_values.delete()

            # delete the draft issue
            draft_issue.delete()

            return Response(serializer.data, status=status.HTTP_201_CREATED)

        return Response(serializer.errors, status=status.HTTP_400_BAD_REQUEST)<|MERGE_RESOLUTION|>--- conflicted
+++ resolved
@@ -193,9 +193,8 @@
                 {"error": "Issue not found"}, status=status.HTTP_404_NOT_FOUND
             )
 
-<<<<<<< HEAD
         project_id = request.data.get("project_id", issue.project_id)
-=======
+
         # EE start
         # Check if state is updated then is the transition allowed
         workflow_state_manager = WorkflowStateManager(
@@ -213,7 +212,6 @@
                 status=status.HTTP_403_FORBIDDEN,
             )
         # EE end
->>>>>>> af943a22
 
         serializer = DraftIssueCreateSerializer(
             issue,
