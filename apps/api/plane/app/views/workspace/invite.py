--- conflicted
+++ resolved
@@ -140,12 +140,8 @@
 
         return Response({"message": "Emails sent successfully"}, status=status.HTTP_200_OK)
 
-<<<<<<< HEAD
-=======
     def partial_update(self, request, slug, pk):
-        workspace_member_invite = WorkspaceMemberInvite.objects.get(
-            pk=pk, workspace__slug=slug
-        )
+        workspace_member_invite = WorkspaceMemberInvite.objects.get(pk=pk, workspace__slug=slug)
         # Check if the role is being updated
         if "role" in request.data:
             allowed, _, _ = workspace_member_check(
@@ -156,15 +152,12 @@
             )
             if not allowed:
                 return Response(
-                    {
-                        "error": "You cannot change the role the user as it will exceed the purchased limit"
-                    },
+                    {"error": "You cannot change the role the user as it will exceed the purchased limit"},
                     status=status.HTTP_400_BAD_REQUEST,
                 )
 
         return super().partial_update(request, slug, pk)
 
->>>>>>> ebeac413
     def destroy(self, request, slug, pk):
         workspace_member_invite = WorkspaceMemberInvite.objects.get(pk=pk, workspace__slug=slug)
         workspace_member_invite.delete()
@@ -318,10 +311,7 @@
         )
 
         # Sync workspace members
-        [
-            member_sync_task.delay(invitation.workspace.slug)
-            for invitation in workspace_invitations
-        ]
+        [member_sync_task.delay(invitation.workspace.slug) for invitation in workspace_invitations]
 
         # Delete joined workspace invites
         workspace_invitations.delete()
