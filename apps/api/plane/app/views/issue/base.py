# Python imports
import copy
import json
import time

# Django imports
from django.contrib.postgres.aggregates import ArrayAgg
from django.contrib.postgres.fields import ArrayField
from django.core.serializers.json import DjangoJSONEncoder
from django.db.models import (
    Count,
    Exists,
    F,
    Func,
    OuterRef,
    Prefetch,
    Q,
    Subquery,
    UUIDField,
    Value,
)
from django.db.models.functions import Coalesce
from django.utils import timezone
from django.utils.decorators import method_decorator
from django.views.decorators.gzip import gzip_page

# Third Party imports
from rest_framework import status
from rest_framework.response import Response

# Module imports
from plane.app.permissions import ROLE, allow_permission
from plane.app.serializers import (
    IssueCreateSerializer,
    IssueDetailSerializer,
    IssueListDetailSerializer,
    IssueSerializer,
    IssueUserPropertySerializer,
)
from plane.bgtasks.issue_activities_task import issue_activity
from plane.bgtasks.issue_description_version_task import issue_description_version_task
from plane.bgtasks.recent_visited_task import recent_visited_task
from plane.bgtasks.webhook_task import model_activity
from plane.db.models import (
    CycleIssue,
    FileAsset,
    IntakeIssue,
    Issue,
    IssueActivity,
    IssueAssignee,
    IssueLabel,
    IssueLink,
    IssuePropertyValue,
    IssueReaction,
    IssueRelation,
    IssueSubscriber,
    IssueTypeProperty,
    IssueUserProperty,
    ModuleIssue,
    Project,
    ProjectMember,
    UserRecentVisit,
)
from plane.utils.filters import ComplexFilterBackend, IssueFilterSet
from plane.utils.global_paginator import paginate
from plane.utils.grouper import (
    issue_group_values,
    issue_on_results,
    issue_queryset_grouper,
)
from plane.utils.host import base_host
from plane.utils.issue_filters import issue_filters
from plane.utils.order_queryset import order_issue_queryset
from plane.utils.paginator import GroupedOffsetPaginator, SubGroupedOffsetPaginator
from plane.utils.timezone_converter import user_timezone_converter
from plane.settings.redis import redis_instance

from .. import BaseAPIView, BaseViewSet


class IssueListEndpoint(BaseAPIView):
    filter_backends = (ComplexFilterBackend,)
    filterset_class = IssueFilterSet

    @allow_permission([ROLE.ADMIN, ROLE.MEMBER, ROLE.GUEST])
    def get(self, request, slug, project_id):
        issue_ids = request.GET.get("issues", False)

        if not issue_ids:
            return Response({"error": "Issues are required"}, status=status.HTTP_400_BAD_REQUEST)

        issue_ids = [issue_id for issue_id in issue_ids.split(",") if issue_id != ""]

        # Base queryset with basic filters
        queryset = Issue.issue_objects.filter(workspace__slug=slug, project_id=project_id, pk__in=issue_ids)

        # Apply filtering from filterset
        queryset = self.filter_queryset(queryset)

        # Apply legacy filters
        filters = issue_filters(request.query_params, "GET")
        issue_queryset = queryset.filter(**filters)

        # Add select_related, prefetch_related if fields or expand is not None
        if self.fields or self.expand:
            issue_queryset = issue_queryset.select_related("workspace", "project", "state", "parent").prefetch_related(
                "assignees", "labels", "issue_module__module"
            )

        # Add annotations
        issue_queryset = (
            issue_queryset.annotate(
                cycle_id=Subquery(
                    CycleIssue.objects.filter(issue=OuterRef("id"), deleted_at__isnull=True).values("cycle_id")[:1]
                )
            )
            .annotate(
                link_count=IssueLink.objects.filter(issue=OuterRef("id"))
                .order_by()
                .annotate(count=Func(F("id"), function="Count"))
                .values("count")
            )
            .annotate(
                attachment_count=FileAsset.objects.filter(
                    issue_id=OuterRef("id"),
                    entity_type=FileAsset.EntityTypeContext.ISSUE_ATTACHMENT,
                )
                .order_by()
                .annotate(count=Func(F("id"), function="Count"))
                .values("count")
            )
            .annotate(
                sub_issues_count=Issue.issue_objects.filter(parent=OuterRef("id"))
                .order_by()
                .annotate(count=Func(F("id"), function="Count"))
                .values("count")
            )
            .distinct()
        )

        order_by_param = request.GET.get("order_by", "-created_at")
        # Issue queryset
        issue_queryset, _ = order_issue_queryset(issue_queryset=issue_queryset, order_by_param=order_by_param)

        # Group by
        group_by = request.GET.get("group_by", False)
        sub_group_by = request.GET.get("sub_group_by", False)

        # issue queryset
        issue_queryset = issue_queryset_grouper(queryset=issue_queryset, group_by=group_by, sub_group_by=sub_group_by)

        recent_visited_task.delay(
            slug=slug,
            project_id=project_id,
            entity_name="project",
            entity_identifier=project_id,
            user_id=request.user.id,
        )

        if self.fields or self.expand:
            issues = IssueSerializer(queryset, many=True, fields=self.fields, expand=self.expand).data
        else:
            issues = issue_queryset.values(
                "id",
                "name",
                "state_id",
                "sort_order",
                "completed_at",
                "estimate_point",
                "priority",
                "start_date",
                "target_date",
                "sequence_id",
                "project_id",
                "parent_id",
                "cycle_id",
                "module_ids",
                "label_ids",
                "assignee_ids",
                "sub_issues_count",
                "created_at",
                "updated_at",
                "created_by",
                "updated_by",
                "attachment_count",
                "link_count",
                "is_draft",
                "archived_at",
                "deleted_at",
            )
            datetime_fields = ["created_at", "updated_at"]
            issues = user_timezone_converter(issues, datetime_fields, request.user.user_timezone)
        return Response(issues, status=status.HTTP_200_OK)


class IssueViewSet(BaseViewSet):
    model = Issue
    webhook_event = "issue"
    search_fields = ["name"]
    filter_backends = (ComplexFilterBackend,)
    filterset_class = IssueFilterSet

    def get_serializer_class(self):
        return IssueCreateSerializer if self.action in ["create", "update", "partial_update"] else IssueSerializer

    def get_queryset(self):
        issues = Issue.issue_objects.filter(
            project_id=self.kwargs.get("project_id"),
            workspace__slug=self.kwargs.get("slug"),
        ).distinct()

        return issues

    def apply_annotations(self, issues):
        issues = (
            issues.annotate(
                cycle_id=Subquery(
                    CycleIssue.objects.filter(issue=OuterRef("id"), deleted_at__isnull=True).values("cycle_id")[:1]
                )
            )
            .annotate(
                link_count=Subquery(
                    IssueLink.objects.filter(issue=OuterRef("id"))
                    .values("issue")
                    .annotate(count=Count("id"))
                    .values("count")
                )
            )
            .annotate(
                attachment_count=Subquery(
                    FileAsset.objects.filter(
                        issue_id=OuterRef("id"),
                        entity_type=FileAsset.EntityTypeContext.ISSUE_ATTACHMENT,
                    )
                    .values("issue_id")
                    .annotate(count=Count("id"))
                    .values("count")
                )
            )
            .annotate(
                sub_issues_count=Subquery(
                    Issue.issue_objects.filter(parent=OuterRef("id"))
                    .values("parent")
                    .annotate(count=Count("id"))
                    .values("count")
                )
            )
        )

        return issues

    @method_decorator(gzip_page)
    @allow_permission([ROLE.ADMIN, ROLE.MEMBER, ROLE.GUEST])
    def list(self, request, slug, project_id):
        extra_filters = {}
        if request.GET.get("updated_at__gt", None) is not None:
            extra_filters = {"updated_at__gt": request.GET.get("updated_at__gt")}

        project = Project.objects.get(pk=project_id, workspace__slug=slug)
        query_params = request.query_params.copy()

        filters = issue_filters(query_params, "GET")
        order_by_param = request.GET.get("order_by", "-created_at")

        issue_queryset = self.get_queryset()

        # Apply rich filters
        issue_queryset = self.filter_queryset(issue_queryset)

        # Apply legacy filters
        issue_queryset = issue_queryset.filter(**filters, **extra_filters)

        # Keeping a copy of the queryset before applying annotations
        filtered_issue_queryset = copy.deepcopy(issue_queryset)

        # Applying annotations to the issue queryset
        issue_queryset = self.apply_annotations(issue_queryset)

        # Issue queryset
        issue_queryset, order_by_param = order_issue_queryset(
            issue_queryset=issue_queryset, order_by_param=order_by_param
        )

        # Group by
        group_by = request.GET.get("group_by", False)
        sub_group_by = request.GET.get("sub_group_by", False)

        # issue queryset
        issue_queryset = issue_queryset_grouper(queryset=issue_queryset, group_by=group_by, sub_group_by=sub_group_by)

        recent_visited_task.delay(
            slug=slug,
            project_id=project_id,
            entity_name="project",
            entity_identifier=project_id,
            user_id=request.user.id,
        )
        if (
                ProjectMember.objects.filter(
                    workspace__slug=slug,
                    project_id=project_id,
                    member=request.user,
                    role=5,
                    is_active=True,
                ).exists()
                and not project.guest_view_all_features
        ):
            issue_queryset = issue_queryset.filter(created_by=request.user)
            filtered_issue_queryset = filtered_issue_queryset.filter(created_by=request.user)

        if group_by:
            if sub_group_by:
                if group_by == sub_group_by:
                    return Response(
                        {
                            "error": "Group by and sub group by cannot have same parameters"  # noqa: E501
                        },
                        status=status.HTTP_400_BAD_REQUEST,
                    )
                else:
                    return self.paginate(
                        request=request,
                        order_by=order_by_param,
                        queryset=issue_queryset,
                        total_count_queryset=filtered_issue_queryset,
                        on_results=lambda issues: issue_on_results(
                            group_by=group_by, issues=issues, sub_group_by=sub_group_by
                        ),
                        paginator_cls=SubGroupedOffsetPaginator,
                        group_by_fields=issue_group_values(
                            field=group_by,
                            slug=slug,
                            project_id=project_id,
                            filters=filters,
                            queryset=filtered_issue_queryset,
                        ),
                        sub_group_by_fields=issue_group_values(
                            field=sub_group_by,
                            slug=slug,
                            project_id=project_id,
                            filters=filters,
                            queryset=filtered_issue_queryset,
                        ),
                        group_by_field_name=group_by,
                        sub_group_by_field_name=sub_group_by,
                        count_filter=Q(
                            Q(issue_intake__status=1)
                            | Q(issue_intake__status=-1)
                            | Q(issue_intake__status=2)
                            | Q(issue_intake__isnull=True),
                            archived_at__isnull=True,
                            is_draft=False,
                        ),
                    )
            else:
                # Group paginate
                return self.paginate(
                    request=request,
                    order_by=order_by_param,
                    queryset=issue_queryset,
                    total_count_queryset=filtered_issue_queryset,
                    on_results=lambda issues: issue_on_results(
                        group_by=group_by, issues=issues, sub_group_by=sub_group_by
                    ),
                    paginator_cls=GroupedOffsetPaginator,
                    group_by_fields=issue_group_values(
                        field=group_by,
                        slug=slug,
                        project_id=project_id,
                        filters=filters,
                        queryset=filtered_issue_queryset,
                    ),
                    group_by_field_name=group_by,
                    count_filter=Q(
                        Q(issue_intake__status=1)
                        | Q(issue_intake__status=-1)
                        | Q(issue_intake__status=2)
                        | Q(issue_intake__isnull=True),
                        archived_at__isnull=True,
                        is_draft=False,
                    ),
                )
        else:
            return self.paginate(
                order_by=order_by_param,
                request=request,
                queryset=issue_queryset,
                total_count_queryset=filtered_issue_queryset,
                on_results=lambda issues: issue_on_results(group_by=group_by, issues=issues, sub_group_by=sub_group_by),
            )

    @allow_permission([ROLE.ADMIN, ROLE.MEMBER])
    def create(self, request, slug, project_id):
        project = Project.objects.get(pk=project_id)
        if 'dynamic_properties' in request.data:
            dynamic_properties = request.data.pop('dynamic_properties')
        else:
            dynamic_properties = {}

        type_id = request.data.get("type_id", None)
        serializer = IssueCreateSerializer(
            data=request.data,
            context={
                "project_id": project_id,
                "type_id": type_id,
                "workspace_id": project.workspace_id,
                "default_assignee_id": project.default_assignee_id,
                'dynamic_properties': dynamic_properties
            },
        )

        if serializer.is_valid():
            serializer.save()

            # Track the issue
            issue_activity.delay(
                type="issue.activity.created",
                requested_data=json.dumps(self.request.data, cls=DjangoJSONEncoder),
                actor_id=str(request.user.id),
                issue_id=str(serializer.data.get("id", None)),
                project_id=str(project_id),
                current_instance=None,
                epoch=int(timezone.now().timestamp()),
                notification=True,
                origin=base_host(request=request, is_app=True),
            )
            queryset = self.get_queryset()
            queryset = self.apply_annotations(queryset)
            issue = (
                issue_queryset_grouper(
                    queryset=queryset.filter(pk=serializer.data["id"]),
                    group_by=None,
                    sub_group_by=None,
                )
                .values(
                    "id",
                    "name",
                    "state_id",
                    "sort_order",
                    "completed_at",
                    "estimate_point",
                    "priority",
                    "start_date",
                    "target_date",
                    "sequence_id",
                    "project_id",
                    "parent_id",
                    "cycle_id",
                    "module_ids",
                    "label_ids",
                    "assignee_ids",
                    "sub_issues_count",
                    "created_at",
                    "updated_at",
                    "created_by",
                    "updated_by",
                    "attachment_count",
                    "link_count",
                    "is_draft",
                    "archived_at",
                    "deleted_at",
                    'type_id'
                )
                .first()
            )
            datetime_fields = ["created_at", "updated_at"]
            issue = user_timezone_converter(issue, datetime_fields, request.user.user_timezone)
            # Send the model activity
            model_activity.delay(
                model_name="issue",
                model_id=str(serializer.data["id"]),
                requested_data=request.data,
                current_instance=None,
                actor_id=request.user.id,
                slug=slug,
                origin=base_host(request=request, is_app=True),
            )
            # updated issue description version
            issue_description_version_task.delay(
                updated_issue=json.dumps(request.data, cls=DjangoJSONEncoder),
                issue_id=str(serializer.data["id"]),
                user_id=request.user.id,
                is_creating=True,
            )
            return Response(issue, status=status.HTTP_201_CREATED)
        return Response(serializer.errors, status=status.HTTP_400_BAD_REQUEST)

    @allow_permission(allowed_roles=[ROLE.ADMIN, ROLE.MEMBER, ROLE.GUEST], creator=True, model=Issue)
    def retrieve(self, request, slug, project_id, pk=None):
        project = Project.objects.get(pk=project_id, workspace__slug=slug)

        issue = (
            Issue.objects.filter(
                project_id=self.kwargs.get("project_id"),
                workspace__slug=self.kwargs.get("slug"),
                pk=pk,
            )
            .select_related("state")
            .annotate(cycle_id=Subquery(CycleIssue.objects.filter(issue=OuterRef("id")).values("cycle_id")[:1]))
            .annotate(
                link_count=Subquery(
                    IssueLink.objects.filter(issue=OuterRef("id"))
                    .values("issue")
                    .annotate(count=Count("id"))
                    .values("count")
                )
            )
            .annotate(
                attachment_count=Subquery(
                    FileAsset.objects.filter(
                        issue_id=OuterRef("id"),
                        entity_type=FileAsset.EntityTypeContext.ISSUE_ATTACHMENT,
                    )
                    .values("issue_id")
                    .annotate(count=Count("id"))
                    .values("count")
                )
            )
            .annotate(
                sub_issues_count=Subquery(
                    Issue.issue_objects.filter(parent=OuterRef("id"))
                    .values("parent")
                    .annotate(count=Count("id"))
                    .values("count")
                )
            )
            .annotate(
                label_ids=Coalesce(
                    Subquery(
                        IssueLabel.objects.filter(issue_id=OuterRef("pk"))
                        .values("issue_id")
                        .annotate(arr=ArrayAgg("label_id", distinct=True))
                        .values("arr")
                    ),
                    Value([], output_field=ArrayField(UUIDField())),
                ),
                assignee_ids=Coalesce(
                    Subquery(
                        IssueAssignee.objects.filter(
                            issue_id=OuterRef("pk"),
                            assignee__member_project__is_active=True,
                        )
                        .values("issue_id")
                        .annotate(arr=ArrayAgg("assignee_id", distinct=True))
                        .values("arr")
                    ),
                    Value([], output_field=ArrayField(UUIDField())),
                ),
                module_ids=Coalesce(
                    Subquery(
                        ModuleIssue.objects.filter(
                            issue_id=OuterRef("pk"),
                            module__archived_at__isnull=True,
                        )
                        .values("issue_id")
                        .annotate(arr=ArrayAgg("module_id", distinct=True))
                        .values("arr")
                    ),
                    Value([], output_field=ArrayField(UUIDField())),
                ),
            )
            .prefetch_related(
                Prefetch(
                    "issue_reactions",
                    queryset=IssueReaction.objects.select_related("issue", "actor"),
                )
            )
            .prefetch_related(
                Prefetch(
                    "issue_link",
                    queryset=IssueLink.objects.select_related("created_by"),
                )
            )
            .annotate(
                is_subscribed=Exists(
                    IssueSubscriber.objects.filter(
                        workspace__slug=slug,
                        project_id=project_id,
                        issue_id=OuterRef("pk"),
                        subscriber=request.user,
                    )
                )
            )
        ).first()
        if not issue:
            return Response(
                {"error": "The required object does not exist."},
                status=status.HTTP_404_NOT_FOUND,
            )

        """
        if the role is guest and guest_view_all_features is false and owned by is not
        the requesting user then dont show the issue
        """

        if (
                ProjectMember.objects.filter(
                    workspace__slug=slug,
                    project_id=project_id,
                    member=request.user,
                    role=5,
                    is_active=True,
                ).exists()
                and not project.guest_view_all_features
                and not issue.created_by == request.user
        ):
            return Response(
                {"error": "You are not allowed to view this issue"},
                status=status.HTTP_403_FORBIDDEN,
            )

        recent_visited_task.delay(
            slug=slug,
            entity_name="issue",
            entity_identifier=pk,
            user_id=request.user.id,
            project_id=project_id,
        )

        serializer = IssueDetailSerializer(issue, expand=self.expand)
        return Response(serializer.data, status=status.HTTP_200_OK)

    @allow_permission(allowed_roles=[ROLE.ADMIN, ROLE.MEMBER], creator=True, model=Issue)
    def partial_update(self, request, slug, project_id, pk=None):
        redis_client = redis_instance()
        lock_id = f"{project_id}-{pk}"
        while redis_client.set(lock_id, "true", nx=True, ex=5) is None:
            time.sleep(0.1)

        queryset = self.get_queryset()
        queryset = self.apply_annotations(queryset)

        skip_activity = request.data.pop("skip_activity", False)
        is_description_update = request.data.get("description_html") is not None

        issue = (
            queryset.annotate(
                label_ids=Coalesce(
                    ArrayAgg(
                        "labels__id",
                        distinct=True,
                        filter=Q(~Q(labels__id__isnull=True) & Q(label_issue__deleted_at__isnull=True)),
                    ),
                    Value([], output_field=ArrayField(UUIDField())),
                ),
                assignee_ids=Coalesce(
                    ArrayAgg(
                        "assignees__id",
                        distinct=True,
                        filter=Q(
                            ~Q(assignees__id__isnull=True)
                            & Q(assignees__member_project__is_active=True)
                            & Q(issue_assignee__deleted_at__isnull=True)
                        ),
                    ),
                    Value([], output_field=ArrayField(UUIDField())),
                ),
                module_ids=Coalesce(
                    ArrayAgg(
                        "issue_module__module_id",
                        distinct=True,
                        filter=Q(
                            ~Q(issue_module__module_id__isnull=True)
                            & Q(issue_module__module__archived_at__isnull=True)
                            & Q(issue_module__deleted_at__isnull=True)
                        ),
                    ),
                    Value([], output_field=ArrayField(UUIDField())),
                ),
            )
            .filter(pk=pk)
            .first()
        )

        if not issue:
            redis_client.delete(lock_id)
            return Response({"error": "Issue not found"}, status=status.HTTP_404_NOT_FOUND)

        current_instance = json.dumps(IssueDetailSerializer(issue).data, cls=DjangoJSONEncoder)

        # 获取当前的动态字段值
        current_dynamic_properties = {}
        if 'dynamic_properties' in self.request.data:
            current_property_values = IssuePropertyValue.objects.filter(
                issue_id=pk,
                project_id=project_id,
                deleted_at__isnull=True
            ).select_related('property')

            for prop_value in current_property_values:
                current_dynamic_properties[str(prop_value.property.id)] = prop_value.value

        requested_data = json.dumps(self.request.data, cls=DjangoJSONEncoder)

        dynamic_properties = self.request.data.pop(
            'dynamic_properties') if 'dynamic_properties' in self.request.data else {}
        serializer = IssueCreateSerializer(issue, data=request.data, partial=True,
                                           context={"project_id": project_id, 'dynamic_properties': dynamic_properties})
        if serializer.is_valid():
            serializer.save()
<<<<<<< HEAD

            # 记录动态字段的变更
            if dynamic_properties:
                self._record_dynamic_properties_activity(
                    current_dynamic_properties=current_dynamic_properties,
                    new_dynamic_properties=dynamic_properties,
                    issue_id=str(pk),
                    project_id=str(project_id),
                    actor_id=str(request.user.id),
                    request=request
                )

            issue_activity.delay(
                type="issue.activity.updated",
                requested_data=requested_data,
                actor_id=str(request.user.id),
                issue_id=str(pk),
                project_id=str(project_id),
                current_instance=current_instance,
                epoch=int(timezone.now().timestamp()),
                notification=True,
                origin=base_host(request=request, is_app=True),
            )
            model_activity.delay(
                model_name="issue",
                model_id=str(serializer.data.get("id", None)),
                requested_data=request.data,
                current_instance=current_instance,
                actor_id=request.user.id,
                slug=slug,
                origin=base_host(request=request, is_app=True),
            )
            # updated issue description version
            issue_description_version_task.delay(
                updated_issue=current_instance,
                issue_id=str(serializer.data.get("id", None)),
                user_id=request.user.id,
            )
            redis_client.delete(lock_id)
=======
            # Check if the update is a migration description update
            is_migration_description_update = skip_activity and is_description_update
            # Log all the updates
            if not is_migration_description_update:
                issue_activity.delay(
                    type="issue.activity.updated",
                    requested_data=requested_data,
                    actor_id=str(request.user.id),
                    issue_id=str(pk),
                    project_id=str(project_id),
                    current_instance=current_instance,
                    epoch=int(timezone.now().timestamp()),
                    notification=True,
                    origin=base_host(request=request, is_app=True),
                )
                model_activity.delay(
                    model_name="issue",
                    model_id=str(serializer.data.get("id", None)),
                    requested_data=request.data,
                    current_instance=current_instance,
                    actor_id=request.user.id,
                    slug=slug,
                    origin=base_host(request=request, is_app=True),
                )
                # updated issue description version
                issue_description_version_task.delay(
                    updated_issue=current_instance,
                    issue_id=str(serializer.data.get("id", None)),
                    user_id=request.user.id,
                )
>>>>>>> 22339b97
            return Response(status=status.HTTP_204_NO_CONTENT)
        redis_client.delete(lock_id)
        return Response({'error':serializer.errors}, status=status.HTTP_400_BAD_REQUEST)

    def _record_dynamic_properties_activity(self, current_dynamic_properties, new_dynamic_properties, issue_id,
                                            project_id, actor_id, request):
        """记录动态字段变更的活动"""
        # 获取workspace_id
        project = Project.objects.get(pk=project_id)
        workspace_id = project.workspace_id

        # 获取所有相关的属性信息
        property_ids = set(current_dynamic_properties.keys()) | set(new_dynamic_properties.keys())
        properties = IssueTypeProperty.objects.filter(
            id__in=property_ids,
            project_id=project_id,
            deleted_at__isnull=True
        ).values('id', 'display_name')

        property_names = {str(prop['id']): prop['display_name'] for prop in properties}

        # 比较每个字段的变更
        activities_to_create = []
        for property_id, new_value in new_dynamic_properties.items():
            old_value = current_dynamic_properties.get(property_id)
            property_name = property_names.get(property_id, f"Property {property_id}")

            # 处理值的格式化
            def format_value(value):
                if value is None or value == "":
                    return ""
                if isinstance(value, list):
                    return ", ".join(str(v) for v in value) if value else ""
                return str(value)

            old_value_formatted = format_value(old_value)
            new_value_formatted = format_value(new_value)

            # 只有当值真正发生变化时才记录
            if old_value_formatted != new_value_formatted:
                activities_to_create.append(
                    IssueActivity(
                        issue_id=issue_id,
                        actor_id=actor_id,
                        verb="updated",
                        old_value=old_value_formatted,
                        new_value=new_value_formatted,
                        field=property_name,
                        project_id=project_id,
                        workspace_id=workspace_id,
                        comment=f"updated {property_name} to",
                        epoch=int(timezone.now().timestamp()),
                    )
                )

        # 批量创建活动记录
        if activities_to_create:
            IssueActivity.objects.bulk_create(activities_to_create)

    @allow_permission([ROLE.ADMIN], creator=True, model=Issue)
    def destroy(self, request, slug, project_id, pk=None):
        issue = Issue.objects.get(workspace__slug=slug, project_id=project_id, pk=pk)

        issue.delete()
        # delete the issue from recent visits
        UserRecentVisit.objects.filter(
            project_id=project_id,
            workspace__slug=slug,
            entity_identifier=pk,
            entity_name="issue",
        ).delete(soft=False)
        issue_activity.delay(
            type="issue.activity.deleted",
            requested_data=json.dumps({"issue_id": str(pk)}),
            actor_id=str(request.user.id),
            issue_id=str(pk),
            project_id=str(project_id),
            current_instance={},
            epoch=int(timezone.now().timestamp()),
            notification=True,
            origin=base_host(request=request, is_app=True),
            subscriber=False,
        )
        return Response(status=status.HTTP_204_NO_CONTENT)


class IssueUserDisplayPropertyEndpoint(BaseAPIView):
    @allow_permission([ROLE.ADMIN, ROLE.MEMBER, ROLE.GUEST])
    def patch(self, request, slug, project_id):
        issue_property = IssueUserProperty.objects.get(user=request.user, project_id=project_id)

        issue_property.rich_filters = request.data.get("rich_filters", issue_property.rich_filters)
        issue_property.filters = request.data.get("filters", issue_property.filters)
        issue_property.display_filters = request.data.get("display_filters", issue_property.display_filters)
        issue_property.display_properties = request.data.get("display_properties", issue_property.display_properties)
        issue_property.save()
        serializer = IssueUserPropertySerializer(issue_property)
        return Response(serializer.data, status=status.HTTP_201_CREATED)

    @allow_permission([ROLE.ADMIN, ROLE.MEMBER, ROLE.GUEST])
    def get(self, request, slug, project_id):
        issue_property, _ = IssueUserProperty.objects.get_or_create(user=request.user, project_id=project_id)
        serializer = IssueUserPropertySerializer(issue_property)
        return Response(serializer.data, status=status.HTTP_200_OK)


class BulkDeleteIssuesEndpoint(BaseAPIView):
    @allow_permission([ROLE.ADMIN])
    def delete(self, request, slug, project_id):
        issue_ids = request.data.get("issue_ids", [])

        if not len(issue_ids):
            return Response({"error": "Issue IDs are required"}, status=status.HTTP_400_BAD_REQUEST)

        issues = Issue.issue_objects.filter(workspace__slug=slug, project_id=project_id, pk__in=issue_ids)

        total_issues = len(issues)

        # First, delete all related cycle issues
        CycleIssue.objects.filter(issue_id__in=issue_ids).delete()

        # Then, delete all related module issues
        ModuleIssue.objects.filter(issue_id__in=issue_ids).delete()

        # Finally, delete the issues themselves
        issues.delete()

        return Response(
            {"message": f"{total_issues} issues were deleted"},
            status=status.HTTP_200_OK,
        )


class DeletedIssuesListViewSet(BaseAPIView):
    @allow_permission([ROLE.ADMIN, ROLE.MEMBER, ROLE.GUEST])
    def get(self, request, slug, project_id):
        filters = {}
        if request.GET.get("updated_at__gt", None) is not None:
            filters = {"updated_at__gt": request.GET.get("updated_at__gt")}
        deleted_issues = (
            Issue.all_objects.filter(workspace__slug=slug, project_id=project_id)
            .filter(Q(archived_at__isnull=False) | Q(deleted_at__isnull=False))
            .filter(**filters)
            .values_list("id", flat=True)
        )

        return Response(deleted_issues, status=status.HTTP_200_OK)


class IssuePaginatedViewSet(BaseViewSet):
    def get_queryset(self):
        workspace_slug = self.kwargs.get("slug")
        project_id = self.kwargs.get("project_id")

        issue_queryset = Issue.issue_objects.filter(workspace__slug=workspace_slug, project_id=project_id)

        return (
            issue_queryset.select_related("state")
            .annotate(cycle_id=Subquery(CycleIssue.objects.filter(issue=OuterRef("id")).values("cycle_id")[:1]))
            .annotate(
                link_count=Subquery(
                    IssueLink.objects.filter(issue=OuterRef("id"))
                    .values("issue")
                    .annotate(count=Count("id"))
                    .values("count")
                )
            )
            .annotate(
                attachment_count=Subquery(
                    FileAsset.objects.filter(
                        issue_id=OuterRef("id"),
                        entity_type=FileAsset.EntityTypeContext.ISSUE_ATTACHMENT,
                    )
                    .values("issue_id")
                    .annotate(count=Count("id"))
                    .values("count")
                )
            )
            .annotate(
                sub_issues_count=Subquery(
                    Issue.issue_objects.filter(parent=OuterRef("id"))
                    .values("parent")
                    .annotate(count=Count("id"))
                    .values("count")
                )
            )
        )

    def process_paginated_result(self, fields, results, timezone):
        paginated_data = results.values(*fields)

        # converting the datetime fields in paginated data
        datetime_fields = ["created_at", "updated_at"]
        paginated_data = user_timezone_converter(paginated_data, datetime_fields, timezone)

        return paginated_data

    @allow_permission([ROLE.ADMIN, ROLE.MEMBER, ROLE.GUEST])
    def list(self, request, slug, project_id):
        cursor = request.GET.get("cursor", None)
        is_description_required = request.GET.get("description", "false")
        updated_at = request.GET.get("updated_at__gt", None)

        # required fields
        required_fields = [
            "id",
            "name",
            "state_id",
            "state__group",
            "sort_order",
            "completed_at",
            "estimate_point",
            "priority",
            "start_date",
            "target_date",
            "sequence_id",
            "project_id",
            "parent_id",
            "cycle_id",
            "created_at",
            "updated_at",
            "created_by",
            "updated_by",
            "is_draft",
            "archived_at",
            "module_ids",
            "label_ids",
            "assignee_ids",
            "link_count",
            "attachment_count",
            "sub_issues_count",
        ]

        if str(is_description_required).lower() == "true":
            required_fields.append("description_html")

        # querying issues
        base_queryset = Issue.issue_objects.filter(workspace__slug=slug, project_id=project_id)

        base_queryset = base_queryset.order_by("updated_at")
        queryset = self.get_queryset().order_by("updated_at")

        # validation for guest user
        project = Project.objects.get(pk=project_id, workspace__slug=slug)
        project_member = ProjectMember.objects.filter(
            workspace__slug=slug,
            project_id=project_id,
            member=request.user,
            role=5,
            is_active=True,
        )
        if project_member.exists() and not project.guest_view_all_features:
            base_queryset = base_queryset.filter(created_by=request.user)
            queryset = queryset.filter(created_by=request.user)

        # filtering issues by greater then updated_at given by the user
        if updated_at:
            base_queryset = base_queryset.filter(updated_at__gt=updated_at)
            queryset = queryset.filter(updated_at__gt=updated_at)

        queryset = queryset.annotate(
            label_ids=Coalesce(
                Subquery(
                    IssueLabel.objects.filter(issue_id=OuterRef("pk"))
                    .values("issue_id")
                    .annotate(arr=ArrayAgg("label_id", distinct=True))
                    .values("arr")
                ),
                Value([], output_field=ArrayField(UUIDField())),
            ),
            assignee_ids=Coalesce(
                Subquery(
                    IssueAssignee.objects.filter(
                        issue_id=OuterRef("pk"),
                        assignee__member_project__is_active=True,
                    )
                    .values("issue_id")
                    .annotate(arr=ArrayAgg("assignee_id", distinct=True))
                    .values("arr")
                ),
                Value([], output_field=ArrayField(UUIDField())),
            ),
            module_ids=Coalesce(
                Subquery(
                    ModuleIssue.objects.filter(
                        issue_id=OuterRef("pk"),
                        module__archived_at__isnull=True,
                    )
                    .values("issue_id")
                    .annotate(arr=ArrayAgg("module_id", distinct=True))
                    .values("arr")
                ),
                Value([], output_field=ArrayField(UUIDField())),
            ),
        )

        paginated_data = paginate(
            base_queryset=base_queryset,
            queryset=queryset,
            cursor=cursor,
            on_result=lambda results: self.process_paginated_result(
                required_fields, results, request.user.user_timezone
            ),
        )

        return Response(paginated_data, status=status.HTTP_200_OK)


class IssueDetailEndpoint(BaseAPIView):
    filter_backends = (ComplexFilterBackend,)
    filterset_class = IssueFilterSet

    def apply_annotations(self, issues):
        return (
            issues.annotate(
                cycle_id=Subquery(
                    CycleIssue.objects.filter(issue=OuterRef("id"), deleted_at__isnull=True).values("cycle_id")[:1]
                )
            )
            .annotate(
                link_count=IssueLink.objects.filter(issue=OuterRef("id"))
                .order_by()
                .annotate(count=Func(F("id"), function="Count"))
                .values("count")
            )
            .annotate(
                attachment_count=FileAsset.objects.filter(
                    issue_id=OuterRef("id"),
                    entity_type=FileAsset.EntityTypeContext.ISSUE_ATTACHMENT,
                )
                .order_by()
                .annotate(count=Func(F("id"), function="Count"))
                .values("count")
            )
            .annotate(
                sub_issues_count=Issue.issue_objects.filter(parent=OuterRef("id"))
                .order_by()
                .annotate(count=Func(F("id"), function="Count"))
                .values("count")
            )
            .prefetch_related(
                Prefetch(
                    "issue_assignee",
                    queryset=IssueAssignee.objects.all(),
                )
            )
            .prefetch_related(
                Prefetch(
                    "label_issue",
                    queryset=IssueLabel.objects.all(),
                )
            )
            .prefetch_related(
                Prefetch(
                    "issue_module",
                    queryset=ModuleIssue.objects.all(),
                )
            )
        )

    @allow_permission([ROLE.ADMIN, ROLE.MEMBER, ROLE.GUEST])
    def get(self, request, slug, project_id):
        filters = issue_filters(request.query_params, "GET")

        # check for the project member role, if the role is 5 then check for the guest_view_all_features
        #  if it is true then show all the issues else show only the issues created by the user
        permission_subquery = (
            Issue.issue_objects.filter(workspace__slug=slug, project_id=project_id, id=OuterRef("id"))
            .filter(
                Q(
                    project__project_projectmember__member=self.request.user,
                    project__project_projectmember__is_active=True,
                    project__project_projectmember__role__gt=ROLE.GUEST.value,
                )
                | Q(
                    project__project_projectmember__member=self.request.user,
                    project__project_projectmember__is_active=True,
                    project__project_projectmember__role=ROLE.GUEST.value,
                    project__guest_view_all_features=True,
                )
                | Q(
                    project__project_projectmember__member=self.request.user,
                    project__project_projectmember__is_active=True,
                    project__project_projectmember__role=ROLE.GUEST.value,
                    project__guest_view_all_features=False,
                    created_by=self.request.user,
                )
            )
            .values("id")
        )
        # Main issue query
        issue = Issue.issue_objects.filter(workspace__slug=slug, project_id=project_id).filter(
            Exists(permission_subquery)
        )

        # Add additional prefetch based on expand parameter
        if self.expand:
            if "issue_relation" in self.expand:
                issue = issue.prefetch_related(
                    Prefetch(
                        "issue_relation",
                        queryset=IssueRelation.objects.select_related("related_issue"),
                    )
                )
            if "issue_related" in self.expand:
                issue = issue.prefetch_related(
                    Prefetch(
                        "issue_related",
                        queryset=IssueRelation.objects.select_related("issue"),
                    )
                )

        # Apply filtering from filterset
        issue = self.filter_queryset(issue)

        # Apply legacy filters
        issue = issue.filter(**filters)

        # Total count queryset
        total_issue_queryset = copy.deepcopy(issue)

        # Applying annotations to the issue queryset
        issue = self.apply_annotations(issue)

        order_by_param = request.GET.get("order_by", "-created_at")

        # Issue queryset
        issue, order_by_param = order_issue_queryset(issue_queryset=issue, order_by_param=order_by_param)
        return self.paginate(
            request=request,
            order_by=order_by_param,
            queryset=issue,
            total_count_queryset=total_issue_queryset,
            on_results=lambda issue: IssueListDetailSerializer(
                issue, many=True, fields=self.fields, expand=self.expand
            ).data,
        )


class IssueBulkUpdateDateEndpoint(BaseAPIView):
    def validate_dates(self, current_start, current_target, new_start, new_target):
        """
        Validate that start date is before target date.
        """
        from datetime import datetime

        start = new_start or current_start
        target = new_target or current_target

        # Convert string dates to datetime objects if they're strings
        if isinstance(start, str):
            start = datetime.strptime(start, "%Y-%m-%d").date()
        if isinstance(target, str):
            target = datetime.strptime(target, "%Y-%m-%d").date()

        if start and target and start > target:
            return False
        return True

    @allow_permission([ROLE.ADMIN, ROLE.MEMBER])
    def post(self, request, slug, project_id):
        updates = request.data.get("updates", [])

        issue_ids = [update["id"] for update in updates]
        epoch = int(timezone.now().timestamp())

        # Fetch all relevant issues in a single query
        issues = list(Issue.objects.filter(id__in=issue_ids))
        issues_dict = {str(issue.id): issue for issue in issues}
        issues_to_update = []

        for update in updates:
            issue_id = update["id"]
            issue = issues_dict.get(issue_id)

            if not issue:
                continue

            start_date = update.get("start_date")
            target_date = update.get("target_date")
            validate_dates = self.validate_dates(issue.start_date, issue.target_date, start_date, target_date)
            if not validate_dates:
                return Response(
                    {"message": "Start date cannot exceed target date"},
                    status=status.HTTP_400_BAD_REQUEST,
                )

            if start_date:
                issue_activity.delay(
                    type="issue.activity.updated",
                    requested_data=json.dumps({"start_date": update.get("start_date")}),
                    current_instance=json.dumps({"start_date": str(issue.start_date)}),
                    issue_id=str(issue_id),
                    actor_id=str(request.user.id),
                    project_id=str(project_id),
                    epoch=epoch,
                )
                issue.start_date = start_date
                issues_to_update.append(issue)

            if target_date:
                issue_activity.delay(
                    type="issue.activity.updated",
                    requested_data=json.dumps({"target_date": update.get("target_date")}),
                    current_instance=json.dumps({"target_date": str(issue.target_date)}),
                    issue_id=str(issue_id),
                    actor_id=str(request.user.id),
                    project_id=str(project_id),
                    epoch=epoch,
                )
                issue.target_date = target_date
                issues_to_update.append(issue)

        # Bulk update issues
        Issue.objects.bulk_update(issues_to_update, ["start_date", "target_date"])

        return Response({"message": "Issues updated successfully"}, status=status.HTTP_200_OK)


class IssueMetaEndpoint(BaseAPIView):
    @allow_permission([ROLE.ADMIN, ROLE.MEMBER, ROLE.GUEST], level="PROJECT")
    def get(self, request, slug, project_id, issue_id):
        issue = Issue.issue_objects.only("sequence_id", "project__identifier").get(
            id=issue_id, project_id=project_id, workspace__slug=slug
        )
        return Response(
            {
                "sequence_id": issue.sequence_id,
                "project_identifier": issue.project.identifier,
            },
            status=status.HTTP_200_OK,
        )


class IssueDetailIdentifierEndpoint(BaseAPIView):
    def strict_str_to_int(self, s):
        if not s.isdigit() and not (s.startswith("-") and s[1:].isdigit()):
            raise ValueError("Invalid integer string")
        return int(s)

    def get(self, request, slug, project_identifier, issue_identifier):
        # Check if the issue identifier is a valid integer
        try:
            issue_identifier = self.strict_str_to_int(issue_identifier)
        except ValueError:
            return Response(
                {"error": "Invalid issue identifier"},
                status=status.HTTP_400_BAD_REQUEST,
            )

        # Fetch the project
        project = Project.objects.get(identifier__iexact=project_identifier, workspace__slug=slug)

        # Check if the user is a member of the project
        if not ProjectMember.objects.filter(
                workspace__slug=slug,
                project_id=project.id,
                member=request.user,
                is_active=True,
        ).exists():
            return Response(
                {"error": "You are not allowed to view this issue"},
                status=status.HTTP_403_FORBIDDEN,
            )

        # Fetch the issue
        issue = (
            Issue.objects.filter(project_id=project.id)
            .filter(workspace__slug=slug)
            .select_related("workspace", "project", "state", "parent")
            .prefetch_related("assignees", "labels", "issue_module__module")
            .annotate(cycle_id=Subquery(CycleIssue.objects.filter(issue=OuterRef("id")).values("cycle_id")[:1]))
            .annotate(
                link_count=IssueLink.objects.filter(issue=OuterRef("id"))
                .order_by()
                .annotate(count=Func(F("id"), function="Count"))
                .values("count")
            )
            .annotate(
                attachment_count=FileAsset.objects.filter(
                    issue_id=OuterRef("id"),
                    entity_type=FileAsset.EntityTypeContext.ISSUE_ATTACHMENT,
                )
                .order_by()
                .annotate(count=Func(F("id"), function="Count"))
                .values("count")
            )
            .annotate(
                sub_issues_count=Issue.issue_objects.filter(parent=OuterRef("id"))
                .order_by()
                .annotate(count=Func(F("id"), function="Count"))
                .values("count")
            )
            .filter(sequence_id=issue_identifier)
            .annotate(
                label_ids=Coalesce(
                    ArrayAgg(
                        "labels__id",
                        distinct=True,
                        filter=Q(~Q(labels__id__isnull=True) & Q(label_issue__deleted_at__isnull=True)),
                    ),
                    Value([], output_field=ArrayField(UUIDField())),
                ),
                assignee_ids=Coalesce(
                    ArrayAgg(
                        "assignees__id",
                        distinct=True,
                        filter=Q(
                            ~Q(assignees__id__isnull=True)
                            & Q(assignees__member_project__is_active=True)
                            & Q(issue_assignee__deleted_at__isnull=True)
                        ),
                    ),
                    Value([], output_field=ArrayField(UUIDField())),
                ),
                module_ids=Coalesce(
                    ArrayAgg(
                        "issue_module__module_id",
                        distinct=True,
                        filter=Q(
                            ~Q(issue_module__module_id__isnull=True)
                            & Q(issue_module__module__archived_at__isnull=True)
                            & Q(issue_module__deleted_at__isnull=True)
                        ),
                    ),
                    Value([], output_field=ArrayField(UUIDField())),
                ),
            )
            .prefetch_related(
                Prefetch(
                    "issue_reactions",
                    queryset=IssueReaction.objects.select_related("issue", "actor"),
                )
            )
            .prefetch_related(
                Prefetch(
                    "issue_link",
                    queryset=IssueLink.objects.select_related("created_by"),
                )
            )
            .annotate(
                is_subscribed=Exists(
                    IssueSubscriber.objects.filter(
                        workspace__slug=slug,
                        project_id=project.id,
                        issue__sequence_id=issue_identifier,
                        subscriber=request.user,
                    )
                )
            )
            .annotate(
                is_intake=Exists(
                    IntakeIssue.objects.filter(
                        issue=OuterRef("id"),
                        status__in=[-2, 0],
                        workspace__slug=slug,
                        project_id=project.id,
                    )
                )
            )
        ).first()

        # Check if the issue exists
        if not issue:
            return Response(
                {"error": "The required object does not exist."},
                status=status.HTTP_404_NOT_FOUND,
            )

        """
        if the role is guest and guest_view_all_features is false and owned by is not
        the requesting user then dont show the issue
        """

        if (
                ProjectMember.objects.filter(
                    workspace__slug=slug,
                    project_id=project.id,
                    member=request.user,
                    role=5,
                    is_active=True,
                ).exists()
                and not project.guest_view_all_features
                and not issue.created_by == request.user
        ):
            return Response(
                {"error": "You are not allowed to view this issue"},
                status=status.HTTP_403_FORBIDDEN,
            )

        recent_visited_task.delay(
            slug=slug,
            entity_name="issue",
            entity_identifier=str(issue.id),
            user_id=str(request.user.id),
            project_id=str(project.id),
        )

        # Serialize the issue
        serializer = IssueDetailSerializer(issue, expand=self.expand)
        return Response(serializer.data, status=status.HTTP_200_OK)<|MERGE_RESOLUTION|>--- conflicted
+++ resolved
@@ -698,8 +698,6 @@
                                            context={"project_id": project_id, 'dynamic_properties': dynamic_properties})
         if serializer.is_valid():
             serializer.save()
-<<<<<<< HEAD
-
             # 记录动态字段的变更
             if dynamic_properties:
                 self._record_dynamic_properties_activity(
@@ -711,34 +709,6 @@
                     request=request
                 )
 
-            issue_activity.delay(
-                type="issue.activity.updated",
-                requested_data=requested_data,
-                actor_id=str(request.user.id),
-                issue_id=str(pk),
-                project_id=str(project_id),
-                current_instance=current_instance,
-                epoch=int(timezone.now().timestamp()),
-                notification=True,
-                origin=base_host(request=request, is_app=True),
-            )
-            model_activity.delay(
-                model_name="issue",
-                model_id=str(serializer.data.get("id", None)),
-                requested_data=request.data,
-                current_instance=current_instance,
-                actor_id=request.user.id,
-                slug=slug,
-                origin=base_host(request=request, is_app=True),
-            )
-            # updated issue description version
-            issue_description_version_task.delay(
-                updated_issue=current_instance,
-                issue_id=str(serializer.data.get("id", None)),
-                user_id=request.user.id,
-            )
-            redis_client.delete(lock_id)
-=======
             # Check if the update is a migration description update
             is_migration_description_update = skip_activity and is_description_update
             # Log all the updates
@@ -769,8 +739,8 @@
                     issue_id=str(serializer.data.get("id", None)),
                     user_id=request.user.id,
                 )
->>>>>>> 22339b97
-            return Response(status=status.HTTP_204_NO_CONTENT)
+                redis_client.delete(lock_id)
+                return Response(status=status.HTTP_204_NO_CONTENT)
         redis_client.delete(lock_id)
         return Response({'error':serializer.errors}, status=status.HTTP_400_BAD_REQUEST)
 
