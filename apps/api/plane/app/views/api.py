# Python import
from uuid import uuid4
from typing import Optional

# Django imports

# Third party
from rest_framework.response import Response
from rest_framework.request import Request
from rest_framework import status

# Module import
from .base import BaseAPIView
from plane.db.models import APIToken, Workspace
from plane.app.serializers import APITokenSerializer, APITokenReadSerializer
from plane.app.permissions import WorkspaceEntityPermission


class ApiTokenEndpoint(BaseAPIView):
    def post(self, request: Request) -> Response:
        label = request.data.get("label", str(uuid4().hex))
        description = request.data.get("description", "")
        expired_at = request.data.get("expired_at", None)

        # Check the user type
        user_type = 1 if request.user.is_bot else 0

        api_token = APIToken.objects.create(
            label=label,
            description=description,
            user=request.user,
            user_type=user_type,
            expired_at=expired_at,
        )

        serializer = APITokenSerializer(api_token)
        # Token will be only visible while creating
        return Response(serializer.data, status=status.HTTP_201_CREATED)

    def get(self, request: Request, pk: Optional[str] = None) -> Response:
        if pk is None:
            api_tokens = APIToken.objects.filter(user=request.user, is_service=False)
            serializer = APITokenReadSerializer(api_tokens, many=True)
            return Response(serializer.data, status=status.HTTP_200_OK)
        else:
            api_tokens = APIToken.objects.get(user=request.user, pk=pk)
            serializer = APITokenReadSerializer(api_tokens)
            return Response(serializer.data, status=status.HTTP_200_OK)

    def delete(self, request: Request, pk: str) -> Response:
        api_token = APIToken.objects.get(user=request.user, pk=pk, is_service=False)
        api_token.delete()
        return Response(status=status.HTTP_204_NO_CONTENT)

    def patch(self, request: Request, pk: str) -> Response:
        api_token = APIToken.objects.get(user=request.user, pk=pk)
        serializer = APITokenSerializer(api_token, data=request.data, partial=True)
        if serializer.is_valid():
            serializer.save()
            return Response(serializer.data, status=status.HTTP_200_OK)
        return Response(serializer.errors, status=status.HTTP_400_BAD_REQUEST)


class ServiceApiTokenEndpoint(BaseAPIView):
    permission_classes = [WorkspaceEntityPermission]

    def post(self, request: Request, slug: str) -> Response:
        workspace = Workspace.objects.get(slug=slug)

<<<<<<< HEAD
        api_token = APIToken.objects.filter(workspace=workspace, is_service=True).first()
=======
        api_token = APIToken.objects.filter(
            workspace=workspace, is_service=True, user=request.user, expired_at__isnull=True
        ).first()
>>>>>>> ebeac413

        if api_token:
            return Response({"token": str(api_token.token)}, status=status.HTTP_200_OK)
        else:
            # Check the user type
            user_type = 1 if request.user.is_bot else 0

            api_token = APIToken.objects.create(
                label=str(uuid4().hex),
                description="Service Token",
                user=request.user,
                workspace=workspace,
                user_type=user_type,
                is_service=True,
            )
            return Response({"token": str(api_token.token)}, status=status.HTTP_201_CREATED)<|MERGE_RESOLUTION|>--- conflicted
+++ resolved
@@ -67,13 +67,9 @@
     def post(self, request: Request, slug: str) -> Response:
         workspace = Workspace.objects.get(slug=slug)
 
-<<<<<<< HEAD
-        api_token = APIToken.objects.filter(workspace=workspace, is_service=True).first()
-=======
         api_token = APIToken.objects.filter(
             workspace=workspace, is_service=True, user=request.user, expired_at__isnull=True
         ).first()
->>>>>>> ebeac413
 
         if api_token:
             return Response({"token": str(api_token.token)}, status=status.HTTP_200_OK)
