--- conflicted
+++ resolved
@@ -44,13 +44,10 @@
 from plane.bgtasks.recent_visited_task import recent_visited_task
 from .. import BaseViewSet
 from plane.db.models import UserFavorite
-<<<<<<< HEAD
-=======
 from plane.ee.utils.check_user_teamspace_member import (
     check_if_current_user_is_teamspace_member,
 )
 from plane.ee.models import CustomerRequestIssue
->>>>>>> 34086e72
 from plane.utils.filters import ComplexFilterBackend
 from plane.utils.filters import IssueFilterSet
 
@@ -70,10 +67,7 @@
             .filter(workspace__slug=self.kwargs.get("slug"))
             .filter(project__isnull=True)
             .filter(Q(owned_by=self.request.user) | Q(access=1))
-<<<<<<< HEAD
-=======
             .exclude(team_spaces__isnull=False)
->>>>>>> 34086e72
             .order_by(self.request.GET.get("order_by", "-created_at"))
             .distinct()
         )
@@ -187,8 +181,6 @@
             project__project_projectmember__is_active=True,
         )
 
-<<<<<<< HEAD
-=======
     def _validate_order_by_field(self, order_by_param):
         """
         Validate if the order_by parameter is a valid sortable field.
@@ -238,7 +230,6 @@
         else:
             return "-created_at"
 
->>>>>>> 34086e72
     def apply_annotations(self, issues):
         return (
             issues.annotate(
@@ -290,13 +281,9 @@
         )
 
     def get_queryset(self):
-<<<<<<< HEAD
-        return Issue.issue_objects.filter(workspace__slug=self.kwargs.get("slug"))
-=======
         return Issue.issue_objects.filter(
             workspace__slug=self.kwargs.get("slug")
         ).accessible_to(self.request.user.id, self.kwargs.get("slug"))
->>>>>>> 34086e72
 
     @method_decorator(gzip_page)
     @allow_permission(
@@ -310,23 +297,17 @@
 
         order_by_param = request.GET.get("order_by", "-created_at")
 
-<<<<<<< HEAD
+        # Validate the order_by_param
+        order_by_param = self._validate_order_by_field(order_by_param)
+
         # Apply legacy filters
         filters = issue_filters(request.query_params, "GET")
         issue_queryset = issue_queryset.filter(**filters)
-=======
-        # Validate the order_by_param
-        order_by_param = self._validate_order_by_field(order_by_param)
-
-        # Apply legacy filters
-        filters = issue_filters(request.query_params, "GET")
-        issue_queryset = issue_queryset.filter(**filters)
 
         if request.query_params.get("sub_issue", None) == "false":
             issue_queryset = issue_queryset.filter(
                 Q(parent__isnull=True) | (Q(parent__type__is_epic=True))
             )
->>>>>>> 34086e72
 
         # Get common project permission filters
         permission_filters = self._get_project_permission_filters()
@@ -339,8 +320,6 @@
 
         # Apply annotations to the issue queryset
         issue_queryset = self.apply_annotations(issue_queryset)
-<<<<<<< HEAD
-=======
 
         if check_workspace_feature_flag(
             feature_key=FeatureFlag.CUSTOMERS,
@@ -353,7 +332,6 @@
                     queryset=CustomerRequestIssue.objects.all(),
                 )
             )
->>>>>>> 34086e72
 
         # Issue queryset
         issue_queryset, order_by_param = order_issue_queryset(
@@ -365,13 +343,9 @@
             order_by=order_by_param,
             request=request,
             queryset=issue_queryset,
-<<<<<<< HEAD
-            on_results=lambda issues: ViewIssueListSerializer(issues, many=True).data,
-=======
             on_results=lambda issues: ViewIssueListSerializer(
                 issues, many=True, context={"slug": slug, "user_id": request.user.id}
             ).data,
->>>>>>> 34086e72
             total_count_queryset=total_issue_count_queryset,
         )
 
