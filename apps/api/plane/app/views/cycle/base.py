# Python imports
import json
import pytz

# Django imports
from django.contrib.postgres.aggregates import ArrayAgg
from django.contrib.postgres.fields import ArrayField
from django.db.models import (
    Case,
    CharField,
    Count,
    Exists,
    F,
    Func,
    OuterRef,
    Prefetch,
    Q,
    UUIDField,
    Value,
    When,
    Sum,
    FloatField,
)
from django.db import models
from django.db.models.functions import Coalesce, Cast, Concat
from django.utils import timezone
from django.core.serializers.json import DjangoJSONEncoder

# Third party imports
from rest_framework import status
from rest_framework.decorators import action
from rest_framework.response import Response
from plane.app.permissions import allow_permission, ROLE
from plane.app.serializers import (
    CycleSerializer,
    CycleUserPropertiesSerializer,
    CycleWriteSerializer,
)
from plane.app.serializers.qa import TestPlanDetailSerializer
from plane.bgtasks.issue_activities_task import issue_activity
from plane.db.models import (
    Cycle,
    CycleIssue,
    UserFavorite,
    CycleUserProperties,
    Issue,
    Label,
    User,
    Project,
    UserRecentVisit,
    TestPlan,
)
from plane.utils.analytics_plot import burndown_plot
from plane.bgtasks.recent_visited_task import recent_visited_task
from plane.utils.host import base_host
from plane.utils.cycle_transfer_issues import transfer_cycle_issues
from .. import BaseAPIView, BaseViewSet
from plane.bgtasks.webhook_task import model_activity
from plane.utils.timezone_converter import convert_to_utc, user_timezone_converter


class CycleViewSet(BaseViewSet):
    serializer_class = CycleSerializer
    model = Cycle
    webhook_event = "cycle"

    def get_queryset(self):
        favorite_subquery = UserFavorite.objects.filter(
            user=self.request.user,
            entity_identifier=OuterRef("pk"),
            entity_type="cycle",
            project_id=self.kwargs.get("project_id"),
            workspace__slug=self.kwargs.get("slug"),
        )

        project = Project.objects.get(id=self.kwargs.get("project_id"))

        # Fetch project for the specific record or pass project_id dynamically
        project_timezone = project.timezone

        # Convert the current time (timezone.now()) to the project's timezone
        local_tz = pytz.timezone(project_timezone)
        current_time_in_project_tz = timezone.now().astimezone(local_tz)

        # Convert project local time back to UTC for comparison (start_date is stored in UTC)
        current_time_in_utc = current_time_in_project_tz.astimezone(pytz.utc)

        return self.filter_queryset(
            super()
            .get_queryset()
            .filter(workspace__slug=self.kwargs.get("slug"))
            .filter(project_id=self.kwargs.get("project_id"))
            .filter(
                project__project_projectmember__member=self.request.user,
                project__project_projectmember__is_active=True,
            )
            .filter(project__archived_at__isnull=True)
            .select_related("project", "workspace", "owned_by")
            .prefetch_related(
                Prefetch(
                    "issue_cycle__issue__assignees",
                    queryset=User.objects.only("avatar_asset", "first_name", "id").distinct(),
                )
            )
            .prefetch_related(
                Prefetch(
                    "issue_cycle__issue__labels",
                    queryset=Label.objects.only("name", "color", "id").distinct(),
                )
            )
            .prefetch_related("plans")
            .annotate(is_favorite=Exists(favorite_subquery))
            .annotate(
                total_issues=Count(
                    "issue_cycle__issue__id",
                    distinct=True,
                    filter=Q(
                        issue_cycle__issue__archived_at__isnull=True,
                        issue_cycle__issue__is_draft=False,
                        issue_cycle__deleted_at__isnull=True,
                        issue_cycle__issue__deleted_at__isnull=True,
                    ),
                )
            )
            .annotate(
                completed_issues=Count(
                    "issue_cycle__issue__id",
                    distinct=True,
                    filter=Q(
                        issue_cycle__issue__state__group="completed",
                        issue_cycle__issue__archived_at__isnull=True,
                        issue_cycle__issue__is_draft=False,
                        issue_cycle__deleted_at__isnull=True,
                        issue_cycle__issue__deleted_at__isnull=True,
                    ),
                )
            )
            .annotate(
                cancelled_issues=Count(
                    "issue_cycle__issue__id",
                    distinct=True,
                    filter=Q(
                        issue_cycle__issue__state__group__in=["cancelled"],
                        issue_cycle__issue__archived_at__isnull=True,
                        issue_cycle__issue__is_draft=False,
                        issue_cycle__deleted_at__isnull=True,
                        issue_cycle__issue__deleted_at__isnull=True,
                    ),
                )
            )
            .annotate(
                status=Case(
                    When(
                        Q(start_date__lte=current_time_in_utc) & Q(end_date__gte=current_time_in_utc),
                        then=Value("CURRENT"),
                    ),
                    When(start_date__gt=current_time_in_utc, then=Value("UPCOMING")),
                    When(end_date__lt=current_time_in_utc, then=Value("COMPLETED")),
                    When(
                        Q(start_date__isnull=True) & Q(end_date__isnull=True),
                        then=Value("DRAFT"),
                    ),
                    default=Value("DRAFT"),
                    output_field=CharField(),
                )
            )
            .annotate(
                assignee_ids=Coalesce(
                    ArrayAgg(
                        "issue_cycle__issue__assignees__id",
                        distinct=True,
                        filter=~Q(issue_cycle__issue__assignees__id__isnull=True)
                        & (Q(issue_cycle__issue__issue_assignee__deleted_at__isnull=True)),
                    ),
                    Value([], output_field=ArrayField(UUIDField())),
                )
            )
            .annotate(
                plan_ids=Coalesce(
                    ArrayAgg("plans__id", distinct=True),
                    Value([], output_field=ArrayField(UUIDField())),
                )
            )
            .order_by("-is_favorite", "name")
            .distinct()
        )

    @allow_permission([ROLE.ADMIN, ROLE.MEMBER, ROLE.GUEST])
    def list(self, request, slug, project_id):
        cycle_status = request.query_params.get('status')
        queryset = self.get_queryset().filter(archived_at__isnull=True)
        if cycle_status:
            queryset = queryset.filter(status=cycle_status)
        cycle_view = request.GET.get("cycle_view", "all")

        # Update the order by
        queryset = queryset.order_by("-is_favorite", "-created_at")

        project = Project.objects.get(id=self.kwargs.get("project_id"))

        # Fetch project for the specific record or pass project_id dynamically
        project_timezone = project.timezone

        # Convert the current time (timezone.now()) to the project's timezone
        local_tz = pytz.timezone(project_timezone)
        current_time_in_project_tz = timezone.now().astimezone(local_tz)

        # Convert project local time back to UTC for comparison (start_date is stored in UTC)
        current_time_in_utc = current_time_in_project_tz.astimezone(pytz.utc)

        # Current Cycle
        if cycle_view == "current":
            queryset = queryset.filter(start_date__lte=current_time_in_utc, end_date__gte=current_time_in_utc)

            data = queryset.values(
                # necessary fields
                "id",
                "workspace_id",
                "project_id",
                # model fields
                "name",
                "description",
                "start_date",
                "end_date",
                "owned_by_id",
                "view_props",
                "sort_order",
                "external_source",
                "external_id",
                "progress_snapshot",
                "logo_props",
                "is_favorite",
                "total_issues",
                "completed_issues",
                "cancelled_issues",
                "assignee_ids",
                "status",
                "plan_ids",
                "version",
                "created_by",
            )
            datetime_fields = ["start_date", "end_date"]
            data = user_timezone_converter(data, datetime_fields, project_timezone)

            # enrich with plans
            all_plan_ids = set()
            for item in data:
                for pid in item.get("plan_ids", []) or []:
                    all_plan_ids.add(str(pid))
            plans_map = {}
            if all_plan_ids:
                plans_qs = TestPlan.objects.filter(id__in=list(all_plan_ids), deleted_at__isnull=True)
                plans_serialized = TestPlanDetailSerializer(plans_qs, many=True).data
                plans_map = {str(p.get("id")): p for p in plans_serialized}
            for item in data:
                item["plans"] = [plans_map[str(pid)] for pid in item.get("plan_ids", []) if str(pid) in plans_map]

            if data:
                return Response(data, status=status.HTTP_200_OK)

        data = queryset.values(
            # necessary fields
            "id",
            "workspace_id",
            "project_id",
            # model fields
            "name",
            "description",
            "start_date",
            "end_date",
            "owned_by_id",
            "view_props",
            "sort_order",
            "external_source",
            "external_id",
            "progress_snapshot",
            "logo_props",
            # meta fields
            "is_favorite",
            "total_issues",
            "cancelled_issues",
            "completed_issues",
            "assignee_ids",
            "plan_ids",
            "status",
            "version",
            "created_by",
        )
        datetime_fields = ["start_date", "end_date"]
        data = user_timezone_converter(data, datetime_fields, project_timezone)

        # enrich with plans
        all_plan_ids = set()
        for item in data:
            for pid in item.get("plan_ids", []) or []:
                if not pid:
                    continue
                all_plan_ids.add(str(pid))
        plans_map = {}
        if all_plan_ids:
            plans_qs = TestPlan.objects.filter(id__in=list(all_plan_ids), deleted_at__isnull=True)
            plans_serialized = TestPlanDetailSerializer(plans_qs, many=True).data
            plans_map = {str(p.get("id")): p for p in plans_serialized}
        for item in data:
            item["plans"] = [plans_map[str(pid)] for pid in item.get("plan_ids", []) if str(pid) in plans_map]

        return Response(data, status=status.HTTP_200_OK)

    @allow_permission([ROLE.ADMIN, ROLE.MEMBER])
    def create(self, request, slug, project_id):
<<<<<<< HEAD
        if (
                request.data.get("start_date", None) is None
                and request.data.get("end_date", None) is None
        ) or (
                request.data.get("start_date", None) is not None
                and request.data.get("end_date", None) is not None
=======
        if (request.data.get("start_date", None) is None and request.data.get("end_date", None) is None) or (
            request.data.get("start_date", None) is not None and request.data.get("end_date", None) is not None
>>>>>>> 22339b97
        ):
            serializer = CycleWriteSerializer(data=request.data, context={"project_id": project_id})
            if serializer.is_valid():
                serializer.save(project_id=project_id, owned_by=request.user)
                cycle = (
                    self.get_queryset()
                    .filter(pk=serializer.data["id"])
                    .values(
                        # necessary fields
                        "id",
                        "workspace_id",
                        "project_id",
                        # model fields
                        "name",
                        "description",
                        "start_date",
                        "end_date",
                        "owned_by_id",
                        "view_props",
                        "sort_order",
                        "external_source",
                        "external_id",
                        "progress_snapshot",
                        "logo_props",
                        "version",
                        # meta fields
                        "is_favorite",
                        "total_issues",
                        "completed_issues",
                        "assignee_ids",
                        "status",
                        "created_by",
                    )
                    .first()
                )

                # Fetch the project timezone
                project = Project.objects.get(id=self.kwargs.get("project_id"))
                project_timezone = project.timezone

                datetime_fields = ["start_date", "end_date"]
                cycle = user_timezone_converter(cycle, datetime_fields, project_timezone)

                # Send the model activity
                model_activity.delay(
                    model_name="cycle",
                    model_id=str(cycle["id"]),
                    requested_data=request.data,
                    current_instance=None,
                    actor_id=request.user.id,
                    slug=slug,
                    origin=base_host(request=request, is_app=True),
                )
                return Response(cycle, status=status.HTTP_201_CREATED)
            return Response(serializer.errors, status=status.HTTP_400_BAD_REQUEST)
        else:
            return Response(
                {"error": "Both start date and end date are either required or are to be null"},
                status=status.HTTP_400_BAD_REQUEST,
            )

    @allow_permission([ROLE.ADMIN, ROLE.MEMBER])
    def partial_update(self, request, slug, project_id, pk):
        queryset = self.get_queryset().filter(workspace__slug=slug, project_id=project_id, pk=pk)
        cycle = queryset.first()
        if cycle.archived_at:
            return Response(
                {"error": "Archived cycle cannot be updated"},
                status=status.HTTP_400_BAD_REQUEST,
            )

        current_instance = json.dumps(CycleSerializer(cycle).data, cls=DjangoJSONEncoder)

        request_data = request.data

        if cycle.end_date is not None and cycle.end_date < timezone.now():
            if "sort_order" in request_data:
                # Can only change sort order for a completed cycle``
                request_data = {"sort_order": request_data.get("sort_order", cycle.sort_order)}
            else:
                return Response(
                    {"error": "The Cycle has already been completed so it cannot be edited"},
                    status=status.HTTP_400_BAD_REQUEST,
                )

        serializer = CycleWriteSerializer(cycle, data=request.data, partial=True, context={"project_id": project_id})
        if serializer.is_valid():
            serializer.save()
            cycle = queryset.values(
                # necessary fields
                "id",
                "workspace_id",
                "project_id",
                # model fields
                "name",
                "description",
                "start_date",
                "end_date",
                "owned_by_id",
                "view_props",
                "sort_order",
                "external_source",
                "external_id",
                "progress_snapshot",
                "logo_props",
                "version",
                # meta fields
                "is_favorite",
                "total_issues",
                "completed_issues",
                "assignee_ids",
                "status",
                "created_by",
            ).first()

            # Fetch the project timezone
            project = Project.objects.get(id=self.kwargs.get("project_id"))
            project_timezone = project.timezone

            datetime_fields = ["start_date", "end_date"]
            cycle = user_timezone_converter(cycle, datetime_fields, project_timezone)

            # Send the model activity
            model_activity.delay(
                model_name="cycle",
                model_id=str(cycle["id"]),
                requested_data=request.data,
                current_instance=current_instance,
                actor_id=request.user.id,
                slug=slug,
                origin=base_host(request=request, is_app=True),
            )

            return Response(cycle, status=status.HTTP_200_OK)
        return Response(serializer.errors, status=status.HTTP_400_BAD_REQUEST)

    @allow_permission([ROLE.ADMIN, ROLE.MEMBER])
    def retrieve(self, request, slug, project_id, pk):
        queryset = self.get_queryset().filter(archived_at__isnull=True).filter(pk=pk)
        data = (
            self.get_queryset()
            .filter(pk=pk)
            .filter(archived_at__isnull=True)
            .annotate(
                sub_issues=Issue.issue_objects.filter(
                    project_id=self.kwargs.get("project_id"),
                    parent__isnull=False,
                    issue_cycle__cycle_id=pk,
                    issue_cycle__deleted_at__isnull=True,
                )
                .order_by()
                .annotate(count=Func(F("id"), function="Count"))
                .values("count")
            )
            .values(
                # necessary fields
                "id",
                "workspace_id",
                "project_id",
                # model fields
                "name",
                "description",
                "start_date",
                "end_date",
                "owned_by_id",
                "view_props",
                "sort_order",
                "external_source",
                "external_id",
                "progress_snapshot",
                "sub_issues",
                "logo_props",
                "version",
                # meta fields
                "is_favorite",
                "total_issues",
                "completed_issues",
                "assignee_ids",
                "status",
                "created_by",
            )
            .first()
        )

        if data is None:
            return Response({"error": "Cycle not found"}, status=status.HTTP_404_NOT_FOUND)

        queryset = queryset.first()
        # Fetch the project timezone
        project = Project.objects.get(id=self.kwargs.get("project_id"))
        project_timezone = project.timezone
        datetime_fields = ["start_date", "end_date"]
        data = user_timezone_converter(data, datetime_fields, project_timezone)

        recent_visited_task.delay(
            slug=slug,
            entity_name="cycle",
            entity_identifier=pk,
            user_id=request.user.id,
            project_id=project_id,
        )
        return Response(data, status=status.HTTP_200_OK)

    @allow_permission([ROLE.ADMIN], creator=True, model=Cycle)
    def destroy(self, request, slug, project_id, pk):
        cycle = Cycle.objects.get(workspace__slug=slug, project_id=project_id, pk=pk)

        cycle_issues = list(CycleIssue.objects.filter(cycle_id=self.kwargs.get("pk")).values_list("issue", flat=True))

        issue_activity.delay(
            type="cycle.activity.deleted",
            requested_data=json.dumps(
                {
                    "cycle_id": str(pk),
                    "cycle_name": str(cycle.name),
                    "issues": [str(issue_id) for issue_id in cycle_issues],
                }
            ),
            actor_id=str(request.user.id),
            issue_id=str(pk),
            project_id=str(project_id),
            current_instance=None,
            epoch=int(timezone.now().timestamp()),
            notification=True,
            origin=base_host(request=request, is_app=True),
        )
        # TODO: Soft delete the cycle break the onetoone relationship with cycle issue
        cycle.delete()

        # Delete the user favorite cycle
        UserFavorite.objects.filter(
            user=request.user,
            entity_type="cycle",
            entity_identifier=pk,
            project_id=project_id,
        ).delete()
        # Delete the cycle from recent visits
        UserRecentVisit.objects.filter(
            project_id=project_id,
            workspace__slug=slug,
            entity_identifier=pk,
            entity_name="cycle",
        ).delete(soft=False)
        return Response(status=status.HTTP_204_NO_CONTENT)


class CycleDateCheckEndpoint(BaseAPIView):
    @allow_permission([ROLE.ADMIN, ROLE.MEMBER])
    def post(self, request, slug, project_id):
        start_date = request.data.get("start_date", False)
        end_date = request.data.get("end_date", False)
        cycle_id = request.data.get("cycle_id")
        if not start_date or not end_date:
            return Response(
                {"error": "Start date and end date both are required"},
                status=status.HTTP_400_BAD_REQUEST,
            )

        start_date = convert_to_utc(date=str(start_date), project_id=project_id, is_start_date=True)
        end_date = convert_to_utc(
            date=str(end_date),
            project_id=project_id,
        )

        # Check if any cycle intersects in the given interval
        cycles = Cycle.objects.filter(
            Q(workspace__slug=slug)
            & Q(project_id=project_id)
            & (
                    Q(start_date__lte=start_date, end_date__gte=start_date)
                    | Q(start_date__lte=end_date, end_date__gte=end_date)
                    | Q(start_date__gte=start_date, end_date__lte=end_date)
            )
        ).exclude(pk=cycle_id)
        if cycles.exists():
            # 自定义更改：可以运行多个迭代同时进行
            return Response({"status": True}, status=status.HTTP_200_OK)
            # return Response(
            #     {
            #         "error": "You have a cycle already on the given dates, if you want to create a draft cycle you can do that by removing dates",  # noqa: E501
            #         "status": False,
            #     }
            # )

        else:
            return Response({"status": True}, status=status.HTTP_200_OK)


class CycleFavoriteViewSet(BaseViewSet):
    model = UserFavorite

    def get_queryset(self):
        return self.filter_queryset(
            super()
            .get_queryset()
            .filter(workspace__slug=self.kwargs.get("slug"))
            .filter(user=self.request.user)
            .select_related("cycle", "cycle__owned_by")
        )

    @allow_permission([ROLE.ADMIN, ROLE.MEMBER])
    def create(self, request, slug, project_id):
        _ = UserFavorite.objects.create(
            project_id=project_id,
            user=request.user,
            entity_type="cycle",
            entity_identifier=request.data.get("cycle"),
        )
        return Response(status=status.HTTP_204_NO_CONTENT)

    @allow_permission([ROLE.ADMIN, ROLE.MEMBER])
    def destroy(self, request, slug, project_id, cycle_id):
        cycle_favorite = UserFavorite.objects.get(
            project=project_id,
            entity_type="cycle",
            user=request.user,
            workspace__slug=slug,
            entity_identifier=cycle_id,
        )
        cycle_favorite.delete(soft=False)
        return Response(status=status.HTTP_204_NO_CONTENT)


class TransferCycleIssueEndpoint(BaseAPIView):
    @allow_permission([ROLE.ADMIN, ROLE.MEMBER])
    def post(self, request, slug, project_id, cycle_id):
        new_cycle_id = request.data.get("new_cycle_id", False)

        if not new_cycle_id:
            return Response(
                {"error": "New Cycle Id is required"},
                status=status.HTTP_400_BAD_REQUEST,
            )

        # Transfer cycle issues and create progress snapshot
        result = transfer_cycle_issues(
            slug=slug,
            project_id=project_id,
            cycle_id=cycle_id,
            new_cycle_id=new_cycle_id,
            request=request,
            user_id=request.user.id,
        )

        # Handle error response
        if result.get("error"):
            return Response(
                {"error": result["error"]},
                status=status.HTTP_400_BAD_REQUEST,
            )

        return Response({"message": "Success"}, status=status.HTTP_200_OK)


class CycleUserPropertiesEndpoint(BaseAPIView):
    @allow_permission([ROLE.ADMIN, ROLE.MEMBER, ROLE.GUEST])
    def patch(self, request, slug, project_id, cycle_id):
        cycle_properties = CycleUserProperties.objects.get(
            user=request.user,
            cycle_id=cycle_id,
            project_id=project_id,
            workspace__slug=slug,
        )

        cycle_properties.filters = request.data.get("filters", cycle_properties.filters)
        cycle_properties.rich_filters = request.data.get("rich_filters", cycle_properties.rich_filters)
        cycle_properties.display_filters = request.data.get("display_filters", cycle_properties.display_filters)
        cycle_properties.display_properties = request.data.get(
            "display_properties", cycle_properties.display_properties
        )
        cycle_properties.save()

        serializer = CycleUserPropertiesSerializer(cycle_properties)
        return Response(serializer.data, status=status.HTTP_201_CREATED)

    @allow_permission([ROLE.ADMIN, ROLE.MEMBER, ROLE.GUEST])
    def get(self, request, slug, project_id, cycle_id):
        cycle_properties, _ = CycleUserProperties.objects.get_or_create(
            user=request.user,
            project_id=project_id,
            cycle_id=cycle_id,
            workspace__slug=slug,
        )
        serializer = CycleUserPropertiesSerializer(cycle_properties)
        return Response(serializer.data, status=status.HTTP_200_OK)


class CycleProgressEndpoint(BaseAPIView):
    @allow_permission([ROLE.ADMIN, ROLE.MEMBER, ROLE.GUEST])
    def get(self, request, slug, project_id, cycle_id):
        cycle = Cycle.objects.filter(workspace__slug=slug, project_id=project_id, id=cycle_id).first()
        if not cycle:
            return Response({"error": "Cycle not found"}, status=status.HTTP_404_NOT_FOUND)
        aggregate_estimates = (
            Issue.issue_objects.filter(
                estimate_point__estimate__type="points",
                issue_cycle__cycle_id=cycle_id,
                issue_cycle__deleted_at__isnull=True,
                workspace__slug=slug,
                project_id=project_id,
            )
            .annotate(value_as_float=Cast("estimate_point__value", FloatField()))
            .aggregate(
                backlog_estimate_point=Sum(
                    Case(
                        When(state__group="backlog", then="value_as_float"),
                        default=Value(0),
                        output_field=FloatField(),
                    )
                ),
                unstarted_estimate_point=Sum(
                    Case(
                        When(state__group="unstarted", then="value_as_float"),
                        default=Value(0),
                        output_field=FloatField(),
                    )
                ),
                started_estimate_point=Sum(
                    Case(
                        When(state__group="started", then="value_as_float"),
                        default=Value(0),
                        output_field=FloatField(),
                    )
                ),
                cancelled_estimate_point=Sum(
                    Case(
                        When(state__group="cancelled", then="value_as_float"),
                        default=Value(0),
                        output_field=FloatField(),
                    )
                ),
                completed_estimate_points=Sum(
                    Case(
                        When(state__group="completed", then="value_as_float"),
                        default=Value(0),
                        output_field=FloatField(),
                    )
                ),
                total_estimate_points=Sum("value_as_float", default=Value(0), output_field=FloatField()),
            )
        )
        if cycle.progress_snapshot:
            backlog_issues = cycle.progress_snapshot.get("backlog_issues", 0)
            unstarted_issues = cycle.progress_snapshot.get("unstarted_issues", 0)
            started_issues = cycle.progress_snapshot.get("started_issues", 0)
            cancelled_issues = cycle.progress_snapshot.get("cancelled_issues", 0)
            completed_issues = cycle.progress_snapshot.get("completed_issues", 0)
            total_issues = cycle.progress_snapshot.get("total_issues", 0)
        else:
            backlog_issues = Issue.issue_objects.filter(
                issue_cycle__cycle_id=cycle_id,
                issue_cycle__deleted_at__isnull=True,
                workspace__slug=slug,
                project_id=project_id,
                state__group="backlog",
            ).count()

            unstarted_issues = Issue.issue_objects.filter(
                issue_cycle__cycle_id=cycle_id,
                issue_cycle__deleted_at__isnull=True,
                workspace__slug=slug,
                project_id=project_id,
                state__group="unstarted",
            ).count()

            started_issues = Issue.issue_objects.filter(
                issue_cycle__cycle_id=cycle_id,
                issue_cycle__deleted_at__isnull=True,
                workspace__slug=slug,
                project_id=project_id,
                state__group="started",
            ).count()

            cancelled_issues = Issue.issue_objects.filter(
                issue_cycle__cycle_id=cycle_id,
                issue_cycle__deleted_at__isnull=True,
                workspace__slug=slug,
                project_id=project_id,
                state__group="cancelled",
            ).count()

            completed_issues = Issue.issue_objects.filter(
                issue_cycle__cycle_id=cycle_id,
                issue_cycle__deleted_at__isnull=True,
                workspace__slug=slug,
                project_id=project_id,
                state__group="completed",
            ).count()

            total_issues = Issue.issue_objects.filter(
                issue_cycle__cycle_id=cycle_id,
                issue_cycle__deleted_at__isnull=True,
                workspace__slug=slug,
                project_id=project_id,
            ).count()

        return Response(
            {
<<<<<<< HEAD
                "backlog_estimate_points": aggregate_estimates["backlog_estimate_point"]
                                           or 0,
                "unstarted_estimate_points": aggregate_estimates[
                                                 "unstarted_estimate_point"
                                             ]
                                             or 0,
                "started_estimate_points": aggregate_estimates["started_estimate_point"]
                                           or 0,
                "cancelled_estimate_points": aggregate_estimates[
                                                 "cancelled_estimate_point"
                                             ]
                                             or 0,
                "completed_estimate_points": aggregate_estimates[
                                                 "completed_estimate_points"
                                             ]
                                             or 0,
=======
                "backlog_estimate_points": aggregate_estimates["backlog_estimate_point"] or 0,
                "unstarted_estimate_points": aggregate_estimates["unstarted_estimate_point"] or 0,
                "started_estimate_points": aggregate_estimates["started_estimate_point"] or 0,
                "cancelled_estimate_points": aggregate_estimates["cancelled_estimate_point"] or 0,
                "completed_estimate_points": aggregate_estimates["completed_estimate_points"] or 0,
>>>>>>> 22339b97
                "total_estimate_points": aggregate_estimates["total_estimate_points"],
                "backlog_issues": backlog_issues,
                "total_issues": total_issues,
                "completed_issues": completed_issues,
                "cancelled_issues": cancelled_issues,
                "started_issues": started_issues,
                "unstarted_issues": unstarted_issues,
            },
            status=status.HTTP_200_OK,
        )


class CycleAnalyticsEndpoint(BaseAPIView):
    @allow_permission([ROLE.ADMIN, ROLE.MEMBER, ROLE.GUEST])
    def get(self, request, slug, project_id, cycle_id):
        analytic_type = request.GET.get("type", "issues")
        cycle = (
            Cycle.objects.filter(workspace__slug=slug, project_id=project_id, id=cycle_id)
            .annotate(
                total_issues=Count(
                    "issue_cycle__issue__id",
                    distinct=True,
                    filter=Q(
                        issue_cycle__issue__archived_at__isnull=True,
                        issue_cycle__issue__is_draft=False,
                        issue_cycle__issue__deleted_at__isnull=True,
                        issue_cycle__deleted_at__isnull=True,
                    ),
                )
            )
            .first()
        )

        if not cycle.start_date or not cycle.end_date:
            return Response(
                {"error": "Cycle has no start or end date"},
                status=status.HTTP_400_BAD_REQUEST,
            )

        # this will tell whether the issues were transferred to the new cycle
        """ 
        if the issues were transferred to the new cycle, then the progress_snapshot will be present
        return the progress_snapshot data in the analytics for each date
            
        else issues were not transferred to the new cycle then generate the stats from the cycle issue bridge tables
        """

        if cycle.progress_snapshot:
            distribution = cycle.progress_snapshot.get("distribution", {})
            return Response(
                {
                    "labels": distribution.get("labels", []),
                    "assignees": distribution.get("assignees", []),
                    "completion_chart": distribution.get("completion_chart", {}),
                },
                status=status.HTTP_200_OK,
            )

        estimate_type = Project.objects.filter(
            workspace__slug=slug,
            pk=project_id,
            estimate__isnull=False,
            estimate__type="points",
        ).exists()

        assignee_distribution = []
        label_distribution = []
        completion_chart = {}

        if analytic_type == "points" and estimate_type:
            assignee_distribution = (
                Issue.issue_objects.filter(
                    issue_cycle__cycle_id=cycle_id,
                    issue_cycle__deleted_at__isnull=True,
                    workspace__slug=slug,
                    project_id=project_id,
                )
                .annotate(display_name=F("assignees__display_name"))
                .annotate(assignee_id=F("assignees__id"))
                .annotate(
                    avatar_url=Case(
                        # If `avatar_asset` exists, use it to generate the asset URL
                        When(
                            assignees__avatar_asset__isnull=False,
                            then=Concat(
                                Value("/api/assets/v2/static/"),
                                "assignees__avatar_asset",  # Assuming avatar_asset has an id or relevant field
                                Value("/"),
                            ),
                        ),
                        # If `avatar_asset` is None, fall back to using `avatar` field directly
                        When(
                            assignees__avatar_asset__isnull=True,
                            then="assignees__avatar",
                        ),
                        default=Value(None),
                        output_field=models.CharField(),
                    )
                )
                .values("display_name", "assignee_id", "avatar_url")
                .annotate(total_estimates=Sum(Cast("estimate_point__value", FloatField())))
                .annotate(
                    completed_estimates=Sum(
                        Cast("estimate_point__value", FloatField()),
                        filter=Q(
                            completed_at__isnull=False,
                            archived_at__isnull=True,
                            is_draft=False,
                        ),
                    )
                )
                .annotate(
                    pending_estimates=Sum(
                        Cast("estimate_point__value", FloatField()),
                        filter=Q(
                            completed_at__isnull=True,
                            archived_at__isnull=True,
                            is_draft=False,
                        ),
                    )
                )
                .order_by("display_name")
            )

            label_distribution = (
                Issue.issue_objects.filter(
                    issue_cycle__cycle_id=cycle_id,
                    issue_cycle__deleted_at__isnull=True,
                    workspace__slug=slug,
                    project_id=project_id,
                )
                .annotate(label_name=F("labels__name"))
                .annotate(color=F("labels__color"))
                .annotate(label_id=F("labels__id"))
                .values("label_name", "color", "label_id")
                .annotate(total_estimates=Sum(Cast("estimate_point__value", FloatField())))
                .annotate(
                    completed_estimates=Sum(
                        Cast("estimate_point__value", FloatField()),
                        filter=Q(
                            completed_at__isnull=False,
                            archived_at__isnull=True,
                            is_draft=False,
                        ),
                    )
                )
                .annotate(
                    pending_estimates=Sum(
                        Cast("estimate_point__value", FloatField()),
                        filter=Q(
                            completed_at__isnull=True,
                            archived_at__isnull=True,
                            is_draft=False,
                        ),
                    )
                )
                .order_by("label_name")
            )
            completion_chart = burndown_plot(
                queryset=cycle,
                slug=slug,
                project_id=project_id,
                plot_type="points",
                cycle_id=cycle_id,
            )

        if analytic_type == "issues":
            assignee_distribution = (
                Issue.issue_objects.filter(
                    issue_cycle__cycle_id=cycle_id,
                    issue_cycle__deleted_at__isnull=True,
                    project_id=project_id,
                    workspace__slug=slug,
                )
                .annotate(display_name=F("assignees__display_name"))
                .annotate(assignee_id=F("assignees__id"))
                .annotate(
                    avatar_url=Case(
                        # If `avatar_asset` exists, use it to generate the asset URL
                        When(
                            assignees__avatar_asset__isnull=False,
                            then=Concat(
                                Value("/api/assets/v2/static/"),
                                "assignees__avatar_asset",  # Assuming avatar_asset has an id or relevant field
                                Value("/"),
                            ),
                        ),
                        # If `avatar_asset` is None, fall back to using `avatar` field directly
                        When(
                            assignees__avatar_asset__isnull=True,
                            then="assignees__avatar",
                        ),
                        default=Value(None),
                        output_field=models.CharField(),
                    )
                )
                .values("display_name", "assignee_id", "avatar_url")
                .annotate(
                    total_issues=Count(
                        "assignee_id",
                        filter=Q(archived_at__isnull=True, is_draft=False),
                    )
                )
                .annotate(
                    completed_issues=Count(
                        "assignee_id",
                        filter=Q(
                            completed_at__isnull=False,
                            archived_at__isnull=True,
                            is_draft=False,
                        ),
                    )
                )
                .annotate(
                    pending_issues=Count(
                        "assignee_id",
                        filter=Q(
                            completed_at__isnull=True,
                            archived_at__isnull=True,
                            is_draft=False,
                        ),
                    )
                )
                .order_by("display_name")
            )

            label_distribution = (
                Issue.issue_objects.filter(
                    issue_cycle__cycle_id=cycle_id,
                    issue_cycle__deleted_at__isnull=True,
                    project_id=project_id,
                    workspace__slug=slug,
                )
                .annotate(label_name=F("labels__name"))
                .annotate(color=F("labels__color"))
                .annotate(label_id=F("labels__id"))
                .values("label_name", "color", "label_id")
                .annotate(total_issues=Count("label_id", filter=Q(archived_at__isnull=True, is_draft=False)))
                .annotate(
                    completed_issues=Count(
                        "label_id",
                        filter=Q(
                            completed_at__isnull=False,
                            archived_at__isnull=True,
                            is_draft=False,
                        ),
                    )
                )
                .annotate(
                    pending_issues=Count(
                        "label_id",
                        filter=Q(
                            completed_at__isnull=True,
                            archived_at__isnull=True,
                            is_draft=False,
                        ),
                    )
                )
                .order_by("label_name")
            )
            completion_chart = burndown_plot(
                queryset=cycle,
                slug=slug,
                project_id=project_id,
                cycle_id=cycle_id,
                plot_type="issues",
            )

        return Response(
            {
                "assignees": assignee_distribution,
                "labels": label_distribution,
                "completion_chart": completion_chart,
            },
            status=status.HTTP_200_OK,
        )<|MERGE_RESOLUTION|>--- conflicted
+++ resolved
@@ -308,19 +308,16 @@
 
     @allow_permission([ROLE.ADMIN, ROLE.MEMBER])
     def create(self, request, slug, project_id):
-<<<<<<< HEAD
         if (
-                request.data.get("start_date", None) is None
-                and request.data.get("end_date", None) is None
+            request.data.get("start_date", None) is None
+            and request.data.get("end_date", None) is None
         ) or (
-                request.data.get("start_date", None) is not None
-                and request.data.get("end_date", None) is not None
-=======
-        if (request.data.get("start_date", None) is None and request.data.get("end_date", None) is None) or (
-            request.data.get("start_date", None) is not None and request.data.get("end_date", None) is not None
->>>>>>> 22339b97
+            request.data.get("start_date", None) is not None
+            and request.data.get("end_date", None) is not None
         ):
-            serializer = CycleWriteSerializer(data=request.data, context={"project_id": project_id})
+            serializer = CycleWriteSerializer(
+                data=request.data, context={"project_id": project_id}
+            )
             if serializer.is_valid():
                 serializer.save(project_id=project_id, owned_by=request.user)
                 cycle = (
@@ -360,7 +357,9 @@
                 project_timezone = project.timezone
 
                 datetime_fields = ["start_date", "end_date"]
-                cycle = user_timezone_converter(cycle, datetime_fields, project_timezone)
+                cycle = user_timezone_converter(
+                    cycle, datetime_fields, project_timezone
+                )
 
                 # Send the model activity
                 model_activity.delay(
@@ -594,15 +593,12 @@
             )
         ).exclude(pk=cycle_id)
         if cycles.exists():
-            # 自定义更改：可以运行多个迭代同时进行
-            return Response({"status": True}, status=status.HTTP_200_OK)
-            # return Response(
-            #     {
-            #         "error": "You have a cycle already on the given dates, if you want to create a draft cycle you can do that by removing dates",  # noqa: E501
-            #         "status": False,
-            #     }
-            # )
-
+            return Response(
+                {
+                    "error": "You have a cycle already on the given dates, if you want to create a draft cycle you can do that by removing dates",  # noqa: E501
+                    "status": False,
+                }
+            )
         else:
             return Response({"status": True}, status=status.HTTP_200_OK)
 
@@ -817,30 +813,11 @@
 
         return Response(
             {
-<<<<<<< HEAD
-                "backlog_estimate_points": aggregate_estimates["backlog_estimate_point"]
-                                           or 0,
-                "unstarted_estimate_points": aggregate_estimates[
-                                                 "unstarted_estimate_point"
-                                             ]
-                                             or 0,
-                "started_estimate_points": aggregate_estimates["started_estimate_point"]
-                                           or 0,
-                "cancelled_estimate_points": aggregate_estimates[
-                                                 "cancelled_estimate_point"
-                                             ]
-                                             or 0,
-                "completed_estimate_points": aggregate_estimates[
-                                                 "completed_estimate_points"
-                                             ]
-                                             or 0,
-=======
                 "backlog_estimate_points": aggregate_estimates["backlog_estimate_point"] or 0,
                 "unstarted_estimate_points": aggregate_estimates["unstarted_estimate_point"] or 0,
                 "started_estimate_points": aggregate_estimates["started_estimate_point"] or 0,
                 "cancelled_estimate_points": aggregate_estimates["cancelled_estimate_point"] or 0,
                 "completed_estimate_points": aggregate_estimates["completed_estimate_points"] or 0,
->>>>>>> 22339b97
                 "total_estimate_points": aggregate_estimates["total_estimate_points"],
                 "backlog_issues": backlog_issues,
                 "total_issues": total_issues,
