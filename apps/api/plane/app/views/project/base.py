--- conflicted
+++ resolved
@@ -343,60 +343,55 @@
 
     @allow_permission([ROLE.ADMIN, ROLE.MEMBER], level="WORKSPACE")
     def create(self, request, slug):
-<<<<<<< HEAD
-        try:
-            workspace = Workspace.objects.get(slug=slug)
-            template_id = request.data.get("template_id")
-            if template_id:
-                template_project = Project.objects.filter(
-                    pk=template_id,
-                    workspace__slug=slug,
-                ).first()
-                if not template_project:
-                    return Response(
-                        {"error": "Template project does not exist"},
-                        status=status.HTTP_404_NOT_FOUND,
-                    )
-                name = request.data.get("name")
-                identifier = request.data.get("identifier")
-                if name and Project.objects.filter(
-                    name=name,
-                    workspace=workspace,
-                    deleted_at__isnull=True,
-                ).exists():
-                    return Response(
-                        {
-                            "name": "The project name is already taken",
-                            "code": "PROJECT_NAME_ALREADY_EXIST",
-                        },
-                        status=status.HTTP_409_CONFLICT,
-                    )
-
-                if identifier and ProjectIdentifier.objects.filter(
-                    name=identifier.strip().upper(),
-                    workspace=workspace,
-                ).exists():
-                    return Response(
-                        {
-                            "identifier": "The project identifier is already taken",
-                            "code": "PROJECT_IDENTIFIER_ALREADY_EXIST",
-                        },
-                        status=status.HTTP_409_CONFLICT,
-                    )
-
-                new_project = duplicate_project(template_project, request.user, name=name, identifier=identifier)
-
-                serializer = ProjectListSerializer(new_project)
-                return Response(serializer.data, status=status.HTTP_201_CREATED)
-=======
         workspace = Workspace.objects.get(slug=slug)
+        template_id = request.data.get("template_id")
+        if template_id:
+            template_project = Project.objects.filter(
+                pk=template_id,
+                workspace__slug=slug,
+            ).first()
+            if not template_project:
+                return Response(
+                    {"error": "Template project does not exist"},
+                    status=status.HTTP_404_NOT_FOUND,
+                )
+            name = request.data.get("name")
+            identifier = request.data.get("identifier")
+            if name and Project.objects.filter(
+                name=name,
+                workspace=workspace,
+                deleted_at__isnull=True,
+            ).exists():
+                return Response(
+                    {
+                        "name": "The project name is already taken",
+                        "code": "PROJECT_NAME_ALREADY_EXIST",
+                    },
+                    status=status.HTTP_409_CONFLICT,
+                )
+
+            if identifier and ProjectIdentifier.objects.filter(
+                name=identifier.strip().upper(),
+                workspace=workspace,
+            ).exists():
+                return Response(
+                    {
+                        "identifier": "The project identifier is already taken",
+                        "code": "PROJECT_IDENTIFIER_ALREADY_EXIST",
+                    },
+                    status=status.HTTP_409_CONFLICT,
+                )
+
+            new_project = duplicate_project(template_project, request.user, name=name, identifier=identifier)
+
+            serializer = ProjectListSerializer(new_project)
+            return Response(serializer.data, status=status.HTTP_201_CREATED)
 
         serializer = ProjectSerializer(
             data={**request.data}, context={"workspace_id": workspace.id}
         )
         if serializer.is_valid():
             serializer.save()
->>>>>>> df4ea1f7
 
             # Add the user as Administrator to the project
             _ = ProjectMember.objects.create(
@@ -474,39 +469,6 @@
 
             project = self.get_queryset().filter(pk=serializer.data["id"]).first()
 
-<<<<<<< HEAD
-                serializer = ProjectListSerializer(project)
-                return Response(serializer.data, status=status.HTTP_201_CREATED)
-            return Response(serializer.errors, status=status.HTTP_400_BAD_REQUEST)
-        except IntegrityError as e:
-            if "already exists" in str(e):
-                return Response(
-                    {
-                        "name": "The project name is already taken",
-                        "code": "PROJECT_NAME_ALREADY_EXIST",
-                    },
-                    status=status.HTTP_409_CONFLICT,
-                )
-            else:
-                return Response(
-                    {
-                        "identifier": "The project identifier is already taken",
-                        "code": "PROJECT_IDENTIFIER_ALREADY_EXIST",
-                    },
-                    status=status.HTTP_409_CONFLICT,
-                )
-        except Workspace.DoesNotExist:
-            return Response(
-                {"error": "Workspace does not exist"}, status=status.HTTP_404_NOT_FOUND
-            )
-        except serializers.ValidationError:
-            return Response(
-                {
-                    "identifier": "The project identifier is already taken",
-                    "code": "PROJECT_IDENTIFIER_ALREADY_EXIST",
-                },
-                status=status.HTTP_409_CONFLICT,
-=======
             # Create the model activity
             model_activity.delay(
                 model_name="project",
@@ -516,7 +478,6 @@
                 actor_id=request.user.id,
                 slug=slug,
                 origin=base_host(request=request, is_app=True),
->>>>>>> df4ea1f7
             )
 
             serializer = ProjectListSerializer(project)
