--- conflicted
+++ resolved
@@ -4,12 +4,10 @@
 
 # Django imports
 from django.core.serializers.json import DjangoJSONEncoder
-<<<<<<< HEAD
-from rest_framework.decorators import action
-=======
 from django.db.models import Exists, F, OuterRef, Prefetch, Q, Subquery
 from django.utils import timezone
->>>>>>> 22339b97
+from rest_framework.decorators import action
+
 
 # Third Party imports
 from rest_framework import status
@@ -22,15 +20,10 @@
     ProjectListSerializer,
     ProjectSerializer,
 )
-<<<<<<< HEAD
-
-from plane.app.permissions import ProjectMemberPermission, allow_permission, ROLE
-from plane.app.views.custom.simple_api import temporary_create_issue_type
-=======
 from plane.app.views.base import BaseAPIView, BaseViewSet
 from plane.bgtasks.recent_visited_task import recent_visited_task
 from plane.bgtasks.webhook_task import model_activity, webhook_activity
->>>>>>> 22339b97
+from plane.app.views.custom.simple_api import temporary_create_issue_type
 from plane.db.models import (
     UserFavorite,
     DeployBoard,
@@ -534,52 +527,6 @@
         return Response(status=status.HTTP_204_NO_CONTENT)
 
 
-<<<<<<< HEAD
-class ProjectPublicCoverImagesEndpoint(BaseAPIView):
-    permission_classes = [AllowAny]
-
-    # Cache the below api for 24 hours
-    @cache_response(60 * 60 * 24, user=False)
-    def get(self, request):
-        files = []
-        if settings.USE_MINIO:
-            s3 = boto3.client(
-                "s3",
-                endpoint_url=settings.AWS_S3_ENDPOINT_URL,
-                aws_access_key_id=settings.AWS_ACCESS_KEY_ID,
-                aws_secret_access_key=settings.AWS_SECRET_ACCESS_KEY,
-            )
-        else:
-            s3 = boto3.client(
-                "s3",
-                aws_access_key_id=settings.AWS_ACCESS_KEY_ID,
-                aws_secret_access_key=settings.AWS_SECRET_ACCESS_KEY,
-            )
-        params = {
-            "Bucket": settings.AWS_STORAGE_BUCKET_NAME,
-            "Prefix": "static/project-cover/",
-        }
-
-        try:
-            response = s3.list_objects_v2(**params)
-            # Extracting file keys from the response
-            if "Contents" in response:
-                for content in response["Contents"]:
-                    if not content["Key"].endswith(
-                            "/"
-                    ):  # This line ensures we're only getting files, not "sub-folders"
-                        files.append(
-                            f"https://{settings.AWS_STORAGE_BUCKET_NAME}.s3.{settings.AWS_REGION}.amazonaws.com/{content['Key']}"
-                        )
-
-            return Response(files, status=status.HTTP_200_OK)
-        except Exception as e:
-            log_exception(e)
-            return Response([], status=status.HTTP_200_OK)
-
-
-=======
->>>>>>> 22339b97
 class DeployBoardViewSet(BaseViewSet):
     permission_classes = [ProjectMemberPermission]
     serializer_class = DeployBoardSerializer
