--- conflicted
+++ resolved
@@ -42,8 +42,12 @@
         def get_filtered_count() -> int:
             if self.filters["analytics_date_range"]:
                 return queryset.filter(
-                    created_at__gte=self.filters["analytics_date_range"]["current"]["gte"],
-                    created_at__lte=self.filters["analytics_date_range"]["current"]["lte"],
+                    created_at__gte=self.filters["analytics_date_range"]["current"][
+                        "gte"
+                    ],
+                    created_at__lte=self.filters["analytics_date_range"]["current"][
+                        "lte"
+                    ],
                 ).count()
             return queryset.count()
 
@@ -51,39 +55,30 @@
             "count": get_filtered_count(),
         }
 
-<<<<<<< HEAD
-    def get_work_items_stats(self, project_id, cycle_id=None, module_id=None) -> Dict[str, Dict[str, int]]:
-=======
     def get_work_items_stats(
             self, project_id, cycle_id=None, module_id=None
     ) -> Dict[str, Dict[str, int]]:
->>>>>>> 2f8a3926
         """
         Returns work item stats for the workspace, or filtered by cycle_id or module_id if provided.
         """
         base_queryset = None
         if cycle_id is not None:
-            cycle_issues = CycleIssue.objects.filter(**self.filters["base_filters"], cycle_id=cycle_id).values_list(
-                "issue_id", flat=True
-            )
+            cycle_issues = CycleIssue.objects.filter(
+                **self.filters["base_filters"], cycle_id=cycle_id
+            ).values_list("issue_id", flat=True)
             base_queryset = Issue.issue_objects.filter(id__in=cycle_issues)
         elif module_id is not None:
-            module_issues = ModuleIssue.objects.filter(**self.filters["base_filters"], module_id=module_id).values_list(
-                "issue_id", flat=True
-            )
+            module_issues = ModuleIssue.objects.filter(
+                **self.filters["base_filters"], module_id=module_id
+            ).values_list("issue_id", flat=True)
             base_queryset = Issue.issue_objects.filter(id__in=module_issues)
         else:
-            base_queryset = Issue.issue_objects.filter(**self.filters["base_filters"], project_id=project_id)
+            base_queryset = Issue.issue_objects.filter(
+                **self.filters["base_filters"], project_id=project_id
+            )
 
         return {
             "total_work_items": self.get_filtered_counts(base_queryset),
-<<<<<<< HEAD
-            "started_work_items": self.get_filtered_counts(base_queryset.filter(state__group="started")),
-            "backlog_work_items": self.get_filtered_counts(base_queryset.filter(state__group="backlog")),
-            "un_started_work_items": self.get_filtered_counts(base_queryset.filter(state__group="unstarted")),
-            "completed_work_items": self.get_filtered_counts(base_queryset.filter(state__group="completed")),
-            "cancelled_work_items": self.get_filtered_counts(base_queryset.filter(state__group="cancelled")),
-=======
             "started_work_items": self.get_filtered_counts(
                 base_queryset.filter(state__group="started")
             ),
@@ -99,7 +94,6 @@
             "cancelled_work_items": self.get_filtered_counts(
                 base_queryset.filter(state__group="cancelled")
             ),
->>>>>>> 2f8a3926
         }
 
     @allow_permission([ROLE.ADMIN, ROLE.MEMBER])
@@ -110,7 +104,9 @@
         cycle_id = request.GET.get("cycle_id", None)
         module_id = request.GET.get("module_id", None)
         return Response(
-            self.get_work_items_stats(cycle_id=cycle_id, module_id=module_id, project_id=project_id),
+            self.get_work_items_stats(
+                cycle_id=cycle_id, module_id=module_id, project_id=project_id
+            ),
             status=status.HTTP_200_OK,
         )
 
@@ -123,7 +119,9 @@
         # Apply date range filter if available
         if self.filters["chart_period_range"]:
             start_date, end_date = self.filters["chart_period_range"]
-            base_queryset = base_queryset.filter(created_at__date__gte=start_date, created_at__date__lte=end_date)
+            base_queryset = base_queryset.filter(
+                created_at__date__gte=start_date, created_at__date__lte=end_date
+            )
 
         return (
             base_queryset.values("project_id", "project__name")
@@ -137,26 +135,24 @@
             .order_by("project_id")
         )
 
-<<<<<<< HEAD
-    def get_work_items_stats(self, project_id, cycle_id=None, module_id=None) -> Dict[str, Dict[str, int]]:
-=======
     def get_work_items_stats(
             self, project_id, cycle_id=None, module_id=None
     ) -> Dict[str, Dict[str, int]]:
->>>>>>> 2f8a3926
         base_queryset = None
         if cycle_id is not None:
-            cycle_issues = CycleIssue.objects.filter(**self.filters["base_filters"], cycle_id=cycle_id).values_list(
-                "issue_id", flat=True
-            )
+            cycle_issues = CycleIssue.objects.filter(
+                **self.filters["base_filters"], cycle_id=cycle_id
+            ).values_list("issue_id", flat=True)
             base_queryset = Issue.issue_objects.filter(id__in=cycle_issues)
         elif module_id is not None:
-            module_issues = ModuleIssue.objects.filter(**self.filters["base_filters"], module_id=module_id).values_list(
-                "issue_id", flat=True
-            )
+            module_issues = ModuleIssue.objects.filter(
+                **self.filters["base_filters"], module_id=module_id
+            ).values_list("issue_id", flat=True)
             base_queryset = Issue.issue_objects.filter(id__in=module_issues)
         else:
-            base_queryset = Issue.issue_objects.filter(**self.filters["base_filters"], project_id=project_id)
+            base_queryset = Issue.issue_objects.filter(
+                **self.filters["base_filters"], project_id=project_id
+            )
         return (
             base_queryset.annotate(display_name=F("assignees__display_name"))
             .annotate(assignee_id=F("assignees__id"))
@@ -173,18 +169,30 @@
                         ),
                     ),
                     # If `avatar_asset` is None, fall back to using `avatar` field directly
-                    When(assignees__avatar_asset__isnull=True, then="assignees__avatar"),
+                    When(
+                        assignees__avatar_asset__isnull=True, then="assignees__avatar"
+                    ),
                     default=Value(None),
                     output_field=models.CharField(),
                 )
             )
             .values("display_name", "assignee_id", "avatar_url")
             .annotate(
-                cancelled_work_items=Count("id", filter=Q(state__group="cancelled"), distinct=True),
-                completed_work_items=Count("id", filter=Q(state__group="completed"), distinct=True),
-                backlog_work_items=Count("id", filter=Q(state__group="backlog"), distinct=True),
-                un_started_work_items=Count("id", filter=Q(state__group="unstarted"), distinct=True),
-                started_work_items=Count("id", filter=Q(state__group="started"), distinct=True),
+                cancelled_work_items=Count(
+                    "id", filter=Q(state__group="cancelled"), distinct=True
+                ),
+                completed_work_items=Count(
+                    "id", filter=Q(state__group="completed"), distinct=True
+                ),
+                backlog_work_items=Count(
+                    "id", filter=Q(state__group="backlog"), distinct=True
+                ),
+                un_started_work_items=Count(
+                    "id", filter=Q(state__group="unstarted"), distinct=True
+                ),
+                started_work_items=Count(
+                    "id", filter=Q(state__group="started"), distinct=True
+                ),
             )
             .order_by("display_name")
         )
@@ -199,7 +207,9 @@
             cycle_id = request.GET.get("cycle_id", None)
             module_id = request.GET.get("module_id", None)
             return Response(
-                self.get_work_items_stats(project_id=project_id, cycle_id=cycle_id, module_id=module_id),
+                self.get_work_items_stats(
+                    project_id=project_id, cycle_id=cycle_id, module_id=module_id
+                ),
                 status=status.HTTP_200_OK,
             )
 
@@ -207,25 +217,23 @@
 
 
 class ProjectAdvanceAnalyticsChartEndpoint(ProjectAdvanceAnalyticsBaseView):
-<<<<<<< HEAD
-    def work_item_completion_chart(self, project_id, cycle_id=None, module_id=None) -> Dict[str, Any]:
-=======
     def work_item_completion_chart(
             self, project_id, cycle_id=None, module_id=None
     ) -> Dict[str, Any]:
->>>>>>> 2f8a3926
         # Get the base queryset
         queryset = (
             Issue.issue_objects.filter(**self.filters["base_filters"])
             .filter(project_id=project_id)
             .select_related("workspace", "state", "parent")
-            .prefetch_related("assignees", "labels", "issue_module__module", "issue_cycle__cycle")
+            .prefetch_related(
+                "assignees", "labels", "issue_module__module", "issue_cycle__cycle"
+            )
         )
 
         if cycle_id is not None:
-            cycle_issues = CycleIssue.objects.filter(**self.filters["base_filters"], cycle_id=cycle_id).values_list(
-                "issue_id", flat=True
-            )
+            cycle_issues = CycleIssue.objects.filter(
+                **self.filters["base_filters"], cycle_id=cycle_id
+            ).values_list("issue_id", flat=True)
             cycle = Cycle.objects.filter(id=cycle_id).first()
             if cycle and cycle.start_date:
                 start_date = cycle.start_date.date()
@@ -235,9 +243,9 @@
             queryset = cycle_issues
 
         elif module_id is not None:
-            module_issues = ModuleIssue.objects.filter(**self.filters["base_filters"], module_id=module_id).values_list(
-                "issue_id", flat=True
-            )
+            module_issues = ModuleIssue.objects.filter(
+                **self.filters["base_filters"], module_id=module_id
+            ).values_list("issue_id", flat=True)
             module = Module.objects.filter(id=module_id).first()
             if module and module.start_date:
                 start_date = module.start_date
