--- conflicted
+++ resolved
@@ -73,13 +73,7 @@
 
     def get_overview_data(self) -> Dict[str, Dict[str, int]]:
         members_query = WorkspaceMember.objects.filter(
-<<<<<<< HEAD
             workspace__slug=self._workspace_slug, is_active=True, member__is_bot=False
-=======
-            workspace__slug=self._workspace_slug,
-            is_active=True,
-            member__is_bot=False,
->>>>>>> ebeac413
         )
 
         if self.request.GET.get("project_ids", None):
@@ -99,11 +93,7 @@
             "total_cycles": self.get_filtered_counts(Cycle.objects.filter(**self.filters["base_filters"])),
             "total_intake": self.get_filtered_counts(
                 Issue.objects.filter(**self.filters["base_filters"]).filter(
-<<<<<<< HEAD
                     issue_intake__status__in=["-2", "-1", "0", "1", "2"]  # TODO: Add description for reference.
-=======
-                    issue_intake__status__in=["-2", "-1", "0", "1", "2"]
->>>>>>> ebeac413
                 )
             ),
         }
@@ -117,8 +107,6 @@
             "backlog_work_items": self.get_filtered_counts(base_queryset.filter(state__group="backlog")),
             "un_started_work_items": self.get_filtered_counts(base_queryset.filter(state__group="unstarted")),
             "completed_work_items": self.get_filtered_counts(base_queryset.filter(state__group="completed")),
-<<<<<<< HEAD
-=======
         }
 
     def get_users_stats(self) -> Dict[str, Dict[str, int]]:
@@ -165,7 +153,6 @@
             "at_risk_updates": self.get_filtered_counts(
                 latest_updates.filter(status="AT-RISK"),
             ),
->>>>>>> ebeac413
         }
 
     def get_cycles_stats(self) -> Dict[str, Dict[str, int]]:
@@ -686,14 +673,10 @@
             **date_filter,
         ).count()
         total_members = WorkspaceMember.objects.filter(
-<<<<<<< HEAD
-            workspace__slug=self._workspace_slug, is_active=True, **date_filter
-=======
             workspace__slug=self._workspace_slug,
             is_active=True,
             member__is_bot=False,
             **date_filter,
->>>>>>> ebeac413
         ).count()
         total_pages = ProjectPage.objects.filter(**self.filters["base_filters"], **date_filter).count()
         total_views = IssueView.objects.filter(**self.filters["base_filters"], **date_filter).count()
