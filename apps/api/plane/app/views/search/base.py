# Python imports
import re

# Django imports
from django.db import models
from django.db.models import (
    Q,
    OuterRef,
    Subquery,
    Value,
    UUIDField,
    CharField,
    When,
    Case,
)
from django.contrib.postgres.aggregates import ArrayAgg
from django.contrib.postgres.fields import ArrayField
from django.db.models.functions import Coalesce, Concat
from django.utils import timezone

# Third party imports
from rest_framework import status
from rest_framework.response import Response

# Module imports
from plane.app.views.base import BaseAPIView
from plane.db.models import (
    Workspace,
    Project,
    Issue,
    Cycle,
    Module,
    Page,
    IssueView,
    ProjectMember,
    ProjectPage,
    WorkspaceMember,
)


class GlobalSearchEndpoint(BaseAPIView):
    """Endpoint to search across multiple fields in the workspace and
    also show related workspace if found
    """

    def filter_workspaces(self, query, _slug, _project_id, _workspace_search):
        fields = ["name"]
        q = Q()
        if query:
            for field in fields:
                q |= Q(**{f"{field}__icontains": query})
        return (
            Workspace.objects.filter(q, workspace_member__member=self.request.user)
            .order_by("-created_at")
            .distinct()
            .values("name", "id", "slug")
        )

    def filter_projects(self, query, slug, _project_id, _workspace_search):
        fields = ["name", "identifier"]
        q = Q()
        if query:
            for field in fields:
                q |= Q(**{f"{field}__icontains": query})
        return (
            Project.objects.filter(
                q,
                project_projectmember__member=self.request.user,
                project_projectmember__is_active=True,
                archived_at__isnull=True,
                workspace__slug=slug,
            )
            .order_by("-created_at")
            .distinct()
            .values("name", "id", "identifier", "workspace__slug")
        )

    def filter_issues(self, query, slug, project_id, workspace_search):
        fields = ["name", "sequence_id", "project__identifier"]
        q = Q()
        if query:
            for field in fields:
                if field == "sequence_id":
                    # Match whole integers only (exclude decimal numbers)
                    sequences = re.findall(r"\b\d+\b", query)
                    for sequence_id in sequences:
                        q |= Q(**{"sequence_id": sequence_id})
                else:
                    q |= Q(**{f"{field}__icontains": query})

        issues = Issue.issue_objects.filter(
            q,
            project__project_projectmember__member=self.request.user,
            project__project_projectmember__is_active=True,
            project__archived_at__isnull=True,
            workspace__slug=slug,
        )

        if workspace_search == "false" and project_id:
            issues = issues.filter(project_id=project_id)

        return issues.distinct().values(
            "name",
            "id",
            "sequence_id",
            "project__identifier",
            "project_id",
            "workspace__slug",
        )[:100]

    def filter_cycles(self, query, slug, project_id, workspace_search):
        fields = ["name"]
        q = Q()
        if query:
            for field in fields:
                q |= Q(**{f"{field}__icontains": query})

        cycles = Cycle.objects.filter(
            q,
            project__project_projectmember__member=self.request.user,
            project__project_projectmember__is_active=True,
            project__archived_at__isnull=True,
            workspace__slug=slug,
        )

        if workspace_search == "false" and project_id:
            cycles = cycles.filter(project_id=project_id)

        return (
            cycles.order_by("-created_at")
            .distinct()
            .values(
                "name", "id", "project_id", "project__identifier", "workspace__slug"
            )
        )

    def filter_modules(self, query, slug, project_id, workspace_search):
        fields = ["name"]
        q = Q()
        if query:
            for field in fields:
                q |= Q(**{f"{field}__icontains": query})

        modules = Module.objects.filter(
            q,
            project__project_projectmember__member=self.request.user,
            project__project_projectmember__is_active=True,
            project__archived_at__isnull=True,
            workspace__slug=slug,
        )

        if workspace_search == "false" and project_id:
            modules = modules.filter(project_id=project_id)

        return (
            modules.order_by("-created_at")
            .distinct()
            .values(
                "name", "id", "project_id", "project__identifier", "workspace__slug"
            )
        )

    def filter_pages(self, query, slug, project_id, workspace_search):
        fields = ["name"]
        q = Q()
        if query:
            for field in fields:
                q |= Q(**{f"{field}__icontains": query})

        pages = (
            Page.objects.filter(
                q,
                projects__project_projectmember__member=self.request.user,
                projects__project_projectmember__is_active=True,
                projects__archived_at__isnull=True,
                workspace__slug=slug,
            )
            .annotate(
                project_ids=Coalesce(
                    ArrayAgg(
                        "projects__id", distinct=True, filter=~Q(projects__id=True)
                    ),
                    Value([], output_field=ArrayField(UUIDField())),
                )
            )
            .annotate(
                project_identifiers=Coalesce(
                    ArrayAgg(
                        "projects__identifier",
                        distinct=True,
                        filter=~Q(projects__id=True),
                    ),
                    Value([], output_field=ArrayField(CharField())),
                )
            )
        )

        if workspace_search == "false" and project_id:
            project_subquery = ProjectPage.objects.filter(
                page_id=OuterRef("id"), project_id=project_id
            ).values_list("project_id", flat=True)[:1]

            pages = pages.annotate(project_id=Subquery(project_subquery)).filter(
                project_id=project_id
            )

        return (
            pages.order_by("-created_at")
            .distinct()
            .values(
                "name", "id", "project_ids", "project_identifiers", "workspace__slug"
            )
        )

    def filter_views(self, query, slug, project_id, workspace_search):
        fields = ["name"]
        q = Q()
        if query:
            for field in fields:
                q |= Q(**{f"{field}__icontains": query})

        issue_views = IssueView.objects.filter(
            q,
            project__project_projectmember__member=self.request.user,
            project__project_projectmember__is_active=True,
            project__archived_at__isnull=True,
            workspace__slug=slug,
        )

        if workspace_search == "false" and project_id:
            issue_views = issue_views.filter(project_id=project_id)

        return (
            issue_views.order_by("-created_at")
            .distinct()
            .values(
                "name", "id", "project_id", "project__identifier", "workspace__slug"
            )
        )

    def filter_intakes(self, query, slug, project_id, workspace_search):
        fields = ["name", "sequence_id", "project__identifier"]
        q = Q()
        if query:
            for field in fields:
                if field == "sequence_id":
                    # Match whole integers only (exclude decimal numbers)
                    sequences = re.findall(r"\b\d+\b", query)
                    for sequence_id in sequences:
                        q |= Q(**{"sequence_id": sequence_id})
                else:
                    q |= Q(**{f"{field}__icontains": query})

        issues = Issue.objects.filter(
            q,
            project__project_projectmember__member=self.request.user,
            project__project_projectmember__is_active=True,
            project__archived_at__isnull=True,
            workspace__slug=slug,
        ).filter(models.Q(issue_intake__status=0) | models.Q(issue_intake__status=-2))

        if workspace_search == "false" and project_id:
            issues = issues.filter(project_id=project_id)

        return (
            issues.order_by("-created_at")
            .distinct()
            .values(
                "name",
                "id",
                "sequence_id",
                "project__identifier",
                "project_id",
                "workspace__slug",
            )[:100]
        )

    def get(self, request, slug):
        query = request.query_params.get("search", False)
        entities_param = request.query_params.get("entities")
        workspace_search = request.query_params.get("workspace_search", "false")
        project_id = request.query_params.get("project_id", False)

        MODELS_MAPPER = {
            "workspace": self.filter_workspaces,
            "project": self.filter_projects,
            "issue": self.filter_issues,
            "cycle": self.filter_cycles,
            "module": self.filter_modules,
            "issue_view": self.filter_views,
            "page": self.filter_pages,
            "intake": self.filter_intakes,
        }

        # Determine which entities to search
        if entities_param:
            requested_entities = [
                e.strip() for e in entities_param.split(",") if e.strip()
            ]
            requested_entities = [e for e in requested_entities if e in MODELS_MAPPER]
        else:
            requested_entities = list(MODELS_MAPPER.keys())

        results = {}

        for entity in requested_entities:
            func = MODELS_MAPPER.get(entity)
            if func:
                results[entity] = func(
                    query or None, slug, project_id, workspace_search
                )

        return Response({"results": results}, status=status.HTTP_200_OK)


class SearchEndpoint(BaseAPIView):
    def get(self, request, slug):
        query = request.query_params.get("query", False)
        query_types = request.query_params.get("query_type", "user_mention").split(",")
        query_types = [qt.strip() for qt in query_types]
        count = int(request.query_params.get("count", 5))
        project_id = request.query_params.get("project_id", None)
        issue_id = request.query_params.get("issue_id", None)

        response_data = {}

        if project_id:
            for query_type in query_types:
                if query_type == "user_mention":
                    fields = [
                        "member__first_name",
                        "member__last_name",
                        "member__display_name",
                    ]
                    q = Q()

                    if query:
                        for field in fields:
                            q |= Q(**{f"{field}__icontains": query})

                    users = (
                        ProjectMember.objects.filter(
                            q,
                            is_active=True,
                            workspace__slug=slug,
                            member__is_bot=False,
                            project_id=project_id,
                        )
                        .annotate(
                            member__avatar_url=Case(
                                When(
                                    member__avatar_asset__isnull=False,
                                    then=Concat(
                                        Value("/api/assets/v2/static/"),
                                        "member__avatar_asset",
                                        Value("/"),
                                    ),
                                ),
                                When(
                                    member__avatar_asset__isnull=True,
                                    then="member__avatar",
                                ),
                                default=Value(None),
                                output_field=CharField(),
                            )
                        )
                        .order_by("-created_at")
                    )

<<<<<<< HEAD
                    if issue_id:
                        issue_created_by = (
                            Issue.objects.filter(id=issue_id)
                            .values_list("created_by_id", flat=True)
                            .first()
                        )
                        users = (
                            users.filter(Q(role__gt=10) | Q(member_id=issue_created_by))
                            .distinct()
                            .values(
                                "member__avatar_url",
                                "member__display_name",
                                "member__id",
                            )
                        )
                    else:
                        users = (
                            users.filter(Q(role__gt=10))
                            .distinct()
                            .values(
                                "member__avatar_url",
                                "member__display_name",
                                "member__id",
                            )
=======
                    users = (
                        users
                        .distinct()
                        .values(
                            "member__avatar_url",
                            "member__display_name",
                            "member__id",
>>>>>>> cf7f891b
                        )
                    )

                    response_data["user_mention"] = list(users[:count])

                elif query_type == "project":
                    fields = ["name", "identifier"]
                    q = Q()

                    if query:
                        for field in fields:
                            q |= Q(**{f"{field}__icontains": query})
                    projects = (
                        Project.objects.filter(
                            q,
                            Q(project_projectmember__member=self.request.user)
                            | Q(network=2),
                            workspace__slug=slug,
                        )
                        .order_by("-created_at")
                        .distinct()
                        .values(
                            "name", "id", "identifier", "logo_props", "workspace__slug"
                        )[:count]
                    )
                    response_data["project"] = list(projects)

                elif query_type == "issue":
                    fields = ["name", "sequence_id", "project__identifier"]
                    q = Q()

                    if query:
                        for field in fields:
                            if field == "sequence_id":
                                sequences = re.findall(r"\b\d+\b", query)
                                for sequence_id in sequences:
                                    q |= Q(**{"sequence_id": sequence_id})
                            else:
                                q |= Q(**{f"{field}__icontains": query})

                    issues = (
                        Issue.issue_objects.filter(
                            q,
                            project__project_projectmember__member=self.request.user,
                            project__project_projectmember__is_active=True,
                            workspace__slug=slug,
                            project_id=project_id,
                        )
                        .order_by("-created_at")
                        .distinct()
                        .values(
                            "name",
                            "id",
                            "sequence_id",
                            "project__identifier",
                            "project_id",
                            "priority",
                            "state_id",
                            "type_id",
                        )[:count]
                    )
                    response_data["issue"] = list(issues)

                elif query_type == "cycle":
                    fields = ["name"]
                    q = Q()

                    if query:
                        for field in fields:
                            q |= Q(**{f"{field}__icontains": query})

                    cycles = (
                        Cycle.objects.filter(
                            q,
                            project__project_projectmember__member=self.request.user,
                            project__project_projectmember__is_active=True,
                            workspace__slug=slug,
                            project_id=project_id,
                        )
                        .annotate(
                            status=Case(
                                When(
                                    Q(start_date__lte=timezone.now())
                                    & Q(end_date__gte=timezone.now()),
                                    then=Value("CURRENT"),
                                ),
                                When(
                                    start_date__gt=timezone.now(),
                                    then=Value("UPCOMING"),
                                ),
                                When(
                                    end_date__lt=timezone.now(), then=Value("COMPLETED")
                                ),
                                When(
                                    Q(start_date__isnull=True)
                                    & Q(end_date__isnull=True),
                                    then=Value("DRAFT"),
                                ),
                                default=Value("DRAFT"),
                                output_field=CharField(),
                            )
                        )
                        .order_by("-created_at")
                        .distinct()
                        .values(
                            "name",
                            "id",
                            "project_id",
                            "project__identifier",
                            "status",
                            "workspace__slug",
                        )[:count]
                    )
                    response_data["cycle"] = list(cycles)

                elif query_type == "module":
                    fields = ["name"]
                    q = Q()

                    if query:
                        for field in fields:
                            q |= Q(**{f"{field}__icontains": query})

                    modules = (
                        Module.objects.filter(
                            q,
                            project__project_projectmember__member=self.request.user,
                            project__project_projectmember__is_active=True,
                            workspace__slug=slug,
                            project_id=project_id,
                        )
                        .order_by("-created_at")
                        .distinct()
                        .values(
                            "name",
                            "id",
                            "project_id",
                            "project__identifier",
                            "status",
                            "workspace__slug",
                        )[:count]
                    )
                    response_data["module"] = list(modules)

                elif query_type == "page":
                    fields = ["name"]
                    q = Q()

                    if query:
                        for field in fields:
                            q |= Q(**{f"{field}__icontains": query})

                    pages = (
                        Page.objects.filter(
                            q,
                            projects__project_projectmember__member=self.request.user,
                            projects__project_projectmember__is_active=True,
                            projects__id=project_id,
                            workspace__slug=slug,
                            access=0,
                        )
                        .order_by("-created_at")
                        .distinct()
                        .values(
                            "name",
                            "id",
                            "logo_props",
                            "projects__id",
                            "workspace__slug",
                        )[:count]
                    )
                    response_data["page"] = list(pages)
            return Response(response_data, status=status.HTTP_200_OK)

        else:
            for query_type in query_types:
                if query_type == "user_mention":
                    fields = [
                        "member__first_name",
                        "member__last_name",
                        "member__display_name",
                    ]
                    q = Q()

                    if query:
                        for field in fields:
                            q |= Q(**{f"{field}__icontains": query})
                    users = (
                        WorkspaceMember.objects.filter(
                            q,
                            is_active=True,
                            workspace__slug=slug,
                            member__is_bot=False,
                        )
                        .annotate(
                            member__avatar_url=Case(
                                When(
                                    member__avatar_asset__isnull=False,
                                    then=Concat(
                                        Value("/api/assets/v2/static/"),
                                        "member__avatar_asset",
                                        Value("/"),
                                    ),
                                ),
                                When(
                                    member__avatar_asset__isnull=True,
                                    then="member__avatar",
                                ),
                                default=Value(None),
                                output_field=models.CharField(),
                            )
                        )
                        .order_by("-created_at")
                        .values(
                            "member__avatar_url", "member__display_name", "member__id"
                        )[:count]
                    )
                    response_data["user_mention"] = list(users)

                elif query_type == "project":
                    fields = ["name", "identifier"]
                    q = Q()

                    if query:
                        for field in fields:
                            q |= Q(**{f"{field}__icontains": query})
                    projects = (
                        Project.objects.filter(
                            q,
                            Q(project_projectmember__member=self.request.user)
                            | Q(network=2),
                            workspace__slug=slug,
                        )
                        .order_by("-created_at")
                        .distinct()
                        .values(
                            "name", "id", "identifier", "logo_props", "workspace__slug"
                        )[:count]
                    )
                    response_data["project"] = list(projects)

                elif query_type == "issue":
                    fields = ["name", "sequence_id", "project__identifier"]
                    q = Q()

                    if query:
                        for field in fields:
                            if field == "sequence_id":
                                sequences = re.findall(r"\b\d+\b", query)
                                for sequence_id in sequences:
                                    q |= Q(**{"sequence_id": sequence_id})
                            else:
                                q |= Q(**{f"{field}__icontains": query})

                    issues = (
                        Issue.issue_objects.filter(
                            q,
                            project__project_projectmember__member=self.request.user,
                            project__project_projectmember__is_active=True,
                            workspace__slug=slug,
                        )
                        .order_by("-created_at")
                        .distinct()
                        .values(
                            "name",
                            "id",
                            "sequence_id",
                            "project__identifier",
                            "project_id",
                            "priority",
                            "state_id",
                            "type_id",
                        )[:count]
                    )
                    response_data["issue"] = list(issues)

                elif query_type == "cycle":
                    fields = ["name"]
                    q = Q()

                    if query:
                        for field in fields:
                            q |= Q(**{f"{field}__icontains": query})

                    cycles = (
                        Cycle.objects.filter(
                            q,
                            project__project_projectmember__member=self.request.user,
                            project__project_projectmember__is_active=True,
                            workspace__slug=slug,
                        )
                        .annotate(
                            status=Case(
                                When(
                                    Q(start_date__lte=timezone.now())
                                    & Q(end_date__gte=timezone.now()),
                                    then=Value("CURRENT"),
                                ),
                                When(
                                    start_date__gt=timezone.now(),
                                    then=Value("UPCOMING"),
                                ),
                                When(
                                    end_date__lt=timezone.now(), then=Value("COMPLETED")
                                ),
                                When(
                                    Q(start_date__isnull=True)
                                    & Q(end_date__isnull=True),
                                    then=Value("DRAFT"),
                                ),
                                default=Value("DRAFT"),
                                output_field=CharField(),
                            )
                        )
                        .order_by("-created_at")
                        .distinct()
                        .values(
                            "name",
                            "id",
                            "project_id",
                            "project__identifier",
                            "status",
                            "workspace__slug",
                        )[:count]
                    )
                    response_data["cycle"] = list(cycles)

                elif query_type == "module":
                    fields = ["name"]
                    q = Q()

                    if query:
                        for field in fields:
                            q |= Q(**{f"{field}__icontains": query})

                    modules = (
                        Module.objects.filter(
                            q,
                            project__project_projectmember__member=self.request.user,
                            project__project_projectmember__is_active=True,
                            workspace__slug=slug,
                        )
                        .order_by("-created_at")
                        .distinct()
                        .values(
                            "name",
                            "id",
                            "project_id",
                            "project__identifier",
                            "status",
                            "workspace__slug",
                        )[:count]
                    )
                    response_data["module"] = list(modules)

                elif query_type == "page":
                    fields = ["name"]
                    q = Q()

                    if query:
                        for field in fields:
                            q |= Q(**{f"{field}__icontains": query})

                    pages = (
                        Page.objects.filter(
                            q,
                            projects__project_projectmember__member=self.request.user,
                            projects__project_projectmember__is_active=True,
                            workspace__slug=slug,
                            access=0,
                            is_global=True,
                        )
                        .order_by("-created_at")
                        .distinct()
                        .values(
                            "name",
                            "id",
                            "logo_props",
                            "projects__id",
                            "workspace__slug",
                        )[:count]
                    )
                    response_data["page"] = list(pages)
            return Response(response_data, status=status.HTTP_200_OK)<|MERGE_RESOLUTION|>--- conflicted
+++ resolved
@@ -367,32 +367,6 @@
                         .order_by("-created_at")
                     )
 
-<<<<<<< HEAD
-                    if issue_id:
-                        issue_created_by = (
-                            Issue.objects.filter(id=issue_id)
-                            .values_list("created_by_id", flat=True)
-                            .first()
-                        )
-                        users = (
-                            users.filter(Q(role__gt=10) | Q(member_id=issue_created_by))
-                            .distinct()
-                            .values(
-                                "member__avatar_url",
-                                "member__display_name",
-                                "member__id",
-                            )
-                        )
-                    else:
-                        users = (
-                            users.filter(Q(role__gt=10))
-                            .distinct()
-                            .values(
-                                "member__avatar_url",
-                                "member__display_name",
-                                "member__id",
-                            )
-=======
                     users = (
                         users
                         .distinct()
@@ -400,7 +374,6 @@
                             "member__avatar_url",
                             "member__display_name",
                             "member__id",
->>>>>>> cf7f891b
                         )
                     )
 
