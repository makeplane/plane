# Python imports
import json

# Django import
from django.utils import timezone
from django.db.models import Q, Count, OuterRef, Func, F, Prefetch, Subquery
from django.core.serializers.json import DjangoJSONEncoder
from django.contrib.postgres.aggregates import ArrayAgg
from django.contrib.postgres.fields import ArrayField
from django.db.models import Value, UUIDField
from django.db.models.functions import Coalesce

# Third party imports
from rest_framework import status
from rest_framework.response import Response

# Module imports
from ..base import BaseViewSet
from plane.app.permissions import allow_permission, ROLE
from plane.db.models import (
    Intake,
    IntakeIssue,
    Issue,
    State,
    IssueLink,
    FileAsset,
    Project,
    ProjectMember,
    CycleIssue,
    IssueDescriptionVersion,
    WorkspaceMember,
)
from plane.app.serializers import (
    IssueCreateSerializer,
    IssueDetailSerializer,
    IntakeSerializer,
    IntakeIssueSerializer,
    IntakeIssueDetailSerializer,
    IssueDescriptionVersionDetailSerializer,
)
from plane.utils.issue_filters import issue_filters
from plane.bgtasks.issue_activities_task import issue_activity
from plane.bgtasks.issue_description_version_task import issue_description_version_task
from plane.app.views.base import BaseAPIView
from plane.utils.timezone_converter import user_timezone_converter
from plane.utils.global_paginator import paginate
from plane.utils.host import base_host
from plane.db.models.intake import SourceType
from plane.ee.models import IntakeSetting
from plane.ee.utils.workflow import WorkflowStateManager
from plane.ee.utils.check_user_teamspace_member import (
    check_if_current_user_is_teamspace_member,
)


class IntakeViewSet(BaseViewSet):
    serializer_class = IntakeSerializer
    model = Intake

    def get_queryset(self):
        return (
            super()
            .get_queryset()
            .filter(
                workspace__slug=self.kwargs.get("slug"),
                project_id=self.kwargs.get("project_id"),
            )
            .annotate(pending_issue_count=Count("issue_intake", filter=Q(issue_intake__status=-2)))
            .select_related("workspace", "project")
        )

    @allow_permission([ROLE.ADMIN, ROLE.MEMBER])
    def list(self, request, slug, project_id):
        intake = self.get_queryset().first()
        return Response(IntakeSerializer(intake).data, status=status.HTTP_200_OK)

    @allow_permission([ROLE.ADMIN, ROLE.MEMBER])
    def perform_create(self, serializer):
        serializer.save(project_id=self.kwargs.get("project_id"))

    @allow_permission([ROLE.ADMIN, ROLE.MEMBER])
    def destroy(self, request, slug, project_id, pk):
        intake = Intake.objects.filter(workspace__slug=slug, project_id=project_id, pk=pk).first()
        # Handle default intake delete
        if intake.is_default:
            return Response(
                {"error": "You cannot delete the default intake"},
                status=status.HTTP_400_BAD_REQUEST,
            )
        intake.delete()
        return Response(status=status.HTTP_204_NO_CONTENT)


class IntakeIssueViewSet(BaseViewSet):
    serializer_class = IntakeIssueSerializer
    model = IntakeIssue

    filterset_fields = ["status"]

    def get_queryset(self):
        return (
            Issue.objects.filter(
                project_id=self.kwargs.get("project_id"),
                workspace__slug=self.kwargs.get("slug"),
            )
            .filter(Q(type__isnull=True) | Q(type__is_epic=False))
            .select_related("workspace", "project", "state", "parent")
            .prefetch_related("assignees", "labels", "issue_module__module")
            .prefetch_related(
                Prefetch(
                    "issue_intake",
                    queryset=IntakeIssue.objects.only("status", "duplicate_to", "snoozed_till", "source"),
                )
            )
            .annotate(
                cycle_id=Subquery(
                    CycleIssue.objects.filter(issue=OuterRef("id"), deleted_at__isnull=True).values("cycle_id")[:1]
                )
            )
            .annotate(
                link_count=IssueLink.objects.filter(issue=OuterRef("id"))
                .order_by()
                .annotate(count=Func(F("id"), function="Count"))
                .values("count")
            )
            .annotate(
                attachment_count=FileAsset.objects.filter(
                    issue_id=OuterRef("id"),
                    entity_type=FileAsset.EntityTypeContext.ISSUE_ATTACHMENT,
                )
                .order_by()
                .annotate(count=Func(F("id"), function="Count"))
                .values("count")
            )
            .annotate(
                sub_issues_count=Issue.issue_objects.filter(parent=OuterRef("id"))
                .order_by()
                .annotate(count=Func(F("id"), function="Count"))
                .values("count")
            )
            .annotate(
                label_ids=Coalesce(
                    ArrayAgg(
                        "labels__id",
                        distinct=True,
                        filter=Q(~Q(labels__id__isnull=True) & Q(label_issue__deleted_at__isnull=True)),
                    ),
                    Value([], output_field=ArrayField(UUIDField())),
                ),
                assignee_ids=Coalesce(
                    ArrayAgg(
                        "assignees__id",
                        distinct=True,
                        filter=Q(
                            ~Q(assignees__id__isnull=True)
                            & Q(assignees__member_project__is_active=True)
                            & Q(issue_assignee__deleted_at__isnull=True)
                        ),
                    ),
                    Value([], output_field=ArrayField(UUIDField())),
                ),
                module_ids=Coalesce(
                    ArrayAgg(
                        "issue_module__module_id",
                        distinct=True,
                        filter=Q(
                            ~Q(issue_module__module_id__isnull=True)
                            & Q(issue_module__module__archived_at__isnull=True)
                            & Q(issue_module__deleted_at__isnull=True)
                        ),
                    ),
                    Value([], output_field=ArrayField(UUIDField())),
                ),
            )
        ).distinct()

    @allow_permission([ROLE.ADMIN, ROLE.MEMBER, ROLE.GUEST])
    def list(self, request, slug, project_id):
        intake = Intake.objects.filter(workspace__slug=slug, project_id=project_id).first()
        if not intake:
            return Response({"error": "Intake not found"}, status=status.HTTP_404_NOT_FOUND)

        project = Project.objects.get(pk=project_id)
        filters = issue_filters(request.GET, "GET", "issue__")
        intake_issue = (
            IntakeIssue.objects.filter(intake_id=intake.id, project_id=project_id, **filters)
            .select_related("issue")
            .prefetch_related("issue__labels")
            .annotate(
                label_ids=Coalesce(
                    ArrayAgg(
                        "issue__labels__id",
                        distinct=True,
                        filter=Q(~Q(issue__labels__id__isnull=True) & Q(issue__label_issue__deleted_at__isnull=True)),
                    ),
                    Value([], output_field=ArrayField(UUIDField())),
                )
            )
        ).order_by(request.GET.get("order_by", "-issue__created_at"))
        # Intake status filter
        intake_status = [item for item in request.GET.get("status", "-2").split(",") if item != "null"]
        if intake_status:
            intake_issue = intake_issue.filter(status__in=intake_status)

        if (
            ProjectMember.objects.filter(
                workspace__slug=slug,
                project_id=project_id,
                member=request.user,
                role=ROLE.GUEST.value,
                is_active=True,
            ).exists()
            and not project.guest_view_all_features
            and not check_if_current_user_is_teamspace_member(
                request.user.id, slug, project_id
            )
        ):
            intake_issue = intake_issue.filter(created_by=request.user)
        return self.paginate(
            request=request,
            queryset=(intake_issue),
            on_results=lambda intake_issues: IntakeIssueSerializer(intake_issues, many=True).data,
        )

    @allow_permission([ROLE.ADMIN, ROLE.MEMBER, ROLE.GUEST])
    def create(self, request, slug, project_id):
        if not request.data.get("issue", {}).get("name", False):
            return Response({"error": "Name is required"}, status=status.HTTP_400_BAD_REQUEST)
<<<<<<< HEAD
=======

        intake = Intake.objects.filter(
            workspace__slug=slug, project_id=project_id
        ).first()

        intake_settings = IntakeSetting.objects.filter(
            workspace__slug=slug, project_id=project_id, intake=intake
        ).first()

        if intake_settings is not None and not intake_settings.is_in_app_enabled:
            return Response(
                {"error": "Creating intake issues is disabled"},
                status=status.HTTP_400_BAD_REQUEST,
            )
>>>>>>> ebeac413

        # Check for valid priority
        if request.data.get("issue", {}).get("priority", "none") not in [
            "low",
            "medium",
            "high",
            "urgent",
            "none",
        ]:
            return Response({"error": "Invalid priority"}, status=status.HTTP_400_BAD_REQUEST)

        # create an issue
        project = Project.objects.get(pk=project_id)
        serializer = IssueCreateSerializer(
            data=request.data.get("issue"),
            context={
                "project_id": project_id,
                "workspace_id": project.workspace_id,
                "default_assignee_id": project.default_assignee_id,
                "user_id": request.user.id,
                "slug": slug,
            },
        )
        # EE start
        workflow_state_manager = WorkflowStateManager(project_id=project_id, slug=slug)
        if workflow_state_manager.validate_issue_creation(
            state_id=request.data.get("issue", None).get("state_id", None),
            user_id=request.user.id,
        ):
            return Response(
                {"error": "You cannot create a intake issue in this state"},
                status=status.HTTP_403_FORBIDDEN,
            )
        # EE end

        if serializer.is_valid():
            serializer.save()
            intake_id = Intake.objects.filter(workspace__slug=slug, project_id=project_id).first()
            # create an intake issue
            intake_issue = IntakeIssue.objects.create(
                intake_id=intake_id.id,
                project_id=project_id,
                issue_id=serializer.data["id"],
                source=SourceType.IN_APP,
            )
            # Create an Issue Activity
            issue_activity.delay(
                type="issue.activity.created",
                requested_data=json.dumps(request.data, cls=DjangoJSONEncoder),
                actor_id=str(request.user.id),
                issue_id=str(serializer.data["id"]),
                project_id=str(project_id),
                current_instance=None,
                epoch=int(timezone.now().timestamp()),
                notification=True,
                origin=base_host(request=request, is_app=True),
                intake=str(intake_issue.id),
            )
            # updated issue description version
            issue_description_version_task.delay(
                updated_issue=json.dumps(request.data, cls=DjangoJSONEncoder),
                issue_id=str(serializer.data["id"]),
                user_id=request.user.id,
                is_creating=True,
            )
            intake_issue = (
                IntakeIssue.objects.select_related("issue")
                .prefetch_related("issue__labels", "issue__assignees")
                .annotate(
                    label_ids=Coalesce(
                        ArrayAgg(
                            "issue__labels__id",
                            distinct=True,
                            filter=Q(
                                ~Q(issue__labels__id__isnull=True) & Q(issue__label_issue__deleted_at__isnull=True)
                            ),
                        ),
                        Value([], output_field=ArrayField(UUIDField())),
                    ),
                    assignee_ids=Coalesce(
                        ArrayAgg(
                            "issue__assignees__id",
                            distinct=True,
                            filter=~Q(issue__assignees__id__isnull=True)
                            & Q(issue__assignees__member_project__is_active=True),
                        ),
                        Value([], output_field=ArrayField(UUIDField())),
                    ),
                )
                .get(
                    intake_id=intake_id.id,
                    issue_id=serializer.data["id"],
                    project_id=project_id,
                )
            )
            serializer = IntakeIssueDetailSerializer(intake_issue)
            return Response(serializer.data, status=status.HTTP_200_OK)
        else:
            return Response(serializer.errors, status=status.HTTP_400_BAD_REQUEST)

    @allow_permission(allowed_roles=[ROLE.ADMIN], creator=True, model=Issue)
    def partial_update(self, request, slug, project_id, pk):
        intake_id = Intake.objects.filter(workspace__slug=slug, project_id=project_id).first()
        intake_issue = IntakeIssue.objects.get(
            issue_id=pk,
            workspace__slug=slug,
            project_id=project_id,
            intake_id=intake_id,
        )

        project_member = ProjectMember.objects.filter(
            workspace__slug=slug,
            project_id=project_id,
            member=request.user,
            is_active=True,
        ).first()

        is_workspace_admin = WorkspaceMember.objects.filter(
            workspace__slug=slug,
            is_active=True,
            member=request.user,
            role=ROLE.ADMIN.value,
        ).exists()

        if not project_member and not is_workspace_admin:
            return Response(
                {"error": "Only admin or creator can update the intake work items"},
                status=status.HTTP_403_FORBIDDEN,
            )

        # Only project members admins and created_by users can access this endpoint
        if ((project_member and project_member.role <= ROLE.GUEST.value) and not is_workspace_admin) and str(
            intake_issue.created_by_id
        ) != str(request.user.id):
            return Response(
                {"error": "You cannot edit intake issues"},
                status=status.HTTP_400_BAD_REQUEST,
            )

        # Get issue data
        issue_data = request.data.pop("issue", False)
        if bool(issue_data):
            issue = Issue.objects.annotate(
                label_ids=Coalesce(
                    ArrayAgg(
                        "labels__id",
                        distinct=True,
                        filter=Q(~Q(labels__id__isnull=True) & Q(label_issue__deleted_at__isnull=True)),
                    ),
                    Value([], output_field=ArrayField(UUIDField())),
                ),
                assignee_ids=Coalesce(
                    ArrayAgg(
                        "assignees__id",
                        distinct=True,
                        filter=Q(~Q(assignees__id__isnull=True) & Q(issue_assignee__deleted_at__isnull=True)),
                    ),
                    Value([], output_field=ArrayField(UUIDField())),
                ),
            ).get(pk=intake_issue.issue_id, workspace__slug=slug, project_id=project_id)

            # EE start
            # Check if state is updated then is the transition allowed
            workflow_state_manager = WorkflowStateManager(
                project_id=project_id, slug=slug
            )
            if issue_data.get(
                "state_id", None
            ) and not workflow_state_manager.validate_state_transition(
                issue=issue,
                new_state_id=issue_data.get("state_id", None),
                user_id=request.user.id,
            ):
                return Response(
                    {"error": "State transition is not allowed"},
                    status=status.HTTP_403_FORBIDDEN,
                )
            # EE end

            # Only allow guests to edit name and description
            if project_member and project_member.role <= ROLE.GUEST.value:
                issue_data = {
                    "name": issue_data.get("name", issue.name),
                    "description_html": issue_data.get("description_html", issue.description_html),
                    "description": issue_data.get("description", issue.description),
                }

            current_instance = json.dumps(IssueDetailSerializer(issue).data, cls=DjangoJSONEncoder)

            issue_serializer = IssueCreateSerializer(
                issue,
                data=issue_data,
                partial=True,
                context={
                    "project_id": project_id,
                    "user_id": request.user.id,
                    "slug": slug,
                },
            )

            if issue_serializer.is_valid():
                # Log all the updates
                requested_data = json.dumps(issue_data, cls=DjangoJSONEncoder)
                if issue is not None:
                    issue_activity.delay(
                        type="issue.activity.updated",
                        requested_data=requested_data,
                        actor_id=str(request.user.id),
                        issue_id=str(issue.id),
                        project_id=str(project_id),
                        current_instance=current_instance,
                        epoch=int(timezone.now().timestamp()),
                        notification=True,
                        origin=base_host(request=request, is_app=True),
                        intake=str(intake_issue.id),
                    )
                    # updated issue description version
                    issue_description_version_task.delay(
                        updated_issue=current_instance,
                        issue_id=str(pk),
                        user_id=request.user.id,
                    )
                issue_serializer.save()
            else:
                return Response(issue_serializer.errors, status=status.HTTP_400_BAD_REQUEST)

        # Only project admins can edit intake issue attributes
        if (project_member and project_member.role > ROLE.MEMBER.value) or is_workspace_admin:
            serializer = IntakeIssueSerializer(intake_issue, data=request.data, partial=True)
            current_instance = json.dumps(IntakeIssueSerializer(intake_issue).data, cls=DjangoJSONEncoder)
            if serializer.is_valid():
                serializer.save()
                # Update the issue state if the issue is rejected or marked as duplicate
                if serializer.data["status"] in [-1, 2]:
                    issue = Issue.objects.get(
                        pk=intake_issue.issue_id,
                        workspace__slug=slug,
                        project_id=project_id,
                    )
                    state = State.objects.filter(group="cancelled", workspace__slug=slug, project_id=project_id).first()
                    if state is not None:
                        issue.state = state
                        issue.save()

                # Update the issue state if it is accepted
                if serializer.data["status"] in [1]:
                    issue = Issue.objects.get(
                        pk=intake_issue.issue_id,
                        workspace__slug=slug,
                        project_id=project_id,
                    )

                    # Update the issue state only if it is in triage state
                    if issue.state.is_triage:
                        # Move to default state
                        state = State.objects.filter(workspace__slug=slug, project_id=project_id, default=True).first()
                        if state is not None:
                            issue.state = state
                            issue.save()
                # create a activity for status change
                issue_activity.delay(
                    type="intake.activity.created",
                    requested_data=json.dumps(request.data, cls=DjangoJSONEncoder),
                    actor_id=str(request.user.id),
                    issue_id=str(pk),
                    project_id=str(project_id),
                    current_instance=current_instance,
                    epoch=int(timezone.now().timestamp()),
                    notification=False,
                    origin=base_host(request=request, is_app=True),
                    intake=(intake_issue.id),
                )

                intake_issue = (
                    IntakeIssue.objects.select_related("issue")
                    .prefetch_related("issue__labels", "issue__assignees")
                    .annotate(
                        label_ids=Coalesce(
                            ArrayAgg(
                                "issue__labels__id",
                                distinct=True,
                                filter=Q(
                                    ~Q(issue__labels__id__isnull=True) & Q(issue__label_issue__deleted_at__isnull=True)
                                ),
                            ),
                            Value([], output_field=ArrayField(UUIDField())),
                        ),
                        assignee_ids=Coalesce(
                            ArrayAgg(
                                "issue__assignees__id",
                                distinct=True,
                                filter=Q(
                                    ~Q(issue__assignees__id__isnull=True)
                                    & Q(issue__issue_assignee__deleted_at__isnull=True)
                                ),
                            ),
                            Value([], output_field=ArrayField(UUIDField())),
                        ),
                    )
                    .get(intake_id=intake_id.id, issue_id=pk, project_id=project_id)
                )
                serializer = IntakeIssueDetailSerializer(intake_issue).data
                return Response(serializer, status=status.HTTP_200_OK)
            return Response(serializer.errors, status=status.HTTP_400_BAD_REQUEST)
        else:
            serializer = IntakeIssueDetailSerializer(intake_issue).data
            return Response(serializer, status=status.HTTP_200_OK)

    @allow_permission(allowed_roles=[ROLE.ADMIN, ROLE.MEMBER, ROLE.GUEST], creator=True, model=Issue)
    def retrieve(self, request, slug, project_id, pk):
        intake_id = Intake.objects.filter(workspace__slug=slug, project_id=project_id).first()
        project = Project.objects.get(pk=project_id)
        intake_issue = (
            IntakeIssue.objects.select_related("issue")
            .prefetch_related("issue__labels", "issue__assignees")
            .annotate(
                label_ids=Coalesce(
                    ArrayAgg(
                        "issue__labels__id",
                        distinct=True,
                        filter=Q(~Q(issue__labels__id__isnull=True) & Q(issue__label_issue__deleted_at__isnull=True)),
                    ),
                    Value([], output_field=ArrayField(UUIDField())),
                ),
                assignee_ids=Coalesce(
                    ArrayAgg(
                        "issue__assignees__id",
                        distinct=True,
                        filter=Q(
                            ~Q(issue__assignees__id__isnull=True) & Q(issue__issue_assignee__deleted_at__isnull=True)
                        ),
                    ),
                    Value([], output_field=ArrayField(UUIDField())),
                ),
            )
            .get(intake_id=intake_id.id, issue_id=pk, project_id=project_id)
        )
        if (
            ProjectMember.objects.filter(
                workspace__slug=slug,
                project_id=project_id,
                member=request.user,
                role=ROLE.GUEST.value,
                is_active=True,
            ).exists()
            and not project.guest_view_all_features
            and not intake_issue.created_by == request.user
            and not check_if_current_user_is_teamspace_member(
                request.user.id, slug, project_id
            )
        ):
            return Response(
                {"error": "You are not allowed to view this issue"},
                status=status.HTTP_403_FORBIDDEN,
            )
        issue = IntakeIssueDetailSerializer(intake_issue).data
        return Response(issue, status=status.HTTP_200_OK)

    @allow_permission(allowed_roles=[ROLE.ADMIN], creator=True, model=Issue)
    def destroy(self, request, slug, project_id, pk):
        intake_id = Intake.objects.filter(workspace__slug=slug, project_id=project_id).first()
        intake_issue = IntakeIssue.objects.get(
            issue_id=pk,
            workspace__slug=slug,
            project_id=project_id,
            intake_id=intake_id,
        )

        # Check the issue status
        if intake_issue.status in [-2, -1, 0, 2]:
            # Delete the issue also
            issue = Issue.objects.filter(workspace__slug=slug, project_id=project_id, pk=pk).first()
            issue.delete()

        intake_issue.delete()
        return Response(status=status.HTTP_204_NO_CONTENT)


class IntakeWorkItemDescriptionVersionEndpoint(BaseAPIView):
    def process_paginated_result(self, fields, results, timezone):
        paginated_data = results.values(*fields)

        datetime_fields = ["created_at", "updated_at"]
        paginated_data = user_timezone_converter(paginated_data, datetime_fields, timezone)

        return paginated_data

    @allow_permission(allowed_roles=[ROLE.ADMIN, ROLE.MEMBER, ROLE.GUEST])
    def get(self, request, slug, project_id, work_item_id, pk=None):
        project = Project.objects.get(pk=project_id)
        issue = Issue.objects.get(workspace__slug=slug, project_id=project_id, pk=work_item_id)

        if (
            ProjectMember.objects.filter(
                workspace__slug=slug,
                project_id=project_id,
                member=request.user,
                role=ROLE.GUEST.value,
                is_active=True,
            ).exists()
            and not project.guest_view_all_features
            and not issue.created_by == request.user
            and not check_if_current_user_is_teamspace_member(
                request.user.id, slug, project_id
            )
        ):
            return Response(
                {"error": "You are not allowed to view this issue"},
                status=status.HTTP_403_FORBIDDEN,
            )

        if pk:
            issue_description_version = IssueDescriptionVersion.objects.get(
                workspace__slug=slug,
                project_id=project_id,
                issue_id=work_item_id,
                pk=pk,
            )

            serializer = IssueDescriptionVersionDetailSerializer(issue_description_version)
            return Response(serializer.data, status=status.HTTP_200_OK)

        cursor = request.GET.get("cursor", None)

        required_fields = [
            "id",
            "workspace",
            "project",
            "issue",
            "last_saved_at",
            "owned_by",
            "created_at",
            "updated_at",
            "created_by",
            "updated_by",
        ]

        issue_description_versions_queryset = IssueDescriptionVersion.objects.filter(
            workspace__slug=slug, project_id=project_id, issue_id=work_item_id
        )

        paginated_data = paginate(
            base_queryset=issue_description_versions_queryset,
            queryset=issue_description_versions_queryset,
            cursor=cursor,
            on_result=lambda results: self.process_paginated_result(
                required_fields, results, request.user.user_timezone
            ),
        )
        return Response(paginated_data, status=status.HTTP_200_OK)<|MERGE_RESOLUTION|>--- conflicted
+++ resolved
@@ -211,9 +211,7 @@
                 is_active=True,
             ).exists()
             and not project.guest_view_all_features
-            and not check_if_current_user_is_teamspace_member(
-                request.user.id, slug, project_id
-            )
+            and not check_if_current_user_is_teamspace_member(request.user.id, slug, project_id)
         ):
             intake_issue = intake_issue.filter(created_by=request.user)
         return self.paginate(
@@ -226,12 +224,8 @@
     def create(self, request, slug, project_id):
         if not request.data.get("issue", {}).get("name", False):
             return Response({"error": "Name is required"}, status=status.HTTP_400_BAD_REQUEST)
-<<<<<<< HEAD
-=======
-
-        intake = Intake.objects.filter(
-            workspace__slug=slug, project_id=project_id
-        ).first()
+
+        intake = Intake.objects.filter(workspace__slug=slug, project_id=project_id).first()
 
         intake_settings = IntakeSetting.objects.filter(
             workspace__slug=slug, project_id=project_id, intake=intake
@@ -242,7 +236,6 @@
                 {"error": "Creating intake issues is disabled"},
                 status=status.HTTP_400_BAD_REQUEST,
             )
->>>>>>> ebeac413
 
         # Check for valid priority
         if request.data.get("issue", {}).get("priority", "none") not in [
@@ -406,12 +399,8 @@
 
             # EE start
             # Check if state is updated then is the transition allowed
-            workflow_state_manager = WorkflowStateManager(
-                project_id=project_id, slug=slug
-            )
-            if issue_data.get(
-                "state_id", None
-            ) and not workflow_state_manager.validate_state_transition(
+            workflow_state_manager = WorkflowStateManager(project_id=project_id, slug=slug)
+            if issue_data.get("state_id", None) and not workflow_state_manager.validate_state_transition(
                 issue=issue,
                 new_state_id=issue_data.get("state_id", None),
                 user_id=request.user.id,
@@ -590,9 +579,7 @@
             ).exists()
             and not project.guest_view_all_features
             and not intake_issue.created_by == request.user
-            and not check_if_current_user_is_teamspace_member(
-                request.user.id, slug, project_id
-            )
+            and not check_if_current_user_is_teamspace_member(request.user.id, slug, project_id)
         ):
             return Response(
                 {"error": "You are not allowed to view this issue"},
@@ -645,9 +632,7 @@
             ).exists()
             and not project.guest_view_all_features
             and not issue.created_by == request.user
-            and not check_if_current_user_is_teamspace_member(
-                request.user.id, slug, project_id
-            )
+            and not check_if_current_user_is_teamspace_member(request.user.id, slug, project_id)
         ):
             return Response(
                 {"error": "You are not allowed to view this issue"},
