--- conflicted
+++ resolved
@@ -1,6 +1,5 @@
 # Python imports
 import json
-import base64
 from datetime import datetime
 
 # Django imports
@@ -15,9 +14,6 @@
     F,
     Count,
     Subquery,
-    Case,
-    When,
-    BooleanField,
 )
 from django.http import StreamingHttpResponse
 from django.contrib.postgres.aggregates import ArrayAgg
@@ -740,21 +736,11 @@
                 page_transaction.delay(
                     new_value=request.data, old_value=existing_instance, page_id=pk
                 )
-<<<<<<< HEAD
 
             # Update the page using serializer
             updated_page = serializer.save()
 
             # Run background tasks
-=======
-            # Store the updated binary data
-            page.name = request.data.get("name", page.name)
-            page.description_binary = new_binary_data
-            page.description_html = request.data.get("description_html")
-            page.description = request.data.get("description")
-            page.save()
-            # Return a success response
->>>>>>> b6edcc83
             page_version.delay(
                 page_id=updated_page.id,
                 existing_instance=existing_instance,
