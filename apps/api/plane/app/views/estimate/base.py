--- conflicted
+++ resolved
@@ -276,8 +276,6 @@
                 updated_estimate_points.append(estimate_point)
 
         EstimatePoint.objects.bulk_update(updated_estimate_points, ["key"], batch_size=10)
-<<<<<<< HEAD
-=======
         # also track the entity state change
         if Project.objects.filter(
             workspace__slug=slug, pk=project_id, estimate__isnull=False, estimate__type="points"
@@ -314,7 +312,6 @@
                     slug=slug,
                     action="UPDATED",
                 )
->>>>>>> ebeac413
 
         old_estimate_point.delete()
 
