--- conflicted
+++ resolved
@@ -50,10 +50,7 @@
         name="user-tour",
     ),
     path("users/me/activities/", UserActivityEndpoint.as_view(), name="user-activities"),
-<<<<<<< HEAD
-=======
     path("users/me/verify/", UserTokenVerificationEndpoint.as_view(), name="user-verify"),
->>>>>>> ebeac413
     # user workspaces
     path("users/me/workspaces/", UserWorkSpacesEndpoint.as_view(), name="user-workspace"),
     # User Graphs
