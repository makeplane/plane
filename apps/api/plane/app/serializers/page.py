# Third party imports
from rest_framework import serializers
import base64

# Module imports
from .base import BaseSerializer
from plane.utils.content_validator import (
    validate_binary_data,
    validate_html_content,
    validate_json_content,
)
from plane.db.models import (
    Page,
    PageLog,
    PageLabel,
    Label,
    ProjectPage,
    Project,
    PageVersion,
)

from plane.ee.models.page import PageUser


class PageSerializer(BaseSerializer):
    is_favorite = serializers.BooleanField(read_only=True)
    labels = serializers.ListField(
        child=serializers.PrimaryKeyRelatedField(queryset=Label.objects.all()),
        write_only=True,
        required=False,
    )
    # Many to many
    label_ids = serializers.ListField(child=serializers.UUIDField(), required=False)
    project_ids = serializers.ListField(child=serializers.UUIDField(), required=False)
    anchor = serializers.CharField(read_only=True)
    parent_id = serializers.PrimaryKeyRelatedField(
        source="parent", queryset=Page.objects.all(), required=False, allow_null=True
    )
    shared_access = serializers.IntegerField(read_only=True)
    is_shared = serializers.BooleanField(read_only=True)
    sub_pages_count = serializers.IntegerField(read_only=True)

    class Meta:
        model = Page
        fields = [
            "id",
            "name",
            "owned_by",
            "access",
            "color",
            "labels",
            "is_favorite",
            "is_locked",
            "archived_at",
            "workspace",
            "created_at",
            "updated_at",
            "created_by",
            "updated_by",
            "view_props",
            "logo_props",
            "label_ids",
            "project_ids",
            "anchor",
            "external_id",
            "external_source",
            "parent_id",
            "sub_pages_count",
            "shared_access",
            "is_shared",
        ]
        read_only_fields = ["workspace", "owned_by", "anchor"]

    def create(self, validated_data):
        labels = validated_data.pop("labels", None)
        project_id = self.context["project_id"]
        owned_by_id = self.context["owned_by_id"]
        description = self.context["description"]
        description_binary = self.context["description_binary"]
        description_html = self.context["description_html"]

        # Get the workspace id from the project
        project = Project.objects.get(pk=project_id)

        # Create the page
        page = Page.objects.create(
            **validated_data,
            description=description,
            description_binary=description_binary,
            description_html=description_html,
            owned_by_id=owned_by_id,
            workspace_id=project.workspace_id,
        )

        # Create the project page
        ProjectPage.objects.create(
            workspace_id=page.workspace_id,
            project_id=project_id,
            page_id=page.id,
            created_by_id=page.created_by_id,
            updated_by_id=page.updated_by_id,
        )

        # Create page labels
        if labels is not None:
            PageLabel.objects.bulk_create(
                [
                    PageLabel(
                        label=label,
                        page=page,
                        workspace_id=page.workspace_id,
                        created_by_id=page.created_by_id,
                        updated_by_id=page.updated_by_id,
                    )
                    for label in labels
                ],
                batch_size=10,
            )
        return page

    def update(self, instance, validated_data):
        labels = validated_data.pop("labels", None)
        if labels is not None:
            PageLabel.objects.filter(page=instance).delete()
            PageLabel.objects.bulk_create(
                [
                    PageLabel(
                        label=label,
                        page=instance,
                        workspace_id=instance.workspace_id,
                        created_by_id=instance.created_by_id,
                        updated_by_id=instance.updated_by_id,
                    )
                    for label in labels
                ],
                batch_size=10,
            )

        return super().update(instance, validated_data)


class PageDetailSerializer(PageSerializer):
    description_html = serializers.CharField()
    is_favorite = serializers.BooleanField(read_only=True)
    parent_id = serializers.PrimaryKeyRelatedField(
        source="parent", queryset=Page.objects.all(), required=False, allow_null=True
    )
    shared_access = serializers.IntegerField(read_only=True)

    class Meta(PageSerializer.Meta):
        fields = PageSerializer.Meta.fields + ["description_html"]


class PageLiteSerializer(BaseSerializer):
    project_ids = serializers.ListField(child=serializers.UUIDField(), required=False)
    sub_pages_count = serializers.IntegerField(read_only=True)
    is_shared = serializers.BooleanField(read_only=True)

    class Meta:
        model = Page
        fields = [
            "id",
            "name",
            "access",
            "logo_props",
            "is_locked",
            "archived_at",
            "parent_id",
            "workspace",
            "project_ids",
            "sub_pages_count",
            "owned_by",
            "deleted_at",
            "is_description_empty",
            "updated_at",
            "moved_to_page",
            "moved_to_project",
            "is_shared",
        ]


class PageLogSerializer(BaseSerializer):
    class Meta:
        model = PageLog
        fields = "__all__"
        read_only_fields = ["workspace", "page"]


class PageVersionSerializer(BaseSerializer):
    class Meta:
        model = PageVersion
        fields = [
            "id",
            "workspace",
            "page",
            "last_saved_at",
            "owned_by",
            "created_at",
            "updated_at",
            "created_by",
            "updated_by",
        ]
        read_only_fields = ["workspace", "page"]


class PageVersionDetailSerializer(BaseSerializer):
    class Meta:
        model = PageVersion
        fields = [
            "id",
            "workspace",
            "page",
            "last_saved_at",
            "description_binary",
            "description_html",
            "description_json",
            "owned_by",
            "created_at",
            "updated_at",
            "created_by",
            "updated_by",
            "sub_pages_data",
        ]
        read_only_fields = ["workspace", "page"]


<<<<<<< HEAD
class PageBinaryUpdateSerializer(serializers.Serializer):
    """Serializer for updating page binary description with validation"""

    description_binary = serializers.CharField(required=False, allow_blank=True)
    description_html = serializers.CharField(required=False, allow_blank=True)
    description = serializers.JSONField(required=False, allow_null=True)

    def validate_description_binary(self, value):
        """Validate the base64-encoded binary data"""
        if not value:
            return value

        try:
            # Decode the base64 data
            binary_data = base64.b64decode(value)

            # Validate the binary data
            is_valid, error_message = validate_binary_data(binary_data)
            if not is_valid:
                raise serializers.ValidationError(
                    f"Invalid binary data: {error_message}"
                )

            return binary_data
        except Exception as e:
            if isinstance(e, serializers.ValidationError):
                raise
            raise serializers.ValidationError("Failed to decode base64 data")

    def validate_description_html(self, value):
        """Validate the HTML content"""
        if not value:
            return value

        # Use the validation function from utils
        is_valid, error_message = validate_html_content(value)
        if not is_valid:
            raise serializers.ValidationError(error_message)

        return value

    def validate_description(self, value):
        """Validate the JSON description"""
        if not value:
            return value

        # Use the validation function from utils
        is_valid, error_message = validate_json_content(value)
        if not is_valid:
            raise serializers.ValidationError(error_message)

        return value

    def update(self, instance, validated_data):
        """Update the page instance with validated data"""
        if "description_binary" in validated_data:
            instance.description_binary = validated_data.get("description_binary")

        if "description_html" in validated_data:
            instance.description_html = validated_data.get("description_html")

        if "description" in validated_data:
            instance.description = validated_data.get("description")

        instance.save()
        return instance
=======
class PageUserSerializer(BaseSerializer):
    user_id = serializers.UUIDField(source="user.id", read_only=True)

    class Meta:
        model = PageUser
        fields = "__all__"
        read_only_fields = ["workspace", "page", "user"]
>>>>>>> b6edcc83
<|MERGE_RESOLUTION|>--- conflicted
+++ resolved
@@ -224,7 +224,6 @@
         read_only_fields = ["workspace", "page"]
 
 
-<<<<<<< HEAD
 class PageBinaryUpdateSerializer(serializers.Serializer):
     """Serializer for updating page binary description with validation"""
 
@@ -291,12 +290,12 @@
 
         instance.save()
         return instance
-=======
+
+
 class PageUserSerializer(BaseSerializer):
     user_id = serializers.UUIDField(source="user.id", read_only=True)
 
     class Meta:
         model = PageUser
         fields = "__all__"
-        read_only_fields = ["workspace", "page", "user"]
->>>>>>> b6edcc83
+        read_only_fields = ["workspace", "page", "user"]