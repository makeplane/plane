--- conflicted
+++ resolved
@@ -177,38 +177,30 @@
 
         # Check state is from the project only else raise validation error
         if (
-<<<<<<< HEAD
-                attrs.get("state")
-                and not State.objects.filter(
-            project_id=self.context.get("project_id"),
-            pk=attrs.get("state").id,
-        ).exists()
-=======
             attrs.get("state")
             and not state_manager.filter(
                 project_id=self.context.get("project_id"),
                 pk=attrs.get("state").id,
             ).exists()
->>>>>>> 22339b97
         ):
             raise serializers.ValidationError("State is not valid please pass a valid state_id")
 
         # Check parent issue is from workspace as it can be cross workspace
         if (
-                attrs.get("parent")
-                and not Issue.objects.filter(
-            project_id=self.context.get("project_id"),
-            pk=attrs.get("parent").id,
-        ).exists()
+            attrs.get("parent")
+            and not Issue.objects.filter(
+                project_id=self.context.get("project_id"),
+                pk=attrs.get("parent").id,
+            ).exists()
         ):
             raise serializers.ValidationError("Parent is not valid issue_id please pass a valid issue_id")
 
         if (
-                attrs.get("estimate_point")
-                and not EstimatePoint.objects.filter(
-            project_id=self.context.get("project_id"),
-            pk=attrs.get("estimate_point").id,
-        ).exists()
+            attrs.get("estimate_point")
+            and not EstimatePoint.objects.filter(
+                project_id=self.context.get("project_id"),
+                pk=attrs.get("estimate_point").id,
+            ).exists()
         ):
             raise serializers.ValidationError("Estimate point is not valid please pass a valid estimate_point_id")
 
@@ -256,13 +248,13 @@
         else:
             # Then assign it to default assignee, if it is a valid assignee
             if (
-                    default_assignee_id is not None
-                    and ProjectMember.objects.filter(
-                member_id=default_assignee_id,
-                project_id=project_id,
-                role__gte=15,
-                is_active=True,
-            ).exists()
+                default_assignee_id is not None
+                and ProjectMember.objects.filter(
+                    member_id=default_assignee_id,
+                    project_id=project_id,
+                    role__gte=15,
+                    is_active=True,
+                ).exists()
             ):
                 try:
                     IssueAssignee.objects.create(
@@ -621,9 +613,9 @@
 
     def update(self, instance, validated_data):
         if (
-                IssueLink.objects.filter(url=validated_data.get("url"), issue_id=instance.issue_id)
-                        .exclude(pk=instance.id)
-                        .exists()
+            IssueLink.objects.filter(url=validated_data.get("url"), issue_id=instance.issue_id)
+            .exclude(pk=instance.id)
+            .exists()
         ):
             raise serializers.ValidationError({"error": "URL already exists for this Issue"})
 
