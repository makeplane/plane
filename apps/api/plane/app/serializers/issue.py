--- conflicted
+++ resolved
@@ -40,14 +40,11 @@
     IssueDescriptionVersion,
     ProjectMember,
     EstimatePoint,
-<<<<<<< HEAD
-=======
 )
 from plane.utils.content_validator import (
     validate_html_content,
     validate_json_content,
     validate_binary_data,
->>>>>>> d4705e16
 )
 
 
@@ -130,16 +127,6 @@
         ):
             raise serializers.ValidationError("Start date cannot exceed target date")
 
-<<<<<<< HEAD
-        try:
-            if attrs.get("description_html", None) is not None:
-                parsed = html.fromstring(attrs["description_html"])
-                parsed_str = html.tostring(parsed, encoding="unicode")
-                attrs["description_html"] = parsed_str
-
-        except Exception:
-            raise serializers.ValidationError("Invalid HTML passed")
-=======
         # Validate description content for security
         if "description" in attrs and attrs["description"]:
             is_valid, error_msg = validate_json_content(attrs["description"])
@@ -155,7 +142,6 @@
             is_valid, error_msg = validate_binary_data(attrs["description_binary"])
             if not is_valid:
                 raise serializers.ValidationError({"description_binary": error_msg})
->>>>>>> d4705e16
 
         # Validate assignees are from project
         if attrs.get("assignee_ids", []):
