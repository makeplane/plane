--- conflicted
+++ resolved
@@ -70,7 +70,8 @@
             name=project.identifier, project=project, workspace_id=workspace_id
         )
 
-<<<<<<< HEAD
+        return project
+
     def update(self, instance, validated_data):
         initiative_ids = validated_data.pop("initiative_ids", None)
         identifier = validated_data.get("identifier", "").strip().upper()
@@ -119,9 +120,6 @@
 
         # If not same fail update
         raise serializers.ValidationError(detail="Project Identifier is already taken")
-=======
-        return project
->>>>>>> e313aee3
 
 
 class ProjectLiteSerializer(BaseSerializer):
