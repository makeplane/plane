# Third party imports
from rest_framework import serializers

# Module imports
from .base import BaseSerializer, DynamicBaseSerializer
from plane.app.serializers.workspace import WorkspaceLiteSerializer
from plane.app.serializers.user import UserLiteSerializer, UserAdminLiteSerializer
from plane.db.models import (
    Project,
    ProjectMember,
    ProjectMemberInvite,
    ProjectIdentifier,
    ProjectPublicMember,
)
from plane.utils.content_validator import (
    validate_html_content,
<<<<<<< HEAD
    validate_binary_data,
=======
    validate_json_content,
>>>>>>> 8ac81651
)
from plane.ee.models.initiative import InitiativeProject


class ProjectSerializer(BaseSerializer):
    workspace_detail = WorkspaceLiteSerializer(source="workspace", read_only=True)
    inbox_view = serializers.BooleanField(read_only=True, source="intake_view")
    initiative_ids = serializers.ListField(
        child=serializers.UUIDField(), required=False, write_only=True
    )

    class Meta:
        model = Project
        fields = "__all__"
        read_only_fields = ["workspace", "deleted_at"]

    def validate_name(self, name):
        project_id = self.instance.id if self.instance else None
        workspace_id = self.context["workspace_id"]

        project = Project.objects.filter(name=name, workspace_id=workspace_id)

        if project_id:
            project = project.exclude(id=project_id)

        if project.exists():
            raise serializers.ValidationError(
                detail="PROJECT_NAME_ALREADY_EXIST",
            )

        return name

    def validate_identifier(self, identifier):
        project_id = self.instance.id if self.instance else None
        workspace_id = self.context["workspace_id"]

        project = Project.objects.filter(
            identifier=identifier, workspace_id=workspace_id
        )

        if project_id:
            project = project.exclude(id=project_id)

        if project.exists():
            raise serializers.ValidationError(
                detail="PROJECT_IDENTIFIER_ALREADY_EXIST",
            )

        return identifier

    def validate(self, data):
        # Validate description content for security
        if "description_html" in data and data["description_html"]:
            is_valid, error_msg, sanitized_html = validate_html_content(
                str(data["description_html"])
            )
            # Update the data with sanitized HTML if available
            if sanitized_html is not None:
                data["description_html"] = sanitized_html

            if not is_valid:
                raise serializers.ValidationError(
                    {"error": "html content is not valid"}
                )

        return data

    def create(self, validated_data):
        workspace_id = self.context["workspace_id"]

        project = Project.objects.create(**validated_data, workspace_id=workspace_id)

        ProjectIdentifier.objects.create(
            name=project.identifier, project=project, workspace_id=workspace_id
        )

        return project

    def update(self, instance, validated_data):
        initiative_ids = validated_data.pop("initiative_ids", None)
        identifier = validated_data.get("identifier", "").strip().upper()
        workspace_id = self.context["workspace_id"]

        if initiative_ids is not None:
            InitiativeProject.objects.filter(project_id=instance.id).delete()

            InitiativeProject.objects.bulk_create(
                [
                    InitiativeProject(
                        project_id=instance.id,
                        initiative_id=initiative_id,
                        workspace_id=workspace_id,
                        created_by_id=self.context["user_id"],
                    )
                    for initiative_id in initiative_ids
                ],
                batch_size=10,
            )

        # If identifier is not passed update the project and return
        if identifier == "":
            project = super().update(instance, validated_data)
            return project

        # If no Project Identifier is found create it
        project_identifier = ProjectIdentifier.objects.filter(
            name=identifier, workspace_id=instance.workspace_id
        ).first()
        if project_identifier is None:
            project = super().update(instance, validated_data)
            project_identifier = ProjectIdentifier.objects.filter(
                project=project
            ).first()
            if project_identifier is not None:
                project_identifier.name = identifier
                project_identifier.save()
            return project
        # If found check if the project_id to be updated and identifier project id is same  # noqa: E501
        if project_identifier.project_id == instance.id:
            # If same pass update

            project = super().update(instance, validated_data)
            return project

        # If not same fail update
        raise serializers.ValidationError(detail="Project Identifier is already taken")


class ProjectLiteSerializer(BaseSerializer):
    class Meta:
        model = Project
        fields = [
            "id",
            "identifier",
            "name",
            "cover_image",
            "cover_image_url",
            "logo_props",
            "description",
        ]
        read_only_fields = fields


class ProjectListSerializer(DynamicBaseSerializer):
    is_favorite = serializers.BooleanField(read_only=True)
    sort_order = serializers.FloatField(read_only=True)
    member_role = serializers.SerializerMethodField()
    anchor = serializers.CharField(read_only=True)
    members = serializers.SerializerMethodField()
    cover_image_url = serializers.CharField(read_only=True)
    # EE: project_grouping starts
    state_id = serializers.UUIDField(read_only=True)
    priority = serializers.CharField(read_only=True)
    start_date = serializers.DateTimeField(read_only=True)
    target_date = serializers.DateTimeField(read_only=True)
    initiative_ids = serializers.SerializerMethodField(read_only=True)
    # EE: project_grouping ends
    inbox_view = serializers.BooleanField(read_only=True, source="intake_view")

    def get_members(self, obj):
        project_members = getattr(obj, "members_list", None)
        if project_members is not None:
            # Filter members by the project ID
            return [
                member.member_id
                for member in project_members
                if member.is_active and (member.member and not member.member.is_bot)
            ]
        return []

    def get_member_role(self, obj):
        project_members = getattr(obj, "members_list", None)
        current_user_id = (
            self.context["request"].user.id if self.context.get("request") else None
        )
        # calculate the current member role
        if project_members is not None and current_user_id:
            current_member = next(
                (
                    member
                    for member in project_members
                    if member.member_id == current_user_id
                ),
                None,
            )
            return current_member.role if current_member else None
        return None

    def get_initiative_ids(self, obj):
        if obj.initiatives.all():
            return [initiative.initiative_id for initiative in obj.initiatives.all()]
        return []

    class Meta:
        model = Project
        fields = "__all__"


class ProjectDetailSerializer(BaseSerializer):
    # workspace = WorkSpaceSerializer(read_only=True)
    default_assignee = UserLiteSerializer(read_only=True)
    project_lead = UserLiteSerializer(read_only=True)
    is_favorite = serializers.BooleanField(read_only=True)
    sort_order = serializers.FloatField(read_only=True)
    member_role = serializers.IntegerField(read_only=True)
    anchor = serializers.CharField(read_only=True)

    class Meta:
        model = Project
        fields = "__all__"


class ProjectMemberSerializer(BaseSerializer):
    class Meta:
        model = ProjectMember
        fields = "__all__"


class ProjectMemberAdminSerializer(BaseSerializer):
    workspace = WorkspaceLiteSerializer(read_only=True)
    project = ProjectLiteSerializer(read_only=True)
    member = UserAdminLiteSerializer(read_only=True)

    class Meta:
        model = ProjectMember
        fields = "__all__"


class ProjectMemberRoleSerializer(DynamicBaseSerializer):
    original_role = serializers.IntegerField(source="role", read_only=True)

    class Meta:
        model = ProjectMember
        fields = ("id", "role", "member", "project", "original_role", "created_at")
        read_only_fields = ["original_role", "created_at"]


class ProjectMemberInviteSerializer(BaseSerializer):
    project = ProjectLiteSerializer(read_only=True)
    workspace = WorkspaceLiteSerializer(read_only=True)

    class Meta:
        model = ProjectMemberInvite
        fields = "__all__"


class ProjectIdentifierSerializer(BaseSerializer):
    class Meta:
        model = ProjectIdentifier
        fields = "__all__"


class ProjectMemberLiteSerializer(BaseSerializer):
    member = UserLiteSerializer(read_only=True)
    is_subscribed = serializers.BooleanField(read_only=True)

    class Meta:
        model = ProjectMember
        fields = ["member", "id", "is_subscribed"]
        read_only_fields = fields


class ProjectPublicMemberSerializer(BaseSerializer):
    class Meta:
        model = ProjectPublicMember
        fields = "__all__"
        read_only_fields = ["workspace", "project", "member"]<|MERGE_RESOLUTION|>--- conflicted
+++ resolved
@@ -14,11 +14,8 @@
 )
 from plane.utils.content_validator import (
     validate_html_content,
-<<<<<<< HEAD
     validate_binary_data,
-=======
     validate_json_content,
->>>>>>> 8ac81651
 )
 from plane.ee.models.initiative import InitiativeProject
 
