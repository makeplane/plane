# Third party imports
from rest_framework import serializers

# Module imports
from .base import BaseSerializer, DynamicBaseSerializer
from plane.app.serializers.workspace import WorkspaceLiteSerializer
from plane.app.serializers.user import UserLiteSerializer, UserAdminLiteSerializer
from plane.db.models import (
    Project,
    ProjectMember,
    ProjectMemberInvite,
    ProjectIdentifier,
    DeployBoard,
    ProjectPublicMember,
)
from plane.utils.content_validator import (
    validate_html_content,
<<<<<<< HEAD
    validate_json_content,
=======
    validate_binary_data,
>>>>>>> db18c355
)


class ProjectSerializer(BaseSerializer):
    workspace_detail = WorkspaceLiteSerializer(source="workspace", read_only=True)
    inbox_view = serializers.BooleanField(read_only=True, source="intake_view")

    class Meta:
        model = Project
        fields = "__all__"
        read_only_fields = ["workspace", "deleted_at"]

    def validate_name(self, name):
        project_id = self.instance.id if self.instance else None
        workspace_id = self.context["workspace_id"]

        project = Project.objects.filter(name=name, workspace_id=workspace_id)

        if project_id:
            project = project.exclude(id=project_id)

        if project.exists():
            raise serializers.ValidationError(
                detail="PROJECT_NAME_ALREADY_EXIST",
            )

        return name

    def validate_identifier(self, identifier):
        project_id = self.instance.id if self.instance else None
        workspace_id = self.context["workspace_id"]

        project = Project.objects.filter(
            identifier=identifier, workspace_id=workspace_id
        )

        if project_id:
            project = project.exclude(id=project_id)

        if project.exists():
            raise serializers.ValidationError(
                detail="PROJECT_IDENTIFIER_ALREADY_EXIST",
            )

        return identifier

    def validate(self, data):
        # Validate description content for security
        if "description_html" in data and data["description_html"]:
            is_valid, error_msg, sanitized_html = validate_html_content(
                str(data["description_html"])
            )
            # Update the data with sanitized HTML if available
            if sanitized_html is not None:
                data["description_html"] = sanitized_html

            if not is_valid:
                raise serializers.ValidationError(
                    {"error": "html content is not valid"}
                )

        return data

    def create(self, validated_data):
        workspace_id = self.context["workspace_id"]

        project = Project.objects.create(**validated_data, workspace_id=workspace_id)

        ProjectIdentifier.objects.create(
            name=project.identifier, project=project, workspace_id=workspace_id
        )

        return project


class ProjectLiteSerializer(BaseSerializer):
    class Meta:
        model = Project
        fields = [
            "id",
            "identifier",
            "name",
            "cover_image",
            "cover_image_url",
            "logo_props",
            "description",
        ]
        read_only_fields = fields


class ProjectListSerializer(DynamicBaseSerializer):
    is_favorite = serializers.BooleanField(read_only=True)
    sort_order = serializers.FloatField(read_only=True)
    member_role = serializers.IntegerField(read_only=True)
    anchor = serializers.CharField(read_only=True)
    members = serializers.SerializerMethodField()
    cover_image_url = serializers.CharField(read_only=True)
    inbox_view = serializers.BooleanField(read_only=True, source="intake_view")

    def get_members(self, obj):
        project_members = getattr(obj, "members_list", None)
        if project_members is not None:
            # Filter members by the project ID
            return [
                member.member_id
                for member in project_members
                if member.is_active and not member.member.is_bot
            ]
        return []

    class Meta:
        model = Project
        fields = "__all__"


class ProjectDetailSerializer(BaseSerializer):
    # workspace = WorkSpaceSerializer(read_only=True)
    default_assignee = UserLiteSerializer(read_only=True)
    project_lead = UserLiteSerializer(read_only=True)
    is_favorite = serializers.BooleanField(read_only=True)
    sort_order = serializers.FloatField(read_only=True)
    member_role = serializers.IntegerField(read_only=True)
    anchor = serializers.CharField(read_only=True)

    class Meta:
        model = Project
        fields = "__all__"


class ProjectMemberSerializer(BaseSerializer):
    workspace = WorkspaceLiteSerializer(read_only=True)
    project = ProjectLiteSerializer(read_only=True)
    member = UserLiteSerializer(read_only=True)

    class Meta:
        model = ProjectMember
        fields = "__all__"


class ProjectMemberAdminSerializer(BaseSerializer):
    workspace = WorkspaceLiteSerializer(read_only=True)
    project = ProjectLiteSerializer(read_only=True)
    member = UserAdminLiteSerializer(read_only=True)

    class Meta:
        model = ProjectMember
        fields = "__all__"


class ProjectMemberRoleSerializer(DynamicBaseSerializer):
    original_role = serializers.IntegerField(source="role", read_only=True)

    class Meta:
        model = ProjectMember
        fields = ("id", "role", "member", "project", "original_role", "created_at")
        read_only_fields = ["original_role", "created_at"]


class ProjectMemberInviteSerializer(BaseSerializer):
    project = ProjectLiteSerializer(read_only=True)
    workspace = WorkspaceLiteSerializer(read_only=True)

    class Meta:
        model = ProjectMemberInvite
        fields = "__all__"


class ProjectIdentifierSerializer(BaseSerializer):
    class Meta:
        model = ProjectIdentifier
        fields = "__all__"


class ProjectMemberLiteSerializer(BaseSerializer):
    member = UserLiteSerializer(read_only=True)
    is_subscribed = serializers.BooleanField(read_only=True)

    class Meta:
        model = ProjectMember
        fields = ["member", "id", "is_subscribed"]
        read_only_fields = fields


class DeployBoardSerializer(BaseSerializer):
    project_details = ProjectLiteSerializer(read_only=True, source="project")
    workspace_detail = WorkspaceLiteSerializer(read_only=True, source="workspace")

    class Meta:
        model = DeployBoard
        fields = "__all__"
        read_only_fields = ["workspace", "project", "anchor"]


class ProjectPublicMemberSerializer(BaseSerializer):
    class Meta:
        model = ProjectPublicMember
        fields = "__all__"
        read_only_fields = ["workspace", "project", "member"]<|MERGE_RESOLUTION|>--- conflicted
+++ resolved
@@ -15,11 +15,6 @@
 )
 from plane.utils.content_validator import (
     validate_html_content,
-<<<<<<< HEAD
-    validate_json_content,
-=======
-    validate_binary_data,
->>>>>>> db18c355
 )
 
 
