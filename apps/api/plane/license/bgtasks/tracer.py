# Third party imports
from celery import shared_task

# Django imports
from django.conf import settings
from opentelemetry import trace

# Module imports
from plane.license.models import Instance
from plane.db.models import (
    User,
    Workspace,
    Project,
    Issue,
    Module,
    Cycle,
    CycleIssue,
    ModuleIssue,
    Page,
    WorkspaceMember,
)
from plane.utils.telemetry import init_tracer, shutdown_tracer


@shared_task
def instance_traces():
    try:
        init_tracer()
        # Check if the instance is registered
        instance = Instance.objects.first()

        # If instance is None then return
        if instance is None:
            return

        # If not multi-tenant and telemetry is enabled
        if not settings.IS_MULTI_TENANT and instance.is_telemetry_enabled:
            # Get the tracer
            tracer = trace.get_tracer(__name__)
            # Instance details
            with tracer.start_as_current_span("instance_details") as span:
                # Count of all models
                workspace_count = Workspace.objects.count()
                user_count = User.objects.count()
                project_count = Project.objects.count()
                issue_count = Issue.objects.count()
                module_count = Module.objects.count()
                cycle_count = Cycle.objects.count()
                cycle_issue_count = CycleIssue.objects.count()
                module_issue_count = ModuleIssue.objects.count()
                page_count = Page.objects.count()

                # Set span attributes
                span.set_attribute("instance_id", instance.instance_id)
                span.set_attribute("instance_name", instance.instance_name)
                span.set_attribute("current_version", instance.current_version)
                span.set_attribute("latest_version", instance.latest_version)
                span.set_attribute("is_telemetry_enabled", instance.is_telemetry_enabled)
                span.set_attribute("is_support_required", instance.is_support_required)
                span.set_attribute("is_setup_done", instance.is_setup_done)
                span.set_attribute("is_signup_screen_visited", instance.is_signup_screen_visited)
                span.set_attribute("is_verified", instance.is_verified)
                span.set_attribute("edition", instance.edition)
                span.set_attribute("domain", instance.domain)
                span.set_attribute("is_test", instance.is_test)
                span.set_attribute("user_count", user_count)
                span.set_attribute("workspace_count", workspace_count)
                span.set_attribute("project_count", project_count)
                span.set_attribute("issue_count", issue_count)
                span.set_attribute("module_count", module_count)
                span.set_attribute("cycle_count", cycle_count)
                span.set_attribute("cycle_issue_count", cycle_issue_count)
                span.set_attribute("module_issue_count", module_issue_count)
                span.set_attribute("page_count", page_count)

<<<<<<< HEAD
            # Workspace details
            for workspace in Workspace.objects.all():
                # Count of all models
                project_count = Project.objects.filter(workspace=workspace).count()
                issue_count = Issue.objects.filter(workspace=workspace).count()
                module_count = Module.objects.filter(workspace=workspace).count()
                cycle_count = Cycle.objects.filter(workspace=workspace).count()
                cycle_issue_count = CycleIssue.objects.filter(workspace=workspace).count()
                module_issue_count = ModuleIssue.objects.filter(workspace=workspace).count()
                page_count = Page.objects.filter(workspace=workspace).count()
                member_count = WorkspaceMember.objects.filter(workspace=workspace).count()
=======
                # Workspace details
                for workspace in Workspace.objects.all():
                    # Count of all models
                    project_count = Project.objects.filter(workspace=workspace).count()
                    issue_count = Issue.objects.filter(workspace=workspace).count()
                    module_count = Module.objects.filter(workspace=workspace).count()
                    cycle_count = Cycle.objects.filter(workspace=workspace).count()
                    cycle_issue_count = CycleIssue.objects.filter(workspace=workspace).count()
                    module_issue_count = ModuleIssue.objects.filter(workspace=workspace).count()
                    page_count = Page.objects.filter(workspace=workspace).count()
                    member_count = WorkspaceMember.objects.filter(workspace=workspace).count()
>>>>>>> ebeac413

                    # Set span attributes
                    with tracer.start_as_current_span("workspace_details") as span:
                        span.set_attribute("instance_id", instance.instance_id)
                        span.set_attribute("instance_name", instance.instance_name)
                        span.set_attribute("current_version", instance.current_version)
                        span.set_attribute("latest_version", instance.latest_version)
                        span.set_attribute("is_telemetry_enabled", instance.is_telemetry_enabled)
                        span.set_attribute("is_support_required", instance.is_support_required)
                        span.set_attribute("is_setup_done", instance.is_setup_done)
                        span.set_attribute(
                            "is_signup_screen_visited",
                            instance.is_signup_screen_visited,
                        )
                        span.set_attribute("is_verified", instance.is_verified)
                        span.set_attribute("edition", instance.edition)
                        span.set_attribute("domain", instance.domain)
                        span.set_attribute("is_test", instance.is_test)
                        span.set_attribute("user_count", user_count)
                        span.set_attribute("workspace_count", workspace_count)
                        span.set_attribute("project_count", project_count)
                        span.set_attribute("issue_count", issue_count)
                        span.set_attribute("module_count", module_count)
                        span.set_attribute("cycle_count", cycle_count)
                        span.set_attribute("cycle_issue_count", cycle_issue_count)
                        span.set_attribute("module_issue_count", module_issue_count)
                        span.set_attribute("page_count", page_count)

                    # Workspace details
                    for workspace in Workspace.objects.all():
                        # Count of all models
                        project_count = Project.objects.filter(workspace=workspace).count()
                        issue_count = Issue.objects.filter(workspace=workspace).count()
                        module_count = Module.objects.filter(workspace=workspace).count()
                        cycle_count = Cycle.objects.filter(workspace=workspace).count()
                        cycle_issue_count = CycleIssue.objects.filter(workspace=workspace).count()
                        module_issue_count = ModuleIssue.objects.filter(workspace=workspace).count()
                        page_count = Page.objects.filter(workspace=workspace).count()
                        member_count = WorkspaceMember.objects.filter(workspace=workspace).count()

                        # Set span attributes
                        with tracer.start_as_current_span("workspace_details") as span:
                            span.set_attribute("instance_id", instance.instance_id)
                            span.set_attribute("workspace_id", str(workspace.id))
                            span.set_attribute("workspace_slug", workspace.slug)
                            span.set_attribute("project_count", project_count)
                            span.set_attribute("issue_count", issue_count)
                            span.set_attribute("module_count", module_count)
                            span.set_attribute("cycle_count", cycle_count)
                            span.set_attribute("cycle_issue_count", cycle_issue_count)
                            span.set_attribute("module_issue_count", module_issue_count)
                            span.set_attribute("page_count", page_count)
                            span.set_attribute("member_count", member_count)

            return
    finally:
        # Shutdown the tracer
        shutdown_tracer()<|MERGE_RESOLUTION|>--- conflicted
+++ resolved
@@ -73,19 +73,6 @@
                 span.set_attribute("module_issue_count", module_issue_count)
                 span.set_attribute("page_count", page_count)
 
-<<<<<<< HEAD
-            # Workspace details
-            for workspace in Workspace.objects.all():
-                # Count of all models
-                project_count = Project.objects.filter(workspace=workspace).count()
-                issue_count = Issue.objects.filter(workspace=workspace).count()
-                module_count = Module.objects.filter(workspace=workspace).count()
-                cycle_count = Cycle.objects.filter(workspace=workspace).count()
-                cycle_issue_count = CycleIssue.objects.filter(workspace=workspace).count()
-                module_issue_count = ModuleIssue.objects.filter(workspace=workspace).count()
-                page_count = Page.objects.filter(workspace=workspace).count()
-                member_count = WorkspaceMember.objects.filter(workspace=workspace).count()
-=======
                 # Workspace details
                 for workspace in Workspace.objects.all():
                     # Count of all models
@@ -97,7 +84,6 @@
                     module_issue_count = ModuleIssue.objects.filter(workspace=workspace).count()
                     page_count = Page.objects.filter(workspace=workspace).count()
                     member_count = WorkspaceMember.objects.filter(workspace=workspace).count()
->>>>>>> ebeac413
 
                     # Set span attributes
                     with tracer.start_as_current_span("workspace_details") as span:
