--- conflicted
+++ resolved
@@ -305,12 +305,7 @@
                         category="AUTHENTICATION",
                         is_encrypted=False,
                     )
-<<<<<<< HEAD
-                    self.stdout.write(
-                        self.style.SUCCESS(
-                            f"{key} loaded with value from environment variable."
-                        )
-                    )
+                    self.stdout.write(self.style.SUCCESS(f"{key} loaded with value from environment variable."))
                 if key == "IS_GITEA_ENABLED":
                     GITEA_HOST, GITEA_CLIENT_ID, GITEA_CLIENT_SECRET = (
                         get_configuration_value(
@@ -353,9 +348,6 @@
                             f"{key} loaded with value from environment variable."
                         )
                     )
-=======
-                    self.stdout.write(self.style.SUCCESS(f"{key} loaded with value from environment variable."))
->>>>>>> 71ec9fad
         else:
             for key in keys:
                 self.stdout.write(self.style.WARNING(f"{key} configuration already exists"))