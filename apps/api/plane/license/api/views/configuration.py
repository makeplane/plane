--- conflicted
+++ resolved
@@ -11,11 +11,8 @@
 
 # Django imports
 from django.core.mail import BadHeaderError, EmailMultiAlternatives, get_connection
-<<<<<<< HEAD
 from django.db.models import Q, Case, When, Value
-=======
 from django.conf import settings
->>>>>>> af23a7c3
 
 # Third party imports
 from rest_framework import status
