# Python imports
import json


# Third Party imports
from celery import shared_task

# Django imports
from django.core.serializers.json import DjangoJSONEncoder
from django.utils import timezone
from django.db.models import Q


# Module imports
from plane.app.serializers import IssueActivitySerializer
from plane.bgtasks.notification_task import notifications
from plane.bgtasks.webhook_task import webhook_activity
from plane.db.models import (
    CommentReaction,
    Cycle,
    Issue,
    IssueActivity,
    IssueComment,
    IssueReaction,
    IssueSubscriber,
    Label,
    Module,
    Project,
    State,
    User,
    EstimatePoint,
    IssueType,
)
from plane.db.models.workspace import Workspace
from plane.settings.redis import redis_instance
from plane.utils.exception_logger import log_exception
from plane.utils.issue_relation_mapper import get_inverse_relation
from plane.utils.uuid import is_valid_uuid


def extract_ids(data: dict | None, primary_key: str, fallback_key: str) -> set[str]:
    if not data:
        return set()
    if primary_key in data:
        return {str(x) for x in data.get(primary_key, [])}
    return {str(x) for x in data.get(fallback_key, [])}


# Track Changes in name
def track_name(
    requested_data,
    current_instance,
    issue_id,
    project_id,
    workspace_id,
    actor_id,
    issue_activities,
    epoch,
):
    if current_instance.get("name") != requested_data.get("name"):
        issue_activities.append(
            IssueActivity(
                issue_id=issue_id,
                actor_id=actor_id,
                verb="updated",
                old_value=current_instance.get("name"),
                new_value=requested_data.get("name"),
                field="name",
                project_id=project_id,
                workspace_id=workspace_id,
                comment="updated the name to",
                epoch=epoch,
            )
        )


# Track issue description
def track_description(
    requested_data,
    current_instance,
    issue_id,
    project_id,
    workspace_id,
    actor_id,
    issue_activities,
    epoch,
):
    if current_instance.get("description_html") != requested_data.get(
        "description_html"
    ):
        last_activity = (
            IssueActivity.objects.filter(issue_id=issue_id)
            .order_by("-created_at")
            .first()
        )
        if (
            last_activity is not None
            and last_activity.field == "description"
            and actor_id == str(last_activity.actor_id)
        ):
            last_activity.created_at = timezone.now()
            last_activity.save(update_fields=["created_at"])

            # Get the current origin from redis
            ri = redis_instance()
            origin = ri.get(str(issue_id))

            workspace = Workspace.objects.get(pk=workspace_id)

            if workspace:
                webhook_activity.delay(
                    event="issue",
                    event_id=issue_id,
                    verb="updated",
                    field="description",
                    old_value=None,
                    new_value=None,
                    current_site=origin,
                    actor_id=actor_id,
                    slug=workspace.slug,
                    old_identifier=last_activity.old_identifier,
                    new_identifier=last_activity.new_identifier,
                )
        else:
            issue_activities.append(
                IssueActivity(
                    issue_id=issue_id,
                    actor_id=actor_id,
                    verb="updated",
                    old_value=current_instance.get("description_html"),
                    new_value=requested_data.get("description_html"),
                    field="description",
                    project_id=project_id,
                    workspace_id=workspace_id,
                    comment="updated the description to",
                    epoch=epoch,
                )
            )


# Track changes in parent issue
def track_parent(
    requested_data,
    current_instance,
    issue_id,
    project_id,
    workspace_id,
    actor_id,
    issue_activities,
    epoch,
):
    current_parent_id = current_instance.get("parent_id") or current_instance.get(
        "parent"
    )
    requested_parent_id = requested_data.get("parent_id") or requested_data.get(
        "parent"
    )

    # Validate UUIDs before database queries
    if current_parent_id is not None and not is_valid_uuid(current_parent_id):
        return
    if requested_parent_id is not None and not is_valid_uuid(requested_parent_id):
        return

    if current_parent_id != requested_parent_id:
        old_parent = (
            Issue.objects.filter(pk=current_parent_id).first()
            if current_parent_id is not None
            else None
        )
        new_parent = (
            Issue.objects.filter(pk=requested_parent_id).first()
            if requested_parent_id is not None
            else None
        )


        issue_activities.append(
            IssueActivity(
                issue_id=issue_id,
                actor_id=actor_id,
                verb="updated",
                old_value=(
                    f"{old_parent.project.identifier}-{old_parent.sequence_id}"
                    if old_parent is not None
                    else ""
                ),
                new_value=(
                    f"{new_parent.project.identifier}-{new_parent.sequence_id}"
                    if new_parent is not None
                    else ""
                ),
                field="parent",
                project_id=project_id,
                workspace_id=workspace_id,
                comment="updated the parent issue to",
                old_identifier=(old_parent.id if old_parent is not None else None),
                new_identifier=(new_parent.id if new_parent is not None else None),
                epoch=epoch,
            )
        )


# Track changes in priority
def track_priority(
    requested_data,
    current_instance,
    issue_id,
    project_id,
    workspace_id,
    actor_id,
    issue_activities,
    epoch,
):
    if current_instance.get("priority") != requested_data.get("priority"):
        issue_activities.append(
            IssueActivity(
                issue_id=issue_id,
                actor_id=actor_id,
                verb="updated",
                old_value=current_instance.get("priority"),
                new_value=requested_data.get("priority"),
                field="priority",
                project_id=project_id,
                workspace_id=workspace_id,
                comment="updated the priority to",
                epoch=epoch,
            )
        )


# Track changes in state of the issue
def track_state(
    requested_data,
    current_instance,
    issue_id,
    project_id,
    workspace_id,
    actor_id,
    issue_activities,
    epoch,
):
    current_state_id = current_instance.get("state_id") or current_instance.get("state")
    requested_state_id = requested_data.get("state_id") or requested_data.get("state")

<<<<<<< HEAD
    if current_state_id is not None and not is_valid_uuid(current_state_id):
        current_state_id = None
    if requested_state_id is not None and not is_valid_uuid(requested_state_id):
        requested_state_id = None

    if current_state_id != requested_state_id:
        new_state = State.objects.filter(pk=requested_state_id, project_id=project_id).first()
        old_state = State.objects.filter(pk=current_state_id, project_id=project_id).first()
=======
    if current_state_id != requested_state_id:
        # check if the current state
        if not is_valid_uuid(requested_state_id):
            return

        new_state = State.objects.get(pk=requested_state_id)
        old_state = State.objects.get(pk=current_state_id)
>>>>>>> cc244b84

        issue_activities.append(
            IssueActivity(
                issue_id=issue_id,
                actor_id=actor_id,
                verb="updated",
                old_value=old_state.name if old_state else None,
                new_value=new_state.name if new_state else None,
                field="state",
                project_id=project_id,
                workspace_id=workspace_id,
                comment="updated the state to",
                old_identifier=old_state.id if old_state else None,
                new_identifier=new_state.id if new_state else None,
                epoch=epoch,
            )
        )


# Track changes in issue target date
def track_target_date(
    requested_data,
    current_instance,
    issue_id,
    project_id,
    workspace_id,
    actor_id,
    issue_activities,
    epoch,
):
    if current_instance.get("target_date") != requested_data.get("target_date"):
        issue_activities.append(
            IssueActivity(
                issue_id=issue_id,
                actor_id=actor_id,
                verb="updated",
                old_value=(
                    current_instance.get("target_date")
                    if current_instance.get("target_date") is not None
                    else ""
                ),
                new_value=(
                    requested_data.get("target_date")
                    if requested_data.get("target_date") is not None
                    else ""
                ),
                field="target_date",
                project_id=project_id,
                workspace_id=workspace_id,
                comment="updated the target date to",
                epoch=epoch,
            )
        )


# Track changes in issue start date
def track_start_date(
    requested_data,
    current_instance,
    issue_id,
    project_id,
    workspace_id,
    actor_id,
    issue_activities,
    epoch,
):
    if current_instance.get("start_date") != requested_data.get("start_date"):
        issue_activities.append(
            IssueActivity(
                issue_id=issue_id,
                actor_id=actor_id,
                verb="updated",
                old_value=(
                    current_instance.get("start_date")
                    if current_instance.get("start_date") is not None
                    else ""
                ),
                new_value=(
                    requested_data.get("start_date")
                    if requested_data.get("start_date") is not None
                    else ""
                ),
                field="start_date",
                project_id=project_id,
                workspace_id=workspace_id,
                comment="updated the start date to ",
                epoch=epoch,
            )
        )


# Track changes in issue labels
def track_labels(
    requested_data,
    current_instance,
    issue_id,
    project_id,
    workspace_id,
    actor_id,
    issue_activities,
    epoch,
):

    # Labels
    requested_labels = extract_ids(requested_data, "label_ids", "labels")
    current_labels = extract_ids(current_instance, "label_ids", "labels")

    added_labels = requested_labels - current_labels
    dropped_labels = current_labels - requested_labels

    # Set of newly added labels
    for added_label in added_labels:
        # validate uuids
        if not is_valid_uuid(added_label):
            continue

        label = Label.objects.get(pk=added_label)
        issue_activities.append(
            IssueActivity(
                issue_id=issue_id,
                actor_id=actor_id,
                project_id=project_id,
                workspace_id=workspace_id,
                verb="updated",
                field="labels",
                comment="added label ",
                old_value="",
                new_value=label.name,
                new_identifier=label.id,
                old_identifier=None,
                epoch=epoch,
            )
        )

    # Set of dropped labels
    for dropped_label in dropped_labels:
        # validate uuids
        if not is_valid_uuid(dropped_label):
            continue

        label = Label.objects.get(pk=dropped_label)
        issue_activities.append(
            IssueActivity(
                issue_id=issue_id,
                actor_id=actor_id,
                verb="updated",
                old_value=label.name,
                new_value="",
                field="labels",
                project_id=project_id,
                workspace_id=workspace_id,
                comment="removed label ",
                old_identifier=label.id,
                new_identifier=None,
                epoch=epoch,
            )
        )


# Track changes in issue assignees
def track_assignees(
    requested_data,
    current_instance,
    issue_id,
    project_id,
    workspace_id,
    actor_id,
    issue_activities,
    epoch,
):
    # Assignees
    requested_assignees = extract_ids(requested_data, "assignee_ids", "assignees")
    current_assignees = extract_ids(current_instance, "assignee_ids", "assignees")

    added_assignees = requested_assignees - current_assignees
    dropped_assginees = current_assignees - requested_assignees

    bulk_subscribers = []
    for added_asignee in added_assignees:
        # validate uuids
        if not is_valid_uuid(added_asignee):
            continue

        assignee = User.objects.get(pk=added_asignee)
        issue_activities.append(
            IssueActivity(
                issue_id=issue_id,
                actor_id=actor_id,
                verb="updated",
                old_value="",
                new_value=assignee.display_name,
                field="assignees",
                project_id=project_id,
                workspace_id=workspace_id,
                comment="added assignee ",
                new_identifier=assignee.id,
                epoch=epoch,
            )
        )
        bulk_subscribers.append(
            IssueSubscriber(
                subscriber_id=assignee.id,
                issue_id=issue_id,
                workspace_id=workspace_id,
                project_id=project_id,
                created_by_id=assignee.id,
                updated_by_id=assignee.id,
            )
        )

    # Create assignees subscribers to the issue and ignore if already
    IssueSubscriber.objects.bulk_create(
        bulk_subscribers, batch_size=10, ignore_conflicts=True
    )

    for dropped_assignee in dropped_assginees:
        # validate uuids
        if not is_valid_uuid(dropped_assignee):
            continue

        assignee = User.objects.get(pk=dropped_assignee)
        issue_activities.append(
            IssueActivity(
                issue_id=issue_id,
                actor_id=actor_id,
                verb="updated",
                old_value=assignee.display_name,
                new_value="",
                field="assignees",
                project_id=project_id,
                workspace_id=workspace_id,
                comment="removed assignee ",
                old_identifier=assignee.id,
                epoch=epoch,
            )
        )


def track_estimate_points(
    requested_data,
    current_instance,
    issue_id,
    project_id,
    workspace_id,
    actor_id,
    issue_activities,
    epoch,
):
    if current_instance.get("estimate_point") != requested_data.get("estimate_point"):
        old_estimate = (
            EstimatePoint.objects.filter(
                pk=current_instance.get("estimate_point")
            ).first()
            if current_instance.get("estimate_point") is not None
            else None
        )
        new_estimate = (
            EstimatePoint.objects.filter(
                pk=requested_data.get("estimate_point")
            ).first()
            if requested_data.get("estimate_point") is not None
            else None
        )

        field = (
            "estimate_" + old_estimate.estimate.type
            if new_estimate is None
            else "estimate_" + new_estimate.estimate.type
        )

        issue_activities.append(
            IssueActivity(
                issue_id=issue_id,
                actor_id=actor_id,
                verb="removed" if new_estimate is None else "updated",
                old_identifier=(
                    current_instance.get("estimate_point")
                    if current_instance.get("estimate_point") is not None
                    else None
                ),
                new_identifier=(
                    requested_data.get("estimate_point")
                    if requested_data.get("estimate_point") is not None
                    else None
                ),
                old_value=old_estimate.value if old_estimate else None,
                new_value=new_estimate.value if new_estimate else None,
                field=field,
                project_id=project_id,
                workspace_id=workspace_id,
                comment="updated the estimate point to ",
                epoch=epoch,
            )
        )


def track_archive_at(
    requested_data,
    current_instance,
    issue_id,
    project_id,
    workspace_id,
    actor_id,
    issue_activities,
    epoch,
):
    if current_instance.get("archived_at") != requested_data.get("archived_at"):
        if requested_data.get("archived_at") is None:
            issue_activities.append(
                IssueActivity(
                    issue_id=issue_id,
                    project_id=project_id,
                    workspace_id=workspace_id,
                    comment="has restored the issue",
                    verb="updated",
                    actor_id=actor_id,
                    field="archived_at",
                    old_value="archive",
                    new_value="restore",
                    epoch=epoch,
                )
            )
        else:
            if requested_data.get("automation"):
                comment = "Plane has archived the issue"
                new_value = "archive"
            else:
                comment = "Actor has archived the issue"
                new_value = "manual_archive"
            issue_activities.append(
                IssueActivity(
                    issue_id=issue_id,
                    project_id=project_id,
                    workspace_id=workspace_id,
                    comment=comment,
                    verb="updated",
                    actor_id=actor_id,
                    field="archived_at",
                    old_value=None,
                    new_value=new_value,
                    epoch=epoch,
                )
            )


def track_closed_to(
    requested_data,
    current_instance,
    issue_id,
    project_id,
    workspace_id,
    actor_id,
    issue_activities,
    epoch,
):
    if requested_data.get("closed_to") is not None:
        updated_state = State.objects.get(
            pk=requested_data.get("closed_to"), project_id=project_id
        )
        issue_activities.append(
            IssueActivity(
                issue_id=issue_id,
                actor_id=actor_id,
                verb="updated",
                old_value=None,
                new_value=updated_state.name,
                field="state",
                project_id=project_id,
                workspace_id=workspace_id,
                comment="Plane updated the state to ",
                old_identifier=None,
                new_identifier=updated_state.id,
                epoch=epoch,
            )
        )


def track_type(
    requested_data,
    current_instance,
    issue_id,
    project_id,
    workspace_id,
    actor_id,
    issue_activities,
    epoch,
):
    new_type_id = requested_data.get("type_id")
    old_type_id = current_instance.get("type_id")

    if new_type_id != old_type_id:
        verb = "updated" if new_type_id else "deleted"
        old_type = (
            IssueType.objects.filter(pk=old_type_id).first() if old_type_id else None
        )
        new_type = (
            IssueType.objects.filter(pk=new_type_id).first() if new_type_id else None
        )

        issue_activities.append(
            IssueActivity(
                issue_id=issue_id,
                actor_id=actor_id,
                verb=verb,
                old_value=old_type.name if old_type else None,
                new_value=new_type.name if new_type else None,
                field="type",
                project_id=project_id,
                workspace_id=workspace_id,
                comment="",
                old_identifier=old_type_id if old_type else None,
                new_identifier=new_type_id if new_type else None,
                epoch=epoch,
            )
        )


def create_epic_activity(
    requested_data,
    current_instance,
    issue_id,
    project_id,
    workspace_id,
    actor_id,
    issue_activities,
    epoch,
):
    epic = Issue.objects.get(pk=issue_id)
    issue_activity = IssueActivity.objects.create(
        issue_id=issue_id,
        project_id=project_id,
        workspace_id=workspace_id,
        comment="created the epic",
        verb="created",
        field="epic",
        actor_id=actor_id,
        epoch=epoch,
    )
    issue_activity.created_at = epic.created_at
    issue_activity.actor_id = epic.created_by_id
    issue_activity.save(update_fields=["created_at", "actor_id"])


def update_issue_activity(
    requested_data,
    current_instance,
    issue_id,
    project_id,
    workspace_id,
    actor_id,
    issue_activities,
    epoch,
):
    ISSUE_ACTIVITY_MAPPER = {
        "name": track_name,
        "parent_id": track_parent,
        "priority": track_priority,
        "state_id": track_state,
        "state": track_state,
        "description_html": track_description,
        "target_date": track_target_date,
        "start_date": track_start_date,
        "label_ids": track_labels,
        "assignee_ids": track_assignees,
        "estimate_point": track_estimate_points,
        "archived_at": track_archive_at,
        "closed_to": track_closed_to,
<<<<<<< HEAD
        # External endpoint keys
        "parent": track_parent,
        "state": track_state,
        "assignees": track_assignees,
        "labels": track_labels,
=======
        "type_id": track_type,
>>>>>>> cc244b84
    }

    requested_data = json.loads(requested_data) if requested_data is not None else None
    current_instance = (
        json.loads(current_instance) if current_instance is not None else None
    )

    for key in requested_data:
        func = ISSUE_ACTIVITY_MAPPER.get(key)
        if func is not None:
            func(
                requested_data=requested_data,
                current_instance=current_instance,
                issue_id=issue_id,
                project_id=project_id,
                workspace_id=workspace_id,
                actor_id=actor_id,
                issue_activities=issue_activities,
                epoch=epoch,
            )


def delete_issue_activity(
    requested_data,
    current_instance,
    issue_id,
    project_id,
    workspace_id,
    actor_id,
    issue_activities,
    epoch,
):
    issue_activities.append(
        IssueActivity(
            project_id=project_id,
            workspace_id=workspace_id,
            issue_id=issue_id,
            comment="deleted the issue",
            verb="deleted",
            actor_id=actor_id,
            field="issue",
            epoch=epoch,
        )
    )


def create_comment_activity(
    requested_data,
    current_instance,
    issue_id,
    project_id,
    workspace_id,
    actor_id,
    issue_activities,
    epoch,
):
    requested_data = json.loads(requested_data) if requested_data is not None else None
    current_instance = (
        json.loads(current_instance) if current_instance is not None else None
    )

    issue_activities.append(
        IssueActivity(
            issue_id=issue_id,
            project_id=project_id,
            workspace_id=workspace_id,
            comment="created a comment",
            verb="created",
            actor_id=actor_id,
            field="comment",
            new_value=requested_data.get("comment_html", ""),
            new_identifier=requested_data.get("id", None),
            issue_comment_id=requested_data.get("id", None),
            epoch=epoch,
        )
    )


def update_comment_activity(
    requested_data,
    current_instance,
    issue_id,
    project_id,
    workspace_id,
    actor_id,
    issue_activities,
    epoch,
):
    requested_data = json.loads(requested_data) if requested_data is not None else None
    current_instance = (
        json.loads(current_instance) if current_instance is not None else None
    )

    if current_instance.get("comment_html") != requested_data.get("comment_html"):
        issue_activities.append(
            IssueActivity(
                issue_id=issue_id,
                project_id=project_id,
                workspace_id=workspace_id,
                comment="updated a comment",
                verb="updated",
                actor_id=actor_id,
                field="comment",
                old_value=current_instance.get("comment_html", ""),
                old_identifier=current_instance.get("id"),
                new_value=requested_data.get("comment_html", ""),
                new_identifier=current_instance.get("id", None),
                issue_comment_id=current_instance.get("id", None),
                epoch=epoch,
            )
        )


def delete_comment_activity(
    requested_data,
    current_instance,
    issue_id,
    project_id,
    workspace_id,
    actor_id,
    issue_activities,
    epoch,
):
    requested_data = json.loads(requested_data) if requested_data is not None else None
    issue_activities.append(
        IssueActivity(
            issue_comment_id=requested_data.get("comment_id", None),
            issue_id=issue_id,
            project_id=project_id,
            workspace_id=workspace_id,
            comment="deleted the comment",
            verb="deleted",
            actor_id=actor_id,
            field="comment",
            epoch=epoch,
        )
    )


def create_cycle_issue_activity(
    requested_data,
    current_instance,
    issue_id,
    project_id,
    workspace_id,
    actor_id,
    issue_activities,
    epoch,
):
    requested_data = json.loads(requested_data) if requested_data is not None else None
    current_instance = (
        json.loads(current_instance) if current_instance is not None else None
    )

    # Updated Records:
    updated_records = current_instance.get("updated_cycle_issues", [])
    created_records = json.loads(current_instance.get("created_cycle_issues", []))

    for updated_record in updated_records:
        old_cycle = Cycle.objects.filter(
            pk=updated_record.get("old_cycle_id", None)
        ).first()
        new_cycle = Cycle.objects.filter(
            pk=updated_record.get("new_cycle_id", None)
        ).first()
        issue = Issue.objects.filter(pk=updated_record.get("issue_id")).first()
        if issue:
            issue.updated_at = timezone.now()
            issue.save(update_fields=["updated_at"])

        issue_activities.append(
            IssueActivity(
                issue_id=updated_record.get("issue_id"),
                actor_id=actor_id,
                verb="updated",
                old_value=old_cycle.name if old_cycle else "",
                new_value=new_cycle.name if new_cycle else "",
                field="cycles",
                project_id=project_id,
                workspace_id=workspace_id,
                comment=f"""updated cycle from {old_cycle.name if old_cycle else ""}
                to {new_cycle.name if new_cycle else ""}""",
                old_identifier=old_cycle.id if old_cycle else None,
                new_identifier=new_cycle.id if new_cycle else None,
                epoch=epoch,
            )
        )

    for created_record in created_records:
        cycle = Cycle.objects.filter(
            pk=created_record.get("fields").get("cycle")
        ).first()
        issue = Issue.objects.filter(
            pk=created_record.get("fields").get("issue")
        ).first()
        if issue:
            issue.updated_at = timezone.now()
            issue.save(update_fields=["updated_at"])

        issue_activities.append(
            IssueActivity(
                issue_id=created_record.get("fields").get("issue"),
                actor_id=actor_id,
                verb="created",
                old_value="",
                new_value=cycle.name,
                field="cycles",
                project_id=project_id,
                workspace_id=workspace_id,
                comment=f"added cycle {cycle.name}",
                new_identifier=cycle.id,
                epoch=epoch,
            )
        )


def delete_cycle_issue_activity(
    requested_data,
    current_instance,
    issue_id,
    project_id,
    workspace_id,
    actor_id,
    issue_activities,
    epoch,
):
    requested_data = json.loads(requested_data) if requested_data is not None else None
    current_instance = (
        json.loads(current_instance) if current_instance is not None else None
    )

    cycle_id = requested_data.get("cycle_id", "")
    cycle_name = requested_data.get("cycle_name", "")
    cycle = Cycle.objects.filter(pk=cycle_id).first()
    issues = requested_data.get("issues")
    for issue in issues:
        current_issue = Issue.objects.filter(pk=issue).first()
        if current_issue:
            current_issue.updated_at = timezone.now()
            current_issue.save(update_fields=["updated_at"])
        issue_activities.append(
            IssueActivity(
                issue_id=issue,
                actor_id=actor_id,
                verb="deleted",
                old_value=cycle.name if cycle is not None else cycle_name,
                new_value="",
                field="cycles",
                project_id=project_id,
                workspace_id=workspace_id,
                comment=f"removed this issue from {cycle.name if cycle is not None else cycle_name}",
                old_identifier=cycle_id if cycle_id is not None else None,
                epoch=epoch,
            )
        )


def create_module_issue_activity(
    requested_data,
    current_instance,
    issue_id,
    project_id,
    workspace_id,
    actor_id,
    issue_activities,
    epoch,
):
    requested_data = json.loads(requested_data) if requested_data is not None else None
    module = Module.objects.filter(pk=requested_data.get("module_id")).first()
    issue = Issue.objects.filter(pk=issue_id).first()
    if issue:
        issue.updated_at = timezone.now()
        issue.save(update_fields=["updated_at"])
    issue_activities.append(
        IssueActivity(
            issue_id=issue_id,
            actor_id=actor_id,
            verb="created",
            old_value="",
            new_value=module.name if module else "",
            field="modules",
            project_id=project_id,
            workspace_id=workspace_id,
            comment=f"added module {module.name if module else ''}",
            new_identifier=requested_data.get("module_id"),
            epoch=epoch,
        )
    )


def delete_module_issue_activity(
    requested_data,
    current_instance,
    issue_id,
    project_id,
    workspace_id,
    actor_id,
    issue_activities,
    epoch,
):
    requested_data = json.loads(requested_data) if requested_data is not None else None
    current_instance = (
        json.loads(current_instance) if current_instance is not None else None
    )
    module_name = current_instance.get("module_name")
    current_issue = Issue.objects.filter(pk=issue_id).first()
    if current_issue:
        current_issue.updated_at = timezone.now()
        current_issue.save(update_fields=["updated_at"])
    issue_activities.append(
        IssueActivity(
            issue_id=issue_id,
            actor_id=actor_id,
            verb="deleted",
            old_value=module_name,
            new_value="",
            field="modules",
            project_id=project_id,
            workspace_id=workspace_id,
            comment=f"removed this issue from {module_name}",
            old_identifier=(
                requested_data.get("module_id")
                if requested_data.get("module_id") is not None
                else None
            ),
            epoch=epoch,
        )
    )


def create_link_activity(
    requested_data,
    current_instance,
    issue_id,
    project_id,
    actor_id,
    workspace_id,
    issue_activities,
    epoch,
):
    requested_data = json.loads(requested_data) if requested_data is not None else None
    current_instance = (
        json.loads(current_instance) if current_instance is not None else None
    )

    issue_activities.append(
        IssueActivity(
            issue_id=issue_id,
            project_id=project_id,
            workspace_id=workspace_id,
            comment="created a link",
            verb="created",
            actor_id=actor_id,
            field="link",
            new_value=requested_data.get("url", ""),
            new_identifier=requested_data.get("id", None),
            epoch=epoch,
        )
    )


def update_link_activity(
    requested_data,
    current_instance,
    issue_id,
    project_id,
    workspace_id,
    actor_id,
    issue_activities,
    epoch,
):
    requested_data = json.loads(requested_data) if requested_data is not None else None
    current_instance = (
        json.loads(current_instance) if current_instance is not None else None
    )

    if current_instance.get("url") != requested_data.get("url"):
        issue_activities.append(
            IssueActivity(
                issue_id=issue_id,
                project_id=project_id,
                workspace_id=workspace_id,
                comment="updated a link",
                verb="updated",
                actor_id=actor_id,
                field="link",
                old_value=current_instance.get("url", ""),
                old_identifier=current_instance.get("id"),
                new_value=requested_data.get("url", ""),
                new_identifier=current_instance.get("id", None),
                epoch=epoch,
            )
        )


def delete_link_activity(
    requested_data,
    current_instance,
    issue_id,
    project_id,
    workspace_id,
    actor_id,
    issue_activities,
    epoch,
):
    current_instance = (
        json.loads(current_instance) if current_instance is not None else None
    )

    issue_activities.append(
        IssueActivity(
            issue_id=issue_id,
            project_id=project_id,
            workspace_id=workspace_id,
            comment="deleted the link",
            verb="deleted",
            actor_id=actor_id,
            field="link",
            old_value=current_instance.get("url", ""),
            new_value="",
            epoch=epoch,
        )
    )


def create_attachment_activity(
    requested_data,
    current_instance,
    issue_id,
    project_id,
    actor_id,
    workspace_id,
    issue_activities,
    epoch,
):
    requested_data = json.loads(requested_data) if requested_data is not None else None
    current_instance = (
        json.loads(current_instance) if current_instance is not None else None
    )

    issue_activities.append(
        IssueActivity(
            issue_id=issue_id,
            project_id=project_id,
            workspace_id=workspace_id,
            comment="created an attachment",
            verb="created",
            actor_id=actor_id,
            field="attachment",
            new_value=current_instance.get("asset", ""),
            new_identifier=current_instance.get("id", None),
            epoch=epoch,
        )
    )


def delete_attachment_activity(
    requested_data,
    current_instance,
    issue_id,
    project_id,
    workspace_id,
    actor_id,
    issue_activities,
    epoch,
):
    issue_activities.append(
        IssueActivity(
            issue_id=issue_id,
            project_id=project_id,
            workspace_id=workspace_id,
            comment="deleted the attachment",
            verb="deleted",
            actor_id=actor_id,
            field="attachment",
            epoch=epoch,
        )
    )


def create_issue_reaction_activity(
    requested_data,
    current_instance,
    issue_id,
    project_id,
    workspace_id,
    actor_id,
    issue_activities,
    epoch,
):
    requested_data = json.loads(requested_data) if requested_data is not None else None
    if requested_data and requested_data.get("reaction") is not None:
        issue_reaction = (
            IssueReaction.objects.filter(
                reaction=requested_data.get("reaction"),
                project_id=project_id,
                actor_id=actor_id,
            )
            .values_list("id", flat=True)
            .first()
        )
        if issue_reaction is not None:
            issue_activities.append(
                IssueActivity(
                    issue_id=issue_id,
                    actor_id=actor_id,
                    verb="created",
                    old_value=None,
                    new_value=requested_data.get("reaction"),
                    field="reaction",
                    project_id=project_id,
                    workspace_id=workspace_id,
                    comment="added the reaction",
                    old_identifier=None,
                    new_identifier=issue_reaction,
                    epoch=epoch,
                )
            )


def delete_issue_reaction_activity(
    requested_data,
    current_instance,
    issue_id,
    project_id,
    workspace_id,
    actor_id,
    issue_activities,
    epoch,
):
    current_instance = (
        json.loads(current_instance) if current_instance is not None else None
    )
    if current_instance and current_instance.get("reaction") is not None:
        issue_activities.append(
            IssueActivity(
                issue_id=issue_id,
                actor_id=actor_id,
                verb="deleted",
                old_value=current_instance.get("reaction"),
                new_value=None,
                field="reaction",
                project_id=project_id,
                workspace_id=workspace_id,
                comment="removed the reaction",
                old_identifier=current_instance.get("identifier"),
                new_identifier=None,
                epoch=epoch,
            )
        )


def create_comment_reaction_activity(
    requested_data,
    current_instance,
    issue_id,
    project_id,
    workspace_id,
    actor_id,
    issue_activities,
    epoch,
):
    requested_data = json.loads(requested_data) if requested_data is not None else None
    if requested_data and requested_data.get("reaction") is not None:
        comment_reaction_id, comment_id = (
            CommentReaction.objects.filter(
                reaction=requested_data.get("reaction"),
                project_id=project_id,
                actor_id=actor_id,
            )
            .values_list("id", "comment__id")
            .first()
        )
        comment = IssueComment.objects.get(pk=comment_id, project_id=project_id)
        if (
            comment is not None
            and comment_reaction_id is not None
            and comment_id is not None
        ):
            issue_activities.append(
                IssueActivity(
                    issue_id=comment.issue_id,
                    actor_id=actor_id,
                    verb="created",
                    old_value=None,
                    new_value=requested_data.get("reaction"),
                    field="reaction",
                    project_id=project_id,
                    workspace_id=workspace_id,
                    comment="added the reaction",
                    old_identifier=None,
                    new_identifier=comment_reaction_id,
                    epoch=epoch,
                )
            )


def delete_comment_reaction_activity(
    requested_data,
    current_instance,
    issue_id,
    project_id,
    workspace_id,
    actor_id,
    issue_activities,
    epoch,
):
    current_instance = (
        json.loads(current_instance) if current_instance is not None else None
    )
    if current_instance and current_instance.get("reaction") is not None:
        issue_id = (
            IssueComment.objects.filter(
                pk=current_instance.get("comment_id"), project_id=project_id
            )
            .values_list("issue_id", flat=True)
            .first()
        )
        if issue_id is not None:
            issue_activities.append(
                IssueActivity(
                    issue_id=issue_id,
                    actor_id=actor_id,
                    verb="deleted",
                    old_value=current_instance.get("reaction"),
                    new_value=None,
                    field="reaction",
                    project_id=project_id,
                    workspace_id=workspace_id,
                    comment="removed the reaction",
                    old_identifier=current_instance.get("identifier"),
                    new_identifier=None,
                    epoch=epoch,
                )
            )


def create_issue_vote_activity(
    requested_data,
    current_instance,
    issue_id,
    project_id,
    workspace_id,
    actor_id,
    issue_activities,
    epoch,
):
    requested_data = json.loads(requested_data) if requested_data is not None else None
    if requested_data and requested_data.get("vote") is not None:
        issue_activities.append(
            IssueActivity(
                issue_id=issue_id,
                actor_id=actor_id,
                verb="updated",
                old_value=None,
                new_value=requested_data.get("vote"),
                field="vote",
                project_id=project_id,
                workspace_id=workspace_id,
                comment="added the vote",
                old_identifier=None,
                new_identifier=None,
                epoch=epoch,
            )
        )


def delete_issue_vote_activity(
    requested_data,
    current_instance,
    issue_id,
    project_id,
    workspace_id,
    actor_id,
    issue_activities,
    epoch,
):
    current_instance = (
        json.loads(current_instance) if current_instance is not None else None
    )
    if current_instance and current_instance.get("vote") is not None:
        issue_activities.append(
            IssueActivity(
                issue_id=issue_id,
                actor_id=actor_id,
                verb="deleted",
                old_value=current_instance.get("vote"),
                new_value=None,
                field="vote",
                project_id=project_id,
                workspace_id=workspace_id,
                comment="removed the vote",
                old_identifier=current_instance.get("identifier"),
                new_identifier=None,
                epoch=epoch,
            )
        )


def create_issue_relation_activity(
    requested_data,
    current_instance,
    issue_id,
    project_id,
    workspace_id,
    actor_id,
    issue_activities,
    epoch,
):
    requested_data = json.loads(requested_data) if requested_data is not None else None
    current_instance = (
        json.loads(current_instance) if current_instance is not None else None
    )
    if current_instance is None and requested_data.get("issues") is not None:
        for related_issue in requested_data.get("issues"):
            issue = Issue.objects.get(pk=related_issue)
            issue_activities.append(
                IssueActivity(
                    issue_id=issue_id,
                    actor_id=actor_id,
                    verb="updated",
                    old_value="",
                    new_value=f"{issue.project.identifier}-{issue.sequence_id}",
                    field=requested_data.get("relation_type"),
                    project_id=project_id,
                    workspace_id=workspace_id,
                    comment=f"added {requested_data.get('relation_type')} relation",
                    old_identifier=related_issue,
                    epoch=epoch,
                )
            )
            inverse_relation = get_inverse_relation(requested_data.get("relation_type"))
            issue = Issue.objects.get(pk=issue_id)
            issue_activities.append(
                IssueActivity(
                    issue_id=related_issue,
                    actor_id=actor_id,
                    verb="updated",
                    old_value="",
                    new_value=f"{issue.project.identifier}-{issue.sequence_id}",
                    field=inverse_relation,
                    project_id=project_id,
                    workspace_id=workspace_id,
                    comment=f"added {inverse_relation} relation",
                    old_identifier=issue_id,
                    epoch=epoch,
                )
            )


def delete_issue_relation_activity(
    requested_data,
    current_instance,
    issue_id,
    project_id,
    workspace_id,
    actor_id,
    issue_activities,
    epoch,
):
    requested_data = json.loads(requested_data) if requested_data is not None else None
    current_instance = (
        json.loads(current_instance) if current_instance is not None else None
    )
    issue = Issue.objects.get(pk=requested_data.get("related_issue"))
    issue_activities.append(
        IssueActivity(
            issue_id=issue_id,
            actor_id=actor_id,
            verb="deleted",
            old_value=f"{issue.project.identifier}-{issue.sequence_id}",
            new_value="",
            field=requested_data.get("relation_type"),
            project_id=project_id,
            workspace_id=workspace_id,
            comment=f"deleted {requested_data.get('relation_type')} relation",
            old_identifier=requested_data.get("related_issue"),
            epoch=epoch,
        )
    )
    issue = Issue.objects.get(pk=issue_id)
    issue_activities.append(
        IssueActivity(
            issue_id=requested_data.get("related_issue"),
            actor_id=actor_id,
            verb="deleted",
            old_value=f"{issue.project.identifier}-{issue.sequence_id}",
            new_value="",
            field=(
                "blocking"
                if requested_data.get("relation_type") == "blocked_by"
                else (
                    "blocked_by"
                    if requested_data.get("relation_type") == "blocking"
                    else requested_data.get("relation_type")
                )
            ),
            project_id=project_id,
            workspace_id=workspace_id,
            comment=f"deleted {requested_data.get('relation_type')} relation",
            old_identifier=requested_data.get("related_issue"),
            epoch=epoch,
        )
    )


def create_draft_issue_activity(
    requested_data,
    current_instance,
    issue_id,
    project_id,
    workspace_id,
    actor_id,
    issue_activities,
    epoch,
):
    issue_activities.append(
        IssueActivity(
            issue_id=issue_id,
            project_id=project_id,
            workspace_id=workspace_id,
            comment="drafted the issue",
            field="draft",
            verb="created",
            actor_id=actor_id,
            epoch=epoch,
        )
    )


def update_draft_issue_activity(
    requested_data,
    current_instance,
    issue_id,
    project_id,
    workspace_id,
    actor_id,
    issue_activities,
    epoch,
):
    requested_data = json.loads(requested_data) if requested_data is not None else None
    current_instance = (
        json.loads(current_instance) if current_instance is not None else None
    )
    if (
        requested_data.get("is_draft") is not None
        and requested_data.get("is_draft") is False
    ):
        issue_activities.append(
            IssueActivity(
                issue_id=issue_id,
                project_id=project_id,
                workspace_id=workspace_id,
                comment="created the issue",
                verb="updated",
                actor_id=actor_id,
                epoch=epoch,
            )
        )
    else:
        issue_activities.append(
            IssueActivity(
                issue_id=issue_id,
                project_id=project_id,
                workspace_id=workspace_id,
                comment="updated the draft issue",
                field="draft",
                verb="updated",
                actor_id=actor_id,
                epoch=epoch,
            )
        )


def delete_draft_issue_activity(
    requested_data,
    current_instance,
    issue_id,
    project_id,
    workspace_id,
    actor_id,
    issue_activities,
    epoch,
):
    issue_activities.append(
        IssueActivity(
            project_id=project_id,
            workspace_id=workspace_id,
            comment="deleted the draft issue",
            field="draft",
            verb="deleted",
            actor_id=actor_id,
            epoch=epoch,
        )
    )


def create_intake_activity(
    requested_data,
    current_instance,
    issue_id,
    project_id,
    workspace_id,
    actor_id,
    issue_activities,
    epoch,
):
    requested_data = json.loads(requested_data) if requested_data is not None else None
    current_instance = (
        json.loads(current_instance) if current_instance is not None else None
    )
    status_dict = {
        -2: "Pending",
        -1: "Rejected",
        0: "Snoozed",
        1: "Accepted",
        2: "Duplicate",
    }
    if requested_data.get("status") is not None:
        issue_activities.append(
            IssueActivity(
                issue_id=issue_id,
                project_id=project_id,
                workspace_id=workspace_id,
                comment="updated the intake status",
                field="intake",
                verb=requested_data.get("status"),
                actor_id=actor_id,
                epoch=epoch,
                old_value=status_dict.get(current_instance.get("status")),
                new_value=status_dict.get(requested_data.get("status")),
            )
        )


def create_issue_activity(
    requested_data,
    current_instance,
    issue_id,
    project_id,
    workspace_id,
    actor_id,
    issue_activities,
    epoch,
):
    issue = Issue.objects.get(pk=issue_id)
    issue_activity = IssueActivity.objects.create(
        issue_id=issue_id,
        project_id=project_id,
        workspace_id=workspace_id,
        comment="created the issue",
        verb="created",
        actor_id=actor_id,
        epoch=epoch,
    )

    issue_activity.created_at = issue.created_at
    issue_activity.actor_id = issue.created_by_id
    issue_activity.save(update_fields=["created_at", "actor_id"])
    requested_data = json.loads(requested_data) if requested_data is not None else None
    if requested_data.get("assignee_ids") is not None:
        track_assignees(
            requested_data,
            current_instance,
            issue_id,
            project_id,
            workspace_id,
            actor_id,
            issue_activities,
            epoch,
        )


def create_customer_activity(
    requested_data,
    current_instance,
    issue_id,
    project_id,
    workspace_id,
    actor_id,
    issue_activities,
    epoch,
):
    requested_data = json.loads(requested_data) if requested_data is not None else None

    field = (
        "customer_request"
        if requested_data.get("customer_request_id") is not None
        else "customer"
    )

    issue_activities.append(
        IssueActivity(
            issue_id=issue_id,
            project_id=project_id,
            workspace_id=workspace_id,
            actor_id=actor_id,
            verb="created",
            comment="linked to the customer",
            new_value=requested_data.get("name"),
            old_value=None,
            field=field,
            new_identifier=requested_data.get("customer_id"),
            epoch=epoch,
        )
    )


def delete_customer_activity(
    requested_data,
    current_instance,
    issue_id,
    project_id,
    workspace_id,
    actor_id,
    issue_activities,
    epoch,
):
    requested_data = json.loads(requested_data) if requested_data is not None else None

    field = (
        "customer_request"
        if requested_data.get("customer_request_id") is not None
        else "customer"
    )

    issue_activities.append(
        IssueActivity(
            issue_id=issue_id,
            project_id=project_id,
            workspace_id=workspace_id,
            actor_id=actor_id,
            verb="deleted",
            comment="removed from customer",
            new_value=None,
            old_value=requested_data.get("name"),
            field=field,
            old_identifier=requested_data.get("customer_id"),
            epoch=epoch,
        )
    )


def convert_epic_to_work_item_activity(
    requested_data,
    current_instance,
    issue_id,
    project_id,
    workspace_id,
    actor_id,
    issue_activities,
    epoch,
):
    issue_activities.append(
        IssueActivity(
            issue_id=issue_id,
            project_id=project_id,
            workspace_id=workspace_id,
            comment="converted the epic to work item",
            field="epic",
            verb="converted",
            actor_id=actor_id,
            epoch=epoch,
        )
    )


def convert_work_item_to_epic_activity(
    requested_data,
    current_instance,
    issue_id,
    project_id,
    workspace_id,
    actor_id,
    issue_activities,
    epoch,
):
    issue_activities.append(
        IssueActivity(
            issue_id=issue_id,
            project_id=project_id,
            workspace_id=workspace_id,
            comment="converted the work item to epic",
            field="work_item",
            verb="converted",
            actor_id=actor_id,
            epoch=epoch,
        )
    )


# Receive message from room group
@shared_task
def issue_activity(
    type,
    requested_data,
    current_instance,
    issue_id,
    actor_id,
    project_id,
    epoch,
    subscriber=True,
    notification=False,
    origin=None,
    intake=None,
):
    try:
        issue_activities = []

        # check if project_id is valid
        if not is_valid_uuid(str(project_id)):
            return

        project = Project.objects.get(pk=project_id)
        workspace_id = project.workspace_id

        if issue_id is not None:
            issue = (
                Issue.objects.filter(pk=issue_id)
                .filter(Q(type__isnull=True) | Q(type__is_epic=False))
                .first()
            )
            if origin and issue:
                ri = redis_instance()
                # set the request origin in redis
                ri.set(str(issue_id), origin, ex=600)
            if issue:
                try:
                    issue.updated_at = timezone.now()
                    issue.save(update_fields=["updated_at"])
                except Exception:
                    pass
        ACTIVITY_MAPPER = {
            "issue.activity.created": create_issue_activity,
            "issue.activity.updated": update_issue_activity,
            "issue.activity.deleted": delete_issue_activity,
            "comment.activity.created": create_comment_activity,
            "comment.activity.updated": update_comment_activity,
            "comment.activity.deleted": delete_comment_activity,
            "cycle.activity.created": create_cycle_issue_activity,
            "cycle.activity.deleted": delete_cycle_issue_activity,
            "module.activity.created": create_module_issue_activity,
            "module.activity.deleted": delete_module_issue_activity,
            "link.activity.created": create_link_activity,
            "link.activity.updated": update_link_activity,
            "link.activity.deleted": delete_link_activity,
            "attachment.activity.created": create_attachment_activity,
            "attachment.activity.deleted": delete_attachment_activity,
            "issue_relation.activity.created": create_issue_relation_activity,
            "issue_relation.activity.deleted": delete_issue_relation_activity,
            "issue_reaction.activity.created": create_issue_reaction_activity,
            "issue_reaction.activity.deleted": delete_issue_reaction_activity,
            "comment_reaction.activity.created": create_comment_reaction_activity,
            "comment_reaction.activity.deleted": delete_comment_reaction_activity,
            "issue_vote.activity.created": create_issue_vote_activity,
            "issue_vote.activity.deleted": delete_issue_vote_activity,
            "issue_draft.activity.created": create_draft_issue_activity,
            "issue_draft.activity.updated": update_draft_issue_activity,
            "issue_draft.activity.deleted": delete_draft_issue_activity,
            "intake.activity.created": create_intake_activity,
            "epic.activity.created": create_epic_activity,
            "work_item.activity.converted": convert_epic_to_work_item_activity,
            "epic.activity.converted": convert_work_item_to_epic_activity,
            "customer.activity.created": create_customer_activity,
            "customer.activity.deleted": delete_customer_activity,
        }

        func = ACTIVITY_MAPPER.get(type)
        if func is not None:
            func(
                requested_data=requested_data,
                current_instance=current_instance,
                issue_id=issue_id,
                project_id=project_id,
                workspace_id=workspace_id,
                actor_id=actor_id,
                issue_activities=issue_activities,
                epoch=epoch,
            )

        # Save all the values to database
        issue_activities_created = IssueActivity.objects.bulk_create(issue_activities)
        # Post the updates to segway for integrations and webhooks
        if len(issue_activities_created):
            for activity in issue_activities_created:
                webhook_activity.delay(
                    event=(
                        "issue_comment"
                        if activity.field == "comment"
                        else "intake_issue" if intake else "issue"
                    ),
                    event_id=(
                        activity.issue_comment_id
                        if activity.field == "comment"
                        else intake if intake else activity.issue_id
                    ),
                    verb=activity.verb,
                    field=(
                        "description" if activity.field == "comment" else activity.field
                    ),
                    old_value=(
                        activity.old_value if activity.old_value != "" else None
                    ),
                    new_value=(
                        activity.new_value if activity.new_value != "" else None
                    ),
                    actor_id=activity.actor_id,
                    current_site=origin,
                    slug=activity.workspace.slug,
                    old_identifier=activity.old_identifier,
                    new_identifier=activity.new_identifier,
                )

        if notification:
            notifications.delay(
                type=type,
                issue_id=issue_id,
                actor_id=actor_id,
                project_id=project_id,
                subscriber=subscriber,
                issue_activities_created=json.dumps(
                    IssueActivitySerializer(issue_activities_created, many=True).data,
                    cls=DjangoJSONEncoder,
                ),
                requested_data=requested_data,
                current_instance=current_instance,
            )

        return
    except Exception as e:
        log_exception(e)
        return<|MERGE_RESOLUTION|>--- conflicted
+++ resolved
@@ -174,7 +174,6 @@
             else None
         )
 
-
         issue_activities.append(
             IssueActivity(
                 issue_id=issue_id,
@@ -243,24 +242,18 @@
     current_state_id = current_instance.get("state_id") or current_instance.get("state")
     requested_state_id = requested_data.get("state_id") or requested_data.get("state")
 
-<<<<<<< HEAD
     if current_state_id is not None and not is_valid_uuid(current_state_id):
         current_state_id = None
     if requested_state_id is not None and not is_valid_uuid(requested_state_id):
         requested_state_id = None
 
     if current_state_id != requested_state_id:
-        new_state = State.objects.filter(pk=requested_state_id, project_id=project_id).first()
-        old_state = State.objects.filter(pk=current_state_id, project_id=project_id).first()
-=======
-    if current_state_id != requested_state_id:
-        # check if the current state
-        if not is_valid_uuid(requested_state_id):
-            return
-
-        new_state = State.objects.get(pk=requested_state_id)
-        old_state = State.objects.get(pk=current_state_id)
->>>>>>> cc244b84
+        new_state = State.objects.filter(
+            pk=requested_state_id, project_id=project_id
+        ).first()
+        old_state = State.objects.filter(
+            pk=current_state_id, project_id=project_id
+        ).first()
 
         issue_activities.append(
             IssueActivity(
@@ -719,7 +712,6 @@
         "parent_id": track_parent,
         "priority": track_priority,
         "state_id": track_state,
-        "state": track_state,
         "description_html": track_description,
         "target_date": track_target_date,
         "start_date": track_start_date,
@@ -728,15 +720,12 @@
         "estimate_point": track_estimate_points,
         "archived_at": track_archive_at,
         "closed_to": track_closed_to,
-<<<<<<< HEAD
         # External endpoint keys
         "parent": track_parent,
         "state": track_state,
         "assignees": track_assignees,
         "labels": track_labels,
-=======
         "type_id": track_type,
->>>>>>> cc244b84
     }
 
     requested_data = json.loads(requested_data) if requested_data is not None else None
