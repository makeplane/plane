# Python imports
from enum import Enum
from uuid import UUID, uuid4

import pytz
from crum import get_current_user

# Django imports
from django.conf import settings
from django.core.validators import MaxValueValidator, MinValueValidator
from django.db import models
from django.db.models import Q

from plane.bgtasks.deletion_task import soft_delete_pages_on_project_deletion

# Module imports
from plane.db.mixins import AuditModel, SoftDeletionManager, SoftDeletionQuerySet

# Module imports
from .base import BaseModel


ROLE_CHOICES = ((20, "Admin"), (15, "Member"), (5, "Guest"))


class ROLE(Enum):
    ADMIN = 20
    MEMBER = 15
    GUEST = 5


class ProjectNetwork(Enum):
    SECRET = 0
    PUBLIC = 2

    @classmethod
    def choices(cls):
        return [(0, "Secret"), (2, "Public")]


def get_default_props():
    return {
        "filters": {
            "priority": None,
            "state": None,
            "state_group": None,
            "assignees": None,
            "created_by": None,
            "labels": None,
            "start_date": None,
            "target_date": None,
            "subscriber": None,
        },
        "display_filters": {
            "group_by": None,
            "order_by": "-created_at",
            "type": None,
            "sub_issue": True,
            "show_empty_groups": True,
            "layout": "list",
            "calendar_date_range": "",
        },
    }


def get_default_preferences():
    return {"pages": {"block_display": True}}


class ProjectBaseQuerySet(SoftDeletionQuerySet):
    """QuerySet for project related models that handles accessibility"""

    def accessible_to(self, user_id: UUID, slug: str):
        from plane.ee.models import TeamspaceMember, TeamspaceProject
        from plane.payment.flags.flag import FeatureFlag
        from plane.payment.flags.flag_decorator import check_workspace_feature_flag

        member_project_ids = ProjectMember.objects.filter(
            member_id=user_id, workspace__slug=slug, is_active=True
        ).values_list("project_id", flat=True)

        base_query = Q(id__in=member_project_ids)

        if check_workspace_feature_flag(feature_key=FeatureFlag.TEAMSPACES, user_id=user_id, slug=slug):
            ## Get all team ids where the user is a member
            teamspace_ids = TeamspaceMember.objects.filter(member_id=user_id, workspace__slug=slug).values_list(
                "team_space_id", flat=True
            )

            member_project_ids = ProjectMember.objects.filter(
                member_id=user_id, workspace__slug=slug, is_active=True
            ).values_list("project_id", flat=True)

            # Get all the projects in the respective teamspaces
            teamspace_project_ids = (
                TeamspaceProject.objects.filter(team_space_id__in=teamspace_ids)
                .exclude(project_id__in=member_project_ids)
                .values_list("project_id", flat=True)
            )

            return self.filter(
                Q(id__in=teamspace_project_ids) | base_query,
                deleted_at__isnull=True,
            )

        return self.filter(base_query, deleted_at__isnull=True)


class ProjectBaseManager(SoftDeletionManager):
    """Manager for project related models that handles accessibility"""

    def get_queryset(self):
        return ProjectBaseQuerySet(self.model, using=self._db).filter(deleted_at__isnull=True)

    def accessible_to(self, user_id: UUID, slug: str):
        return self.get_queryset().accessible_to(user_id, slug)


class Project(BaseModel):
    NETWORK_CHOICES = ((0, "Secret"), (2, "Public"))
    name = models.CharField(max_length=255, verbose_name="Project Name")
    description = models.TextField(verbose_name="Project Description", blank=True)
    description_text = models.JSONField(verbose_name="Project Description RT", blank=True, null=True)
    description_html = models.JSONField(verbose_name="Project Description HTML", blank=True, null=True)
    network = models.PositiveSmallIntegerField(default=2, choices=NETWORK_CHOICES)
    workspace = models.ForeignKey("db.WorkSpace", on_delete=models.CASCADE, related_name="workspace_project")
    identifier = models.CharField(max_length=12, verbose_name="Project Identifier", db_index=True)
    default_assignee = models.ForeignKey(
        settings.AUTH_USER_MODEL,
        on_delete=models.CASCADE,
        related_name="default_assignee",
        null=True,
        blank=True,
    )
    project_lead = models.ForeignKey(
        settings.AUTH_USER_MODEL,
        on_delete=models.CASCADE,
        related_name="project_lead",
        null=True,
        blank=True,
    )
    emoji = models.CharField(max_length=255, null=True, blank=True)
    icon_prop = models.JSONField(null=True)
    module_view = models.BooleanField(default=False)
    cycle_view = models.BooleanField(default=False)
    issue_views_view = models.BooleanField(default=False)
    page_view = models.BooleanField(default=True)
    intake_view = models.BooleanField(default=False)
    is_time_tracking_enabled = models.BooleanField(default=False)
    is_issue_type_enabled = models.BooleanField(default=False)
    guest_view_all_features = models.BooleanField(default=False)
    cover_image = models.TextField(blank=True, null=True)
    cover_image_asset = models.ForeignKey(
        "db.FileAsset",
        on_delete=models.SET_NULL,
        null=True,
        blank=True,
        related_name="project_cover_image",
    )
    estimate = models.ForeignKey("db.Estimate", on_delete=models.SET_NULL, related_name="projects", null=True)
    archive_in = models.IntegerField(default=0, validators=[MinValueValidator(0), MaxValueValidator(12)])
    close_in = models.IntegerField(default=0, validators=[MinValueValidator(0), MaxValueValidator(12)])
    logo_props = models.JSONField(default=dict)
    default_state = models.ForeignKey("db.State", on_delete=models.SET_NULL, null=True, related_name="default_state")
    archived_at = models.DateTimeField(null=True)
    # timezone
    TIMEZONE_CHOICES = tuple(zip(pytz.common_timezones, pytz.common_timezones))
    timezone = models.CharField(max_length=255, default="UTC", choices=TIMEZONE_CHOICES)
    # external_id for imports
    external_source = models.CharField(max_length=255, null=True, blank=True)
    external_id = models.CharField(max_length=255, blank=True, null=True)

    objects = ProjectBaseManager()

    @property
    def cover_image_url(self):
        # Return cover image url
        if self.cover_image_asset:
            return self.cover_image_asset.asset_url

        # Return cover image url
        if self.cover_image:
            return self.cover_image

        return None

    def __str__(self):
        """Return name of the project"""
        return f"{self.name} <{self.workspace.name}>"

    class Meta:
        unique_together = [
            ["identifier", "workspace", "deleted_at"],
            ["name", "workspace", "deleted_at"],
        ]
        constraints = [
            models.UniqueConstraint(
                fields=["identifier", "workspace"],
                condition=Q(deleted_at__isnull=True),
                name="project_unique_identifier_workspace_when_deleted_at_null",
            ),
            models.UniqueConstraint(
                fields=["name", "workspace"],
                condition=Q(deleted_at__isnull=True),
                name="project_unique_name_workspace_when_deleted_at_null",
            ),
        ]
        verbose_name = "Project"
        verbose_name_plural = "Projects"
        db_table = "projects"
        ordering = ("-created_at",)

    def save(self, *args, **kwargs):
        self.identifier = self.identifier.strip().upper()
        # check is_adding value before calling super().save()
        is_adding = self._state.adding
        project = super().save(*args, **kwargs)
        # Add app bots to the newly created project
        if is_adding:
            self.add_app_bots_to_project()
        return project

    def delete(self, using=None, *args, **kwargs):
        delete_queryset = super().delete(using=using, *args, **kwargs)
        soft_delete_pages_on_project_deletion.delay(self.id)

        return delete_queryset

    def add_app_bots_to_project(self):
        from plane.ee.bgtasks.app_bot_task import add_app_bots_to_project

        # Trigger the background task with the project id
        user_id = None
        if self.created_by_id:
            user_id = self.created_by_id
        else:
            user = get_current_user()
            user_id = user.id if user and user.is_authenticated else None

        add_app_bots_to_project.delay(str(self.id), user_id)


class ProjectQuerySet(SoftDeletionQuerySet):
    """QuerySet for project related models that handles accessibility"""

    def accessible_to(self, user_id: UUID, slug: str):
        from plane.ee.models import TeamspaceMember, TeamspaceProject
        from plane.payment.flags.flag import FeatureFlag
        from plane.payment.flags.flag_decorator import check_workspace_feature_flag

        # Get all the projects where the user is a member
        member_project_ids = ProjectMember.objects.filter(
            member_id=user_id, workspace__slug=slug, is_active=True
        ).values_list("project_id", flat=True)

        base_query = Q(project_id__in=member_project_ids)

        if check_workspace_feature_flag(feature_key=FeatureFlag.TEAMSPACES, user_id=user_id, slug=slug):
            ## Get all team ids where the user is a member
            teamspace_ids = TeamspaceMember.objects.filter(member_id=user_id, workspace__slug=slug).values_list(
                "team_space_id", flat=True
            )

            # Get all the projects in the respective teamspaces
            teamspace_project_ids = (
                TeamspaceProject.objects.filter(team_space_id__in=teamspace_ids)
                .exclude(project_id__in=member_project_ids)
                .values_list("project_id", flat=True)
            )

            return self.filter(
                Q(project_id__in=teamspace_project_ids) | base_query,
            )

        return self.filter(base_query)


class ProjectManager(SoftDeletionManager):
    """Manager for project related models that handles accessibility"""

    def get_queryset(self):
        return ProjectQuerySet(self.model, using=self._db).filter(deleted_at__isnull=True)

    def accessible_to(self, user_id: UUID, slug: str):
        return self.get_queryset().accessible_to(user_id, slug)


class ProjectBaseModel(BaseModel):
    project = models.ForeignKey(Project, on_delete=models.CASCADE, related_name="project_%(class)s")
    workspace = models.ForeignKey("db.Workspace", on_delete=models.CASCADE, related_name="workspace_%(class)s")
<<<<<<< HEAD
=======
    objects = ProjectManager()
>>>>>>> ebeac413

    class Meta:
        abstract = True

    def save(self, *args, **kwargs):
        self.workspace = self.project.workspace
        super(ProjectBaseModel, self).save(*args, **kwargs)


class ProjectMemberInvite(ProjectBaseModel):
    email = models.CharField(max_length=255)
    accepted = models.BooleanField(default=False)
    token = models.CharField(max_length=255)
    message = models.TextField(null=True)
    responded_at = models.DateTimeField(null=True)
    role = models.PositiveSmallIntegerField(choices=ROLE_CHOICES, default=5)

    class Meta:
        verbose_name = "Project Member Invite"
        verbose_name_plural = "Project Member Invites"
        db_table = "project_member_invites"
        ordering = ("-created_at",)

    def __str__(self):
        return f"{self.project.name} {self.email} {self.accepted}"


class ProjectMember(ProjectBaseModel):
    member = models.ForeignKey(
        settings.AUTH_USER_MODEL,
        on_delete=models.CASCADE,
        null=True,
        blank=True,
        related_name="member_project",
    )
    comment = models.TextField(blank=True, null=True)
    role = models.PositiveSmallIntegerField(choices=ROLE_CHOICES, default=5)
    view_props = models.JSONField(default=get_default_props)
    default_props = models.JSONField(default=get_default_props)
    preferences = models.JSONField(default=get_default_preferences)
    sort_order = models.FloatField(default=65535)
    is_active = models.BooleanField(default=True)

    def save(self, *args, **kwargs):
        if self._state.adding:
            smallest_sort_order = ProjectMember.objects.filter(
                workspace_id=self.project.workspace_id, member=self.member
            ).aggregate(smallest=models.Min("sort_order"))["smallest"]

            # Project ordering
            if smallest_sort_order is not None:
                self.sort_order = smallest_sort_order - 10000

        super(ProjectMember, self).save(*args, **kwargs)

    class Meta:
        unique_together = ["project", "member", "deleted_at"]
        constraints = [
            models.UniqueConstraint(
                fields=["project", "member"],
                condition=Q(deleted_at__isnull=True),
                name="project_member_unique_project_member_when_deleted_at_null",
            )
        ]
        verbose_name = "Project Member"
        verbose_name_plural = "Project Members"
        db_table = "project_members"
        ordering = ("-created_at",)

    def __str__(self):
        """Return members of the project"""
        return f"{self.member.email} <{self.project.name}>"


# TODO: Remove workspace relation later
class ProjectIdentifier(AuditModel):
    workspace = models.ForeignKey("db.Workspace", models.CASCADE, related_name="project_identifiers", null=True)
    project = models.OneToOneField(Project, on_delete=models.CASCADE, related_name="project_identifier")
    name = models.CharField(max_length=12, db_index=True)

    class Meta:
        unique_together = ["name", "workspace", "deleted_at"]
        constraints = [
            models.UniqueConstraint(
                fields=["name", "workspace"],
                condition=Q(deleted_at__isnull=True),
                name="unique_name_workspace_when_deleted_at_null",
            )
        ]
        verbose_name = "Project Identifier"
        verbose_name_plural = "Project Identifiers"
        db_table = "project_identifiers"
        ordering = ("-created_at",)


def get_anchor():
    return uuid4().hex


def get_default_views():
    return {
        "list": True,
        "kanban": True,
        "calendar": True,
        "gantt": True,
        "spreadsheet": True,
    }


# DEPRECATED TODO:
# used to get the old anchors for the project deploy boards
class ProjectDeployBoard(ProjectBaseModel):
    anchor = models.CharField(max_length=255, default=get_anchor, unique=True, db_index=True)
    comments = models.BooleanField(default=False)
    reactions = models.BooleanField(default=False)
    intake = models.ForeignKey("db.Intake", related_name="board_intake", on_delete=models.SET_NULL, null=True)
    votes = models.BooleanField(default=False)
    views = models.JSONField(default=get_default_views)

    class Meta:
        unique_together = ["project", "anchor"]
        verbose_name = "Project Deploy Board"
        verbose_name_plural = "Project Deploy Boards"
        db_table = "project_deploy_boards"
        ordering = ("-created_at",)

    def __str__(self):
        """Return project and anchor"""
        return f"{self.anchor} <{self.project.name}>"


class ProjectPublicMember(ProjectBaseModel):
    member = models.ForeignKey(
        settings.AUTH_USER_MODEL,
        on_delete=models.CASCADE,
        related_name="public_project_members",
    )

    class Meta:
        unique_together = ["project", "member", "deleted_at"]
        constraints = [
            models.UniqueConstraint(
                fields=["project", "member"],
                condition=models.Q(deleted_at__isnull=True),
                name="project_public_member_unique_project_member_when_deleted_at_null",
            )
        ]
        verbose_name = "Project Public Member"
        verbose_name_plural = "Project Public Members"
        db_table = "project_public_members"
        ordering = ("-created_at",)<|MERGE_RESOLUTION|>--- conflicted
+++ resolved
@@ -288,10 +288,7 @@
 class ProjectBaseModel(BaseModel):
     project = models.ForeignKey(Project, on_delete=models.CASCADE, related_name="project_%(class)s")
     workspace = models.ForeignKey("db.Workspace", on_delete=models.CASCADE, related_name="workspace_%(class)s")
-<<<<<<< HEAD
-=======
     objects = ProjectManager()
->>>>>>> ebeac413
 
     class Meta:
         abstract = True
