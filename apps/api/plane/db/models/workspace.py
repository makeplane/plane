--- conflicted
+++ resolved
@@ -12,11 +12,9 @@
 # Module imports
 from .base import BaseModel
 from plane.utils.constants import RESTRICTED_WORKSPACE_SLUGS
-<<<<<<< HEAD
 from plane.utils.color import get_random_color
-=======
 from plane.db.mixins import SoftDeletionQuerySet, SoftDeletionManager
->>>>>>> f0a7a68e
+
 
 ROLE_CHOICES = ((20, "Admin"), (15, "Member"), (5, "Guest"))
 
