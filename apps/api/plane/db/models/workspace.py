# Python imports
import pytz
from typing import Optional, Any

# Django imports
from django.conf import settings
from django.core.exceptions import ValidationError
from django.db import models

# Module imports
from .base import BaseModel
from plane.utils.constants import RESTRICTED_WORKSPACE_SLUGS
from plane.utils.color import get_random_color

ROLE_CHOICES = ((20, "Admin"), (15, "Member"), (5, "Guest"))


def get_default_props():
    return {
        "filters": {
            "priority": None,
            "state": None,
            "state_group": None,
            "assignees": None,
            "created_by": None,
            "labels": None,
            "start_date": None,
            "target_date": None,
            "subscriber": None,
        },
        "display_filters": {
            "group_by": None,
            "order_by": "-created_at",
            "type": None,
            "sub_issue": True,
            "show_empty_groups": True,
            "layout": "list",
            "calendar_date_range": "",
        },
        "display_properties": {
            "assignee": True,
            "attachment_count": True,
            "created_on": True,
            "due_date": True,
            "estimate": True,
            "key": True,
            "labels": True,
            "link": True,
            "priority": True,
            "start_date": True,
            "state": True,
            "sub_issue_count": True,
            "updated_on": True,
        },
    }


def get_default_filters():
    return {
        "priority": None,
        "state": None,
        "state_group": None,
        "assignees": None,
        "created_by": None,
        "labels": None,
        "start_date": None,
        "target_date": None,
        "subscriber": None,
    }


def get_default_display_filters():
    return {
        "display_filters": {
            "group_by": None,
            "order_by": "-created_at",
            "type": None,
            "sub_issue": True,
            "show_empty_groups": True,
            "layout": "list",
            "calendar_date_range": "",
        }
    }


def get_default_display_properties():
    return {
        "display_properties": {
            "assignee": True,
            "attachment_count": True,
            "created_on": True,
            "due_date": True,
            "estimate": True,
            "key": True,
            "labels": True,
            "link": True,
            "priority": True,
            "start_date": True,
            "state": True,
            "sub_issue_count": True,
            "updated_on": True,
        }
    }


def get_issue_props():
    return {"subscribed": True, "assigned": True, "created": True, "all_issues": True}


def slug_validator(value):
    if value in RESTRICTED_WORKSPACE_SLUGS:
        raise ValidationError("Slug is not valid")


class Workspace(BaseModel):
    """
    工作空间模型，项目的顶层容器。
    """
    TIMEZONE_CHOICES = tuple(zip(pytz.common_timezones, pytz.common_timezones))

    name = models.CharField(max_length=80, verbose_name="Workspace Name", help_text="工作空间名称")
    logo = models.TextField(verbose_name="Logo", blank=True, null=True, help_text="工作空间 Logo 的 URL 或 Base64 数据")
    logo_asset = models.ForeignKey(
        "db.FileAsset",
        on_delete=models.SET_NULL,
        related_name="workspace_logo",
        blank=True,
        null=True,
        help_text="关联到文件资源模型的 Logo",
    )
    owner = models.ForeignKey(
        settings.AUTH_USER_MODEL,
        on_delete=models.CASCADE,
        related_name="owner_workspace",
        help_text="工作空间的所有者",
    )
    slug = models.SlugField(
        max_length=48, db_index=True, unique=True, validators=[slug_validator], help_text="用于 URL 的唯一标识符"
    )
    organization_size = models.CharField(max_length=20, blank=True, null=True, help_text="组织规模")
    timezone = models.CharField(max_length=255, default="UTC", choices=TIMEZONE_CHOICES, help_text="工作空间所在时区")
    background_color = models.CharField(max_length=255, default=get_random_color, help_text="背景颜色")

    def __str__(self):
        """Return name of the Workspace"""
        return self.name

    @property
    def logo_url(self):
        # Return the logo asset url if it exists
        if self.logo_asset:
            return self.logo_asset.asset_url

        # Return the logo url if it exists
        if self.logo:
            return self.logo
        return None

    def delete(
        self, using: Optional[str] = None, soft: bool = True, *args: Any, **kwargs: Any
    ):
        """
        重写 delete 方法，在软删除时为 slug 附加时间戳以保持唯一性。

        Args:
            using: 用于删除的数据库别名。
            soft: 是否执行软删除 (True) 或硬删除 (False)。
            *args: 额外的 positional arguments。
            **kwargs: 额外的 keyword arguments。
        """
        # 首先调用父类的 delete 方法
        result = super().delete(using=using, soft=soft, *args, **kwargs)

        # 如果是软删除且模型仍然存在 (未被硬删除)
        if soft and hasattr(self, "deleted_at") and self.deleted_at:
            # 使用 deleted_at 时间戳来更新 slug
            deletion_timestamp: int = int(self.deleted_at.timestamp())
            self.slug = f"{self.slug}__{deletion_timestamp}"
            self.save(update_fields=["slug"])

        return result

    class Meta:
        verbose_name = "Workspace"
        verbose_name_plural = "Workspaces"
        db_table = "workspaces"
        ordering = ("-created_at",)


class WorkspaceBaseModel(BaseModel):
    """
    一个抽象基类模型，为其他模型提供 'workspace' 和 'project' 字段。
    """
    workspace = models.ForeignKey(
        "db.Workspace", models.CASCADE, related_name="workspace_%(class)s", help_text="关联的工作空间"
    )
    project = models.ForeignKey(
        "db.Project", models.CASCADE, related_name="project_%(class)s", null=True, help_text="关联的项目"
    )

    class Meta:
        abstract = True

    def save(self, *args, **kwargs):
        """
        重写 save 方法，如果设置了 project，则自动关联到其 workspace。
        """
        if self.project:
            self.workspace = self.project.workspace
        super(WorkspaceBaseModel, self).save(*args, **kwargs)


class WorkspaceMember(BaseModel):
    """
    将用户和工作空间关联起来的模型，定义了用户在工作空间中的角色和属性。
    """
    workspace = models.ForeignKey(
        "db.Workspace", on_delete=models.CASCADE, related_name="workspace_member", help_text="关联的工作空间"
    )
    member = models.ForeignKey(
        settings.AUTH_USER_MODEL,
        on_delete=models.CASCADE,
        related_name="member_workspace",
        help_text="关联的用户成员",
    )
    role = models.PositiveSmallIntegerField(choices=ROLE_CHOICES, default=5, help_text="用户角色 (20: Admin, 15: Member, 5: Guest)")
    company_role = models.TextField(null=True, blank=True, help_text="成员在公司中的职位")
    view_props = models.JSONField(default=get_default_props, help_text="视图相关的属性配置")
    default_props = models.JSONField(default=get_default_props, help_text="默认的属性配置")
    issue_props = models.JSONField(default=get_issue_props, help_text="Issue 相关的属性配置")
    is_active = models.BooleanField(default=True, help_text="成员是否在工作空间中活跃")

    class Meta:
        unique_together = ["workspace", "member", "deleted_at"]
        constraints = [
            models.UniqueConstraint(
                fields=["workspace", "member"],
                condition=models.Q(deleted_at__isnull=True),
                name="workspace_member_unique_workspace_member_when_deleted_at_null",
            )
        ]
        verbose_name = "Workspace Member"
        verbose_name_plural = "Workspace Members"
        db_table = "workspace_members"
        ordering = ("-created_at",)

    def __str__(self):
        """返回工作空间的成员"""
        return f"{self.member.email} <{self.workspace.name}>"


class WorkspaceMemberInvite(BaseModel):
    """
    存储发送给用户的待处理工作空间邀请。
    """
    workspace = models.ForeignKey(
        "db.Workspace", on_delete=models.CASCADE, related_name="workspace_member_invite", help_text="邀请关联的工作空间"
    )
    email = models.CharField(max_length=255, help_text="被邀请者的邮箱")
    accepted = models.BooleanField(default=False, help_text="邀请是否被接受")
    token = models.CharField(max_length=255, help_text="用于验证邀请的唯一令牌")
    message = models.TextField(null=True, help_text="邀请信息")
    responded_at = models.DateTimeField(null=True, help_text="邀请被回应的时间")
    role = models.PositiveSmallIntegerField(choices=ROLE_CHOICES, default=5, help_text="被邀请者接受邀请后将拥有的角色")

    class Meta:
        unique_together = ["email", "workspace", "deleted_at"]
        constraints = [
            models.UniqueConstraint(
                fields=["email", "workspace"],
                condition=models.Q(deleted_at__isnull=True),
                name="workspace_member_invite_unique_email_workspace_when_deleted_at_null",
            )
        ]
        verbose_name = "Workspace Member Invite"
        verbose_name_plural = "Workspace Member Invites"
        db_table = "workspace_member_invites"
        ordering = ("-created_at",)

    def __str__(self):
        return f"{self.workspace.name} {self.email} {self.accepted}"


class Team(BaseModel):
    """
    工作空间内的团队模型。
    """
    name = models.CharField(max_length=255, verbose_name="Team Name", help_text="团队名称")
    description = models.TextField(verbose_name="Team Description", blank=True, help_text="团队描述")
    workspace = models.ForeignKey(
        Workspace, on_delete=models.CASCADE, related_name="workspace_team", help_text="团队所属的工作空间"
    )
    logo_props = models.JSONField(default=dict, help_text="团队 Logo 的属性")

    def __str__(self):
        """返回团队的名称"""
        return f"{self.name} <{self.workspace.name}>"

    class Meta:
        unique_together = ["name", "workspace", "deleted_at"]
        constraints = [
            models.UniqueConstraint(
                fields=["name", "workspace"],
                condition=models.Q(deleted_at__isnull=True),
                name="team_unique_name_workspace_when_deleted_at_null",
            )
        ]
        verbose_name = "Team"
        verbose_name_plural = "Teams"
        db_table = "teams"
        ordering = ("-created_at",)


class WorkspaceTheme(BaseModel):
    """
    工作空间的主题设置。
    """
    workspace = models.ForeignKey(
        "db.Workspace", on_delete=models.CASCADE, related_name="themes", help_text="主题所属的工作空间"
    )
    name = models.CharField(max_length=300, help_text="主题名称")
    actor = models.ForeignKey(
        settings.AUTH_USER_MODEL, on_delete=models.CASCADE, related_name="themes", help_text="创建主题的用户"
    )
    colors = models.JSONField(default=dict, help_text="主题颜色配置")

    def __str__(self):
        return str(self.name) + str(self.actor.email)

    class Meta:
        unique_together = ["workspace", "name", "deleted_at"]
        constraints = [
            models.UniqueConstraint(
                fields=["workspace", "name"],
                condition=models.Q(deleted_at__isnull=True),
                name="workspace_theme_unique_workspace_name_when_deleted_at_null",
            )
        ]
        verbose_name = "Workspace Theme"
        verbose_name_plural = "Workspace Themes"
        db_table = "workspace_themes"
        ordering = ("-created_at",)


class WorkspaceUserProperties(BaseModel):
<<<<<<< HEAD
    """
    存储用户在特定工作空间中的个性化属性，如过滤器和显示设置。
    """
=======
    class NavigationControlPreference(models.TextChoices):
        ACCORDION = "ACCORDION", "Accordion"
        TABBED = "TABBED", "Tabbed"

>>>>>>> 22339b97
    workspace = models.ForeignKey(
        "db.Workspace",
        on_delete=models.CASCADE,
        related_name="workspace_user_properties",
        help_text="关联的工作空间",
    )
    user = models.ForeignKey(
        settings.AUTH_USER_MODEL,
        on_delete=models.CASCADE,
        related_name="workspace_user_properties",
        help_text="关联的用户",
    )
<<<<<<< HEAD
    filters = models.JSONField(default=get_default_filters, help_text="用户的过滤器设置")
    display_filters = models.JSONField(default=get_default_display_filters, help_text="用户的显示过滤器设置")
    display_properties = models.JSONField(default=get_default_display_properties, help_text="用户的显示属性设置")
    rich_filters = models.JSONField(default=dict, help_text="用户的富文本过滤器设置")
=======
    filters = models.JSONField(default=get_default_filters)
    display_filters = models.JSONField(default=get_default_display_filters)
    display_properties = models.JSONField(default=get_default_display_properties)
    rich_filters = models.JSONField(default=dict)
    navigation_project_limit = models.IntegerField(default=10)
    navigation_control_preference = models.CharField(
        max_length=25,
        choices=NavigationControlPreference.choices,
        default=NavigationControlPreference.ACCORDION,
    )
>>>>>>> 22339b97

    class Meta:
        unique_together = ["workspace", "user", "deleted_at"]
        constraints = [
            models.UniqueConstraint(
                fields=["workspace", "user"],
                condition=models.Q(deleted_at__isnull=True),
                name="workspace_user_properties_unique_workspace_user_when_deleted_at_null",
            )
        ]
        verbose_name = "Workspace User Property"
        verbose_name_plural = "Workspace User Property"
        db_table = "workspace_user_properties"
        ordering = ("-created_at",)

    def __str__(self):
        return f"{self.workspace.name} {self.user.email}"


class WorkspaceUserLink(WorkspaceBaseModel):
    """
    用户在工作空间中保存的链接。
    """
    title = models.CharField(max_length=255, null=True, blank=True, help_text="链接标题")
    url = models.TextField(help_text="链接 URL")
    metadata = models.JSONField(default=dict, help_text="链接的元数据")
    owner = models.ForeignKey(
        settings.AUTH_USER_MODEL,
        on_delete=models.CASCADE,
        related_name="owner_workspace_user_link",
        help_text="创建链接的所有者",
    )

    class Meta:
        verbose_name = "Workspace User Link"
        verbose_name_plural = "Workspace User Links"
        db_table = "workspace_user_links"
        ordering = ("-created_at",)

    def __str__(self):
        return f"{self.workspace.id} {self.url}"


class WorkspaceHomePreference(BaseModel):
    """用户对工作空间主页的偏好设置"""

    class HomeWidgetKeys(models.TextChoices):
        """主页小组件的 Key 定义"""
        QUICK_LINKS = "quick_links", "Quick Links"
        RECENTS = "recents", "Recents"
        MY_STICKIES = "my_stickies", "My Stickies"
        NEW_AT_PLANE = "new_at_plane", "New at Plane"
        QUICK_TUTORIAL = "quick_tutorial", "Quick Tutorial"

    workspace = models.ForeignKey(
        "db.Workspace",
        on_delete=models.CASCADE,
        related_name="workspace_user_home_preferences",
        help_text="关联的工作空间",
    )
    user = models.ForeignKey(
        settings.AUTH_USER_MODEL,
        on_delete=models.CASCADE,
        related_name="workspace_user_home_preferences",
        help_text="关联的用户",
    )
    key = models.CharField(max_length=255, help_text="偏好设置的 Key")
    is_enabled = models.BooleanField(default=True, help_text="是否启用该偏好")
    config = models.JSONField(default=dict, help_text="偏好设置的具体配置")
    sort_order = models.FloatField(default=65535, help_text="排序顺序")

    class Meta:
        unique_together = ["workspace", "user", "key", "deleted_at"]
        constraints = [
            models.UniqueConstraint(
                fields=["workspace", "user", "key"],
                condition=models.Q(deleted_at__isnull=True),
                name="workspace_user_home_preferences_unique_workspace_user_key_when_deleted_at_null",
            )
        ]
        verbose_name = "Workspace Home Preference"
        verbose_name_plural = "Workspace Home Preferences"
        db_table = "workspace_home_preferences"
        ordering = ("-created_at",)

    def __str__(self):
        return f"{self.workspace.name} {self.user.email} {self.key}"


class WorkspaceUserPreference(BaseModel):
    """用户在工作空间中的偏好设置，主要用于侧边栏等。"""

    class UserPreferenceKeys(models.TextChoices):
        """用户偏好设置的 Key 定义"""
        VIEWS = "views", "Views"
        ACTIVE_CYCLES = "active_cycles", "Active Cycles"
        ANALYTICS = "analytics", "Analytics"
        TEST_MANAGEMENT = 'test-management','Test Management'
        DRAFTS = "drafts", "Drafts"
        YOUR_WORK = "your_work", "Your Work"
        ARCHIVES = "archives", "Archives"
        STICKIES = "stickies", "Stickies"

    workspace = models.ForeignKey(
        "db.Workspace",
        on_delete=models.CASCADE,
        related_name="workspace_user_preferences",
        help_text="关联的工作空间",
    )
    user = models.ForeignKey(
        settings.AUTH_USER_MODEL,
        on_delete=models.CASCADE,
        related_name="workspace_user_preferences",
        help_text="关联的用户",
    )
    key = models.CharField(max_length=255, help_text="偏好设置的 Key")
    is_pinned = models.BooleanField(default=False, help_text="是否固定该偏好项")
    sort_order = models.FloatField(default=65535, help_text="排序顺序")

    class Meta:
        unique_together = ["workspace", "user", "key", "deleted_at"]
        constraints = [
            models.UniqueConstraint(
                fields=["workspace", "user", "key"],
                condition=models.Q(deleted_at__isnull=True),
                name="workspace_user_preferences_unique_workspace_user_key_when_deleted_at_null",
            )
        ]
        verbose_name = "Workspace User Preference"
        verbose_name_plural = "Workspace User Preferences"
        db_table = "workspace_user_preferences"
        ordering = ("-created_at",)<|MERGE_RESOLUTION|>--- conflicted
+++ resolved
@@ -113,33 +113,26 @@
 
 
 class Workspace(BaseModel):
-    """
-    工作空间模型，项目的顶层容器。
-    """
     TIMEZONE_CHOICES = tuple(zip(pytz.common_timezones, pytz.common_timezones))
 
-    name = models.CharField(max_length=80, verbose_name="Workspace Name", help_text="工作空间名称")
-    logo = models.TextField(verbose_name="Logo", blank=True, null=True, help_text="工作空间 Logo 的 URL 或 Base64 数据")
+    name = models.CharField(max_length=80, verbose_name="Workspace Name")
+    logo = models.TextField(verbose_name="Logo", blank=True, null=True)
     logo_asset = models.ForeignKey(
         "db.FileAsset",
         on_delete=models.SET_NULL,
         related_name="workspace_logo",
         blank=True,
         null=True,
-        help_text="关联到文件资源模型的 Logo",
     )
     owner = models.ForeignKey(
         settings.AUTH_USER_MODEL,
         on_delete=models.CASCADE,
         related_name="owner_workspace",
-        help_text="工作空间的所有者",
-    )
-    slug = models.SlugField(
-        max_length=48, db_index=True, unique=True, validators=[slug_validator], help_text="用于 URL 的唯一标识符"
-    )
-    organization_size = models.CharField(max_length=20, blank=True, null=True, help_text="组织规模")
-    timezone = models.CharField(max_length=255, default="UTC", choices=TIMEZONE_CHOICES, help_text="工作空间所在时区")
-    background_color = models.CharField(max_length=255, default=get_random_color, help_text="背景颜色")
+    )
+    slug = models.SlugField(max_length=48, db_index=True, unique=True, validators=[slug_validator])
+    organization_size = models.CharField(max_length=20, blank=True, null=True)
+    timezone = models.CharField(max_length=255, default="UTC", choices=TIMEZONE_CHOICES)
+    background_color = models.CharField(max_length=255, default=get_random_color)
 
     def __str__(self):
         """Return name of the Workspace"""
@@ -156,24 +149,22 @@
             return self.logo
         return None
 
-    def delete(
-        self, using: Optional[str] = None, soft: bool = True, *args: Any, **kwargs: Any
-    ):
+    def delete(self, using: Optional[str] = None, soft: bool = True, *args: Any, **kwargs: Any):
         """
-        重写 delete 方法，在软删除时为 slug 附加时间戳以保持唯一性。
+        Override the delete method to append epoch timestamp to the slug when soft deleting.
 
         Args:
-            using: 用于删除的数据库别名。
-            soft: 是否执行软删除 (True) 或硬删除 (False)。
-            *args: 额外的 positional arguments。
-            **kwargs: 额外的 keyword arguments。
+            using: The database alias to use for the deletion.
+            soft: Whether to perform a soft delete (True) or hard delete (False).
+            *args: Additional positional arguments.
+            **kwargs: Additional keyword arguments.
         """
-        # 首先调用父类的 delete 方法
+        # Call the parent class's delete method first
         result = super().delete(using=using, soft=soft, *args, **kwargs)
 
-        # 如果是软删除且模型仍然存在 (未被硬删除)
+        # If it's a soft delete and the model still exists (not hard deleted)
         if soft and hasattr(self, "deleted_at") and self.deleted_at:
-            # 使用 deleted_at 时间戳来更新 slug
+            # Use the deleted_at timestamp to update the slug
             deletion_timestamp: int = int(self.deleted_at.timestamp())
             self.slug = f"{self.slug}__{deletion_timestamp}"
             self.save(update_fields=["slug"])
@@ -188,47 +179,31 @@
 
 
 class WorkspaceBaseModel(BaseModel):
-    """
-    一个抽象基类模型，为其他模型提供 'workspace' 和 'project' 字段。
-    """
-    workspace = models.ForeignKey(
-        "db.Workspace", models.CASCADE, related_name="workspace_%(class)s", help_text="关联的工作空间"
-    )
-    project = models.ForeignKey(
-        "db.Project", models.CASCADE, related_name="project_%(class)s", null=True, help_text="关联的项目"
-    )
+    workspace = models.ForeignKey("db.Workspace", models.CASCADE, related_name="workspace_%(class)s")
+    project = models.ForeignKey("db.Project", models.CASCADE, related_name="project_%(class)s", null=True)
 
     class Meta:
         abstract = True
 
     def save(self, *args, **kwargs):
-        """
-        重写 save 方法，如果设置了 project，则自动关联到其 workspace。
-        """
         if self.project:
             self.workspace = self.project.workspace
         super(WorkspaceBaseModel, self).save(*args, **kwargs)
 
 
 class WorkspaceMember(BaseModel):
-    """
-    将用户和工作空间关联起来的模型，定义了用户在工作空间中的角色和属性。
-    """
-    workspace = models.ForeignKey(
-        "db.Workspace", on_delete=models.CASCADE, related_name="workspace_member", help_text="关联的工作空间"
-    )
+    workspace = models.ForeignKey("db.Workspace", on_delete=models.CASCADE, related_name="workspace_member")
     member = models.ForeignKey(
         settings.AUTH_USER_MODEL,
         on_delete=models.CASCADE,
         related_name="member_workspace",
-        help_text="关联的用户成员",
-    )
-    role = models.PositiveSmallIntegerField(choices=ROLE_CHOICES, default=5, help_text="用户角色 (20: Admin, 15: Member, 5: Guest)")
-    company_role = models.TextField(null=True, blank=True, help_text="成员在公司中的职位")
-    view_props = models.JSONField(default=get_default_props, help_text="视图相关的属性配置")
-    default_props = models.JSONField(default=get_default_props, help_text="默认的属性配置")
-    issue_props = models.JSONField(default=get_issue_props, help_text="Issue 相关的属性配置")
-    is_active = models.BooleanField(default=True, help_text="成员是否在工作空间中活跃")
+    )
+    role = models.PositiveSmallIntegerField(choices=ROLE_CHOICES, default=5)
+    company_role = models.TextField(null=True, blank=True)
+    view_props = models.JSONField(default=get_default_props)
+    default_props = models.JSONField(default=get_default_props)
+    issue_props = models.JSONField(default=get_issue_props)
+    is_active = models.BooleanField(default=True)
 
     class Meta:
         unique_together = ["workspace", "member", "deleted_at"]
@@ -245,23 +220,18 @@
         ordering = ("-created_at",)
 
     def __str__(self):
-        """返回工作空间的成员"""
+        """Return members of the workspace"""
         return f"{self.member.email} <{self.workspace.name}>"
 
 
 class WorkspaceMemberInvite(BaseModel):
-    """
-    存储发送给用户的待处理工作空间邀请。
-    """
-    workspace = models.ForeignKey(
-        "db.Workspace", on_delete=models.CASCADE, related_name="workspace_member_invite", help_text="邀请关联的工作空间"
-    )
-    email = models.CharField(max_length=255, help_text="被邀请者的邮箱")
-    accepted = models.BooleanField(default=False, help_text="邀请是否被接受")
-    token = models.CharField(max_length=255, help_text="用于验证邀请的唯一令牌")
-    message = models.TextField(null=True, help_text="邀请信息")
-    responded_at = models.DateTimeField(null=True, help_text="邀请被回应的时间")
-    role = models.PositiveSmallIntegerField(choices=ROLE_CHOICES, default=5, help_text="被邀请者接受邀请后将拥有的角色")
+    workspace = models.ForeignKey("db.Workspace", on_delete=models.CASCADE, related_name="workspace_member_invite")
+    email = models.CharField(max_length=255)
+    accepted = models.BooleanField(default=False)
+    token = models.CharField(max_length=255)
+    message = models.TextField(null=True)
+    responded_at = models.DateTimeField(null=True)
+    role = models.PositiveSmallIntegerField(choices=ROLE_CHOICES, default=5)
 
     class Meta:
         unique_together = ["email", "workspace", "deleted_at"]
@@ -282,18 +252,13 @@
 
 
 class Team(BaseModel):
-    """
-    工作空间内的团队模型。
-    """
-    name = models.CharField(max_length=255, verbose_name="Team Name", help_text="团队名称")
-    description = models.TextField(verbose_name="Team Description", blank=True, help_text="团队描述")
-    workspace = models.ForeignKey(
-        Workspace, on_delete=models.CASCADE, related_name="workspace_team", help_text="团队所属的工作空间"
-    )
-    logo_props = models.JSONField(default=dict, help_text="团队 Logo 的属性")
-
-    def __str__(self):
-        """返回团队的名称"""
+    name = models.CharField(max_length=255, verbose_name="Team Name")
+    description = models.TextField(verbose_name="Team Description", blank=True)
+    workspace = models.ForeignKey(Workspace, on_delete=models.CASCADE, related_name="workspace_team")
+    logo_props = models.JSONField(default=dict)
+
+    def __str__(self):
+        """Return name of the team"""
         return f"{self.name} <{self.workspace.name}>"
 
     class Meta:
@@ -312,17 +277,10 @@
 
 
 class WorkspaceTheme(BaseModel):
-    """
-    工作空间的主题设置。
-    """
-    workspace = models.ForeignKey(
-        "db.Workspace", on_delete=models.CASCADE, related_name="themes", help_text="主题所属的工作空间"
-    )
-    name = models.CharField(max_length=300, help_text="主题名称")
-    actor = models.ForeignKey(
-        settings.AUTH_USER_MODEL, on_delete=models.CASCADE, related_name="themes", help_text="创建主题的用户"
-    )
-    colors = models.JSONField(default=dict, help_text="主题颜色配置")
+    workspace = models.ForeignKey("db.Workspace", on_delete=models.CASCADE, related_name="themes")
+    name = models.CharField(max_length=300)
+    actor = models.ForeignKey(settings.AUTH_USER_MODEL, on_delete=models.CASCADE, related_name="themes")
+    colors = models.JSONField(default=dict)
 
     def __str__(self):
         return str(self.name) + str(self.actor.email)
@@ -343,34 +301,20 @@
 
 
 class WorkspaceUserProperties(BaseModel):
-<<<<<<< HEAD
-    """
-    存储用户在特定工作空间中的个性化属性，如过滤器和显示设置。
-    """
-=======
     class NavigationControlPreference(models.TextChoices):
         ACCORDION = "ACCORDION", "Accordion"
         TABBED = "TABBED", "Tabbed"
 
->>>>>>> 22339b97
     workspace = models.ForeignKey(
         "db.Workspace",
         on_delete=models.CASCADE,
         related_name="workspace_user_properties",
-        help_text="关联的工作空间",
     )
     user = models.ForeignKey(
         settings.AUTH_USER_MODEL,
         on_delete=models.CASCADE,
         related_name="workspace_user_properties",
-        help_text="关联的用户",
-    )
-<<<<<<< HEAD
-    filters = models.JSONField(default=get_default_filters, help_text="用户的过滤器设置")
-    display_filters = models.JSONField(default=get_default_display_filters, help_text="用户的显示过滤器设置")
-    display_properties = models.JSONField(default=get_default_display_properties, help_text="用户的显示属性设置")
-    rich_filters = models.JSONField(default=dict, help_text="用户的富文本过滤器设置")
-=======
+    )
     filters = models.JSONField(default=get_default_filters)
     display_filters = models.JSONField(default=get_default_display_filters)
     display_properties = models.JSONField(default=get_default_display_properties)
@@ -381,7 +325,6 @@
         choices=NavigationControlPreference.choices,
         default=NavigationControlPreference.ACCORDION,
     )
->>>>>>> 22339b97
 
     class Meta:
         unique_together = ["workspace", "user", "deleted_at"]
@@ -402,17 +345,13 @@
 
 
 class WorkspaceUserLink(WorkspaceBaseModel):
-    """
-    用户在工作空间中保存的链接。
-    """
-    title = models.CharField(max_length=255, null=True, blank=True, help_text="链接标题")
-    url = models.TextField(help_text="链接 URL")
-    metadata = models.JSONField(default=dict, help_text="链接的元数据")
+    title = models.CharField(max_length=255, null=True, blank=True)
+    url = models.TextField()
+    metadata = models.JSONField(default=dict)
     owner = models.ForeignKey(
         settings.AUTH_USER_MODEL,
         on_delete=models.CASCADE,
         related_name="owner_workspace_user_link",
-        help_text="创建链接的所有者",
     )
 
     class Meta:
@@ -426,10 +365,9 @@
 
 
 class WorkspaceHomePreference(BaseModel):
-    """用户对工作空间主页的偏好设置"""
+    """Preference for the home page of a workspace for a user"""
 
     class HomeWidgetKeys(models.TextChoices):
-        """主页小组件的 Key 定义"""
         QUICK_LINKS = "quick_links", "Quick Links"
         RECENTS = "recents", "Recents"
         MY_STICKIES = "my_stickies", "My Stickies"
@@ -440,18 +378,16 @@
         "db.Workspace",
         on_delete=models.CASCADE,
         related_name="workspace_user_home_preferences",
-        help_text="关联的工作空间",
     )
     user = models.ForeignKey(
         settings.AUTH_USER_MODEL,
         on_delete=models.CASCADE,
         related_name="workspace_user_home_preferences",
-        help_text="关联的用户",
-    )
-    key = models.CharField(max_length=255, help_text="偏好设置的 Key")
-    is_enabled = models.BooleanField(default=True, help_text="是否启用该偏好")
-    config = models.JSONField(default=dict, help_text="偏好设置的具体配置")
-    sort_order = models.FloatField(default=65535, help_text="排序顺序")
+    )
+    key = models.CharField(max_length=255)
+    is_enabled = models.BooleanField(default=True)
+    config = models.JSONField(default=dict)
+    sort_order = models.FloatField(default=65535)
 
     class Meta:
         unique_together = ["workspace", "user", "key", "deleted_at"]
@@ -472,10 +408,9 @@
 
 
 class WorkspaceUserPreference(BaseModel):
-    """用户在工作空间中的偏好设置，主要用于侧边栏等。"""
+    """Preference for the workspace for a user"""
 
     class UserPreferenceKeys(models.TextChoices):
-        """用户偏好设置的 Key 定义"""
         VIEWS = "views", "Views"
         ACTIVE_CYCLES = "active_cycles", "Active Cycles"
         ANALYTICS = "analytics", "Analytics"
@@ -489,17 +424,15 @@
         "db.Workspace",
         on_delete=models.CASCADE,
         related_name="workspace_user_preferences",
-        help_text="关联的工作空间",
     )
     user = models.ForeignKey(
         settings.AUTH_USER_MODEL,
         on_delete=models.CASCADE,
         related_name="workspace_user_preferences",
-        help_text="关联的用户",
-    )
-    key = models.CharField(max_length=255, help_text="偏好设置的 Key")
-    is_pinned = models.BooleanField(default=False, help_text="是否固定该偏好项")
-    sort_order = models.FloatField(default=65535, help_text="排序顺序")
+    )
+    key = models.CharField(max_length=255)
+    is_pinned = models.BooleanField(default=False)
+    sort_order = models.FloatField(default=65535)
 
     class Meta:
         unique_together = ["workspace", "user", "key", "deleted_at"]
