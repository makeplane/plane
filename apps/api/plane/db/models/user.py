# Python imports
import random
import string
import uuid

import pytz
from django.contrib.auth.models import AbstractBaseUser, PermissionsMixin, UserManager

# Django imports
from django.db import models
from django.db.models.signals import post_save
from django.dispatch import receiver
from django.utils import timezone
from django.conf import settings

# Third party imports
from slack_sdk import WebClient
from slack_sdk.errors import SlackApiError

# Module imports
from plane.db.models import FileAsset
from ..mixins import TimeAuditModel
from plane.utils.color import get_random_color



def get_default_onboarding():
    return {
        "profile_complete": False,
        "workspace_create": False,
        "workspace_invite": False,
        "workspace_join": False,
    }


def get_mobile_default_onboarding():
    return {
        "profile_complete": False,
        "workspace_create": False,
        "workspace_join": False,
    }


class BotTypeEnum(models.TextChoices):
    SLACK_BOT = "SLACK_BOT", "Slack Bot"
    GITHUB_BOT = "GITHUB_BOT", "Github Bot"
    INTAKE_BOT = "INTAKE_BOT", "Intake Bot"
    APP_BOT = "APP_BOT", "App Bot"


class User(AbstractBaseUser, PermissionsMixin):
    id = models.UUIDField(
        default=uuid.uuid4, unique=True, editable=False, db_index=True, primary_key=True
    )
    username = models.CharField(max_length=128, unique=True)
    # user fields
    mobile_number = models.CharField(max_length=255, blank=True, null=True)
    email = models.CharField(max_length=255, null=True, blank=True, unique=True)

    # identity
    display_name = models.CharField(max_length=255, default="")
    first_name = models.CharField(max_length=255, blank=True)
    last_name = models.CharField(max_length=255, blank=True)
    # avatar
    avatar = models.TextField(blank=True)
    avatar_asset = models.ForeignKey(
        FileAsset,
        on_delete=models.SET_NULL,
        null=True,
        blank=True,
        related_name="user_avatar",
    )
    # cover image
    cover_image = models.URLField(blank=True, null=True, max_length=800)
    cover_image_asset = models.ForeignKey(
        FileAsset,
        on_delete=models.SET_NULL,
        null=True,
        blank=True,
        related_name="user_cover_image",
    )

    # tracking metrics
    date_joined = models.DateTimeField(auto_now_add=True, verbose_name="Created At")
    created_at = models.DateTimeField(auto_now_add=True, verbose_name="Created At")
    updated_at = models.DateTimeField(auto_now=True, verbose_name="Last Modified At")
    last_location = models.CharField(max_length=255, blank=True)
    created_location = models.CharField(max_length=255, blank=True)

    # the is' es
    is_superuser = models.BooleanField(default=False)
    is_managed = models.BooleanField(default=False)
    is_password_expired = models.BooleanField(default=False)
    is_active = models.BooleanField(default=True)
    is_staff = models.BooleanField(default=False)
    is_email_verified = models.BooleanField(default=False)
    is_password_autoset = models.BooleanField(default=False)

    # random token generated
    token = models.CharField(max_length=64, blank=True)

    last_active = models.DateTimeField(default=timezone.now, null=True)
    last_login_time = models.DateTimeField(null=True)
    last_logout_time = models.DateTimeField(null=True)
    last_login_ip = models.CharField(max_length=255, blank=True)
    last_logout_ip = models.CharField(max_length=255, blank=True)
    last_login_medium = models.CharField(max_length=20, default="email")
    last_login_uagent = models.TextField(blank=True)
    token_updated_at = models.DateTimeField(null=True)
    # my_issues_prop = models.JSONField(null=True)

    is_bot = models.BooleanField(default=False)
    bot_type = models.CharField(
        max_length=30, verbose_name="Bot Type", blank=True, null=True
    )

    # timezone
    USER_TIMEZONE_CHOICES = tuple(zip(pytz.common_timezones, pytz.common_timezones))
    user_timezone = models.CharField(
        max_length=255, default="UTC", choices=USER_TIMEZONE_CHOICES
    )

    # email validation
    is_email_valid = models.BooleanField(default=False)

    # masking
    masked_at = models.DateTimeField(null=True)

    USERNAME_FIELD = "email"
    REQUIRED_FIELDS = ["username"]

    objects = UserManager()

    class Meta:
        verbose_name = "User"
        verbose_name_plural = "Users"
        db_table = "users"
        ordering = ("-created_at",)

    def __str__(self):
        return f"{self.username} <{self.email}>"

    @property
    def avatar_url(self):
        # Return the logo asset url if it exists
        if self.avatar_asset:
            return self.avatar_asset.asset_url

        # Return the logo url if it exists
        if self.avatar:
            return self.avatar
        return None

    @property
    def cover_image_url(self):
        # Return the logo asset url if it exists
        if self.cover_image_asset:
            return self.cover_image_asset.asset_url

        # Return the logo url if it exists
        if self.cover_image:
            return self.cover_image
        return None

    def save(self, *args, **kwargs):
        self.email = self.email.lower().strip()
        self.mobile_number = self.mobile_number

        if self.token_updated_at is not None:
            self.token = uuid.uuid4().hex + uuid.uuid4().hex
            self.token_updated_at = timezone.now()

        if not self.display_name:
            self.display_name = (
                self.email.split("@")[0]
                if len(self.email.split("@"))
                else "".join(random.choice(string.ascii_letters) for _ in range(6))
            )

        if self.is_superuser:
            self.is_staff = True

        super(User, self).save(*args, **kwargs)


class Profile(TimeAuditModel):
    SUNDAY = 0
    MONDAY = 1
    TUESDAY = 2
    WEDNESDAY = 3
    THURSDAY = 4
    FRIDAY = 5
    SATURDAY = 6

    START_OF_THE_WEEK_CHOICES = (
        (SUNDAY, "Sunday"),
        (MONDAY, "Monday"),
        (TUESDAY, "Tuesday"),
        (WEDNESDAY, "Wednesday"),
        (THURSDAY, "Thursday"),
        (FRIDAY, "Friday"),
        (SATURDAY, "Saturday"),
    )

    id = models.UUIDField(
        default=uuid.uuid4, unique=True, editable=False, db_index=True, primary_key=True
    )
    # User
    user = models.OneToOneField(
        "db.User", on_delete=models.CASCADE, related_name="profile"
    )
    # General
    theme = models.JSONField(default=dict)
    is_app_rail_docked = models.BooleanField(default=True)
    # Onboarding
    is_tour_completed = models.BooleanField(default=False)
    onboarding_step = models.JSONField(default=get_default_onboarding)
    use_case = models.TextField(blank=True, null=True)
    role = models.CharField(max_length=300, null=True, blank=True)  # job role
    is_onboarded = models.BooleanField(default=False)
    # Last visited workspace
    last_workspace_id = models.UUIDField(null=True)
    # address data
    billing_address_country = models.CharField(max_length=255, default="INDIA")
    billing_address = models.JSONField(null=True)
    has_billing_address = models.BooleanField(default=False)
    company_name = models.CharField(max_length=255, blank=True)

    is_smooth_cursor_enabled = models.BooleanField(default=False)
    # mobile
    is_mobile_onboarded = models.BooleanField(default=False)
    mobile_onboarding_step = models.JSONField(default=get_mobile_default_onboarding)
    mobile_timezone_auto_set = models.BooleanField(default=False)
    # language
    language = models.CharField(max_length=255, default="en")
    start_of_the_week = models.PositiveSmallIntegerField(
        choices=START_OF_THE_WEEK_CHOICES, default=SUNDAY
    )
    goals = models.JSONField(default=dict)
    background_color = models.CharField(max_length=255, default=get_random_color)

    # marketing
    has_marketing_email_consent = models.BooleanField(default=False)

    class Meta:
        verbose_name = "Profile"
        verbose_name_plural = "Profiles"
        db_table = "profiles"
        ordering = ("-created_at",)


class Account(TimeAuditModel):
    PROVIDER_CHOICES = (
        ("google", "Google"),
        ("github", "Github"),
        ("gitlab", "GitLab"),
    )

    id = models.UUIDField(
        default=uuid.uuid4, unique=True, editable=False, db_index=True, primary_key=True
    )
    user = models.ForeignKey(
        "db.User", on_delete=models.CASCADE, related_name="accounts"
    )
    provider_account_id = models.CharField(max_length=255)
    provider = models.CharField(choices=PROVIDER_CHOICES)
    access_token = models.TextField()
    access_token_expired_at = models.DateTimeField(null=True)
    refresh_token = models.TextField(null=True, blank=True)
    refresh_token_expired_at = models.DateTimeField(null=True)
    last_connected_at = models.DateTimeField(default=timezone.now)
    id_token = models.TextField(blank=True)
    metadata = models.JSONField(default=dict)

    class Meta:
        unique_together = ["provider", "provider_account_id"]
        verbose_name = "Account"
        verbose_name_plural = "Accounts"
        db_table = "accounts"
        ordering = ("-created_at",)


@receiver(post_save, sender=User)
def create_user_notification(sender, instance, created, **kwargs):
    # create preferences
    if created and not instance.is_bot:
        # Module imports
        from plane.db.models import UserNotificationPreference

        UserNotificationPreference.objects.create(
            user=instance,
<<<<<<< HEAD
            property_change=False,
            state_change=False,
            comment=False,
            mention=False,
            issue_completed=False,
        )


@receiver(post_save, sender=User)
def send_welcome_slack(sender, instance, created, **kwargs):
    try:
        if created and not instance.is_bot:
            # Send message on slack as well
            if settings.SLACK_BOT_TOKEN:
                client = WebClient(token=settings.SLACK_BOT_TOKEN)
                try:
                    _ = client.chat_postMessage(
                        channel="#trackers",
                        text=f"New user {instance.email} has signed up and begun the onboarding journey.",
                    )
                except SlackApiError as e:
                    print(f"Got an error: {e.response['error']}")
        return
    except Exception:
        return
=======
            property_change=True,
            state_change=True,
            comment=True,
            mention=True,
            issue_completed=True,
        )
>>>>>>> 99f9337f
<|MERGE_RESOLUTION|>--- conflicted
+++ resolved
@@ -289,12 +289,11 @@
 
         UserNotificationPreference.objects.create(
             user=instance,
-<<<<<<< HEAD
-            property_change=False,
-            state_change=False,
-            comment=False,
-            mention=False,
-            issue_completed=False,
+            property_change=True,
+            state_change=True,
+            comment=True,
+            mention=True,
+            issue_completed=True,
         )
 
 
@@ -314,12 +313,4 @@
                     print(f"Got an error: {e.response['error']}")
         return
     except Exception:
-        return
-=======
-            property_change=True,
-            state_change=True,
-            comment=True,
-            mention=True,
-            issue_completed=True,
-        )
->>>>>>> 99f9337f
+        return