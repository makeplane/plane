# Python imports
import json
from datetime import date, timedelta

# Django imports
from django.core import serializers
from django.utils import timezone
from django.core.serializers.json import DjangoJSONEncoder
from django.db.models import (
    Count,
    F,
    Func,
    OuterRef,
    Q,
    Sum,
    FloatField,
    Case,
    When,
    Value,
)
from django.db.models.functions import Cast, Concat
from django.db import models
from django.utils.dateparse import parse_date

# Third party imports
from rest_framework import status
from rest_framework.response import Response
from drf_spectacular.utils import OpenApiRequest, OpenApiResponse

# Module imports
from plane.api.serializers import (
    CycleIssueSerializer,
    CycleSerializer,
    CycleIssueRequestSerializer,
    TransferCycleIssueRequestSerializer,
    CycleCreateSerializer,
    CycleUpdateSerializer,
    IssueSerializer,
)
from plane.app.permissions import ProjectEntityPermission
from plane.bgtasks.issue_activities_task import issue_activity
from plane.db.models import (
    Cycle,
    CycleIssue,
    Issue,
    Project,
    FileAsset,
    IssueLink,
    ProjectMember,
    UserFavorite,
)
from plane.utils.analytics_plot import burndown_plot
from plane.utils.host import base_host
from .base import BaseAPIView
from plane.bgtasks.webhook_task import model_activity
from plane.ee.bgtasks.entity_issue_state_progress_task import (
    entity_issue_state_activity_task,
)
from plane.utils.openapi.decorators import cycle_docs
from plane.utils.openapi import (
    CURSOR_PARAMETER,
    PER_PAGE_PARAMETER,
    CYCLE_VIEW_PARAMETER,
    ORDER_BY_PARAMETER,
    FIELDS_PARAMETER,
    EXPAND_PARAMETER,
    create_paginated_response,
    # Request Examples
    CYCLE_CREATE_EXAMPLE,
    CYCLE_UPDATE_EXAMPLE,
    CYCLE_ISSUE_REQUEST_EXAMPLE,
    TRANSFER_CYCLE_ISSUE_EXAMPLE,
    # Response Examples
    CYCLE_EXAMPLE,
    CYCLE_ISSUE_EXAMPLE,
    TRANSFER_CYCLE_ISSUE_SUCCESS_EXAMPLE,
    TRANSFER_CYCLE_ISSUE_ERROR_EXAMPLE,
    TRANSFER_CYCLE_COMPLETED_ERROR_EXAMPLE,
    DELETED_RESPONSE,
    ARCHIVED_RESPONSE,
    CYCLE_CANNOT_ARCHIVE_RESPONSE,
    UNARCHIVED_RESPONSE,
    REQUIRED_FIELDS_RESPONSE,
)
from plane.ee.models import EntityProgress


class CycleListCreateAPIEndpoint(BaseAPIView):
    """Cycle List and Create Endpoint"""

    serializer_class = CycleSerializer
    model = Cycle
    webhook_event = "cycle"
    permission_classes = [ProjectEntityPermission]
    use_read_replica = True

    def get_queryset(self):
        return (
            Cycle.objects.filter(workspace__slug=self.kwargs.get("slug"))
            .filter(project_id=self.kwargs.get("project_id"))
            .filter(
                project__project_projectmember__member=self.request.user,
                project__project_projectmember__is_active=True,
            )
            .select_related("project")
            .select_related("workspace")
            .select_related("owned_by")
            .annotate(
                total_issues=Count(
                    "issue_cycle",
                    filter=Q(
                        issue_cycle__issue__archived_at__isnull=True,
                        issue_cycle__issue__is_draft=False,
                        issue_cycle__deleted_at__isnull=True,
                    ),
                )
            )
            .annotate(
                completed_issues=Count(
                    "issue_cycle__issue__state__group",
                    filter=Q(
                        issue_cycle__issue__state__group="completed",
                        issue_cycle__issue__archived_at__isnull=True,
                        issue_cycle__issue__is_draft=False,
                        issue_cycle__deleted_at__isnull=True,
                    ),
                )
            )
            .annotate(
                cancelled_issues=Count(
                    "issue_cycle__issue__state__group",
                    filter=Q(
                        issue_cycle__issue__state__group="cancelled",
                        issue_cycle__issue__archived_at__isnull=True,
                        issue_cycle__issue__is_draft=False,
                        issue_cycle__deleted_at__isnull=True,
                    ),
                )
            )
            .annotate(
                started_issues=Count(
                    "issue_cycle__issue__state__group",
                    filter=Q(
                        issue_cycle__issue__state__group="started",
                        issue_cycle__issue__archived_at__isnull=True,
                        issue_cycle__issue__is_draft=False,
                        issue_cycle__deleted_at__isnull=True,
                    ),
                )
            )
            .annotate(
                unstarted_issues=Count(
                    "issue_cycle__issue__state__group",
                    filter=Q(
                        issue_cycle__issue__state__group="unstarted",
                        issue_cycle__issue__archived_at__isnull=True,
                        issue_cycle__issue__is_draft=False,
                        issue_cycle__deleted_at__isnull=True,
                    ),
                )
            )
            .annotate(
                backlog_issues=Count(
                    "issue_cycle__issue__state__group",
                    filter=Q(
                        issue_cycle__issue__state__group="backlog",
                        issue_cycle__issue__archived_at__isnull=True,
                        issue_cycle__issue__is_draft=False,
                        issue_cycle__deleted_at__isnull=True,
                    ),
                )
            )
            .order_by(self.kwargs.get("order_by", "-created_at"))
            .distinct()
        )

    @cycle_docs(
        operation_id="list_cycles",
        summary="List cycles",
        description="Retrieve all cycles in a project. Supports filtering by cycle status like current, upcoming, completed, or draft.",  # noqa: E501
        parameters=[
            CURSOR_PARAMETER,
            PER_PAGE_PARAMETER,
            CYCLE_VIEW_PARAMETER,
            ORDER_BY_PARAMETER,
            FIELDS_PARAMETER,
            EXPAND_PARAMETER,
        ],
        responses={
            200: create_paginated_response(
                CycleSerializer,
                "PaginatedCycleResponse",
                "Paginated list of cycles",
                "Paginated Cycles",
            ),
        },
    )
    def get(self, request, slug, project_id):
        """List cycles

        Retrieve all cycles in a project.
        Supports filtering by cycle status like current, upcoming, completed, or draft.
        """
        project = Project.objects.get(workspace__slug=slug, pk=project_id)
        queryset = self.get_queryset().filter(archived_at__isnull=True)
        cycle_view = request.GET.get("cycle_view", "all")

        # Current Cycle
        if cycle_view == "current":
            queryset = queryset.filter(start_date__lte=timezone.now(), end_date__gte=timezone.now())
            data = CycleSerializer(
                queryset,
                many=True,
                fields=self.fields,
                expand=self.expand,
                context={"project": project},
            ).data
            return Response(data, status=status.HTTP_200_OK)

        # Upcoming Cycles
        if cycle_view == "upcoming":
            queryset = queryset.filter(start_date__gt=timezone.now())
            return self.paginate(
                request=request,
                queryset=(queryset),
                on_results=lambda cycles: CycleSerializer(
                    cycles,
                    many=True,
                    fields=self.fields,
                    expand=self.expand,
                    context={"project": project},
                ).data,
            )

        # Completed Cycles
        if cycle_view == "completed":
            queryset = queryset.filter(end_date__lt=timezone.now())
            return self.paginate(
                request=request,
                queryset=(queryset),
                on_results=lambda cycles: CycleSerializer(
                    cycles,
                    many=True,
                    fields=self.fields,
                    expand=self.expand,
                    context={"project": project},
                ).data,
            )

        # Draft Cycles
        if cycle_view == "draft":
            queryset = queryset.filter(end_date=None, start_date=None)
            return self.paginate(
                request=request,
                queryset=(queryset),
                on_results=lambda cycles: CycleSerializer(
                    cycles,
                    many=True,
                    fields=self.fields,
                    expand=self.expand,
                    context={"project": project},
                ).data,
            )

        # Incomplete Cycles
        if cycle_view == "incomplete":
            queryset = queryset.filter(Q(end_date__gte=timezone.now()) | Q(end_date__isnull=True))
            return self.paginate(
                request=request,
                queryset=(queryset),
                on_results=lambda cycles: CycleSerializer(
                    cycles,
                    many=True,
                    fields=self.fields,
                    expand=self.expand,
                    context={"project": project},
                ).data,
            )
        return self.paginate(
            request=request,
            queryset=(queryset),
            on_results=lambda cycles: CycleSerializer(
                cycles,
                many=True,
                fields=self.fields,
                expand=self.expand,
                context={"project": project},
            ).data,
        )

    @cycle_docs(
        operation_id="create_cycle",
        summary="Create cycle",
        description="Create a new development cycle with specified name, description, and date range. Supports external ID tracking for integration purposes.",  # noqa: E501
        request=OpenApiRequest(
            request=CycleCreateSerializer,
            examples=[CYCLE_CREATE_EXAMPLE],
        ),
        responses={
            201: OpenApiResponse(
                description="Cycle created",
                response=CycleSerializer,
                examples=[CYCLE_EXAMPLE],
            ),
        },
    )
    def post(self, request, slug, project_id):
        """Create cycle

        Create a new development cycle with specified name, description, and date range.
        Supports external ID tracking for integration purposes.
        """
        if (request.data.get("start_date", None) is None and request.data.get("end_date", None) is None) or (
            request.data.get("start_date", None) is not None and request.data.get("end_date", None) is not None
        ):
            serializer = CycleCreateSerializer(data=request.data)
            if serializer.is_valid():
                if (
                    request.data.get("external_id")
                    and request.data.get("external_source")
                    and Cycle.objects.filter(
                        project_id=project_id,
                        workspace__slug=slug,
                        external_source=request.data.get("external_source"),
                        external_id=request.data.get("external_id"),
                    ).exists()
                ):
                    cycle = Cycle.objects.filter(
                        workspace__slug=slug,
                        project_id=project_id,
                        external_source=request.data.get("external_source"),
                        external_id=request.data.get("external_id"),
                    ).first()
                    return Response(
                        {
                            "error": "Cycle with the same external id and external source already exists",
                            "id": str(cycle.id),
                        },
                        status=status.HTTP_409_CONFLICT,
                    )
                serializer.save(project_id=project_id, owned_by=request.user)

                # Send the model activity
                model_activity.delay(
                    model_name="cycle",
                    model_id=str(serializer.instance.id),
                    requested_data=request.data,
                    current_instance=None,
                    actor_id=request.user.id,
                    slug=slug,
                    origin=base_host(request=request, is_app=True),
                )

                cycle = Cycle.objects.get(pk=serializer.instance.id)
                serializer = CycleSerializer(cycle)
                return Response(serializer.data, status=status.HTTP_201_CREATED)
            return Response(serializer.errors, status=status.HTTP_400_BAD_REQUEST)
        else:
            return Response(
                {"error": "Both start date and end date are either required or are to be null"},
                status=status.HTTP_400_BAD_REQUEST,
            )


class CycleDetailAPIEndpoint(BaseAPIView):
    """
    This viewset automatically provides `retrieve`, `update` and `destroy` actions related to cycle.
    """

    serializer_class = CycleSerializer
    model = Cycle
    webhook_event = "cycle"
    permission_classes = [ProjectEntityPermission]
    use_read_replica = True

    def get_queryset(self):
        return (
            Cycle.objects.filter(workspace__slug=self.kwargs.get("slug"))
            .filter(project_id=self.kwargs.get("project_id"))
            .filter(
                project__project_projectmember__member=self.request.user,
                project__project_projectmember__is_active=True,
            )
            .select_related("project")
            .select_related("workspace")
            .select_related("owned_by")
            .annotate(
                total_issues=Count(
                    "issue_cycle",
                    filter=Q(
                        issue_cycle__issue__archived_at__isnull=True,
                        issue_cycle__issue__is_draft=False,
                        issue_cycle__deleted_at__isnull=True,
                    ),
                )
            )
            .annotate(
                completed_issues=Count(
                    "issue_cycle__issue__state__group",
                    filter=Q(
                        issue_cycle__issue__state__group="completed",
                        issue_cycle__issue__archived_at__isnull=True,
                        issue_cycle__issue__is_draft=False,
                        issue_cycle__deleted_at__isnull=True,
                    ),
                )
            )
            .annotate(
                cancelled_issues=Count(
                    "issue_cycle__issue__state__group",
                    filter=Q(
                        issue_cycle__issue__state__group="cancelled",
                        issue_cycle__issue__archived_at__isnull=True,
                        issue_cycle__issue__is_draft=False,
                        issue_cycle__deleted_at__isnull=True,
                    ),
                )
            )
            .annotate(
                started_issues=Count(
                    "issue_cycle__issue__state__group",
                    filter=Q(
                        issue_cycle__issue__state__group="started",
                        issue_cycle__issue__archived_at__isnull=True,
                        issue_cycle__issue__is_draft=False,
                        issue_cycle__deleted_at__isnull=True,
                    ),
                )
            )
            .annotate(
                unstarted_issues=Count(
                    "issue_cycle__issue__state__group",
                    filter=Q(
                        issue_cycle__issue__state__group="unstarted",
                        issue_cycle__issue__archived_at__isnull=True,
                        issue_cycle__issue__is_draft=False,
                        issue_cycle__deleted_at__isnull=True,
                    ),
                )
            )
            .annotate(
                backlog_issues=Count(
                    "issue_cycle__issue__state__group",
                    filter=Q(
                        issue_cycle__issue__state__group="backlog",
                        issue_cycle__issue__archived_at__isnull=True,
                        issue_cycle__issue__is_draft=False,
                        issue_cycle__deleted_at__isnull=True,
                    ),
                )
            )
            .order_by(self.kwargs.get("order_by", "-created_at"))
            .distinct()
        )

    @cycle_docs(
        operation_id="retrieve_cycle",
        summary="Retrieve cycle",
        description="Retrieve details of a specific cycle by its ID. Supports cycle status filtering.",
        responses={
            200: OpenApiResponse(
                description="Cycles",
                response=CycleSerializer,
                examples=[CYCLE_EXAMPLE],
            ),
        },
    )
    def get(self, request, slug, project_id, pk):
        """List or retrieve cycles

        Retrieve all cycles in a project or get details of a specific cycle.
        Supports filtering by cycle status like current, upcoming, completed, or draft.
        """
        project = Project.objects.get(workspace__slug=slug, pk=project_id)
        queryset = self.get_queryset().filter(archived_at__isnull=True).get(pk=pk)
        data = CycleSerializer(
            queryset,
            fields=self.fields,
            expand=self.expand,
            context={"project": project},
        ).data
        return Response(data, status=status.HTTP_200_OK)

    @cycle_docs(
        operation_id="update_cycle",
        summary="Update cycle",
        description="Modify an existing cycle's properties like name, description, or date range. Completed cycles can only have their sort order changed.",  # noqa: E501
        request=OpenApiRequest(
            request=CycleUpdateSerializer,
            examples=[CYCLE_UPDATE_EXAMPLE],
        ),
        responses={
            200: OpenApiResponse(
                description="Cycle updated",
                response=CycleSerializer,
                examples=[CYCLE_EXAMPLE],
            ),
        },
    )
    def patch(self, request, slug, project_id, pk):
        """Update cycle

        Modify an existing cycle's properties like name, description, or date range.
        Completed cycles can only have their sort order changed.
        """
        cycle = Cycle.objects.get(workspace__slug=slug, project_id=project_id, pk=pk)

        current_instance = json.dumps(CycleSerializer(cycle).data, cls=DjangoJSONEncoder)

        if cycle.archived_at:
            return Response(
                {"error": "Archived cycle cannot be edited"},
                status=status.HTTP_400_BAD_REQUEST,
            )

        request_data = request.data

        if cycle.end_date is not None and cycle.end_date < timezone.now():
            if "sort_order" in request_data:
                # Can only change sort order
                request_data = {"sort_order": request_data.get("sort_order", cycle.sort_order)}
            else:
                return Response(
                    {"error": "The Cycle has already been completed so it cannot be edited"},
                    status=status.HTTP_400_BAD_REQUEST,
                )

        serializer = CycleUpdateSerializer(cycle, data=request.data, partial=True)
        if cycle.start_date is not None and cycle.end_date is not None:
            if cycle.start_date.date() <= date.today() and cycle.end_date.date() >= date.today():
                # Convert the given string date
                parsed_request_start_date = parse_date(request_data["start_date"])

                last_entity_progress = (
                    EntityProgress.objects.filter(cycle_id=pk, workspace__slug=slug, entity_type="CYCLE")
                    .order_by("progress_date")
                    .first()
                )
                if parsed_request_start_date < cycle.start_date.date():
                    # Find all the dates between the requested start date and the cycle's start date
                    start_date = parsed_request_start_date
                    end_date = cycle.start_date.date()

                    delta = (end_date - start_date).days

                    dates = []

                    for i in range(delta):
                        day = start_date + timedelta(days=i)
                        dates.append(day)

                    if last_entity_progress:
                        EntityProgress.objects.bulk_create(
                            [
                                EntityProgress(
                                    cycle_id=pk,
                                    progress_date=date,
                                    entity_type="CYCLE",
                                    total_issues=last_entity_progress.total_issues,
                                    total_estimate_points=last_entity_progress.total_estimate_points,
                                    backlog_issues=last_entity_progress.backlog_issues,
                                    unstarted_issues=last_entity_progress.unstarted_issues,
                                    started_issues=last_entity_progress.started_issues,
                                    completed_issues=last_entity_progress.completed_issues,
                                    cancelled_issues=last_entity_progress.cancelled_issues,
                                    backlog_estimate_points=last_entity_progress.backlog_estimate_points,
                                    unstarted_estimate_points=last_entity_progress.unstarted_estimate_points,
                                    started_estimate_points=last_entity_progress.started_estimate_points,
                                    completed_estimate_points=last_entity_progress.completed_estimate_points,
                                    cancelled_estimate_points=last_entity_progress.cancelled_estimate_points,
                                    created_at=timezone.now(),
                                    updated_at=timezone.now(),
                                    workspace_id=last_entity_progress.workspace.id,
                                )
                                for date in dates
                            ]
                        )
                elif parsed_request_start_date > cycle.start_date.date():
                    EntityProgress.objects.filter(
                        progress_date__lte=(parsed_request_start_date - timedelta(days=1)),
                        workspace__slug=slug,
                        entity_type="CYCLE",
                    ).delete()
                    last_entity_progress.delete()

        if serializer.is_valid():
            if (
                request.data.get("external_id")
                and (cycle.external_id != request.data.get("external_id"))
                and Cycle.objects.filter(
                    project_id=project_id,
                    workspace__slug=slug,
                    external_source=request.data.get("external_source", cycle.external_source),
                    external_id=request.data.get("external_id"),
                ).exists()
            ):
                return Response(
                    {
                        "error": "Cycle with the same external id and external source already exists",
                        "id": str(cycle.id),
                    },
                    status=status.HTTP_409_CONFLICT,
                )
            serializer.save()

            # Send the model activity
            model_activity.delay(
                model_name="cycle",
                model_id=str(serializer.instance.id),
                requested_data=request.data,
                current_instance=current_instance,
                actor_id=request.user.id,
                slug=slug,
                origin=base_host(request=request, is_app=True),
            )
            cycle = Cycle.objects.get(pk=serializer.instance.id)
            serializer = CycleSerializer(cycle)
            return Response(serializer.data, status=status.HTTP_200_OK)
        return Response(serializer.errors, status=status.HTTP_400_BAD_REQUEST)

    @cycle_docs(
        operation_id="delete_cycle",
        summary="Delete cycle",
        description="Permanently remove a cycle and all its associated issue relationships",
        responses={
            204: DELETED_RESPONSE,
        },
    )
    def delete(self, request, slug, project_id, pk):
        """Delete cycle

        Permanently remove a cycle and all its associated issue relationships.
        Only admins or the cycle creator can perform this action.
        """
        cycle = Cycle.objects.get(workspace__slug=slug, project_id=project_id, pk=pk)
        if cycle.owned_by_id != request.user.id and (
            not ProjectMember.objects.filter(
                workspace__slug=slug,
                member=request.user,
                role=20,
                project_id=project_id,
                is_active=True,
            ).exists()
        ):
            return Response(
                {"error": "Only admin or creator can delete the cycle"},
                status=status.HTTP_403_FORBIDDEN,
            )

        cycle_issues = list(CycleIssue.objects.filter(cycle_id=self.kwargs.get("pk")).values_list("issue", flat=True))

        issue_activity.delay(
            type="cycle.activity.deleted",
            requested_data=json.dumps(
                {
                    "cycle_id": str(pk),
                    "cycle_name": str(cycle.name),
                    "issues": [str(issue_id) for issue_id in cycle_issues],
                }
            ),
            actor_id=str(request.user.id),
            issue_id=None,
            project_id=str(project_id),
            current_instance=None,
            epoch=int(timezone.now().timestamp()),
        )
        # Delete the cycle
        cycle.delete()
        # Delete the user favorite cycle
        UserFavorite.objects.filter(entity_type="cycle", entity_identifier=pk, project_id=project_id).delete()
        return Response(status=status.HTTP_204_NO_CONTENT)


class CycleArchiveUnarchiveAPIEndpoint(BaseAPIView):
    """Cycle Archive and Unarchive Endpoint"""

    permission_classes = [ProjectEntityPermission]
    use_read_replica = True

    def get_queryset(self):
        return (
            Cycle.objects.filter(workspace__slug=self.kwargs.get("slug"))
            .filter(project_id=self.kwargs.get("project_id"))
            .filter(
                project__project_projectmember__member=self.request.user,
                project__project_projectmember__is_active=True,
            )
            .filter(archived_at__isnull=False)
            .select_related("project")
            .select_related("workspace")
            .select_related("owned_by")
            .annotate(
                total_issues=Count(
                    "issue_cycle",
                    filter=Q(
                        issue_cycle__issue__archived_at__isnull=True,
                        issue_cycle__issue__is_draft=False,
                        issue_cycle__deleted_at__isnull=True,
                    ),
                )
            )
            .annotate(
                completed_issues=Count(
                    "issue_cycle__issue__state__group",
                    filter=Q(
                        issue_cycle__issue__state__group="completed",
                        issue_cycle__issue__archived_at__isnull=True,
                        issue_cycle__issue__is_draft=False,
                        issue_cycle__deleted_at__isnull=True,
                    ),
                )
            )
            .annotate(
                cancelled_issues=Count(
                    "issue_cycle__issue__state__group",
                    filter=Q(
                        issue_cycle__issue__state__group="cancelled",
                        issue_cycle__issue__archived_at__isnull=True,
                        issue_cycle__issue__is_draft=False,
                        issue_cycle__deleted_at__isnull=True,
                    ),
                )
            )
            .annotate(
                started_issues=Count(
                    "issue_cycle__issue__state__group",
                    filter=Q(
                        issue_cycle__issue__state__group="started",
                        issue_cycle__issue__archived_at__isnull=True,
                        issue_cycle__issue__is_draft=False,
                        issue_cycle__deleted_at__isnull=True,
                    ),
                )
            )
            .annotate(
                unstarted_issues=Count(
                    "issue_cycle__issue__state__group",
                    filter=Q(
                        issue_cycle__issue__state__group="unstarted",
                        issue_cycle__issue__archived_at__isnull=True,
                        issue_cycle__issue__is_draft=False,
                        issue_cycle__deleted_at__isnull=True,
                    ),
                )
            )
            .annotate(
                backlog_issues=Count(
                    "issue_cycle__issue__state__group",
                    filter=Q(
                        issue_cycle__issue__state__group="backlog",
                        issue_cycle__issue__archived_at__isnull=True,
                        issue_cycle__issue__is_draft=False,
                        issue_cycle__deleted_at__isnull=True,
                    ),
                )
            )
            .annotate(total_estimates=Sum("issue_cycle__issue__estimate_point"))
            .annotate(
                completed_estimates=Sum(
                    "issue_cycle__issue__estimate_point",
                    filter=Q(
                        issue_cycle__issue__state__group="completed",
                        issue_cycle__issue__archived_at__isnull=True,
                        issue_cycle__issue__is_draft=False,
                        issue_cycle__deleted_at__isnull=True,
                    ),
                )
            )
            .annotate(
                started_estimates=Sum(
                    "issue_cycle__issue__estimate_point",
                    filter=Q(
                        issue_cycle__issue__state__group="started",
                        issue_cycle__issue__archived_at__isnull=True,
                        issue_cycle__issue__is_draft=False,
                        issue_cycle__deleted_at__isnull=True,
                    ),
                )
            )
            .order_by(self.kwargs.get("order_by", "-created_at"))
            .distinct()
        )

    @cycle_docs(
        operation_id="list_archived_cycles",
        description="Retrieve all cycles that have been archived in the project.",
        summary="List archived cycles",
        parameters=[CURSOR_PARAMETER, PER_PAGE_PARAMETER],
        request={},
        responses={
            200: create_paginated_response(
                CycleSerializer,
                "PaginatedArchivedCycleResponse",
                "Paginated list of archived cycles",
                "Paginated Archived Cycles",
            ),
        },
    )
    def get(self, request, slug, project_id):
        """List archived cycles

        Retrieve all cycles that have been archived in the project.
        Returns paginated results with cycle statistics and completion data.
        """
        return self.paginate(
            request=request,
            queryset=(self.get_queryset()),
            on_results=lambda cycles: CycleSerializer(cycles, many=True, fields=self.fields, expand=self.expand).data,
        )

    @cycle_docs(
        operation_id="archive_cycle",
        summary="Archive cycle",
        description="Move a completed cycle to archived status for historical tracking. Only cycles that have ended can be archived.",  # noqa: E501
        request={},
        responses={
            204: ARCHIVED_RESPONSE,
            400: CYCLE_CANNOT_ARCHIVE_RESPONSE,
        },
    )
    def post(self, request, slug, project_id, cycle_id):
        """Archive cycle

        Move a completed cycle to archived status for historical tracking.
        Only cycles that have ended can be archived.
        """
        cycle = Cycle.objects.get(pk=cycle_id, project_id=project_id, workspace__slug=slug)
        if cycle.end_date >= timezone.now():
            return Response(
                {"error": "Only completed cycles can be archived"},
                status=status.HTTP_400_BAD_REQUEST,
            )
        cycle.archived_at = timezone.now()
        cycle.save()
        UserFavorite.objects.filter(
            entity_type="cycle",
            entity_identifier=cycle_id,
            project_id=project_id,
            workspace__slug=slug,
        ).delete()
        return Response(status=status.HTTP_204_NO_CONTENT)

    @cycle_docs(
        operation_id="unarchive_cycle",
        summary="Unarchive cycle",
        description="Restore an archived cycle to active status, making it available for regular use.",
        request={},
        responses={
            204: UNARCHIVED_RESPONSE,
        },
    )
    def delete(self, request, slug, project_id, cycle_id):
        """Unarchive cycle

        Restore an archived cycle to active status, making it available for regular use.
        The cycle will reappear in active cycle lists.
        """
        cycle = Cycle.objects.get(pk=cycle_id, project_id=project_id, workspace__slug=slug)
        cycle.archived_at = None
        cycle.save()
        return Response(status=status.HTTP_204_NO_CONTENT)


class CycleIssueListCreateAPIEndpoint(BaseAPIView):
    """Cycle Issue List and Create Endpoint"""

    serializer_class = CycleIssueSerializer
    model = CycleIssue
    webhook_event = "cycle_issue"
    permission_classes = [ProjectEntityPermission]
    use_read_replica = True

    def get_queryset(self):
        return (
            CycleIssue.objects.annotate(
                sub_issues_count=Issue.issue_objects.filter(parent=OuterRef("issue_id"))
                .order_by()
                .annotate(count=Func(F("id"), function="Count"))
                .values("count")
            )
            .filter(workspace__slug=self.kwargs.get("slug"))
            .filter(project_id=self.kwargs.get("project_id"))
            .filter(
                project__project_projectmember__member=self.request.user,
                project__project_projectmember__is_active=True,
            )
            .filter(cycle_id=self.kwargs.get("cycle_id"))
            .select_related("project")
            .select_related("workspace")
            .select_related("cycle")
            .select_related("issue", "issue__state", "issue__project")
            .prefetch_related("issue__assignees", "issue__labels")
            .order_by(self.kwargs.get("order_by", "-created_at"))
            .distinct()
        )

    @cycle_docs(
        operation_id="list_cycle_work_items",
        summary="List cycle work items",
        description="Retrieve all work items assigned to a cycle.",
        parameters=[CURSOR_PARAMETER, PER_PAGE_PARAMETER],
        request={},
        responses={
            200: create_paginated_response(
                CycleIssueSerializer,
                "PaginatedCycleIssueResponse",
                "Paginated list of cycle work items",
                "Paginated Cycle Work Items",
            ),
        },
    )
    def get(self, request, slug, project_id, cycle_id):
        """List or retrieve cycle work items

        Retrieve all work items assigned to a cycle or get details of a specific cycle work item.
        Returns paginated results with work item details, assignees, and labels.
        """
        # List
        order_by = request.GET.get("order_by", "created_at")
        issues = (
            Issue.issue_objects.filter(issue_cycle__cycle_id=cycle_id, issue_cycle__deleted_at__isnull=True)
            .annotate(
                sub_issues_count=Issue.issue_objects.filter(parent=OuterRef("id"))
                .order_by()
                .annotate(count=Func(F("id"), function="Count"))
                .values("count")
            )
            .annotate(bridge_id=F("issue_cycle__id"))
            .filter(project_id=project_id)
            .filter(workspace__slug=slug)
            .select_related("project")
            .select_related("workspace")
            .select_related("state")
            .select_related("parent")
            .prefetch_related("assignees")
            .prefetch_related("labels")
            .order_by(order_by)
            .annotate(
                link_count=IssueLink.objects.filter(issue=OuterRef("id"))
                .order_by()
                .annotate(count=Func(F("id"), function="Count"))
                .values("count")
            )
            .annotate(
                attachment_count=FileAsset.objects.filter(
                    issue_id=OuterRef("id"),
                    entity_type=FileAsset.EntityTypeContext.ISSUE_ATTACHMENT,
                )
                .order_by()
                .annotate(count=Func(F("id"), function="Count"))
                .values("count")
            )
        )

        return self.paginate(
            request=request,
            queryset=(issues),
            on_results=lambda issues: IssueSerializer(issues, many=True, fields=self.fields, expand=self.expand).data,
        )

    @cycle_docs(
        operation_id="add_cycle_work_items",
        summary="Add Work Items to Cycle",
        description="Assign multiple work items to a cycle. Automatically handles bulk creation and updates with activity tracking.",  # noqa: E501
        request=OpenApiRequest(
            request=CycleIssueRequestSerializer,
            examples=[CYCLE_ISSUE_REQUEST_EXAMPLE],
        ),
        responses={
            200: OpenApiResponse(
                description="Cycle work items added",
                response=CycleIssueSerializer(many=True),
                examples=[CYCLE_ISSUE_EXAMPLE],
            ),
            400: REQUIRED_FIELDS_RESPONSE,
        },
    )
    def post(self, request, slug, project_id, cycle_id):
        """Add cycle issues

        Assign multiple work items to a cycle or move them from another cycle.
        Automatically handles bulk creation and updates with activity tracking.
        """
        issues = request.data.get("issues", [])

        if not issues:
            return Response({"error": "Work items are required"}, status=status.HTTP_400_BAD_REQUEST)

        cycle = Cycle.objects.get(workspace__slug=slug, project_id=project_id, pk=cycle_id)

        if cycle.end_date is not None and cycle.end_date < timezone.now():
            return Response(
<<<<<<< HEAD
                {"error": "Work items are required", "code": "MISSING_WORK_ITEMS"}, status=status.HTTP_400_BAD_REQUEST
            )

        cycle = Cycle.objects.get(workspace__slug=slug, project_id=project_id, pk=cycle_id)

        if cycle.end_date is not None and cycle.end_date < timezone.now():
            return Response(
                {
                    "code": "CYCLE_COMPLETED",
                    "message": "The Cycle has already been completed so no new issues can be added",
                },
                status=status.HTTP_400_BAD_REQUEST,
            )

        # Get all CycleWorkItems already created
        cycle_issues = list(CycleIssue.objects.filter(~Q(cycle_id=cycle_id), issue_id__in=issues))
        existing_issues = [
            str(cycle_issue.issue_id) for cycle_issue in cycle_issues if str(cycle_issue.issue_id) in issues
=======
                {"error": "The Cycle has already been completed so no new issues can be added"},
                status=status.HTTP_400_BAD_REQUEST,
            )

        # Get all CycleIssues already created
        cycle_issues = list(CycleIssue.objects.filter(~Q(cycle_id=cycle_id), issue_id__in=issues))
        existing_issues = [str(cycle_issue.issue_id) for cycle_issue in cycle_issues]
        new_issues = list(set(issues) - set(existing_issues))

        issue_cycle_data_added = [
            {
                "issue_id": str(issue_id),
                "cycle_id": str(cycle_id),
            }
            for issue_id in issues
        ]

        issues_removed = CycleIssue.objects.filter(
            issue_id__in=existing_issues,
            workspace__slug=slug,
        ).values("issue_id", "cycle_id")

        issue_cycle_data_removed = [
            {
                "issue_id": str(issue["issue_id"]),
                "cycle_id": str(issue["cycle_id"]),
            }
            for issue in issues_removed
>>>>>>> ebeac413
        ]

        # New issues to create
        created_records = CycleIssue.objects.bulk_create(
            [
                CycleIssue(
                    project_id=project_id,
                    workspace_id=cycle.workspace_id,
                    created_by_id=request.user.id,
                    updated_by_id=request.user.id,
                    cycle_id=cycle_id,
                    issue_id=issue,
                )
                for issue in new_issues
            ],
            ignore_conflicts=True,
            batch_size=10,
        )

        # Updated Issues
        updated_records = []
        update_cycle_issue_activity = []
        # Iterate over each cycle_issue in cycle_issues
        for cycle_issue in cycle_issues:
            old_cycle_id = cycle_issue.cycle_id
            # Update the cycle_issue's cycle_id
            cycle_issue.cycle_id = cycle_id
            # Add the modified cycle_issue to the records_to_update list
            updated_records.append(cycle_issue)
            # Record the update activity
            update_cycle_issue_activity.append(
                {
                    "old_cycle_id": str(old_cycle_id),
                    "new_cycle_id": str(cycle_id),
                    "issue_id": str(cycle_issue.issue_id),
                }
            )

        # Update the cycle issues
        CycleIssue.objects.bulk_update(updated_records, ["cycle_id"], batch_size=100)

        # For REMOVED
        entity_issue_state_activity_task.delay(
            issue_cycle_data=issue_cycle_data_removed,
            user_id=str(request.user.id),
            slug=slug,
            action="REMOVED",
        )

        # For ADDED
        entity_issue_state_activity_task.delay(
            issue_cycle_data=issue_cycle_data_added,
            user_id=str(request.user.id),
            slug=slug,
            action="ADDED",
        )

        # Capture Issue Activity
        issue_activity.delay(
            type="cycle.activity.created",
            requested_data=json.dumps({"cycles_list": issues}),
            actor_id=str(self.request.user.id),
            issue_id=None,
            project_id=str(self.kwargs.get("project_id", None)),
            current_instance=json.dumps(
                {
                    "updated_cycle_issues": update_cycle_issue_activity,
                    "created_cycle_issues": serializers.serialize("json", created_records),
                }
            ),
            epoch=int(timezone.now().timestamp()),
            notification=True,
            origin=base_host(request=request, is_app=True),
        )
        # Return all Cycle Issues
        return Response(
            CycleIssueSerializer(self.get_queryset(), many=True).data,
            status=status.HTTP_200_OK,
        )


class CycleIssueDetailAPIEndpoint(BaseAPIView):
    """
    This viewset automatically provides `list`, `create`,
    and `destroy` actions related to cycle issues.

    """

    serializer_class = CycleIssueSerializer
    model = CycleIssue
    webhook_event = "cycle_issue"
    bulk = True
    permission_classes = [ProjectEntityPermission]
    use_read_replica = True

    def get_queryset(self):
        return (
            CycleIssue.objects.annotate(
                sub_issues_count=Issue.issue_objects.filter(parent=OuterRef("issue_id"))
                .order_by()
                .annotate(count=Func(F("id"), function="Count"))
                .values("count")
            )
            .filter(workspace__slug=self.kwargs.get("slug"))
            .filter(project_id=self.kwargs.get("project_id"))
            .filter(
                project__project_projectmember__member=self.request.user,
                project__project_projectmember__is_active=True,
            )
            .filter(cycle_id=self.kwargs.get("cycle_id"))
            .select_related("project")
            .select_related("workspace")
            .select_related("cycle")
            .select_related("issue", "issue__state", "issue__project")
            .prefetch_related("issue__assignees", "issue__labels")
            .order_by(self.kwargs.get("order_by", "-created_at"))
            .distinct()
        )

    @cycle_docs(
        operation_id="retrieve_cycle_work_item",
        summary="Retrieve cycle work item",
        description="Retrieve details of a specific cycle work item.",
        responses={
            200: OpenApiResponse(
                description="Cycle work items",
                response=CycleIssueSerializer,
                examples=[CYCLE_ISSUE_EXAMPLE],
            ),
        },
    )
    def get(self, request, slug, project_id, cycle_id, issue_id):
        """Retrieve cycle work item

        Retrieve details of a specific cycle work item.
        Returns paginated results with work item details, assignees, and labels.
        """
        cycle_issue = CycleIssue.objects.get(
            workspace__slug=slug,
            project_id=project_id,
            cycle_id=cycle_id,
            issue_id=issue_id,
        )
        serializer = CycleIssueSerializer(cycle_issue, fields=self.fields, expand=self.expand)
        return Response(serializer.data, status=status.HTTP_200_OK)

    @cycle_docs(
        operation_id="delete_cycle_work_item",
        summary="Delete cycle work item",
        description="Remove a work item from a cycle while keeping the work item in the project.",
        responses={
            204: DELETED_RESPONSE,
        },
    )
    def delete(self, request, slug, project_id, cycle_id, issue_id):
        """Remove cycle work item

        Remove a work item from a cycle while keeping the work item in the project.
        Records the removal activity for tracking purposes.
        """
        cycle_issue = CycleIssue.objects.get(
            issue_id=issue_id,
            workspace__slug=slug,
            project_id=project_id,
            cycle_id=cycle_id,
        )
        issue_id = cycle_issue.issue_id
        cycle_issue.delete()
        issue_activity.delay(
            type="cycle.activity.deleted",
            requested_data=json.dumps(
                {
                    "cycle_id": str(self.kwargs.get("cycle_id")),
                    "issues": [str(issue_id)],
                }
            ),
            actor_id=str(self.request.user.id),
            issue_id=str(issue_id),
            project_id=str(self.kwargs.get("project_id", None)),
            current_instance=None,
            epoch=int(timezone.now().timestamp()),
        )
        # Trigger the entity issue state activity task
        entity_issue_state_activity_task.delay(
            issue_cycle_data=[
                {
                    "issue_id": str(issue_id),
                    "cycle_id": str(cycle_id),
                }
            ],
            user_id=str(self.request.user.id),
            slug=slug,
            action="REMOVED",
        )
        return Response(status=status.HTTP_204_NO_CONTENT)


class TransferCycleIssueAPIEndpoint(BaseAPIView):
    """
    This viewset provides `create` actions for transferring the issues into a particular cycle.

    """

    permission_classes = [ProjectEntityPermission]

    @cycle_docs(
        operation_id="transfer_cycle_work_items",
        summary="Transfer cycle work items",
        description="Move incomplete work items from the current cycle to a new target cycle. Captures progress snapshot and transfers only unfinished work items.",  # noqa: E501
        request=OpenApiRequest(
            request=TransferCycleIssueRequestSerializer,
            examples=[TRANSFER_CYCLE_ISSUE_EXAMPLE],
        ),
        responses={
            200: OpenApiResponse(
                description="Work items transferred successfully",
                response={
                    "type": "object",
                    "properties": {
                        "message": {
                            "type": "string",
                            "description": "Success message",
                            "example": "Success",
                        },
                    },
                },
                examples=[TRANSFER_CYCLE_ISSUE_SUCCESS_EXAMPLE],
            ),
            400: OpenApiResponse(
                description="Bad request",
                response={
                    "type": "object",
                    "properties": {
                        "error": {
                            "type": "string",
                            "description": "Error message",
                            "example": "New Cycle Id is required",
                        },
                    },
                },
                examples=[
                    TRANSFER_CYCLE_ISSUE_ERROR_EXAMPLE,
                    TRANSFER_CYCLE_COMPLETED_ERROR_EXAMPLE,
                ],
            ),
        },
    )
    def post(self, request, slug, project_id, cycle_id):
        """Transfer cycle issues

        Move incomplete issues from the current cycle to a new target cycle.
        Captures progress snapshot and transfers only unfinished work items.
        """
        new_cycle_id = request.data.get("new_cycle_id", False)

        if not new_cycle_id:
            return Response(
                {"error": "New Cycle Id is required"},
                status=status.HTTP_400_BAD_REQUEST,
            )

        new_cycle = Cycle.objects.filter(workspace__slug=slug, project_id=project_id, pk=new_cycle_id).first()

        old_cycle = (
            Cycle.objects.filter(workspace__slug=slug, project_id=project_id, pk=cycle_id)
            .annotate(
                total_issues=Count(
                    "issue_cycle",
                    filter=Q(
                        issue_cycle__issue__archived_at__isnull=True,
                        issue_cycle__issue__is_draft=False,
                        issue_cycle__deleted_at__isnull=True,
                        issue_cycle__issue__deleted_at__isnull=True,
                    ),
                )
            )
            .annotate(
                completed_issues=Count(
                    "issue_cycle__issue__state__group",
                    filter=Q(
                        issue_cycle__issue__state__group="completed",
                        issue_cycle__issue__archived_at__isnull=True,
                        issue_cycle__issue__is_draft=False,
                        issue_cycle__deleted_at__isnull=True,
                        issue_cycle__issue__deleted_at__isnull=True,
                    ),
                )
            )
            .annotate(
                cancelled_issues=Count(
                    "issue_cycle__issue__state__group",
                    filter=Q(
                        issue_cycle__issue__state__group="cancelled",
                        issue_cycle__issue__archived_at__isnull=True,
                        issue_cycle__issue__is_draft=False,
                        issue_cycle__deleted_at__isnull=True,
                    ),
                )
            )
            .annotate(
                started_issues=Count(
                    "issue_cycle__issue__state__group",
                    filter=Q(
                        issue_cycle__issue__state__group="started",
                        issue_cycle__issue__archived_at__isnull=True,
                        issue_cycle__issue__is_draft=False,
                        issue_cycle__deleted_at__isnull=True,
                    ),
                )
            )
            .annotate(
                unstarted_issues=Count(
                    "issue_cycle__issue__state__group",
                    filter=Q(
                        issue_cycle__issue__state__group="unstarted",
                        issue_cycle__issue__archived_at__isnull=True,
                        issue_cycle__issue__is_draft=False,
                        issue_cycle__deleted_at__isnull=True,
                    ),
                )
            )
            .annotate(
                backlog_issues=Count(
                    "issue_cycle__issue__state__group",
                    filter=Q(
                        issue_cycle__issue__state__group="backlog",
                        issue_cycle__issue__archived_at__isnull=True,
                        issue_cycle__issue__is_draft=False,
                        issue_cycle__deleted_at__isnull=True,
                    ),
                )
            )
        )
        old_cycle = old_cycle.first()

        estimate_type = Project.objects.filter(
            workspace__slug=slug,
            pk=project_id,
            estimate__isnull=False,
            estimate__type="points",
        ).exists()

        if estimate_type:
            assignee_estimate_data = (
                Issue.issue_objects.filter(
                    issue_cycle__cycle_id=cycle_id,
                    issue_cycle__deleted_at__isnull=True,
                    workspace__slug=slug,
                    project_id=project_id,
                )
                .annotate(display_name=F("assignees__display_name"))
                .annotate(assignee_id=F("assignees__id"))
                .annotate(avatar=F("assignees__avatar"))
                .annotate(
                    avatar_url=Case(
                        # If `avatar_asset` exists, use it to generate the asset URL
                        When(
                            assignees__avatar_asset__isnull=False,
                            then=Concat(
                                Value("/api/assets/v2/static/"),
                                "assignees__avatar_asset",  # Assuming avatar_asset has an id or relevant field
                                Value("/"),
                            ),
                        ),
                        # If `avatar_asset` is None, fall back to using `avatar` field directly
                        When(
                            assignees__avatar_asset__isnull=True,
                            then="assignees__avatar",
                        ),
                        default=Value(None),
                        output_field=models.CharField(),
                    )
                )
                .values("display_name", "assignee_id", "avatar", "avatar_url")
                .annotate(total_estimates=Sum(Cast("estimate_point__value", FloatField())))
                .annotate(
                    completed_estimates=Sum(
                        Cast("estimate_point__value", FloatField()),
                        filter=Q(
                            completed_at__isnull=False,
                            archived_at__isnull=True,
                            is_draft=False,
                        ),
                    )
                )
                .annotate(
                    pending_estimates=Sum(
                        Cast("estimate_point__value", FloatField()),
                        filter=Q(
                            completed_at__isnull=True,
                            archived_at__isnull=True,
                            is_draft=False,
                        ),
                    )
                )
                .order_by("display_name")
            )
            # assignee distribution serialization
            assignee_estimate_distribution = [
                {
                    "display_name": item["display_name"],
                    "assignee_id": (str(item["assignee_id"]) if item["assignee_id"] else None),
                    "avatar": item.get("avatar", None),
                    "avatar_url": item.get("avatar_url", None),
                    "total_estimates": item["total_estimates"],
                    "completed_estimates": item["completed_estimates"],
                    "pending_estimates": item["pending_estimates"],
                }
                for item in assignee_estimate_data
            ]

            label_distribution_data = (
                Issue.issue_objects.filter(
                    issue_cycle__cycle_id=cycle_id,
                    issue_cycle__deleted_at__isnull=True,
                    workspace__slug=slug,
                    project_id=project_id,
                )
                .annotate(label_name=F("labels__name"))
                .annotate(color=F("labels__color"))
                .annotate(label_id=F("labels__id"))
                .values("label_name", "color", "label_id")
                .annotate(total_estimates=Sum(Cast("estimate_point__value", FloatField())))
                .annotate(
                    completed_estimates=Sum(
                        Cast("estimate_point__value", FloatField()),
                        filter=Q(
                            completed_at__isnull=False,
                            archived_at__isnull=True,
                            is_draft=False,
                        ),
                    )
                )
                .annotate(
                    pending_estimates=Sum(
                        Cast("estimate_point__value", FloatField()),
                        filter=Q(
                            completed_at__isnull=True,
                            archived_at__isnull=True,
                            is_draft=False,
                        ),
                    )
                )
                .order_by("label_name")
            )

            estimate_completion_chart = burndown_plot(
                queryset=old_cycle,
                slug=slug,
                project_id=project_id,
                plot_type="points",
                cycle_id=cycle_id,
            )
            # Label distribution serialization
            label_estimate_distribution = [
                {
                    "label_name": item["label_name"],
                    "color": item["color"],
                    "label_id": (str(item["label_id"]) if item["label_id"] else None),
                    "total_estimates": item["total_estimates"],
                    "completed_estimates": item["completed_estimates"],
                    "pending_estimates": item["pending_estimates"],
                }
                for item in label_distribution_data
            ]

        # Get the assignee distribution
        assignee_distribution = (
            Issue.issue_objects.filter(
                issue_cycle__cycle_id=cycle_id,
                issue_cycle__deleted_at__isnull=True,
                workspace__slug=slug,
                project_id=project_id,
            )
            .annotate(display_name=F("assignees__display_name"))
            .annotate(assignee_id=F("assignees__id"))
            .annotate(avatar=F("assignees__avatar"))
            .annotate(
                avatar_url=Case(
                    # If `avatar_asset` exists, use it to generate the asset URL
                    When(
                        assignees__avatar_asset__isnull=False,
                        then=Concat(
                            Value("/api/assets/v2/static/"),
                            "assignees__avatar_asset",  # Assuming avatar_asset has an id or relevant field
                            Value("/"),
                        ),
                    ),
                    # If `avatar_asset` is None, fall back to using `avatar` field directly
                    When(assignees__avatar_asset__isnull=True, then="assignees__avatar"),
                    default=Value(None),
                    output_field=models.CharField(),
                )
            )
            .values("display_name", "assignee_id", "avatar_url")
            .annotate(total_issues=Count("id", filter=Q(archived_at__isnull=True, is_draft=False)))
            .annotate(
                completed_issues=Count(
                    "id",
                    filter=Q(
                        completed_at__isnull=False,
                        archived_at__isnull=True,
                        is_draft=False,
                    ),
                )
            )
            .annotate(
                pending_issues=Count(
                    "id",
                    filter=Q(
                        completed_at__isnull=True,
                        archived_at__isnull=True,
                        is_draft=False,
                    ),
                )
            )
            .order_by("display_name")
        )
        # assignee distribution serialized
        assignee_distribution_data = [
            {
                "display_name": item["display_name"],
                "assignee_id": (str(item["assignee_id"]) if item["assignee_id"] else None),
                "avatar": item.get("avatar", None),
                "avatar_url": item.get("avatar_url", None),
                "total_issues": item["total_issues"],
                "completed_issues": item["completed_issues"],
                "pending_issues": item["pending_issues"],
            }
            for item in assignee_distribution
        ]

        # Get the label distribution
        label_distribution = (
            Issue.issue_objects.filter(
                issue_cycle__cycle_id=cycle_id,
                issue_cycle__deleted_at__isnull=True,
                workspace__slug=slug,
                project_id=project_id,
            )
            .annotate(label_name=F("labels__name"))
            .annotate(color=F("labels__color"))
            .annotate(label_id=F("labels__id"))
            .values("label_name", "color", "label_id")
            .annotate(total_issues=Count("id", filter=Q(archived_at__isnull=True, is_draft=False)))
            .annotate(
                completed_issues=Count(
                    "id",
                    filter=Q(
                        completed_at__isnull=False,
                        archived_at__isnull=True,
                        is_draft=False,
                    ),
                )
            )
            .annotate(
                pending_issues=Count(
                    "id",
                    filter=Q(
                        completed_at__isnull=True,
                        archived_at__isnull=True,
                        is_draft=False,
                    ),
                )
            )
            .order_by("label_name")
        )

        # Label distribution serilization
        label_distribution_data = [
            {
                "label_name": item["label_name"],
                "color": item["color"],
                "label_id": (str(item["label_id"]) if item["label_id"] else None),
                "total_issues": item["total_issues"],
                "completed_issues": item["completed_issues"],
                "pending_issues": item["pending_issues"],
            }
            for item in label_distribution
        ]

        # Pass the new_cycle queryset to burndown_plot
        completion_chart = burndown_plot(
            queryset=old_cycle,
            slug=slug,
            project_id=project_id,
            plot_type="issues",
            cycle_id=cycle_id,
        )

        current_cycle = Cycle.objects.filter(workspace__slug=slug, project_id=project_id, pk=cycle_id).first()

        current_cycle.progress_snapshot = {
            "total_issues": old_cycle.total_issues,
            "completed_issues": old_cycle.completed_issues,
            "cancelled_issues": old_cycle.cancelled_issues,
            "started_issues": old_cycle.started_issues,
            "unstarted_issues": old_cycle.unstarted_issues,
            "backlog_issues": old_cycle.backlog_issues,
            "distribution": {
                "labels": label_distribution_data,
                "assignees": assignee_distribution_data,
                "completion_chart": completion_chart,
            },
            "estimate_distribution": (
                {}
                if not estimate_type
                else {
                    "labels": label_estimate_distribution,
                    "assignees": assignee_estimate_distribution,
                    "completion_chart": estimate_completion_chart,
                }
            ),
        }
        current_cycle.save(update_fields=["progress_snapshot"])

        if new_cycle.end_date is not None and new_cycle.end_date < timezone.now():
            return Response(
                {"error": "The cycle where the issues are transferred is already completed"},
                status=status.HTTP_400_BAD_REQUEST,
            )

        cycle_issues = CycleIssue.objects.filter(
            cycle_id=cycle_id,
            project_id=project_id,
            workspace__slug=slug,
            issue__state__group__in=["backlog", "unstarted", "started"],
            issue__deleted_at__isnull=True,
        )

        updated_cycles = []
        update_cycle_issue_activity = []
        for cycle_issue in cycle_issues:
            cycle_issue.cycle_id = new_cycle_id
            updated_cycles.append(cycle_issue)
            update_cycle_issue_activity.append(
                {
                    "old_cycle_id": str(cycle_id),
                    "new_cycle_id": str(new_cycle_id),
                    "issue_id": str(cycle_issue.issue_id),
                }
            )

        cycle_issues = CycleIssue.objects.bulk_update(updated_cycles, ["cycle_id"], batch_size=100)
<<<<<<< HEAD
=======

        # EE code
        # Extract issue IDs from cycle_issues
        issue_ids = [ci.issue_id for ci in updated_cycles]

        # Trigger Celery task for REMOVED
        entity_issue_state_activity_task.delay(
            issue_cycle_data=[
                {
                    "issue_id": str(issue_id),
                    "cycle_id": str(cycle_id),
                }
                for issue_id in issue_ids
            ],
            user_id=str(request.user.id),
            slug=slug,
            action="REMOVED",
        )

        # Trigger Celery task for ADDED
        entity_issue_state_activity_task.delay(
            issue_cycle_data=[
                {
                    "issue_id": str(issue_id),
                    "cycle_id": str(new_cycle_id),
                }
                for issue_id in issue_ids
            ],
            user_id=str(request.user.id),
            slug=slug,
            action="ADDED",
        )
>>>>>>> ebeac413

        # EE code end here
        # Capture Issue Activity
        issue_activity.delay(
            type="cycle.activity.created",
            requested_data=json.dumps({"cycles_list": []}),
            actor_id=str(self.request.user.id),
            issue_id=None,
            project_id=str(self.kwargs.get("project_id", None)),
            current_instance=json.dumps(
                {
                    "updated_cycle_issues": update_cycle_issue_activity,
                    "created_cycle_issues": "[]",
                }
            ),
            epoch=int(timezone.now().timestamp()),
            notification=True,
            origin=base_host(request=request, is_app=True),
        )

        return Response({"message": "Success"}, status=status.HTTP_200_OK)<|MERGE_RESOLUTION|>--- conflicted
+++ resolved
@@ -984,13 +984,7 @@
         issues = request.data.get("issues", [])
 
         if not issues:
-            return Response({"error": "Work items are required"}, status=status.HTTP_400_BAD_REQUEST)
-
-        cycle = Cycle.objects.get(workspace__slug=slug, project_id=project_id, pk=cycle_id)
-
-        if cycle.end_date is not None and cycle.end_date < timezone.now():
             return Response(
-<<<<<<< HEAD
                 {"error": "Work items are required", "code": "MISSING_WORK_ITEMS"}, status=status.HTTP_400_BAD_REQUEST
             )
 
@@ -1009,14 +1003,7 @@
         cycle_issues = list(CycleIssue.objects.filter(~Q(cycle_id=cycle_id), issue_id__in=issues))
         existing_issues = [
             str(cycle_issue.issue_id) for cycle_issue in cycle_issues if str(cycle_issue.issue_id) in issues
-=======
-                {"error": "The Cycle has already been completed so no new issues can be added"},
-                status=status.HTTP_400_BAD_REQUEST,
-            )
-
-        # Get all CycleIssues already created
-        cycle_issues = list(CycleIssue.objects.filter(~Q(cycle_id=cycle_id), issue_id__in=issues))
-        existing_issues = [str(cycle_issue.issue_id) for cycle_issue in cycle_issues]
+        ]
         new_issues = list(set(issues) - set(existing_issues))
 
         issue_cycle_data_added = [
@@ -1038,7 +1025,6 @@
                 "cycle_id": str(issue["cycle_id"]),
             }
             for issue in issues_removed
->>>>>>> ebeac413
         ]
 
         # New issues to create
@@ -1683,8 +1669,6 @@
             )
 
         cycle_issues = CycleIssue.objects.bulk_update(updated_cycles, ["cycle_id"], batch_size=100)
-<<<<<<< HEAD
-=======
 
         # EE code
         # Extract issue IDs from cycle_issues
@@ -1717,7 +1701,6 @@
             slug=slug,
             action="ADDED",
         )
->>>>>>> ebeac413
 
         # EE code end here
         # Capture Issue Activity
