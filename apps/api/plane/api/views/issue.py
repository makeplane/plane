# Python imports
import json
import uuid
import re

# Django imports
from django.core.serializers.json import DjangoJSONEncoder
from django.http import HttpResponseRedirect
from django.db import IntegrityError
from django.db.models import (
    Case,
    CharField,
    Exists,
    F,
    Func,
    Max,
    OuterRef,
    Q,
    Value,
    When,
    Subquery,
)
from django.utils import timezone
from django.conf import settings

# Third party imports
from rest_framework import status
from rest_framework.response import Response

# drf-spectacular imports
from drf_spectacular.utils import (
    extend_schema,
    OpenApiParameter,
    OpenApiResponse,
    OpenApiExample,
    OpenApiRequest,
)
from drf_spectacular.types import OpenApiTypes

# Module imports
from plane.api.serializers import (
    IssueAttachmentSerializer,
    IssueActivitySerializer,
    IssueCommentSerializer,
    IssueLinkSerializer,
    IssueSerializer,
    LabelSerializer,
    IssueAttachmentUploadSerializer,
    IssueSearchSerializer,
    IssueCommentCreateSerializer,
    IssueLinkCreateSerializer,
    IssueLinkUpdateSerializer,
    LabelCreateUpdateSerializer,
)
from plane.app.permissions import (
    ProjectEntityPermission,
    ProjectLitePermission,
    ProjectMemberPermission,
)
from plane.bgtasks.issue_activities_task import issue_activity
from plane.db.models import (
    Issue,
    IssueActivity,
    FileAsset,
    IssueComment,
    IssueLink,
    Label,
    Project,
    ProjectMember,
    CycleIssue,
    Workspace,
)
from plane.settings.storage import S3Storage
from plane.bgtasks.storage_metadata_task import get_asset_object_metadata
from .base import BaseAPIView
from plane.utils.host import base_host
from plane.bgtasks.webhook_task import model_activity

from plane.utils.openapi import (
    work_item_docs,
    label_docs,
    issue_link_docs,
    issue_comment_docs,
    issue_activity_docs,
    issue_attachment_docs,
    WORKSPACE_SLUG_PARAMETER,
    PROJECT_IDENTIFIER_PARAMETER,
    ISSUE_IDENTIFIER_PARAMETER,
    PROJECT_ID_PARAMETER,
    ISSUE_ID_PARAMETER,
    LABEL_ID_PARAMETER,
    COMMENT_ID_PARAMETER,
    LINK_ID_PARAMETER,
    ATTACHMENT_ID_PARAMETER,
    ACTIVITY_ID_PARAMETER,
    PROJECT_ID_QUERY_PARAMETER,
    CURSOR_PARAMETER,
    PER_PAGE_PARAMETER,
    EXTERNAL_ID_PARAMETER,
    EXTERNAL_SOURCE_PARAMETER,
    ORDER_BY_PARAMETER,
    SEARCH_PARAMETER,
    SEARCH_PARAMETER_REQUIRED,
    LIMIT_PARAMETER,
    WORKSPACE_SEARCH_PARAMETER,
    FIELDS_PARAMETER,
    EXPAND_PARAMETER,
    create_paginated_response,
    # Request Examples
    ISSUE_CREATE_EXAMPLE,
    ISSUE_UPDATE_EXAMPLE,
    ISSUE_UPSERT_EXAMPLE,
    LABEL_CREATE_EXAMPLE,
    LABEL_UPDATE_EXAMPLE,
    ISSUE_LINK_CREATE_EXAMPLE,
    ISSUE_LINK_UPDATE_EXAMPLE,
    ISSUE_COMMENT_CREATE_EXAMPLE,
    ISSUE_COMMENT_UPDATE_EXAMPLE,
    ISSUE_ATTACHMENT_UPLOAD_EXAMPLE,
    ATTACHMENT_UPLOAD_CONFIRM_EXAMPLE,
    # Response Examples
    ISSUE_EXAMPLE,
    LABEL_EXAMPLE,
    ISSUE_LINK_EXAMPLE,
    ISSUE_COMMENT_EXAMPLE,
    ISSUE_ATTACHMENT_EXAMPLE,
    ISSUE_ATTACHMENT_NOT_UPLOADED_EXAMPLE,
    ISSUE_SEARCH_EXAMPLE,
    WORK_ITEM_NOT_FOUND_RESPONSE,
    ISSUE_NOT_FOUND_RESPONSE,
    PROJECT_NOT_FOUND_RESPONSE,
    EXTERNAL_ID_EXISTS_RESPONSE,
    DELETED_RESPONSE,
    ADMIN_ONLY_RESPONSE,
    LABEL_NOT_FOUND_RESPONSE,
    LABEL_NAME_EXISTS_RESPONSE,
    INVALID_REQUEST_RESPONSE,
    LINK_NOT_FOUND_RESPONSE,
    COMMENT_NOT_FOUND_RESPONSE,
    ATTACHMENT_NOT_FOUND_RESPONSE,
    BAD_SEARCH_REQUEST_RESPONSE,
    UNAUTHORIZED_RESPONSE,
    FORBIDDEN_RESPONSE,
    WORKSPACE_NOT_FOUND_RESPONSE,
)
from plane.bgtasks.work_item_link_task import crawl_work_item_link_title


class WorkspaceIssueAPIEndpoint(BaseAPIView):
    """
    This viewset provides `retrieveByIssueId` on workspace level

    """

    model = Issue
    webhook_event = "issue"
    permission_classes = [ProjectEntityPermission]
    serializer_class = IssueSerializer
    use_read_replica = True

    @property
    def project_identifier(self):
        return self.kwargs.get("project_identifier", None)

    def get_queryset(self):
        return (
            Issue.issue_objects.annotate(
                sub_issues_count=Issue.issue_objects.filter(parent=OuterRef("id"))
                .order_by()
                .annotate(count=Func(F("id"), function="Count"))
                .values("count")
            )
            .filter(workspace__slug=self.kwargs.get("slug"))
            .filter(project__identifier=self.kwargs.get("project_identifier"))
            .select_related("project")
            .select_related("workspace")
            .select_related("state")
            .select_related("parent")
            .prefetch_related("assignees")
            .prefetch_related("labels")
            .order_by(self.kwargs.get("order_by", "-created_at"))
        ).distinct()

    @extend_schema(
        operation_id="get_workspace_work_item",
        summary="Retrieve work item by identifiers",
        description="Retrieve a specific work item using workspace slug, project identifier, and issue identifier.",
        tags=["Work Items"],
        parameters=[
            WORKSPACE_SLUG_PARAMETER,
            PROJECT_IDENTIFIER_PARAMETER,
            ISSUE_IDENTIFIER_PARAMETER,
        ],
        responses={
            200: OpenApiResponse(
                description="Work item details",
                response=IssueSerializer,
                examples=[ISSUE_EXAMPLE],
            ),
            404: WORK_ITEM_NOT_FOUND_RESPONSE,
        },
    )
    def get(self, request, slug, project_identifier=None, issue_identifier=None):
        """Retrieve work item by identifiers

        Retrieve a specific work item using workspace slug, project identifier, and issue identifier.
        This endpoint provides workspace-level access to work items.
        """
        if issue_identifier and project_identifier:
            issue = Issue.issue_objects.annotate(
                sub_issues_count=Issue.issue_objects.filter(parent=OuterRef("id"))
                .order_by()
                .annotate(count=Func(F("id"), function="Count"))
                .values("count")
            ).get(
                workspace__slug=slug,
                project__identifier=project_identifier,
                sequence_id=issue_identifier,
            )
            return Response(
                IssueSerializer(issue, fields=self.fields, expand=self.expand).data,
                status=status.HTTP_200_OK,
            )


class IssueListCreateAPIEndpoint(BaseAPIView):
    """
    This viewset provides `list` and `create` on issue level
    """

    model = Issue
    webhook_event = "issue"
    permission_classes = [ProjectEntityPermission]
    serializer_class = IssueSerializer
    use_read_replica = True

    def get_queryset(self):
        return (
            Issue.issue_objects.annotate(
                sub_issues_count=Issue.issue_objects.filter(parent=OuterRef("id"))
                .order_by()
                .annotate(count=Func(F("id"), function="Count"))
                .values("count")
            )
            .filter(project_id=self.kwargs.get("project_id"))
            .filter(workspace__slug=self.kwargs.get("slug"))
            .select_related("project")
            .select_related("workspace")
            .select_related("state")
            .select_related("parent")
            .prefetch_related("assignees")
            .prefetch_related("labels")
            .order_by(self.kwargs.get("order_by", "-created_at"))
        ).distinct()

    @work_item_docs(
        operation_id="list_work_items",
        summary="List work items",
        description="Retrieve a paginated list of all work items in a project. Supports filtering, ordering, and field selection through query parameters.",
        parameters=[
            CURSOR_PARAMETER,
            PER_PAGE_PARAMETER,
            EXTERNAL_ID_PARAMETER,
            EXTERNAL_SOURCE_PARAMETER,
            ORDER_BY_PARAMETER,
            FIELDS_PARAMETER,
            EXPAND_PARAMETER,
        ],
        responses={
            200: create_paginated_response(
                IssueSerializer,
                "PaginatedWorkItemResponse",
                "Paginated list of work items",
                "Paginated Work Items",
            ),
            400: INVALID_REQUEST_RESPONSE,
            404: PROJECT_NOT_FOUND_RESPONSE,
        },
    )
    def get(self, request, slug, project_id):
        """List work items

        Retrieve a paginated list of all work items in a project.
        Supports filtering, ordering, and field selection through query parameters.
        """

        external_id = request.GET.get("external_id")
        external_source = request.GET.get("external_source")

        if external_id and external_source:
            issue = Issue.objects.get(
                external_id=external_id,
                external_source=external_source,
                workspace__slug=slug,
                project_id=project_id,
            )
            return Response(
                IssueSerializer(issue, fields=self.fields, expand=self.expand).data,
                status=status.HTTP_200_OK,
            )

        # Custom ordering for priority and state
        priority_order = ["urgent", "high", "medium", "low", "none"]
        state_order = ["backlog", "unstarted", "started", "completed", "cancelled"]

        order_by_param = request.GET.get("order_by", "-created_at")

        issue_queryset = (
            self.get_queryset()
            .annotate(
                cycle_id=Subquery(
                    CycleIssue.objects.filter(
                        issue=OuterRef("id"), deleted_at__isnull=True
                    ).values("cycle_id")[:1]
                )
            )
            .annotate(
                link_count=IssueLink.objects.filter(issue=OuterRef("id"))
                .order_by()
                .annotate(count=Func(F("id"), function="Count"))
                .values("count")
            )
            .annotate(
                attachment_count=FileAsset.objects.filter(
                    issue_id=OuterRef("id"),
                    entity_type=FileAsset.EntityTypeContext.ISSUE_ATTACHMENT,
                )
                .order_by()
                .annotate(count=Func(F("id"), function="Count"))
                .values("count")
            )
        )

        # Priority Ordering
        if order_by_param == "priority" or order_by_param == "-priority":
            priority_order = (
                priority_order if order_by_param == "priority" else priority_order[::-1]
            )
            issue_queryset = issue_queryset.annotate(
                priority_order=Case(
                    *[
                        When(priority=p, then=Value(i))
                        for i, p in enumerate(priority_order)
                    ],
                    output_field=CharField(),
                )
            ).order_by("priority_order")

        # State Ordering
        elif order_by_param in [
            "state__name",
            "state__group",
            "-state__name",
            "-state__group",
        ]:
            state_order = (
                state_order
                if order_by_param in ["state__name", "state__group"]
                else state_order[::-1]
            )
            issue_queryset = issue_queryset.annotate(
                state_order=Case(
                    *[
                        When(state__group=state_group, then=Value(i))
                        for i, state_group in enumerate(state_order)
                    ],
                    default=Value(len(state_order)),
                    output_field=CharField(),
                )
            ).order_by("state_order")
        # assignee and label ordering
        elif order_by_param in [
            "labels__name",
            "-labels__name",
            "assignees__first_name",
            "-assignees__first_name",
        ]:
            issue_queryset = issue_queryset.annotate(
                max_values=Max(
                    order_by_param[1::]
                    if order_by_param.startswith("-")
                    else order_by_param
                )
            ).order_by(
                "-max_values" if order_by_param.startswith("-") else "max_values"
            )
        else:
            issue_queryset = issue_queryset.order_by(order_by_param)

        return self.paginate(
            request=request,
            queryset=(issue_queryset),
            on_results=lambda issues: IssueSerializer(
                issues, many=True, fields=self.fields, expand=self.expand
            ).data,
        )

    @work_item_docs(
        operation_id="create_work_item",
        summary="Create work item",
        description="Create a new work item in the specified project with the provided details.",
        request=OpenApiRequest(
            request=IssueSerializer,
            examples=[ISSUE_CREATE_EXAMPLE],
        ),
        responses={
            201: OpenApiResponse(
                description="Work Item created successfully",
                response=IssueSerializer,
                examples=[ISSUE_EXAMPLE],
            ),
            400: INVALID_REQUEST_RESPONSE,
            404: PROJECT_NOT_FOUND_RESPONSE,
            409: EXTERNAL_ID_EXISTS_RESPONSE,
        },
    )
    def post(self, request, slug, project_id):
        """Create work item

        Create a new work item in the specified project with the provided details.
        Supports external ID tracking for integration purposes.
        """
        project = Project.objects.get(pk=project_id)

        serializer = IssueSerializer(
            data=request.data,
            context={
                "project_id": project_id,
                "workspace_id": project.workspace_id,
                "default_assignee_id": project.default_assignee_id,
            },
        )

        if serializer.is_valid():
            if (
                request.data.get("external_id")
                and request.data.get("external_source")
                and Issue.objects.filter(
                    project_id=project_id,
                    workspace__slug=slug,
                    external_source=request.data.get("external_source"),
                    external_id=request.data.get("external_id"),
                ).exists()
            ):
                issue = Issue.objects.filter(
                    workspace__slug=slug,
                    project_id=project_id,
                    external_id=request.data.get("external_id"),
                    external_source=request.data.get("external_source"),
                ).first()
                return Response(
                    {
                        "error": "Issue with the same external id and external source already exists",
                        "id": str(issue.id),
                    },
                    status=status.HTTP_409_CONFLICT,
                )

            serializer.save()
            # Refetch the issue
            issue = Issue.objects.filter(
                workspace__slug=slug, project_id=project_id, pk=serializer.data["id"]
            ).first()
            issue.created_at = request.data.get("created_at", timezone.now())
            issue.created_by_id = request.data.get("created_by", request.user.id)
            issue.save(update_fields=["created_at", "created_by"])

            # Track the issue
            issue_activity.delay(
                type="issue.activity.created",
                requested_data=json.dumps(self.request.data, cls=DjangoJSONEncoder),
                actor_id=str(request.user.id),
                issue_id=str(serializer.data.get("id", None)),
                project_id=str(project_id),
                current_instance=None,
                epoch=int(timezone.now().timestamp()),
            )

            # Send the model activity
            model_activity.delay(
                model_name="issue",
                model_id=str(serializer.data["id"]),
                requested_data=request.data,
                current_instance=None,
                actor_id=request.user.id,
                slug=slug,
                origin=base_host(request=request, is_app=True),
            )
            return Response(serializer.data, status=status.HTTP_201_CREATED)
        return Response(serializer.errors, status=status.HTTP_400_BAD_REQUEST)


class IssueDetailAPIEndpoint(BaseAPIView):
    """Issue Detail Endpoint"""

    model = Issue
    webhook_event = "issue"
    permission_classes = [ProjectEntityPermission]
    serializer_class = IssueSerializer

    def get_queryset(self):
        return (
            Issue.issue_objects.annotate(
                sub_issues_count=Issue.issue_objects.filter(parent=OuterRef("id"))
                .order_by()
                .annotate(count=Func(F("id"), function="Count"))
                .values("count")
            )
            .filter(project_id=self.kwargs.get("project_id"))
            .filter(workspace__slug=self.kwargs.get("slug"))
            .select_related("project")
            .select_related("workspace")
            .select_related("state")
            .select_related("parent")
            .prefetch_related("assignees")
            .prefetch_related("labels")
            .order_by(self.kwargs.get("order_by", "-created_at"))
        ).distinct()

    @work_item_docs(
        operation_id="retrieve_work_item",
        summary="Retrieve work item",
        description="Retrieve details of a specific work item.",
        parameters=[
            PROJECT_ID_PARAMETER,
            EXTERNAL_ID_PARAMETER,
            EXTERNAL_SOURCE_PARAMETER,
            ORDER_BY_PARAMETER,
            FIELDS_PARAMETER,
            EXPAND_PARAMETER,
        ],
        responses={
            200: OpenApiResponse(
                description="List of issues or issue details",
                response=IssueSerializer,
                examples=[ISSUE_EXAMPLE],
            ),
            400: INVALID_REQUEST_RESPONSE,
            404: WORK_ITEM_NOT_FOUND_RESPONSE,
        },
    )
    def get(self, request, slug, project_id, pk):
        """Retrieve work item

        Retrieve details of a specific work item.
        Supports filtering, ordering, and field selection through query parameters.
        """

        issue = Issue.issue_objects.annotate(
            sub_issues_count=Issue.issue_objects.filter(parent=OuterRef("id"))
            .order_by()
            .annotate(count=Func(F("id"), function="Count"))
            .values("count")
        ).get(workspace__slug=slug, project_id=project_id, pk=pk)
        return Response(
            IssueSerializer(issue, fields=self.fields, expand=self.expand).data,
            status=status.HTTP_200_OK,
        )

    @work_item_docs(
        operation_id="put_work_item",
        summary="Update or create work item",
        description="Update an existing work item identified by external ID and source, or create a new one if it doesn't exist. Requires external_id and external_source parameters for identification.",
        request=OpenApiRequest(
            request=IssueSerializer,
            examples=[ISSUE_UPSERT_EXAMPLE],
        ),
        responses={
            200: OpenApiResponse(
                description="Work Item updated successfully",
                response=IssueSerializer,
                examples=[ISSUE_EXAMPLE],
            ),
            201: OpenApiResponse(
                description="Work Item created successfully",
                response=IssueSerializer,
                examples=[ISSUE_EXAMPLE],
            ),
            400: INVALID_REQUEST_RESPONSE,
            404: WORK_ITEM_NOT_FOUND_RESPONSE,
        },
    )
    def put(self, request, slug, project_id):
        """Update or create work item

        Update an existing work item identified by external ID and source, or create a new one if it doesn't exist.
        Requires external_id and external_source parameters for identification.
        """
        # Get the entities required for putting the issue, external_id and
        # external_source are must to identify the issue here
        project = Project.objects.get(pk=project_id)
        external_id = request.data.get("external_id")
        external_source = request.data.get("external_source")

        # If the external_id and source are present, we need to find the exact
        # issue that needs to be updated with the provided external_id and
        # external_source
        if external_id and external_source:
            try:
                issue = Issue.objects.get(
                    project_id=project_id,
                    workspace__slug=slug,
                    external_id=external_id,
                    external_source=external_source,
                )

                # Get the current instance of the issue in order to track
                # changes and dispatch the issue activity
                current_instance = json.dumps(
                    IssueSerializer(issue).data, cls=DjangoJSONEncoder
                )

                # Get the requested data, encode it as django object and pass it
                # to serializer to validation
                requested_data = json.dumps(self.request.data, cls=DjangoJSONEncoder)
                serializer = IssueSerializer(
                    issue,
                    data=request.data,
                    context={
                        "project_id": project_id,
                        "workspace_id": project.workspace_id,
                    },
                    partial=True,
                )
                if serializer.is_valid():
                    # If the serializer is valid, save the issue and dispatch
                    # the update issue activity worker event.
                    serializer.save()
                    issue_activity.delay(
                        type="issue.activity.updated",
                        requested_data=requested_data,
                        actor_id=str(request.user.id),
                        issue_id=str(issue.id),
                        project_id=str(project_id),
                        current_instance=current_instance,
                        epoch=int(timezone.now().timestamp()),
                    )
                    return Response(serializer.data, status=status.HTTP_200_OK)
                return Response(
                    # If the serializer is not valid, respond with 400 bad
                    # request
                    serializer.errors,
                    status=status.HTTP_400_BAD_REQUEST,
                )
            except Issue.DoesNotExist:
                # If the issue does not exist, a new record needs to be created
                # for the requested data.
                # Serialize the data with the context of the project and
                # workspace
                serializer = IssueSerializer(
                    data=request.data,
                    context={
                        "project_id": project_id,
                        "workspace_id": project.workspace_id,
                        "default_assignee_id": project.default_assignee_id,
                    },
                )

                # If the serializer is valid, save the issue and dispatch the
                # issue activity worker event as created
                if serializer.is_valid():
                    serializer.save()
                    # Refetch the issue
                    issue = Issue.objects.filter(
                        workspace__slug=slug,
                        project_id=project_id,
                        pk=serializer.data["id"],
                    ).first()

                    # If any of the created_at or created_by is present, update
                    # the issue with the provided data, else return with the
                    # default states given.
                    issue.created_at = request.data.get("created_at", timezone.now())
                    issue.created_by_id = request.data.get(
                        "created_by", request.user.id
                    )
                    issue.save(update_fields=["created_at", "created_by"])

                    issue_activity.delay(
                        type="issue.activity.created",
                        requested_data=json.dumps(
                            self.request.data, cls=DjangoJSONEncoder
                        ),
                        actor_id=str(request.user.id),
                        issue_id=str(serializer.data.get("id", None)),
                        project_id=str(project_id),
                        current_instance=None,
                        epoch=int(timezone.now().timestamp()),
                    )
                    return Response(serializer.data, status=status.HTTP_201_CREATED)
                return Response(serializer.errors, status=status.HTTP_400_BAD_REQUEST)
        else:
            return Response(
                {"error": "external_id and external_source are required"},
                status=status.HTTP_400_BAD_REQUEST,
            )

    @work_item_docs(
        operation_id="update_work_item",
        summary="Partially update work item",
        description="Partially update an existing work item with the provided fields. Supports external ID validation to prevent conflicts.",
        parameters=[
            PROJECT_ID_PARAMETER,
        ],
        request=OpenApiRequest(
            request=IssueSerializer,
            examples=[ISSUE_UPDATE_EXAMPLE],
        ),
        responses={
            200: OpenApiResponse(
                description="Work Item patched successfully",
                response=IssueSerializer,
                examples=[ISSUE_EXAMPLE],
            ),
            400: INVALID_REQUEST_RESPONSE,
            404: WORK_ITEM_NOT_FOUND_RESPONSE,
            409: EXTERNAL_ID_EXISTS_RESPONSE,
        },
    )
    def patch(self, request, slug, project_id, pk):
        """Update work item

        Partially update an existing work item with the provided fields.
        Supports external ID validation to prevent conflicts.
        """
        issue = Issue.objects.get(workspace__slug=slug, project_id=project_id, pk=pk)
        project = Project.objects.get(pk=project_id)
        current_instance = json.dumps(
            IssueSerializer(issue).data, cls=DjangoJSONEncoder
        )
        requested_data = json.dumps(self.request.data, cls=DjangoJSONEncoder)
        serializer = IssueSerializer(
            issue,
            data=request.data,
            context={"project_id": project_id, "workspace_id": project.workspace_id},
            partial=True,
        )
        if serializer.is_valid():
            if (
                request.data.get("external_id")
                and (issue.external_id != str(request.data.get("external_id")))
                and Issue.objects.filter(
                    project_id=project_id,
                    workspace__slug=slug,
                    external_source=request.data.get(
                        "external_source", issue.external_source
                    ),
                    external_id=request.data.get("external_id"),
                ).exists()
            ):
                return Response(
                    {
                        "error": "Issue with the same external id and external source already exists",
                        "id": str(issue.id),
                    },
                    status=status.HTTP_409_CONFLICT,
                )

            serializer.save()
            issue_activity.delay(
                type="issue.activity.updated",
                requested_data=requested_data,
                actor_id=str(request.user.id),
                issue_id=str(pk),
                project_id=str(project_id),
                current_instance=current_instance,
                epoch=int(timezone.now().timestamp()),
            )
            return Response(serializer.data, status=status.HTTP_200_OK)
        return Response(serializer.errors, status=status.HTTP_400_BAD_REQUEST)

    @work_item_docs(
        operation_id="delete_work_item",
        summary="Delete work item",
        description="Permanently delete an existing work item from the project. Only admins or the item creator can perform this action.",
        parameters=[
            PROJECT_ID_PARAMETER,
        ],
        responses={
            204: DELETED_RESPONSE,
            403: ADMIN_ONLY_RESPONSE,
            404: WORK_ITEM_NOT_FOUND_RESPONSE,
        },
    )
    def delete(self, request, slug, project_id, pk):
        """Delete work item

        Permanently delete an existing work item from the project.
        Only admins or the item creator can perform this action.
        """
        issue = Issue.objects.get(workspace__slug=slug, project_id=project_id, pk=pk)
        if issue.created_by_id != request.user.id and (
            not ProjectMember.objects.filter(
                workspace__slug=slug,
                member=request.user,
                role=20,
                project_id=project_id,
                is_active=True,
            ).exists()
        ):
            return Response(
                {"error": "Only admin or creator can delete the work item"},
                status=status.HTTP_403_FORBIDDEN,
            )
        current_instance = json.dumps(
            IssueSerializer(issue).data, cls=DjangoJSONEncoder
        )
        issue.delete()
        issue_activity.delay(
            type="issue.activity.deleted",
            requested_data=json.dumps({"issue_id": str(pk)}),
            actor_id=str(request.user.id),
            issue_id=str(pk),
            project_id=str(project_id),
            current_instance=current_instance,
            epoch=int(timezone.now().timestamp()),
        )
        return Response(status=status.HTTP_204_NO_CONTENT)


class LabelListCreateAPIEndpoint(BaseAPIView):
    """Label List and Create Endpoint"""

    serializer_class = LabelSerializer
    model = Label
    permission_classes = [ProjectMemberPermission]
    use_read_replica = True

    def get_queryset(self):
        return (
            Label.objects.filter(workspace__slug=self.kwargs.get("slug"))
            .filter(project_id=self.kwargs.get("project_id"))
            .filter(
                project__project_projectmember__member=self.request.user,
                project__project_projectmember__is_active=True,
            )
            .filter(project__archived_at__isnull=True)
            .select_related("project")
            .select_related("workspace")
            .select_related("parent")
            .distinct()
            .order_by(self.kwargs.get("order_by", "-created_at"))
        )

    @label_docs(
        operation_id="create_label",
        description="Create a new label in the specified project with name, color, and description.",
        request=OpenApiRequest(
            request=LabelCreateUpdateSerializer,
            examples=[LABEL_CREATE_EXAMPLE],
        ),
        responses={
            201: OpenApiResponse(
                description="Label created successfully",
                response=LabelSerializer,
                examples=[LABEL_EXAMPLE],
            ),
            400: INVALID_REQUEST_RESPONSE,
            409: LABEL_NAME_EXISTS_RESPONSE,
        },
    )
    def post(self, request, slug, project_id):
        """Create label

        Create a new label in the specified project with name, color, and description.
        Supports external ID tracking for integration purposes.
        """
        try:
            serializer = LabelCreateUpdateSerializer(data=request.data)
            if serializer.is_valid():
                if (
                    request.data.get("external_id")
                    and request.data.get("external_source")
                    and Label.objects.filter(
                        project_id=project_id,
                        workspace__slug=slug,
                        external_source=request.data.get("external_source"),
                        external_id=request.data.get("external_id"),
                    ).exists()
                ):
                    label = Label.objects.filter(
                        workspace__slug=slug,
                        project_id=project_id,
                        external_id=request.data.get("external_id"),
                        external_source=request.data.get("external_source"),
                    ).first()
                    return Response(
                        {
                            "error": "Label with the same external id and external source already exists",
                            "id": str(label.id),
                        },
                        status=status.HTTP_409_CONFLICT,
                    )

                serializer.save(project_id=project_id)
                label = Label.objects.get(pk=serializer.instance.id)
                serializer = LabelSerializer(label)
                return Response(serializer.data, status=status.HTTP_201_CREATED)
            return Response(serializer.errors, status=status.HTTP_400_BAD_REQUEST)
        except IntegrityError:
            label = Label.objects.filter(
                workspace__slug=slug,
                project_id=project_id,
                name=request.data.get("name"),
            ).first()
            return Response(
                {
                    "error": "Label with the same name already exists in the project",
                    "id": str(label.id),
                },
                status=status.HTTP_409_CONFLICT,
            )

    @label_docs(
        operation_id="list_labels",
        description="Retrieve all labels in a project. Supports filtering by name and color.",
        parameters=[
            CURSOR_PARAMETER,
            PER_PAGE_PARAMETER,
            ORDER_BY_PARAMETER,
            FIELDS_PARAMETER,
            EXPAND_PARAMETER,
        ],
        responses={
            200: create_paginated_response(
                LabelSerializer,
                "PaginatedLabelResponse",
                "Paginated list of labels",
                "Paginated Labels",
            ),
            400: INVALID_REQUEST_RESPONSE,
            404: PROJECT_NOT_FOUND_RESPONSE,
        },
    )
    def get(self, request, slug, project_id):
        """List labels

        Retrieve all labels in the project.
        """
        return self.paginate(
            request=request,
            queryset=(self.get_queryset()),
            on_results=lambda labels: LabelSerializer(
                labels, many=True, fields=self.fields, expand=self.expand
            ).data,
        )


class LabelDetailAPIEndpoint(BaseAPIView):
    """Label Detail Endpoint"""

    serializer_class = LabelSerializer
    model = Label
    permission_classes = [ProjectMemberPermission]

    @label_docs(
        operation_id="get_labels",
        description="Retrieve details of a specific label.",
        parameters=[
            LABEL_ID_PARAMETER,
        ],
        responses={
            200: OpenApiResponse(
                description="Labels",
                response=LabelSerializer,
                examples=[LABEL_EXAMPLE],
            ),
            404: LABEL_NOT_FOUND_RESPONSE,
        },
    )
    def get(self, request, slug, project_id, pk):
        """Retrieve label

        Retrieve details of a specific label.
        """
        label = self.get_queryset().get(pk=pk)
        serializer = LabelSerializer(label)
        return Response(serializer.data, status=status.HTTP_200_OK)

    @label_docs(
        operation_id="update_label",
        description="Partially update an existing label's properties like name, color, or description.",
        parameters=[
            LABEL_ID_PARAMETER,
        ],
        request=OpenApiRequest(
            request=LabelCreateUpdateSerializer,
            examples=[LABEL_UPDATE_EXAMPLE],
        ),
        responses={
            200: OpenApiResponse(
                description="Label updated successfully",
                response=LabelSerializer,
                examples=[LABEL_EXAMPLE],
            ),
            400: INVALID_REQUEST_RESPONSE,
            404: LABEL_NOT_FOUND_RESPONSE,
            409: EXTERNAL_ID_EXISTS_RESPONSE,
        },
    )
    def patch(self, request, slug, project_id, pk):
        """Update label

        Partially update an existing label's properties like name, color, or description.
        Validates external ID uniqueness if provided.
        """
        label = self.get_queryset().get(pk=pk)
        serializer = LabelCreateUpdateSerializer(label, data=request.data, partial=True)
        if serializer.is_valid():
            if (
                str(request.data.get("external_id"))
                and (label.external_id != str(request.data.get("external_id")))
                and Issue.objects.filter(
                    project_id=project_id,
                    workspace__slug=slug,
                    external_source=request.data.get(
                        "external_source", label.external_source
                    ),
                    external_id=request.data.get("external_id"),
                ).exists()
            ):
                return Response(
                    {
                        "error": "Label with the same external id and external source already exists",
                        "id": str(label.id),
                    },
                    status=status.HTTP_409_CONFLICT,
                )
            serializer.save()
            label = Label.objects.get(pk=serializer.instance.id)
            serializer = LabelSerializer(label)
            return Response(serializer.data, status=status.HTTP_200_OK)
        return Response(serializer.errors, status=status.HTTP_400_BAD_REQUEST)

    @label_docs(
        operation_id="delete_label",
        description="Permanently remove a label from the project. This action cannot be undone.",
        parameters=[
            LABEL_ID_PARAMETER,
        ],
        responses={
            204: DELETED_RESPONSE,
            404: LABEL_NOT_FOUND_RESPONSE,
        },
    )
    def delete(self, request, slug, project_id, pk):
        """Delete label

        Permanently remove a label from the project.
        This action cannot be undone.
        """
        label = self.get_queryset().get(pk=pk)
        label.delete()
        return Response(status=status.HTTP_204_NO_CONTENT)


class IssueLinkListCreateAPIEndpoint(BaseAPIView):
    """Work Item Link List and Create Endpoint"""

    serializer_class = IssueLinkSerializer
    model = IssueLink
    permission_classes = [ProjectEntityPermission]

    def get_queryset(self):
        return (
            IssueLink.objects.filter(workspace__slug=self.kwargs.get("slug"))
            .filter(project_id=self.kwargs.get("project_id"))
            .filter(issue_id=self.kwargs.get("issue_id"))
            .filter(
                project__project_projectmember__member=self.request.user,
                project__project_projectmember__is_active=True,
            )
            .filter(project__archived_at__isnull=True)
            .order_by(self.kwargs.get("order_by", "-created_at"))
            .distinct()
        )

    @issue_link_docs(
        operation_id="list_work_item_links",
        description="Retrieve all links associated with a work item. Supports filtering by URL, title, and metadata.",
        parameters=[
            ISSUE_ID_PARAMETER,
            CURSOR_PARAMETER,
            PER_PAGE_PARAMETER,
            ORDER_BY_PARAMETER,
            FIELDS_PARAMETER,
            EXPAND_PARAMETER,
        ],
        responses={
            200: create_paginated_response(
                IssueLinkSerializer,
                "PaginatedIssueLinkResponse",
                "Paginated list of work item links",
                "Paginated Work Item Links",
            ),
            400: INVALID_REQUEST_RESPONSE,
            404: ISSUE_NOT_FOUND_RESPONSE,
        },
    )
    def get(self, request, slug, project_id, issue_id):
        """List work item links

        Retrieve all links associated with a work item.
        """
        return self.paginate(
            request=request,
            queryset=(self.get_queryset()),
            on_results=lambda issue_links: IssueLinkSerializer(
                issue_links, many=True, fields=self.fields, expand=self.expand
            ).data,
        )

    @issue_link_docs(
        operation_id="create_work_item_link",
        description="Add a new external link to a work item with URL, title, and metadata.",
        parameters=[
            ISSUE_ID_PARAMETER,
        ],
        request=OpenApiRequest(
            request=IssueLinkCreateSerializer,
            examples=[ISSUE_LINK_CREATE_EXAMPLE],
        ),
        responses={
            201: OpenApiResponse(
                description="Work item link created successfully",
                response=IssueLinkSerializer,
                examples=[ISSUE_LINK_EXAMPLE],
            ),
            400: INVALID_REQUEST_RESPONSE,
            404: ISSUE_NOT_FOUND_RESPONSE,
        },
    )
    def post(self, request, slug, project_id, issue_id):
        """Create issue link

        Add a new external link to a work item with URL, title, and metadata.
        Automatically tracks link creation activity.
        """
        serializer = IssueLinkCreateSerializer(data=request.data)
        if serializer.is_valid():
            serializer.save(project_id=project_id, issue_id=issue_id)
            crawl_work_item_link_title.delay(
                serializer.instance.id, serializer.instance.url
            )
            link = IssueLink.objects.get(pk=serializer.instance.id)
            link.created_by_id = request.data.get("created_by", request.user.id)
            link.save(update_fields=["created_by"])
            issue_activity.delay(
                type="link.activity.created",
                requested_data=json.dumps(serializer.data, cls=DjangoJSONEncoder),
                issue_id=str(self.kwargs.get("issue_id")),
                project_id=str(self.kwargs.get("project_id")),
                actor_id=str(link.created_by_id),
                current_instance=None,
                epoch=int(timezone.now().timestamp()),
            )
            serializer = IssueLinkSerializer(link)
            return Response(serializer.data, status=status.HTTP_201_CREATED)
        return Response(serializer.errors, status=status.HTTP_400_BAD_REQUEST)


class IssueLinkDetailAPIEndpoint(BaseAPIView):
    """Issue Link Detail Endpoint"""

    permission_classes = [ProjectEntityPermission]

    model = IssueLink
    serializer_class = IssueLinkSerializer
    use_read_replica = True

    def get_queryset(self):
        return (
            IssueLink.objects.filter(workspace__slug=self.kwargs.get("slug"))
            .filter(project_id=self.kwargs.get("project_id"))
            .filter(issue_id=self.kwargs.get("issue_id"))
            .filter(
                project__project_projectmember__member=self.request.user,
                project__project_projectmember__is_active=True,
            )
            .filter(project__archived_at__isnull=True)
            .order_by(self.kwargs.get("order_by", "-created_at"))
            .distinct()
        )

    @issue_link_docs(
        operation_id="retrieve_work_item_link",
        description="Retrieve details of a specific work item link.",
        parameters=[
            ISSUE_ID_PARAMETER,
            LINK_ID_PARAMETER,
            CURSOR_PARAMETER,
            PER_PAGE_PARAMETER,
            FIELDS_PARAMETER,
            EXPAND_PARAMETER,
        ],
        responses={
            200: create_paginated_response(
                IssueLinkSerializer,
                "PaginatedIssueLinkDetailResponse",
                "Work item link details or paginated list",
                "Work Item Link Details",
            ),
            404: OpenApiResponse(description="Issue not found"),
        },
    )
    def get(self, request, slug, project_id, issue_id, pk):
        """Retrieve work item link

        Retrieve details of a specific work item link.
        """
        if pk is None:
            issue_links = self.get_queryset()
            serializer = IssueLinkSerializer(
                issue_links, fields=self.fields, expand=self.expand
            )
            return self.paginate(
                request=request,
                queryset=(self.get_queryset()),
                on_results=lambda issue_links: IssueLinkSerializer(
                    issue_links, many=True, fields=self.fields, expand=self.expand
                ).data,
            )
        issue_link = self.get_queryset().get(pk=pk)
        serializer = IssueLinkSerializer(
            issue_link, fields=self.fields, expand=self.expand
        )
        return Response(serializer.data, status=status.HTTP_200_OK)

    @issue_link_docs(
        operation_id="update_issue_link",
        description="Modify the URL, title, or metadata of an existing issue link.",
        parameters=[
            ISSUE_ID_PARAMETER,
            LINK_ID_PARAMETER,
        ],
        request=OpenApiRequest(
            request=IssueLinkUpdateSerializer,
            examples=[ISSUE_LINK_UPDATE_EXAMPLE],
        ),
        responses={
            200: OpenApiResponse(
                description="Issue link updated successfully",
                response=IssueLinkSerializer,
                examples=[ISSUE_LINK_EXAMPLE],
            ),
            400: INVALID_REQUEST_RESPONSE,
            404: LINK_NOT_FOUND_RESPONSE,
        },
    )
    def patch(self, request, slug, project_id, issue_id, pk):
        """Update issue link

        Modify the URL, title, or metadata of an existing issue link.
        Tracks all changes in issue activity logs.
        """
        issue_link = IssueLink.objects.get(
            workspace__slug=slug, project_id=project_id, issue_id=issue_id, pk=pk
        )
        requested_data = json.dumps(request.data, cls=DjangoJSONEncoder)
        current_instance = json.dumps(
            IssueLinkSerializer(issue_link).data, cls=DjangoJSONEncoder
        )
        serializer = IssueLinkSerializer(issue_link, data=request.data, partial=True)
        if serializer.is_valid():
            serializer.save()
            crawl_work_item_link_title.delay(
                serializer.data.get("id"), serializer.data.get("url")
            )
            issue_activity.delay(
                type="link.activity.updated",
                requested_data=requested_data,
                actor_id=str(request.user.id),
                issue_id=str(issue_id),
                project_id=str(project_id),
                current_instance=current_instance,
                epoch=int(timezone.now().timestamp()),
            )
            serializer = IssueLinkSerializer(issue_link)
            return Response(serializer.data, status=status.HTTP_200_OK)
        return Response(serializer.errors, status=status.HTTP_400_BAD_REQUEST)

    @issue_link_docs(
        operation_id="delete_work_item_link",
        description="Permanently remove an external link from a work item.",
        parameters=[
            ISSUE_ID_PARAMETER,
            LINK_ID_PARAMETER,
        ],
        responses={
            204: OpenApiResponse(description="Work item link deleted successfully"),
            404: OpenApiResponse(description="Work item link not found"),
        },
    )
    def delete(self, request, slug, project_id, issue_id, pk):
        """Delete work item link

        Permanently remove an external link from a work item.
        Records deletion activity for audit purposes.
        """
        issue_link = IssueLink.objects.get(
            workspace__slug=slug, project_id=project_id, issue_id=issue_id, pk=pk
        )
        current_instance = json.dumps(
            IssueLinkSerializer(issue_link).data, cls=DjangoJSONEncoder
        )
        issue_activity.delay(
            type="link.activity.deleted",
            requested_data=json.dumps({"link_id": str(pk)}),
            actor_id=str(request.user.id),
            issue_id=str(issue_id),
            project_id=str(project_id),
            current_instance=current_instance,
            epoch=int(timezone.now().timestamp()),
        )
        issue_link.delete()
        return Response(status=status.HTTP_204_NO_CONTENT)


class IssueCommentListCreateAPIEndpoint(BaseAPIView):
    """Issue Comment List and Create Endpoint"""

    serializer_class = IssueCommentSerializer
    model = IssueComment
    webhook_event = "issue_comment"
    permission_classes = [ProjectLitePermission]
    use_read_replica = True

    def get_queryset(self):
        return (
            IssueComment.objects.filter(workspace__slug=self.kwargs.get("slug"))
            .filter(project_id=self.kwargs.get("project_id"))
            .filter(issue_id=self.kwargs.get("issue_id"))
            .filter(
                project__project_projectmember__member=self.request.user,
                project__project_projectmember__is_active=True,
            )
            .filter(project__archived_at__isnull=True)
            .select_related("workspace", "project", "issue", "actor")
            .annotate(
                is_member=Exists(
                    ProjectMember.objects.filter(
                        workspace__slug=self.kwargs.get("slug"),
                        project_id=self.kwargs.get("project_id"),
                        member_id=self.request.user.id,
                        is_active=True,
                    )
                )
            )
            .order_by(self.kwargs.get("order_by", "-created_at"))
            .distinct()
        )

    @issue_comment_docs(
        operation_id="list_work_item_comments",
        description="Retrieve all comments for a work item.",
        parameters=[
            ISSUE_ID_PARAMETER,
            CURSOR_PARAMETER,
            PER_PAGE_PARAMETER,
            ORDER_BY_PARAMETER,
            FIELDS_PARAMETER,
            EXPAND_PARAMETER,
        ],
        responses={
            200: create_paginated_response(
                IssueCommentSerializer,
                "PaginatedIssueCommentResponse",
                "Paginated list of work item comments",
                "Paginated Work Item Comments",
            ),
            404: OpenApiResponse(description="Issue not found"),
        },
    )
    def get(self, request, slug, project_id, issue_id):
        """List work item comments

        Retrieve all comments for a work item.
        """
        return self.paginate(
            request=request,
            queryset=(self.get_queryset()),
            on_results=lambda issue_comments: IssueCommentSerializer(
                issue_comments, many=True, fields=self.fields, expand=self.expand
            ).data,
        )

    @issue_comment_docs(
        operation_id="create_work_item_comment",
        description="Add a new comment to a work item with HTML content.",
        parameters=[
            ISSUE_ID_PARAMETER,
        ],
        request=OpenApiRequest(
            request=IssueCommentCreateSerializer,
            examples=[ISSUE_COMMENT_CREATE_EXAMPLE],
        ),
        responses={
            201: OpenApiResponse(
                description="Work item comment created successfully",
                response=IssueCommentSerializer,
                examples=[ISSUE_COMMENT_EXAMPLE],
            ),
            400: INVALID_REQUEST_RESPONSE,
            404: ISSUE_NOT_FOUND_RESPONSE,
            409: EXTERNAL_ID_EXISTS_RESPONSE,
        },
    )
    def post(self, request, slug, project_id, issue_id):
        """Create work item comment

        Add a new comment to a work item with HTML content.
        Supports external ID tracking for integration purposes.
        """
        # Validation check if the issue already exists
        if (
            request.data.get("external_id")
            and request.data.get("external_source")
            and IssueComment.objects.filter(
                project_id=project_id,
                workspace__slug=slug,
                external_source=request.data.get("external_source"),
                external_id=request.data.get("external_id"),
            ).exists()
        ):
            issue_comment = IssueComment.objects.filter(
                workspace__slug=slug,
                project_id=project_id,
                external_id=request.data.get("external_id"),
                external_source=request.data.get("external_source"),
            ).first()
            return Response(
                {
                    "error": "Work item comment with the same external id and external source already exists",
                    "id": str(issue_comment.id),
                },
                status=status.HTTP_409_CONFLICT,
            )

        serializer = IssueCommentCreateSerializer(data=request.data)
        if serializer.is_valid():
            serializer.save(
                project_id=project_id, issue_id=issue_id, actor=request.user
            )
            issue_comment = IssueComment.objects.get(pk=serializer.instance.id)
            # Update the created_at and the created_by and save the comment
            issue_comment.created_at = request.data.get("created_at", timezone.now())
            issue_comment.created_by_id = request.data.get(
                "created_by", request.user.id
            )
            issue_comment.save(update_fields=["created_at", "created_by"])

            issue_activity.delay(
                type="comment.activity.created",
                requested_data=json.dumps(serializer.data, cls=DjangoJSONEncoder),
                actor_id=str(issue_comment.created_by_id),
                issue_id=str(self.kwargs.get("issue_id")),
                project_id=str(self.kwargs.get("project_id")),
                current_instance=None,
                epoch=int(timezone.now().timestamp()),
            )

            # Send the model activity
            model_activity.delay(
                model_name="issue_comment",
                model_id=str(serializer.data["id"]),
                requested_data=request.data,
                current_instance=None,
                actor_id=request.user.id,
                slug=slug,
                origin=base_host(request=request, is_app=True),
            )

            serializer = IssueCommentSerializer(issue_comment)
            return Response(serializer.data, status=status.HTTP_201_CREATED)
        return Response(serializer.errors, status=status.HTTP_400_BAD_REQUEST)


class IssueCommentDetailAPIEndpoint(BaseAPIView):
    """Work Item Comment Detail Endpoint"""

    serializer_class = IssueCommentSerializer
    model = IssueComment
    webhook_event = "issue_comment"
    permission_classes = [ProjectLitePermission]

    def get_queryset(self):
        return (
            IssueComment.objects.filter(workspace__slug=self.kwargs.get("slug"))
            .filter(project_id=self.kwargs.get("project_id"))
            .filter(issue_id=self.kwargs.get("issue_id"))
            .filter(
                project__project_projectmember__member=self.request.user,
                project__project_projectmember__is_active=True,
            )
            .filter(project__archived_at__isnull=True)
            .select_related("workspace", "project", "issue", "actor")
            .annotate(
                is_member=Exists(
                    ProjectMember.objects.filter(
                        workspace__slug=self.kwargs.get("slug"),
                        project_id=self.kwargs.get("project_id"),
                        member_id=self.request.user.id,
                        is_active=True,
                    )
                )
            )
            .order_by(self.kwargs.get("order_by", "-created_at"))
            .distinct()
        )

    @issue_comment_docs(
        operation_id="retrieve_work_item_comment",
        description="Retrieve details of a specific comment.",
        parameters=[
            ISSUE_ID_PARAMETER,
            COMMENT_ID_PARAMETER,
        ],
        responses={
            200: OpenApiResponse(
                description="Work item comments",
                response=IssueCommentSerializer,
                examples=[ISSUE_COMMENT_EXAMPLE],
            ),
            400: INVALID_REQUEST_RESPONSE,
            404: ISSUE_NOT_FOUND_RESPONSE,
        },
    )
    def get(self, request, slug, project_id, issue_id, pk):
        """Retrieve issue comment

        Retrieve details of a specific comment.
        """
        issue_comment = self.get_queryset().get(pk=pk)
        serializer = IssueCommentSerializer(
            issue_comment, fields=self.fields, expand=self.expand
        )
        return Response(serializer.data, status=status.HTTP_200_OK)

    @issue_comment_docs(
        operation_id="update_work_item_comment",
        description="Modify the content of an existing comment on a work item.",
        parameters=[
            ISSUE_ID_PARAMETER,
            COMMENT_ID_PARAMETER,
        ],
        request=OpenApiRequest(
            request=IssueCommentCreateSerializer,
            examples=[ISSUE_COMMENT_UPDATE_EXAMPLE],
        ),
        responses={
            200: OpenApiResponse(
                description="Work item comment updated successfully",
                response=IssueCommentSerializer,
                examples=[ISSUE_COMMENT_EXAMPLE],
            ),
            400: INVALID_REQUEST_RESPONSE,
            404: COMMENT_NOT_FOUND_RESPONSE,
            409: EXTERNAL_ID_EXISTS_RESPONSE,
        },
    )
    def patch(self, request, slug, project_id, issue_id, pk):
        """Update work item comment

        Modify the content of an existing comment on a work item.
        Validates external ID uniqueness if provided.
        """
        issue_comment = IssueComment.objects.get(
            workspace__slug=slug, project_id=project_id, issue_id=issue_id, pk=pk
        )
        requested_data = json.dumps(self.request.data, cls=DjangoJSONEncoder)
        current_instance = json.dumps(
            IssueCommentSerializer(issue_comment).data, cls=DjangoJSONEncoder
        )

        # Validation check if the issue already exists
        if (
            request.data.get("external_id")
            and (issue_comment.external_id != str(request.data.get("external_id")))
            and IssueComment.objects.filter(
                project_id=project_id,
                workspace__slug=slug,
                external_source=request.data.get(
                    "external_source", issue_comment.external_source
                ),
                external_id=request.data.get("external_id"),
            ).exists()
        ):
            return Response(
                {
                    "error": "Work item comment with the same external id and external source already exists",
                    "id": str(issue_comment.id),
                },
                status=status.HTTP_409_CONFLICT,
            )

        serializer = IssueCommentCreateSerializer(
            issue_comment, data=request.data, partial=True
        )
        if serializer.is_valid():
            serializer.save()
            issue_activity.delay(
                type="comment.activity.updated",
                requested_data=requested_data,
                actor_id=str(request.user.id),
                issue_id=str(issue_id),
                project_id=str(project_id),
                current_instance=current_instance,
                epoch=int(timezone.now().timestamp()),
            )
            # Send the model activity
            model_activity.delay(
                model_name="issue_comment",
                model_id=str(pk),
                requested_data=request.data,
                current_instance=current_instance,
                actor_id=request.user.id,
                slug=slug,
                origin=base_host(request=request, is_app=True),
            )

            issue_comment = IssueComment.objects.get(pk=serializer.instance.id)
            serializer = IssueCommentSerializer(issue_comment)
            return Response(serializer.data, status=status.HTTP_200_OK)
        return Response(serializer.errors, status=status.HTTP_400_BAD_REQUEST)

    @issue_comment_docs(
        operation_id="delete_work_item_comment",
        description="Permanently remove a comment from a work item. Records deletion activity for audit purposes.",
        parameters=[
            ISSUE_ID_PARAMETER,
            COMMENT_ID_PARAMETER,
        ],
        responses={
            204: OpenApiResponse(description="Work item comment deleted successfully"),
            404: COMMENT_NOT_FOUND_RESPONSE,
        },
    )
    def delete(self, request, slug, project_id, issue_id, pk):
        """Delete issue comment

        Permanently remove a comment from a work item.
        Records deletion activity for audit purposes.
        """
        issue_comment = IssueComment.objects.get(
            workspace__slug=slug, project_id=project_id, issue_id=issue_id, pk=pk
        )
        current_instance = json.dumps(
            IssueCommentSerializer(issue_comment).data, cls=DjangoJSONEncoder
        )
        issue_comment.delete()
        issue_activity.delay(
            type="comment.activity.deleted",
            requested_data=json.dumps({"comment_id": str(pk)}),
            actor_id=str(request.user.id),
            issue_id=str(issue_id),
            project_id=str(project_id),
            current_instance=current_instance,
            epoch=int(timezone.now().timestamp()),
        )
        return Response(status=status.HTTP_204_NO_CONTENT)


class IssueActivityListAPIEndpoint(BaseAPIView):
    permission_classes = [ProjectEntityPermission]
    use_read_replica = True

    @issue_activity_docs(
        operation_id="list_work_item_activities",
        description="Retrieve all activities for a work item. Supports filtering by activity type and date range.",
        parameters=[
            ISSUE_ID_PARAMETER,
            CURSOR_PARAMETER,
            PER_PAGE_PARAMETER,
            ORDER_BY_PARAMETER,
            FIELDS_PARAMETER,
            EXPAND_PARAMETER,
        ],
        responses={
            200: create_paginated_response(
                IssueActivitySerializer,
                "PaginatedIssueActivityResponse",
                "Paginated list of issue activities",
                "Paginated Issue Activities",
            ),
            400: INVALID_REQUEST_RESPONSE,
            404: ISSUE_NOT_FOUND_RESPONSE,
        },
    )
    def get(self, request, slug, project_id, issue_id):
        """List issue activities

        Retrieve chronological activity logs for an issue.
        Excludes comment, vote, reaction, and draft activities.
        """
        issue_activities = (
            IssueActivity.objects.filter(
                issue_id=issue_id, workspace__slug=slug, project_id=project_id
            )
            .filter(
                ~Q(field__in=["comment", "vote", "reaction", "draft"]),
                project__project_projectmember__member=self.request.user,
                project__project_projectmember__is_active=True,
            )
            .filter(project__archived_at__isnull=True)
            .select_related("actor", "workspace", "issue", "project")
        ).order_by(request.GET.get("order_by", "created_at"))

        return self.paginate(
            request=request,
            queryset=(issue_activities),
            on_results=lambda issue_activity: IssueActivitySerializer(
                issue_activity, many=True, fields=self.fields, expand=self.expand
            ).data,
        )


class IssueActivityDetailAPIEndpoint(BaseAPIView):
    """Issue Activity Detail Endpoint"""

    permission_classes = [ProjectEntityPermission]

    @issue_activity_docs(
        operation_id="retrieve_work_item_activity",
        description="Retrieve details of a specific activity.",
        parameters=[
            ISSUE_ID_PARAMETER,
            ACTIVITY_ID_PARAMETER,
            CURSOR_PARAMETER,
            PER_PAGE_PARAMETER,
            ORDER_BY_PARAMETER,
            FIELDS_PARAMETER,
            EXPAND_PARAMETER,
        ],
        responses={
            200: create_paginated_response(
                IssueActivitySerializer,
                "PaginatedIssueActivityDetailResponse",
                "Paginated list of work item activities",
                "Work Item Activity Details",
            ),
            400: INVALID_REQUEST_RESPONSE,
            404: ISSUE_NOT_FOUND_RESPONSE,
        },
    )
    def get(self, request, slug, project_id, issue_id, pk):
        """Retrieve issue activity

        Retrieve details of a specific activity.
        Excludes comment, vote, reaction, and draft activities.
        """
        issue_activities = (
            IssueActivity.objects.filter(
                issue_id=issue_id, workspace__slug=slug, project_id=project_id
            )
            .filter(
                ~Q(field__in=["comment", "vote", "reaction", "draft"]),
                project__project_projectmember__member=self.request.user,
                project__project_projectmember__is_active=True,
            )
            .filter(project__archived_at__isnull=True)
            .select_related("actor", "workspace", "issue", "project")
        ).order_by(request.GET.get("order_by", "created_at"))

        return self.paginate(
            request=request,
            queryset=(issue_activities),
            on_results=lambda issue_activity: IssueActivitySerializer(
                issue_activity, many=True, fields=self.fields, expand=self.expand
            ).data,
        )


class IssueAttachmentListCreateAPIEndpoint(BaseAPIView):
    """Issue Attachment List and Create Endpoint"""

    serializer_class = IssueAttachmentSerializer
    model = FileAsset
<<<<<<< HEAD
    use_read_replica = True
=======
    permission_classes = [ProjectEntityPermission]
>>>>>>> 27f74206

    @issue_attachment_docs(
        operation_id="create_work_item_attachment",
        description="Generate presigned URL for uploading file attachments to a work item.",
        parameters=[
            ISSUE_ID_PARAMETER,
        ],
        request=OpenApiRequest(
            request=IssueAttachmentUploadSerializer,
            examples=[ISSUE_ATTACHMENT_UPLOAD_EXAMPLE],
        ),
        responses={
            200: OpenApiResponse(
                description="Presigned download URL generated successfully",
                examples=[
                    OpenApiExample(
                        name="Work Item Attachment Response",
                        value={
                            "upload_data": {
                                "url": "https://s3.amazonaws.com/bucket/file.pdf?signed-url",
                                "fields": {
                                    "key": "file.pdf",
                                    "AWSAccessKeyId": "AKIAIOSFODNN7EXAMPLE",
                                    "policy": "EXAMPLE",
                                    "signature": "EXAMPLE",
                                    "acl": "public-read",
                                    "Content-Type": "application/pdf",
                                },
                            },
                            "asset_id": "550e8400-e29b-41d4-a716-446655440000",
                            "asset_url": "https://s3.amazonaws.com/bucket/file.pdf?signed-url",
                            "attachment": {
                                "id": "550e8400-e29b-41d4-a716-446655440000",
                                "name": "file.pdf",
                                "type": "application/pdf",
                                "size": 1234567890,
                                "url": "https://s3.amazonaws.com/bucket/file.pdf?signed-url",
                            },
                        },
                    )
                ],
            ),
            400: OpenApiResponse(
                description="Validation error",
                examples=[
                    OpenApiExample(
                        name="Missing required fields",
                        value={
                            "error": "Name and size are required fields.",
                            "status": False,
                        },
                    ),
                    OpenApiExample(
                        name="Invalid file type",
                        value={"error": "Invalid file type.", "status": False},
                    ),
                ],
            ),
            404: OpenApiResponse(
                description="Issue or Project or Workspace not found",
                examples=[
                    OpenApiExample(
                        name="Workspace not found",
                        value={"error": "Workspace not found"},
                    ),
                    OpenApiExample(
                        name="Project not found", value={"error": "Project not found"}
                    ),
                    OpenApiExample(
                        name="Issue not found", value={"error": "Issue not found"}
                    ),
                ],
            ),
        },
    )
    def post(self, request, slug, project_id, issue_id):
        """Create work item attachment

        Generate presigned URL for uploading file attachments to a work item.
        Validates file type and size before creating the attachment record.
        """
        name = request.data.get("name")
        type = request.data.get("type", False)
        size = request.data.get("size")
        external_id = request.data.get("external_id")
        external_source = request.data.get("external_source")

        # Check if the request is valid
        if not name or not size:
            return Response(
                {"error": "Invalid request.", "status": False},
                status=status.HTTP_400_BAD_REQUEST,
            )

        size_limit = min(size, settings.FILE_SIZE_LIMIT)

        if not type or type not in settings.ATTACHMENT_MIME_TYPES:
            return Response(
                {"error": "Invalid file type.", "status": False},
                status=status.HTTP_400_BAD_REQUEST,
            )

        # Get the workspace
        workspace = Workspace.objects.get(slug=slug)

        # asset key
        asset_key = f"{workspace.id}/{uuid.uuid4().hex}-{name}"

        if (
            request.data.get("external_id")
            and request.data.get("external_source")
            and FileAsset.objects.filter(
                project_id=project_id,
                workspace__slug=slug,
                external_source=request.data.get("external_source"),
                external_id=request.data.get("external_id"),
                issue_id=issue_id,
                entity_type=FileAsset.EntityTypeContext.ISSUE_ATTACHMENT,
            ).exists()
        ):
            asset = FileAsset.objects.filter(
                project_id=project_id,
                workspace__slug=slug,
                external_source=request.data.get("external_source"),
                external_id=request.data.get("external_id"),
                issue_id=issue_id,
                entity_type=FileAsset.EntityTypeContext.ISSUE_ATTACHMENT,
            ).first()
            return Response(
                {
                    "error": "Issue with the same external id and external source already exists",
                    "id": str(asset.id),
                },
                status=status.HTTP_409_CONFLICT,
            )

        # Create a File Asset
        asset = FileAsset.objects.create(
            attributes={"name": name, "type": type, "size": size_limit},
            asset=asset_key,
            size=size_limit,
            workspace_id=workspace.id,
            created_by=request.user,
            issue_id=issue_id,
            project_id=project_id,
            entity_type=FileAsset.EntityTypeContext.ISSUE_ATTACHMENT,
            external_id=external_id,
            external_source=external_source,
        )

        # Get the presigned URL
        storage = S3Storage(request=request)
        # Generate a presigned URL to share an S3 object
        presigned_url = storage.generate_presigned_post(
            object_name=asset_key, file_type=type, file_size=size_limit
        )
        # Return the presigned URL
        return Response(
            {
                "upload_data": presigned_url,
                "asset_id": str(asset.id),
                "attachment": IssueAttachmentSerializer(asset).data,
                "asset_url": asset.asset_url,
            },
            status=status.HTTP_200_OK,
        )

    @issue_attachment_docs(
        operation_id="list_work_item_attachments",
        description="Retrieve all attachments for a work item.",
        parameters=[
            ISSUE_ID_PARAMETER,
        ],
        responses={
            200: OpenApiResponse(
                description="Work item attachment",
                response=IssueAttachmentSerializer,
                examples=[ISSUE_ATTACHMENT_EXAMPLE],
            ),
            400: INVALID_REQUEST_RESPONSE,
            404: ATTACHMENT_NOT_FOUND_RESPONSE,
        },
    )
    def get(self, request, slug, project_id, issue_id):
        """List issue attachments

        List all attachments for an issue.
        """
        # Get all the attachments
        issue_attachments = FileAsset.objects.filter(
            issue_id=issue_id,
            entity_type=FileAsset.EntityTypeContext.ISSUE_ATTACHMENT,
            workspace__slug=slug,
            project_id=project_id,
            is_uploaded=True,
        )
        # Serialize the attachments
        serializer = IssueAttachmentSerializer(issue_attachments, many=True)
        return Response(serializer.data, status=status.HTTP_200_OK)


class IssueAttachmentDetailAPIEndpoint(BaseAPIView):
    """Issue Attachment Detail Endpoint"""

    serializer_class = IssueAttachmentSerializer
    permission_classes = [ProjectEntityPermission]
    model = FileAsset

    @issue_attachment_docs(
        operation_id="delete_work_item_attachment",
        description="Permanently remove an attachment from a work item. Records deletion activity for audit purposes.",
        parameters=[
            ATTACHMENT_ID_PARAMETER,
        ],
        responses={
            204: OpenApiResponse(
                description="Work item attachment deleted successfully"
            ),
            404: ATTACHMENT_NOT_FOUND_RESPONSE,
        },
    )
    def delete(self, request, slug, project_id, issue_id, pk):
        """Delete work item attachment

        Soft delete an attachment from a work item by marking it as deleted.
        Records deletion activity and triggers metadata cleanup.
        """
        issue_attachment = FileAsset.objects.get(
            pk=pk, workspace__slug=slug, project_id=project_id
        )
        issue_attachment.is_deleted = True
        issue_attachment.deleted_at = timezone.now()
        issue_attachment.save()

        issue_activity.delay(
            type="attachment.activity.deleted",
            requested_data=None,
            actor_id=str(self.request.user.id),
            issue_id=str(issue_id),
            project_id=str(project_id),
            current_instance=None,
            epoch=int(timezone.now().timestamp()),
            notification=True,
            origin=base_host(request=request, is_app=True),
        )

        # Get the storage metadata
        if not issue_attachment.storage_metadata:
            get_asset_object_metadata.delay(str(issue_attachment.id))
        issue_attachment.save()
        return Response(status=status.HTTP_204_NO_CONTENT)

    @issue_attachment_docs(
        operation_id="retrieve_work_item_attachment",
        description="Download attachment file. Returns a redirect to the presigned download URL.",
        parameters=[
            ATTACHMENT_ID_PARAMETER,
        ],
        responses={
            302: OpenApiResponse(
                description="Redirect to presigned download URL",
            ),
            400: OpenApiResponse(
                description="Asset not uploaded",
                response={
                    "type": "object",
                    "properties": {
                        "error": {
                            "type": "string",
                            "description": "Error message",
                            "example": "The asset is not uploaded.",
                        },
                        "status": {
                            "type": "boolean",
                            "description": "Request status",
                            "example": False,
                        },
                    },
                },
                examples=[ISSUE_ATTACHMENT_NOT_UPLOADED_EXAMPLE],
            ),
            404: ATTACHMENT_NOT_FOUND_RESPONSE,
        },
    )
    def get(self, request, slug, project_id, issue_id, pk):
        """Retrieve work item attachment

        Retrieve details of a specific attachment.
        """
        # Get the asset
        asset = FileAsset.objects.get(
            id=pk, workspace__slug=slug, project_id=project_id
        )

        # Check if the asset is uploaded
        if not asset.is_uploaded:
            return Response(
                {"error": "The asset is not uploaded.", "status": False},
                status=status.HTTP_400_BAD_REQUEST,
            )

        storage = S3Storage(request=request)
        presigned_url = storage.generate_presigned_url(
            object_name=asset.asset.name,
            disposition="attachment",
            filename=asset.attributes.get("name"),
        )
        return HttpResponseRedirect(presigned_url)

    @issue_attachment_docs(
        operation_id="upload_work_item_attachment",
        description="Mark an attachment as uploaded after successful file transfer to storage.",
        parameters=[
            ATTACHMENT_ID_PARAMETER,
        ],
        request=OpenApiRequest(
            request={
                "application/json": {
                    "type": "object",
                    "properties": {
                        "is_uploaded": {
                            "type": "boolean",
                            "description": "Mark attachment as uploaded",
                        }
                    },
                }
            },
            examples=[ATTACHMENT_UPLOAD_CONFIRM_EXAMPLE],
        ),
        responses={
            204: OpenApiResponse(
                description="Work item attachment uploaded successfully"
            ),
            400: INVALID_REQUEST_RESPONSE,
            404: ATTACHMENT_NOT_FOUND_RESPONSE,
        },
    )
    def patch(self, request, slug, project_id, issue_id, pk):
        """Confirm attachment upload

        Mark an attachment as uploaded after successful file transfer to storage.
        Triggers activity logging and metadata extraction.
        """
        issue_attachment = FileAsset.objects.get(
            pk=pk, workspace__slug=slug, project_id=project_id
        )
        serializer = IssueAttachmentSerializer(issue_attachment)

        # Send this activity only if the attachment is not uploaded before
        if not issue_attachment.is_uploaded:
            issue_activity.delay(
                type="attachment.activity.created",
                requested_data=None,
                actor_id=str(self.request.user.id),
                issue_id=str(self.kwargs.get("issue_id", None)),
                project_id=str(self.kwargs.get("project_id", None)),
                current_instance=json.dumps(serializer.data, cls=DjangoJSONEncoder),
                epoch=int(timezone.now().timestamp()),
                notification=True,
                origin=base_host(request=request, is_app=True),
            )

            # Update the attachment
            issue_attachment.is_uploaded = True
            issue_attachment.created_by = request.user

        # Get the storage metadata
        if not issue_attachment.storage_metadata:
            get_asset_object_metadata.delay(str(issue_attachment.id))
        issue_attachment.save()
        return Response(status=status.HTTP_204_NO_CONTENT)


class IssueSearchEndpoint(BaseAPIView):
    """Endpoint to search across multiple fields in the issues"""

    @extend_schema(
        operation_id="search_work_items",
        tags=["Work Items"],
        description="Perform semantic search across issue names, sequence IDs, and project identifiers.",
        parameters=[
            WORKSPACE_SLUG_PARAMETER,
            SEARCH_PARAMETER_REQUIRED,
            LIMIT_PARAMETER,
            WORKSPACE_SEARCH_PARAMETER,
            PROJECT_ID_QUERY_PARAMETER,
        ],
        responses={
            200: OpenApiResponse(
                description="Work item search results",
                response=IssueSearchSerializer,
                examples=[ISSUE_SEARCH_EXAMPLE],
            ),
            400: BAD_SEARCH_REQUEST_RESPONSE,
            401: UNAUTHORIZED_RESPONSE,
            403: FORBIDDEN_RESPONSE,
            404: WORKSPACE_NOT_FOUND_RESPONSE,
        },
    )
    def get(self, request, slug):
        """Search work items

        Perform semantic search across work item names, sequence IDs, and project identifiers.
        Supports workspace-wide or project-specific search with configurable result limits.
        """
        query = request.query_params.get("search", False)
        limit = request.query_params.get("limit", 10)
        workspace_search = request.query_params.get("workspace_search", "false")
        project_id = request.query_params.get("project_id", False)

        if not query:
            return Response({"issues": []}, status=status.HTTP_200_OK)

        # Build search query
        fields = ["name", "sequence_id", "project__identifier"]
        q = Q()
        for field in fields:
            if field == "sequence_id":
                # Match whole integers only (exclude decimal numbers)
                sequences = re.findall(r"\b\d+\b", query)
                for sequence_id in sequences:
                    q |= Q(**{"sequence_id": sequence_id})
            else:
                q |= Q(**{f"{field}__icontains": query})

        # Filter issues
        issues = Issue.issue_objects.filter(
            q,
            project__project_projectmember__member=self.request.user,
            project__project_projectmember__is_active=True,
            project__archived_at__isnull=True,
            workspace__slug=slug,
        )

        # Apply project filter if not searching across workspace
        if workspace_search == "false" and project_id:
            issues = issues.filter(project_id=project_id)

        # Get results
        issue_results = issues.distinct().values(
            "name",
            "id",
            "sequence_id",
            "project__identifier",
            "project_id",
            "workspace__slug",
        )[: int(limit)]

        return Response({"issues": issue_results}, status=status.HTTP_200_OK)<|MERGE_RESOLUTION|>--- conflicted
+++ resolved
@@ -1166,7 +1166,6 @@
 
     model = IssueLink
     serializer_class = IssueLinkSerializer
-    use_read_replica = True
 
     def get_queryset(self):
         return (
@@ -1775,11 +1774,8 @@
 
     serializer_class = IssueAttachmentSerializer
     model = FileAsset
-<<<<<<< HEAD
+    permission_classes = [ProjectEntityPermission]
     use_read_replica = True
-=======
-    permission_classes = [ProjectEntityPermission]
->>>>>>> 27f74206
 
     @issue_attachment_docs(
         operation_id="create_work_item_attachment",
