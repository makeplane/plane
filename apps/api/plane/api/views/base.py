# Python imports
import zoneinfo

# Django imports
from django.conf import settings
from django.core.exceptions import ObjectDoesNotExist, ValidationError
from django.db import IntegrityError
from django.urls import resolve
from django.utils import timezone
from plane.db.models.api import APIToken
from rest_framework import status
from rest_framework.permissions import IsAuthenticated
from rest_framework.response import Response

# Third party imports
from rest_framework.generics import GenericAPIView

# Module imports
from plane.api.middleware.api_authentication import APIKeyAuthentication
from plane.api.rate_limit import ApiKeyRateThrottle, ServiceTokenRateThrottle
from plane.utils.exception_logger import log_exception
from plane.utils.paginator import BasePaginator
from plane.utils.core.mixins import ReadReplicaControlMixin


class TimezoneMixin:
    """
    This enables timezone conversion according
    to the user set timezone
    """

    def initial(self, request, *args, **kwargs):
        super().initial(request, *args, **kwargs)
        if request.user.is_authenticated:
            timezone.activate(zoneinfo.ZoneInfo(request.user.user_timezone))
        else:
            timezone.deactivate()


<<<<<<< HEAD
class BaseAPIView(TimezoneMixin, ReadReplicaControlMixin, APIView, BasePaginator):
=======
class BaseAPIView(TimezoneMixin, GenericAPIView, BasePaginator):
>>>>>>> 27f74206
    authentication_classes = [APIKeyAuthentication]

    permission_classes = [IsAuthenticated]

    use_read_replica = False

    def filter_queryset(self, queryset):
        for backend in list(self.filter_backends):
            queryset = backend().filter_queryset(self.request, queryset, self)
        return queryset

    def get_throttles(self):
        throttle_classes = []
        api_key = self.request.headers.get("X-Api-Key")

        if api_key:
            service_token = APIToken.objects.filter(
                token=api_key, is_service=True
            ).first()

            if service_token:
                throttle_classes.append(ServiceTokenRateThrottle())
                return throttle_classes

        throttle_classes.append(ApiKeyRateThrottle())

        return throttle_classes

    def handle_exception(self, exc):
        """
        Handle any exception that occurs, by returning an appropriate response,
        or re-raising the error.
        """
        try:
            response = super().handle_exception(exc)
            return response
        except Exception as e:
            if isinstance(e, IntegrityError):
                return Response(
                    {"error": "The payload is not valid"},
                    status=status.HTTP_400_BAD_REQUEST,
                )

            if isinstance(e, ValidationError):
                return Response(
                    {"error": "Please provide valid detail"},
                    status=status.HTTP_400_BAD_REQUEST,
                )

            if isinstance(e, ObjectDoesNotExist):
                return Response(
                    {"error": "The requested resource does not exist."},
                    status=status.HTTP_404_NOT_FOUND,
                )

            if isinstance(e, KeyError):
                return Response(
                    {"error": "The required key does not exist."},
                    status=status.HTTP_400_BAD_REQUEST,
                )

            log_exception(e)
            return Response(
                {"error": "Something went wrong please try again later"},
                status=status.HTTP_500_INTERNAL_SERVER_ERROR,
            )

    def dispatch(self, request, *args, **kwargs):
        try:
            response = super().dispatch(request, *args, **kwargs)
            if settings.DEBUG:
                from django.db import connection

                print(
                    f"{request.method} - {request.get_full_path()} of Queries: {len(connection.queries)}"
                )
            return response
        except Exception as exc:
            response = self.handle_exception(exc)
            return exc

    def finalize_response(self, request, response, *args, **kwargs):
        # Call super to get the default response
        response = super().finalize_response(request, response, *args, **kwargs)

        # Add custom headers if they exist in the request META
        ratelimit_remaining = request.META.get("X-RateLimit-Remaining")
        if ratelimit_remaining is not None:
            response["X-RateLimit-Remaining"] = ratelimit_remaining

        ratelimit_reset = request.META.get("X-RateLimit-Reset")
        if ratelimit_reset is not None:
            response["X-RateLimit-Reset"] = ratelimit_reset

        return response

    @property
    def workspace_slug(self):
        return self.kwargs.get("slug", None)

    @property
    def project_id(self):
        project_id = self.kwargs.get("project_id", None)
        if project_id:
            return project_id

        if resolve(self.request.path_info).url_name == "project":
            return self.kwargs.get("pk", None)

    @property
    def fields(self):
        fields = [
            field for field in self.request.GET.get("fields", "").split(",") if field
        ]
        return fields if fields else None

    @property
    def expand(self):
        expand = [
            expand for expand in self.request.GET.get("expand", "").split(",") if expand
        ]
        return expand if expand else None<|MERGE_RESOLUTION|>--- conflicted
+++ resolved
@@ -37,11 +37,9 @@
             timezone.deactivate()
 
 
-<<<<<<< HEAD
-class BaseAPIView(TimezoneMixin, ReadReplicaControlMixin, APIView, BasePaginator):
-=======
-class BaseAPIView(TimezoneMixin, GenericAPIView, BasePaginator):
->>>>>>> 27f74206
+class BaseAPIView(
+    TimezoneMixin, GenericAPIView, ReadReplicaControlMixin, BasePaginator
+):
     authentication_classes = [APIKeyAuthentication]
 
     permission_classes = [IsAuthenticated]
