# Python imports
import os
from datetime import datetime
from urllib.parse import urlencode

import pytz
import requests

# Django imports
from django.conf import settings

# Module imports
from plane.authentication.adapter.oauth import OauthAdapter
from plane.license.utils.instance_value import get_configuration_value
from plane.authentication.adapter.error import (
    AuthenticationException,
    AUTHENTICATION_ERROR_CODES,
)


class GitHubOAuthProvider(OauthAdapter):
    token_url = "https://github.com/login/oauth/access_token"
    userinfo_url = "https://api.github.com/user"
    org_membership_url = "https://api.github.com/orgs"

    provider = "github"
    scope = "read:user user:email"
    organization_scope = "read:org"

<<<<<<< HEAD
    def __init__(self, request, code=None, state=None, callback=None):
=======
    def __init__(
        self,
        request,
        code=None,
        state=None,
        callback=None,
        redirect_uri=None,
    ):
>>>>>>> ebeac413
        GITHUB_CLIENT_ID, GITHUB_CLIENT_SECRET, GITHUB_ORGANIZATION_ID = get_configuration_value(
            [
                {
                    "key": "GITHUB_CLIENT_ID",
                    "default": os.environ.get("GITHUB_CLIENT_ID"),
                },
                {
                    "key": "GITHUB_CLIENT_SECRET",
                    "default": os.environ.get("GITHUB_CLIENT_SECRET"),
                },
                {
                    "key": "GITHUB_ORGANIZATION_ID",
                    "default": os.environ.get("GITHUB_ORGANIZATION_ID"),
                },
            ]
        )

        if not (GITHUB_CLIENT_ID and GITHUB_CLIENT_SECRET):
            raise AuthenticationException(
                error_code=AUTHENTICATION_ERROR_CODES["GITHUB_NOT_CONFIGURED"],
                error_message="GITHUB_NOT_CONFIGURED",
            )

        client_id = GITHUB_CLIENT_ID
        client_secret = GITHUB_CLIENT_SECRET
        self.organization_id = GITHUB_ORGANIZATION_ID

        if self.organization_id:
            self.scope += f" {self.organization_scope}"

        scheme = "https" if settings.IS_HEROKU else "https" if request.is_secure() else "http"

        redirect_uri = redirect_uri if redirect_uri else (f"""{scheme}://{request.get_host()}/auth/github/callback/""")

        url_params = {
            "client_id": client_id,
            "redirect_uri": redirect_uri,
            "scope": self.scope,
            "state": state,
        }
        auth_url = f"https://github.com/login/oauth/authorize?{urlencode(url_params)}"
        super().__init__(
            request,
            self.provider,
            client_id,
            self.scope,
            redirect_uri,
            auth_url,
            self.token_url,
            self.userinfo_url,
            client_secret,
            code,
            callback=callback,
        )

    def set_token_data(self):
        data = {
            "client_id": self.client_id,
            "client_secret": self.client_secret,
            "code": self.code,
            "redirect_uri": self.redirect_uri,
        }
        token_response = self.get_user_token(data=data, headers={"Accept": "application/json"})
        super().set_token_data(
            {
                "access_token": token_response.get("access_token"),
                "refresh_token": token_response.get("refresh_token", None),
                "access_token_expired_at": (
                    datetime.fromtimestamp(token_response.get("expires_in"), tz=pytz.utc)
                    if token_response.get("expires_in")
                    else None
                ),
                "refresh_token_expired_at": (
                    datetime.fromtimestamp(token_response.get("refresh_token_expired_at"), tz=pytz.utc)
                    if token_response.get("refresh_token_expired_at")
                    else None
                ),
                "id_token": token_response.get("id_token", ""),
            }
        )

    def __get_email(self, headers):
        try:
            # Github does not provide email in user response
            emails_url = "https://api.github.com/user/emails"
            emails_response = requests.get(emails_url, headers=headers).json()
            email = next((email["email"] for email in emails_response if email["primary"]), None)
            return email
        except requests.RequestException:
            raise AuthenticationException(
                error_code=AUTHENTICATION_ERROR_CODES["GITHUB_OAUTH_PROVIDER_ERROR"],
                error_message="GITHUB_OAUTH_PROVIDER_ERROR",
            )

    def is_user_in_organization(self, github_username):
        headers = {"Authorization": f"Bearer {self.token_data.get('access_token')}"}
        response = requests.get(
            f"{self.org_membership_url}/{self.organization_id}/memberships/{github_username}",
            headers=headers,
        )
        return response.status_code == 200  # 200 means the user is a member

    def set_user_data(self):
        user_info_response = self.get_user_response()
        headers = {
            "Authorization": f"Bearer {self.token_data.get('access_token')}",
            "Accept": "application/json",
        }

        if self.organization_id:
            if not self.is_user_in_organization(user_info_response.get("login")):
                raise AuthenticationException(
                    error_code=AUTHENTICATION_ERROR_CODES["GITHUB_USER_NOT_IN_ORG"],
                    error_message="GITHUB_USER_NOT_IN_ORG",
                )

        email = self.__get_email(headers=headers)
        super().set_user_data(
            {
                "email": email,
                "user": {
                    "provider_id": user_info_response.get("id"),
                    "email": email,
                    "avatar": user_info_response.get("avatar_url"),
                    "first_name": user_info_response.get("name"),
                    "last_name": user_info_response.get("family_name"),
                    "is_password_autoset": True,
                },
            }
        )<|MERGE_RESOLUTION|>--- conflicted
+++ resolved
@@ -27,9 +27,6 @@
     scope = "read:user user:email"
     organization_scope = "read:org"
 
-<<<<<<< HEAD
-    def __init__(self, request, code=None, state=None, callback=None):
-=======
     def __init__(
         self,
         request,
@@ -38,7 +35,6 @@
         callback=None,
         redirect_uri=None,
     ):
->>>>>>> ebeac413
         GITHUB_CLIENT_ID, GITHUB_CLIENT_SECRET, GITHUB_ORGANIZATION_ID = get_configuration_value(
             [
                 {
