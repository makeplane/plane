# Python imports
import uuid

# Django import
from django.http import HttpResponseRedirect
from django.views import View
from django.utils.http import url_has_allowed_host_and_scheme

# Module imports
from plane.authentication.provider.oauth.github import GitHubOAuthProvider
from plane.authentication.utils.login import user_login
from plane.license.models import Instance
from plane.authentication.utils.host import base_host
from plane.authentication.adapter.error import (
    AUTHENTICATION_ERROR_CODES,
    AuthenticationException,
)
from plane.utils.path_validator import get_safe_redirect_url, validate_next_path, get_allowed_hosts


class GitHubOauthInitiateSpaceEndpoint(View):
    def get(self, request):
        # Get host and next path
        request.session["host"] = base_host(request=request, is_space=True)
        next_path = request.GET.get("next_path")
        # Check instance configuration
        instance = Instance.objects.first()
        if instance is None or not instance.is_setup_done:
            exc = AuthenticationException(
                error_code=AUTHENTICATION_ERROR_CODES["INSTANCE_NOT_CONFIGURED"],
                error_message="INSTANCE_NOT_CONFIGURED",
            )
            params = exc.get_error_dict()
            url = get_safe_redirect_url(
                base_url=base_host(request=request, is_space=True),
                next_path=next_path,
                params=params
            )
            return HttpResponseRedirect(url)

        try:
            state = uuid.uuid4().hex
            provider = GitHubOAuthProvider(request=request, state=state)
            request.session["state"] = state
            auth_url = provider.get_auth_url()
            return HttpResponseRedirect(auth_url)
        except AuthenticationException as e:
            params = e.get_error_dict()
            url = get_safe_redirect_url(
                base_url=base_host(request=request, is_space=True),
                next_path=next_path,
                params=params
            )
            return HttpResponseRedirect(url)


class GitHubCallbackSpaceEndpoint(View):
    def get(self, request):
        code = request.GET.get("code")
        state = request.GET.get("state")
        base_host = request.session.get("host")
        next_path = request.session.get("next_path")

        if state != request.session.get("state", ""):
            exc = AuthenticationException(
                error_code=AUTHENTICATION_ERROR_CODES["GITHUB_OAUTH_PROVIDER_ERROR"],
                error_message="GITHUB_OAUTH_PROVIDER_ERROR",
            )
            params = exc.get_error_dict()
            url = get_safe_redirect_url(
                base_url=base_host(request=request, is_space=True),
                next_path=next_path,
                params=params
            )
            return HttpResponseRedirect(url)

        if not code:
            exc = AuthenticationException(
                error_code=AUTHENTICATION_ERROR_CODES["GITHUB_OAUTH_PROVIDER_ERROR"],
                error_message="GITHUB_OAUTH_PROVIDER_ERROR",
            )
            params = exc.get_error_dict()
            url = get_safe_redirect_url(
                base_url=base_host(request=request, is_space=True),
                next_path=next_path,
                params=params
            )
            return HttpResponseRedirect(url)

        try:
            provider = GitHubOAuthProvider(request=request, code=code)
            user = provider.authenticate()
            # Login the user and record his device info
            user_login(request=request, user=user, is_space=True)
            # Process workspace and project invitations
            # redirect to referer path
            next_path = validate_next_path(next_path=next_path)
<<<<<<< HEAD
            url = f"{base_host(request=request, is_space=True).rstrip("/")}{next_path}"
=======
            url = f"{base_host(request=request, is_space=True).rstrip('/')}{next_path}"
>>>>>>> 3d061897
            if url_has_allowed_host_and_scheme(url, allowed_hosts=get_allowed_hosts()):
                return HttpResponseRedirect(url)
            else:
                return HttpResponseRedirect(base_host(request=request, is_space=True))
        except AuthenticationException as e:
            params = e.get_error_dict()
            url = get_safe_redirect_url(
                base_url=base_host(request=request, is_space=True),
                next_path=next_path,
                params=params
            )
            return HttpResponseRedirect(url)<|MERGE_RESOLUTION|>--- conflicted
+++ resolved
@@ -95,11 +95,8 @@
             # Process workspace and project invitations
             # redirect to referer path
             next_path = validate_next_path(next_path=next_path)
-<<<<<<< HEAD
-            url = f"{base_host(request=request, is_space=True).rstrip("/")}{next_path}"
-=======
+            
             url = f"{base_host(request=request, is_space=True).rstrip('/')}{next_path}"
->>>>>>> 3d061897
             if url_has_allowed_host_and_scheme(url, allowed_hosts=get_allowed_hosts()):
                 return HttpResponseRedirect(url)
             else:
