# Django imports
from django.core.exceptions import ValidationError
from django.core.validators import validate_email
from django.http import HttpResponseRedirect
from django.views import View
from django.utils.http import url_has_allowed_host_and_scheme

# Module imports
from plane.authentication.provider.credentials.email import EmailProvider
from plane.authentication.utils.login import user_login
from plane.license.models import Instance
from plane.authentication.utils.host import base_host
from plane.db.models import User
from plane.authentication.adapter.error import (
    AUTHENTICATION_ERROR_CODES,
    AuthenticationException,
)
from plane.utils.path_validator import get_safe_redirect_url, validate_next_path, get_allowed_hosts
<<<<<<< HEAD

=======
>>>>>>> 3d061897

class SignInAuthSpaceEndpoint(View):
    def post(self, request):
        next_path = request.POST.get("next_path")
        # Check instance configuration
        instance = Instance.objects.first()
        if instance is None or not instance.is_setup_done:
            # Redirection params
            exc = AuthenticationException(
                error_code=AUTHENTICATION_ERROR_CODES["INSTANCE_NOT_CONFIGURED"],
                error_message="INSTANCE_NOT_CONFIGURED",
            )
            params = exc.get_error_dict()
            url = get_safe_redirect_url(
                base_url=base_host(request=request, is_space=True),
                next_path=next_path,
                params=params
            )
            return HttpResponseRedirect(url)

        # set the referer as session to redirect after login
        email = request.POST.get("email", False)
        password = request.POST.get("password", False)

        ## Raise exception if any of the above are missing
        if not email or not password:
            exc = AuthenticationException(
                error_code=AUTHENTICATION_ERROR_CODES[
                    "REQUIRED_EMAIL_PASSWORD_SIGN_IN"
                ],
                error_message="REQUIRED_EMAIL_PASSWORD_SIGN_IN",
                payload={"email": str(email)},
            )
            params = exc.get_error_dict()
            url = get_safe_redirect_url(
                base_url=base_host(request=request, is_space=True),
                next_path=next_path,
                params=params
            )
            return HttpResponseRedirect(url)

        # Validate email
        email = email.strip().lower()
        try:
            validate_email(email)
        except ValidationError:
            exc = AuthenticationException(
                error_code=AUTHENTICATION_ERROR_CODES["INVALID_EMAIL_SIGN_IN"],
                error_message="INVALID_EMAIL_SIGN_IN",
                payload={"email": str(email)},
            )
            params = exc.get_error_dict()
            url = get_safe_redirect_url(
                base_url=base_host(request=request, is_space=True),
                next_path=next_path,
                params=params
            )
            return HttpResponseRedirect(url)

        # Existing User
        existing_user = User.objects.filter(email=email).first()

        if not existing_user:
            exc = AuthenticationException(
                error_code=AUTHENTICATION_ERROR_CODES["USER_DOES_NOT_EXIST"],
                error_message="USER_DOES_NOT_EXIST",
                payload={"email": str(email)},
            )
            params = exc.get_error_dict()
            url = get_safe_redirect_url(
                base_url=base_host(request=request, is_space=True),
                next_path=next_path,
                params=params
            )
            return HttpResponseRedirect(url)

        try:
            provider = EmailProvider(
                request=request, key=email, code=password, is_signup=False
            )
            user = provider.authenticate()
            # Login the user and record his device info
            user_login(request=request, user=user, is_space=True)
            # redirect to referer path
            next_path = validate_next_path(next_path=next_path)
            url = f"{base_host(request=request, is_space=True).rstrip("/")}{next_path}"
            if url_has_allowed_host_and_scheme(url, allowed_hosts=get_allowed_hosts()):
                return HttpResponseRedirect(url)
            else:
                return HttpResponseRedirect(base_host(request=request, is_space=True))
        except AuthenticationException as e:
            params = e.get_error_dict()
            url = get_safe_redirect_url(
                base_url=base_host(request=request, is_space=True),
                next_path=next_path,
                params=params
            )
            return HttpResponseRedirect(url)


class SignUpAuthSpaceEndpoint(View):
    def post(self, request):
        next_path = request.POST.get("next_path")
        # Check instance configuration
        instance = Instance.objects.first()
        if instance is None or not instance.is_setup_done:
            # Redirection params
            exc = AuthenticationException(
                error_code=AUTHENTICATION_ERROR_CODES["INSTANCE_NOT_CONFIGURED"],
                error_message="INSTANCE_NOT_CONFIGURED",
            )
            params = exc.get_error_dict()
            url = get_safe_redirect_url(
                base_url=base_host(request=request, is_space=True),
                next_path=next_path,
                params=params
            )
            return HttpResponseRedirect(url)

        email = request.POST.get("email", False)
        password = request.POST.get("password", False)
        ## Raise exception if any of the above are missing
        if not email or not password:
            # Redirection params
            exc = AuthenticationException(
                error_code=AUTHENTICATION_ERROR_CODES[
                    "REQUIRED_EMAIL_PASSWORD_SIGN_UP"
                ],
                error_message="REQUIRED_EMAIL_PASSWORD_SIGN_UP",
                payload={"email": str(email)},
            )
            params = exc.get_error_dict()
            url = get_safe_redirect_url(
                base_url=base_host(request=request, is_space=True),
                next_path=next_path,
                params=params
            )
            return HttpResponseRedirect(url)
        # Validate the email
        email = email.strip().lower()
        try:
            validate_email(email)
        except ValidationError:
            # Redirection params
            exc = AuthenticationException(
                error_code=AUTHENTICATION_ERROR_CODES["INVALID_EMAIL_SIGN_UP"],
                error_message="INVALID_EMAIL_SIGN_UP",
                payload={"email": str(email)},
            )
            params = exc.get_error_dict()
            url = get_safe_redirect_url(
                base_url=base_host(request=request, is_space=True),
                next_path=next_path,
                params=params
            )
            return HttpResponseRedirect(url)

        # Existing User
        existing_user = User.objects.filter(email=email).first()

        if existing_user:
            exc = AuthenticationException(
                error_code=AUTHENTICATION_ERROR_CODES["USER_ALREADY_EXIST"],
                error_message="USER_ALREADY_EXIST",
                payload={"email": str(email)},
            )
            params = exc.get_error_dict()
            url = get_safe_redirect_url(
                base_url=base_host(request=request, is_space=True),
                next_path=next_path,
                params=params
            )
            return HttpResponseRedirect(url)

        try:
            provider = EmailProvider(
                request=request, key=email, code=password, is_signup=True
            )
            user = provider.authenticate()
            # Login the user and record his device info
            user_login(request=request, user=user, is_space=True)
            # redirect to referer path
            next_path = validate_next_path(next_path=next_path)
            url = f"{base_host(request=request, is_space=True).rstrip('/')}{next_path}"
            if url_has_allowed_host_and_scheme(url, allowed_hosts=get_allowed_hosts()):
                return HttpResponseRedirect(url)
            else:
                return HttpResponseRedirect(base_host(request=request, is_space=True))
        except AuthenticationException as e:
            params = e.get_error_dict()
            url = get_safe_redirect_url(
                base_url=base_host(request=request, is_space=True),
                next_path=next_path,
                params=params
            )
            return HttpResponseRedirect(url)<|MERGE_RESOLUTION|>--- conflicted
+++ resolved
@@ -16,10 +16,7 @@
     AuthenticationException,
 )
 from plane.utils.path_validator import get_safe_redirect_url, validate_next_path, get_allowed_hosts
-<<<<<<< HEAD
-
-=======
->>>>>>> 3d061897
+
 
 class SignInAuthSpaceEndpoint(View):
     def post(self, request):
@@ -99,104 +96,6 @@
         try:
             provider = EmailProvider(
                 request=request, key=email, code=password, is_signup=False
-            )
-            user = provider.authenticate()
-            # Login the user and record his device info
-            user_login(request=request, user=user, is_space=True)
-            # redirect to referer path
-            next_path = validate_next_path(next_path=next_path)
-            url = f"{base_host(request=request, is_space=True).rstrip("/")}{next_path}"
-            if url_has_allowed_host_and_scheme(url, allowed_hosts=get_allowed_hosts()):
-                return HttpResponseRedirect(url)
-            else:
-                return HttpResponseRedirect(base_host(request=request, is_space=True))
-        except AuthenticationException as e:
-            params = e.get_error_dict()
-            url = get_safe_redirect_url(
-                base_url=base_host(request=request, is_space=True),
-                next_path=next_path,
-                params=params
-            )
-            return HttpResponseRedirect(url)
-
-
-class SignUpAuthSpaceEndpoint(View):
-    def post(self, request):
-        next_path = request.POST.get("next_path")
-        # Check instance configuration
-        instance = Instance.objects.first()
-        if instance is None or not instance.is_setup_done:
-            # Redirection params
-            exc = AuthenticationException(
-                error_code=AUTHENTICATION_ERROR_CODES["INSTANCE_NOT_CONFIGURED"],
-                error_message="INSTANCE_NOT_CONFIGURED",
-            )
-            params = exc.get_error_dict()
-            url = get_safe_redirect_url(
-                base_url=base_host(request=request, is_space=True),
-                next_path=next_path,
-                params=params
-            )
-            return HttpResponseRedirect(url)
-
-        email = request.POST.get("email", False)
-        password = request.POST.get("password", False)
-        ## Raise exception if any of the above are missing
-        if not email or not password:
-            # Redirection params
-            exc = AuthenticationException(
-                error_code=AUTHENTICATION_ERROR_CODES[
-                    "REQUIRED_EMAIL_PASSWORD_SIGN_UP"
-                ],
-                error_message="REQUIRED_EMAIL_PASSWORD_SIGN_UP",
-                payload={"email": str(email)},
-            )
-            params = exc.get_error_dict()
-            url = get_safe_redirect_url(
-                base_url=base_host(request=request, is_space=True),
-                next_path=next_path,
-                params=params
-            )
-            return HttpResponseRedirect(url)
-        # Validate the email
-        email = email.strip().lower()
-        try:
-            validate_email(email)
-        except ValidationError:
-            # Redirection params
-            exc = AuthenticationException(
-                error_code=AUTHENTICATION_ERROR_CODES["INVALID_EMAIL_SIGN_UP"],
-                error_message="INVALID_EMAIL_SIGN_UP",
-                payload={"email": str(email)},
-            )
-            params = exc.get_error_dict()
-            url = get_safe_redirect_url(
-                base_url=base_host(request=request, is_space=True),
-                next_path=next_path,
-                params=params
-            )
-            return HttpResponseRedirect(url)
-
-        # Existing User
-        existing_user = User.objects.filter(email=email).first()
-
-        if existing_user:
-            exc = AuthenticationException(
-                error_code=AUTHENTICATION_ERROR_CODES["USER_ALREADY_EXIST"],
-                error_message="USER_ALREADY_EXIST",
-                payload={"email": str(email)},
-            )
-            params = exc.get_error_dict()
-            url = get_safe_redirect_url(
-                base_url=base_host(request=request, is_space=True),
-                next_path=next_path,
-                params=params
-            )
-            return HttpResponseRedirect(url)
-
-        try:
-            provider = EmailProvider(
-                request=request, key=email, code=password, is_signup=True
             )
             user = provider.authenticate()
             # Login the user and record his device info
@@ -215,4 +114,102 @@
                 next_path=next_path,
                 params=params
             )
+            return HttpResponseRedirect(url)
+
+
+class SignUpAuthSpaceEndpoint(View):
+    def post(self, request):
+        next_path = request.POST.get("next_path")
+        # Check instance configuration
+        instance = Instance.objects.first()
+        if instance is None or not instance.is_setup_done:
+            # Redirection params
+            exc = AuthenticationException(
+                error_code=AUTHENTICATION_ERROR_CODES["INSTANCE_NOT_CONFIGURED"],
+                error_message="INSTANCE_NOT_CONFIGURED",
+            )
+            params = exc.get_error_dict()
+            url = get_safe_redirect_url(
+                base_url=base_host(request=request, is_space=True),
+                next_path=next_path,
+                params=params
+            )
+            return HttpResponseRedirect(url)
+
+        email = request.POST.get("email", False)
+        password = request.POST.get("password", False)
+        ## Raise exception if any of the above are missing
+        if not email or not password:
+            # Redirection params
+            exc = AuthenticationException(
+                error_code=AUTHENTICATION_ERROR_CODES[
+                    "REQUIRED_EMAIL_PASSWORD_SIGN_UP"
+                ],
+                error_message="REQUIRED_EMAIL_PASSWORD_SIGN_UP",
+                payload={"email": str(email)},
+            )
+            params = exc.get_error_dict()
+            url = get_safe_redirect_url(
+                base_url=base_host(request=request, is_space=True),
+                next_path=next_path,
+                params=params
+            )
+            return HttpResponseRedirect(url)
+        # Validate the email
+        email = email.strip().lower()
+        try:
+            validate_email(email)
+        except ValidationError:
+            # Redirection params
+            exc = AuthenticationException(
+                error_code=AUTHENTICATION_ERROR_CODES["INVALID_EMAIL_SIGN_UP"],
+                error_message="INVALID_EMAIL_SIGN_UP",
+                payload={"email": str(email)},
+            )
+            params = exc.get_error_dict()
+            url = get_safe_redirect_url(
+                base_url=base_host(request=request, is_space=True),
+                next_path=next_path,
+                params=params
+            )
+            return HttpResponseRedirect(url)
+
+        # Existing User
+        existing_user = User.objects.filter(email=email).first()
+
+        if existing_user:
+            exc = AuthenticationException(
+                error_code=AUTHENTICATION_ERROR_CODES["USER_ALREADY_EXIST"],
+                error_message="USER_ALREADY_EXIST",
+                payload={"email": str(email)},
+            )
+            params = exc.get_error_dict()
+            url = get_safe_redirect_url(
+                base_url=base_host(request=request, is_space=True),
+                next_path=next_path,
+                params=params
+            )
+            return HttpResponseRedirect(url)
+
+        try:
+            provider = EmailProvider(
+                request=request, key=email, code=password, is_signup=True
+            )
+            user = provider.authenticate()
+            # Login the user and record his device info
+            user_login(request=request, user=user, is_space=True)
+            # redirect to referer path
+            next_path = validate_next_path(next_path=next_path)
+            url = f"{base_host(request=request, is_space=True).rstrip('/')}{next_path}"
+            if url_has_allowed_host_and_scheme(url, allowed_hosts=get_allowed_hosts()):
+                return HttpResponseRedirect(url)
+            else:
+                return HttpResponseRedirect(base_host(request=request, is_space=True))
+        except AuthenticationException as e:
+            params = e.get_error_dict()
+            url = get_safe_redirect_url(
+                base_url=base_host(request=request, is_space=True),
+                next_path=next_path,
+                params=params
+            )
             return HttpResponseRedirect(url)