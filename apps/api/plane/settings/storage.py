--- conflicted
+++ resolved
@@ -38,13 +38,10 @@
         self.aws_region = os.environ.get("AWS_REGION")
         # Use the AWS_S3_ENDPOINT_URL environment variable for the endpoint URL
         self.aws_s3_endpoint_url = os.environ.get("AWS_S3_ENDPOINT_URL") or os.environ.get("MINIO_ENDPOINT_URL")
-<<<<<<< HEAD
-=======
 
         # Use the USE_STORAGE_PROXY environment variable for the storage proxy
         self.use_storage_proxy = getattr(settings, "USE_STORAGE_PROXY", False)
         self.request = request
->>>>>>> ebeac413
 
         if os.environ.get("USE_MINIO") == "1":
             # Determine protocol based on environment variable
@@ -53,16 +50,6 @@
             else:
                 endpoint_protocol = request.scheme if request else "http"
             # Create an S3 client for MinIO
-<<<<<<< HEAD
-            self.s3_client = boto3.client(
-                "s3",
-                aws_access_key_id=self.aws_access_key_id,
-                aws_secret_access_key=self.aws_secret_access_key,
-                region_name=self.aws_region,
-                endpoint_url=(f"{endpoint_protocol}://{request.get_host()}" if request else self.aws_s3_endpoint_url),
-                config=boto3.session.Config(signature_version="s3v4"),
-            )
-=======
 
             if is_server:
                 # Create an S3 client for MinIO
@@ -86,7 +73,6 @@
                     ),
                     config=boto3.session.Config(signature_version="s3v4"),
                 )
->>>>>>> ebeac413
         else:
             # Create an S3 client
             self.s3_client = boto3.client(
