--- conflicted
+++ resolved
@@ -1,18 +1,12 @@
 # Python imports
 import json
 
-<<<<<<< HEAD
-from django.core.exceptions import ValidationError
-from django.http import QueryDict
-from django_filters.rest_framework import DjangoFilterBackend
-=======
 # Django imports
 from django.db.models import Q
 from django.http import QueryDict
 
 # Third party imports
 from django_filters.utils import translate_validation
->>>>>>> 22339b97
 from rest_framework import filters
 from rest_framework.exceptions import ValidationError as DRFValidationError
 
@@ -51,14 +45,8 @@
             # Propagate validation errors unchanged
             raise
         except Exception as e:
-<<<<<<< HEAD
-            raise
-            # Convert unexpected errors to ValidationError to keep response consistent
-            raise ValidationError(f"Filter error: {str(e)}")
-=======
             log_exception(e)
             raise
->>>>>>> 22339b97
 
     def _normalize_filter_data(self, raw_filter, source_label):
         """Return a dict from raw filter input or raise a ValidationError.
@@ -86,7 +74,7 @@
             )
 
     def _apply_json_filter(self, queryset, filter_data, view):
-        """Process a JSON filter structure using OR/AND/NOT set operations."""
+        """Process a JSON filter structure using Q object composition."""
         if not filter_data:
             return queryset
 
@@ -97,11 +85,13 @@
         # Validate against the view's FilterSet (only declared filters are allowed)
         self._validate_fields(filter_data, view)
 
-        # Build combined queryset using FilterSet-driven leaf evaluation
-        combined_qs = self._evaluate_node(filter_data, queryset, view)
-        if combined_qs is None:
+        # Build combined Q object from the filter tree
+        combined_q = self._evaluate_node(filter_data, view, queryset)
+        if combined_q is None:
             return queryset
-        return combined_qs
+
+        # Apply the combined Q object to the queryset once
+        return queryset.filter(combined_q)
 
     def _validate_fields(self, filter_data, view):
         """Validate that filtered fields are defined in the view's FilterSet."""
@@ -167,100 +157,60 @@
             return fields
         return []
 
-    def _evaluate_node(self, node, base_queryset, view):
-        """
-        Recursively evaluate a JSON node into a combined queryset using branch-based filtering.
+    def _evaluate_node(self, node, view, queryset):
+        """
+        Recursively evaluate a JSON node into a combined Q object.
 
         Rules:
-        - leaf dict → evaluated through DjangoFilterBackend as a mini-querystring
-        - {"or": [...]} → union (|) of children
-        - {"and": [...]} → collect field conditions per branch and apply together
-        - {"not": {...}} → exclude child's rows from the base queryset
-          (complement within base scope)
+        - leaf dict → evaluated through FilterSet to produce a Q object
+        - {"or": [...]} → Q() | Q() | ... (OR of children)
+        - {"and": [...]} → Q() & Q() & ... (AND of children)
+        - {"not": {...}} → ~Q() (negation of child)
+
+        Returns a Q object that can be applied to a queryset.
         """
         if not isinstance(node, dict):
             return None
 
-        # 'or' combination - requires set operations between children
+        # 'or' combination - OR of child Q objects
         if "or" in node:
             children = node["or"]
             if not isinstance(children, list) or not children:
                 return None
-            combined = None
+            combined_q = Q()
             for child in children:
-                child_qs = self._evaluate_node(child, base_queryset, view)
-                if child_qs is None:
+                child_q = self._evaluate_node(child, view, queryset)
+                if child_q is None:
                     continue
-                combined = child_qs if combined is None else (combined | child_qs)
-            return combined
-
-        # 'and' combination - collect field conditions per branch
+                combined_q |= child_q
+            return combined_q
+
+        # 'and' combination - AND of child Q objects
         if "and" in node:
             children = node["and"]
             if not isinstance(children, list) or not children:
                 return None
-            return self._evaluate_and_branch(children, base_queryset, view)
-
-        # 'not' negation
+            combined_q = Q()
+            for child in children:
+                child_q = self._evaluate_node(child, view, queryset)
+                if child_q is None:
+                    continue
+                combined_q &= child_q
+            return combined_q
+
+        # 'not' negation - negate the child Q object
         if "not" in node:
             child = node["not"]
             if not isinstance(child, dict):
                 return None
-            child_qs = self._evaluate_node(child, base_queryset, view)
-            if child_qs is None:
+            child_q = self._evaluate_node(child, view, queryset)
+            if child_q is None:
                 return None
-            # Use subquery instead of pk__in for better performance
-            # This avoids evaluating child_qs and creating large IN clauses
-            return base_queryset.exclude(pk__in=child_qs.values("pk"))
-
-        # Leaf dict: evaluate via DjangoFilterBackend using FilterSet
-        return self._filter_leaf_via_backend(node, base_queryset, view)
-
-    def _evaluate_and_branch(self, children, base_queryset, view):
-        """
-        Evaluate an AND branch by collecting field conditions and applying them together.
-
-        This approach is more efficient than individual leaf evaluation because:
-        - Field conditions within the same AND branch are collected and applied together
-        - Only logical operation children require separate evaluation and set intersection
-        - Reduces the number of intermediate querysets and database queries
-        """
-        collected_conditions = {}
-        logical_querysets = []
-
-        # Separate field conditions from logical operations
-        for child in children:
-            if not isinstance(child, dict):
-                continue
-
-            # Check if this child contains logical operators
-            has_logical = any(k.lower() in ("or", "and", "not") for k in child.keys() if isinstance(k, str))
-
-            if has_logical:
-                # This child has logical operators, evaluate separately
-                child_qs = self._evaluate_node(child, base_queryset, view)
-                if child_qs is not None:
-                    logical_querysets.append(child_qs)
-            else:
-                # This is a leaf with field conditions, collect them
-                collected_conditions.update(child)
-
-        # Start with base queryset
-        result_qs = base_queryset
-
-        # Apply collected field conditions together if any exist
-        if collected_conditions:
-            result_qs = self._filter_leaf_via_backend(collected_conditions, result_qs, view)
-            if result_qs is None:
-                return None
-
-        # Intersect with any logical operation results
-        for logical_qs in logical_querysets:
-            result_qs = result_qs & logical_qs
-
-<<<<<<< HEAD
-        return result_qs
-=======
+            return ~child_q
+
+        # Leaf dict: evaluate via FilterSet to get a Q object
+        return self._build_leaf_q(node, view, queryset)
+
     def _preprocess_leaf_conditions(self, leaf_conditions, view, queryset):
         """Hook: Preprocess leaf conditions before building Q object.
 
@@ -280,19 +230,14 @@
 
     def _build_leaf_q(self, leaf_conditions, view, queryset):
         """Build a Q object from leaf filter conditions using the view's FilterSet.
->>>>>>> 22339b97
-
-    def _filter_leaf_via_backend(self, leaf_conditions, base_queryset, view):
-        """Evaluate a leaf dict by delegating to DjangoFilterBackend once.
-
-        We serialize the leaf dict into a mini querystring and let the view's
-        filterset_class perform validation, conversion, and filtering. This returns
-        a lazy queryset suitable for set-operations with siblings.
+
+        We serialize the leaf dict into a QueryDict and let the view's
+        filterset_class perform validation and build a combined Q object
+        from all the field filters.
+
+        Returns a Q object representing all the field conditions in the leaf.
         """
         if not leaf_conditions:
-<<<<<<< HEAD
-            return None
-=======
             return Q()
 
         # Get the filterset class from the view
@@ -307,7 +252,6 @@
 
         # Apply preprocessing hook
         processed_conditions = self._preprocess_leaf_conditions(leaf_conditions, view, queryset)
->>>>>>> 22339b97
 
         # Build a QueryDict from the leaf conditions
         qd = QueryDict(mutable=True)
@@ -322,19 +266,6 @@
         qd = qd.copy()
         qd._mutable = False
 
-<<<<<<< HEAD
-        # Temporarily patch request.GET and delegate to DjangoFilterBackend
-        backend = DjangoFilterBackend()
-        request = view.request
-        original_get = request._request.GET if hasattr(request, "_request") else None
-        try:
-            if hasattr(request, "_request"):
-                request._request.GET = qd
-            return backend.filter_queryset(request, base_queryset, view)
-        finally:
-            if hasattr(request, "_request") and original_get is not None:
-                request._request.GET = original_get
-=======
         # Instantiate the filterset with the actual queryset
         # Custom filter methods may need access to the queryset for filtering
         fs = filterset_class(data=qd, queryset=queryset)
@@ -359,7 +290,6 @@
             )
 
         return fs.build_combined_q()
->>>>>>> 22339b97
 
     def _get_max_depth(self, view):
         """Return the maximum allowed nesting depth for complex filters.
