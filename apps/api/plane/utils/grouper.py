# Django imports
from django.contrib.postgres.aggregates import ArrayAgg
from django.contrib.postgres.fields import ArrayField
from django.db.models import Q, UUIDField, Value, QuerySet, OuterRef, Subquery
from django.db.models.functions import Coalesce

# Module imports
from plane.ee.models import TeamspaceProject
from plane.db.models import (
    Cycle,
    Issue,
    Label,
    Module,
    Project,
    ProjectMember,
    State,
    WorkspaceMember,
    IssueAssignee,
    ModuleIssue,
    IssueLabel,
)
from typing import Optional, Dict, Tuple, Any, Union, List
from plane.payment.flags.flag_decorator import check_workspace_feature_flag
from plane.payment.flags.flag import FeatureFlag


def issue_queryset_grouper(
    queryset: QuerySet[Issue], group_by: Optional[str], sub_group_by: Optional[str]
) -> QuerySet[Issue]:
    FIELD_MAPPER: Dict[str, str] = {
        "label_ids": "labels__id",
        "assignee_ids": "assignees__id",
        "module_ids": "issue_module__module_id",
    }

    GROUP_FILTER_MAPPER: Dict[str, Q] = {
        "assignees__id": Q(issue_assignee__deleted_at__isnull=True),
        "labels__id": Q(label_issue__deleted_at__isnull=True),
        "issue_module__module_id": Q(issue_module__deleted_at__isnull=True),
    }

    for group_key in [group_by, sub_group_by]:
        if group_key in GROUP_FILTER_MAPPER:
            queryset = queryset.filter(GROUP_FILTER_MAPPER[group_key])

    issue_assignee_subquery = Subquery(
        IssueAssignee.objects.filter(
            issue_id=OuterRef("pk"),
            deleted_at__isnull=True,
        )
        .values("issue_id")
        .annotate(arr=ArrayAgg("assignee_id", distinct=True))
        .values("arr")
    )

    issue_module_subquery = Subquery(
        ModuleIssue.objects.filter(
            issue_id=OuterRef("pk"),
            deleted_at__isnull=True,
            module__archived_at__isnull=True,
        )
        .values("issue_id")
        .annotate(arr=ArrayAgg("module_id", distinct=True))
        .values("arr")
    )

    issue_label_subquery = Subquery(
        IssueLabel.objects.filter(issue_id=OuterRef("pk"), deleted_at__isnull=True)
        .values("issue_id")
        .annotate(arr=ArrayAgg("label_id", distinct=True))
        .values("arr")
    )

    annotations_map: Dict[str, Tuple[str, Q]] = {
        "assignee_ids": Coalesce(
            issue_assignee_subquery, Value([], output_field=ArrayField(UUIDField()))
        ),
        "label_ids": Coalesce(
            issue_label_subquery, Value([], output_field=ArrayField(UUIDField()))
        ),
        "module_ids": Coalesce(
            issue_module_subquery, Value([], output_field=ArrayField(UUIDField()))
        ),
    }

    default_annotations: Dict[str, Any] = {}

    for key, expression in annotations_map.items():
        if FIELD_MAPPER.get(key) in {group_by, sub_group_by}:
            continue
        default_annotations[key] = expression

    return queryset.annotate(**default_annotations)


def issue_on_results(
    issues: QuerySet[Issue],
    group_by: Optional[str],
    sub_group_by: Optional[str],
    slug: Optional[str] = None,
    user_id: Optional[str] = None,
) -> List[Dict[str, Any]]:
    FIELD_MAPPER: Dict[str, str] = {
        "labels__id": "label_ids",
        "assignees__id": "assignee_ids",
        "issue_module__module_id": "module_ids",
    }

    original_list: List[str] = ["assignee_ids", "label_ids", "module_ids"]

    required_fields: List[str] = [
        "id",
        "name",
        "state_id",
        "sort_order",
        "completed_at",
        "estimate_point",
        "priority",
        "start_date",
        "target_date",
        "sequence_id",
        "project_id",
        "parent_id",
        "cycle_id",
        "sub_issues_count",
        "created_at",
        "updated_at",
        "created_by",
        "updated_by",
        "attachment_count",
        "link_count",
        "is_draft",
        "archived_at",
        "state__group",
        "type_id",
    ]

    if slug:
        if check_workspace_feature_flag(
            feature_key=FeatureFlag.CUSTOMERS, slug=slug, user_id=user_id
        ):
            required_fields.extend(["customer_ids", "customer_request_ids"])

    if group_by in FIELD_MAPPER:
        original_list.remove(FIELD_MAPPER[group_by])
        original_list.append(group_by)

    if sub_group_by in FIELD_MAPPER:
        original_list.remove(FIELD_MAPPER[sub_group_by])
        original_list.append(sub_group_by)

    required_fields.extend(original_list)
    return list(issues.values(*required_fields))


def issue_group_values(
    field: str,
    slug: str,
    project_id: Optional[str] = None,
    filters: Dict[str, Any] = {},
<<<<<<< HEAD
=======
    team_id: Optional[str] = None,
    epic: bool = False,
>>>>>>> 34086e72
    queryset: Optional[QuerySet] = None,
) -> List[Union[str, Any]]:
    if field == "state_id":
        queryset = State.objects.filter(
            is_triage=False, workspace__slug=slug
        ).values_list("id", flat=True)
        if project_id:
            return list(queryset.filter(project_id=project_id))
        return list(queryset)

    if field == "labels__id":
        queryset = Label.objects.filter(workspace__slug=slug).values_list(
            "id", flat=True
        )
        if project_id:
            return list(queryset.filter(project_id=project_id)) + ["None"]
        return list(queryset) + ["None"]

    if field == "assignees__id":
        if project_id:
            return list(
                ProjectMember.objects.filter(
                    workspace__slug=slug, project_id=project_id, is_active=True
                ).values_list("member_id", flat=True)
            )
        return list(
            WorkspaceMember.objects.filter(
                workspace__slug=slug, is_active=True
            ).values_list("member_id", flat=True)
        )

    if field == "issue_module__module_id":
        queryset = Module.objects.filter(workspace__slug=slug).values_list(
            "id", flat=True
        )
        if project_id:
            return list(queryset.filter(project_id=project_id)) + ["None"]
        return list(queryset) + ["None"]

    if field == "cycle_id":
        queryset = Cycle.objects.filter(workspace__slug=slug).values_list(
            "id", flat=True
        )
        if project_id:
            return list(queryset.filter(project_id=project_id)) + ["None"]
        return list(queryset) + ["None"]

    if field == "project_id":
        if team_id:
            queryset = TeamspaceProject.objects.filter(
                workspace__slug=slug, team_space_id=team_id
            ).values_list("project_id", flat=True)
            return list(queryset)
        else:
            queryset = Project.objects.filter(workspace__slug=slug).values_list(
                "id", flat=True
            )
            return list(queryset)
    if field == "priority":
        return ["low", "medium", "high", "urgent", "none"]

    if field == "state__group":
        return ["backlog", "unstarted", "started", "completed", "cancelled"]

<<<<<<< HEAD
    if field == "target_date":
        queryset = queryset.values_list("target_date", flat=True).distinct()
        if project_id:
            return list(queryset.filter(project_id=project_id))
        else:
            return list(queryset)

    if field == "start_date":
        queryset = queryset.values_list("start_date", flat=True).distinct()
        if project_id:
            return list(queryset.filter(project_id=project_id))
        else:
            return list(queryset)

    if field == "created_by":
        queryset = queryset.values_list("created_by", flat=True).distinct()
        if project_id:
            return list(queryset.filter(project_id=project_id))
        else:
            return list(queryset)
=======
    if epic:
        if field == "target_date":
            queryset = queryset.values_list("target_date", flat=True).distinct()
            if project_id:
                return list(queryset.filter(project_id=project_id))
            else:
                return list(queryset)
        if field == "start_date":
            queryset = queryset.values_list("start_date", flat=True).distinct()
            if project_id:
                return list(queryset.filter(project_id=project_id))
            else:
                return list(queryset)

        if field == "created_by":
            queryset = queryset.values_list("created_by", flat=True).distinct()
            if project_id:
                return list(queryset.filter(project_id=project_id))
            else:
                return list(queryset)

    else:
        if field == "target_date":
            queryset = queryset.values_list("target_date", flat=True).distinct()
            if project_id:
                return list(queryset.filter(project_id=project_id))
            else:
                return list(queryset)

        if field == "start_date":
            queryset = queryset.values_list("start_date", flat=True).distinct()
            if project_id:
                return list(queryset.filter(project_id=project_id))
            else:
                return list(queryset)

        if field == "created_by":
            queryset = queryset.values_list("created_by", flat=True).distinct()
            if project_id:
                return list(queryset.filter(project_id=project_id))
            else:
                return list(queryset)
>>>>>>> 34086e72

    return []<|MERGE_RESOLUTION|>--- conflicted
+++ resolved
@@ -158,11 +158,8 @@
     slug: str,
     project_id: Optional[str] = None,
     filters: Dict[str, Any] = {},
-<<<<<<< HEAD
-=======
     team_id: Optional[str] = None,
     epic: bool = False,
->>>>>>> 34086e72
     queryset: Optional[QuerySet] = None,
 ) -> List[Union[str, Any]]:
     if field == "state_id":
@@ -227,28 +224,6 @@
     if field == "state__group":
         return ["backlog", "unstarted", "started", "completed", "cancelled"]
 
-<<<<<<< HEAD
-    if field == "target_date":
-        queryset = queryset.values_list("target_date", flat=True).distinct()
-        if project_id:
-            return list(queryset.filter(project_id=project_id))
-        else:
-            return list(queryset)
-
-    if field == "start_date":
-        queryset = queryset.values_list("start_date", flat=True).distinct()
-        if project_id:
-            return list(queryset.filter(project_id=project_id))
-        else:
-            return list(queryset)
-
-    if field == "created_by":
-        queryset = queryset.values_list("created_by", flat=True).distinct()
-        if project_id:
-            return list(queryset.filter(project_id=project_id))
-        else:
-            return list(queryset)
-=======
     if epic:
         if field == "target_date":
             queryset = queryset.values_list("target_date", flat=True).distinct()
@@ -291,6 +266,5 @@
                 return list(queryset.filter(project_id=project_id))
             else:
                 return list(queryset)
->>>>>>> 34086e72
 
     return []