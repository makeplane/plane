"""
Schema processing hooks for drf-spectacular OpenAPI generation.

This module provides preprocessing and postprocessing functions that modify
the generated OpenAPI schema to apply custom filtering, tagging, and other
transformations.
"""

VIEWS_TO_SKIP = set(
    [
        "WikiBulkOperationAPIView",
        "PublishedPageDetailAPIEndpoint",
    ]
)


def preprocess_filter_api_v1_paths(endpoints):
    """
    Filter OpenAPI endpoints to only include /api/v1/ paths, exclude PUT methods,
    and exclude views that inherit from BaseServiceAPIView.
    """
    from plane.ee.views.api.base import BaseServiceAPIView

    filtered = []
    for path, path_regex, method, callback in endpoints:
        # Only include paths that start with /api/v1/ and exclude PUT methods
<<<<<<< HEAD
        if path.startswith("/api/v1/") and method.upper() != "PUT" and "server" not in path.lower():
            filtered.append((path, path_regex, method, callback))
=======
        if not (path.startswith("/api/v1/") and method.upper() != "PUT"):
            continue

        # Don't include any server or page endpoints
        if "server" in path.lower():
            continue

        # Check if the callback's view_class inherits from BaseServiceAPIView
        view_class = getattr(callback, "view_class", None)
        if view_class and (issubclass(view_class, BaseServiceAPIView) or view_class.__name__ in VIEWS_TO_SKIP):
            # Skip views that inherit from BaseServiceAPIView or are in VIEWS_TO_SKIP
            continue

        filtered.append((path, path_regex, method, callback))
>>>>>>> ebeac413
    return filtered


def generate_operation_summary(method, path, tag):
    """
    Generate a human-readable summary for an operation.
    """
    # Extract the main resource from the path
    path_parts = [part for part in path.split("/") if part and not part.startswith("{")]

    if len(path_parts) > 0:
        resource = path_parts[-1].replace("-", " ").title()
    else:
        resource = tag

    # Generate summary based on method
    method_summaries = {
        "GET": f"Retrieve {resource}",
        "POST": f"Create {resource}",
        "PATCH": f"Update {resource}",
        "DELETE": f"Delete {resource}",
    }

    # Handle specific cases
    if "archive" in path.lower():
        if method == "POST":
            return f"Archive {tag.rstrip('s')}"
        elif method == "DELETE":
            return f"Unarchive {tag.rstrip('s')}"

    if "transfer" in path.lower():
        return f"Transfer {tag.rstrip('s')}"

    return method_summaries.get(method, f"{method} {resource}")<|MERGE_RESOLUTION|>--- conflicted
+++ resolved
@@ -24,10 +24,6 @@
     filtered = []
     for path, path_regex, method, callback in endpoints:
         # Only include paths that start with /api/v1/ and exclude PUT methods
-<<<<<<< HEAD
-        if path.startswith("/api/v1/") and method.upper() != "PUT" and "server" not in path.lower():
-            filtered.append((path, path_regex, method, callback))
-=======
         if not (path.startswith("/api/v1/") and method.upper() != "PUT"):
             continue
 
@@ -42,7 +38,6 @@
             continue
 
         filtered.append((path, path_regex, method, callback))
->>>>>>> ebeac413
     return filtered
 
 
