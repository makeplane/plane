import { FC, ReactNode, useEffect, useState } from "react";
import { useRouter } from "next/router";
import posthog from "posthog-js";
import { PostHogProvider as PHProvider } from "posthog-js/react";
<<<<<<< HEAD
// mobx store provider
import { IUser, IWorkspace } from "@plane/types";
=======
>>>>>>> 7b88a2a8
// constants
import { GROUP_WORKSPACE } from "constants/event-tracker";
// helpers
import { getUserRole } from "helpers/user.helper";
// types
import { IUser } from "@plane/types";

export interface IPosthogWrapper {
  children: ReactNode;
  user: IUser | null;
  workspaces: Record<string, IWorkspace>;
  currentWorkspaceId: string | undefined;
  posthogAPIKey: string | null;
  posthogHost: string | null;
}

const PostHogProvider: FC<IPosthogWrapper> = (props) => {
  const { children, user, workspaces, currentWorkspaceId, posthogAPIKey, posthogHost } = props;
  // states
  const [lastWorkspaceId, setLastWorkspaceId] = useState(currentWorkspaceId);
  // router
  const router = useRouter();

  useEffect(() => {
    if (user) {
      // Identify sends an event, so you want may want to limit how often you call it
      posthog?.identify(user.email, {
        id: user.id,
        first_name: user.first_name,
        last_name: user.last_name,
        email: user.email,
        use_case: user.use_case,
        workspaces: Object.keys(workspaces),
      });
    }
  }, [user, workspaces]);

  useEffect(() => {
    if (posthogAPIKey && posthogHost) {
      posthog.init(posthogAPIKey, {
        api_host: posthogHost || "https://app.posthog.com",
        debug: process.env.NEXT_PUBLIC_POSTHOG_DEBUG === "1", // Debug mode based on the environment variable
        autocapture: false,
        capture_pageview: false, // Disable automatic pageview capture, as we capture manually
      });
    }
  }, [posthogAPIKey, posthogHost]);

  useEffect(() => {
    // Join workspace group on workspace change
    if (lastWorkspaceId !== currentWorkspaceId && currentWorkspaceId && user) {
      setLastWorkspaceId(currentWorkspaceId);
      posthog?.identify(user.email);
      posthog?.group(GROUP_WORKSPACE, currentWorkspaceId);
    }
  }, [currentWorkspaceId, lastWorkspaceId, user]);

  useEffect(() => {
    // Track page views
    const handleRouteChange = () => {
      posthog?.capture("$pageview");
    };
    router.events.on("routeChangeComplete", handleRouteChange);

    return () => {
      router.events.off("routeChangeComplete", handleRouteChange);
    };
    // eslint-disable-next-line react-hooks/exhaustive-deps
  }, []);

  if (posthogAPIKey) {
    return <PHProvider client={posthog}>{children}</PHProvider>;
  }
  return <>{children}</>;
};

export default PostHogProvider;<|MERGE_RESOLUTION|>--- conflicted
+++ resolved
@@ -2,29 +2,22 @@
 import { useRouter } from "next/router";
 import posthog from "posthog-js";
 import { PostHogProvider as PHProvider } from "posthog-js/react";
-<<<<<<< HEAD
-// mobx store provider
-import { IUser, IWorkspace } from "@plane/types";
-=======
->>>>>>> 7b88a2a8
 // constants
 import { GROUP_WORKSPACE } from "constants/event-tracker";
-// helpers
-import { getUserRole } from "helpers/user.helper";
 // types
 import { IUser } from "@plane/types";
 
 export interface IPosthogWrapper {
   children: ReactNode;
   user: IUser | null;
-  workspaces: Record<string, IWorkspace>;
+  workspaceIds: string[];
   currentWorkspaceId: string | undefined;
   posthogAPIKey: string | null;
   posthogHost: string | null;
 }
 
 const PostHogProvider: FC<IPosthogWrapper> = (props) => {
-  const { children, user, workspaces, currentWorkspaceId, posthogAPIKey, posthogHost } = props;
+  const { children, user, workspaceIds, currentWorkspaceId, posthogAPIKey, posthogHost } = props;
   // states
   const [lastWorkspaceId, setLastWorkspaceId] = useState(currentWorkspaceId);
   // router
@@ -39,10 +32,10 @@
         last_name: user.last_name,
         email: user.email,
         use_case: user.use_case,
-        workspaces: Object.keys(workspaces),
+        workspaces: workspaceIds,
       });
     }
-  }, [user, workspaces]);
+  }, [user, workspaceIds]);
 
   useEffect(() => {
     if (posthogAPIKey && posthogHost) {
