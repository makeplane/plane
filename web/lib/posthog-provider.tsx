import { FC, ReactNode, useEffect, useState } from "react";
import { useRouter } from "next/router";
import posthog from "posthog-js";
import { PostHogProvider as PHProvider } from "posthog-js/react";
import { IUser } from "@plane/types";
// constants
<<<<<<< HEAD
import { GROUP_WORKSPACE } from "constants/event-tracker";
=======
import { GROUP_WORKSPACE } from "@/constants/event-tracker";
// helpers
import { getUserRole } from "@/helpers/user.helper";
>>>>>>> 15c7deb2
// types

export interface IPosthogWrapper {
  children: ReactNode;
  user: IUser | null;
  workspaceIds: string[];
  currentWorkspaceId: string | undefined;
  posthogAPIKey: string | null;
  posthogHost: string | null;
  isCloud: boolean;
  telemetryEnabled: boolean;
}

const PostHogProvider: FC<IPosthogWrapper> = (props) => {
  const { children, user, workspaceIds, currentWorkspaceId, posthogAPIKey, posthogHost, isCloud, telemetryEnabled } =
    props;
  // states
  const [lastWorkspaceId, setLastWorkspaceId] = useState(currentWorkspaceId);
  // router
  const router = useRouter();

  useEffect(() => {
    if (user) {
      // Identify sends an event, so you want may want to limit how often you call it
      posthog?.identify(isCloud ? user.email : user.id, {
        id: user.id,
        first_name: isCloud ? user.first_name : undefined,
        last_name: isCloud ? user.last_name : undefined,
        email: isCloud ? user.email : undefined,
        use_case: user.use_case,
        workspaces: workspaceIds,
      });
    }
  }, [user, workspaceIds, isCloud]);

  useEffect(() => {
<<<<<<< HEAD
    if (posthogAPIKey && posthogHost && (isCloud || (!isCloud && telemetryEnabled))) {
=======
    if (posthogAPIKey && (process.env.NEXT_PUBLIC_POSTHOG_HOST || posthogHost)) {
>>>>>>> 15c7deb2
      posthog.init(posthogAPIKey, {
        api_host: process.env.NEXT_PUBLIC_POSTHOG_HOST || posthogHost || "https://app.posthog.com",
        debug: process.env.NEXT_PUBLIC_POSTHOG_DEBUG === "1", // Debug mode based on the environment variable
        autocapture: false,
        capture_pageview: false, // Disable automatic pageview capture, as we capture manually
      });
      posthog?.opt_in_capturing();
    }
  }, [posthogAPIKey, posthogHost, isCloud, telemetryEnabled]);

  useEffect(() => {
    // Join workspace group on workspace change
    if (lastWorkspaceId !== currentWorkspaceId && currentWorkspaceId && user) {
      setLastWorkspaceId(currentWorkspaceId);
      posthog?.identify(isCloud ? user.email : user.id);
      posthog?.group(GROUP_WORKSPACE, currentWorkspaceId);
    }
  }, [currentWorkspaceId, lastWorkspaceId, user, isCloud]);

  useEffect(() => {
    // Track page views
    const handleRouteChange = () => {
      posthog?.capture("$pageview");
    };
    router.events.on("routeChangeComplete", handleRouteChange);

    return () => {
      router.events.off("routeChangeComplete", handleRouteChange);
    };
    // eslint-disable-next-line react-hooks/exhaustive-deps
  }, []);

  if (!isCloud && !telemetryEnabled) {
    posthog?.opt_out_capturing();
    return <>{children}</>;
  }

  if (posthogAPIKey) {
    return <PHProvider client={posthog}>{children}</PHProvider>;
  }
  return <>{children}</>;
};

export default PostHogProvider;<|MERGE_RESOLUTION|>--- conflicted
+++ resolved
@@ -4,13 +4,9 @@
 import { PostHogProvider as PHProvider } from "posthog-js/react";
 import { IUser } from "@plane/types";
 // constants
-<<<<<<< HEAD
-import { GROUP_WORKSPACE } from "constants/event-tracker";
-=======
 import { GROUP_WORKSPACE } from "@/constants/event-tracker";
 // helpers
 import { getUserRole } from "@/helpers/user.helper";
->>>>>>> 15c7deb2
 // types
 
 export interface IPosthogWrapper {
@@ -47,11 +43,11 @@
   }, [user, workspaceIds, isCloud]);
 
   useEffect(() => {
-<<<<<<< HEAD
-    if (posthogAPIKey && posthogHost && (isCloud || (!isCloud && telemetryEnabled))) {
-=======
-    if (posthogAPIKey && (process.env.NEXT_PUBLIC_POSTHOG_HOST || posthogHost)) {
->>>>>>> 15c7deb2
+    if (
+      posthogAPIKey &&
+      (process.env.NEXT_PUBLIC_POSTHOG_HOST || posthogHost) &&
+      (isCloud || (!isCloud && telemetryEnabled))
+    ) {
       posthog.init(posthogAPIKey, {
         api_host: process.env.NEXT_PUBLIC_POSTHOG_HOST || posthogHost || "https://app.posthog.com",
         debug: process.env.NEXT_PUBLIC_POSTHOG_DEBUG === "1", // Debug mode based on the environment variable
