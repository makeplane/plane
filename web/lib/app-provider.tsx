--- conflicted
+++ resolved
@@ -56,10 +56,6 @@
               >
                 <SWRConfig value={SWR_CONFIG}>{children}</SWRConfig>
               </PosthogWrapper>
-<<<<<<< HEAD
-              {/* <SWRConfig value={SWR_CONFIG}>{children}</SWRConfig> */}
-=======
->>>>>>> 39eb8c98
             </CrispWrapper>
           </StoreWrapper>
         </InstanceLayout>
