import { FC, ReactNode } from "react";
import { observer } from "mobx-react";
import dynamic from "next/dynamic";
import Router from "next/router";
import { useTheme } from "next-themes";
import NProgress from "nprogress";
import { SWRConfig } from "swr";
// ui
import { Toast } from "@plane/ui";
// constants
import { SWR_CONFIG } from "@/constants/swr-config";
//helpers
import { resolveGeneralTheme } from "@/helpers/theme.helper";
// hooks
<<<<<<< HEAD
import { useWorkspace } from "hooks/store";
import { useStore } from "hooks";
=======
import { useApplication, useUser, useWorkspace } from "@/hooks/store";
>>>>>>> 204e4a8c
// layouts
import InstanceLayout from "@/layouts/instance-layout";
// dynamic imports
<<<<<<< HEAD
const StoreWrapper = dynamic(() => import("lib/wrappers/store-wrapper"), { ssr: false });
const PostHogProvider = dynamic(() => import("lib/posthog-provider"), { ssr: false });
const CrispWrapper = dynamic(() => import("lib/wrappers/crisp-wrapper"), { ssr: false });
// n-progress
=======
const StoreWrapper = dynamic(() => import("@/lib/wrappers/store-wrapper"), { ssr: false });
const PostHogProvider = dynamic(() => import("@/lib/posthog-provider"), { ssr: false });
const CrispWrapper = dynamic(() => import("@/lib/wrappers/crisp-wrapper"), { ssr: false });
// nprogress
>>>>>>> 204e4a8c
NProgress.configure({ showSpinner: false });
Router.events.on("routeChangeStart", NProgress.start);
Router.events.on("routeChangeError", NProgress.done);
Router.events.on("routeChangeComplete", NProgress.done);

export interface IAppProvider {
  children: ReactNode;
}

export const AppProvider: FC<IAppProvider> = observer((props) => {
  const { children } = props;
  // store hooks
  const {
    instance: { instance },
    user: {
      data: currentUser,
      membership: { currentProjectRole, currentWorkspaceRole },
    },
  } = useStore();
  const { currentWorkspace } = useWorkspace();
  // themes
  const { resolvedTheme } = useTheme();

  return (
    <>
      {/* TODO: Need to handle custom themes for toast */}
      <Toast theme={resolveGeneralTheme(resolvedTheme)} />
      <InstanceLayout>
        <StoreWrapper>
          <CrispWrapper user={currentUser}>
            <PostHogProvider
              user={currentUser}
              currentWorkspaceId={currentWorkspace?.id}
              workspaceRole={currentWorkspaceRole}
              projectRole={currentProjectRole}
              posthogAPIKey={instance?.config?.posthog_api_key || undefined}
              posthogHost={instance?.config?.posthog_host || undefined}
            >
              <SWRConfig value={SWR_CONFIG}>{children}</SWRConfig>
            </PostHogProvider>
          </CrispWrapper>
        </StoreWrapper>
      </InstanceLayout>
    </>
  );
});<|MERGE_RESOLUTION|>--- conflicted
+++ resolved
@@ -12,26 +12,14 @@
 //helpers
 import { resolveGeneralTheme } from "@/helpers/theme.helper";
 // hooks
-<<<<<<< HEAD
-import { useWorkspace } from "hooks/store";
-import { useStore } from "hooks";
-=======
 import { useApplication, useUser, useWorkspace } from "@/hooks/store";
->>>>>>> 204e4a8c
 // layouts
 import InstanceLayout from "@/layouts/instance-layout";
 // dynamic imports
-<<<<<<< HEAD
-const StoreWrapper = dynamic(() => import("lib/wrappers/store-wrapper"), { ssr: false });
-const PostHogProvider = dynamic(() => import("lib/posthog-provider"), { ssr: false });
-const CrispWrapper = dynamic(() => import("lib/wrappers/crisp-wrapper"), { ssr: false });
-// n-progress
-=======
 const StoreWrapper = dynamic(() => import("@/lib/wrappers/store-wrapper"), { ssr: false });
 const PostHogProvider = dynamic(() => import("@/lib/posthog-provider"), { ssr: false });
 const CrispWrapper = dynamic(() => import("@/lib/wrappers/crisp-wrapper"), { ssr: false });
 // nprogress
->>>>>>> 204e4a8c
 NProgress.configure({ showSpinner: false });
 Router.events.on("routeChangeStart", NProgress.start);
 Router.events.on("routeChangeError", NProgress.done);
