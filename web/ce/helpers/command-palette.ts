// types
import { CYCLE_TRACKER_ELEMENTS } from "@plane/constants";
import { TCommandPaletteActionList, TCommandPaletteShortcut, TCommandPaletteShortcutList } from "@plane/types";
// store
import { captureClick } from "@/helpers/event-tracker.helper";
import { store } from "@/lib/store-context";

export const getGlobalShortcutsList: () => TCommandPaletteActionList = () => {
  const { toggleCreateIssueModal } = store.commandPalette;

  return {
    c: {
      title: "Create a new work item",
      description: "Create a new work item in the current project",
      action: () => toggleCreateIssueModal(true),
    },
  };
};

export const getWorkspaceShortcutsList: () => TCommandPaletteActionList = () => {
  const { toggleCreateProjectModal } = store.commandPalette;

  return {
    p: {
      title: "Create a new project",
      description: "Create a new project in the current workspace",
      action: () => toggleCreateProjectModal(true),
    },
  };
};

export const getProjectShortcutsList: () => TCommandPaletteActionList = () => {
  const {
    toggleCreatePageModal,
    toggleCreateModuleModal,
    toggleCreateCycleModal,
    toggleCreateViewModal,
    toggleBulkDeleteIssueModal,
  } = store.commandPalette;

  return {
    d: {
      title: "Create a new page",
      description: "Create a new page in the current project",
      action: () => toggleCreatePageModal({ isOpen: true }),
    },
    m: {
      title: "Create a new module",
      description: "Create a new module in the current project",
      action: () => toggleCreateModuleModal(true),
    },
    q: {
      title: "Create a new cycle",
      description: "Create a new cycle in the current project",
      action: () => {
        toggleCreateCycleModal(true);
<<<<<<< HEAD
        captureClick({ elementName: CYCLE_TRACKER_ELEMENTS.COMMAND_PALETTE_ITEM });
=======
        captureClick({ elementName: CYCLE_TRACKER_ELEMENTS.COMMAND_PALETTE_ADD_ITEM });
>>>>>>> db1caa79
      },
    },
    v: {
      title: "Create a new view",
      description: "Create a new view in the current project",
      action: () => toggleCreateViewModal(true),
    },
    backspace: {
      title: "Bulk delete work items",
      description: "Bulk delete work items in the current project",
      action: () => toggleBulkDeleteIssueModal(true),
    },
    delete: {
      title: "Bulk delete work items",
      description: "Bulk delete work items in the current project",
      action: () => toggleBulkDeleteIssueModal(true),
    },
  };
};

// eslint-disable-next-line @typescript-eslint/no-unused-vars
export const handleAdditionalKeyDownEvents = (e: KeyboardEvent) => null;

export const getNavigationShortcutsList = (): TCommandPaletteShortcut[] => [
  { keys: "Ctrl,K", description: "Open command menu" },
];

export const getCommonShortcutsList = (platform: string): TCommandPaletteShortcut[] => [
  { keys: "P", description: "Create project" },
  { keys: "C", description: "Create work item" },
  { keys: "Q", description: "Create cycle" },
  { keys: "M", description: "Create module" },
  { keys: "V", description: "Create view" },
  { keys: "D", description: "Create page" },
  { keys: "Delete", description: "Bulk delete work items" },
  { keys: "Shift,/", description: "Open shortcuts guide" },
  {
    keys: platform === "MacOS" ? "Ctrl,control,C" : "Ctrl,Alt,C",
    description: "Copy work item URL from the work item details page",
  },
];

export const getAdditionalShortcutsList = (): TCommandPaletteShortcutList[] => [];<|MERGE_RESOLUTION|>--- conflicted
+++ resolved
@@ -1,5 +1,5 @@
 // types
-import { CYCLE_TRACKER_ELEMENTS } from "@plane/constants";
+import { CYCLE_TRACKER_ELEMENTS, MODULE_TRACKER_ELEMENTS } from "@plane/constants";
 import { TCommandPaletteActionList, TCommandPaletteShortcut, TCommandPaletteShortcutList } from "@plane/types";
 // store
 import { captureClick } from "@/helpers/event-tracker.helper";
@@ -47,18 +47,17 @@
     m: {
       title: "Create a new module",
       description: "Create a new module in the current project",
-      action: () => toggleCreateModuleModal(true),
+      action: () => {
+        toggleCreateModuleModal(true);
+        captureClick({ elementName: MODULE_TRACKER_ELEMENTS.COMMAND_PALETTE_ADD_ITEM });
+      },
     },
     q: {
       title: "Create a new cycle",
       description: "Create a new cycle in the current project",
       action: () => {
         toggleCreateCycleModal(true);
-<<<<<<< HEAD
-        captureClick({ elementName: CYCLE_TRACKER_ELEMENTS.COMMAND_PALETTE_ITEM });
-=======
         captureClick({ elementName: CYCLE_TRACKER_ELEMENTS.COMMAND_PALETTE_ADD_ITEM });
->>>>>>> db1caa79
       },
     },
     v: {
