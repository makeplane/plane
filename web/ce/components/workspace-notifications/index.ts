export * from "./notification-card/root";
<<<<<<< HEAD
export * from "./list-root";
=======
export * from "./root";
>>>>>>> 626468e6
<|MERGE_RESOLUTION|>--- conflicted
+++ resolved
@@ -1,6 +1,2 @@
 export * from "./notification-card/root";
-<<<<<<< HEAD
-export * from "./list-root";
-=======
-export * from "./root";
->>>>>>> 626468e6
+export * from "./root";