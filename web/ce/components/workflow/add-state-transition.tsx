--- conflicted
+++ resolved
@@ -1,11 +1,6 @@
 import { Plus } from "lucide-react";
-<<<<<<< HEAD
-import { cn } from "@/helpers/common.helper";
-// Plane
-=======
 // plane utils
 import { cn } from "@plane/utils";
->>>>>>> 580c4b19
 
 type Props = {
   workspaceSlug: string;
