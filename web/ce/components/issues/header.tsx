--- conflicted
+++ resolved
@@ -4,18 +4,13 @@
 import { useParams } from "next/navigation";
 // icons
 import { Circle, ExternalLink } from "lucide-react";
-<<<<<<< HEAD
-import { EUserPermissions, EUserPermissionsLevel, SPACE_BASE_PATH, SPACE_BASE_URL } from "@plane/constants";
-=======
 import {
-  EIssuesStoreType,
   EProjectFeatureKey,
   EUserPermissions,
   EUserPermissionsLevel,
   SPACE_BASE_PATH,
   SPACE_BASE_URL,
 } from "@plane/constants";
->>>>>>> 25a6cd49
 // plane constants
 import { useTranslation } from "@plane/i18n";
 import { EIssuesStoreType } from "@plane/types";
