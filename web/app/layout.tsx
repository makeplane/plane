--- conflicted
+++ resolved
@@ -77,9 +77,6 @@
       <body>
         <div id="context-menu-portal" />
         <AppProvider>
-<<<<<<< HEAD
-          <div className={`h-screen w-full overflow-hidden bg-custom-background-100`}>{children}</div>
-=======
           <div className={`h-screen w-full overflow-hidden bg-custom-background-100 relative flex flex-col`}>
             <div className="flex-shrink-0">
               {/* free trial banner */}
@@ -87,7 +84,6 @@
             </div>
             <div className="w-full h-full overflow-hidden relative">{children}</div>
           </div>
->>>>>>> 72b0cbdf
         </AppProvider>
       </body>
       {process.env.NEXT_PUBLIC_PLAUSIBLE_DOMAIN && (
