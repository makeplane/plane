"use client";

// ui
<<<<<<< HEAD
import { API_BASE_URL } from "@plane/constants";
import { Button, TOAST_TYPE, setToast } from "@plane/ui";
// helpers
=======
import Link from "next/link";
import { Button, TOAST_TYPE, getButtonStyling, setToast } from "@plane/ui";
// helpers
import { cn } from "@plane/utils";
import { API_BASE_URL } from "@/helpers/common.helper";
>>>>>>> 9ff23881
// hooks
import { useAppRouter } from "@/hooks/use-app-router";
// layouts
import DefaultLayout from "@/layouts/default-layout";
// services
import { AuthService } from "@/services/auth.service";

// services
const authService = new AuthService();

export default function CustomErrorComponent() {
  const router = useAppRouter();

  const handleRefresh = () => {
    window.location.reload();
  };

  const handleSignOut = async () => {
    await authService
      .signOut(API_BASE_URL)
      .catch(() =>
        setToast({
          type: TOAST_TYPE.ERROR,
          title: "Error!",
          message: "Failed to sign out. Please try again.",
        })
      )
      .finally(() => router.push("/"));
  };

  return (
    <DefaultLayout>
      <div className={`h-screen w-full overflow-hidden bg-custom-background-100`}>
        <div className="grid h-full place-items-center p-4">
          <div className="space-y-8 text-center">
            <div className="space-y-2 relative flex flex-col justify-center items-center">
              <h3 className="text-lg font-semibold">Yikes! That doesn{"'"}t look good.</h3>
              <p className="mx-auto md:w-1/2 text-sm text-custom-text-200">
                That crashed Plane, pun intended. No worries, though. Our engineers have been notified. If you have more
                details, please write to{" "}
                <a href="mailto:support@plane.so" className="text-custom-primary">
                  support@plane.so
                </a>{" "}
                or on our{" "}
                <a
                  href="https://discord.com/invite/A92xrEGCge"
                  target="_blank"
                  className="text-custom-primary"
                  rel="noopener noreferrer"
                >
                  Discord
                </a>
                .
              </p>
            </div>
            <div className="flex items-center justify-center gap-2">
              <Link href="/" className={cn(getButtonStyling("primary", "md"))}>
                Go to home
              </Link>
              <Button variant="neutral-primary" size="md" onClick={handleSignOut}>
                Sign out
              </Button>
            </div>
          </div>
        </div>
      </div>
    </DefaultLayout>
  );
}<|MERGE_RESOLUTION|>--- conflicted
+++ resolved
@@ -1,17 +1,10 @@
 "use client";
 
-// ui
-<<<<<<< HEAD
+import Link from "next/link";
+// plane imports
 import { API_BASE_URL } from "@plane/constants";
-import { Button, TOAST_TYPE, setToast } from "@plane/ui";
-// helpers
-=======
-import Link from "next/link";
 import { Button, TOAST_TYPE, getButtonStyling, setToast } from "@plane/ui";
-// helpers
 import { cn } from "@plane/utils";
-import { API_BASE_URL } from "@/helpers/common.helper";
->>>>>>> 9ff23881
 // hooks
 import { useAppRouter } from "@/hooks/use-app-router";
 // layouts
@@ -24,10 +17,6 @@
 
 export default function CustomErrorComponent() {
   const router = useAppRouter();
-
-  const handleRefresh = () => {
-    window.location.reload();
-  };
 
   const handleSignOut = async () => {
     await authService
