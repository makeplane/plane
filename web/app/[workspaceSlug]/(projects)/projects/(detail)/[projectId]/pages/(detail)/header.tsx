"use client";

import { useState } from "react";
import { observer } from "mobx-react";
import { useParams } from "next/navigation";
import { FileText } from "lucide-react";
// types
import { TLogoProps } from "@plane/types";
// ui
import { Breadcrumbs, EmojiIconPicker, EmojiIconPickerTypes, TOAST_TYPE, Tooltip, setToast } from "@plane/ui";
// components
import { BreadcrumbLink, Logo } from "@/components/common";
import { PageEditInformationPopover } from "@/components/pages";
// helpers
import { convertHexEmojiToDecimal } from "@/helpers/emoji.helper";
import { getPageName } from "@/helpers/page.helper";
// hooks
import { usePage, useProject } from "@/hooks/store";
import { usePlatformOS } from "@/hooks/use-platform-os";
// plane web components
import { PageDetailsHeaderExtraActions } from "@/plane-web/components/pages";

export interface IPagesHeaderProps {
  showButton?: boolean;
}

export const PageDetailsHeader = observer(() => {
  // router
  const { workspaceSlug, pageId } = useParams();
  // state
  const [isOpen, setIsOpen] = useState(false);
  // store hooks
  const { currentProjectDetails, loader } = useProject();
<<<<<<< HEAD
  const { name, logo_props, updatePageLogo } = usePage(pageId?.toString() ?? "");
=======
  const page = usePage(pageId?.toString() ?? "");
  const { isContentEditable, isSubmitting, name, logo_props, updatePageLogo } = page;
>>>>>>> 0fbe4c4d
  // use platform
  const { isMobile } = usePlatformOS();

  const handlePageLogoUpdate = async (data: TLogoProps) => {
    if (data) {
      updatePageLogo(data)
        .then(() => {
          setToast({
            type: TOAST_TYPE.SUCCESS,
            title: "Success!",
            message: "Logo Updated successfully.",
          });
        })
        .catch(() => {
          setToast({
            type: TOAST_TYPE.ERROR,
            title: "Error!",
            message: "Something went wrong. Please try again.",
          });
        });
    }
  };

<<<<<<< HEAD
=======
  const pageTitle = getPageName(name);
  const isVersionHistoryOverlayActive = !!searchParams.get("version");

>>>>>>> 0fbe4c4d
  return (
    <div className="relative z-10 flex h-[3.75rem] w-full flex-shrink-0 flex-row items-center justify-between gap-x-2 gap-y-4 bg-custom-sidebar-background-100 p-4">
      <div className="flex w-full flex-grow items-center gap-2 overflow-ellipsis whitespace-nowrap">
        <div>
          <Breadcrumbs isLoading={loader}>
            <Breadcrumbs.BreadcrumbItem
              type="text"
              link={
                <span>
                  <span className="hidden md:block">
                    <BreadcrumbLink
                      href={`/${workspaceSlug}/projects/${currentProjectDetails?.id}/issues`}
                      label={currentProjectDetails?.name ?? "Project"}
                      icon={
                        currentProjectDetails && (
                          <span className="grid h-4 w-4 flex-shrink-0 place-items-center">
                            <Logo logo={currentProjectDetails?.logo_props} size={16} />
                          </span>
                        )
                      }
                    />
                  </span>
                  <span className="md:hidden">
                    <BreadcrumbLink
                      href={`/${workspaceSlug}/projects/${currentProjectDetails?.id}/issues`}
                      label={"..."}
                    />
                  </span>
                </span>
              }
            />

            <Breadcrumbs.BreadcrumbItem
              type="text"
              link={
                <BreadcrumbLink
                  href={`/${workspaceSlug}/projects/${currentProjectDetails?.id}/pages`}
                  label="Pages"
                  icon={<FileText className="h-4 w-4 text-custom-text-300" />}
                />
              }
            />
            <Breadcrumbs.BreadcrumbItem
              type="text"
              link={
                <li className="flex items-center space-x-2" tabIndex={-1}>
                  <div className="flex flex-wrap items-center gap-2.5">
                    <div className="flex cursor-default items-center gap-1 text-sm font-medium text-custom-text-100">
                      <div className="flex h-5 w-5 items-center justify-center overflow-hidden">
                        <EmojiIconPicker
                          isOpen={isOpen}
                          handleToggle={(val: boolean) => setIsOpen(val)}
                          className="flex items-center justify-center"
                          buttonClassName="flex items-center justify-center"
                          label={
                            <>
                              {logo_props?.in_use ? (
                                <Logo logo={logo_props} size={16} type="lucide" />
                              ) : (
                                <FileText className="h-4 w-4 text-custom-text-300" />
                              )}
                            </>
                          }
                          onChange={(val) => {
                            let logoValue = {};

                            if (val?.type === "emoji")
                              logoValue = {
                                value: convertHexEmojiToDecimal(val.value.unified),
                                url: val.value.imageUrl,
                              };
                            else if (val?.type === "icon") logoValue = val.value;

                            handlePageLogoUpdate({
                              in_use: val?.type,
                              [val?.type]: logoValue,
                            }).finally(() => setIsOpen(false));
                          }}
                          defaultIconColor={
                            logo_props?.in_use && logo_props.in_use === "icon" ? logo_props?.icon?.color : undefined
                          }
                          defaultOpen={
                            logo_props?.in_use && logo_props?.in_use === "emoji"
                              ? EmojiIconPickerTypes.EMOJI
                              : EmojiIconPickerTypes.ICON
                          }
                        />
                      </div>
                      <Tooltip tooltipContent={pageTitle} position="bottom" isMobile={isMobile}>
                        <div className="relative line-clamp-1 block max-w-[150px] overflow-hidden truncate">
                          {pageTitle}
                        </div>
                      </Tooltip>
                    </div>
                  </div>
                </li>
              }
            />
          </Breadcrumbs>
        </div>
      </div>
      <PageEditInformationPopover page={page} />
      <PageDetailsHeaderExtraActions />
    </div>
  );
});<|MERGE_RESOLUTION|>--- conflicted
+++ resolved
@@ -31,12 +31,8 @@
   const [isOpen, setIsOpen] = useState(false);
   // store hooks
   const { currentProjectDetails, loader } = useProject();
-<<<<<<< HEAD
-  const { name, logo_props, updatePageLogo } = usePage(pageId?.toString() ?? "");
-=======
   const page = usePage(pageId?.toString() ?? "");
-  const { isContentEditable, isSubmitting, name, logo_props, updatePageLogo } = page;
->>>>>>> 0fbe4c4d
+  const { name, logo_props, updatePageLogo } = page;
   // use platform
   const { isMobile } = usePlatformOS();
 
@@ -60,12 +56,8 @@
     }
   };
 
-<<<<<<< HEAD
-=======
   const pageTitle = getPageName(name);
-  const isVersionHistoryOverlayActive = !!searchParams.get("version");
 
->>>>>>> 0fbe4c4d
   return (
     <div className="relative z-10 flex h-[3.75rem] w-full flex-shrink-0 flex-row items-center justify-between gap-x-2 gap-y-4 bg-custom-sidebar-background-100 p-4">
       <div className="flex w-full flex-grow items-center gap-2 overflow-ellipsis whitespace-nowrap">
