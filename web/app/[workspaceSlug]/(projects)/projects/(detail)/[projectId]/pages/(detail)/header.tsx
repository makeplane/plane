"use client";

import { useState } from "react";
import { observer } from "mobx-react";
import { useParams } from "next/navigation";
import { FileText } from "lucide-react";
// types
import { TLogoProps } from "@plane/types";
// ui
<<<<<<< HEAD
import {
  Breadcrumbs,
  Button,
  EmojiIconPicker,
  EmojiIconPickerTypes,
  TOAST_TYPE,
  Tooltip,
  setToast,
  CustomHeader,
} from "@plane/ui";
=======
import { Breadcrumbs, EmojiIconPicker, EmojiIconPickerTypes, TOAST_TYPE, Tooltip, setToast } from "@plane/ui";
>>>>>>> e9f486ee
// components
import { BreadcrumbLink, Logo } from "@/components/common";
import { PageEditInformationPopover } from "@/components/pages";
// helpers
import { convertHexEmojiToDecimal } from "@/helpers/emoji.helper";
import { getPageName } from "@/helpers/page.helper";
// hooks
import { usePage, useProject } from "@/hooks/store";
import { usePlatformOS } from "@/hooks/use-platform-os";
// plane web components
import { PageDetailsHeaderExtraActions } from "@/plane-web/components/pages";

export interface IPagesHeaderProps {
  showButton?: boolean;
}

export const PageDetailsHeader = observer(() => {
  // router
  const { workspaceSlug, pageId } = useParams();
  // state
  const [isOpen, setIsOpen] = useState(false);
  // store hooks
  const { currentProjectDetails, loader } = useProject();
  const page = usePage(pageId?.toString() ?? "");
  const { name, logo_props, updatePageLogo } = page;
  // use platform
  const { isMobile } = usePlatformOS();

  const handlePageLogoUpdate = async (data: TLogoProps) => {
    if (data) {
      updatePageLogo(data)
        .then(() => {
          setToast({
            type: TOAST_TYPE.SUCCESS,
            title: "Success!",
            message: "Logo Updated successfully.",
          });
        })
        .catch(() => {
          setToast({
            type: TOAST_TYPE.ERROR,
            title: "Error!",
            message: "Something went wrong. Please try again.",
          });
        });
    }
  };

  const pageTitle = getPageName(name);

  return (
    <CustomHeader>
      <CustomHeader.LeftItem>
        <div>
          <Breadcrumbs isLoading={loader}>
            <Breadcrumbs.BreadcrumbItem
              type="text"
              link={
                <span>
                  <span className="hidden md:block">
                    <BreadcrumbLink
                      href={`/${workspaceSlug}/projects/${currentProjectDetails?.id}/issues`}
                      label={currentProjectDetails?.name ?? "Project"}
                      icon={
                        currentProjectDetails && (
                          <span className="grid h-4 w-4 flex-shrink-0 place-items-center">
                            <Logo logo={currentProjectDetails?.logo_props} size={16} />
                          </span>
                        )
                      }
                    />
                  </span>
                  <span className="md:hidden">
                    <BreadcrumbLink
                      href={`/${workspaceSlug}/projects/${currentProjectDetails?.id}/issues`}
                      label={"..."}
                    />
                  </span>
                </span>
              }
            />

            <Breadcrumbs.BreadcrumbItem
              type="text"
              link={
                <BreadcrumbLink
                  href={`/${workspaceSlug}/projects/${currentProjectDetails?.id}/pages`}
                  label="Pages"
                  icon={<FileText className="h-4 w-4 text-custom-text-300" />}
                />
              }
            />
            <Breadcrumbs.BreadcrumbItem
              type="text"
              link={
                <li className="flex items-center space-x-2" tabIndex={-1}>
                  <div className="flex flex-wrap items-center gap-2.5">
                    <div className="flex cursor-default items-center gap-1 text-sm font-medium text-custom-text-100">
                      <div className="flex h-5 w-5 items-center justify-center overflow-hidden">
                        <EmojiIconPicker
                          isOpen={isOpen}
                          handleToggle={(val: boolean) => setIsOpen(val)}
                          className="flex items-center justify-center"
                          buttonClassName="flex items-center justify-center"
                          label={
                            <>
                              {logo_props?.in_use ? (
                                <Logo logo={logo_props} size={16} type="lucide" />
                              ) : (
                                <FileText className="h-4 w-4 text-custom-text-300" />
                              )}
                            </>
                          }
                          onChange={(val) => {
                            let logoValue = {};

                            if (val?.type === "emoji")
                              logoValue = {
                                value: convertHexEmojiToDecimal(val.value.unified),
                                url: val.value.imageUrl,
                              };
                            else if (val?.type === "icon") logoValue = val.value;

                            handlePageLogoUpdate({
                              in_use: val?.type,
                              [val?.type]: logoValue,
                            }).finally(() => setIsOpen(false));
                          }}
                          defaultIconColor={
                            logo_props?.in_use && logo_props.in_use === "icon" ? logo_props?.icon?.color : undefined
                          }
                          defaultOpen={
                            logo_props?.in_use && logo_props?.in_use === "emoji"
                              ? EmojiIconPickerTypes.EMOJI
                              : EmojiIconPickerTypes.ICON
                          }
                        />
                      </div>
                      <Tooltip tooltipContent={pageTitle} position="bottom" isMobile={isMobile}>
                        <div className="relative line-clamp-1 block max-w-[150px] overflow-hidden truncate">
                          {pageTitle}
                        </div>
                      </Tooltip>
                    </div>
                  </div>
                </li>
              }
            />
          </Breadcrumbs>
        </div>
<<<<<<< HEAD
      </CustomHeader.LeftItem>
      <CustomHeader.RightItem>
        <PageDetailsHeaderExtraActions />
        {isContentEditable && !isVersionHistoryOverlayActive ? (
          <Button
            variant="primary"
            size="sm"
            onClick={() => {
              // ctrl/cmd + s to save the changes
              const event = new KeyboardEvent("keydown", {
                key: "s",
                ctrlKey: !isMac,
                metaKey: isMac,
              });
              window.dispatchEvent(event);
            }}
            className="flex-shrink-0 w-24"
            loading={isSubmitting === "submitting"}
          >
            {isSubmitting === "submitting" ? "Saving" : "Save changes"}
          </Button>
        ) : (
          <></>
        )}
      </CustomHeader.RightItem>
    </CustomHeader>
=======
      </div>
      <PageEditInformationPopover page={page} />
      <PageDetailsHeaderExtraActions />
    </div>
>>>>>>> e9f486ee
  );
});<|MERGE_RESOLUTION|>--- conflicted
+++ resolved
@@ -7,10 +7,8 @@
 // types
 import { TLogoProps } from "@plane/types";
 // ui
-<<<<<<< HEAD
 import {
   Breadcrumbs,
-  Button,
   EmojiIconPicker,
   EmojiIconPickerTypes,
   TOAST_TYPE,
@@ -18,9 +16,6 @@
   setToast,
   CustomHeader,
 } from "@plane/ui";
-=======
-import { Breadcrumbs, EmojiIconPicker, EmojiIconPickerTypes, TOAST_TYPE, Tooltip, setToast } from "@plane/ui";
->>>>>>> e9f486ee
 // components
 import { BreadcrumbLink, Logo } from "@/components/common";
 import { PageEditInformationPopover } from "@/components/pages";
@@ -171,38 +166,11 @@
             />
           </Breadcrumbs>
         </div>
-<<<<<<< HEAD
       </CustomHeader.LeftItem>
       <CustomHeader.RightItem>
+        <PageEditInformationPopover page={page} />
         <PageDetailsHeaderExtraActions />
-        {isContentEditable && !isVersionHistoryOverlayActive ? (
-          <Button
-            variant="primary"
-            size="sm"
-            onClick={() => {
-              // ctrl/cmd + s to save the changes
-              const event = new KeyboardEvent("keydown", {
-                key: "s",
-                ctrlKey: !isMac,
-                metaKey: isMac,
-              });
-              window.dispatchEvent(event);
-            }}
-            className="flex-shrink-0 w-24"
-            loading={isSubmitting === "submitting"}
-          >
-            {isSubmitting === "submitting" ? "Saving" : "Save changes"}
-          </Button>
-        ) : (
-          <></>
-        )}
       </CustomHeader.RightItem>
     </CustomHeader>
-=======
-      </div>
-      <PageEditInformationPopover page={page} />
-      <PageDetailsHeaderExtraActions />
-    </div>
->>>>>>> e9f486ee
   );
 });