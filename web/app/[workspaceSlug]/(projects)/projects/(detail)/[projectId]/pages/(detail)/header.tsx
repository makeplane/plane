"use client";

import { useState } from "react";
import { observer } from "mobx-react";
import { useParams } from "next/navigation";
import { FileText } from "lucide-react";
// types
import { TLogoProps } from "@plane/types";
// ui
<<<<<<< HEAD
import { Breadcrumbs, EmojiIconPicker, EmojiIconPickerTypes, TOAST_TYPE, setToast } from "@plane/ui";
=======
import { Breadcrumbs, Button, EmojiIconPicker, EmojiIconPickerTypes, TOAST_TYPE, Tooltip, setToast } from "@plane/ui";
>>>>>>> 075b8efa
// components
import { BreadcrumbLink, Logo } from "@/components/common";
// helpers
import { convertHexEmojiToDecimal } from "@/helpers/emoji.helper";
// hooks
import { usePage, useProject } from "@/hooks/store";
// plane web components
import { PageDetailsHeaderExtraActions } from "@/plane-web/components/pages";

export interface IPagesHeaderProps {
  showButton?: boolean;
}

export const PageDetailsHeader = observer(() => {
  // router
  const { workspaceSlug, pageId } = useParams();
  // state
  const [isOpen, setIsOpen] = useState(false);
  // store hooks
  const { currentProjectDetails, loader } = useProject();
<<<<<<< HEAD
  const { name, logo_props, updatePageLogo } = usePage(pageId?.toString() ?? "");
=======
  const { isContentEditable, isSubmitting, name, logo_props, updatePageLogo } = usePage(pageId?.toString() ?? "");
  // use platform
  const { isMobile, platform } = usePlatformOS();
  // derived values
  const isMac = platform === "MacOS";
>>>>>>> 075b8efa

  const handlePageLogoUpdate = async (data: TLogoProps) => {
    if (data) {
      updatePageLogo(data)
        .then(() => {
          setToast({
            type: TOAST_TYPE.SUCCESS,
            title: "Success!",
            message: "Logo Updated successfully.",
          });
        })
        .catch(() => {
          setToast({
            type: TOAST_TYPE.ERROR,
            title: "Error!",
            message: "Something went wrong. Please try again.",
          });
        });
    }
  };

  return (
    <div className="relative z-10 flex h-[3.75rem] w-full flex-shrink-0 flex-row items-center justify-between gap-x-2 gap-y-4 bg-custom-sidebar-background-100 p-4">
      <div className="flex w-full flex-grow items-center gap-2 overflow-ellipsis whitespace-nowrap">
        <div>
          <Breadcrumbs isLoading={loader}>
            <Breadcrumbs.BreadcrumbItem
              type="text"
              link={
                <span>
                  <span className="hidden md:block">
                    <BreadcrumbLink
                      href={`/${workspaceSlug}/projects/${currentProjectDetails?.id}/issues`}
                      label={currentProjectDetails?.name ?? "Project"}
                      icon={
                        currentProjectDetails && (
                          <span className="grid h-4 w-4 flex-shrink-0 place-items-center">
                            <Logo logo={currentProjectDetails?.logo_props} size={16} />
                          </span>
                        )
                      }
                    />
                  </span>
                  <span className="md:hidden">
                    <BreadcrumbLink
                      href={`/${workspaceSlug}/projects/${currentProjectDetails?.id}/issues`}
                      label={"..."}
                    />
                  </span>
                </span>
              }
            />

            <Breadcrumbs.BreadcrumbItem
              type="text"
              link={
                <BreadcrumbLink
                  href={`/${workspaceSlug}/projects/${currentProjectDetails?.id}/pages`}
                  label="Pages"
                  icon={<FileText className="h-4 w-4 text-custom-text-300" />}
                />
              }
            />
            <Breadcrumbs.BreadcrumbItem
              type="text"
              link={
                <li className="flex items-center space-x-2" tabIndex={-1}>
                  <div className="flex flex-wrap items-center gap-2.5">
                    <div className="flex cursor-default items-center gap-1 text-sm font-medium text-custom-text-100">
                      <div className="flex h-5 w-5 items-center justify-center overflow-hidden">
                        <EmojiIconPicker
                          isOpen={isOpen}
                          handleToggle={(val: boolean) => setIsOpen(val)}
                          className="flex items-center justify-center"
                          buttonClassName="flex items-center justify-center"
                          label={
                            <>
                              {logo_props?.in_use ? (
                                <Logo logo={logo_props} size={16} type="lucide" />
                              ) : (
                                <FileText className="h-4 w-4 text-custom-text-300" />
                              )}
                            </>
                          }
                          onChange={(val) => {
                            let logoValue = {};

                            if (val?.type === "emoji")
                              logoValue = {
                                value: convertHexEmojiToDecimal(val.value.unified),
                                url: val.value.imageUrl,
                              };
                            else if (val?.type === "icon") logoValue = val.value;

                            handlePageLogoUpdate({
                              in_use: val?.type,
                              [val?.type]: logoValue,
                            }).finally(() => setIsOpen(false));
                          }}
                          defaultIconColor={
                            logo_props?.in_use && logo_props.in_use === "icon" ? logo_props?.icon?.color : undefined
                          }
                          defaultOpen={
                            logo_props?.in_use && logo_props?.in_use === "emoji"
                              ? EmojiIconPickerTypes.EMOJI
                              : EmojiIconPickerTypes.ICON
                          }
                        />
                      </div>
                      <Tooltip tooltipContent={name ?? "Page"} position="bottom" isMobile={isMobile}>
                        <div className="relative line-clamp-1 block max-w-[150px] overflow-hidden truncate">
                          {name ?? "Page"}
                        </div>
                      </Tooltip>
                    </div>
                  </div>
                </li>
              }
            />
          </Breadcrumbs>
        </div>
      </div>
      <PageDetailsHeaderExtraActions />
    </div>
  );
});<|MERGE_RESOLUTION|>--- conflicted
+++ resolved
@@ -7,17 +7,14 @@
 // types
 import { TLogoProps } from "@plane/types";
 // ui
-<<<<<<< HEAD
-import { Breadcrumbs, EmojiIconPicker, EmojiIconPickerTypes, TOAST_TYPE, setToast } from "@plane/ui";
-=======
-import { Breadcrumbs, Button, EmojiIconPicker, EmojiIconPickerTypes, TOAST_TYPE, Tooltip, setToast } from "@plane/ui";
->>>>>>> 075b8efa
+import { Breadcrumbs, EmojiIconPicker, EmojiIconPickerTypes, TOAST_TYPE, Tooltip, setToast } from "@plane/ui";
 // components
 import { BreadcrumbLink, Logo } from "@/components/common";
 // helpers
 import { convertHexEmojiToDecimal } from "@/helpers/emoji.helper";
 // hooks
 import { usePage, useProject } from "@/hooks/store";
+import { usePlatformOS } from "@/hooks/use-platform-os";
 // plane web components
 import { PageDetailsHeaderExtraActions } from "@/plane-web/components/pages";
 
@@ -32,15 +29,9 @@
   const [isOpen, setIsOpen] = useState(false);
   // store hooks
   const { currentProjectDetails, loader } = useProject();
-<<<<<<< HEAD
   const { name, logo_props, updatePageLogo } = usePage(pageId?.toString() ?? "");
-=======
-  const { isContentEditable, isSubmitting, name, logo_props, updatePageLogo } = usePage(pageId?.toString() ?? "");
   // use platform
-  const { isMobile, platform } = usePlatformOS();
-  // derived values
-  const isMac = platform === "MacOS";
->>>>>>> 075b8efa
+  const { isMobile } = usePlatformOS();
 
   const handlePageLogoUpdate = async (data: TLogoProps) => {
     if (data) {
