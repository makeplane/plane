--- conflicted
+++ resolved
@@ -11,15 +11,11 @@
 import { DetailedEmptyState } from "@/components/empty-state";
 import { PagesListRoot, PagesListView } from "@/components/pages";
 // hooks
-<<<<<<< HEAD
-import { useProject } from "@/hooks/store";
-// plane web hooks
-import { EPageStoreType } from "@/plane-web/hooks/store";
-=======
 import { useProject, useUserPermissions } from "@/hooks/store";
 import { useAppRouter } from "@/hooks/use-app-router";
 import { useResolvedAssetPath } from "@/hooks/use-resolved-asset-path";
->>>>>>> dd11ebf3
+// plane web hooks
+import { EPageStoreType } from "@/plane-web/hooks/store";
 
 const ProjectPagesPage = observer(() => {
   // router
