--- conflicted
+++ resolved
@@ -289,11 +289,7 @@
                     }}
                     size="sm"
                   >
-<<<<<<< HEAD
-                    {t("issue.add")}
-=======
                     {t("issue.add.label")}
->>>>>>> 7afeeaf1
                   </Button>
                 )}
               </>
