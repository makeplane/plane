"use client";

import { observer } from "mobx-react";
import { useParams } from "next/navigation";
import useSWR from "swr";
// ui
import { Loader } from "@plane/ui";
// components
import { PageHead } from "@/components/core";
import { IssueDetailRoot } from "@/components/issues";
// constants
// hooks
import { useIssueDetail, useProject } from "@/hooks/store";

const ArchivedIssueDetailsPage = observer(() => {
  // router
  const { workspaceSlug, projectId, archivedIssueId } = useParams();
  // states
  // hooks
  const {
    fetchIssue,
    issue: { getIssueById, isFetchingIssueDetails },
  } = useIssueDetail();

  const { getProjectById } = useProject();

<<<<<<< HEAD
  const { data: swrArchivedIssueDetails } = useSWR(
=======
  const { isLoading } = useSWR(
>>>>>>> c8c9638e
    workspaceSlug && projectId && archivedIssueId
      ? `ARCHIVED_ISSUE_DETAIL_${workspaceSlug}_${projectId}_${archivedIssueId}`
      : null,
    workspaceSlug && projectId && archivedIssueId
      ? () => fetchIssue(workspaceSlug.toString(), projectId.toString(), archivedIssueId.toString(), "ARCHIVED")
      : null
  );

  // derived values
  const issue = archivedIssueId ? getIssueById(archivedIssueId.toString()) : undefined;
  const project = issue ? getProjectById(issue?.project_id ?? "") : undefined;
  const pageTitle = project && issue ? `${project?.identifier}-${issue?.sequence_id} ${issue?.name}` : undefined;

  if (!issue) return <></>;

  const issueLoader = !issue || isFetchingIssueDetails ? true : false;

  return (
    <>
      <PageHead title={pageTitle} />
      {issueLoader ? (
        <Loader className="flex h-full gap-5 p-5">
          <div className="basis-2/3 space-y-2">
            <Loader.Item height="30px" width="40%" />
            <Loader.Item height="15px" width="60%" />
            <Loader.Item height="15px" width="60%" />
            <Loader.Item height="15px" width="40%" />
          </div>
          <div className="basis-1/3 space-y-3">
            <Loader.Item height="30px" />
            <Loader.Item height="30px" />
            <Loader.Item height="30px" />
            <Loader.Item height="30px" />
          </div>
        </Loader>
      ) : (
        <div className="flex h-full overflow-hidden">
          <div className="h-full w-full space-y-3 divide-y-2 divide-custom-border-200 overflow-y-auto">
            {workspaceSlug && projectId && archivedIssueId && (
              <IssueDetailRoot
                workspaceSlug={workspaceSlug.toString()}
                projectId={projectId.toString()}
                issueId={archivedIssueId.toString()}
                is_archived
              />
            )}
          </div>
        </div>
      )}
    </>
  );
});

export default ArchivedIssueDetailsPage;<|MERGE_RESOLUTION|>--- conflicted
+++ resolved
@@ -24,11 +24,7 @@
 
   const { getProjectById } = useProject();
 
-<<<<<<< HEAD
-  const { data: swrArchivedIssueDetails } = useSWR(
-=======
   const { isLoading } = useSWR(
->>>>>>> c8c9638e
     workspaceSlug && projectId && archivedIssueId
       ? `ARCHIVED_ISSUE_DETAIL_${workspaceSlug}_${projectId}_${archivedIssueId}`
       : null,
