"use client";

import { FC, useState } from "react";
import { observer } from "mobx-react";
import { useParams } from "next/navigation";
import { RefreshCcw } from "lucide-react";
// ui
import { Breadcrumbs, Button, Intake, Header } from "@plane/ui";
// components
import { BreadcrumbLink, Logo } from "@/components/common";
import { InboxIssueCreateEditModalRoot } from "@/components/inbox";
// hooks
import { useProject, useProjectInbox, useUserPermissions } from "@/hooks/store";
import { EUserPermissions, EUserPermissionsLevel } from "@/plane-web/constants/user-permissions";

export const ProjectInboxHeader: FC = observer(() => {
  // states
  const [createIssueModal, setCreateIssueModal] = useState(false);
  // router
  const { workspaceSlug, projectId } = useParams();
  // store hooks
  const { allowPermissions } = useUserPermissions();

  const { currentProjectDetails, loader: currentProjectDetailsLoader } = useProject();
  const { loader } = useProjectInbox();

  // derived value
  const isAuthorized = allowPermissions(
    [EUserPermissions.ADMIN, EUserPermissions.MEMBER, EUserPermissions.GUEST],
    EUserPermissionsLevel.PROJECT
  );

  return (
    <Header>
      <Header.LeftItem>
        <div className="flex items-center gap-4">
          <Breadcrumbs isLoading={currentProjectDetailsLoader}>
            <Breadcrumbs.BreadcrumbItem
              type="text"
              link={
                <BreadcrumbLink
                  href={`/${workspaceSlug}/projects`}
                  label={currentProjectDetails?.name ?? "Project"}
                  icon={
                    currentProjectDetails && (
                      <span className="grid place-items-center flex-shrink-0 h-4 w-4">
                        <Logo logo={currentProjectDetails?.logo_props} size={16} />
                      </span>
                    )
                  }
                />
              }
            />

            <Breadcrumbs.BreadcrumbItem
              type="text"
              link={<BreadcrumbLink label="Intake" icon={<Intake className="h-4 w-4 text-custom-text-300" />} />}
            />
          </Breadcrumbs>

          {loader === "pagination-loading" && (
            <div className="flex items-center gap-1.5 text-custom-text-300">
              <RefreshCcw className="h-3.5 w-3.5 animate-spin" />
              <p className="text-sm">Syncing...</p>
            </div>
          )}
        </div>
<<<<<<< HEAD
      </div>

      {currentProjectDetails?.inbox_view && workspaceSlug && projectId && isAuthorized && (
        <div className="flex items-center gap-2">
          <InboxIssueCreateEditModalRoot
            workspaceSlug={workspaceSlug.toString()}
            projectId={projectId.toString()}
            modalState={createIssueModal}
            handleModalClose={() => setCreateIssueModal(false)}
            issue={undefined}
          />
=======
      </Header.LeftItem>
      <Header.RightItem>
        {currentProjectDetails?.inbox_view && workspaceSlug && projectId && !isViewer ? (
          <div className="flex items-center gap-2">
            <InboxIssueCreateEditModalRoot
              workspaceSlug={workspaceSlug.toString()}
              projectId={projectId.toString()}
              modalState={createIssueModal}
              handleModalClose={() => setCreateIssueModal(false)}
              issue={undefined}
            />
>>>>>>> 1da97d58

            <Button variant="primary" size="sm" onClick={() => setCreateIssueModal(true)}>
              Add issue
            </Button>
          </div>
        ) : (
          <></>
        )}
      </Header.RightItem>
    </Header>
  );
});<|MERGE_RESOLUTION|>--- conflicted
+++ resolved
@@ -65,22 +65,9 @@
             </div>
           )}
         </div>
-<<<<<<< HEAD
-      </div>
-
-      {currentProjectDetails?.inbox_view && workspaceSlug && projectId && isAuthorized && (
-        <div className="flex items-center gap-2">
-          <InboxIssueCreateEditModalRoot
-            workspaceSlug={workspaceSlug.toString()}
-            projectId={projectId.toString()}
-            modalState={createIssueModal}
-            handleModalClose={() => setCreateIssueModal(false)}
-            issue={undefined}
-          />
-=======
       </Header.LeftItem>
       <Header.RightItem>
-        {currentProjectDetails?.inbox_view && workspaceSlug && projectId && !isViewer ? (
+        {currentProjectDetails?.inbox_view && workspaceSlug && projectId && isAuthorized ? (
           <div className="flex items-center gap-2">
             <InboxIssueCreateEditModalRoot
               workspaceSlug={workspaceSlug.toString()}
@@ -89,7 +76,6 @@
               handleModalClose={() => setCreateIssueModal(false)}
               issue={undefined}
             />
->>>>>>> 1da97d58
 
             <Button variant="primary" size="sm" onClick={() => setCreateIssueModal(true)}>
               Add issue
