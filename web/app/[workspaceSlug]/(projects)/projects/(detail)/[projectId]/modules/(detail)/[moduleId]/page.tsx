--- conflicted
+++ resolved
@@ -69,11 +69,7 @@
           {moduleId && !isSidebarCollapsed && (
             <div
               className={cn(
-<<<<<<< HEAD
-                "flex h-full w-[24rem] flex-shrink-0 flex-col gap-3.5 overflow-y-auto border-l border-custom-border-100 bg-custom-sidebar-background-100 px-6 duration-300 vertical-scrollbar scrollbar-sm fixed right-0 z-10"
-=======
-                "flex h-full w-[24rem] flex-shrink-0 flex-col gap-3.5 overflow-y-auto border-l border-custom-border-100 bg-custom-sidebar-background-100 px-6 duration-300 vertical-scrollbar scrollbar-sm absolute right-0 top-0 z-[13]"
->>>>>>> e9f486ee
+                "flex h-full w-[24rem] flex-shrink-0 flex-col gap-3.5 overflow-y-auto border-l border-custom-border-100 bg-custom-sidebar-background-100 px-6 duration-300 vertical-scrollbar scrollbar-sm absolute right-0 z-[13]"
               )}
               style={{
                 boxShadow:
