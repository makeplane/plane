--- conflicted
+++ resolved
@@ -25,11 +25,8 @@
   const { allowPermissions } = useUserPermissions();
 
   const { loader } = useProject();
-<<<<<<< HEAD
 
   const { t } = useTranslation();
-=======
->>>>>>> 89d19267
 
   // auth
   const canUserCreateModule = allowPermissions(
@@ -41,11 +38,7 @@
     <Header>
       <Header.LeftItem>
         <div>
-<<<<<<< HEAD
-          <Breadcrumbs onBack={router.back} isLoading={loader}>
-=======
           <Breadcrumbs onBack={router.back} isLoading={loader === "init-loader"}>
->>>>>>> 89d19267
             <ProjectBreadcrumb />
             <Breadcrumbs.BreadcrumbItem
               type="text"
