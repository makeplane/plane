"use client";

import { useParams } from "next/navigation";
import useSWR from "swr";
// types
<<<<<<< HEAD
import { GROUP_CHOICES } from "@plane/constants";
=======
import { useTranslation } from "@plane/i18n";
>>>>>>> ca02b0d1
import { IUserStateDistribution, TStateGroups } from "@plane/types";
// components
import { ContentWrapper } from "@plane/ui";
import { PageHead } from "@/components/core";
import {
  ProfileActivity,
  ProfilePriorityDistribution,
  ProfileStateDistribution,
  ProfileStats,
  ProfileWorkload,
} from "@/components/profile";
// constants
import { USER_PROFILE_DATA } from "@/constants/fetch-keys";
// services
import { UserService } from "@/services/user.service";

// services
const userService = new UserService();

export default function ProfileOverviewPage() {
  const { workspaceSlug, userId } = useParams();

  const { t } = useTranslation();
  const { data: userProfile } = useSWR(
    workspaceSlug && userId ? USER_PROFILE_DATA(workspaceSlug.toString(), userId.toString()) : null,
    workspaceSlug && userId ? () => userService.getUserProfileData(workspaceSlug.toString(), userId.toString()) : null
  );

  const stateDistribution: IUserStateDistribution[] = Object.keys(GROUP_CHOICES).map((key) => {
    const group = userProfile?.state_distribution.find((g) => g.state_group === key);

    if (group) return group;
    else return { state_group: key as TStateGroups, state_count: 0 };
  });

  return (
    <>
      <PageHead title={t("profile.page_label")} />
      <ContentWrapper className="space-y-7">
        <ProfileStats userProfile={userProfile} />
        <ProfileWorkload stateDistribution={stateDistribution} />
        <div className="grid grid-cols-1 items-stretch gap-5 xl:grid-cols-2">
          <ProfilePriorityDistribution userProfile={userProfile} />
          <ProfileStateDistribution stateDistribution={stateDistribution} userProfile={userProfile} />
        </div>
        <ProfileActivity />
      </ContentWrapper>
    </>
  );
}<|MERGE_RESOLUTION|>--- conflicted
+++ resolved
@@ -3,11 +3,8 @@
 import { useParams } from "next/navigation";
 import useSWR from "swr";
 // types
-<<<<<<< HEAD
 import { GROUP_CHOICES } from "@plane/constants";
-=======
 import { useTranslation } from "@plane/i18n";
->>>>>>> ca02b0d1
 import { IUserStateDistribution, TStateGroups } from "@plane/types";
 // components
 import { ContentWrapper } from "@plane/ui";
