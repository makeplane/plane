--- conflicted
+++ resolved
@@ -1,18 +1,12 @@
 "use client";
 
 import { observer } from "mobx-react";
-<<<<<<< HEAD
-import { Breadcrumbs, ContrastIcon } from "@plane/ui";
-// components
-import { BreadcrumbLink, ProIcon } from "@/components/common";
-=======
 // ui
 import { Breadcrumbs, ContrastIcon } from "@plane/ui";
 // components
 import { BreadcrumbLink } from "@/components/common";
 // plane web components
 import { UpgradeBadge } from "@/plane-web/components/workspace";
->>>>>>> 4c353b6e
 
 export const WorkspaceActiveCycleHeader = observer(() => (
   <div className="relative z-10 flex h-[3.75rem] w-full flex-shrink-0 flex-row items-center justify-between gap-x-2 gap-y-4 bg-custom-sidebar-background-100 p-4">
@@ -29,11 +23,7 @@
             }
           />
         </Breadcrumbs>
-<<<<<<< HEAD
-        <ProIcon />
-=======
         <UpgradeBadge size="md" />
->>>>>>> 4c353b6e
       </div>
     </div>
   </div>
