--- conflicted
+++ resolved
@@ -80,17 +80,6 @@
       {renderPrivateProjectEmptyState ? (
         <JoinProject projectId={projectId} isPrivateProject />
       ) : (
-<<<<<<< HEAD
-        workspaceSlug &&
-        projectId &&
-        issueId && (
-          <ProjectAuthWrapper workspaceSlug={workspaceSlug?.toString()} projectId={projectId?.toString()}>
-            <IssueDetailRoot
-              workspaceSlug={workspaceSlug.toString()}
-              projectId={projectId.toString()}
-              issueId={issueId.toString()}
-              is_archived={!!issue?.archived_at}
-=======
         <ProjectAuthWrapper workspaceSlug={workspaceSlug?.toString()} projectId={projectId}>
           {error ? (
             <EmptyState
@@ -101,7 +90,6 @@
                 text: t("issue.empty_state.issue_detail.primary_button.text"),
                 onClick: () => router.push(`/${workspaceSlug}/workspace-views/all-issues/`),
               }}
->>>>>>> 2d3639ca
             />
           ) : issueLoader ? (
             <Loader className="flex h-full gap-5 p-5">
@@ -137,6 +125,7 @@
                       workspaceSlug={workspaceSlug.toString()}
                       projectId={projectId.toString()}
                       issueId={issueId.toString()}
+                       is_archived={!!issue?.archived_at}
                     />
                   </>
                 )}
