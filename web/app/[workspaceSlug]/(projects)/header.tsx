--- conflicted
+++ resolved
@@ -7,11 +7,7 @@
 import githubBlackImage from "/public/logos/github-black.png";
 import githubWhiteImage from "/public/logos/github-white.png";
 // ui
-<<<<<<< HEAD
 import { Breadcrumbs, Header } from "@plane/ui";
-=======
-import { Breadcrumbs, CustomHeader } from "@plane/ui";
->>>>>>> 22656d01
 // components
 import { BreadcrumbLink } from "@/components/common";
 // constants
@@ -26,13 +22,8 @@
 
   return (
     <>
-<<<<<<< HEAD
       <Header>
         <Header.LeftItem>
-=======
-      <CustomHeader>
-        <CustomHeader.LeftItem>
->>>>>>> 22656d01
           <div>
             <Breadcrumbs>
               <Breadcrumbs.BreadcrumbItem
@@ -41,27 +32,8 @@
               />
             </Breadcrumbs>
           </div>
-<<<<<<< HEAD
         </Header.LeftItem>
         <Header.RightItem>
-          <a
-            onClick={() =>
-              captureEvent(CHANGELOG_REDIRECTED, {
-                element: "navbar",
-              })
-            }
-            href="https://plane.so/changelog"
-            target="_blank"
-            rel="noopener noreferrer"
-            className="flex flex-shrink-0 items-center gap-1.5 rounded bg-custom-background-80 px-3 py-1.5"
-          >
-            <Zap size={14} strokeWidth={2} fill="rgb(var(--color-text-100))" />
-            <span className="hidden text-xs font-medium sm:hidden md:block">{"What's new?"}</span>
-          </a>
-=======
-        </CustomHeader.LeftItem>
-        <CustomHeader.RightItem>
->>>>>>> 22656d01
           <a
             onClick={() =>
               captureEvent(GITHUB_REDIRECTED, {
@@ -81,13 +53,8 @@
             />
             <span className="hidden text-xs font-medium sm:hidden md:block">Star us on GitHub</span>
           </a>
-<<<<<<< HEAD
         </Header.RightItem>
       </Header>
-=======
-        </CustomHeader.RightItem>
-      </CustomHeader>
->>>>>>> 22656d01
     </>
   );
 };