"use client";
import { observer } from "mobx-react";
import Image from "next/image";
import { useParams } from "next/navigation";
import useSWR from "swr";
// components
import { getButtonStyling } from "@plane/ui";
import { PageHead } from "@/components/core";
import { SingleIntegrationCard } from "@/components/integration";
import { IntegrationAndImportExportBanner, IntegrationsSettingsLoader } from "@/components/ui";
// constants
import { APP_INTEGRATIONS } from "@/constants/fetch-keys";
<<<<<<< HEAD
=======
import { EUserWorkspaceRoles } from "@/constants/workspace";
// helpers
import { cn } from "@/helpers/common.helper";
>>>>>>> c0625499
// hooks
import { useUserPermissions, useWorkspace } from "@/hooks/store";
import { EUserPermissions, EUserPermissionsLevel } from "@/plane-web/constants/user-permissions";
// services
import { IntegrationService } from "@/services/integrations";

const integrationService = new IntegrationService();

const WorkspaceIntegrationsPage = observer(() => {
  // router
  const { workspaceSlug } = useParams();
  // store hooks
<<<<<<< HEAD
=======
  const {
    userProfile: { data: userProfile },
    membership: { currentWorkspaceRole },
  } = useUser();
>>>>>>> c0625499
  const { currentWorkspace } = useWorkspace();
  const { allowPermissions } = useUserPermissions();

  // derived values
<<<<<<< HEAD
  const isAdmin = allowPermissions([EUserPermissions.ADMIN], EUserPermissionsLevel.WORKSPACE);
=======
  const isDarkMode = userProfile?.theme.theme === "dark";
  const isAdmin = currentWorkspaceRole === EUserWorkspaceRoles.ADMIN;
>>>>>>> c0625499
  const pageTitle = currentWorkspace?.name ? `${currentWorkspace.name} - Integrations` : undefined;

  const { data: appIntegrations } = useSWR(workspaceSlug && isAdmin ? APP_INTEGRATIONS : null, () =>
    workspaceSlug && isAdmin ? integrationService.getAppIntegrationsList() : null
  );

  if (!isAdmin)
    return (
      <>
        <PageHead title={pageTitle} />
        <div className="mt-10 flex h-full w-full justify-center">
          <p className="text-sm text-custom-text-300">You are not authorized to access this page.</p>
        </div>
      </>
    );

  if (true)
    return (
      <div className="flex h-full flex-col gap-10 rounded-xl">
        <div className="flex items-center border-b border-custom-border-100 py-3.5">
          <h3 className="text-xl font-medium">Integrations</h3>
        </div>
        <div
          className={cn("item-center flex min-h-[25rem] justify-between rounded-xl", {
            "bg-gradient-to-l from-[#343434] via-[#484848]  to-[#1E1E1E]": userProfile?.theme.theme === "dark",
            "bg-gradient-to-l from-[#3b5ec6] to-[#f5f7fe]": userProfile?.theme.theme === "light",
          })}
        >
          <div className="relative flex flex-col justify-center gap-7 pl-8 lg:w-1/2">
            <div className="flex max-w-96 flex-col gap-2">
              <h2 className="text-2xl font-semibold">Popular integrations are coming soon!</h2>
              <p className="text-base font-medium text-custom-text-300">
                Send changes in issues to Slack, turn a Support email into a ticket in Plane, and more—coming soon to
                Pro on Plane Cloud and One.
              </p>
            </div>
            <div className="flex items-center gap-3">
              <a
                className={`${getButtonStyling("primary", "md")} cursor-pointer`}
                href="https://ece39166.sibforms.com/serve/MUIFAPPLJk02NaZT7ZOinKdoKPL351GVFpEmit1jpJixcLlqd3TaulIT9Czmu0yDy_5bqzuVmEu6Y6oUc09X2NIhI88jplFs0G6ARQa6NxHxACHAUtKNQhOmyI7zpC4MLV_E3kkwlwbzguZyKKURADedKgRarGu77LFz6f9CH-DUDntNbrooJhU1-vndV1EyWNrFgvjMDjz2wSat"
                target="_blank"
                rel="noreferrer"
              >
                Stay in loop
              </a>
            </div>
          </div>
          <div className="relative hidden w-1/2 lg:block">
            <span className="absolute bottom-0 right-0">
              <Image
                src={`/upcoming-features/integrations-cta-1-${isDarkMode ? "dark" : "light"}.png`}
                height={420}
                width={420}
                alt="cta-1"
              />
            </span>
            <span className="absolute -bottom-16 right-1/2 rounded-xl">
              <Image
                src={`/upcoming-features/integrations-cta-2-${isDarkMode ? "dark" : "light"}.png`}
                height={210}
                width={280}
                alt="cta-2"
              />
            </span>
          </div>
        </div>
      </div>
    );

  return (
    <>
      <PageHead title={pageTitle} />
      <section className="w-full overflow-y-auto">
        <IntegrationAndImportExportBanner bannerName="Integrations" />
        <div>
          {appIntegrations ? (
            appIntegrations?.map((integration) => (
              <SingleIntegrationCard key={integration.id} integration={integration} />
            ))
          ) : (
            <IntegrationsSettingsLoader />
          )}
        </div>
      </section>
    </>
  );
});

export default WorkspaceIntegrationsPage;<|MERGE_RESOLUTION|>--- conflicted
+++ resolved
@@ -10,12 +10,8 @@
 import { IntegrationAndImportExportBanner, IntegrationsSettingsLoader } from "@/components/ui";
 // constants
 import { APP_INTEGRATIONS } from "@/constants/fetch-keys";
-<<<<<<< HEAD
-=======
-import { EUserWorkspaceRoles } from "@/constants/workspace";
 // helpers
 import { cn } from "@/helpers/common.helper";
->>>>>>> c0625499
 // hooks
 import { useUserPermissions, useWorkspace } from "@/hooks/store";
 import { EUserPermissions, EUserPermissionsLevel } from "@/plane-web/constants/user-permissions";
@@ -28,23 +24,16 @@
   // router
   const { workspaceSlug } = useParams();
   // store hooks
-<<<<<<< HEAD
-=======
   const {
     userProfile: { data: userProfile },
     membership: { currentWorkspaceRole },
   } = useUser();
->>>>>>> c0625499
   const { currentWorkspace } = useWorkspace();
   const { allowPermissions } = useUserPermissions();
 
   // derived values
-<<<<<<< HEAD
+  const isDarkMode = userProfile?.theme.theme === "dark";
   const isAdmin = allowPermissions([EUserPermissions.ADMIN], EUserPermissionsLevel.WORKSPACE);
-=======
-  const isDarkMode = userProfile?.theme.theme === "dark";
-  const isAdmin = currentWorkspaceRole === EUserWorkspaceRoles.ADMIN;
->>>>>>> c0625499
   const pageTitle = currentWorkspace?.name ? `${currentWorkspace.name} - Integrations` : undefined;
 
   const { data: appIntegrations } = useSWR(workspaceSlug && isAdmin ? APP_INTEGRATIONS : null, () =>
