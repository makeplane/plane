--- conflicted
+++ resolved
@@ -40,24 +40,6 @@
   return (
     <>
       <AppHeader header={<WorkspaceSettingHeader />} />
-<<<<<<< HEAD
-      <MobileWorkspaceSettingsTabs />
-      <div className="inset-y-0 flex flex-row vertical-scrollbar scrollbar-lg h-full w-full overflow-y-auto">
-        {workspaceUserInfo && !isAuthorized ? (
-          <NotAuthorizedView section="settings" />
-        ) : (
-          <>
-            <div className="px-page-x !pr-0 py-page-y flex-shrink-0 overflow-y-hidden sm:hidden hidden md:block lg:block">
-              <WorkspaceSettingsSidebar />
-            </div>
-            <div className="flex flex-col relative w-full overflow-hidden">
-              <div className="w-full  h-full overflow-x-hidden overflow-y-scroll vertical-scrollbar scrollbar-md px-page-x md:px-9 py-page-y">
-                {children}
-              </div>
-            </div>
-          </>
-        )}
-=======
       <div className="flex flex-col w-full h-full overflow-hidden">
         {/* free banner */}
         <LicenseSeatsBanner />
@@ -65,7 +47,7 @@
         <div className="w-full h-full overflow-hidden">
           <MobileWorkspaceSettingsTabs />
           <div className="inset-y-0 flex flex-row vertical-scrollbar scrollbar-lg h-full w-full overflow-y-auto">
-            {workspaceUserInfo && !isWorkspaceAdmin ? (
+            {workspaceUserInfo && !isAuthorized ? (
               <NotAuthorizedView section="settings" />
             ) : (
               <>
@@ -81,7 +63,6 @@
             )}
           </div>
         </div>
->>>>>>> 8d886cf2
       </div>
     </>
   );
