--- conflicted
+++ resolved
@@ -8,14 +8,11 @@
 import { ImportersEmptyState } from "@/components/importers";
 // hooks
 import { useUserPermissions, useWorkspace } from "@/hooks/store";
-<<<<<<< HEAD
-=======
 import { useUserProfile } from "@/hooks/store/use-user-profile";
 // plane web components
 import { ImportersList } from "@/plane-web/components/importers";
 // plane web hooks
 import { useFlag } from "@/plane-web/hooks/store";
->>>>>>> 0351e448
 
 const ImportsPage = observer(() => {
   // router
