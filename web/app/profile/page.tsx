--- conflicted
+++ resolved
@@ -216,156 +216,6 @@
                 <span className="text-sm text-custom-text-300 tracking-tight">{watch("email")}</span>
               </div>
             </div>
-<<<<<<< HEAD
-
-            <div className="grid grid-cols-1 gap-6 md:px-8 lg:grid-cols-2 2xl:grid-cols-3 pb-8">
-              <div className="flex flex-col gap-1">
-                <h4 className="text-sm">
-                  First name<span className="text-red-500">*</span>
-                </h4>
-                <Controller
-                  control={control}
-                  name="first_name"
-                  rules={{
-                    required: "First name is required.",
-                  }}
-                  render={({ field: { value, onChange, ref } }) => (
-                    <Input
-                      id="first_name"
-                      name="first_name"
-                      type="text"
-                      value={value}
-                      onChange={onChange}
-                      ref={ref}
-                      hasError={Boolean(errors.first_name)}
-                      placeholder="Enter your first name"
-                      className={`w-full rounded-md ${errors.first_name ? "border-red-500" : ""}`}
-                      maxLength={24}
-                      autoComplete="on"
-                    />
-                  )}
-                />
-                {errors.first_name && <span className="text-xs text-red-500">Please enter first name</span>}
-              </div>
-
-              <div className="flex flex-col gap-1">
-                <h4 className="text-sm">Last name</h4>
-
-                <Controller
-                  control={control}
-                  name="last_name"
-                  render={({ field: { value, onChange, ref } }) => (
-                    <Input
-                      id="last_name"
-                      name="last_name"
-                      type="text"
-                      value={value}
-                      onChange={onChange}
-                      ref={ref}
-                      hasError={Boolean(errors.last_name)}
-                      placeholder="Enter your last name"
-                      className="w-full rounded-md"
-                      maxLength={24}
-                      autoComplete="on"
-                    />
-                  )}
-                />
-              </div>
-
-              <div className="flex flex-col gap-1">
-                <h4 className="text-sm">
-                  Email<span className="text-red-500">*</span>
-                </h4>
-                <Controller
-                  control={control}
-                  name="email"
-                  rules={{
-                    required: "Email is required.",
-                  }}
-                  render={({ field: { value, ref } }) => (
-                    <Input
-                      id="email"
-                      name="email"
-                      type="email"
-                      value={value}
-                      ref={ref}
-                      hasError={Boolean(errors.email)}
-                      placeholder="Enter your email"
-                      className={`w-full cursor-not-allowed rounded-md !bg-custom-background-80 ${errors.email ? "border-red-500" : ""
-                        }`}
-                      autoComplete="on"
-                      disabled
-                    />
-                  )}
-                />
-              </div>
-
-              <div className="flex flex-col gap-1">
-                <h4 className="text-sm">
-                  Role<span className="text-red-500">*</span>
-                </h4>
-                <Controller
-                  name="role"
-                  control={control}
-                  rules={{ required: "Role is required." }}
-                  render={({ field: { value, onChange } }) => (
-                    <CustomSelect
-                      value={value}
-                      onChange={onChange}
-                      label={value ? value.toString() : "Select your role"}
-                      buttonClassName={errors.role ? "border-red-500" : "border-none"}
-                      className="rounded-md border-[0.5px] !border-custom-border-200"
-                      optionsClassName="w-full"
-                      input
-                    >
-                      {USER_ROLES.map((item) => (
-                        <CustomSelect.Option key={item.value} value={item.value}>
-                          {item.label}
-                        </CustomSelect.Option>
-                      ))}
-                    </CustomSelect>
-                  )}
-                />
-                {errors.role && <span className="text-xs text-red-500">Please select a role</span>}
-              </div>
-
-              <div className="flex flex-col gap-1">
-                <h4 className="text-sm">
-                  Display name<span className="text-red-500">*</span>
-                </h4>
-                <Controller
-                  control={control}
-                  name="display_name"
-                  rules={{
-                    required: "Display name is required.",
-                    validate: (value) => {
-                      if (value.trim().length < 1) return "Display name can't be empty.";
-
-                      if (value.split("  ").length > 1) return "Display name can't have two consecutive spaces.";
-
-                      if (value.replace(/\s/g, "").length < 1)
-                        return "Display name must be at least 1 characters long.";
-
-                      if (value.replace(/\s/g, "").length > 20)
-                        return "Display name must be less than 20 characters long.";
-
-                      return true;
-                    },
-                  }}
-                  render={({ field: { value, onChange, ref } }) => (
-                    <Input
-                      id="display_name"
-                      name="display_name"
-                      type="text"
-                      value={value}
-                      onChange={onChange}
-                      ref={ref}
-                      hasError={Boolean(errors?.display_name)}
-                      placeholder="Enter your display name"
-                      className={`w-full ${errors?.display_name ? "border-red-500" : ""}`}
-                      maxLength={24}
-                    />
-=======
             <div className="flex flex-col gap-2">
               <div className="grid grid-cols-1 sm:grid-cols-2 xl:grid-cols-3 gap-x-6 gap-y-4">
                 <div className="flex flex-col gap-1">
@@ -454,7 +304,6 @@
                   />
                   {errors?.display_name && (
                     <span className="text-xs text-red-500">{errors?.display_name?.message}</span>
->>>>>>> a88a39fb
                   )}
                 </div>
                 <div className="flex flex-col gap-1">
