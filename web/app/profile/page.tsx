"use client";

import React, { useEffect, useState } from "react";
import { observer } from "mobx-react";
import { Controller, useForm } from "react-hook-form";
import { ChevronDown, CircleUserRound } from "lucide-react";
import { Disclosure, Transition } from "@headlessui/react";
import type { IUser } from "@plane/types";
import { Button, CustomSelect, CustomSearchSelect, Input, TOAST_TYPE, setPromiseToast, setToast } from "@plane/ui";
// components
import { DeactivateAccountModal } from "@/components/account";
import { LogoSpinner } from "@/components/common";
import { ImagePickerPopover, UserImageUploadModal, PageHead } from "@/components/core";
import { ProfileSettingContentWrapper } from "@/components/profile";
// constants
import { TIME_ZONES } from "@/constants/timezones";
import { USER_ROLES } from "@/constants/workspace";
// hooks
<<<<<<< HEAD
import { useUser, useUserSettings } from "@/hooks/store";
// import { ProfileSettingsLayout } from "@/layouts/settings-layout";
// layouts
import { ENABLE_LOCAL_DB_CACHE } from "@/plane-web/constants/issues";
import { FileService } from "@/services/file.service";
=======
import { useUser } from "@/hooks/store";
>>>>>>> 62199808
// services
import { FileService } from "@/services/file.service";

const defaultValues: Partial<IUser> = {
  avatar: "",
  cover_image: "",
  first_name: "",
  last_name: "",
  display_name: "",
  email: "",
  role: "Product / Project Manager",
  user_timezone: "Asia/Kolkata",
};

const fileService = new FileService();

const ProfileSettingsPage = observer(() => {
  // states
  const [isLoading, setIsLoading] = useState(false);
  const [isRemoving, setIsRemoving] = useState(false);
  const [isImageUploadModalOpen, setIsImageUploadModalOpen] = useState(false);
  const [deactivateAccountModal, setDeactivateAccountModal] = useState(false);
  // form info
  const {
    handleSubmit,
    reset,
    watch,
    control,
    setValue,
    formState: { errors },
  } = useForm<IUser>({ defaultValues });
  // store hooks
  const { data: currentUser, updateCurrentUser } = useUser();

  useEffect(() => {
    reset({ ...defaultValues, ...currentUser });
  }, [currentUser, reset]);

  const onSubmit = async (formData: IUser) => {
    setIsLoading(true);
    const payload: Partial<IUser> = {
      first_name: formData.first_name,
      last_name: formData.last_name,
      avatar: formData.avatar,
      cover_image: formData.cover_image,
      role: formData.role,
      display_name: formData?.display_name,
      user_timezone: formData.user_timezone,
    };

    const updateCurrentUserDetail = updateCurrentUser(payload).finally(() => setIsLoading(false));
    setPromiseToast(updateCurrentUserDetail, {
      loading: "Updating...",
      success: {
        title: "Success!",
        message: () => `Profile updated successfully.`,
      },
      error: {
        title: "Error!",
        message: () => `There was some error in updating your profile. Please try again.`,
      },
    });
  };

  const handleDelete = (url: string | null | undefined, updateUser: boolean = false) => {
    if (!url) return;

    setIsRemoving(true);

    fileService.deleteUserFile(url).then(() => {
      if (updateUser)
        updateCurrentUser({ avatar: "" })
          .then(() => {
            setToast({
              type: TOAST_TYPE.SUCCESS,
              title: "Success!",
              message: "Profile picture deleted successfully.",
            });
            setIsRemoving(false);
            setValue("avatar", "");
          })
          .catch(() => {
            setToast({
              type: TOAST_TYPE.ERROR,
              title: "Error!",
              message: "There was some error in deleting your profile picture. Please try again.",
            });
          })
          .finally(() => {
            setIsRemoving(false);
            setIsImageUploadModalOpen(false);
          });
    });
  };

  const timeZoneOptions = TIME_ZONES.map((timeZone) => ({
    value: timeZone.value,
    query: timeZone.label + " " + timeZone.value,
    content: timeZone.label,
  }));

  if (!currentUser)
    return (
      <div className="grid h-full w-full place-items-center px-4 sm:px-0">
        <LogoSpinner />
      </div>
    );

  return (
    <>
      <PageHead title="Profile - General Settings" />
      <ProfileSettingContentWrapper>
        <Controller
          control={control}
          name="avatar"
          render={({ field: { onChange, value } }) => (
            <UserImageUploadModal
              isOpen={isImageUploadModalOpen}
              onClose={() => setIsImageUploadModalOpen(false)}
              isRemoving={isRemoving}
              handleDelete={() => handleDelete(currentUser?.avatar, true)}
              onSuccess={(url) => {
                onChange(url);
                handleSubmit(onSubmit)();
                setIsImageUploadModalOpen(false);
              }}
              value={value && value.trim() !== "" ? value : null}
            />
          )}
        />
        <DeactivateAccountModal isOpen={deactivateAccountModal} onClose={() => setDeactivateAccountModal(false)} />
        <form onSubmit={handleSubmit(onSubmit)}>
          <div className="flex w-full flex-col gap-8">
            <div className="relative h-44 w-full">
              <img
                src={watch("cover_image") ?? "https://images.unsplash.com/photo-1506383796573-caf02b4a79ab"}
                className="h-44 w-full rounded-lg object-cover"
                alt={currentUser?.first_name ?? "Cover image"}
              />
              <div className="absolute -bottom-6 left-8 flex items-end justify-between">
                <div className="flex gap-3">
                  <div className="flex h-16 w-16 items-center justify-center rounded-lg bg-custom-background-90">
                    <button type="button" onClick={() => setIsImageUploadModalOpen(true)}>
                      {!watch("avatar") || watch("avatar") === "" ? (
                        <div className="h-16 w-16 rounded-md bg-custom-background-80 p-2">
                          <CircleUserRound className="h-full w-full text-custom-text-200" />
                        </div>
                      ) : (
                        <div className="relative h-16 w-16 overflow-hidden">
                          <img
                            src={watch("avatar") || undefined}
                            className="absolute left-0 top-0 h-full w-full rounded-lg object-cover"
                            onClick={() => setIsImageUploadModalOpen(true)}
                            alt={currentUser?.display_name}
                            role="button"
                          />
                        </div>
                      )}
                    </button>
                  </div>
                </div>
              </div>

              <div className="absolute bottom-3 right-3 flex">
                <Controller
                  control={control}
                  name="cover_image"
                  render={({ field: { value, onChange } }) => (
                    <ImagePickerPopover
                      label={"Change cover"}
                      onChange={(imageUrl) => onChange(imageUrl)}
                      control={control}
                      value={value ?? "https://images.unsplash.com/photo-1506383796573-caf02b4a79ab"}
                      isProfileCover
                    />
                  )}
                />
              </div>
            </div>

            <div className="item-center mt-4 flex justify-between md:px-8">
              <div className="flex flex-col">
                <div className="item-center flex text-lg font-semibold text-custom-text-100">
                  <span>{`${watch("first_name")} ${watch("last_name")}`}</span>
                </div>
                <span className="text-sm tracking-tight">{watch("email")}</span>
              </div>

              {/* <Link href={`/profile/${currentUser.id}`}>
              <span className="flex item-center gap-1 text-sm text-custom-primary-100 underline font-medium">
                <ExternalLink className="h-4 w-4" />
                Activity Overview
              </span>
            </Link> */}
            </div>

            <div className="grid grid-cols-1 gap-6 md:px-8 lg:grid-cols-2 2xl:grid-cols-3 pb-8">
              <div className="flex flex-col gap-1">
                <h4 className="text-sm">
                  First name<span className="text-red-500">*</span>
                </h4>
                <Controller
                  control={control}
                  name="first_name"
                  rules={{
                    required: "First name is required.",
                  }}
                  render={({ field: { value, onChange, ref } }) => (
                    <Input
                      id="first_name"
                      name="first_name"
                      type="text"
                      value={value}
                      onChange={onChange}
                      ref={ref}
                      hasError={Boolean(errors.first_name)}
                      placeholder="Enter your first name"
                      className={`w-full rounded-md ${errors.first_name ? "border-red-500" : ""}`}
                      maxLength={24}
                      autoComplete="on"
                    />
                  )}
                />
                {errors.first_name && <span className="text-xs text-red-500">Please enter first name</span>}
              </div>

              <div className="flex flex-col gap-1">
                <h4 className="text-sm">Last name</h4>

                <Controller
                  control={control}
                  name="last_name"
                  render={({ field: { value, onChange, ref } }) => (
                    <Input
                      id="last_name"
                      name="last_name"
                      type="text"
                      value={value}
                      onChange={onChange}
                      ref={ref}
                      hasError={Boolean(errors.last_name)}
                      placeholder="Enter your last name"
                      className="w-full rounded-md"
                      maxLength={24}
                      autoComplete="on"
                    />
                  )}
                />
              </div>

              <div className="flex flex-col gap-1">
                <h4 className="text-sm">
                  Email<span className="text-red-500">*</span>
                </h4>
                <Controller
                  control={control}
                  name="email"
                  rules={{
                    required: "Email is required.",
                  }}
                  render={({ field: { value, ref } }) => (
                    <Input
                      id="email"
                      name="email"
                      type="email"
                      value={value}
                      ref={ref}
                      hasError={Boolean(errors.email)}
                      placeholder="Enter your email"
                      className={`w-full cursor-not-allowed rounded-md !bg-custom-background-80 ${
                        errors.email ? "border-red-500" : ""
                      }`}
                      autoComplete="on"
                      disabled
                    />
                  )}
                />
              </div>

              <div className="flex flex-col gap-1">
                <h4 className="text-sm">
                  Role<span className="text-red-500">*</span>
                </h4>
                <Controller
                  name="role"
                  control={control}
                  rules={{ required: "Role is required." }}
                  render={({ field: { value, onChange } }) => (
                    <CustomSelect
                      value={value}
                      onChange={onChange}
                      label={value ? value.toString() : "Select your role"}
                      buttonClassName={errors.role ? "border-red-500" : "border-none"}
                      className="rounded-md border-[0.5px] !border-custom-border-200"
                      optionsClassName="w-full"
                      input
                    >
                      {USER_ROLES.map((item) => (
                        <CustomSelect.Option key={item.value} value={item.value}>
                          {item.label}
                        </CustomSelect.Option>
                      ))}
                    </CustomSelect>
                  )}
                />
                {errors.role && <span className="text-xs text-red-500">Please select a role</span>}
              </div>

              <div className="flex flex-col gap-1">
                <h4 className="text-sm">
                  Display name<span className="text-red-500">*</span>
                </h4>
                <Controller
                  control={control}
                  name="display_name"
                  rules={{
                    required: "Display name is required.",
                    validate: (value) => {
                      if (value.trim().length < 1) return "Display name can't be empty.";

                      if (value.split("  ").length > 1) return "Display name can't have two consecutive spaces.";

                      if (value.replace(/\s/g, "").length < 1)
                        return "Display name must be at least 1 characters long.";

                      if (value.replace(/\s/g, "").length > 20)
                        return "Display name must be less than 20 characters long.";

                      return true;
                    },
                  }}
                  render={({ field: { value, onChange, ref } }) => (
                    <Input
                      id="display_name"
                      name="display_name"
                      type="text"
                      value={value}
                      onChange={onChange}
                      ref={ref}
                      hasError={Boolean(errors?.display_name)}
                      placeholder="Enter your display name"
                      className={`w-full ${errors?.display_name ? "border-red-500" : ""}`}
                      maxLength={24}
                    />
                  )}
                />
                {errors?.display_name && <span className="text-xs text-red-500">{errors?.display_name?.message}</span>}
              </div>

              <div className="flex flex-col gap-1">
                <h4 className="text-sm">
                  Timezone<span className="text-red-500">*</span>
                </h4>

                <Controller
                  name="user_timezone"
                  control={control}
                  rules={{ required: "Time zone is required" }}
                  render={({ field: { value, onChange } }) => (
                    <CustomSearchSelect
                      value={value}
                      label={value ? (TIME_ZONES.find((t) => t.value === value)?.label ?? value) : "Select a timezone"}
                      options={timeZoneOptions}
                      onChange={onChange}
                      buttonClassName={errors.user_timezone ? "border-red-500" : "border-none"}
                      className="rounded-md border-[0.5px] !border-custom-border-200"
                      input
                    />
                  )}
                />
                {errors.role && <span className="text-xs text-red-500">Please select a time zone</span>}
              </div>

              <div className="flex items-center justify-between py-2">
                <Button variant="primary" type="submit" loading={isLoading}>
                  {isLoading ? "Saving..." : "Save changes"}
                </Button>
              </div>
            </div>
          </div>
        </form>
        <Disclosure as="div" className="border-t border-custom-border-100 md:px-8">
          {({ open }) => (
            <>
              <Disclosure.Button as="button" type="button" className="flex w-full items-center justify-between py-4">
                <span className="text-lg tracking-tight">Deactivate account</span>
                <ChevronDown className={`h-5 w-5 transition-all ${open ? "rotate-180" : ""}`} />
              </Disclosure.Button>
              <Transition
                show={open}
                enter="transition duration-100 ease-out"
                enterFrom="transform opacity-0"
                enterTo="transform opacity-100"
                leave="transition duration-75 ease-out"
                leaveFrom="transform opacity-100"
                leaveTo="transform opacity-0"
              >
                <Disclosure.Panel>
                  <div className="flex flex-col gap-8">
                    <span className="text-sm tracking-tight">
                      When deactivating an account, all of the data and resources within that account will be
                      permanently removed and cannot be recovered.
                    </span>
                    <div>
                      <Button variant="danger" onClick={() => setDeactivateAccountModal(true)}>
                        Deactivate account
                      </Button>
                    </div>
                  </div>
                </Disclosure.Panel>
              </Transition>
            </>
          )}
        </Disclosure>
      </ProfileSettingContentWrapper>
    </>
  );
});

// ProfileSettingsPage.getLayout = function getLayout(page: ReactElement) {
//   return <ProfileSettingsLayout>{page}</ProfileSettingsLayout>;
// };

export default ProfileSettingsPage;<|MERGE_RESOLUTION|>--- conflicted
+++ resolved
@@ -16,15 +16,7 @@
 import { TIME_ZONES } from "@/constants/timezones";
 import { USER_ROLES } from "@/constants/workspace";
 // hooks
-<<<<<<< HEAD
-import { useUser, useUserSettings } from "@/hooks/store";
-// import { ProfileSettingsLayout } from "@/layouts/settings-layout";
-// layouts
-import { ENABLE_LOCAL_DB_CACHE } from "@/plane-web/constants/issues";
-import { FileService } from "@/services/file.service";
-=======
 import { useUser } from "@/hooks/store";
->>>>>>> 62199808
 // services
 import { FileService } from "@/services/file.service";
 
