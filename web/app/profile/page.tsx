"use client";

import React, { useEffect, useState } from "react";
import { observer } from "mobx-react";
import { Controller, useForm } from "react-hook-form";
import { ChevronDown, CircleUserRound } from "lucide-react";
import { Disclosure, Transition } from "@headlessui/react";
import type { IUser } from "@plane/types";
import { Button, CustomSelect, CustomSearchSelect, Input, TOAST_TYPE, setPromiseToast, setToast } from "@plane/ui";
// components
import { DeactivateAccountModal } from "@/components/account";
import { LogoSpinner } from "@/components/common";
import { ImagePickerPopover, UserImageUploadModal, PageHead } from "@/components/core";
import { ProfileSettingContentWrapper } from "@/components/profile";
// constants
import { TIME_ZONES } from "@/constants/timezones";
import { USER_ROLES } from "@/constants/workspace";
// hooks
<<<<<<< HEAD
import { useUser, useUserSettings } from "@/hooks/store";
// import { ProfileSettingsLayout } from "@/layouts/settings-layout";
// layouts
import { ENABLE_LOCAL_DB_CACHE } from "@/plane-web/constants/issues";
import { FileService } from "@/services/file.service";
=======
import { useUser } from "@/hooks/store";
>>>>>>> f1a0a8d9
// services
import { FileService } from "@/services/file.service";

const defaultValues: Partial<IUser> = {
  avatar: "",
  cover_image: "",
  first_name: "",
  last_name: "",
  display_name: "",
  email: "",
  role: "Product / Project Manager",
  user_timezone: "Asia/Kolkata",
};

const fileService = new FileService();

const ProfileSettingsPage = observer(() => {
  // states
  const [isLoading, setIsLoading] = useState(false);
  const [isRemoving, setIsRemoving] = useState(false);
  const [isImageUploadModalOpen, setIsImageUploadModalOpen] = useState(false);
  const [deactivateAccountModal, setDeactivateAccountModal] = useState(false);
  // form info
  const {
    handleSubmit,
    reset,
    watch,
    control,
    setValue,
    formState: { errors },
  } = useForm<IUser>({ defaultValues });
  // store hooks
  const { data: currentUser, updateCurrentUser } = useUser();

  useEffect(() => {
    reset({ ...defaultValues, ...currentUser });
  }, [currentUser, reset]);

  const onSubmit = async (formData: IUser) => {
    setIsLoading(true);
    const payload: Partial<IUser> = {
      first_name: formData.first_name,
      last_name: formData.last_name,
      avatar: formData.avatar,
      cover_image: formData.cover_image,
      role: formData.role,
      display_name: formData?.display_name,
      user_timezone: formData.user_timezone,
    };

    const updateCurrentUserDetail = updateCurrentUser(payload).finally(() => setIsLoading(false));
    setPromiseToast(updateCurrentUserDetail, {
      loading: "Updating...",
      success: {
        title: "Success!",
        message: () => `Profile updated successfully.`,
      },
      error: {
        title: "Error!",
        message: () => `There was some error in updating your profile. Please try again.`,
      },
    });
  };

  const handleDelete = (url: string | null | undefined, updateUser: boolean = false) => {
    if (!url) return;

    setIsRemoving(true);

    fileService.deleteUserFile(url).then(() => {
      if (updateUser)
        updateCurrentUser({ avatar: "" })
          .then(() => {
            setToast({
              type: TOAST_TYPE.SUCCESS,
              title: "Success!",
              message: "Profile picture deleted successfully.",
            });
            setIsRemoving(false);
            setValue("avatar", "");
          })
          .catch(() => {
            setToast({
              type: TOAST_TYPE.ERROR,
              title: "Error!",
              message: "There was some error in deleting your profile picture. Please try again.",
            });
          })
          .finally(() => {
            setIsRemoving(false);
            setIsImageUploadModalOpen(false);
          });
    });
  };

  const timeZoneOptions = TIME_ZONES.map((timeZone) => ({
    value: timeZone.value,
    query: timeZone.label + " " + timeZone.value,
    content: timeZone.label,
  }));

  if (!currentUser)
    return (
      <div className="grid h-full w-full place-items-center px-4 sm:px-0">
        <LogoSpinner />
      </div>
    );

  return (
    <>
      <PageHead title="Profile - General Settings" />
      <ProfileSettingContentWrapper>
        <Controller
          control={control}
          name="avatar"
          render={({ field: { onChange, value } }) => (
            <UserImageUploadModal
              isOpen={isImageUploadModalOpen}
              onClose={() => setIsImageUploadModalOpen(false)}
              isRemoving={isRemoving}
              handleDelete={() => handleDelete(currentUser?.avatar, true)}
              onSuccess={(url) => {
                onChange(url);
                handleSubmit(onSubmit)();
                setIsImageUploadModalOpen(false);
              }}
              value={value && value.trim() !== "" ? value : null}
            />
          )}
        />
        <DeactivateAccountModal isOpen={deactivateAccountModal} onClose={() => setDeactivateAccountModal(false)} />
        <form onSubmit={handleSubmit(onSubmit)}>
          <div className="flex w-full flex-col gap-8">
            <div className="relative h-44 w-full">
              <img
                src={watch("cover_image") ?? "https://images.unsplash.com/photo-1506383796573-caf02b4a79ab"}
                className="h-44 w-full rounded-lg object-cover"
                alt={currentUser?.first_name ?? "Cover image"}
              />
              <div className="absolute -bottom-6 left-8 flex items-end justify-between">
                <div className="flex gap-3">
                  <div className="flex h-16 w-16 items-center justify-center rounded-lg bg-custom-background-90">
                    <button type="button" onClick={() => setIsImageUploadModalOpen(true)}>
                      {!watch("avatar") || watch("avatar") === "" ? (
                        <div className="h-16 w-16 rounded-md bg-custom-background-80 p-2">
                          <CircleUserRound className="h-full w-full text-custom-text-200" />
                        </div>
                      ) : (
                        <div className="relative h-16 w-16 overflow-hidden">
                          <img
                            src={watch("avatar") || undefined}
                            className="absolute left-0 top-0 h-full w-full rounded-lg object-cover"
                            onClick={() => setIsImageUploadModalOpen(true)}
                            alt={currentUser?.display_name}
                            role="button"
                          />
                        </div>
                      )}
                    </button>
                  </div>
                </div>
              </div>

              <div className="absolute bottom-3 right-3 flex">
                <Controller
                  control={control}
                  name="cover_image"
                  render={({ field: { value, onChange } }) => (
                    <ImagePickerPopover
                      label={"Change cover"}
                      onChange={(imageUrl) => onChange(imageUrl)}
                      control={control}
                      value={value ?? "https://images.unsplash.com/photo-1506383796573-caf02b4a79ab"}
                      isProfileCover
                    />
                  )}
                />
              </div>
            </div>

            <div className="item-center mt-4 flex justify-between md:px-8">
              <div className="flex flex-col">
                <div className="item-center flex text-lg font-semibold text-custom-text-100">
                  <span>{`${watch("first_name")} ${watch("last_name")}`}</span>
                </div>
                <span className="text-sm tracking-tight">{watch("email")}</span>
              </div>

              {/* <Link href={`/profile/${currentUser.id}`}>
              <span className="flex item-center gap-1 text-sm text-custom-primary-100 underline font-medium">
                <ExternalLink className="h-4 w-4" />
                Activity Overview
              </span>
            </Link> */}
            </div>

            <div className="grid grid-cols-1 gap-6 md:px-8 lg:grid-cols-2 2xl:grid-cols-3 pb-8">
              <div className="flex flex-col gap-1">
                <h4 className="text-sm">
                  First name<span className="text-red-500">*</span>
                </h4>
                <Controller
                  control={control}
                  name="first_name"
                  rules={{
                    required: "First name is required.",
                  }}
                  render={({ field: { value, onChange, ref } }) => (
                    <Input
                      id="first_name"
                      name="first_name"
                      type="text"
                      value={value}
                      onChange={onChange}
                      ref={ref}
                      hasError={Boolean(errors.first_name)}
                      placeholder="Enter your first name"
                      className={`w-full rounded-md ${errors.first_name ? "border-red-500" : ""}`}
                      maxLength={24}
                      autoComplete="on"
                    />
                  )}
                />
                {errors.first_name && <span className="text-xs text-red-500">Please enter first name</span>}
              </div>

              <div className="flex flex-col gap-1">
                <h4 className="text-sm">Last name</h4>

                <Controller
                  control={control}
                  name="last_name"
                  render={({ field: { value, onChange, ref } }) => (
                    <Input
                      id="last_name"
                      name="last_name"
                      type="text"
                      value={value}
                      onChange={onChange}
                      ref={ref}
                      hasError={Boolean(errors.last_name)}
                      placeholder="Enter your last name"
                      className="w-full rounded-md"
                      maxLength={24}
                      autoComplete="on"
                    />
                  )}
                />
              </div>

              <div className="flex flex-col gap-1">
                <h4 className="text-sm">
                  Email<span className="text-red-500">*</span>
                </h4>
                <Controller
                  control={control}
                  name="email"
                  rules={{
                    required: "Email is required.",
                  }}
                  render={({ field: { value, ref } }) => (
                    <Input
                      id="email"
                      name="email"
                      type="email"
                      value={value}
                      ref={ref}
                      hasError={Boolean(errors.email)}
                      placeholder="Enter your email"
                      className={`w-full cursor-not-allowed rounded-md !bg-custom-background-80 ${
                        errors.email ? "border-red-500" : ""
                      }`}
                      autoComplete="on"
                      disabled
                    />
                  )}
                />
              </div>

              <div className="flex flex-col gap-1">
                <h4 className="text-sm">
                  Role<span className="text-red-500">*</span>
                </h4>
                <Controller
                  name="role"
                  control={control}
                  rules={{ required: "Role is required." }}
                  render={({ field: { value, onChange } }) => (
                    <CustomSelect
                      value={value}
                      onChange={onChange}
                      label={value ? value.toString() : "Select your role"}
                      buttonClassName={errors.role ? "border-red-500" : "border-none"}
                      className="rounded-md border-[0.5px] !border-custom-border-200"
                      optionsClassName="w-full"
                      input
                    >
                      {USER_ROLES.map((item) => (
                        <CustomSelect.Option key={item.value} value={item.value}>
                          {item.label}
                        </CustomSelect.Option>
                      ))}
                    </CustomSelect>
                  )}
                />
                {errors.role && <span className="text-xs text-red-500">Please select a role</span>}
              </div>

              <div className="flex flex-col gap-1">
                <h4 className="text-sm">
                  Display name<span className="text-red-500">*</span>
                </h4>
                <Controller
                  control={control}
                  name="display_name"
                  rules={{
                    required: "Display name is required.",
                    validate: (value) => {
                      if (value.trim().length < 1) return "Display name can't be empty.";

                      if (value.split("  ").length > 1) return "Display name can't have two consecutive spaces.";

                      if (value.replace(/\s/g, "").length < 1)
                        return "Display name must be at least 1 characters long.";

                      if (value.replace(/\s/g, "").length > 20)
                        return "Display name must be less than 20 characters long.";

                      return true;
                    },
                  }}
                  render={({ field: { value, onChange, ref } }) => (
                    <Input
                      id="display_name"
                      name="display_name"
                      type="text"
                      value={value}
                      onChange={onChange}
                      ref={ref}
                      hasError={Boolean(errors?.display_name)}
                      placeholder="Enter your display name"
                      className={`w-full ${errors?.display_name ? "border-red-500" : ""}`}
                      maxLength={24}
                    />
                  )}
                />
                {errors?.display_name && <span className="text-xs text-red-500">{errors?.display_name?.message}</span>}
              </div>

              <div className="flex flex-col gap-1">
                <h4 className="text-sm">
                  Timezone<span className="text-red-500">*</span>
                </h4>

                <Controller
                  name="user_timezone"
                  control={control}
                  rules={{ required: "Time zone is required" }}
                  render={({ field: { value, onChange } }) => (
                    <CustomSearchSelect
                      value={value}
                      label={value ? (TIME_ZONES.find((t) => t.value === value)?.label ?? value) : "Select a timezone"}
                      options={timeZoneOptions}
                      onChange={onChange}
                      buttonClassName={errors.user_timezone ? "border-red-500" : "border-none"}
                      className="rounded-md border-[0.5px] !border-custom-border-200"
                      input
                    />
                  )}
                />
                {errors.role && <span className="text-xs text-red-500">Please select a time zone</span>}
              </div>

              <div className="flex items-center justify-between py-2">
                <Button variant="primary" type="submit" loading={isLoading}>
                  {isLoading ? "Saving..." : "Save changes"}
                </Button>
              </div>
            </div>
          </div>
        </form>
        <Disclosure as="div" className="border-t border-custom-border-100 md:px-8">
          {({ open }) => (
            <>
              <Disclosure.Button as="button" type="button" className="flex w-full items-center justify-between py-4">
                <span className="text-lg tracking-tight">Deactivate account</span>
                <ChevronDown className={`h-5 w-5 transition-all ${open ? "rotate-180" : ""}`} />
              </Disclosure.Button>
              <Transition
                show={open}
                enter="transition duration-100 ease-out"
                enterFrom="transform opacity-0"
                enterTo="transform opacity-100"
                leave="transition duration-75 ease-out"
                leaveFrom="transform opacity-100"
                leaveTo="transform opacity-0"
              >
                <Disclosure.Panel>
                  <div className="flex flex-col gap-8">
                    <span className="text-sm tracking-tight">
                      When deactivating an account, all of the data and resources within that account will be
                      permanently removed and cannot be recovered.
                    </span>
                    <div>
                      <Button variant="danger" onClick={() => setDeactivateAccountModal(true)}>
                        Deactivate account
                      </Button>
                    </div>
                  </div>
                </Disclosure.Panel>
              </Transition>
            </>
          )}
        </Disclosure>
      </ProfileSettingContentWrapper>
    </>
  );
});

// ProfileSettingsPage.getLayout = function getLayout(page: ReactElement) {
//   return <ProfileSettingsLayout>{page}</ProfileSettingsLayout>;
// };

export default ProfileSettingsPage;<|MERGE_RESOLUTION|>--- conflicted
+++ resolved
@@ -16,15 +16,7 @@
 import { TIME_ZONES } from "@/constants/timezones";
 import { USER_ROLES } from "@/constants/workspace";
 // hooks
-<<<<<<< HEAD
-import { useUser, useUserSettings } from "@/hooks/store";
-// import { ProfileSettingsLayout } from "@/layouts/settings-layout";
-// layouts
-import { ENABLE_LOCAL_DB_CACHE } from "@/plane-web/constants/issues";
-import { FileService } from "@/services/file.service";
-=======
 import { useUser } from "@/hooks/store";
->>>>>>> f1a0a8d9
 // services
 import { FileService } from "@/services/file.service";
 
@@ -294,9 +286,8 @@
                       ref={ref}
                       hasError={Boolean(errors.email)}
                       placeholder="Enter your email"
-                      className={`w-full cursor-not-allowed rounded-md !bg-custom-background-80 ${
-                        errors.email ? "border-red-500" : ""
-                      }`}
+                      className={`w-full cursor-not-allowed rounded-md !bg-custom-background-80 ${errors.email ? "border-red-500" : ""
+                        }`}
                       autoComplete="on"
                       disabled
                     />
@@ -444,8 +435,4 @@
   );
 });
 
-// ProfileSettingsPage.getLayout = function getLayout(page: ReactElement) {
-//   return <ProfileSettingsLayout>{page}</ProfileSettingsLayout>;
-// };
-
 export default ProfileSettingsPage;