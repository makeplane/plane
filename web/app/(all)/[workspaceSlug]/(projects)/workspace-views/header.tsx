--- conflicted
+++ resolved
@@ -5,18 +5,11 @@
 import { useParams } from "next/navigation";
 import { Layers } from "lucide-react";
 // plane constants
-<<<<<<< HEAD
-import { EIssueFilterType, ISSUE_DISPLAY_FILTERS_BY_PAGE } from "@plane/constants";
-import { useTranslation } from "@plane/i18n";
-// types
-import { EIssuesStoreType, IIssueDisplayFilterOptions, IIssueDisplayProperties, IIssueFilterOptions } from "@plane/types";
-=======
 import {
   DEFAULT_GLOBAL_VIEWS_LIST,
   EIssueFilterType,
-  EIssuesStoreType,
   ISSUE_DISPLAY_FILTERS_BY_PAGE,
-  EIssueLayoutTypes
+  EIssueLayoutTypes,
 } from "@plane/constants";
 import { useTranslation } from "@plane/i18n";
 // types
@@ -25,8 +18,8 @@
   IIssueDisplayFilterOptions,
   IIssueDisplayProperties,
   IIssueFilterOptions,
+  EIssuesStoreType,
 } from "@plane/types";
->>>>>>> 25a6cd49
 // ui
 import { Breadcrumbs, Button, Header, BreadcrumbNavigationSearchDropdown } from "@plane/ui";
 // components
