"use client";

import { useCallback, useMemo, useState } from "react";
import { observer } from "mobx-react";
import { useParams } from "next/navigation";
import { Layers } from "lucide-react";
// plane imports
import {
  EIssueFilterType,
  ISSUE_DISPLAY_FILTERS_BY_PAGE,
<<<<<<< HEAD
  EIssueLayoutTypes,
  GLOBAL_VIEW_TRACKER_ELEMENTS,
=======
  DEFAULT_GLOBAL_VIEWS_LIST,
  EIssueLayoutTypes,
>>>>>>> fa9c6371
} from "@plane/constants";
import { useTranslation } from "@plane/i18n";
import {
  EIssuesStoreType,
  IIssueDisplayFilterOptions,
  IIssueDisplayProperties,
  IIssueFilterOptions,
  ICustomSearchSelectOption,
} from "@plane/types";
import { Breadcrumbs, Button, Header, BreadcrumbNavigationSearchDropdown } from "@plane/ui";
import { isIssueFilterActive } from "@plane/utils";
// components
import { BreadcrumbLink, SwitcherLabel } from "@/components/common";
import { DisplayFiltersSelection, FiltersDropdown, FilterSelection } from "@/components/issues";
import {
  CreateUpdateWorkspaceViewModal,
  WorkspaceViewQuickActions,
  DefaultWorkspaceViewQuickActions,
} from "@/components/workspace";
// hooks
import { useLabel, useMember, useIssues, useGlobalView } from "@/hooks/store";
import { useAppRouter } from "@/hooks/use-app-router";
import { GlobalViewLayoutSelection } from "@/plane-web/components/views/helper";

export const GlobalIssuesHeader = observer(() => {
  // states
  const [createViewModal, setCreateViewModal] = useState(false);
  // router
  const router = useAppRouter();
  const { workspaceSlug, globalViewId } = useParams();
  // store hooks
  const {
    issuesFilter: { filters, updateFilters },
  } = useIssues(EIssuesStoreType.GLOBAL);
  const { getViewDetailsById, currentWorkspaceViews } = useGlobalView();
  const { workspaceLabels } = useLabel();
  const {
    workspace: { workspaceMemberIds },
  } = useMember();
  const { t } = useTranslation();

  const issueFilters = globalViewId ? filters[globalViewId.toString()] : undefined;

  const activeLayout = issueFilters?.displayFilters?.layout;
  const viewDetails = getViewDetailsById(globalViewId.toString());

  const handleFiltersUpdate = useCallback(
    (key: keyof IIssueFilterOptions, value: string | string[]) => {
      if (!workspaceSlug || !globalViewId) return;
      const newValues = issueFilters?.filters?.[key] ?? [];

      if (Array.isArray(value)) {
        // this validation is majorly for the filter start_date, target_date custom
        value.forEach((val) => {
          if (!newValues.includes(val)) newValues.push(val);
          else newValues.splice(newValues.indexOf(val), 1);
        });
      } else {
        if (issueFilters?.filters?.[key]?.includes(value)) newValues.splice(newValues.indexOf(value), 1);
        else newValues.push(value);
      }

      updateFilters(
        workspaceSlug.toString(),
        undefined,
        EIssueFilterType.FILTERS,
        { [key]: newValues },
        globalViewId.toString()
      );
    },
    [workspaceSlug, issueFilters, updateFilters, globalViewId]
  );

  const handleDisplayFilters = useCallback(
    (updatedDisplayFilter: Partial<IIssueDisplayFilterOptions>) => {
      if (!workspaceSlug || !globalViewId) return;
      updateFilters(
        workspaceSlug.toString(),
        undefined,
        EIssueFilterType.DISPLAY_FILTERS,
        updatedDisplayFilter,
        globalViewId.toString()
      );
    },
    [workspaceSlug, updateFilters, globalViewId]
  );

  const handleDisplayProperties = useCallback(
    (property: Partial<IIssueDisplayProperties>) => {
      if (!workspaceSlug || !globalViewId) return;
      updateFilters(
        workspaceSlug.toString(),
        undefined,
        EIssueFilterType.DISPLAY_PROPERTIES,
        property,
        globalViewId.toString()
      );
    },
    [workspaceSlug, updateFilters, globalViewId]
  );

  const handleLayoutChange = useCallback(
    (layout: EIssueLayoutTypes) => {
      if (!workspaceSlug || !globalViewId) return;
      updateFilters(
        workspaceSlug.toString(),
        undefined,
        EIssueFilterType.DISPLAY_FILTERS,
        { layout: layout },
        globalViewId.toString()
      );
    },
    [workspaceSlug, updateFilters, globalViewId]
  );

  const isLocked = viewDetails?.is_locked;

  const isDefaultView = DEFAULT_GLOBAL_VIEWS_LIST.find((view) => view.key === globalViewId);

  const defaultViewDetails = DEFAULT_GLOBAL_VIEWS_LIST.find((view) => view.key === globalViewId);

  const defaultOptions = DEFAULT_GLOBAL_VIEWS_LIST.map((view) => ({
    value: view.key,
    query: view.key,
    content: <SwitcherLabel name={t(view.i18n_label)} LabelIcon={Layers} />,
  }));

  const workspaceOptions = (currentWorkspaceViews || []).map((view) => {
    const _view = getViewDetailsById(view);
    if (!_view) return;
    return {
      value: _view.id,
      query: _view.name,
      content: <SwitcherLabel name={_view.name} LabelIcon={Layers} />,
    };
  });

  const switcherOptions = [...defaultOptions, ...workspaceOptions].filter(
    (option) => option !== undefined
  ) as ICustomSearchSelectOption[];
  const currentLayoutFilters = useMemo(() => {
    const layout = activeLayout ?? EIssueLayoutTypes.SPREADSHEET;
    return ISSUE_DISPLAY_FILTERS_BY_PAGE.my_issues[layout];
  }, [activeLayout]);

  return (
    <>
      <CreateUpdateWorkspaceViewModal isOpen={createViewModal} onClose={() => setCreateViewModal(false)} />
      <Header>
        <Header.LeftItem>
          <Breadcrumbs>
            <Breadcrumbs.Item
              component={
                <BreadcrumbLink label={t("views")} icon={<Layers className="h-4 w-4 text-custom-text-300" />} />
              }
            />
            <Breadcrumbs.Item
              component={
                <BreadcrumbNavigationSearchDropdown
                  selectedItem={globalViewId?.toString() || ""}
                  navigationItems={switcherOptions}
                  onChange={(value: string) => {
                    router.push(`/${workspaceSlug}/workspace-views/${value}`);
                  }}
                  title={viewDetails?.name ?? t(defaultViewDetails?.i18n_label ?? "")}
                  icon={
                    <Breadcrumbs.Icon>
                      <Layers className="size-4 flex-shrink-0 text-custom-text-300" />
                    </Breadcrumbs.Icon>
                  }
                  isLast
                />
              }
              isLast
            />
          </Breadcrumbs>
        </Header.LeftItem>

        <Header.RightItem>
          {!isLocked ? (
            <>
              <GlobalViewLayoutSelection
                onChange={handleLayoutChange}
                selectedLayout={activeLayout ?? EIssueLayoutTypes.SPREADSHEET}
                workspaceSlug={workspaceSlug.toString()}
              />
              <FiltersDropdown
                title={t("common.filters")}
                placement="bottom-end"
                isFiltersApplied={isIssueFilterActive(issueFilters)}
              >
                <FilterSelection
                  layoutDisplayFiltersOptions={currentLayoutFilters}
                  filters={issueFilters?.filters ?? {}}
                  handleFiltersUpdate={handleFiltersUpdate}
                  displayFilters={issueFilters?.displayFilters ?? {}}
                  handleDisplayFiltersUpdate={handleDisplayFilters}
                  labels={workspaceLabels ?? undefined}
                  memberIds={workspaceMemberIds ?? undefined}
                />
              </FiltersDropdown>
              <FiltersDropdown title={t("common.display")} placement="bottom-end">
                <DisplayFiltersSelection
                  layoutDisplayFiltersOptions={currentLayoutFilters}
                  displayFilters={issueFilters?.displayFilters ?? {}}
                  handleDisplayFiltersUpdate={handleDisplayFilters}
                  displayProperties={issueFilters?.displayProperties ?? {}}
                  handleDisplayPropertiesUpdate={handleDisplayProperties}
                />
              </FiltersDropdown>
            </>
          ) : (
            <></>
          )}

          <Button
            variant="primary"
            size="sm"
            data-ph-element={GLOBAL_VIEW_TRACKER_ELEMENTS.RIGHT_HEADER_ADD_BUTTON}
            onClick={() => setCreateViewModal(true)}
          >
            {t("workspace_views.add_view")}
          </Button>
          <div className="hidden md:block">
            {viewDetails && <WorkspaceViewQuickActions workspaceSlug={workspaceSlug?.toString()} view={viewDetails} />}
            {isDefaultView && defaultViewDetails && (
              <DefaultWorkspaceViewQuickActions workspaceSlug={workspaceSlug?.toString()} view={defaultViewDetails} />
            )}
          </div>
        </Header.RightItem>
      </Header>
    </>
  );
});<|MERGE_RESOLUTION|>--- conflicted
+++ resolved
@@ -8,13 +8,9 @@
 import {
   EIssueFilterType,
   ISSUE_DISPLAY_FILTERS_BY_PAGE,
-<<<<<<< HEAD
   EIssueLayoutTypes,
   GLOBAL_VIEW_TRACKER_ELEMENTS,
-=======
   DEFAULT_GLOBAL_VIEWS_LIST,
-  EIssueLayoutTypes,
->>>>>>> fa9c6371
 } from "@plane/constants";
 import { useTranslation } from "@plane/i18n";
 import {
