--- conflicted
+++ resolved
@@ -8,12 +8,9 @@
 import {
   DEFAULT_GLOBAL_VIEWS_LIST,
   EIssueFilterType,
+  EIssueLayoutTypes,
   EIssuesStoreType,
   ISSUE_DISPLAY_FILTERS_BY_PAGE,
-<<<<<<< HEAD
-  EIssueLayoutTypes
-=======
->>>>>>> 28edf03a
 } from "@plane/constants";
 import { useTranslation } from "@plane/i18n";
 // types
@@ -38,10 +35,7 @@
 // hooks
 import { useLabel, useMember, useIssues, useGlobalView } from "@/hooks/store";
 import { useAppRouter } from "@/hooks/use-app-router";
-<<<<<<< HEAD
 import { GlobalViewLayoutSelection } from "@/plane-web/components/views/helper";
-=======
->>>>>>> 28edf03a
 
 export const GlobalIssuesHeader = observer(() => {
   // states
@@ -159,13 +153,10 @@
   const switcherOptions = [...defaultOptions, ...workspaceOptions].filter(
     (option) => option !== undefined
   ) as ICustomSearchSelectOption[];
-<<<<<<< HEAD
   const currentLayoutFilters = useMemo(() => {
     const layout = activeLayout ?? EIssueLayoutTypes.SPREADSHEET;
     return ISSUE_DISPLAY_FILTERS_BY_PAGE.my_issues[layout];
   }, [activeLayout]);
-=======
->>>>>>> 28edf03a
 
   return (
     <>
