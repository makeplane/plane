"use client";

import { observer } from "mobx-react";
import { useParams } from "next/navigation";
<<<<<<< HEAD
// plane imports
import { EProjectFeatureKey } from "@plane/constants";
import { Breadcrumbs, Header } from "@plane/ui";
// components
import { BreadcrumbLink } from "@/components/common";
import { IssueDetailQuickActions } from "@/components/issues";
// hooks
import { useIssueDetail, useProject } from "@/hooks/store";
import { useAppRouter } from "@/hooks/use-app-router";
import { CommonProjectBreadcrumbs } from "@/plane-web/components/breadcrumbs/common";
=======
// hooks
import { useIssueDetail } from "@/hooks/store";
// local components
import { EpicItemDetailsHeader } from "./epic-header";
import { WorkItemDetailsHeader } from "./work-item-header";
>>>>>>> 28edf03a

export const ProjectWorkItemDetailsHeader = observer(() => {
  // router
  const { workItem } = useParams();
  // store hooks
<<<<<<< HEAD
  const { getProjectById, loader } = useProject();
=======
>>>>>>> 28edf03a
  const {
    issue: { getIssueById, getIssueIdByIdentifier },
  } = useIssueDetail();
  // derived values
  const issueId = getIssueIdByIdentifier(workItem?.toString());
  const issueDetails = issueId ? getIssueById(issueId?.toString()) : undefined;

<<<<<<< HEAD
  if (!workspaceSlug || !projectId || !issueId) return null;

  return (
    <Header>
      <Header.LeftItem>
        <Breadcrumbs onBack={router.back} isLoading={loader === "init-loader"}>
          <CommonProjectBreadcrumbs
            workspaceSlug={workspaceSlug?.toString()}
            projectId={projectId?.toString()}
            featureKey={EProjectFeatureKey.WORK_ITEMS}
          />
          <Breadcrumbs.Item
            component={
              <BreadcrumbLink
                label={projectDetails && issueDetails ? `${projectDetails.identifier}-${issueDetails.sequence_id}` : ""}
              />
            }
          />
        </Breadcrumbs>
      </Header.LeftItem>
      <Header.RightItem>
        {projectId && issueId && (
          <IssueDetailQuickActions
            workspaceSlug={workspaceSlug?.toString()}
            projectId={projectId?.toString()}
            issueId={issueId?.toString()}
          />
        )}
      </Header.RightItem>
    </Header>
  );
=======
  return <>{issueDetails?.is_epic ? <EpicItemDetailsHeader /> : <WorkItemDetailsHeader />}</>;
>>>>>>> 28edf03a
});<|MERGE_RESOLUTION|>--- conflicted
+++ resolved
@@ -2,33 +2,16 @@
 
 import { observer } from "mobx-react";
 import { useParams } from "next/navigation";
-<<<<<<< HEAD
-// plane imports
-import { EProjectFeatureKey } from "@plane/constants";
-import { Breadcrumbs, Header } from "@plane/ui";
-// components
-import { BreadcrumbLink } from "@/components/common";
-import { IssueDetailQuickActions } from "@/components/issues";
-// hooks
-import { useIssueDetail, useProject } from "@/hooks/store";
-import { useAppRouter } from "@/hooks/use-app-router";
-import { CommonProjectBreadcrumbs } from "@/plane-web/components/breadcrumbs/common";
-=======
 // hooks
 import { useIssueDetail } from "@/hooks/store";
 // local components
 import { EpicItemDetailsHeader } from "./epic-header";
 import { WorkItemDetailsHeader } from "./work-item-header";
->>>>>>> 28edf03a
 
 export const ProjectWorkItemDetailsHeader = observer(() => {
   // router
   const { workItem } = useParams();
   // store hooks
-<<<<<<< HEAD
-  const { getProjectById, loader } = useProject();
-=======
->>>>>>> 28edf03a
   const {
     issue: { getIssueById, getIssueIdByIdentifier },
   } = useIssueDetail();
@@ -36,39 +19,5 @@
   const issueId = getIssueIdByIdentifier(workItem?.toString());
   const issueDetails = issueId ? getIssueById(issueId?.toString()) : undefined;
 
-<<<<<<< HEAD
-  if (!workspaceSlug || !projectId || !issueId) return null;
-
-  return (
-    <Header>
-      <Header.LeftItem>
-        <Breadcrumbs onBack={router.back} isLoading={loader === "init-loader"}>
-          <CommonProjectBreadcrumbs
-            workspaceSlug={workspaceSlug?.toString()}
-            projectId={projectId?.toString()}
-            featureKey={EProjectFeatureKey.WORK_ITEMS}
-          />
-          <Breadcrumbs.Item
-            component={
-              <BreadcrumbLink
-                label={projectDetails && issueDetails ? `${projectDetails.identifier}-${issueDetails.sequence_id}` : ""}
-              />
-            }
-          />
-        </Breadcrumbs>
-      </Header.LeftItem>
-      <Header.RightItem>
-        {projectId && issueId && (
-          <IssueDetailQuickActions
-            workspaceSlug={workspaceSlug?.toString()}
-            projectId={projectId?.toString()}
-            issueId={issueId?.toString()}
-          />
-        )}
-      </Header.RightItem>
-    </Header>
-  );
-=======
   return <>{issueDetails?.is_epic ? <EpicItemDetailsHeader /> : <WorkItemDetailsHeader />}</>;
->>>>>>> 28edf03a
 });