"use client";
import { observer } from "mobx-react";
import { useTranslation } from "@plane/i18n";
// ui
import { Breadcrumbs, ContrastIcon, Header, BetaBadge } from "@plane/ui";
// components
import { BreadcrumbLink } from "@/components/common";
// plane web components
import { UpgradeBadge } from "@/plane-web/components/workspace";

export const WorkspaceActiveCycleHeader = observer(() => {
  const { t } = useTranslation();
  return (
    <Header>
      <Header.LeftItem>
<<<<<<< HEAD
        <Breadcrumbs>
          <Breadcrumbs.Item
            component={
              <BreadcrumbLink
                label={t("active_cycles")}
                icon={<ContrastIcon className="h-4 w-4 text-custom-text-300 rotate-180" />}
              />
            }
          />
        </Breadcrumbs>
        <UpgradeBadge size="md" />
=======
        <div className="flex gap-2">
          <Breadcrumbs>
            <Breadcrumbs.Item
              component={
                <BreadcrumbLink
                  label={t("active_cycles")}
                  icon={<ContrastIcon className="h-4 w-4 text-custom-text-300 rotate-180" />}
                />
              }
            />
          </Breadcrumbs>
          <BetaBadge />
        </div>
        <UpgradeBadge size="md" flag="WORKSPACE_ACTIVE_CYCLES" />
>>>>>>> 28edf03a
      </Header.LeftItem>
    </Header>
  );
});<|MERGE_RESOLUTION|>--- conflicted
+++ resolved
@@ -13,19 +13,6 @@
   return (
     <Header>
       <Header.LeftItem>
-<<<<<<< HEAD
-        <Breadcrumbs>
-          <Breadcrumbs.Item
-            component={
-              <BreadcrumbLink
-                label={t("active_cycles")}
-                icon={<ContrastIcon className="h-4 w-4 text-custom-text-300 rotate-180" />}
-              />
-            }
-          />
-        </Breadcrumbs>
-        <UpgradeBadge size="md" />
-=======
         <div className="flex gap-2">
           <Breadcrumbs>
             <Breadcrumbs.Item
@@ -40,7 +27,6 @@
           <BetaBadge />
         </div>
         <UpgradeBadge size="md" flag="WORKSPACE_ACTIVE_CYCLES" />
->>>>>>> 28edf03a
       </Header.LeftItem>
     </Header>
   );
