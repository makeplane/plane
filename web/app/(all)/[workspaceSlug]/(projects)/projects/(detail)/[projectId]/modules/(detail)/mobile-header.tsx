--- conflicted
+++ resolved
@@ -5,7 +5,7 @@
 import { useParams } from "next/navigation";
 // icons
 import { Calendar, ChevronDown, Kanban, List } from "lucide-react";
-// plane constants
+// plane imports
 import {
   EIssueLayoutTypes,
   EIssueFilterType,
@@ -13,20 +13,12 @@
   ISSUE_LAYOUTS,
   ISSUE_DISPLAY_FILTERS_BY_PAGE,
 } from "@plane/constants";
-// plane i18n
 import { useTranslation } from "@plane/i18n";
-// types
 import { IIssueDisplayFilterOptions, IIssueDisplayProperties, IIssueFilterOptions } from "@plane/types";
-// ui
 import { CustomMenu } from "@plane/ui";
+import { isIssueFilterActive } from "@plane/utils";
 // components
-<<<<<<< HEAD
-import { isIssueFilterActive } from "@plane/utils";
-import { ProjectAnalyticsModal } from "@/components/analytics";
-import { WorkItemsModal } from "@/components/analytics-v2/work-items/modal";
-=======
 import { WorkItemsModal } from "@/components/analytics/work-items/modal";
->>>>>>> 9ff23881
 import {
   DisplayFiltersSelection,
   FilterSelection,
