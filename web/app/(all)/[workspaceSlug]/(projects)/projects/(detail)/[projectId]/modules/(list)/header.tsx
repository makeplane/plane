--- conflicted
+++ resolved
@@ -54,10 +54,7 @@
           <Button
             variant="primary"
             size="sm"
-<<<<<<< HEAD
-            data-ph-element={MODULE_TRACKER_ELEMENTS.RIGHT_HEADER_BUTTON}
-=======
->>>>>>> db1caa79
+            data-ph-element={MODULE_TRACKER_ELEMENTS.RIGHT_HEADER_ADD_BUTTON}
             onClick={() => {
               toggleCreateModuleModal(true);
             }}
