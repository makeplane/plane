"use client";

import { useState } from "react";
import { observer } from "mobx-react";
import { useParams } from "next/navigation";
// plane imports
import { EUserPermissionsLevel, EUserProjectRoles, CYCLE_TRACKER_ELEMENTS } from "@plane/constants";
import { useTranslation } from "@plane/i18n";
import { TCycleFilters } from "@plane/types";
// components
import { Header, EHeaderVariant } from "@plane/ui";
import { calculateTotalFilters } from "@plane/utils";
import { PageHead } from "@/components/core/page-title";
import { CyclesView, CycleCreateUpdateModal, CycleAppliedFiltersList } from "@/components/cycles";
import { ComicBoxButton, DetailedEmptyState } from "@/components/empty-state";
import { CycleModuleListLayout } from "@/components/ui";
// helpers
// hooks
import { useCycle, useProject, useCycleFilter, useUserPermissions } from "@/hooks/store";
import { useAppRouter } from "@/hooks/use-app-router";
import { useResolvedAssetPath } from "@/hooks/use-resolved-asset-path";

const ProjectCyclesPage = observer(() => {
  // states
  const [createModal, setCreateModal] = useState(false);
  // store hooks
  const { currentProjectCycleIds, loader } = useCycle();
  const { getProjectById, currentProjectDetails } = useProject();
  // router
  const router = useAppRouter();
  const { workspaceSlug, projectId } = useParams();
  // plane hooks
  const { t } = useTranslation();
  // cycle filters hook
  const { clearAllFilters, currentProjectFilters, updateFilters } = useCycleFilter();
  const { allowPermissions } = useUserPermissions();
  // derived values
  const totalCycles = currentProjectCycleIds?.length ?? 0;
  const project = projectId ? getProjectById(projectId?.toString()) : undefined;
  const pageTitle = project?.name ? `${project?.name} - ${t("common.cycles", { count: 2 })}` : undefined;
  const hasAdminLevelPermission = allowPermissions([EUserProjectRoles.ADMIN], EUserPermissionsLevel.PROJECT);
  const hasMemberLevelPermission = allowPermissions(
    [EUserProjectRoles.ADMIN, EUserProjectRoles.MEMBER],
    EUserPermissionsLevel.PROJECT
  );
  const resolvedPath = useResolvedAssetPath({ basePath: "/empty-state/disabled-feature/cycles" });

  const handleRemoveFilter = (key: keyof TCycleFilters, value: string | null) => {
    if (!projectId) return;
    let newValues = currentProjectFilters?.[key] ?? [];

    if (!value) newValues = [];
    else newValues = newValues.filter((val) => val !== value);

    updateFilters(projectId.toString(), { [key]: newValues });
  };

  if (!workspaceSlug || !projectId) return <></>;

  // No access to cycle
  if (currentProjectDetails?.cycle_view === false)
    return (
      <div className="flex items-center justify-center h-full w-full">
        <DetailedEmptyState
          title={t("disabled_project.empty_state.cycle.title")}
          description={t("disabled_project.empty_state.cycle.description")}
          assetPath={resolvedPath}
          primaryButton={{
            text: t("disabled_project.empty_state.cycle.primary_button.text"),
            onClick: () => {
              router.push(`/${workspaceSlug}/settings/projects/${projectId}/features`);
            },
            disabled: !hasAdminLevelPermission,
          }}
        />
      </div>
    );

  if (loader) return <CycleModuleListLayout />;

  return (
    <>
      <PageHead title={pageTitle} />
      <div className="w-full h-full">
        <CycleCreateUpdateModal
          workspaceSlug={workspaceSlug.toString()}
          projectId={projectId.toString()}
          isOpen={createModal}
          handleClose={() => setCreateModal(false)}
        />
        {totalCycles === 0 ? (
          <div className="h-full place-items-center">
            <DetailedEmptyState
              title={t("project_cycles.empty_state.general.title")}
              description={t("project_cycles.empty_state.general.description")}
              assetPath={resolvedPath}
              customPrimaryButton={
                <ComicBoxButton
                  label={t("project_cycles.empty_state.general.primary_button.text")}
                  title={t("project_cycles.empty_state.general.primary_button.comic.title")}
                  description={t("project_cycles.empty_state.general.primary_button.comic.description")}
<<<<<<< HEAD
                  data-ph-element={CYCLE_TRACKER_ELEMENTS.EMPTY_STATE_BUTTON}
=======
                  data-ph-element={CYCLE_TRACKER_ELEMENTS.EMPTY_STATE_ADD_BUTTON}
>>>>>>> db1caa79
                  onClick={() => {
                    setCreateModal(true);
                  }}
                  disabled={!hasMemberLevelPermission}
                />
              }
            />
          </div>
        ) : (
          <>
            {calculateTotalFilters(currentProjectFilters ?? {}) !== 0 && (
              <Header variant={EHeaderVariant.TERNARY}>
                <CycleAppliedFiltersList
                  appliedFilters={currentProjectFilters ?? {}}
                  handleClearAllFilters={() => clearAllFilters(projectId.toString())}
                  handleRemoveFilter={handleRemoveFilter}
                />
              </Header>
            )}

            <CyclesView workspaceSlug={workspaceSlug.toString()} projectId={projectId.toString()} />
          </>
        )}
      </div>
    </>
  );
});

export default ProjectCyclesPage;<|MERGE_RESOLUTION|>--- conflicted
+++ resolved
@@ -99,11 +99,7 @@
                   label={t("project_cycles.empty_state.general.primary_button.text")}
                   title={t("project_cycles.empty_state.general.primary_button.comic.title")}
                   description={t("project_cycles.empty_state.general.primary_button.comic.description")}
-<<<<<<< HEAD
-                  data-ph-element={CYCLE_TRACKER_ELEMENTS.EMPTY_STATE_BUTTON}
-=======
                   data-ph-element={CYCLE_TRACKER_ELEMENTS.EMPTY_STATE_ADD_BUTTON}
->>>>>>> db1caa79
                   onClick={() => {
                     setCreateModal(true);
                   }}
