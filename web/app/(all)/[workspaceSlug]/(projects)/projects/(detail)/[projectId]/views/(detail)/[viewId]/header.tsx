--- conflicted
+++ resolved
@@ -25,12 +25,8 @@
 // ui
 import { Breadcrumbs, Button, Tooltip, Header, BreadcrumbNavigationSearchDropdown } from "@plane/ui";
 // components
-<<<<<<< HEAD
+import { isIssueFilterActive } from "@plane/utils";
 import { SwitcherIcon, SwitcherLabel } from "@/components/common";
-=======
-import { isIssueFilterActive } from "@plane/utils";
-import { BreadcrumbLink, SwitcherLabel } from "@/components/common";
->>>>>>> 0983e5f4
 import { DisplayFiltersSelection, FiltersDropdown, FilterSelection, LayoutSelection } from "@/components/issues";
 // constants
 import { ViewQuickActions } from "@/components/views";
