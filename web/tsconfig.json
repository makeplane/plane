{
  "extends": "tsconfig/nextjs.json",
<<<<<<< HEAD
  "include": ["next-env.d.ts", "**/*.ts", "**/*.tsx", "next-auth.d.ts"],
  "exclude": ["node_modules"],
=======
  "include": [
    "next-env.d.ts",
    "**/*.ts",
    "**/*.tsx",
    ".next/types/**/*.ts"
  ],
  "exclude": [
    "node_modules"
  ],
>>>>>>> 4f138ac3
  "compilerOptions": {
    "baseUrl": ".",
    "jsx": "preserve",
    "esModuleInterop": true,
    "paths": {
      "@/*": [
        "*"
      ]
    },
    "plugins": [
      {
        "name": "next"
      }
    ],
    "strictNullChecks": true
  }
}<|MERGE_RESOLUTION|>--- conflicted
+++ resolved
@@ -1,27 +1,13 @@
 {
   "extends": "tsconfig/nextjs.json",
-<<<<<<< HEAD
-  "include": ["next-env.d.ts", "**/*.ts", "**/*.tsx", "next-auth.d.ts"],
+  "include": ["next-env.d.ts", "**/*.ts", "**/*.tsx", ".next/types/**/*.ts"],
   "exclude": ["node_modules"],
-=======
-  "include": [
-    "next-env.d.ts",
-    "**/*.ts",
-    "**/*.tsx",
-    ".next/types/**/*.ts"
-  ],
-  "exclude": [
-    "node_modules"
-  ],
->>>>>>> 4f138ac3
   "compilerOptions": {
     "baseUrl": ".",
     "jsx": "preserve",
     "esModuleInterop": true,
     "paths": {
-      "@/*": [
-        "*"
-      ]
+      "@/*": ["*"]
     },
     "plugins": [
       {
