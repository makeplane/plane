--- conflicted
+++ resolved
@@ -14,15 +14,10 @@
 import WebViewLayout from "layouts/web-view-layout";
 
 // components
-<<<<<<< HEAD
-import { TipTapEditor } from "components/tiptap";
 import { Button, Spinner } from "@plane/ui";
-=======
 import { RichTextEditor } from "@plane/rich-text-editor";
-import { PrimaryButton, Spinner } from "components/ui";
 import fileService from "services/file.service";
 // services
->>>>>>> c6e021d4
 
 const Editor: NextPage = () => {
   const [isLoading, setIsLoading] = useState(false);
@@ -80,14 +75,9 @@
             )}
           />
           {isEditable && (
-<<<<<<< HEAD
             <Button
               variant="primary"
               className="mt-4 w-[calc(100%-30px)] h-[45px] mx-[15px] text-[17px]"
-=======
-            <PrimaryButton
-              className="mt-4 w-[calc(100%-30px)] h-[45px] mx-[15px] text-[17px] my-[15px]"
->>>>>>> c6e021d4
               onClick={() => {
                 console.log(
                   "submitted",
