--- conflicted
+++ resolved
@@ -14,16 +14,10 @@
 import WebViewLayout from "layouts/web-view-layout";
 
 // components
-<<<<<<< HEAD
 import { RichTextEditor } from "@plane/rich-text-editor";
 import { PrimaryButton, Spinner } from "components/ui";
 import fileService from "services/file.service";
 // services
-=======
-import { TipTapEditor } from "components/tiptap";
-import { PrimaryButton } from "components/ui";
-import { Spinner } from "components/web-view";
->>>>>>> 930a20ea
 
 const Editor: NextPage = () => {
   const [isLoading, setIsLoading] = useState(false);
@@ -71,15 +65,8 @@
                     ? watch("data_html")
                     : value
                 }
-                editable={isEditable}
                 noBorder={true}
-<<<<<<< HEAD
-                debouncedUpdatesEnabled={true}
-                customClassName="min-h-[150px] shadow-sm"
-=======
-                workspaceSlug={workspaceSlug?.toString() ?? ""}
                 customClassName="h-full shadow-sm overflow-auto"
->>>>>>> 930a20ea
                 editorContentCustomClassNames="pb-9"
                 onChange={(description: Object, description_html: string) => {
                   onChange(description_html);
