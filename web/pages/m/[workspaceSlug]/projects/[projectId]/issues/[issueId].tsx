--- conflicted
+++ resolved
@@ -23,12 +23,9 @@
 // layouts
 import WebViewLayout from "layouts/web-view-layout";
 
-<<<<<<< HEAD
 // ui
 import { Spinner } from "@plane/ui";
 
-=======
->>>>>>> c6e021d4
 // components
 import {
   IssueWebViewForm,
@@ -47,17 +44,9 @@
   const router = useRouter();
   const { workspaceSlug, projectId, issueId } = router.query;
 
-<<<<<<< HEAD
-  const memberRole = useProjectMembers(workspaceSlug as string, projectId as string, !!workspaceSlug && !!projectId);
-=======
   const isArchive = Boolean(router.query.archive);
 
-  const memberRole = useProjectMembers(
-    workspaceSlug as string,
-    projectId as string,
-    !!workspaceSlug && !!projectId
-  );
->>>>>>> c6e021d4
+  const memberRole = useProjectMembers(workspaceSlug as string, projectId as string, !!workspaceSlug && !!projectId);
 
   const isAllowed = Boolean((memberRole.isMember || memberRole.isOwner) && !isArchive);
 
@@ -71,28 +60,16 @@
     mutate: mutateIssue,
     error,
   } = useSWR(
-<<<<<<< HEAD
-    workspaceSlug && projectId && issueId ? ISSUE_DETAILS(issueId.toString()) : null,
-    workspaceSlug && projectId && issueId
-      ? () => issuesService.retrieve(workspaceSlug.toString(), projectId.toString(), issueId.toString())
-=======
     workspaceSlug && projectId && issueId && !isArchive ? ISSUE_DETAILS(issueId.toString()) : null,
     workspaceSlug && projectId && issueId && !isArchive
-      ? () =>
-          issuesService.retrieve(workspaceSlug.toString(), projectId.toString(), issueId.toString())
->>>>>>> c6e021d4
+      ? () => issuesService.retrieve(workspaceSlug.toString(), projectId.toString(), issueId.toString())
       : null
   );
 
   const { data: archiveIssueDetails, mutate: mutateaArchiveIssue } = useSWR<IIssue | undefined>(
     workspaceSlug && projectId && issueId && isArchive ? ISSUE_DETAILS(issueId as string) : null,
     workspaceSlug && projectId && issueId && isArchive
-      ? () =>
-          issuesService.retrieveArchivedIssue(
-            workspaceSlug.toString(),
-            projectId.toString(),
-            issueId.toString()
-          )
+      ? () => issuesService.retrieveArchivedIssue(workspaceSlug.toString(), projectId.toString(), issueId.toString())
       : null
   );
 
@@ -170,9 +147,7 @@
 
   return (
     <WebViewLayout>
-      {isArchive && (
-        <div className="w-full h-screen top-0 left-0 fixed z-50 bg-white/20 pointer-events-none" />
-      )}
+      {isArchive && <div className="w-full h-screen top-0 left-0 fixed z-50 bg-white/20 pointer-events-none" />}
 
       <div className="px-6 py-2 h-full overflow-auto space-y-3">
         <IssueWebViewForm
