import React, { useEffect, useState, ReactElement } from "react";
import { Controller, useForm } from "react-hook-form";
import { Disclosure, Transition } from "@headlessui/react";
// services
import { FileService } from "services/file.service";
import { UserService } from "services/user.service";
// hooks
import useUserAuth from "hooks/use-user-auth";
import useToast from "hooks/use-toast";
// layouts
import { ProfileSettingsLayout } from "layouts/settings-layout";
// components
import { ImagePickerPopover, UserImageUploadModal } from "components/core";
import { DeactivateAccountModal } from "components/account";
// ui
import { Button, CustomSelect, CustomSearchSelect, Input, Spinner } from "@plane/ui";
// icons
import { ChevronDown, User2 } from "lucide-react";
// types
import type { IUser } from "types";
import type { NextPageWithLayout } from "types/app";
// constants
import { USER_ROLES } from "constants/workspace";
import { TIME_ZONES } from "constants/timezones";

const defaultValues: Partial<IUser> = {
  avatar: "",
  cover_image: "",
  first_name: "",
  last_name: "",
  display_name: "",
  email: "",
  role: "Product / Project Manager",
  user_timezone: "Asia/Kolkata",
};

const fileService = new FileService();
const userService = new UserService();

const ProfileSettingsPage: NextPageWithLayout = () => {
  const [isRemoving, setIsRemoving] = useState(false);
  const [isImageUploadModalOpen, setIsImageUploadModalOpen] = useState(false);
  const [deactivateAccountModal, setDeactivateAccountModal] = useState(false);

  // form info
  const {
    handleSubmit,
    reset,
    watch,
    control,
    formState: { errors, isSubmitting },
  } = useForm<IUser>({ defaultValues });

  const { setToastAlert } = useToast();
  const { user: myProfile, mutateUser } = useUserAuth();

  useEffect(() => {
    reset({ ...defaultValues, ...myProfile });
  }, [myProfile, reset]);

  const onSubmit = async (formData: IUser) => {
    if (formData.first_name === "" || formData.last_name === "") {
      setToastAlert({
        type: "error",
        title: "Error!",
        message: "First and last names are required.",
      });

      return;
    }

    const payload: Partial<IUser> = {
      first_name: formData.first_name,
      last_name: formData.last_name,
      avatar: formData.avatar,
      cover_image: formData.cover_image,
      role: formData.role,
      display_name: formData.display_name,
      user_timezone: formData.user_timezone,
    };

    await userService
      .updateUser(payload)
      .then((res) => {
        mutateUser((prevData: any) => {
          if (!prevData) return prevData;

          return { ...prevData, ...res };
        }, false);
        setToastAlert({
          type: "success",
          title: "Success!",
          message: "Profile updated successfully.",
        });
      })
      .catch(() =>
        setToastAlert({
          type: "error",
          title: "Error!",
          message: "There was some error in updating your profile. Please try again.",
        })
      );
  };

  const handleDelete = (url: string | null | undefined, updateUser: boolean = false) => {
    if (!url) return;

    setIsRemoving(true);

    fileService.deleteUserFile(url).then(() => {
      if (updateUser)
        userService
          .updateUser({ avatar: "" })
          .then(() => {
            setToastAlert({
              type: "success",
              title: "Success!",
              message: "Profile picture removed successfully.",
            });
            mutateUser((prevData: any) => {
              if (!prevData) return prevData;
              return { ...prevData, avatar: "" };
            }, false);
            setIsRemoving(false);
          })
          .catch(() => {
            setToastAlert({
              type: "error",
              title: "Error!",
              message: "There was some error in deleting your profile picture. Please try again.",
            });
          })
          .finally(() => setIsRemoving(false));
    });
  };

  const timeZoneOptions = TIME_ZONES.map((timeZone) => ({
    value: timeZone.value,
    query: timeZone.label + " " + timeZone.value,
    content: timeZone.label,
  }));

  if (!myProfile)
    return (
      <div className="grid h-full w-full place-items-center px-4 sm:px-0">
        <Spinner />
      </div>
    );

  return (
    <>
      <Controller
        control={control}
        name="avatar"
        render={({ field: { onChange, value } }) => (
          <UserImageUploadModal
            isOpen={isImageUploadModalOpen}
            onClose={() => setIsImageUploadModalOpen(false)}
            isRemoving={isRemoving}
            handleDelete={() => handleDelete(myProfile?.avatar, true)}
            onSuccess={(url) => {
              onChange(url);
              handleSubmit(onSubmit)();
              setIsImageUploadModalOpen(false);
            }}
            value={value && value.trim() !== "" ? value : null}
          />
        )}
      />
      <DeactivateAccountModal isOpen={deactivateAccountModal} onClose={() => setDeactivateAccountModal(false)} />
<<<<<<< HEAD
      <div className="h-full w-full lg:w-3/5 mx-auto flex flex-col p-8 space-y-10 overflow-y-auto">
=======
      <div className="h-full w-full lg:w-3/5 mx-auto flex flex-col px-8 pb-8 mt-16 space-y-10 overflow-y-auto">
>>>>>>> 6d175c0e
        <form onSubmit={handleSubmit(onSubmit)}>
          <div className="flex flex-col gap-8 w-full">
            <div className="relative h-44 w-full">
              <img
                src={watch("cover_image") ?? "https://images.unsplash.com/photo-1506383796573-caf02b4a79ab"}
                className="h-44 w-full rounded-lg object-cover"
                alt={myProfile?.first_name ?? "Cover image"}
              />
              <div className="flex items-end justify-between absolute left-8 -bottom-6">
                <div className="flex gap-3">
                  <div className="flex items-center justify-center bg-custom-background-90 h-16 w-16 rounded-lg">
                    <button type="button" onClick={() => setIsImageUploadModalOpen(true)}>
                      {!watch("avatar") || watch("avatar") === "" ? (
                        <div className="h-16 w-16 rounded-md bg-custom-background-80 p-2">
                          <User2 className="h-full w-full text-custom-text-200" />
                        </div>
                      ) : (
                        <div className="relative h-16 w-16 overflow-hidden">
                          <img
                            src={watch("avatar")}
                            className="absolute top-0 left-0 h-full w-full object-cover rounded-lg"
                            onClick={() => setIsImageUploadModalOpen(true)}
                            alt={myProfile.display_name}
                            role="button"
                          />
                        </div>
                      )}
                    </button>
                  </div>
                </div>
              </div>

              <div className="flex absolute right-3 bottom-3">
                <Controller
                  control={control}
                  name="cover_image"
                  render={({ field: { value, onChange } }) => (
                    <ImagePickerPopover
                      label={"Change cover"}
                      onChange={(imageUrl) => onChange(imageUrl)}
                      control={control}
                      value={value ?? "https://images.unsplash.com/photo-1506383796573-caf02b4a79ab"}
                    />
                  )}
                />
              </div>
            </div>

            <div className="flex item-center justify-between px-8 mt-4">
              <div className="flex flex-col">
                <div className="flex item-center text-lg font-semibold text-custom-text-100">
                  <span>{`${watch("first_name")} ${watch("last_name")}`}</span>
                </div>
                <span className="text-sm tracking-tight">{watch("email")}</span>
              </div>

              {/* <Link href={`/profile/${myProfile.id}`}>
                <a className="flex item-center gap-1 text-sm text-custom-primary-100 underline font-medium">
                  <ExternalLink className="h-4 w-4" />
                  Activity Overview
                </a>
              </Link> */}
            </div>

            <div className="grid grid-cols-1 lg:grid-cols-2 2xl:grid-cols-3 gap-6 px-8">
              <div className="flex flex-col gap-1">
                <h4 className="text-sm">First name</h4>
                <Controller
                  control={control}
                  name="first_name"
                  render={({ field: { value, onChange, ref } }) => (
                    <Input
                      id="first_name"
                      name="first_name"
                      type="text"
                      value={value}
                      onChange={onChange}
                      ref={ref}
                      hasError={Boolean(errors.first_name)}
                      placeholder="Enter your first name"
                      className="rounded-md w-full"
                    />
                  )}
                />
              </div>

              <div className="flex flex-col gap-1">
                <h4 className="text-sm">Last name</h4>

                <Controller
                  control={control}
                  name="last_name"
                  render={({ field: { value, onChange, ref } }) => (
                    <Input
                      id="last_name"
                      name="last_name"
                      type="text"
                      value={value}
                      onChange={onChange}
                      ref={ref}
                      hasError={Boolean(errors.last_name)}
                      placeholder="Enter your last name"
                      className="rounded-md w-full"
                    />
                  )}
                />
              </div>

              <div className="flex flex-col gap-1">
                <h4 className="text-sm">Email</h4>
                <Controller
                  control={control}
                  name="email"
                  render={({ field: { value, onChange, ref } }) => (
                    <Input
                      id="email"
                      name="email"
                      type="email"
                      value={value}
                      onChange={onChange}
                      ref={ref}
                      hasError={Boolean(errors.email)}
                      placeholder="Enter your email"
                      className="rounded-md w-full"
                      disabled
                    />
                  )}
                />
              </div>

              <div className="flex flex-col gap-1">
                <h4 className="text-sm">Role</h4>
                <Controller
                  name="role"
                  control={control}
                  rules={{ required: "This field is required" }}
                  render={({ field: { value, onChange } }) => (
                    <CustomSelect
                      value={value}
                      onChange={onChange}
                      label={value ? value.toString() : "Select your role"}
                      buttonClassName={errors.role ? "border-red-500 bg-red-500/10" : "border-none"}
                      className="rounded-md border-[0.5px] !border-custom-border-200"
                      width="w-full"
                      input
                    >
                      {USER_ROLES.map((item) => (
                        <CustomSelect.Option key={item.value} value={item.value}>
                          {item.label}
                        </CustomSelect.Option>
                      ))}
                    </CustomSelect>
                  )}
                />
                {errors.role && <span className="text-xs text-red-500">Please select a role</span>}
              </div>

              <div className="flex flex-col gap-1">
                <h4 className="text-sm">Display name</h4>
                <Controller
                  control={control}
                  name="display_name"
                  rules={{
                    required: "Display name is required.",
                    validate: (value) => {
                      if (value.trim().length < 1) return "Display name can't be empty.";

                      if (value.split("  ").length > 1) return "Display name can't have two consecutive spaces.";

                      if (value.replace(/\s/g, "").length < 1)
                        return "Display name must be at least 1 characters long.";

                      if (value.replace(/\s/g, "").length > 20)
                        return "Display name must be less than 20 characters long.";

                      return true;
                    },
                  }}
                  render={({ field: { value, onChange, ref } }) => (
                    <Input
                      id="display_name"
                      name="display_name"
                      type="text"
                      value={value}
                      onChange={onChange}
                      ref={ref}
                      hasError={Boolean(errors.display_name)}
                      placeholder="Enter your display name"
                      className="w-full"
                    />
                  )}
                />
              </div>

              <div className="flex flex-col gap-1">
                <h4 className="text-sm">Timezone</h4>

                <Controller
                  name="user_timezone"
                  control={control}
                  rules={{ required: "This field is required" }}
                  render={({ field: { value, onChange } }) => (
                    <CustomSearchSelect
                      value={value}
                      label={value ? TIME_ZONES.find((t) => t.value === value)?.label ?? value : "Select a timezone"}
                      options={timeZoneOptions}
                      onChange={onChange}
                      optionsClassName="w-full"
                      buttonClassName="border-none"
                      className="rounded-md border-[0.5px] !border-custom-border-200"
                      input
                    />
                  )}
                />
                {errors.role && <span className="text-xs text-red-500">Please select a role</span>}
              </div>

              <div className="flex items-center justify-between py-2">
                <Button variant="primary" type="submit" loading={isSubmitting}>
                  {isSubmitting ? "Saving..." : "Save changes"}
                </Button>
              </div>
            </div>
          </div>
        </form>
        <Disclosure as="div" className="border-t border-custom-border-100 px-8">
          {({ open }) => (
            <>
              <Disclosure.Button as="button" type="button" className="flex items-center justify-between w-full py-4">
                <span className="text-lg tracking-tight">Deactivate account</span>
<<<<<<< HEAD
                {/* <Icon iconName={open ? "expand_less" : "expand_more"} className="!text-2xl" /> */}
=======
>>>>>>> 6d175c0e
                <ChevronDown className={`h-5 w-5 transition-all ${open ? "rotate-180" : ""}`} />
              </Disclosure.Button>

              <Transition
                show={open}
                enter="transition duration-100 ease-out"
                enterFrom="transform opacity-0"
                enterTo="transform opacity-100"
                leave="transition duration-75 ease-out"
                leaveFrom="transform opacity-100"
                leaveTo="transform opacity-0"
              >
                <Disclosure.Panel>
                  <div className="flex flex-col gap-8">
                    <span className="text-sm tracking-tight">
                      The danger zone of the profile page is a critical area that requires careful consideration and
                      attention. When deactivating an account, all of the data and resources within that account will be
                      permanently removed and cannot be recovered.
                    </span>
                    <div>
                      <Button variant="danger" onClick={() => setDeactivateAccountModal(true)}>
                        Deactivate account
                      </Button>
                    </div>
                  </div>
                </Disclosure.Panel>
              </Transition>
            </>
          )}
        </Disclosure>
      </div>
    </>
  );
};

ProfileSettingsPage.getLayout = function getLayout(page: ReactElement) {
  return <ProfileSettingsLayout>{page}</ProfileSettingsLayout>;
};

export default ProfileSettingsPage;<|MERGE_RESOLUTION|>--- conflicted
+++ resolved
@@ -168,11 +168,7 @@
         )}
       />
       <DeactivateAccountModal isOpen={deactivateAccountModal} onClose={() => setDeactivateAccountModal(false)} />
-<<<<<<< HEAD
-      <div className="h-full w-full lg:w-3/5 mx-auto flex flex-col p-8 space-y-10 overflow-y-auto">
-=======
       <div className="h-full w-full lg:w-3/5 mx-auto flex flex-col px-8 pb-8 mt-16 space-y-10 overflow-y-auto">
->>>>>>> 6d175c0e
         <form onSubmit={handleSubmit(onSubmit)}>
           <div className="flex flex-col gap-8 w-full">
             <div className="relative h-44 w-full">
@@ -403,13 +399,8 @@
             <>
               <Disclosure.Button as="button" type="button" className="flex items-center justify-between w-full py-4">
                 <span className="text-lg tracking-tight">Deactivate account</span>
-<<<<<<< HEAD
-                {/* <Icon iconName={open ? "expand_less" : "expand_more"} className="!text-2xl" /> */}
-=======
->>>>>>> 6d175c0e
                 <ChevronDown className={`h-5 w-5 transition-all ${open ? "rotate-180" : ""}`} />
               </Disclosure.Button>
-
               <Transition
                 show={open}
                 enter="transition duration-100 ease-out"
