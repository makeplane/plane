import React, { useEffect, useState, ReactElement } from "react";
import { observer } from "mobx-react";
import { Controller, useForm } from "react-hook-form";
import { ChevronDown, User2 } from "lucide-react";
import { Disclosure, Transition } from "@headlessui/react";
// services
// hooks
// layouts
// components
import type { IUser } from "@plane/types";
import {
  Button,
  CustomSelect,
  CustomSearchSelect,
  Input,
  Spinner,
  TOAST_TYPE,
  setPromiseToast,
  setToast,
} from "@plane/ui";
import { DeactivateAccountModal } from "@/components/account";
import { ImagePickerPopover, UserImageUploadModal, PageHead } from "@/components/core";
// ui
// icons
// components
import { SidebarHamburgerToggle } from "@/components/core/sidebar/sidebar-menu-hamburger-toggle";
// constants
import { TIME_ZONES } from "@/constants/timezones";
import { USER_ROLES } from "@/constants/workspace";
// hooks
<<<<<<< HEAD
import { useApplication } from "hooks/store";
import useUserAuth from "hooks/use-user-auth";
import { ProfileSettingsLayout } from "layouts/settings-layout";
=======
import { useApplication, useUser } from "@/hooks/store";
import useUserAuth from "@/hooks/use-user-auth";
import { ProfileSettingsLayout } from "@/layouts/settings-layout";
>>>>>>> 204e4a8c
// layouts
// lib types
import type { NextPageWithLayout } from "@/lib/types";
import { FileService } from "@/services/file.service";
// services
// types
<<<<<<< HEAD
import type { IUser } from "@plane/types";
import { useStore } from "hooks";
=======
>>>>>>> 204e4a8c

const defaultValues: Partial<IUser> = {
  avatar: "",
  cover_image: "",
  first_name: "",
  last_name: "",
  display_name: "",
  email: "",
  role: "Product / Project Manager",
  user_timezone: "Asia/Kolkata",
};

const fileService = new FileService();

const ProfileSettingsPage: NextPageWithLayout = observer(() => {
  // states
  const [isLoading, setIsLoading] = useState(false);
  const [isRemoving, setIsRemoving] = useState(false);
  const [isImageUploadModalOpen, setIsImageUploadModalOpen] = useState(false);
  const [deactivateAccountModal, setDeactivateAccountModal] = useState(false);
  // form info
  const {
    handleSubmit,
    reset,
    watch,
    control,
    formState: { errors },
  } = useForm<IUser>({ defaultValues });
  // store hooks
  const {
    user: {
      data: currentUser,
      updateCurrentUser,
      profile: { isLoading: currentUserLoader },
    },
  } = useStore();
  // custom hooks
  const {} = useUserAuth({ user: currentUser || null, isLoading: currentUserLoader });
  const { theme: themeStore } = useApplication();

  useEffect(() => {
    reset({ ...defaultValues, ...currentUser });
  }, [currentUser, reset]);

  const onSubmit = async (formData: IUser) => {
    setIsLoading(true);
    const payload: Partial<IUser> = {
      first_name: formData.first_name,
      last_name: formData.last_name,
      avatar: formData.avatar,
      cover_image: formData.cover_image,
      role: formData.role,
      display_name: formData?.display_name,
      user_timezone: formData.user_timezone,
    };

    const updateCurrentUserDetail = updateCurrentUser(payload).finally(() => setIsLoading(false));
    setPromiseToast(updateCurrentUserDetail, {
      loading: "Updating...",
      success: {
        title: "Success!",
        message: () => `Profile updated successfully.`,
      },
      error: {
        title: "Error!",
        message: () => `There was some error in updating your profile. Please try again.`,
      },
    });

    // setTimeout(() => {
    //   setIsLoading(false);
    // }, 300);
  };

  const handleDelete = (url: string | null | undefined, updateUser: boolean = false) => {
    if (!url) return;

    setIsRemoving(true);

    fileService.deleteUserFile(url).then(() => {
      if (updateUser)
        updateCurrentUser({ avatar: "" })
          .then(() => {
            setToast({
              type: TOAST_TYPE.SUCCESS,
              title: "Success!",
              message: "Profile picture deleted successfully.",
            });
            setIsRemoving(false);
          })
          .catch(() => {
            setToast({
              type: TOAST_TYPE.ERROR,
              title: "Error!",
              message: "There was some error in deleting your profile picture. Please try again.",
            });
          })
          .finally(() => setIsRemoving(false));
    });
  };

  const timeZoneOptions = TIME_ZONES.map((timeZone) => ({
    value: timeZone.value,
    query: timeZone.label + " " + timeZone.value,
    content: timeZone.label,
  }));

  if (!currentUser)
    return (
      <div className="grid h-full w-full place-items-center px-4 sm:px-0">
        <Spinner />
      </div>
    );

  return (
    <>
      <PageHead title="Profile - General Settings" />
      <div className="flex h-full flex-col">
        <div className="block flex-shrink-0 border-b border-custom-border-200 p-4 md:hidden">
          <SidebarHamburgerToggle onClick={() => themeStore.toggleSidebar()} />
        </div>
        <div className="overflow-hidden">
          <Controller
            control={control}
            name="avatar"
            render={({ field: { onChange, value } }) => (
              <UserImageUploadModal
                isOpen={isImageUploadModalOpen}
                onClose={() => setIsImageUploadModalOpen(false)}
                isRemoving={isRemoving}
                handleDelete={() => handleDelete(currentUser?.avatar, true)}
                onSuccess={(url) => {
                  onChange(url);
                  handleSubmit(onSubmit)();
                  setIsImageUploadModalOpen(false);
                }}
                value={value && value.trim() !== "" ? value : null}
              />
            )}
          />
          <DeactivateAccountModal isOpen={deactivateAccountModal} onClose={() => setDeactivateAccountModal(false)} />
          <div className="vertical-scrollbar scrollbar-md mx-auto flex h-full w-full flex-col space-y-10 overflow-y-auto px-8 pb-8 pt-10 md:pt-16 lg:w-3/5">
            <form onSubmit={handleSubmit(onSubmit)}>
              <div className="flex w-full flex-col gap-8">
                <div className="relative h-44 w-full">
                  <img
                    src={watch("cover_image") ?? "https://images.unsplash.com/photo-1506383796573-caf02b4a79ab"}
                    className="h-44 w-full rounded-lg object-cover"
                    alt={currentUser?.first_name ?? "Cover image"}
                  />
                  <div className="absolute -bottom-6 left-8 flex items-end justify-between">
                    <div className="flex gap-3">
                      <div className="flex h-16 w-16 items-center justify-center rounded-lg bg-custom-background-90">
                        <button type="button" onClick={() => setIsImageUploadModalOpen(true)}>
                          {!watch("avatar") || watch("avatar") === "" ? (
                            <div className="h-16 w-16 rounded-md bg-custom-background-80 p-2">
                              <User2 className="h-full w-full text-custom-text-200" />
                            </div>
                          ) : (
                            <div className="relative h-16 w-16 overflow-hidden">
                              <img
                                src={watch("avatar") || undefined}
                                className="absolute left-0 top-0 h-full w-full rounded-lg object-cover"
                                onClick={() => setIsImageUploadModalOpen(true)}
                                alt={currentUser?.display_name}
                                role="button"
                              />
                            </div>
                          )}
                        </button>
                      </div>
                    </div>
                  </div>

                  <div className="absolute bottom-3 right-3 flex">
                    <Controller
                      control={control}
                      name="cover_image"
                      render={({ field: { value, onChange } }) => (
                        <ImagePickerPopover
                          label={"Change cover"}
                          onChange={(imageUrl) => onChange(imageUrl)}
                          control={control}
                          value={value ?? "https://images.unsplash.com/photo-1506383796573-caf02b4a79ab"}
                          isProfileCover
                        />
                      )}
                    />
                  </div>
                </div>

                <div className="item-center mt-4 flex justify-between px-8">
                  <div className="flex flex-col">
                    <div className="item-center flex text-lg font-semibold text-custom-text-100">
                      <span>{`${watch("first_name")} ${watch("last_name")}`}</span>
                    </div>
                    <span className="text-sm tracking-tight">{watch("email")}</span>
                  </div>

                  {/* <Link href={`/profile/${currentUser.id}`}>
              <span className="flex item-center gap-1 text-sm text-custom-primary-100 underline font-medium">
                <ExternalLink className="h-4 w-4" />
                Activity Overview
              </span>
            </Link> */}
                </div>

                <div className="grid grid-cols-1 gap-6 px-8 lg:grid-cols-2 2xl:grid-cols-3">
                  <div className="flex flex-col gap-1">
                    <h4 className="text-sm">
                      First name<span className="text-red-500">*</span>
                    </h4>
                    <Controller
                      control={control}
                      name="first_name"
                      rules={{
                        required: "First name is required.",
                      }}
                      render={({ field: { value, onChange, ref } }) => (
                        <Input
                          id="first_name"
                          name="first_name"
                          type="text"
                          value={value}
                          onChange={onChange}
                          ref={ref}
                          hasError={Boolean(errors.first_name)}
                          placeholder="Enter your first name"
                          className={`w-full rounded-md ${errors.first_name ? "border-red-500" : ""}`}
                          maxLength={24}
                        />
                      )}
                    />
                    {errors.first_name && <span className="text-xs text-red-500">Please enter first name</span>}
                  </div>

                  <div className="flex flex-col gap-1">
                    <h4 className="text-sm">Last name</h4>

                    <Controller
                      control={control}
                      name="last_name"
                      render={({ field: { value, onChange, ref } }) => (
                        <Input
                          id="last_name"
                          name="last_name"
                          type="text"
                          value={value}
                          onChange={onChange}
                          ref={ref}
                          hasError={Boolean(errors.last_name)}
                          placeholder="Enter your last name"
                          className="w-full rounded-md"
                          maxLength={24}
                        />
                      )}
                    />
                  </div>

                  <div className="flex flex-col gap-1">
                    <h4 className="text-sm">
                      Email<span className="text-red-500">*</span>
                    </h4>
                    <Controller
                      control={control}
                      name="email"
                      rules={{
                        required: "Email is required.",
                      }}
                      render={({ field: { value, ref } }) => (
                        <Input
                          id="email"
                          name="email"
                          type="email"
                          value={value}
                          ref={ref}
                          hasError={Boolean(errors.email)}
                          placeholder="Enter your email"
                          className={`w-full cursor-not-allowed rounded-md !bg-custom-background-80 ${
                            errors.email ? "border-red-500" : ""
                          }`}
                          disabled
                        />
                      )}
                    />
                  </div>

                  <div className="flex flex-col gap-1">
                    <h4 className="text-sm">
                      Role<span className="text-red-500">*</span>
                    </h4>
                    <Controller
                      name="role"
                      control={control}
                      rules={{ required: "Role is required." }}
                      render={({ field: { value, onChange } }) => (
                        <CustomSelect
                          value={value}
                          onChange={onChange}
                          label={value ? value.toString() : "Select your role"}
                          buttonClassName={errors.role ? "border-red-500" : "border-none"}
                          className="rounded-md border-[0.5px] !border-custom-border-200"
                          optionsClassName="w-full"
                          input
                        >
                          {USER_ROLES.map((item) => (
                            <CustomSelect.Option key={item.value} value={item.value}>
                              {item.label}
                            </CustomSelect.Option>
                          ))}
                        </CustomSelect>
                      )}
                    />
                    {errors.role && <span className="text-xs text-red-500">Please select a role</span>}
                  </div>

                  <div className="flex flex-col gap-1">
                    <h4 className="text-sm">
                      Display name<span className="text-red-500">*</span>
                    </h4>
                    <Controller
                      control={control}
                      name="display_name"
                      rules={{
                        required: "Display name is required.",
                        validate: (value) => {
                          if (value.trim().length < 1) return "Display name can't be empty.";

                          if (value.split("  ").length > 1) return "Display name can't have two consecutive spaces.";

                          if (value.replace(/\s/g, "").length < 1)
                            return "Display name must be at least 1 characters long.";

                          if (value.replace(/\s/g, "").length > 20)
                            return "Display name must be less than 20 characters long.";

                          return true;
                        },
                      }}
                      render={({ field: { value, onChange, ref } }) => (
                        <Input
                          id="display_name"
                          name="display_name"
                          type="text"
                          value={value}
                          onChange={onChange}
                          ref={ref}
                          hasError={Boolean(errors?.display_name)}
                          placeholder="Enter your display name"
                          className={`w-full ${errors?.display_name ? "border-red-500" : ""}`}
                          maxLength={24}
                        />
                      )}
                    />
                    {errors?.display_name && <span className="text-xs text-red-500">Please enter display name</span>}
                  </div>

                  <div className="flex flex-col gap-1">
                    <h4 className="text-sm">
                      Timezone<span className="text-red-500">*</span>
                    </h4>

                    <Controller
                      name="user_timezone"
                      control={control}
                      rules={{ required: "Time zone is required" }}
                      render={({ field: { value, onChange } }) => (
                        <CustomSearchSelect
                          value={value}
                          label={
                            value ? TIME_ZONES.find((t) => t.value === value)?.label ?? value : "Select a timezone"
                          }
                          options={timeZoneOptions}
                          onChange={onChange}
                          optionsClassName="w-full"
                          buttonClassName={errors.user_timezone ? "border-red-500" : "border-none"}
                          className="rounded-md border-[0.5px] !border-custom-border-200"
                          input
                        />
                      )}
                    />
                    {errors.role && <span className="text-xs text-red-500">Please select a time zone</span>}
                  </div>

                  <div className="flex items-center justify-between py-2">
                    <Button variant="primary" type="submit" loading={isLoading}>
                      {isLoading ? "Saving..." : "Save changes"}
                    </Button>
                  </div>
                </div>
              </div>
            </form>
            <Disclosure as="div" className="border-t border-custom-border-100 px-8">
              {({ open }) => (
                <>
                  <Disclosure.Button
                    as="button"
                    type="button"
                    className="flex w-full items-center justify-between py-4"
                  >
                    <span className="text-lg tracking-tight">Deactivate account</span>
                    <ChevronDown className={`h-5 w-5 transition-all ${open ? "rotate-180" : ""}`} />
                  </Disclosure.Button>
                  <Transition
                    show={open}
                    enter="transition duration-100 ease-out"
                    enterFrom="transform opacity-0"
                    enterTo="transform opacity-100"
                    leave="transition duration-75 ease-out"
                    leaveFrom="transform opacity-100"
                    leaveTo="transform opacity-0"
                  >
                    <Disclosure.Panel>
                      <div className="flex flex-col gap-8">
                        <span className="text-sm tracking-tight">
                          The danger zone of the profile page is a critical area that requires careful consideration and
                          attention. When deactivating an account, all of the data and resources within that account
                          will be permanently removed and cannot be recovered.
                        </span>
                        <div>
                          <Button variant="danger" onClick={() => setDeactivateAccountModal(true)}>
                            Deactivate account
                          </Button>
                        </div>
                      </div>
                    </Disclosure.Panel>
                  </Transition>
                </>
              )}
            </Disclosure>
          </div>
        </div>
      </div>
    </>
  );
});

ProfileSettingsPage.getLayout = function getLayout(page: ReactElement) {
  return <ProfileSettingsLayout>{page}</ProfileSettingsLayout>;
};

export default ProfileSettingsPage;<|MERGE_RESOLUTION|>--- conflicted
+++ resolved
@@ -28,26 +28,15 @@
 import { TIME_ZONES } from "@/constants/timezones";
 import { USER_ROLES } from "@/constants/workspace";
 // hooks
-<<<<<<< HEAD
-import { useApplication } from "hooks/store";
-import useUserAuth from "hooks/use-user-auth";
-import { ProfileSettingsLayout } from "layouts/settings-layout";
-=======
 import { useApplication, useUser } from "@/hooks/store";
 import useUserAuth from "@/hooks/use-user-auth";
 import { ProfileSettingsLayout } from "@/layouts/settings-layout";
->>>>>>> 204e4a8c
 // layouts
 // lib types
 import type { NextPageWithLayout } from "@/lib/types";
 import { FileService } from "@/services/file.service";
 // services
 // types
-<<<<<<< HEAD
-import type { IUser } from "@plane/types";
-import { useStore } from "hooks";
-=======
->>>>>>> 204e4a8c
 
 const defaultValues: Partial<IUser> = {
   avatar: "",
