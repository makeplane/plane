--- conflicted
+++ resolved
@@ -2,14 +2,7 @@
 import { observer } from "mobx-react";
 import { useTheme } from "next-themes";
 // ui
-<<<<<<< HEAD
-import {
-  Spinner,
-  // setPromiseToast
-} from "@plane/ui";
-=======
 import { setPromiseToast } from "@plane/ui";
->>>>>>> f77761b4
 // components
 import { LogoSpinner } from "@/components/common";
 import { CustomThemeSelector, ThemeSwitch, PageHead } from "@/components/core";
@@ -26,16 +19,6 @@
   const { setTheme } = useTheme();
   // states
   const [currentTheme, setCurrentTheme] = useState<I_THEME_OPTION | null>(null);
-<<<<<<< HEAD
-  // store hooks
-  const {
-    data: currentUser,
-    profile: { data: userProfile },
-  } = useUser();
-  // computed
-  const userTheme = userProfile?.theme;
-=======
->>>>>>> f77761b4
   // hooks
   const { data: userProfile, updateUserTheme } = useUserProfile();
 
@@ -50,11 +33,7 @@
 
   const handleThemeChange = (themeOption: I_THEME_OPTION) => {
     setTheme(themeOption.value);
-<<<<<<< HEAD
-    // const updateCurrentUserThemePromise = updateCurrentUserTheme(themeOption.value);
-=======
     const updateCurrentUserThemePromise = updateUserTheme({ theme: themeOption.value });
->>>>>>> f77761b4
 
     // setPromiseToast(updateCurrentUserThemePromise, {
     //   loading: "Updating theme...",
