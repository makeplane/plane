--- conflicted
+++ resolved
@@ -1,20 +1,17 @@
 import { useEffect, useState, ReactElement } from "react";
 import { observer } from "mobx-react-lite";
 import { useTheme } from "next-themes";
+// ui
+import { Spinner } from "@plane/ui";
+import { Spinner, setPromiseToast } from "@plane/ui";
+// components
+import { CustomThemeSelector, ThemeSwitch, PageHead } from "components/core";
+// constants
+import { I_THEME_OPTION, THEME_OPTIONS } from "constants/themes";
 // hooks
-import { Spinner } from "@plane/ui";
-import { CustomThemeSelector, ThemeSwitch, PageHead } from "components/core";
-import { I_THEME_OPTION, THEME_OPTIONS } from "constants/themes";
 import { useUser } from "hooks/store";
 // layouts
 import { ProfilePreferenceSettingsLayout } from "layouts/settings-layout/profile/preferences";
-// components
-// ui
-<<<<<<< HEAD
-=======
-import { Spinner, setPromiseToast } from "@plane/ui";
->>>>>>> 921b9078
-// constants
 // type
 import { NextPageWithLayout } from "lib/types";
 
