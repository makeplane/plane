import { ReactElement, useEffect, useState } from "react";
import { observer } from "mobx-react";
import { useRouter } from "next/router";
import { Controller, useForm } from "react-hook-form";
<<<<<<< HEAD
// ui
import { Button, Input, Spinner, TOAST_TYPE, setPromiseToast, setToast } from "@plane/ui";
// components
import { PageHead } from "@/components/core";
import { SidebarHamburgerToggle } from "@/components/core/sidebar";
=======
import { Eye, EyeOff } from "lucide-react";
// ui
import { Button, Input, TOAST_TYPE, setToast } from "@plane/ui";
// components
import { PasswordStrengthMeter } from "@/components/account";
import { LogoSpinner } from "@/components/common";
import { PageHead } from "@/components/core";
import { SidebarHamburgerToggle } from "@/components/core/sidebar";
// helpers
import { authErrorHandler } from "@/helpers/authentication.helper";
import { getPasswordStrength } from "@/helpers/password.helper";
>>>>>>> f77761b4
// hooks
import { useAppTheme, useUser } from "@/hooks/store";
// layout
import { ProfileSettingsLayout } from "@/layouts/settings-layout";
// types
import { NextPageWithLayout } from "@/lib/types";
// services
<<<<<<< HEAD
=======
import { AuthService } from "@/services/auth.service";
>>>>>>> f77761b4
import { UserService } from "@/services/user.service";

export interface FormValues {
  old_password: string;
  new_password: string;
  confirm_password: string;
}

const defaultValues: FormValues = {
  old_password: "",
  new_password: "",
  confirm_password: "",
};

export const userService = new UserService();
<<<<<<< HEAD
=======
export const authService = new AuthService();

const defaultShowPassword = {
  oldPassword: false,
  password: false,
  confirmPassword: false,
};
>>>>>>> f77761b4

const ChangePasswordPage: NextPageWithLayout = observer(() => {
  // states
  const [isPageLoading, setIsPageLoading] = useState(true);
<<<<<<< HEAD
=======
  const [showPassword, setShowPassword] = useState(defaultShowPassword);
  const [isPasswordInputFocused, setIsPasswordInputFocused] = useState(false);
  const [isRetryPasswordInputFocused, setIsRetryPasswordInputFocused] = useState(false);
>>>>>>> f77761b4
  // router
  const router = useRouter();
  // store hooks
  const { toggleSidebar } = useAppTheme();
  const { data: currentUser } = useUser();
<<<<<<< HEAD

=======
>>>>>>> f77761b4
  // use form
  const {
    control,
    handleSubmit,
    watch,
    formState: { errors, isSubmitting },
    reset,
  } = useForm<FormValues>({ defaultValues });
  // derived values
  const oldPassword = watch("old_password");
  const password = watch("new_password");
  const confirmPassword = watch("confirm_password");

  const isNewPasswordSameAsOldPassword = oldPassword !== "" && password !== "" && password === oldPassword;

  const handleShowPassword = (key: keyof typeof showPassword) =>
    setShowPassword((prev) => ({ ...prev, [key]: !prev[key] }));

  const handleChangePassword = async (formData: FormValues) => {
    const { old_password, new_password } = formData;
    try {
      const csrfToken = await authService.requestCSRFToken().then((data) => data?.csrf_token);
      if (!csrfToken) throw new Error("csrf token not found");

      await userService.changePassword(csrfToken, {
        old_password,
        new_password,
      });

      reset(defaultValues);
      setShowPassword(defaultShowPassword);
      setToast({
        type: TOAST_TYPE.SUCCESS,
        title: "Success!",
        message: "Password changed successfully.",
      });
    } catch (err: any) {
      const errorInfo = authErrorHandler(err.error_code?.toString());
      setToast({
        type: TOAST_TYPE.ERROR,
        title: errorInfo?.title ?? "Error!",
        message:
          typeof errorInfo?.message === "string" ? errorInfo.message : "Something went wrong. Please try again 2.",
      });
    }
  };

  // if the user doesn't have a password set, redirect to the profile page
  useEffect(() => {
    if (!currentUser) return;

    if (currentUser.is_password_autoset) router.push("/profile");
    else setIsPageLoading(false);
  }, [currentUser, router]);

  const isButtonDisabled =
    getPasswordStrength(password) < 3 ||
    oldPassword.trim() === "" ||
    password.trim() === "" ||
    confirmPassword.trim() === "" ||
    password !== confirmPassword ||
    password === oldPassword;

  const passwordSupport = password.length > 0 && (getPasswordStrength(password) < 3 || isPasswordInputFocused) && (
    <PasswordStrengthMeter password={password} />
  );

  if (isPageLoading)
    return (
      <div className="grid h-screen w-full place-items-center">
        <LogoSpinner />
      </div>
    );

  const renderPasswordMatchError = !isRetryPasswordInputFocused || confirmPassword.length >= password.length;

  return (
    <>
      <PageHead title="Profile - Change Password" />
      <div className="flex h-full flex-col">
        <div className="block flex-shrink-0 border-b border-custom-border-200 p-4 md:hidden">
          <SidebarHamburgerToggle onClick={() => toggleSidebar()} />
        </div>
        <form
          onSubmit={handleSubmit(handleChangePassword)}
          className="mx-auto md:mt-16 mt-10 flex h-full w-full flex-col gap-8 px-4 md:px-8 pb-8 lg:w-3/5"
        >
          <h3 className="text-xl font-medium">Change password</h3>
          <div className="flex flex-col gap-10 w-full max-w-96">
            <div className="space-y-1">
              <h4 className="text-sm">Current password</h4>
              <div className="relative flex items-center rounded-md">
                <Controller
                  control={control}
                  name="old_password"
                  rules={{
                    required: "This field is required",
                  }}
                  render={({ field: { value, onChange } }) => (
                    <Input
                      id="old_password"
                      type={showPassword?.oldPassword ? "text" : "password"}
                      value={value}
                      onChange={onChange}
                      placeholder="Old password"
                      className="w-full"
                      hasError={Boolean(errors.old_password)}
                    />
                  )}
                />
                {showPassword?.oldPassword ? (
                  <EyeOff
                    className="absolute right-3 h-5 w-5 stroke-custom-text-400 hover:cursor-pointer"
                    onClick={() => handleShowPassword("oldPassword")}
                  />
                ) : (
                  <Eye
                    className="absolute right-3 h-5 w-5 stroke-custom-text-400 hover:cursor-pointer"
                    onClick={() => handleShowPassword("oldPassword")}
                  />
                )}
              </div>
              {errors.old_password && <span className="text-xs text-red-500">{errors.old_password.message}</span>}
            </div>
            <div className="space-y-1">
              <h4 className="text-sm">New password</h4>
              <div className="relative flex items-center rounded-md">
                <Controller
                  control={control}
                  name="new_password"
                  rules={{
                    required: "This field is required",
                  }}
                  render={({ field: { value, onChange } }) => (
                    <Input
                      id="new_password"
                      type={showPassword?.password ? "text" : "password"}
                      value={value}
                      placeholder="New password"
                      onChange={onChange}
                      className="w-full"
                      hasError={Boolean(errors.new_password)}
                      onFocus={() => setIsPasswordInputFocused(true)}
                      onBlur={() => setIsPasswordInputFocused(false)}
                    />
                  )}
                />
                {showPassword?.password ? (
                  <EyeOff
                    className="absolute right-3 h-5 w-5 stroke-custom-text-400 hover:cursor-pointer"
                    onClick={() => handleShowPassword("password")}
                  />
                ) : (
                  <Eye
                    className="absolute right-3 h-5 w-5 stroke-custom-text-400 hover:cursor-pointer"
                    onClick={() => handleShowPassword("password")}
                  />
                )}
              </div>
              {passwordSupport}
              {isNewPasswordSameAsOldPassword && !isPasswordInputFocused && (
                <span className="text-xs text-red-500">New password must be different from old password</span>
              )}
            </div>
            <div className="space-y-1">
              <h4 className="text-sm">Confirm password</h4>
              <div className="relative flex items-center rounded-md">
                <Controller
                  control={control}
                  name="confirm_password"
                  rules={{
                    required: "This field is required",
                  }}
                  render={({ field: { value, onChange } }) => (
                    <Input
                      id="confirm_password"
                      type={showPassword?.confirmPassword ? "text" : "password"}
                      placeholder="Confirm password"
                      value={value}
                      onChange={onChange}
                      className="w-full"
                      hasError={Boolean(errors.confirm_password)}
                      onFocus={() => setIsRetryPasswordInputFocused(true)}
                      onBlur={() => setIsRetryPasswordInputFocused(false)}
                    />
                  )}
                />
                {showPassword?.confirmPassword ? (
                  <EyeOff
                    className="absolute right-3 h-5 w-5 stroke-custom-text-400 hover:cursor-pointer"
                    onClick={() => handleShowPassword("confirmPassword")}
                  />
                ) : (
                  <Eye
                    className="absolute right-3 h-5 w-5 stroke-custom-text-400 hover:cursor-pointer"
                    onClick={() => handleShowPassword("confirmPassword")}
                  />
                )}
              </div>
              {!!confirmPassword && password !== confirmPassword && renderPasswordMatchError && (
                <span className="text-sm text-red-500">Passwords don{"'"}t match</span>
              )}
            </div>
          </div>

          <div className="flex items-center justify-between py-2">
            <Button variant="primary" type="submit" loading={isSubmitting} disabled={isButtonDisabled}>
              {isSubmitting ? "Changing password..." : "Change password"}
            </Button>
          </div>
        </form>
      </div>
    </>
  );
});

ChangePasswordPage.getLayout = function getLayout(page: ReactElement) {
  return <ProfileSettingsLayout>{page}</ProfileSettingsLayout>;
};

export default ChangePasswordPage;<|MERGE_RESOLUTION|>--- conflicted
+++ resolved
@@ -2,13 +2,6 @@
 import { observer } from "mobx-react";
 import { useRouter } from "next/router";
 import { Controller, useForm } from "react-hook-form";
-<<<<<<< HEAD
-// ui
-import { Button, Input, Spinner, TOAST_TYPE, setPromiseToast, setToast } from "@plane/ui";
-// components
-import { PageHead } from "@/components/core";
-import { SidebarHamburgerToggle } from "@/components/core/sidebar";
-=======
 import { Eye, EyeOff } from "lucide-react";
 // ui
 import { Button, Input, TOAST_TYPE, setToast } from "@plane/ui";
@@ -20,7 +13,6 @@
 // helpers
 import { authErrorHandler } from "@/helpers/authentication.helper";
 import { getPasswordStrength } from "@/helpers/password.helper";
->>>>>>> f77761b4
 // hooks
 import { useAppTheme, useUser } from "@/hooks/store";
 // layout
@@ -28,10 +20,7 @@
 // types
 import { NextPageWithLayout } from "@/lib/types";
 // services
-<<<<<<< HEAD
-=======
 import { AuthService } from "@/services/auth.service";
->>>>>>> f77761b4
 import { UserService } from "@/services/user.service";
 
 export interface FormValues {
@@ -47,8 +36,6 @@
 };
 
 export const userService = new UserService();
-<<<<<<< HEAD
-=======
 export const authService = new AuthService();
 
 const defaultShowPassword = {
@@ -56,26 +43,18 @@
   password: false,
   confirmPassword: false,
 };
->>>>>>> f77761b4
 
 const ChangePasswordPage: NextPageWithLayout = observer(() => {
   // states
   const [isPageLoading, setIsPageLoading] = useState(true);
-<<<<<<< HEAD
-=======
   const [showPassword, setShowPassword] = useState(defaultShowPassword);
   const [isPasswordInputFocused, setIsPasswordInputFocused] = useState(false);
   const [isRetryPasswordInputFocused, setIsRetryPasswordInputFocused] = useState(false);
->>>>>>> f77761b4
   // router
   const router = useRouter();
   // store hooks
   const { toggleSidebar } = useAppTheme();
   const { data: currentUser } = useUser();
-<<<<<<< HEAD
-
-=======
->>>>>>> f77761b4
   // use form
   const {
     control,
