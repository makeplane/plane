--- conflicted
+++ resolved
@@ -4,16 +4,9 @@
 import { Controller, useForm } from "react-hook-form";
 // hooks
 import { Button, Input, Spinner, TOAST_TYPE, setPromiseToast, setToast } from "@plane/ui";
-<<<<<<< HEAD
-import { PageHead } from "components/core";
-import { SidebarHamburgerToggle } from "components/core/sidebar/sidebar-menu-hamburger-toggle";
-import { useApplication } from "hooks/store";
-import { useStore } from "hooks";
-=======
 import { PageHead } from "@/components/core";
 import { SidebarHamburgerToggle } from "@/components/core/sidebar/sidebar-menu-hamburger-toggle";
 import { useApplication, useUser } from "@/hooks/store";
->>>>>>> 204e4a8c
 // services
 // components
 // layout
