--- conflicted
+++ resolved
@@ -9,19 +9,11 @@
 import { useApplication, useUser } from "hooks/store";
 // services
 // components
-<<<<<<< HEAD
-// hooks
-import useToast from "hooks/use-toast";
-// layout
-import { ProfileSettingsLayout } from "layouts/settings-layout";
-// ui
-=======
 import { PageHead } from "components/core";
 // layout
 import { ProfileSettingsLayout } from "layouts/settings-layout";
 // ui
 import { Button, Input, Spinner, TOAST_TYPE, setPromiseToast, setToast } from "@plane/ui";
->>>>>>> 921b9078
 // types
 import { NextPageWithLayout } from "lib/types";
 import { UserService } from "services/user.service";
