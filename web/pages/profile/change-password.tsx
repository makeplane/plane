import { ReactElement, useEffect, useState } from "react";
import { observer } from "mobx-react";
import { useRouter } from "next/router";
import { Controller, useForm } from "react-hook-form";
import { Eye, EyeOff } from "lucide-react";
// ui
<<<<<<< HEAD
import { Button, Input, Spinner, TOAST_TYPE, setToast } from "@plane/ui";
=======
import { Button, Input, TOAST_TYPE, setPromiseToast, setToast } from "@plane/ui";
>>>>>>> 507d7da7
// components
import { PasswordStrengthMeter } from "@/components/account";
import { LogoSpinner } from "@/components/common";
import { PageHead } from "@/components/core";
import { SidebarHamburgerToggle } from "@/components/core/sidebar";
// helpers
import { authErrorHandler } from "@/helpers/authentication.helper";
import { getPasswordStrength } from "@/helpers/password.helper";
// hooks
import { useAppTheme, useUser } from "@/hooks/store";
// layout
import { ProfileSettingsLayout } from "@/layouts/settings-layout";
// types
import { NextPageWithLayout } from "@/lib/types";
// services
import { AuthService } from "@/services/auth.service";
import { UserService } from "@/services/user.service";

export interface FormValues {
  old_password: string;
  new_password: string;
  confirm_password: string;
}

const defaultValues: FormValues = {
  old_password: "",
  new_password: "",
  confirm_password: "",
};

export const userService = new UserService();
export const authService = new AuthService();

const defaultShowPassword = {
  oldPassword: false,
  password: false,
  confirmPassword: false,
};

const ChangePasswordPage: NextPageWithLayout = observer(() => {
  // states
  const [isPageLoading, setIsPageLoading] = useState(true);
  const [showPassword, setShowPassword] = useState(defaultShowPassword);
  const [isPasswordInputFocused, setIsPasswordInputFocused] = useState(false);
  const [isRetryPasswordInputFocused, setIsRetryPasswordInputFocused] = useState(false);
  // router
  const router = useRouter();
  // store hooks
  const { toggleSidebar } = useAppTheme();
  const { data: currentUser } = useUser();
  // use form
  const {
    control,
    handleSubmit,
    watch,
    formState: { errors, isSubmitting },
    reset,
  } = useForm<FormValues>({ defaultValues });
  // derived values
  const oldPassword = watch("old_password");
  const password = watch("new_password");
  const confirmPassword = watch("confirm_password");

  const handleShowPassword = (key: keyof typeof showPassword) =>
    setShowPassword((prev) => ({ ...prev, [key]: !prev[key] }));

  const handleChangePassword = async (formData: FormValues) => {
    const { old_password, new_password } = formData;
    try {
      const csrfToken = await authService.requestCSRFToken().then((data) => data?.csrf_token);
      if (!csrfToken) throw new Error("csrf token not found");

      await userService.changePassword(csrfToken, {
        old_password,
        new_password,
      });

      reset(defaultValues);
      setShowPassword(defaultShowPassword);
      setToast({
        type: TOAST_TYPE.SUCCESS,
        title: "Success!",
        message: "Password changed successfully.",
      });
    } catch (err: any) {
      const errorInfo = authErrorHandler(err.error_code?.toString());
      setToast({
        type: TOAST_TYPE.ERROR,
        title: errorInfo?.title ?? "Error!",
        message:
          typeof errorInfo?.message === "string" ? errorInfo.message : "Something went wrong. Please try again 2.",
      });
    }
  };

  // if the user doesn't have a password set, redirect to the profile page
  useEffect(() => {
    if (!currentUser) return;

    if (currentUser.is_password_autoset) router.push("/profile");
    else setIsPageLoading(false);
  }, [currentUser, router]);

  const isButtonDisabled =
    getPasswordStrength(password) < 3 ||
    oldPassword.trim() === "" ||
    password.trim() === "" ||
    confirmPassword.trim() === "" ||
    password !== confirmPassword ||
    password === oldPassword;

  const passwordSupport = password.length > 0 && (getPasswordStrength(password) < 3 || isPasswordInputFocused) && (
    <PasswordStrengthMeter password={password} />
  );

  if (isPageLoading)
    return (
      <div className="grid h-screen w-full place-items-center">
        <LogoSpinner />
      </div>
    );

  return (
    <>
      <PageHead title="Profile - Change Password" />
      <div className="flex h-full flex-col">
        <div className="block flex-shrink-0 border-b border-custom-border-200 p-4 md:hidden">
          <SidebarHamburgerToggle onClick={() => toggleSidebar()} />
        </div>
        <form
          onSubmit={handleSubmit(handleChangePassword)}
          className="mx-auto md:mt-16 mt-10 flex h-full w-full flex-col gap-8 px-4 md:px-8 pb-8 lg:w-3/5"
        >
          <h3 className="text-xl font-medium">Change password</h3>
          <div className="flex flex-col gap-10 w-full max-w-96">
            <div className="space-y-1">
              <h4 className="text-sm">Current password</h4>
              <div className="relative flex items-center rounded-md">
                <Controller
                  control={control}
                  name="old_password"
                  rules={{
                    required: "This field is required",
                  }}
                  render={({ field: { value, onChange } }) => (
                    <Input
                      id="old_password"
                      type={showPassword?.oldPassword ? "text" : "password"}
                      value={value}
                      onChange={onChange}
                      placeholder="Old password"
                      className="w-full"
                      hasError={Boolean(errors.old_password)}
                    />
                  )}
                />
                {showPassword?.oldPassword ? (
                  <EyeOff
                    className="absolute right-3 h-5 w-5 stroke-custom-text-400 hover:cursor-pointer"
                    onClick={() => handleShowPassword("oldPassword")}
                  />
                ) : (
                  <Eye
                    className="absolute right-3 h-5 w-5 stroke-custom-text-400 hover:cursor-pointer"
                    onClick={() => handleShowPassword("oldPassword")}
                  />
                )}
              </div>
              {errors.old_password && <span className="text-xs text-red-500">{errors.old_password.message}</span>}
            </div>
            <div className="space-y-1">
              <h4 className="text-sm">New password</h4>
              <div className="relative flex items-center rounded-md">
                <Controller
                  control={control}
                  name="new_password"
                  rules={{
                    required: "This field is required",
                  }}
                  render={({ field: { value, onChange } }) => (
                    <Input
                      id="new_password"
                      type={showPassword?.password ? "text" : "password"}
                      value={value}
                      placeholder="New password"
                      onChange={onChange}
                      className="w-full"
                      hasError={Boolean(errors.new_password)}
                      onFocus={() => setIsPasswordInputFocused(true)}
                      onBlur={() => setIsPasswordInputFocused(false)}
                    />
                  )}
                />
                {showPassword?.password ? (
                  <EyeOff
                    className="absolute right-3 h-5 w-5 stroke-custom-text-400 hover:cursor-pointer"
                    onClick={() => handleShowPassword("password")}
                  />
                ) : (
                  <Eye
                    className="absolute right-3 h-5 w-5 stroke-custom-text-400 hover:cursor-pointer"
                    onClick={() => handleShowPassword("password")}
                  />
                )}
              </div>
              {passwordSupport}
            </div>
            <div className="space-y-1">
              <h4 className="text-sm">Confirm password</h4>
              <div className="relative flex items-center rounded-md">
                <Controller
                  control={control}
                  name="confirm_password"
                  rules={{
                    required: "This field is required",
                  }}
                  render={({ field: { value, onChange } }) => (
                    <Input
                      id="confirm_password"
                      type={showPassword?.confirmPassword ? "text" : "password"}
                      placeholder="Confirm password"
                      value={value}
                      onChange={onChange}
                      className="w-full"
                      hasError={Boolean(errors.confirm_password)}
                      onFocus={() => setIsRetryPasswordInputFocused(true)}
                      onBlur={() => setIsRetryPasswordInputFocused(false)}
                    />
                  )}
                />
                {showPassword?.confirmPassword ? (
                  <EyeOff
                    className="absolute right-3 h-5 w-5 stroke-custom-text-400 hover:cursor-pointer"
                    onClick={() => handleShowPassword("confirmPassword")}
                  />
                ) : (
                  <Eye
                    className="absolute right-3 h-5 w-5 stroke-custom-text-400 hover:cursor-pointer"
                    onClick={() => handleShowPassword("confirmPassword")}
                  />
                )}
              </div>
              {!!confirmPassword && password !== confirmPassword && !isRetryPasswordInputFocused && (
                <span className="text-sm text-red-500">Passwords don{"'"}t match</span>
              )}
            </div>
          </div>

          <div className="flex items-center justify-between py-2">
            <Button variant="primary" type="submit" loading={isSubmitting} disabled={isButtonDisabled}>
              {isSubmitting ? "Changing password..." : "Change password"}
            </Button>
          </div>
        </form>
      </div>
    </>
  );
});

ChangePasswordPage.getLayout = function getLayout(page: ReactElement) {
  return <ProfileSettingsLayout>{page}</ProfileSettingsLayout>;
};

export default ChangePasswordPage;<|MERGE_RESOLUTION|>--- conflicted
+++ resolved
@@ -4,11 +4,7 @@
 import { Controller, useForm } from "react-hook-form";
 import { Eye, EyeOff } from "lucide-react";
 // ui
-<<<<<<< HEAD
 import { Button, Input, Spinner, TOAST_TYPE, setToast } from "@plane/ui";
-=======
-import { Button, Input, TOAST_TYPE, setPromiseToast, setToast } from "@plane/ui";
->>>>>>> 507d7da7
 // components
 import { PasswordStrengthMeter } from "@/components/account";
 import { LogoSpinner } from "@/components/common";
