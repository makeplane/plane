import { ReactElement } from "react";
import useSWR from "swr";
import { useRouter } from "next/router";
import Link from "next/link";
// services
import { UserService } from "services/user.service";
// layouts
import { ProfileSettingsLayout } from "layouts/settings-layout";
// components
import { ActivityIcon, ActivityMessage } from "components/core";
import { RichReadOnlyEditor } from "@plane/rich-text-editor";
// icons
import { History, MessageSquare } from "lucide-react";
// ui
import { ExternalLinkIcon, Loader } from "@plane/ui";
// fetch-keys
import { USER_ACTIVITY } from "constants/fetch-keys";
// helper
import { timeAgo } from "helpers/date-time.helper";
// type
import { NextPageWithLayout } from "types/app";

const userService = new UserService();

const ProfileActivityPage: NextPageWithLayout = () => {
  const router = useRouter();
  const { workspaceSlug } = router.query;

  const { data: userActivity } = useSWR(USER_ACTIVITY, () => userService.getUserActivity());

  return (
<<<<<<< HEAD
    <section className="h-full w-full lg:w-3/5 mx-auto p-8 flex flex-col overflow-hidden">
      <div className="flex items-center py-3.5 border-b border-custom-border-100">
=======
    <section className="h-full w-full lg:w-3/5 mx-auto px-8 pb-8 mt-16 flex flex-col overflow-hidden">
      <div className="flex items-center pb-3.5 border-b border-custom-border-100">
>>>>>>> 6d175c0e
        <h3 className="text-xl font-medium">Activity</h3>
      </div>
      {userActivity ? (
        <div className="flex flex-col gap-2 h-full w-full overflow-y-auto">
          <ul role="list" className="-mb-4">
            {userActivity.results.map((activityItem: any) => {
              if (activityItem.field === "comment") {
                return (
                  <div key={activityItem.id} className="mt-2">
                    <div className="relative flex items-start space-x-3">
                      <div className="relative px-1">
                        {activityItem.field ? (
                          activityItem.new_value === "restore" && (
                            <History className="h-3.5 w-3.5 text-custom-text-200" />
                          )
                        ) : activityItem.actor_detail.avatar && activityItem.actor_detail.avatar !== "" ? (
                          <img
                            src={activityItem.actor_detail.avatar}
                            alt={activityItem.actor_detail.display_name}
                            height={30}
                            width={30}
                            className="grid h-7 w-7 place-items-center rounded-full border-2 border-white bg-gray-500 text-white"
                          />
                        ) : (
                          <div
                            className={`grid h-7 w-7 place-items-center rounded-full border-2 border-white bg-gray-500 text-white`}
                          >
                            {activityItem.actor_detail.display_name?.charAt(0)}
                          </div>
                        )}

                        <span className="ring-6 flex h-6 w-6 items-center justify-center rounded-full bg-custom-background-80 text-custom-text-200 ring-white">
                          <MessageSquare className="h-6 w-6 !text-2xl text-custom-text-200" aria-hidden="true" />
                        </span>
                      </div>
                      <div className="min-w-0 flex-1">
                        <div>
                          <div className="text-xs">
                            {activityItem.actor_detail.is_bot
                              ? activityItem.actor_detail.first_name + " Bot"
                              : activityItem.actor_detail.display_name}
                          </div>
                          <p className="mt-0.5 text-xs text-custom-text-200">
                            Commented {timeAgo(activityItem.created_at)}
                          </p>
                        </div>
                        <div className="issue-comments-section p-0">
                          <RichReadOnlyEditor
                            value={activityItem?.new_value !== "" ? activityItem.new_value : activityItem.old_value}
                            customClassName="text-xs border border-custom-border-200 bg-custom-background-100"
                            noBorder
                            borderOnFocus={false}
                          />
                        </div>
                      </div>
                    </div>
                  </div>
                );
              }

              const message =
                activityItem.verb === "created" &&
                activityItem.field !== "cycles" &&
                activityItem.field !== "modules" &&
                activityItem.field !== "attachment" &&
                activityItem.field !== "link" &&
                activityItem.field !== "estimate" ? (
                  <span className="text-custom-text-200">
                    created{" "}
                    <Link href={`/${workspaceSlug}/projects/${activityItem.project}/issues/${activityItem.issue}`}>
                      <a className="inline-flex items-center hover:underline">
                        this issue. <ExternalLinkIcon className="ml-1 h-3.5 w-3.5" />
                      </a>
                    </Link>
                  </span>
                ) : activityItem.field ? (
                  <ActivityMessage activity={activityItem} showIssue />
                ) : (
                  "created the issue."
                );

              if ("field" in activityItem && activityItem.field !== "updated_by") {
                return (
                  <li key={activityItem.id}>
                    <div className="relative pb-1">
                      <div className="relative flex items-center space-x-2">
                        <>
                          <div>
                            <div className="relative px-1.5">
                              <div className="mt-1.5">
                                <div className="flex h-6 w-6 items-center justify-center">
                                  {activityItem.field ? (
                                    activityItem.new_value === "restore" ? (
                                      <History className="h-5 w-5 text-custom-text-200" />
                                    ) : (
                                      <ActivityIcon activity={activityItem} />
                                    )
                                  ) : activityItem.actor_detail.avatar && activityItem.actor_detail.avatar !== "" ? (
                                    <img
                                      src={activityItem.actor_detail.avatar}
                                      alt={activityItem.actor_detail.display_name}
                                      height={24}
                                      width={24}
                                      className="rounded-full h-full w-full object-cover"
                                    />
                                  ) : (
                                    <div
                                      className={`grid h-6 w-6 place-items-center rounded-full border-2 border-white bg-gray-700 text-xs text-white`}
                                    >
                                      {activityItem.actor_detail.display_name?.charAt(0)}
                                    </div>
                                  )}
                                </div>
                              </div>
                            </div>
                          </div>
                          <div className="min-w-0 flex-1 py-4 border-b border-custom-border-100">
                            <div className="text-sm text-custom-text-200 break-words flex gap-1">
                              {activityItem.field === "archived_at" && activityItem.new_value !== "restore" ? (
                                <span className="text-gray font-medium">Plane</span>
                              ) : activityItem.actor_detail.is_bot ? (
                                <span className="text-gray font-medium">
                                  {activityItem.actor_detail.first_name} Bot
                                </span>
                              ) : (
                                <Link href={`/${workspaceSlug}/profile/${activityItem.actor_detail.id}`}>
                                  <a className="text-gray font-medium">{activityItem.actor_detail.display_name}</a>
                                </Link>
                              )}{" "}
                              <div className="flex gap-1 truncate">
                                {message}{" "}
                                <span className="whitespace-nowrap flex-shrink-0">
                                  {timeAgo(activityItem.created_at)}
                                </span>
                              </div>
                            </div>
                          </div>
                        </>
                      </div>
                    </div>
                  </li>
                );
              }
            })}
          </ul>
        </div>
      ) : (
        <Loader className="space-y-5">
          <Loader.Item height="40px" />
          <Loader.Item height="40px" />
          <Loader.Item height="40px" />
          <Loader.Item height="40px" />
        </Loader>
      )}
    </section>
  );
};

ProfileActivityPage.getLayout = function getLayout(page: ReactElement) {
  return <ProfileSettingsLayout>{page}</ProfileSettingsLayout>;
};

export default ProfileActivityPage;<|MERGE_RESOLUTION|>--- conflicted
+++ resolved
@@ -29,13 +29,8 @@
   const { data: userActivity } = useSWR(USER_ACTIVITY, () => userService.getUserActivity());
 
   return (
-<<<<<<< HEAD
-    <section className="h-full w-full lg:w-3/5 mx-auto p-8 flex flex-col overflow-hidden">
-      <div className="flex items-center py-3.5 border-b border-custom-border-100">
-=======
     <section className="h-full w-full lg:w-3/5 mx-auto px-8 pb-8 mt-16 flex flex-col overflow-hidden">
       <div className="flex items-center pb-3.5 border-b border-custom-border-100">
->>>>>>> 6d175c0e
         <h3 className="text-xl font-medium">Activity</h3>
       </div>
       {userActivity ? (
