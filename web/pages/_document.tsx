import Document, { Html, Head, Main, NextScript } from "next/document";
// constants
import {
  SITE_NAME,
  SITE_DESCRIPTION,
  SITE_URL,
  TWITTER_USER_NAME,
  SITE_KEYWORDS,
  SITE_TITLE,
} from "constants/seo-variables";
import Script from "next/script";

class MyDocument extends Document {
  render() {
    const isSessionRecorderEnabled = parseInt(
      process.env.NEXT_PUBLIC_ENABLE_SESSION_RECORDER || "0"
    );

    return (
      <Html>
        <Head>
          <meta property="og:site_name" content={SITE_NAME} />
          <meta property="og:title" content={SITE_TITLE} />
          <meta property="og:url" content={SITE_URL} />
          <meta name="description" content={SITE_DESCRIPTION} />
          <meta property="og:description" content={SITE_DESCRIPTION} />
          <meta name="keywords" content={SITE_KEYWORDS} />
          <meta name="twitter:site" content={`@${TWITTER_USER_NAME}`} />
          <meta name="theme-color" content="#fff" />
          <link rel="apple-touch-icon" sizes="180x180" href="/favicon/apple-touch-icon.png" />
          <link rel="icon" type="image/png" sizes="32x32" href="/favicon/favicon-32x32.png" />
          <link rel="icon" type="image/png" sizes="16x16" href="/favicon/favicon-16x16.png" />
          <link rel="manifest" href="/site.webmanifest.json" />
          <link rel="shortcut icon" href="/favicon/favicon.ico" />
<<<<<<< HEAD
=======
          {isSessionRecorderEnabled && process.env.NEXT_PUBLIC_SESSION_RECORDER_KEY && (
            <Script id="clarity-tracking">
              {`(function(c,l,a,r,i,t,y){
              c[a]=c[a]||function(){(c[a].q=c[a].q||[]).push(arguments)};
              t=l.createElement(r);t.async=1;t.src="https://www.clarity.ms/tag/"+i;
              y=l.getElementsByTagName(r)[0];y.parentNode.insertBefore(t,y);
          })(window, document, "clarity", "script", "${process.env.NEXT_PUBLIC_SESSION_RECORDER_KEY}");`}
            </Script>
          )}
        </Head>
        <body>
          <Main />
          <NextScript />
>>>>>>> 3d72279e
          {process.env.NEXT_PUBLIC_PLAUSIBLE_DOMAIN && (
            <script
              defer
              data-domain={process.env.NEXT_PUBLIC_PLAUSIBLE_DOMAIN}
              src="https://plausible.io/js/script.js"
            />
          )}
<<<<<<< HEAD
          {isSessionRecorderEnabled && process.env.NEXT_PUBLIC_SESSION_RECORDER_KEY && (
            <Script id="clarity-tracking">
              {`(function(c,l,a,r,i,t,y){
              c[a]=c[a]||function(){(c[a].q=c[a].q||[]).push(arguments)};
              t=l.createElement(r);t.async=1;t.src="https://www.clarity.ms/tag/"+i;
              y=l.getElementsByTagName(r)[0];y.parentNode.insertBefore(t,y);
              })(window, document, "clarity", "script", "${process.env.NEXT_PUBLIC_SESSION_RECORDER_KEY}");`}
=======
          {process.env.NEXT_PUBLIC_POSTHOG_KEY && process.env.NEXT_PUBLIC_POSTHOG_HOST && (
            <Script id="posthog-tracking">
              {`!function(t,e){var o,n,p,r;e.__SV||(window.posthog=e,e._i=[],e.init=function(i,s,a){function g(t,e){var o=e.split(".");2==o.length&&(t=t[o[0]],e=o[1]),t[e]=function(){t.push([e].concat(Array.prototype.slice.call(arguments,0)))}}(p=t.createElement("script")).type="text/javascript",p.async=!0,p.src=s.api_host+"/static/array.js",(r=t.getElementsByTagName("script")[0]).parentNode.insertBefore(p,r);var u=e;for(void 0!==a?u=e[a]=[]:a="posthog",u.people=u.people||[],u.toString=function(t){var e="posthog";return"posthog"!==a&&(e+="."+a),t||(e+=" (stub)"),e},u.people.toString=function(){return u.toString(1)+".people (stub)"},o="capture identify alias people.set people.set_once set_config register register_once unregister opt_out_capturing has_opted_out_capturing opt_in_capturing reset isFeatureEnabled onFeatureFlags getFeatureFlag getFeatureFlagPayload reloadFeatureFlags group updateEarlyAccessFeatureEnrollment getEarlyAccessFeatures getActiveMatchingSurveys getSurveys".split(" "),n=0;n<o.length;n++)g(u,o[n]);e._i.push([i,s,a])},e.__SV=1)}(document,window.posthog||[]);
    posthog.init('${process.env.NEXT_PUBLIC_POSTHOG_KEY}',{api_host:'${process.env.NEXT_PUBLIC_POSTHOG_HOST}'})`}
>>>>>>> 3d72279e
            </Script>
          )}
        </Head>
        <body>
          <Main />
          <NextScript />
        </body>
      </Html>
    );
  }
}

export default MyDocument;<|MERGE_RESOLUTION|>--- conflicted
+++ resolved
@@ -32,8 +32,6 @@
           <link rel="icon" type="image/png" sizes="16x16" href="/favicon/favicon-16x16.png" />
           <link rel="manifest" href="/site.webmanifest.json" />
           <link rel="shortcut icon" href="/favicon/favicon.ico" />
-<<<<<<< HEAD
-=======
           {isSessionRecorderEnabled && process.env.NEXT_PUBLIC_SESSION_RECORDER_KEY && (
             <Script id="clarity-tracking">
               {`(function(c,l,a,r,i,t,y){
@@ -47,7 +45,6 @@
         <body>
           <Main />
           <NextScript />
->>>>>>> 3d72279e
           {process.env.NEXT_PUBLIC_PLAUSIBLE_DOMAIN && (
             <script
               defer
@@ -55,26 +52,12 @@
               src="https://plausible.io/js/script.js"
             />
           )}
-<<<<<<< HEAD
-          {isSessionRecorderEnabled && process.env.NEXT_PUBLIC_SESSION_RECORDER_KEY && (
-            <Script id="clarity-tracking">
-              {`(function(c,l,a,r,i,t,y){
-              c[a]=c[a]||function(){(c[a].q=c[a].q||[]).push(arguments)};
-              t=l.createElement(r);t.async=1;t.src="https://www.clarity.ms/tag/"+i;
-              y=l.getElementsByTagName(r)[0];y.parentNode.insertBefore(t,y);
-              })(window, document, "clarity", "script", "${process.env.NEXT_PUBLIC_SESSION_RECORDER_KEY}");`}
-=======
           {process.env.NEXT_PUBLIC_POSTHOG_KEY && process.env.NEXT_PUBLIC_POSTHOG_HOST && (
             <Script id="posthog-tracking">
               {`!function(t,e){var o,n,p,r;e.__SV||(window.posthog=e,e._i=[],e.init=function(i,s,a){function g(t,e){var o=e.split(".");2==o.length&&(t=t[o[0]],e=o[1]),t[e]=function(){t.push([e].concat(Array.prototype.slice.call(arguments,0)))}}(p=t.createElement("script")).type="text/javascript",p.async=!0,p.src=s.api_host+"/static/array.js",(r=t.getElementsByTagName("script")[0]).parentNode.insertBefore(p,r);var u=e;for(void 0!==a?u=e[a]=[]:a="posthog",u.people=u.people||[],u.toString=function(t){var e="posthog";return"posthog"!==a&&(e+="."+a),t||(e+=" (stub)"),e},u.people.toString=function(){return u.toString(1)+".people (stub)"},o="capture identify alias people.set people.set_once set_config register register_once unregister opt_out_capturing has_opted_out_capturing opt_in_capturing reset isFeatureEnabled onFeatureFlags getFeatureFlag getFeatureFlagPayload reloadFeatureFlags group updateEarlyAccessFeatureEnrollment getEarlyAccessFeatures getActiveMatchingSurveys getSurveys".split(" "),n=0;n<o.length;n++)g(u,o[n]);e._i.push([i,s,a])},e.__SV=1)}(document,window.posthog||[]);
     posthog.init('${process.env.NEXT_PUBLIC_POSTHOG_KEY}',{api_host:'${process.env.NEXT_PUBLIC_POSTHOG_HOST}'})`}
->>>>>>> 3d72279e
             </Script>
           )}
-        </Head>
-        <body>
-          <Main />
-          <NextScript />
         </body>
       </Html>
     );
