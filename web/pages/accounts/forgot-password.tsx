--- conflicted
+++ resolved
@@ -7,37 +7,22 @@
 // icons
 import { CircleCheck } from "lucide-react";
 // ui
-<<<<<<< HEAD
-import { Button, Input, Spinner, TOAST_TYPE, getButtonStyling, setToast } from "@plane/ui";
-=======
 import { Button, Input, TOAST_TYPE, getButtonStyling, setToast } from "@plane/ui";
->>>>>>> f77761b4
 // components
 import { PageHead } from "@/components/core";
 // constants
 import { FORGOT_PASS_LINK, NAVIGATE_TO_SIGNUP } from "@/constants/event-tracker";
 // helpers
-<<<<<<< HEAD
-=======
 import { EPageTypes } from "@/helpers/authentication.helper";
->>>>>>> f77761b4
 import { cn } from "@/helpers/common.helper";
 import { checkEmailValidity } from "@/helpers/string.helper";
 // hooks
 import { useEventTracker } from "@/hooks/store";
-import useAuthRedirection from "@/hooks/use-auth-redirection";
 import useTimer from "@/hooks/use-timer";
 // layouts
 import DefaultLayout from "@/layouts/default-layout";
 // lib
 import { NextPageWithLayout } from "@/lib/types";
-<<<<<<< HEAD
-// services
-import { AuthService } from "@/services/auth.service";
-// images
-import PlaneBackgroundPatternDark from "public/onboarding/background-pattern-dark.svg";
-import PlaneBackgroundPattern from "public/onboarding/background-pattern.svg";
-=======
 // wrappers
 import { AuthenticationWrapper } from "@/lib/wrappers";
 // services
@@ -45,7 +30,6 @@
 // images
 import PlaneBackgroundPatternDark from "public/auth/background-pattern-dark.svg";
 import PlaneBackgroundPattern from "public/auth/background-pattern.svg";
->>>>>>> f77761b4
 import BluePlaneLogoWithoutText from "public/plane-logos/blue-without-text.png";
 
 type TForgotPasswordFormValues = {
@@ -65,23 +49,11 @@
   const { email } = router.query;
   // store hooks
   const { captureEvent } = useEventTracker();
-<<<<<<< HEAD
-    // hooks
-    const { resolvedTheme } = useTheme();
-  // timer
-  const { timer: resendTimerCode, setTimer: setResendCodeTimer } = useTimer(0);
-  const { isRedirecting, handleRedirection } = useAuthRedirection();
-
-  useEffect(() => {
-    handleRedirection();
-  }, [handleRedirection]);
-=======
   // hooks
   const { resolvedTheme } = useTheme();
   // timer
   const { timer: resendTimerCode, setTimer: setResendCodeTimer } = useTimer(0);
 
->>>>>>> f77761b4
   // form info
   const {
     control,
@@ -131,19 +103,6 @@
     );
 
   return (
-<<<<<<< HEAD
-    <div className="relative">
-      <PageHead title="Forgot Password" />
-      <div className="absolute inset-0 z-0">
-      <Image
-          src={resolvedTheme === "dark" ? PlaneBackgroundPatternDark : PlaneBackgroundPattern}
-          className="w-screen min-h-screen object-cover"
-          alt="Plane background pattern"
-        />
-      </div>
-      <div className="relative z-10">
-        <div className="flex items-center justify-between px-8 pb-4 sm:px-16 sm:py-5 lg:px-28">
-=======
     <div className="relative w-screen h-screen overflow-hidden">
       <PageHead title="Forgot Password" />
       <div className="absolute inset-0 z-0">
@@ -155,22 +114,14 @@
       </div>
       <div className="relative z-10 w-screen h-screen overflow-hidden overflow-y-auto flex flex-col">
         <div className="container mx-auto px-10 lg:px-0 flex-shrink-0 relative flex items-center justify-between pb-4 transition-all">
->>>>>>> f77761b4
           <div className="flex items-center gap-x-2 py-10">
             <Image src={BluePlaneLogoWithoutText} height={30} width={30} alt="Plane Logo" />
             <span className="text-2xl font-semibold sm:text-3xl">Plane</span>
           </div>
-<<<<<<< HEAD
-          <div className="text-center text-sm font-medium text-onboarding-text-300">
-            New to Plane?{" "}
-            <Link
-              href="/accounts/sign-up"
-=======
           <div className="flex flex-col items-end sm:items-center sm:gap-2 sm:flex-row text-center text-sm font-medium text-onboarding-text-300">
             New to Plane?{" "}
             <Link
               href="/"
->>>>>>> f77761b4
               onClick={() => captureEvent(NAVIGATE_TO_SIGNUP, {})}
               className="font-semibold text-custom-primary-100 hover:underline"
             >
@@ -178,68 +129,6 @@
             </Link>
           </div>
         </div>
-<<<<<<< HEAD
-        <div className="mx-auto h-full">
-          <div className="h-full overflow-auto px-7 pb-56 pt-4 sm:px-0">
-            <div className="mx-auto flex flex-col">
-              <div className="text-center space-y-1 py-4 mx-auto sm:w-96">
-                <h3 className="flex gap-4 justify-center text-3xl font-bold text-onboarding-text-100">
-                  Reset your password
-                </h3>
-                <p className="font-medium text-onboarding-text-400">
-                  Enter your user account{"'"}s verified email address and we will send you a password reset link.
-                </p>
-              </div>
-              <form onSubmit={handleSubmit(handleForgotPassword)} className="mx-auto mt-5 space-y-4 w-5/6 sm:w-96">
-                <div className="space-y-1">
-                  <label className="text-sm text-onboarding-text-300 font-medium" htmlFor="email">
-                    Email
-                  </label>
-                  <Controller
-                    control={control}
-                    name="email"
-                    rules={{
-                      required: "Email is required",
-                      validate: (value) => checkEmailValidity(value) || "Email is invalid",
-                    }}
-                    render={({ field: { value, onChange, ref } }) => (
-                      <Input
-                        id="email"
-                        name="email"
-                        type="email"
-                        value={value}
-                        onChange={onChange}
-                        ref={ref}
-                        hasError={Boolean(errors.email)}
-                        placeholder="name@company.com"
-                        className="h-[46px] w-full border border-onboarding-border-100 !bg-onboarding-background-200 pr-12 placeholder:text-onboarding-text-400"
-                        disabled={resendTimerCode > 0}
-                      />
-                    )}
-                  />
-                  {resendTimerCode > 0 && (
-                    <p className="flex w-full items-start px-1 gap-1 text-xs font-medium text-green-700">
-                      <CircleCheck height={12} width={12} className="mt-0.5" />
-                      We sent the reset link to your email address
-                    </p>
-                  )}
-                </div>
-                <Button
-                  type="submit"
-                  variant="primary"
-                  className="w-full"
-                  size="lg"
-                  disabled={!isValid}
-                  loading={isSubmitting || resendTimerCode > 0}
-                >
-                  {resendTimerCode > 0 ? `Resend in ${resendTimerCode} seconds` : "Send reset link"}
-                </Button>
-                <Link href="/" className={cn("w-full", getButtonStyling("link-neutral", "lg"))}>
-                  Back to sign in
-                </Link>
-              </form>
-            </div>
-=======
         <div className="flex-grow container mx-auto max-w-lg px-10 lg:max-w-md lg:px-5 py-10 lg:pt-28 transition-all">
           <div className="relative flex flex-col space-y-6">
             <div className="text-center space-y-1 py-4">
@@ -298,7 +187,6 @@
                 Back to sign in
               </Link>
             </form>
->>>>>>> f77761b4
           </div>
         </div>
       </div>
