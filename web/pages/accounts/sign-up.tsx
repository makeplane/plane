import React from "react";
import { observer } from "mobx-react";
import Image from "next/image";
// hooks
import { Spinner } from "@plane/ui";
<<<<<<< HEAD
import { SignUpRoot } from "components/account";
import { PageHead } from "components/core";
import { useStore } from "hooks";
=======
import { SignUpRoot } from "@/components/account";
import { PageHead } from "@/components/core";
import { useApplication, useUser } from "@/hooks/store";
>>>>>>> 204e4a8c
// layouts
import DefaultLayout from "@/layouts/default-layout";
// components
// ui
// assets
import { NextPageWithLayout } from "@/lib/types";
import BluePlaneLogoWithoutText from "public/plane-logos/blue-without-text.png";
// types

const SignUpPage: NextPageWithLayout = observer(() => {
  // store hooks
  const {
    instance: { instance },
    user: { data: currentUser },
  } = useStore();

  if (currentUser || !instance?.config)
    return (
      <div className="grid h-screen place-items-center">
        <Spinner />
      </div>
    );

  return (
    <>
      <PageHead title="Sign Up" />
      <div className="h-full w-full bg-onboarding-gradient-100">
        <div className="flex items-center justify-between px-8 pb-4 sm:px-16 sm:py-5 lg:px-28">
          <div className="flex items-center gap-x-2 py-10">
            <Image src={BluePlaneLogoWithoutText} height={30} width={30} alt="Plane Logo" className="mr-2" />
            <span className="text-2xl font-semibold sm:text-3xl">Plane</span>
          </div>
        </div>

        <div className="mx-auto h-full rounded-t-md border-x border-t border-custom-border-200 bg-onboarding-gradient-100 px-4 pt-4 shadow-sm sm:w-4/5 md:w-2/3">
          <div className="h-full overflow-auto rounded-t-md bg-onboarding-gradient-200 px-7 pb-56 pt-24 sm:px-0">
            <SignUpRoot />
          </div>
        </div>
      </div>
    </>
  );
});

SignUpPage.getLayout = function getLayout(page: React.ReactElement) {
  return <DefaultLayout>{page}</DefaultLayout>;
};

export default SignUpPage;<|MERGE_RESOLUTION|>--- conflicted
+++ resolved
@@ -3,15 +3,9 @@
 import Image from "next/image";
 // hooks
 import { Spinner } from "@plane/ui";
-<<<<<<< HEAD
-import { SignUpRoot } from "components/account";
-import { PageHead } from "components/core";
-import { useStore } from "hooks";
-=======
 import { SignUpRoot } from "@/components/account";
 import { PageHead } from "@/components/core";
 import { useApplication, useUser } from "@/hooks/store";
->>>>>>> 204e4a8c
 // layouts
 import DefaultLayout from "@/layouts/default-layout";
 // components
