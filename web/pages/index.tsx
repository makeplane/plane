--- conflicted
+++ resolved
@@ -14,10 +14,6 @@
 // hooks
 import { useEventTracker } from "@/hooks/store";
 // layouts
-<<<<<<< HEAD
-import { SignUpView } from "@/components/page-views";
-=======
->>>>>>> f77761b4
 import DefaultLayout from "@/layouts/default-layout";
 // types
 import { NextPageWithLayout } from "@/lib/types";
@@ -33,9 +29,6 @@
   // hooks
   const { captureEvent } = useEventTracker();
 
-<<<<<<< HEAD
-const HomePage: NextPageWithLayout = () => <SignUpView />;
-=======
   return (
     <div className="relative w-screen h-screen overflow-hidden">
       <PageHead title="Sign Up" />
@@ -70,7 +63,6 @@
     </div>
   );
 });
->>>>>>> f77761b4
 
 HomePage.getLayout = function getLayout(page: ReactElement) {
   return (
