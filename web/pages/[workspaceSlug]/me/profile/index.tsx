--- conflicted
+++ resolved
@@ -394,13 +394,9 @@
 
                 <div className="flex items-center justify-between py-2">
                   <PrimaryButton type="submit" loading={isSubmitting}>
-<<<<<<< HEAD
                     {isSubmitting
-                      ? store.locale.localized("Updating Project...")
-                      : store.locale.localized("Update Project")}
-=======
-                    {isSubmitting ? "Updating Profile..." : "Update Profile"}
->>>>>>> 4017f6bc
+                      ? store.locale.localized("Updating Profile...")
+                      : store.locale.localized("Update Profile")}
                   </PrimaryButton>
                 </div>
               </div>
