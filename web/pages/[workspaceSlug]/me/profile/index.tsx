--- conflicted
+++ resolved
@@ -244,7 +244,6 @@
                   <Controller
                     control={control}
                     name="first_name"
-<<<<<<< HEAD
                     render={({ field: { value, onChange, ref } }) => (
                       <Input
                         id="first_name"
@@ -258,15 +257,6 @@
                         className="rounded-md font-medium w-full"
                       />
                     )}
-=======
-                    id="first_name"
-                    register={register}
-                    error={errors.first_name}
-                    placeholder="Enter your first name"
-                    className="!px-3 !py-2 rounded-md font-medium"
-                    autoComplete="off"
-                    maxLength={24}
->>>>>>> c6e021d4
                   />
                 </div>
 
@@ -276,7 +266,6 @@
                   <Controller
                     control={control}
                     name="last_name"
-<<<<<<< HEAD
                     render={({ field: { value, onChange, ref } }) => (
                       <Input
                         id="last_name"
@@ -290,15 +279,6 @@
                         className="rounded-md font-medium w-full"
                       />
                     )}
-=======
-                    register={register}
-                    error={errors.last_name}
-                    id="last_name"
-                    placeholder="Enter your last name"
-                    autoComplete="off"
-                    className="!px-3 !py-2 rounded-md font-medium"
-                    maxLength={24}
->>>>>>> c6e021d4
                   />
                 </div>
 
@@ -409,15 +389,9 @@
                 </div>
 
                 <div className="flex items-center justify-between py-2">
-<<<<<<< HEAD
                   <Button variant="primary" type="submit" loading={isSubmitting}>
                     {isSubmitting ? "Updating Profile..." : "Update Profile"}
                   </Button>
-=======
-                  <PrimaryButton type="submit" loading={isSubmitting}>
-                    {isSubmitting ? "Updating Profile..." : "Update Profile"}
-                  </PrimaryButton>
->>>>>>> c6e021d4
                 </div>
               </div>
             </div>
