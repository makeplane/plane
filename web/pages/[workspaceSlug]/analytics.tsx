import React, { Fragment, useEffect } from "react";
import { useRouter } from "next/router";
import { observer } from "mobx-react-lite";
import { Tab } from "@headlessui/react";

// mobx store
import { useMobxStore } from "lib/mobx/store-provider";
// services
import trackEventServices from "services/track_event.service";
// layouts
import { AppLayout } from "layouts/app-layout";
// components
import { CustomAnalytics, ScopeAndDemand } from "components/analytics";
import { WorkspaceAnalyticsHeader } from "components/headers";
// ui
import { EmptyState } from "components/ui";
// icons
<<<<<<< HEAD
import { Plus } from "lucide-react";
// images
=======
import { PlusIcon } from "@heroicons/react/24/outline";
// assets
>>>>>>> 8aebf0bb
import emptyAnalytics from "public/empty-state/analytics.svg";
// constants
import { ANALYTICS_TABS } from "constants/analytics";

const AnalyticsPage = observer(() => {
  // router
  const router = useRouter();
  const { workspaceSlug } = router.query;
  // store
  const { project: projectStore, user: userStore } = useMobxStore();

  const user = userStore.currentUser;
  const projects = workspaceSlug ? projectStore.projects[workspaceSlug?.toString()] : null;

  const trackAnalyticsEvent = (tab: string) => {
    if (!user) return;

    const eventPayload = {
      workspaceSlug: workspaceSlug?.toString(),
    };

    const eventType =
      tab === "scope_and_demand" ? "WORKSPACE_SCOPE_AND_DEMAND_ANALYTICS" : "WORKSPACE_CUSTOM_ANALYTICS";

    trackEventServices.trackAnalyticsEvent(eventPayload, eventType, user);
  };

  useEffect(() => {
    if (!workspaceSlug) return;

    if (user && workspaceSlug)
      trackEventServices.trackAnalyticsEvent(
        { workspaceSlug: workspaceSlug?.toString() },
        "WORKSPACE_SCOPE_AND_DEMAND_ANALYTICS",
        user
      );
  }, [user, workspaceSlug]);

  return (
<<<<<<< HEAD
    // <WorkspaceAuthorizationLayout
    //   breadcrumbs={
    //     <Breadcrumbs>
    //       <BreadcrumbItem title="Workspace Analytics" />
    //     </Breadcrumbs>
    //   }
    // >
    //   {projects ? (
    //     projects.length > 0 ? (
    //       <div className="h-full flex flex-col overflow-hidden bg-custom-background-100">
    //         <Tab.Group as={Fragment}>
    //           <Tab.List as="div" className="space-x-2 border-b border-custom-border-200 px-5 py-3">
    //             {tabsList.map((tab) => (
    //               <Tab
    //                 key={tab}
    //                 className={({ selected }) =>
    //                   `rounded-3xl border border-custom-border-200 px-4 py-2 text-xs hover:bg-custom-background-80 ${
    //                     selected ? "bg-custom-background-80" : ""
    //                   }`
    //                 }
    //                 onClick={() => trackAnalyticsEvent(tab)}
    //               >
    //                 {tab}
    //               </Tab>
    //             ))}
    //           </Tab.List>
    //           <Tab.Panels as={Fragment}>
    //             <Tab.Panel as={Fragment}>
    //               <ScopeAndDemand fullScreen />
    //             </Tab.Panel>
    //             <Tab.Panel as={Fragment}>
    //               <CustomAnalytics
    //                 analytics={analytics}
    //                 analyticsError={analyticsError}
    //                 params={params}
    //                 control={control}
    //                 setValue={setValue}
    //                 user={user}
    //                 fullScreen
    //               />
    //             </Tab.Panel>
    //           </Tab.Panels>
    //         </Tab.Group>
    //       </div>
    //     ) : (
    //       <EmptyState
    //         title="You can see your all projects' analytics here"
    //         description="Let's create your first project and analyze the stats with various graphs."
    //         image={emptyAnalytics}
    //         primaryButton={{
    //           icon: <Plus className="h-4 w-4" />,
    //           text: "New Project",
    //           onClick: () => {
    //             const e = new KeyboardEvent("keydown", {
    //               key: "p",
    //             });
    //             document.dispatchEvent(e);
    //           },
    //         }}
    //       />
    //     )
    //   ) : null}
    // </WorkspaceAuthorizationLayout>
=======
>>>>>>> 8aebf0bb
    <AppLayout header={<WorkspaceAnalyticsHeader />}>
      <>
        {projects && projects.length > 0 ? (
          <div className="h-full flex flex-col overflow-hidden bg-custom-background-100">
            <Tab.Group as={Fragment}>
              <Tab.List as="div" className="space-x-2 border-b border-custom-border-200 px-5 py-3">
                {ANALYTICS_TABS.map((tab) => (
                  <Tab
                    key={tab.key}
                    className={({ selected }) =>
                      `rounded-3xl border border-custom-border-200 px-4 py-2 text-xs hover:bg-custom-background-80 ${
                        selected ? "bg-custom-background-80" : ""
                      }`
                    }
                    onClick={() => trackAnalyticsEvent(tab.key)}
                  >
                    {tab.title}
                  </Tab>
                ))}
              </Tab.List>
              <Tab.Panels as={Fragment}>
                <Tab.Panel as={Fragment}>
                  <ScopeAndDemand fullScreen />
                </Tab.Panel>
                <Tab.Panel as={Fragment}>
                  <CustomAnalytics fullScreen />
                </Tab.Panel>
              </Tab.Panels>
            </Tab.Group>
          </div>
        ) : (
          <>
            <EmptyState
              title="You can see your all projects' analytics here"
              description="Let's create your first project and analyze the stats with various graphs."
              image={emptyAnalytics}
              primaryButton={{
                icon: <Plus className="h-4 w-4" />,
                text: "New Project",
                onClick: () => {
                  const e = new KeyboardEvent("keydown", {
                    key: "p",
                  });
                  document.dispatchEvent(e);
                },
              }}
            />
          </>
        )}
      </>
    </AppLayout>
  );
});

export default AnalyticsPage;<|MERGE_RESOLUTION|>--- conflicted
+++ resolved
@@ -15,13 +15,8 @@
 // ui
 import { EmptyState } from "components/ui";
 // icons
-<<<<<<< HEAD
 import { Plus } from "lucide-react";
 // images
-=======
-import { PlusIcon } from "@heroicons/react/24/outline";
-// assets
->>>>>>> 8aebf0bb
 import emptyAnalytics from "public/empty-state/analytics.svg";
 // constants
 import { ANALYTICS_TABS } from "constants/analytics";
@@ -61,72 +56,6 @@
   }, [user, workspaceSlug]);
 
   return (
-<<<<<<< HEAD
-    // <WorkspaceAuthorizationLayout
-    //   breadcrumbs={
-    //     <Breadcrumbs>
-    //       <BreadcrumbItem title="Workspace Analytics" />
-    //     </Breadcrumbs>
-    //   }
-    // >
-    //   {projects ? (
-    //     projects.length > 0 ? (
-    //       <div className="h-full flex flex-col overflow-hidden bg-custom-background-100">
-    //         <Tab.Group as={Fragment}>
-    //           <Tab.List as="div" className="space-x-2 border-b border-custom-border-200 px-5 py-3">
-    //             {tabsList.map((tab) => (
-    //               <Tab
-    //                 key={tab}
-    //                 className={({ selected }) =>
-    //                   `rounded-3xl border border-custom-border-200 px-4 py-2 text-xs hover:bg-custom-background-80 ${
-    //                     selected ? "bg-custom-background-80" : ""
-    //                   }`
-    //                 }
-    //                 onClick={() => trackAnalyticsEvent(tab)}
-    //               >
-    //                 {tab}
-    //               </Tab>
-    //             ))}
-    //           </Tab.List>
-    //           <Tab.Panels as={Fragment}>
-    //             <Tab.Panel as={Fragment}>
-    //               <ScopeAndDemand fullScreen />
-    //             </Tab.Panel>
-    //             <Tab.Panel as={Fragment}>
-    //               <CustomAnalytics
-    //                 analytics={analytics}
-    //                 analyticsError={analyticsError}
-    //                 params={params}
-    //                 control={control}
-    //                 setValue={setValue}
-    //                 user={user}
-    //                 fullScreen
-    //               />
-    //             </Tab.Panel>
-    //           </Tab.Panels>
-    //         </Tab.Group>
-    //       </div>
-    //     ) : (
-    //       <EmptyState
-    //         title="You can see your all projects' analytics here"
-    //         description="Let's create your first project and analyze the stats with various graphs."
-    //         image={emptyAnalytics}
-    //         primaryButton={{
-    //           icon: <Plus className="h-4 w-4" />,
-    //           text: "New Project",
-    //           onClick: () => {
-    //             const e = new KeyboardEvent("keydown", {
-    //               key: "p",
-    //             });
-    //             document.dispatchEvent(e);
-    //           },
-    //         }}
-    //       />
-    //     )
-    //   ) : null}
-    // </WorkspaceAuthorizationLayout>
-=======
->>>>>>> 8aebf0bb
     <AppLayout header={<WorkspaceAnalyticsHeader />}>
       <>
         {projects && projects.length > 0 ? (
