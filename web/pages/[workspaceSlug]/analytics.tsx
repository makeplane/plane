--- conflicted
+++ resolved
@@ -2,7 +2,7 @@
 import { observer } from "mobx-react-lite";
 import { Tab } from "@headlessui/react";
 // hooks
-import { useApplication, useProject } from "hooks/store";
+import { useApplication, useProject, useUser } from "hooks/store";
 // layouts
 import { AppLayout } from "layouts/app-layout";
 // components
@@ -23,15 +23,12 @@
   // store hooks
   const {
     commandPalette: { toggleCreateProjectModal },
-<<<<<<< HEAD
     eventTracker: { setTrackElement },
   } = useApplication();
+  const {
+    membership: { currentProjectRole },
+  } = useUser();
   const { workspaceProjects } = useProject();
-=======
-    trackEvent: { setTrackElement },
-    user: { currentProjectRole },
-  } = useMobxStore();
->>>>>>> 7684a2c0
 
   const isEditingAllowed = !!currentProjectRole && currentProjectRole >= EUserWorkspaceRoles.MEMBER;
 
