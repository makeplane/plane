import { Sparkle } from "lucide-react";
import { observer } from "mobx-react-lite";
import useSWR from "swr";
import { useRouter } from "next/router";
import { ReactElement, useEffect, useRef, useState } from "react";
import { Controller, useForm } from "react-hook-form";
// hooks
<<<<<<< HEAD
import { useApplication, usePage, useUser } from "hooks/store";
=======
import { useApplication, useIssues, usePage, useUser, useWorkspace } from "hooks/store";
>>>>>>> 8d3ea5bb
import useReloadConfirmations from "hooks/use-reload-confirmation";
import useToast from "hooks/use-toast";
// services
import { FileService } from "services/file.service";
// layouts
import { AppLayout } from "layouts/app-layout";
// components
import { GptAssistantPopover } from "components/core";
import { PageDetailsHeader } from "components/headers/page-details";
// ui
import { DocumentEditorWithRef, DocumentReadOnlyEditorWithRef } from "@plane/document-editor";
import { Spinner } from "@plane/ui";
// assets
// helpers
// types
import { IPage } from "@plane/types";
import { NextPageWithLayout } from "lib/types";
// fetch-keys
// constants
import { EUserProjectRoles } from "constants/project";
import { useProjectPages } from "hooks/store/use-project-specific-pages";
import { IssuePeekOverview } from "components/issues";

// services
const fileService = new FileService();

const PageDetailsPage: NextPageWithLayout = observer(() => {
  // states
  const [gptModalOpen, setGptModal] = useState(false);
  // refs
  const editorRef = useRef<any>(null);
  // router
  const router = useRouter();

  const { workspaceSlug, projectId, pageId } = router.query;
  const workspaceStore = useWorkspace();
  const workspaceId = workspaceStore.getWorkspaceBySlug(workspaceSlug as string)?.id as string;

  // store hooks
  const {
    config: { envConfig },
  } = useApplication();
  const {
    currentUser,
    membership: { currentProjectRole },
  } = useUser();
  // toast alert
  const { setToastAlert } = useToast();

  //TODO:fix reload confirmations, with mobx
  const { setShowAlert } = useReloadConfirmations();

  const { handleSubmit, setValue, watch, getValues, control, reset } = useForm<IPage>({
    defaultValues: { name: "", description_html: "" },
  });

  const {
    archivePage: archivePageAction,
    restorePage: restorePageAction,
    createPage: createPageAction,
    projectPageMap,
    projectArchivedPageMap,
    fetchProjectPages,
    fetchArchivedProjectPages,
  } = useProjectPages();

  useSWR(
    workspaceSlug && projectId ? `ALL_PAGES_LIST_${projectId}` : null,
    workspaceSlug && projectId && !projectPageMap[projectId as string] && !projectArchivedPageMap[projectId as string]
      ? () => fetchProjectPages(workspaceSlug.toString(), projectId.toString())
      : null
  );
  // fetching archived pages from API
  useSWR(
    workspaceSlug && projectId ? `ALL_ARCHIVED_PAGES_LIST_${projectId}` : null,
    workspaceSlug && projectId && !projectArchivedPageMap[projectId as string] && !projectPageMap[projectId as string]
      ? () => fetchArchivedProjectPages(workspaceSlug.toString(), projectId.toString())
      : null
  );

  const pageStore = usePage(pageId as string);

  useEffect(
    () => () => {
      if (pageStore) {
        pageStore.cleanup();
      }
    },
    [pageStore]
  );

  if (!pageStore) {
    return (
      <div className="grid h-full w-full place-items-center">
        <Spinner />
      </div>
    );
  }

  // We need to get the values of title and description from the page store but we don't have to subscribe to those values
  const pageTitle = pageStore?.name;
  const pageDescription = pageStore?.description_html;
  const {
    lockPage: lockPageAction,
    unlockPage: unlockPageAction,
    updateName: updateNameAction,
    updateDescription: updateDescriptionAction,
    id: pageIdMobx,
    isSubmitting,
    setIsSubmitting,
    owned_by,
    is_locked,
    archived_at,
    created_at,
    created_by,
    updated_at,
    updated_by,
  } = pageStore;

  const updatePage = async (formData: IPage) => {
    if (!workspaceSlug || !projectId || !pageId) return;
    await updateDescriptionAction(formData.description_html);
  };

  const handleAiAssistance = async (response: string) => {
    if (!workspaceSlug || !projectId || !pageId) return;

    const newDescription = `${watch("description_html")}<p>${response}</p>`;
    setValue("description_html", newDescription);
    editorRef.current?.setEditorValue(newDescription);
    updateDescriptionAction(newDescription);
  };

  const actionCompleteAlert = ({
    title,
    message,
    type,
  }: {
    title: string;
    message: string;
    type: "success" | "error" | "warning" | "info";
  }) => {
    setToastAlert({
      title,
      message,
      type,
    });
  };

  const updatePageTitle = (title: string) => {
    if (!workspaceSlug || !projectId || !pageId) return;
    updateNameAction(title);
  };

  const createPage = async (payload: Partial<IPage>) => {
    if (!workspaceSlug || !projectId) return;
    await createPageAction(workspaceSlug as string, projectId as string, payload);
  };

  // ================ Page Menu Actions ==================
  const duplicate_page = async () => {
    const currentPageValues = getValues();

    if (!currentPageValues?.description_html) {
      // TODO: We need to get latest data the above variable will give us stale data
      currentPageValues.description_html = pageDescription as string;
    }

    const formData: Partial<IPage> = {
      name: "Copy of " + pageTitle,
      description_html: currentPageValues.description_html,
    };

    try {
      await createPage(formData);
    } catch (error) {
      actionCompleteAlert({
        title: `Page could not be duplicated`,
        message: `Sorry, page could not be duplicated, please try again later`,
        type: "error",
      });
    }
  };

  const archivePage = async () => {
    if (!workspaceSlug || !projectId || !pageId) return;
    try {
      await archivePageAction(workspaceSlug as string, projectId as string, pageId as string);
    } catch (error) {
      actionCompleteAlert({
        title: `Page could not be archived`,
        message: `Sorry, page could not be archived, please try again later`,
        type: "error",
      });
    }
  };

  const unArchivePage = async () => {
    if (!workspaceSlug || !projectId || !pageId) return;
    try {
      await restorePageAction(workspaceSlug as string, projectId as string, pageId as string);
    } catch (error) {
      actionCompleteAlert({
        title: `Page could not be restored`,
        message: `Sorry, page could not be restored, please try again later`,
        type: "error",
      });
    }
  };

  const lockPage = async () => {
    if (!workspaceSlug || !projectId || !pageId) return;
    try {
      await lockPageAction();
    } catch (error) {
      actionCompleteAlert({
        title: `Page could not be locked`,
        message: `Sorry, page could not be locked, please try again later`,
        type: "error",
      });
    }
  };

  const unlockPage = async () => {
    if (!workspaceSlug || !projectId || !pageId) return;
    try {
      await unlockPageAction();
    } catch (error) {
      actionCompleteAlert({
        title: `Page could not be unlocked`,
        message: `Sorry, page could not be unlocked, please try again later`,
        type: "error",
      });
    }
  };

  const isPageReadOnly =
    is_locked ||
    archived_at ||
    (currentProjectRole && [EUserProjectRoles.VIEWER, EUserProjectRoles.GUEST].includes(currentProjectRole));

  const isCurrentUserOwner = owned_by === currentUser?.id;

  const userCanDuplicate =
    currentProjectRole && [EUserProjectRoles.ADMIN, EUserProjectRoles.MEMBER].includes(currentProjectRole);
  const userCanArchive = isCurrentUserOwner || currentProjectRole === EUserProjectRoles.ADMIN;
  const userCanLock =
    currentProjectRole && [EUserProjectRoles.ADMIN, EUserProjectRoles.MEMBER].includes(currentProjectRole);

  return pageIdMobx ? (
    <div className="flex h-full flex-col justify-between">
      <div className="h-full w-full overflow-hidden">
        {isPageReadOnly ? (
          <DocumentReadOnlyEditorWithRef
            onActionCompleteHandler={actionCompleteAlert}
            ref={editorRef}
            value={pageDescription}
            customClassName={"tracking-tight w-full px-0"}
            borderOnFocus={false}
            noBorder
            documentDetails={{
              title: pageTitle,
              created_by: created_by,
              created_on: created_at,
              last_updated_at: updated_at,
              last_updated_by: updated_by,
            }}
            pageLockConfig={userCanLock && !archived_at ? { action: unlockPage, is_locked: is_locked } : undefined}
            pageDuplicationConfig={userCanDuplicate && !archived_at ? { action: duplicate_page } : undefined}
            pageArchiveConfig={
              userCanArchive
                ? {
                    action: archived_at ? unArchivePage : archivePage,
                    is_archived: archived_at ? true : false,
                    archived_at: archived_at ? new Date(archived_at) : undefined,
                  }
                : undefined
            }
          />
        ) : (
          <div className="relative h-full w-full overflow-hidden">
            <Controller
              name="description_html"
              control={control}
              render={({ field: { onChange } }) => (
                <DocumentEditorWithRef
                  isSubmitting={isSubmitting}
                  documentDetails={{
                    title: pageTitle,
                    created_by: created_by,
                    created_on: created_at,
                    last_updated_at: updated_at,
                    last_updated_by: updated_by,
                  }}
                  uploadFile={fileService.getUploadFileFunction(workspaceSlug as string)}
                  deleteFile={fileService.getDeleteImageFunction(workspaceId)}
                  restoreFile={fileService.getRestoreImageFunction(workspaceId)}
                  value={pageDescription}
                  setShouldShowAlert={setShowAlert}
                  cancelUploadImage={fileService.cancelUpload}
                  ref={editorRef}
                  debouncedUpdatesEnabled={false}
                  setIsSubmitting={setIsSubmitting}
                  updatePageTitle={updatePageTitle}
                  onActionCompleteHandler={actionCompleteAlert}
                  customClassName="tracking-tight self-center h-full w-full right-[0.675rem]"
                  onChange={(_description_json: Object, description_html: string) => {
                    setShowAlert(true);
                    onChange(description_html);
                    handleSubmit(updatePage)();
                  }}
                  duplicationConfig={userCanDuplicate ? { action: duplicate_page } : undefined}
                  pageArchiveConfig={
                    userCanArchive
                      ? {
                          is_archived: archived_at ? true : false,
                          action: archived_at ? unArchivePage : archivePage,
                        }
                      : undefined
                  }
                  pageLockConfig={userCanLock ? { is_locked: false, action: lockPage } : undefined}
                />
              )}
            />
            {projectId && envConfig?.has_openai_configured && (
              <div className="absolute right-[68px] top-2.5">
                <GptAssistantPopover
                  isOpen={gptModalOpen}
                  projectId={projectId.toString()}
                  handleClose={() => {
                    setGptModal((prevData) => !prevData);
                    // this is done so that the title do not reset after gpt popover closed
                    reset(getValues());
                  }}
                  onResponse={(response) => {
                    handleAiAssistance(response);
                  }}
                  placement="top-end"
                  button={
                    <button
                      type="button"
                      className="flex items-center gap-1 rounded px-1.5 py-1 text-xs hover:bg-custom-background-90"
                      onClick={() => setGptModal((prevData) => !prevData)}
                    >
                      <Sparkle className="h-4 w-4" />
                      AI
                    </button>
                  }
                  className="!min-w-[38rem]"
                />
              </div>
            )}
          </div>
        )}
        <IssuePeekOverview />
      </div>
    </div>
  ) : (
    <div className="grid h-full w-full place-items-center">
      <Spinner />
    </div>
  );
});

PageDetailsPage.getLayout = function getLayout(page: ReactElement) {
  return (
    <AppLayout header={<PageDetailsHeader />} withProjectWrapper>
      {page}
    </AppLayout>
  );
};

export default PageDetailsPage;<|MERGE_RESOLUTION|>--- conflicted
+++ resolved
@@ -5,11 +5,8 @@
 import { ReactElement, useEffect, useRef, useState } from "react";
 import { Controller, useForm } from "react-hook-form";
 // hooks
-<<<<<<< HEAD
-import { useApplication, usePage, useUser } from "hooks/store";
-=======
-import { useApplication, useIssues, usePage, useUser, useWorkspace } from "hooks/store";
->>>>>>> 8d3ea5bb
+
+import { useApplication, usePage, useUser, useWorkspace } from "hooks/store";
 import useReloadConfirmations from "hooks/use-reload-confirmation";
 import useToast from "hooks/use-toast";
 // services
