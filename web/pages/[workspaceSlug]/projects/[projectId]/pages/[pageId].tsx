import React, { useEffect, useRef, useState, ReactElement, useCallback } from "react";
import { useRouter } from "next/router";
import { observer } from "mobx-react-lite";
import useSWR, { MutatorOptions } from "swr";
import { Controller, useForm } from "react-hook-form";
import { Sparkle } from "lucide-react";
import debounce from "lodash/debounce";
// hooks
<<<<<<< HEAD
import { useApplication, useIssues, usePage, useUser } from "hooks/store";
=======
import { useApplication, useUser } from "hooks/store";
>>>>>>> 8fbd4a05
import useToast from "hooks/use-toast";
import useReloadConfirmations from "hooks/use-reload-confirmation";
// services
import { PageService } from "services/page.service";
import { FileService } from "services/file.service";
import { IssueService } from "services/issue";
// layouts
import { AppLayout } from "layouts/app-layout";
// components
import { GptAssistantPopover } from "components/core";
import { PageDetailsHeader } from "components/headers/page-details";
import { EmptyState } from "components/common";
// ui
import { DocumentEditorWithRef, DocumentReadOnlyEditorWithRef } from "@plane/document-editor";
import { Spinner } from "@plane/ui";
// assets
import emptyPage from "public/empty-state/page.svg";
// helpers
import { renderFormattedPayloadDate } from "helpers/date-time.helper";
// types
import { NextPageWithLayout } from "lib/types";
import { IPage, TIssue } from "@plane/types";
// fetch-keys
import { PAGE_DETAILS, PROJECT_ISSUES_LIST } from "constants/fetch-keys";
// constants
import { EUserProjectRoles } from "constants/project";
<<<<<<< HEAD
import { useIssueEmbeds } from "hooks/use-issue-embeds";
import { useProjectPages } from "hooks/store/use-project-specific-pages";
=======
>>>>>>> 8fbd4a05

// services
const fileService = new FileService();

const PageDetailsPage: NextPageWithLayout = observer(() => {
  // states
  const [isSubmitting, setIsSubmitting] = useState<"submitting" | "submitted" | "saved">("saved");
  const [gptModalOpen, setGptModal] = useState(false);
  // refs
  const editorRef = useRef<any>(null);
  // router
  const router = useRouter();
  const { workspaceSlug, projectId, pageId } = router.query;
  // store hooks
<<<<<<< HEAD

=======
>>>>>>> 8fbd4a05
  const {
    config: { envConfig },
  } = useApplication();
  const {
    currentUser,
    membership: { currentProjectRole },
  } = useUser();
  // toast alert
  const { setToastAlert } = useToast();
  const { setShowAlert } = useReloadConfirmations();

  const { handleSubmit, setValue, watch, getValues, control, reset } = useForm<IPage>({
    defaultValues: { name: "", description_html: "" },
  });

  const { issues, fetchIssue, issueWidgetClickAction } = useIssueEmbeds();
  const { archivePage: archivePageMobx, restorePage: restorePageMobx, createPage: createPageMobx } = useProjectPages();
  const pageStore = usePage(pageId as string);

  // We need to get the values of title and description from the page store but we don't have to subscribe to those values
  const pageTitle = pageStore?.name;
  const pageDescription = pageStore?.description_html;
  const {
    lockPage: lockPageMobx,
    unlockPage: unlockPageMobx,
    updateName: updateNameMobx,
    updateDescription: updateDescriptionMobx,
    id: pageIdMobx,
    owned_by,
    is_locked,
    archived_at,
    created_at,
    created_by,
    updated_at,
    updated_by,
  } = pageStore;

  const handleAiAssistance = async (response: string) => {
    if (!workspaceSlug || !projectId || !pageId) return;

    const newDescription = `${watch("description_html")}<p>${response}</p>`;
    setValue("description_html", newDescription);
    editorRef.current?.setEditorValue(newDescription);
    updateDescriptionMobx(newDescription);
  };

  const actionCompleteAlert = ({
    title,
    message,
    type,
  }: {
    title: string;
    message: string;
    type: "success" | "error" | "warning" | "info";
  }) => {
    setToastAlert({
      title,
      message,
      type,
    });
  };

  useEffect(() => {
    if (isSubmitting === "submitted") {
      setShowAlert(false);
      setTimeout(async () => {
        setIsSubmitting("saved");
      }, 2000);
    } else if (isSubmitting === "submitting") {
      setShowAlert(true);
    }
  }, [isSubmitting, setShowAlert]);

  const updatePage = async (formData: IPage) => {
    if (!workspaceSlug || !projectId || !pageId) return;

    formData.name = pageTitle as string;

    if (!formData?.name || formData?.name.length === 0) return;

    try {
      await updateDescriptionMobx(formData.description_html);
      await updateNameMobx(formData.name);
    } catch (error) {
      actionCompleteAlert({
        title: `Page could not be updated`,
        message: `Sorry, page could not be updated, please try again later`,
        type: "error",
      });
    }
  };

  const updatePageTitle = async (title: string) => {
    if (!workspaceSlug || !projectId || !pageId) return;
    await updateNameMobx(title);
  };

  const createPage = async (payload: Partial<IPage>) => {
    if (!workspaceSlug || !projectId) return;
    await createPageMobx(workspaceSlug as string, projectId as string, payload);
  };

  // ================ Page Menu Actions ==================
  const duplicate_page = async () => {
    const currentPageValues = getValues();

    if (!currentPageValues?.description_html) {
      // TODO: We need to get latest data the above variable will give us stale data
      currentPageValues.description_html = pageDescription as string;
    }

    const formData: Partial<IPage> = {
      name: "Copy of " + pageTitle,
      description_html: currentPageValues.description_html,
    };

    try {
      await createPage(formData);
    } catch (error) {
      actionCompleteAlert({
        title: `Page could not be duplicated`,
        message: `Sorry, page could not be duplicated, please try again later`,
        type: "error",
      });
    }
  };

  const archivePage = async () => {
    if (!workspaceSlug || !projectId || !pageId) return;
    try {
      await archivePageMobx(workspaceSlug as string, projectId as string, pageId as string);
    } catch (error) {
      actionCompleteAlert({
        title: `Page could not be archived`,
        message: `Sorry, page could not be archived, please try again later`,
        type: "error",
      });
    }
  };

  const unArchivePage = async () => {
    if (!workspaceSlug || !projectId || !pageId) return;
    try {
      await restorePageMobx(workspaceSlug as string, projectId as string, pageId as string);
    } catch (error) {
      actionCompleteAlert({
        title: `Page could not be restored`,
        message: `Sorry, page could not be restored, please try again later`,
        type: "error",
      });
    }
  };

  // ========================= Page Lock ==========================
  const lockPage = async () => {
    if (!workspaceSlug || !projectId || !pageId) return;
    try {
      await lockPageMobx();
    } catch (error) {
      actionCompleteAlert({
        title: `Page could not be locked`,
        message: `Sorry, page could not be locked, please try again later`,
        type: "error",
      });
    }
  };

  const unlockPage = async () => {
    if (!workspaceSlug || !projectId || !pageId) return;
    try {
      await unlockPageMobx();
    } catch (error) {
      actionCompleteAlert({
        title: `Page could not be unlocked`,
        message: `Sorry, page could not be unlocked, please try again later`,
        type: "error",
      });
    }
  };

  const [localPageDescription, setLocalIssueDescription] = useState({
    id: pageId as string,
    description_html: pageDescription as string,
  });

  // ADDING updatePage TO DEPENDENCY ARRAY PRODUCES ADVERSE EFFECTS
  // TODO: Verify the exhaustive-deps warning
  // eslint-disable-next-line react-hooks/exhaustive-deps
  const debouncedFormSave = useCallback(
    debounce(async () => {
      handleSubmit(updatePage)().finally(() => setIsSubmitting("submitted"));
    }, 1500),
    [handleSubmit]
  );

  const isPageReadOnly =
    is_locked ||
    archived_at ||
    (currentProjectRole && [EUserProjectRoles.VIEWER, EUserProjectRoles.GUEST].includes(currentProjectRole));

  const isCurrentUserOwner = owned_by === currentUser?.id;

  const userCanDuplicate =
    currentProjectRole && [EUserProjectRoles.ADMIN, EUserProjectRoles.MEMBER].includes(currentProjectRole);
  const userCanArchive = isCurrentUserOwner || currentProjectRole === EUserProjectRoles.ADMIN;
  const userCanLock =
    currentProjectRole && [EUserProjectRoles.ADMIN, EUserProjectRoles.MEMBER].includes(currentProjectRole);

  return (
    <>
      {pageIdMobx && issues ? (
        <div className="flex h-full flex-col justify-between">
          <div className="h-full w-full overflow-hidden">
            {isPageReadOnly ? (
              <DocumentReadOnlyEditorWithRef
                onActionCompleteHandler={actionCompleteAlert}
                ref={editorRef}
                value={localPageDescription.description_html}
                rerenderOnPropsChange={localPageDescription}
                customClassName={"tracking-tight w-full px-0"}
                borderOnFocus={false}
                noBorder
                documentDetails={{
                  title: pageTitle,
                  created_by: created_by,
                  created_on: created_at,
                  last_updated_at: updated_at,
                  last_updated_by: updated_by,
                }}
                pageLockConfig={userCanLock && !archived_at ? { action: unlockPage, is_locked: is_locked } : undefined}
                pageDuplicationConfig={userCanDuplicate && !archived_at ? { action: duplicate_page } : undefined}
                pageArchiveConfig={
                  userCanArchive
                    ? {
                        action: archived_at ? unArchivePage : archivePage,
                        is_archived: archived_at ? true : false,
                        archived_at: archived_at ? new Date(archived_at) : undefined,
                      }
                    : undefined
                }
                embedConfig={{
                  issueEmbedConfig: {
                    issues: issues,
                    fetchIssue: fetchIssue,
                    clickAction: issueWidgetClickAction,
                  },
                }}
              />
            ) : (
              <div className="relative h-full w-full overflow-hidden">
                <Controller
                  name="description_html"
                  control={control}
                  render={({ field: { onChange } }) => (
                    <DocumentEditorWithRef
                      isSubmitting={isSubmitting}
                      documentDetails={{
                        title: pageTitle,
                        created_by: created_by,
                        created_on: created_at,
                        last_updated_at: updated_at,
                        last_updated_by: updated_by,
                      }}
                      uploadFile={fileService.getUploadFileFunction(workspaceSlug as string)}
                      setShouldShowAlert={setShowAlert}
                      deleteFile={fileService.deleteImage}
                      restoreFile={fileService.restoreImage}
                      cancelUploadImage={fileService.cancelUpload}
                      ref={editorRef}
                      debouncedUpdatesEnabled={false}
                      setIsSubmitting={setIsSubmitting}
                      updatePageTitle={updatePageTitle}
                      value={localPageDescription.description_html}
                      rerenderOnPropsChange={localPageDescription}
                      onActionCompleteHandler={actionCompleteAlert}
                      customClassName="tracking-tight self-center px-0 h-full w-full"
                      onChange={(_description_json: Object, description_html: string) => {
                        setShowAlert(true);
                        onChange(description_html);
                        setIsSubmitting("submitting");
                        debouncedFormSave();
                      }}
                      duplicationConfig={userCanDuplicate ? { action: duplicate_page } : undefined}
                      pageArchiveConfig={
                        userCanArchive
                          ? {
                              is_archived: archived_at ? true : false,
                              action: archived_at ? unArchivePage : archivePage,
                            }
                          : undefined
                      }
                      pageLockConfig={userCanLock ? { is_locked: false, action: lockPage } : undefined}
                      embedConfig={{
                        issueEmbedConfig: {
                          issues: issues,
                          fetchIssue: fetchIssue,
                          clickAction: issueWidgetClickAction,
                        },
                      }}
                    />
                  )}
                />
                {projectId && envConfig?.has_openai_configured && (
                  <div className="absolute right-[68px] top-2.5">
                    <GptAssistantPopover
                      isOpen={gptModalOpen}
                      projectId={projectId.toString()}
                      handleClose={() => {
                        setGptModal((prevData) => !prevData);
                        // this is done so that the title do not reset after gpt popover closed
                        reset(getValues());
                      }}
                      onResponse={(response) => {
                        handleAiAssistance(response);
                      }}
                      placement="top-end"
                      button={
                        <button
                          type="button"
                          className="flex items-center gap-1 rounded px-1.5 py-1 text-xs hover:bg-custom-background-90"
                          onClick={() => setGptModal((prevData) => !prevData)}
                        >
                          <Sparkle className="h-4 w-4" />
                          AI
                        </button>
                      }
                      className="!min-w-[38rem]"
                    />
                  </div>
                )}
              </div>
            )}
          </div>
        </div>
      ) : (
        <div className="grid h-full w-full place-items-center">
          <Spinner />
        </div>
      )}
    </>
  );
});

PageDetailsPage.getLayout = function getLayout(page: ReactElement) {
  return (
    <AppLayout header={<PageDetailsHeader />} withProjectWrapper>
      {page}
    </AppLayout>
  );
};

export default PageDetailsPage;<|MERGE_RESOLUTION|>--- conflicted
+++ resolved
@@ -6,11 +6,7 @@
 import { Sparkle } from "lucide-react";
 import debounce from "lodash/debounce";
 // hooks
-<<<<<<< HEAD
 import { useApplication, useIssues, usePage, useUser } from "hooks/store";
-=======
-import { useApplication, useUser } from "hooks/store";
->>>>>>> 8fbd4a05
 import useToast from "hooks/use-toast";
 import useReloadConfirmations from "hooks/use-reload-confirmation";
 // services
@@ -37,11 +33,8 @@
 import { PAGE_DETAILS, PROJECT_ISSUES_LIST } from "constants/fetch-keys";
 // constants
 import { EUserProjectRoles } from "constants/project";
-<<<<<<< HEAD
 import { useIssueEmbeds } from "hooks/use-issue-embeds";
 import { useProjectPages } from "hooks/store/use-project-specific-pages";
-=======
->>>>>>> 8fbd4a05
 
 // services
 const fileService = new FileService();
@@ -56,10 +49,6 @@
   const router = useRouter();
   const { workspaceSlug, projectId, pageId } = router.query;
   // store hooks
-<<<<<<< HEAD
-
-=======
->>>>>>> 8fbd4a05
   const {
     config: { envConfig },
   } = useApplication();
