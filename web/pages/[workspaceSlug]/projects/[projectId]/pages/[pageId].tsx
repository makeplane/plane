import React, { useEffect, useRef, useState, ReactElement } from "react";
import { useRouter } from "next/router";
import useSWR from "swr";
import { Controller, useForm } from "react-hook-form";
// services
import { PageService } from "services/page.service";
import { FileService } from "services/file.service";
// hooks
import useUser from "hooks/use-user";
<<<<<<< HEAD
import { useDebouncedCallback } from "use-debounce";
=======
import debounce from "lodash/debounce";
import { useMobxStore } from "lib/mobx/store-provider";
>>>>>>> 5993fc38
// layouts
import { AppLayout } from "layouts/app-layout";
// components
import { PageDetailsHeader } from "components/headers/page-details";
import { EmptyState } from "components/common";
// ui
import { DocumentEditorWithRef, DocumentReadOnlyEditorWithRef } from "@plane/document-editor";
import { Spinner, Tooltip } from "@plane/ui";
// assets
import emptyPage from "public/empty-state/page.svg";
// helpers
import { renderDateFormat } from "helpers/date-time.helper";
// types
import { NextPageWithLayout } from "types/app";
import { IPage, IIssue } from "types";
// fetch-keys
import { PAGE_DETAILS, PROJECT_ISSUES_LIST } from "constants/fetch-keys";
import { IssuePeekOverview } from "components/issues/issue-peek-overview";
import { IssueService } from "services/issue";
import { EIssueActions } from "components/issues/issue-layouts/types";
import { useMobxStore } from "lib/mobx/store-provider";

// services
const fileService = new FileService();
const pageService = new PageService();
const issueService = new IssueService();

const PageDetailsPage: NextPageWithLayout = () => {

  const { issueDetail: issueDetailStore } = useMobxStore();

  const editorRef = useRef<any>(null);

  const [isSubmitting, setIsSubmitting] = useState<"submitting" | "submitted" | "saved">("saved");

  const router = useRouter();
  const { workspaceSlug, projectId, pageId, peekIssueId } = router.query;

  const { user } = useUser();

  const { handleSubmit, reset, getValues, control } = useForm<IPage>({
    defaultValues: { name: "", description_html: "" },
  });


  const { data: issues } = useSWR(
    workspaceSlug && projectId ? PROJECT_ISSUES_LIST(workspaceSlug as string, projectId as string) : null,
    workspaceSlug && projectId ? () => issueService.getIssues(workspaceSlug as string, projectId as string) : null
  );

  // =================== Fetching Page Details ======================
  const {
    data: pageDetails,
    mutate: mutatePageDetails,
    error,
  } = useSWR(
    workspaceSlug && projectId && pageId ? PAGE_DETAILS(pageId.toString()) : null,
    workspaceSlug && projectId && pageId
      ? () => pageService.getPageDetails(workspaceSlug.toString(), projectId.toString(), pageId.toString())
      : null
  );


  const handleUpdateIssue = (issueId: string, data: Partial<IIssue>) => {
    if (!workspaceSlug || !projectId || !user) return;

    issueDetailStore.updateIssue(workspaceSlug.toString(), projectId.toString(), issueId, data);
  }

  const fetchIssue = async (issueId: string) => {
    const issue = await issueService.retrieve(workspaceSlug as string, projectId as string, issueId as string)
    return issue as IIssue
  }

  const issueWidgetClickAction = (issueId: string, issueTitle: string) => {
    const url = new URL(router.asPath, window.location.origin);
    const params = new URLSearchParams(url.search);

    if (params.has('peekIssueId')) {
      params.set('peekIssueId', issueId);
    } else {
      params.append('peekIssueId', issueId);
    }

    // Replace the current URL with the new one
    router.replace(`${url.pathname}?${params.toString()}`, undefined, { shallow: true });
  }
  const updatePage = async (formData: IPage) => {
    if (!workspaceSlug || !projectId || !pageId) return;

    if (!formData.name || formData.name.length === 0 || formData.name === "") return;

    await pageService
      .patchPage(workspaceSlug.toString(), projectId.toString(), pageId.toString(), formData)
      .then(() => {
        mutatePageDetails(
          (prevData) => ({
            ...prevData,
            ...formData,
          }),
          false
        );
      });
  };


  const updatePageTitle = async (title: string) => {
    if (!workspaceSlug || !projectId || !pageId) return;

    try {
      mutatePageDetails((prevData) => {
        if (!prevData) return;

        return {
          ...prevData,
          name: title,
        };
      }, false);

      await pageService.patchPage(workspaceSlug.toString(), projectId.toString(), pageId.toString(), { name: title })
    } catch (e) {
      mutatePageDetails();
    }
  };

  const createPage = async (payload: Partial<IPage>) => {
    if (!workspaceSlug || !projectId) return;

    await pageService.createPage(workspaceSlug.toString(), projectId.toString(), payload);
  };

  // ================ Page Menu Actions ==================
  const duplicate_page = async () => {
    const currentPageValues = getValues();
    const formData: Partial<IPage> = {
      name: "Copy of " + currentPageValues.name,
      description_html: currentPageValues.description_html,
    };
    await createPage(formData);
  };

  const archivePage = async () => {
    if (!workspaceSlug || !projectId || !pageId) return;

    try {
      mutatePageDetails((prevData) => {
        if (!prevData) return;

        return {
          ...prevData,
          archived_at: renderDateFormat(new Date()),
        };
      }, true);

      await pageService.archivePage(workspaceSlug.toString(), projectId.toString(), pageId.toString());
    } catch (e) {
      mutatePageDetails();
    }
  };

  const unArchivePage = async () => {
    if (!workspaceSlug || !projectId || !pageId) return;

    try {
      mutatePageDetails((prevData) => {
        if (!prevData) return;

        return {
          ...prevData,
          archived_at: null,
        };
      }, false);

      await pageService.restorePage(workspaceSlug.toString(), projectId.toString(), pageId.toString());
    } catch (e) {
      mutatePageDetails();
    }
  };

  // ========================= Page Lock ==========================
  const lockPage = async () => {
    if (!workspaceSlug || !projectId || !pageId) return;

    try {
      mutatePageDetails((prevData) => {
        if (!prevData) return;

        return {
          ...prevData,
          is_locked: true,
        };
      }, false);

      await pageService.lockPage(workspaceSlug.toString(), projectId.toString(), pageId.toString());
    } catch (e) {
      mutatePageDetails();
    }
  };

  const unlockPage = async () => {
    if (!workspaceSlug || !projectId || !pageId) return;

    try {
      mutatePageDetails((prevData) => {
        if (!prevData) return;

        return {
          ...prevData,
          is_locked: false,
        };
      }, false);

      await pageService.unlockPage(workspaceSlug.toString(), projectId.toString(), pageId.toString());
    } catch (e) {
      mutatePageDetails();
    }
  };

  useEffect(() => {
    if (!pageDetails) return;

    reset({
      ...pageDetails,
    });
  }, [reset, pageDetails]);

  const debouncedFormSave = debounce(async () => {
    handleSubmit(updatePage)().finally(() => setIsSubmitting("submitted"));
  }, 1500);

  if (error)
    return (
      <EmptyState
        image={emptyPage}
        title="Page does not exist"
        description="The page you are looking for does not exist or has been deleted."
        primaryButton={{
          text: "View other pages",
          onClick: () => router.push(`/${workspaceSlug}/projects/${projectId}/pages`),
        }}
      />
    );

  return (
    <>
      {pageDetails && issues ? (
        <div className="flex h-full flex-col justify-between">
          <div className="h-full w-full overflow-hidden">
            {pageDetails.is_locked || pageDetails.archived_at ? (
              <DocumentReadOnlyEditorWithRef
                ref={editorRef}
                value={pageDetails.description_html}
                customClassName={"tracking-tight w-full px-0"}
                borderOnFocus={false}
                noBorder
                documentDetails={{
                  title: pageDetails.name,
                  created_by: pageDetails.created_by,
                  created_on: pageDetails.created_at,
                  last_updated_at: pageDetails.updated_at,
                  last_updated_by: pageDetails.updated_by,
                }}
                pageLockConfig={
                  !pageDetails.archived_at && user && pageDetails.owned_by === user.id
                    ? { action: unlockPage, is_locked: pageDetails.is_locked }
                    : undefined
                }
                pageArchiveConfig={
                  user && pageDetails.owned_by === user.id
                    ? {
                      action: pageDetails.archived_at ? unArchivePage : archivePage,
                      is_archived: pageDetails.archived_at ? true : false,
                      archived_at: pageDetails.archived_at ? new Date(pageDetails.archived_at) : undefined,
                    }
                    : undefined
                }
                embedConfig={
                  {
                    issueEmbedConfig: {
                      issues: issues ? issues : [],
                      fetchIssue: fetchIssue,
                      clickAction: issueWidgetClickAction
                    }
                  }
                }
              />
            ) : (
              <Controller
                name="description_html"
                control={control}
                render={({ field: { value, onChange } }) => (
                  <DocumentEditorWithRef
                    documentDetails={{
                      title: pageDetails.name,
                      created_by: pageDetails.created_by,
                      created_on: pageDetails.created_at,
                      last_updated_at: pageDetails.updated_at,
                      last_updated_by: pageDetails.updated_by,
                    }}
                    uploadFile={fileService.getUploadFileFunction(workspaceSlug as string)}
                    restoreFile={fileService.restoreImage}
                    deleteFile={fileService.deleteImage}
                    ref={editorRef}
                    debouncedUpdatesEnabled={false}
                    updatePageTitle={updatePageTitle}
                    setIsSubmitting={setIsSubmitting}
                    value={!value || value === "" ? "<p></p>" : value}
                    customClassName="tracking-tight px-0 h-full w-full"
                    onChange={(_description_json: Object, description_html: string) => {
                      onChange(description_html);
                      setIsSubmitting("submitting");
                      debouncedFormSave();
                    }}
                    duplicationConfig={{ action: duplicate_page }}
                    pageArchiveConfig={
                      user && pageDetails.owned_by === user.id
                        ? {
                          is_archived: pageDetails.archived_at ? true : false,
                          action: pageDetails.archived_at ? unArchivePage : archivePage,
                        }
                        : undefined
                    }
                    pageLockConfig={
                      user && pageDetails.owned_by === user.id ? { is_locked: false, action: lockPage } : undefined
                    }
                    embedConfig={
                      {
                        issueEmbedConfig: {
                          issues: issues ? issues : [],
                          fetchIssue: fetchIssue,
                          clickAction: issueWidgetClickAction
                        }
                      }
                    }
                  />
                )}
              />
            )}
          </div>
          <IssuePeekOverview
            workspaceSlug={workspaceSlug as string}
            projectId={projectId as string}
            issueId={peekIssueId ? peekIssueId as string : ""}
            isArchived={false}
            handleIssue={(issueToUpdate) => {
              if (peekIssueId && typeof peekIssueId === 'string') {
                handleUpdateIssue(peekIssueId, issueToUpdate)
              }
            }}
          />
        </div>
      ) : (
        <div className="h-full w-full grid place-items-center">
          <Spinner />
        </div>
      )}
    </>
  );
};

PageDetailsPage.getLayout = function getLayout(page: ReactElement) {
  return (
    <AppLayout header={<PageDetailsHeader />} withProjectWrapper>
      {page}
    </AppLayout>
  );
};

export default PageDetailsPage;<|MERGE_RESOLUTION|>--- conflicted
+++ resolved
@@ -7,12 +7,8 @@
 import { FileService } from "services/file.service";
 // hooks
 import useUser from "hooks/use-user";
-<<<<<<< HEAD
-import { useDebouncedCallback } from "use-debounce";
-=======
 import debounce from "lodash/debounce";
 import { useMobxStore } from "lib/mobx/store-provider";
->>>>>>> 5993fc38
 // layouts
 import { AppLayout } from "layouts/app-layout";
 // components
@@ -20,7 +16,7 @@
 import { EmptyState } from "components/common";
 // ui
 import { DocumentEditorWithRef, DocumentReadOnlyEditorWithRef } from "@plane/document-editor";
-import { Spinner, Tooltip } from "@plane/ui";
+import { Spinner } from "@plane/ui";
 // assets
 import emptyPage from "public/empty-state/page.svg";
 // helpers
@@ -33,7 +29,6 @@
 import { IssuePeekOverview } from "components/issues/issue-peek-overview";
 import { IssueService } from "services/issue";
 import { EIssueActions } from "components/issues/issue-layouts/types";
-import { useMobxStore } from "lib/mobx/store-provider";
 
 // services
 const fileService = new FileService();
@@ -41,8 +36,9 @@
 const issueService = new IssueService();
 
 const PageDetailsPage: NextPageWithLayout = () => {
-
-  const { issueDetail: issueDetailStore } = useMobxStore();
+  const {
+    projectIssues: { updateIssue },
+  } = useMobxStore();
 
   const editorRef = useRef<any>(null);
 
@@ -57,11 +53,11 @@
     defaultValues: { name: "", description_html: "" },
   });
 
-
-  const { data: issues } = useSWR(
+  const { data: issuesResponse } = useSWR(
     workspaceSlug && projectId ? PROJECT_ISSUES_LIST(workspaceSlug as string, projectId as string) : null,
     workspaceSlug && projectId ? () => issueService.getIssues(workspaceSlug as string, projectId as string) : null
   );
+  const issues = Object.values(issuesResponse ?? {});
 
   // =================== Fetching Page Details ======================
   const {
@@ -75,31 +71,30 @@
       : null
   );
 
-
   const handleUpdateIssue = (issueId: string, data: Partial<IIssue>) => {
     if (!workspaceSlug || !projectId || !user) return;
 
-    issueDetailStore.updateIssue(workspaceSlug.toString(), projectId.toString(), issueId, data);
-  }
+    updateIssue(workspaceSlug.toString(), projectId.toString(), issueId, data);
+  };
 
   const fetchIssue = async (issueId: string) => {
-    const issue = await issueService.retrieve(workspaceSlug as string, projectId as string, issueId as string)
-    return issue as IIssue
-  }
+    const issue = await issueService.retrieve(workspaceSlug as string, projectId as string, issueId as string);
+    return issue as IIssue;
+  };
 
   const issueWidgetClickAction = (issueId: string, issueTitle: string) => {
     const url = new URL(router.asPath, window.location.origin);
     const params = new URLSearchParams(url.search);
 
-    if (params.has('peekIssueId')) {
-      params.set('peekIssueId', issueId);
+    if (params.has("peekIssueId")) {
+      params.set("peekIssueId", issueId);
     } else {
-      params.append('peekIssueId', issueId);
+      params.append("peekIssueId", issueId);
     }
 
     // Replace the current URL with the new one
     router.replace(`${url.pathname}?${params.toString()}`, undefined, { shallow: true });
-  }
+  };
   const updatePage = async (formData: IPage) => {
     if (!workspaceSlug || !projectId || !pageId) return;
 
@@ -118,7 +113,6 @@
       });
   };
 
-
   const updatePageTitle = async (title: string) => {
     if (!workspaceSlug || !projectId || !pageId) return;
 
@@ -132,7 +126,7 @@
         };
       }, false);
 
-      await pageService.patchPage(workspaceSlug.toString(), projectId.toString(), pageId.toString(), { name: title })
+      await pageService.patchPage(workspaceSlug.toString(), projectId.toString(), pageId.toString(), { name: title });
     } catch (e) {
       mutatePageDetails();
     }
@@ -283,21 +277,19 @@
                 pageArchiveConfig={
                   user && pageDetails.owned_by === user.id
                     ? {
-                      action: pageDetails.archived_at ? unArchivePage : archivePage,
-                      is_archived: pageDetails.archived_at ? true : false,
-                      archived_at: pageDetails.archived_at ? new Date(pageDetails.archived_at) : undefined,
-                    }
+                        action: pageDetails.archived_at ? unArchivePage : archivePage,
+                        is_archived: pageDetails.archived_at ? true : false,
+                        archived_at: pageDetails.archived_at ? new Date(pageDetails.archived_at) : undefined,
+                      }
                     : undefined
                 }
-                embedConfig={
-                  {
-                    issueEmbedConfig: {
-                      issues: issues ? issues : [],
-                      fetchIssue: fetchIssue,
-                      clickAction: issueWidgetClickAction
-                    }
-                  }
-                }
+                embedConfig={{
+                  issueEmbedConfig: {
+                    issues: issues ? issues : [],
+                    fetchIssue: fetchIssue,
+                    clickAction: issueWidgetClickAction,
+                  },
+                }}
               />
             ) : (
               <Controller
@@ -330,23 +322,21 @@
                     pageArchiveConfig={
                       user && pageDetails.owned_by === user.id
                         ? {
-                          is_archived: pageDetails.archived_at ? true : false,
-                          action: pageDetails.archived_at ? unArchivePage : archivePage,
-                        }
+                            is_archived: pageDetails.archived_at ? true : false,
+                            action: pageDetails.archived_at ? unArchivePage : archivePage,
+                          }
                         : undefined
                     }
                     pageLockConfig={
                       user && pageDetails.owned_by === user.id ? { is_locked: false, action: lockPage } : undefined
                     }
-                    embedConfig={
-                      {
-                        issueEmbedConfig: {
-                          issues: issues ? issues : [],
-                          fetchIssue: fetchIssue,
-                          clickAction: issueWidgetClickAction
-                        }
-                      }
-                    }
+                    embedConfig={{
+                      issueEmbedConfig: {
+                        issues: issues ? issues : [],
+                        fetchIssue: fetchIssue,
+                        clickAction: issueWidgetClickAction,
+                      },
+                    }}
                   />
                 )}
               />
@@ -355,11 +345,11 @@
           <IssuePeekOverview
             workspaceSlug={workspaceSlug as string}
             projectId={projectId as string}
-            issueId={peekIssueId ? peekIssueId as string : ""}
+            issueId={peekIssueId ? (peekIssueId as string) : ""}
             isArchived={false}
             handleIssue={(issueToUpdate) => {
-              if (peekIssueId && typeof peekIssueId === 'string') {
-                handleUpdateIssue(peekIssueId, issueToUpdate)
+              if (peekIssueId && typeof peekIssueId === "string") {
+                handleUpdateIssue(peekIssueId, issueToUpdate);
               }
             }}
           />
