--- conflicted
+++ resolved
@@ -63,13 +63,8 @@
 
   if ((!pageStore || !id) && !pageDetailsError)
     return (
-<<<<<<< HEAD
       <div className="size-full grid place-items-center">
-        <Spinner />
-=======
-      <div className="h-full w-full grid place-items-center">
         <LogoSpinner />
->>>>>>> c2e293cf
       </div>
     );
 
