import { ReactElement, useRef, useState } from "react";
import { observer } from "mobx-react-lite";
import Link from "next/link";
import { useRouter } from "next/router";
import useSWR from "swr";
// document-editor
import { EditorRefApi, useEditorMarkings } from "@plane/document-editor";
// types
import { TPage } from "@plane/types";
// ui
import { TOAST_TYPE, getButtonStyling, setToast } from "@plane/ui";
// components
import { LogoSpinner } from "@/components/common";
import { PageHead } from "@/components/core";
import { PageDetailsHeader } from "@/components/headers";
import { IssuePeekOverview } from "@/components/issues";
import { PageEditorBody, PageEditorHeaderRoot } from "@/components/pages";
// helpers
import { cn } from "@/helpers/common.helper";
// hooks
import { usePage, useProjectPages } from "@/hooks/store";
// layouts
import { AppLayout } from "@/layouts/app-layout";
// lib
import { NextPageWithLayout } from "@/lib/types";

const PageDetailsPage: NextPageWithLayout = observer(() => {
  // states
  const [sidePeekVisible, setSidePeekVisible] = useState(window.innerWidth >= 768 ? true : false);
  const [editorReady, setEditorReady] = useState(false);
  const [readOnlyEditorReady, setReadOnlyEditorReady] = useState(false);
  // refs
  const editorRef = useRef<EditorRefApi>(null);
  const readOnlyEditorRef = useRef<EditorRefApi>(null);
  // router
  const router = useRouter();
  const { workspaceSlug, projectId, pageId } = router.query;
  // store hooks
  const { createPage, getPageById } = useProjectPages(projectId?.toString() ?? "");
  const page = usePage(pageId?.toString() ?? "");
  const { description_html, id, name } = page;
  // editor markings hook
  const { markings, updateMarkings } = useEditorMarkings();
  // fetch page details
  const { error: pageDetailsError } = useSWR(
    pageId ? `PAGE_DETAILS_${pageId}` : null,
    pageId ? () => getPageById(pageId.toString()) : null,
    {
      revalidateIfStale: false,
      revalidateOnFocus: false,
      revalidateOnReconnect: false,
    }
  );

  if ((!page || !id) && !pageDetailsError)
    return (
      <div className="size-full grid place-items-center">
        <LogoSpinner />
      </div>
    );

  if (pageDetailsError)
    return (
      <div className="h-full w-full flex flex-col items-center justify-center">
        <h3 className="text-lg font-semibold text-center">Page not found</h3>
        <p className="text-sm text-custom-text-200 text-center mt-3">
          The page you are trying to access doesn{"'"}t exist or you don{"'"}t have permission to view it.
        </p>
        <Link
          href={`/${workspaceSlug}/projects/${projectId}/pages`}
          className={cn(getButtonStyling("neutral-primary", "md"), "mt-5")}
        >
          View other Pages
        </Link>
      </div>
    );

  const handleCreatePage = async (payload: Partial<TPage>) => await createPage(payload);

  const handleDuplicatePage = async () => {
    const formData: Partial<TPage> = {
<<<<<<< HEAD
      name: "Copy of " + pageStore.name,
      description_html: currentPageValues.description_html,
      access: pageStore.access,
=======
      name: "Copy of " + name,
      description_html: description_html ?? "<p></p>",
>>>>>>> 571a3d12
    };

    await handleCreatePage(formData)
      .then((res) => router.push(`/${workspaceSlug}/projects/${projectId}/pages/${res?.id}`))
      .catch(() =>
        setToast({
          type: TOAST_TYPE.ERROR,
          title: "Error!",
          message: "Page could not be duplicated. Please try again later.",
        })
      );
  };

  return (
    <>
      <PageHead title={name} />
      <div className="flex h-full flex-col justify-between">
        <div className="h-full w-full flex-shrink-0 flex flex-col overflow-hidden">
          {projectId && (
            <PageEditorHeaderRoot
              editorRef={editorRef}
              readOnlyEditorRef={readOnlyEditorRef}
              editorReady={editorReady}
              readOnlyEditorReady={readOnlyEditorReady}
              handleDuplicatePage={handleDuplicatePage}
              markings={markings}
              page={page}
              projectId={projectId.toString()}
              sidePeekVisible={sidePeekVisible}
              setSidePeekVisible={(state) => setSidePeekVisible(state)}
            />
          )}
          <PageEditorBody
            editorRef={editorRef}
            handleEditorReady={(val) => setEditorReady(val)}
            readOnlyEditorRef={readOnlyEditorRef}
            handleReadOnlyEditorReady={() => setReadOnlyEditorReady(true)}
            markings={markings}
            page={page}
            sidePeekVisible={sidePeekVisible}
            updateMarkings={updateMarkings}
          />
          <IssuePeekOverview />
        </div>
      </div>
    </>
  );
});

PageDetailsPage.getLayout = function getLayout(page: ReactElement) {
  return (
    <AppLayout header={<PageDetailsHeader />} withProjectWrapper>
      {page}
    </AppLayout>
  );
};

export default PageDetailsPage;<|MERGE_RESOLUTION|>--- conflicted
+++ resolved
@@ -38,7 +38,7 @@
   // store hooks
   const { createPage, getPageById } = useProjectPages(projectId?.toString() ?? "");
   const page = usePage(pageId?.toString() ?? "");
-  const { description_html, id, name } = page;
+  const { access, description_html, id, name } = page;
   // editor markings hook
   const { markings, updateMarkings } = useEditorMarkings();
   // fetch page details
@@ -79,14 +79,9 @@
 
   const handleDuplicatePage = async () => {
     const formData: Partial<TPage> = {
-<<<<<<< HEAD
-      name: "Copy of " + pageStore.name,
-      description_html: currentPageValues.description_html,
-      access: pageStore.access,
-=======
       name: "Copy of " + name,
       description_html: description_html ?? "<p></p>",
->>>>>>> 571a3d12
+      access,
     };
 
     await handleCreatePage(formData)
