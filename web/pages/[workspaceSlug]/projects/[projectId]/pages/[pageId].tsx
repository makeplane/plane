import React, { useEffect, useRef, useState, ReactElement } from "react";
import { useRouter } from "next/router";
import useSWR from "swr";
import { Controller, useForm } from "react-hook-form";
import { Sparkle } from "lucide-react";
import { observer } from "mobx-react-lite";
// services
import { PageService } from "services/page.service";
import { FileService } from "services/file.service";
// hooks
import useUser from "hooks/use-user";
import { useDebouncedCallback } from "use-debounce";
import { useMobxStore } from "lib/mobx/store-provider";
// layouts
import { AppLayout } from "layouts/app-layout";
// components
import { PageDetailsHeader } from "components/headers/page-details";
import { EmptyState } from "components/common";
import { GptAssistantModal } from "components/core";
// ui
import { DocumentEditorWithRef, DocumentReadOnlyEditorWithRef } from "@plane/document-editor";
import { Spinner, Tooltip } from "@plane/ui";
// assets
import emptyPage from "public/empty-state/page.svg";
// helpers
import { renderDateFormat } from "helpers/date-time.helper";
// types
import { NextPageWithLayout } from "types/app";
import { IPage, IIssue } from "types";
// fetch-keys
import { PAGE_DETAILS } from "constants/fetch-keys";
import { IssuePeekOverview } from "components/issues/issue-peek-overview";
import { IssueService } from "services/issue";
import { EIssueActions } from "components/issues/issue-layouts/types";
import { useMobxStore } from "lib/mobx/store-provider";

// services
const fileService = new FileService();
const pageService = new PageService();
const issueService = new IssueService();

<<<<<<< HEAD
const PageDetailsPage: NextPageWithLayout = () => {

  const { issueDetail: issueDetailStore } = useMobxStore();

=======
const PageDetailsPage: NextPageWithLayout = observer(() => {
>>>>>>> 62c06150
  const editorRef = useRef<any>(null);
  // states
  const [isSubmitting, setIsSubmitting] = useState<"submitting" | "submitted" | "saved">("saved");
  const [gptModalOpen, setGptModal] = useState(false);
  // store
  const {
    appConfig: { envConfig },
  } = useMobxStore();
  // router
  const router = useRouter();
  const { workspaceSlug, projectId, pageId, peekIssueId } = router.query;

  const { user } = useUser();

  const { handleSubmit, reset, getValues, control, setValue, watch } = useForm<IPage>({
    defaultValues: { name: "", description_html: "<p></p>" },
  });

  // =================== Fetching Page Details ======================
  const {
    data: pageDetails,
    mutate: mutatePageDetails,
    error,
  } = useSWR(
    workspaceSlug && projectId && pageId ? PAGE_DETAILS(pageId.toString()) : null,
    workspaceSlug && projectId && pageId
      ? () => pageService.getPageDetails(workspaceSlug.toString(), projectId.toString(), pageId.toString())
      : null
  );


  const handleUpdateIssue = (issueId: string, data: Partial<IIssue>) => {
    if (!workspaceSlug || !projectId || !user) return;

    issueDetailStore.updateIssue(workspaceSlug.toString(), projectId.toString(), issueId, data);
  }

  const fetchIssue = async (issueId: string) => {
    const issue = await issueService.retrieve(workspaceSlug as string, projectId as string, issueId as string)
    return issue as IIssue
  }

  const issueWidgetClickAction = (issueId: string, issueTitle: string) => {
    const url = new URL(router.asPath, window.location.origin);
    const params = new URLSearchParams(url.search);

    if (params.has('peekIssueId')) {
      params.set('peekIssueId', issueId);
    } else {
      params.append('peekIssueId', issueId);
    }

    // Replace the current URL with the new one
    router.replace(`${url.pathname}?${params.toString()}`, undefined, { shallow: true });
  }
  const updatePage = async (formData: IPage) => {
    if (!workspaceSlug || !projectId || !pageId) return;

    if (!formData.name || formData.name.length === 0 || formData.name === "") return;

    await pageService
      .patchPage(workspaceSlug.toString(), projectId.toString(), pageId.toString(), formData)
      .then(() => {
        mutatePageDetails(
          (prevData) => ({
            ...prevData,
            ...formData,
          }),
          false
        );
      });
  };

  const createPage = async (payload: Partial<IPage>) => {
    if (!workspaceSlug || !projectId) return;

    await pageService.createPage(workspaceSlug.toString(), projectId.toString(), payload);
  };

  // ================ Page Menu Actions ==================
  const duplicate_page = async () => {
    const currentPageValues = getValues();
    const formData: Partial<IPage> = {
      name: "Copy of " + currentPageValues.name,
      description_html: currentPageValues.description_html,
    };
    await createPage(formData);
  };

  const archivePage = async () => {
    if (!workspaceSlug || !projectId || !pageId) return;

    try {
      mutatePageDetails((prevData) => {
        if (!prevData) return;

        return {
          ...prevData,
          archived_at: renderDateFormat(new Date()),
        };
      }, true);

      await pageService.archivePage(workspaceSlug.toString(), projectId.toString(), pageId.toString());
    } catch (e) {
      mutatePageDetails();
    }
  };

  const unArchivePage = async () => {
    if (!workspaceSlug || !projectId || !pageId) return;

    try {
      mutatePageDetails((prevData) => {
        if (!prevData) return;

        return {
          ...prevData,
          archived_at: null,
        };
      }, false);

      await pageService.restorePage(workspaceSlug.toString(), projectId.toString(), pageId.toString());
    } catch (e) {
      mutatePageDetails();
    }
  };

  // ========================= Page Lock ==========================
  const lockPage = async () => {
    if (!workspaceSlug || !projectId || !pageId) return;

    try {
      mutatePageDetails((prevData) => {
        if (!prevData) return;

        return {
          ...prevData,
          is_locked: true,
        };
      }, false);

      await pageService.lockPage(workspaceSlug.toString(), projectId.toString(), pageId.toString());
    } catch (e) {
      mutatePageDetails();
    }
  };

  const unlockPage = async () => {
    if (!workspaceSlug || !projectId || !pageId) return;

    try {
      mutatePageDetails((prevData) => {
        if (!prevData) return;

        return {
          ...prevData,
          is_locked: false,
        };
      }, false);

      await pageService.unlockPage(workspaceSlug.toString(), projectId.toString(), pageId.toString());
    } catch (e) {
      mutatePageDetails();
    }
  };

  const handleAiAssistance = async (response: string) => {
    if (!workspaceSlug || !projectId || !pageId) return;

    const newDescription = `${watch("description_html")}<p>${response}</p>`;
    setValue("description_html", newDescription);
    editorRef.current?.setEditorValue(newDescription);

    pageService
      .patchPage(workspaceSlug.toString(), projectId.toString(), pageId.toString(), {
        description_html: newDescription,
      })
      .then(() => {
        mutatePageDetails((prevData) => ({ ...prevData, description_html: newDescription } as IPage), false);
      });
  };

  useEffect(() => {
    if (!pageDetails) return;

    reset({
      ...pageDetails,
    });
  }, [reset, pageDetails]);

  const debouncedFormSave = useDebouncedCallback(async () => {
    handleSubmit(updatePage)().finally(() => setIsSubmitting("submitted"));
  }, 1500);

  if (error)
    return (
      <EmptyState
        image={emptyPage}
        title="Page does not exist"
        description="The page you are looking for does not exist or has been deleted."
        primaryButton={{
          text: "View other pages",
          onClick: () => router.push(`/${workspaceSlug}/projects/${projectId}/pages`),
        }}
      />
    );

  return (
    <>
      {pageDetails ? (
        <div className="flex h-full flex-col justify-between">
          <div className="h-full w-full overflow-hidden">
            {pageDetails.is_locked || pageDetails.archived_at ? (
              <DocumentReadOnlyEditorWithRef
                ref={editorRef}
                value={pageDetails.description_html}
                customClassName={"tracking-tight w-full px-0"}
                borderOnFocus={false}
                noBorder
                documentDetails={{
                  title: pageDetails.name,
                  created_by: pageDetails.created_by,
                  created_on: pageDetails.created_at,
                  last_updated_at: pageDetails.updated_at,
                  last_updated_by: pageDetails.updated_by,
                }}
                pageLockConfig={
                  !pageDetails.archived_at && user && pageDetails.owned_by === user.id
                    ? { action: unlockPage, is_locked: pageDetails.is_locked }
                    : undefined
                }
                pageArchiveConfig={
                  user && pageDetails.owned_by === user.id
                    ? {
                      action: pageDetails.archived_at ? unArchivePage : archivePage,
                      is_archived: pageDetails.archived_at ? true : false,
                      archived_at: pageDetails.archived_at ? new Date(pageDetails.archived_at) : undefined,
                    }
                    : undefined
                }
              />
            ) : (
<<<<<<< HEAD
              <Controller
                name="description_html"
                control={control}
                render={({ field: { value, onChange } }) => (
                  <DocumentEditorWithRef
                    documentDetails={{
                      title: pageDetails.name,
                      created_by: pageDetails.created_by,
                      created_on: pageDetails.created_at,
                      last_updated_at: pageDetails.updated_at,
                      last_updated_by: pageDetails.updated_by,
                    }}
                    uploadFile={fileService.getUploadFileFunction(workspaceSlug as string)}
                    deleteFile={fileService.deleteImage}
                    ref={editorRef}
                    debouncedUpdatesEnabled={false}
                    setIsSubmitting={setIsSubmitting}
                    value={!value || value === "" ? "<p></p>" : value}
                    customClassName="tracking-tight px-0 h-full w-full"
                    onChange={(_description_json: Object, description_html: string) => {
                      onChange(description_html);
                      setIsSubmitting("submitting");
                      debouncedFormSave();
                    }}
                    duplicationConfig={{ action: duplicate_page }}
                    pageArchiveConfig={
                      user && pageDetails.owned_by === user.id
                        ? {
                          is_archived: pageDetails.archived_at ? true : false,
                          action: pageDetails.archived_at ? unArchivePage : archivePage,
                        }
                        : undefined
                    }
                    pageLockConfig={
                      user && pageDetails.owned_by === user.id ? { is_locked: false, action: lockPage } : undefined
                    }
                    embedConfig={
                      {
                        issueEmbedConfig: {
                          fetchIssue: fetchIssue,
                          clickAction: issueWidgetClickAction
                        }
                      }
                    }
                  />
=======
              <div className="h-full w-full relative overflow-hidden">
                <Controller
                  name="description_html"
                  control={control}
                  render={({ field: { value, onChange } }) => (
                    <DocumentEditorWithRef
                      documentDetails={{
                        title: pageDetails.name,
                        created_by: pageDetails.created_by,
                        created_on: pageDetails.created_at,
                        last_updated_at: pageDetails.updated_at,
                        last_updated_by: pageDetails.updated_by,
                      }}
                      uploadFile={fileService.getUploadFileFunction(workspaceSlug as string)}
                      deleteFile={fileService.deleteImage}
                      restoreFile={fileService.restoreImage}
                      ref={editorRef}
                      debouncedUpdatesEnabled={false}
                      setIsSubmitting={setIsSubmitting}
                      value={!value || value === "" ? "<p></p>" : value}
                      customClassName="tracking-tight self-center px-0 h-full w-full"
                      onChange={(_description_json: Object, description_html: string) => {
                        onChange(description_html);
                        setIsSubmitting("submitting");
                        debouncedFormSave();
                      }}
                      duplicationConfig={{ action: duplicate_page }}
                      pageArchiveConfig={
                        user && pageDetails.owned_by === user.id
                          ? {
                              is_archived: pageDetails.archived_at ? true : false,
                              action: pageDetails.archived_at ? unArchivePage : archivePage,
                            }
                          : undefined
                      }
                      pageLockConfig={
                        user && pageDetails.owned_by === user.id ? { is_locked: false, action: lockPage } : undefined
                      }
                    />
                  )}
                />
                {projectId && envConfig?.has_openai_configured && (
                  <>
                    <button
                      type="button"
                      className="flex items-center gap-1 rounded px-1.5 py-1 text-xs hover:bg-custom-background-90 absolute top-3 right-[68px]"
                      onClick={() => setGptModal((prevData) => !prevData)}
                    >
                      <Sparkle className="h-4 w-4" />
                      AI
                    </button>
                    <GptAssistantModal
                      isOpen={gptModalOpen}
                      handleClose={() => {
                        setGptModal(false);
                      }}
                      inset="top-9 right-[68px] !w-1/2 !max-h-[50%]"
                      content=""
                      onResponse={(response) => {
                        handleAiAssistance(response);
                      }}
                      projectId={projectId.toString()}
                    />
                  </>
>>>>>>> 62c06150
                )}
              </div>
            )}
          </div>
          <IssuePeekOverview
            workspaceSlug={workspaceSlug as string}
            projectId={projectId as string}
            issueId={peekIssueId ? peekIssueId as string : ""}
            isArchived={false}
            handleIssue={(issueToUpdate) => {
              if (peekIssueId && typeof peekIssueId === 'string') {
                handleUpdateIssue(peekIssueId, issueToUpdate)
              }
            }}
          />
        </div>
      ) : (
        <div className="h-full w-full grid place-items-center">
          <Spinner />
        </div>
      )}
    </>
  );
});

PageDetailsPage.getLayout = function getLayout(page: ReactElement) {
  return (
    <AppLayout header={<PageDetailsHeader />} withProjectWrapper>
      {page}
    </AppLayout>
  );
};

export default PageDetailsPage;<|MERGE_RESOLUTION|>--- conflicted
+++ resolved
@@ -39,14 +39,10 @@
 const pageService = new PageService();
 const issueService = new IssueService();
 
-<<<<<<< HEAD
 const PageDetailsPage: NextPageWithLayout = () => {
 
   const { issueDetail: issueDetailStore } = useMobxStore();
 
-=======
-const PageDetailsPage: NextPageWithLayout = observer(() => {
->>>>>>> 62c06150
   const editorRef = useRef<any>(null);
   // states
   const [isSubmitting, setIsSubmitting] = useState<"submitting" | "submitted" | "saved">("saved");
@@ -289,53 +285,6 @@
                 }
               />
             ) : (
-<<<<<<< HEAD
-              <Controller
-                name="description_html"
-                control={control}
-                render={({ field: { value, onChange } }) => (
-                  <DocumentEditorWithRef
-                    documentDetails={{
-                      title: pageDetails.name,
-                      created_by: pageDetails.created_by,
-                      created_on: pageDetails.created_at,
-                      last_updated_at: pageDetails.updated_at,
-                      last_updated_by: pageDetails.updated_by,
-                    }}
-                    uploadFile={fileService.getUploadFileFunction(workspaceSlug as string)}
-                    deleteFile={fileService.deleteImage}
-                    ref={editorRef}
-                    debouncedUpdatesEnabled={false}
-                    setIsSubmitting={setIsSubmitting}
-                    value={!value || value === "" ? "<p></p>" : value}
-                    customClassName="tracking-tight px-0 h-full w-full"
-                    onChange={(_description_json: Object, description_html: string) => {
-                      onChange(description_html);
-                      setIsSubmitting("submitting");
-                      debouncedFormSave();
-                    }}
-                    duplicationConfig={{ action: duplicate_page }}
-                    pageArchiveConfig={
-                      user && pageDetails.owned_by === user.id
-                        ? {
-                          is_archived: pageDetails.archived_at ? true : false,
-                          action: pageDetails.archived_at ? unArchivePage : archivePage,
-                        }
-                        : undefined
-                    }
-                    pageLockConfig={
-                      user && pageDetails.owned_by === user.id ? { is_locked: false, action: lockPage } : undefined
-                    }
-                    embedConfig={
-                      {
-                        issueEmbedConfig: {
-                          fetchIssue: fetchIssue,
-                          clickAction: issueWidgetClickAction
-                        }
-                      }
-                    }
-                  />
-=======
               <div className="h-full w-full relative overflow-hidden">
                 <Controller
                   name="description_html"
@@ -374,6 +323,14 @@
                       pageLockConfig={
                         user && pageDetails.owned_by === user.id ? { is_locked: false, action: lockPage } : undefined
                       }
+                      embedConfig={
+                      {
+                        issueEmbedConfig: {
+                          fetchIssue: fetchIssue,
+                          clickAction: issueWidgetClickAction
+                        }
+                      }
+                    }
                     />
                   )}
                 />
@@ -400,7 +357,6 @@
                       projectId={projectId.toString()}
                     />
                   </>
->>>>>>> 62c06150
                 )}
               </div>
             )}
