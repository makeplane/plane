--- conflicted
+++ resolved
@@ -46,11 +46,7 @@
   });
 
   // fetching page details
-<<<<<<< HEAD
-  const { data: swrPageDetails } = useSWR(
-=======
   const { data: swrPageDetails, isValidating } = useSWR(
->>>>>>> 963d078a
     pageId ? `PAGE_DETAILS_${pageId}` : null,
     pageId ? () => getPageById(pageId.toString()) : null,
     {
@@ -124,10 +120,7 @@
               editorReady={editorReady}
               readOnlyEditorReady={readOnlyEditorReady}
               handleDuplicatePage={handleDuplicatePage}
-<<<<<<< HEAD
-=======
               isSyncing={isValidating}
->>>>>>> 963d078a
               markings={markings}
               pageStore={pageStore}
               projectId={projectId.toString()}
