import { ReactElement } from "react";
import { observer } from "mobx-react";
import { useRouter } from "next/router";
// types
import { TPageNavigationTabs } from "@plane/types";
// components
import { PagesHeader } from "@/components/headers";
import { PagesListRoot, PagesListView } from "@/components/pages";
// hooks
import { useApplication } from "@/hooks/store";
// layouts
<<<<<<< HEAD
import { AppLayout } from "layouts/app-layout";
// components
import { RecentPagesList, CreateUpdatePageModal } from "components/pages";
import { EmptyState } from "components/empty-state";
import { PagesHeader } from "components/headers";
import { PagesLoader } from "components/ui";
import { PageHead } from "components/core";
// types
import { NextPageWithLayout } from "lib/types";
// constants
import { PAGE_TABS_LIST } from "constants/page";
import { EmptyStateType } from "constants/empty-state";
import { E_PAGES_EMPTY_STATE } from "constants/event-tracker";

const AllPagesList = dynamic<any>(() => import("components/pages").then((a) => a.AllPagesList), {
  ssr: false,
});

const FavoritePagesList = dynamic<any>(() => import("components/pages").then((a) => a.FavoritePagesList), {
  ssr: false,
});

const PrivatePagesList = dynamic<any>(() => import("components/pages").then((a) => a.PrivatePagesList), {
  ssr: false,
});

const ArchivedPagesList = dynamic<any>(() => import("components/pages").then((a) => a.ArchivedPagesList), {
  ssr: false,
});

const SharedPagesList = dynamic<any>(() => import("components/pages").then((a) => a.SharedPagesList), {
  ssr: false,
});
=======
import { AppLayout } from "@/layouts/app-layout";
// lib
import { NextPageWithLayout } from "@/lib/types";
>>>>>>> 15c7deb2

const ProjectPagesPage: NextPageWithLayout = observer(() => {
  // router
  const router = useRouter();
  const { type } = router.query;
  // store hooks
  const {
    router: { workspaceSlug, projectId },
  } = useApplication();

  const currentPageType = (): TPageNavigationTabs => {
    const pageType = type?.toString();
    if (pageType === "private") return "private";
    if (pageType === "archived") return "archived";
    return "public";
  };

  if (!workspaceSlug || !projectId) return <></>;
  return (
<<<<<<< HEAD
    <>
      <PageHead title={pageTitle} />
      {projectPageIds && archivedPageIds && projectPageIds.length + archivedPageIds.length > 0 ? (
        <>
          {workspaceSlug && projectId && (
            <CreateUpdatePageModal
              isOpen={createUpdatePageModal}
              handleClose={() => setCreateUpdatePageModal(false)}
              projectId={projectId.toString()}
            />
          )}
          <div className="flex h-full flex-col md:space-y-5 overflow-hidden md:py-6">
            <div className="justify-between gap-4 hidden md:flex px-6">
              <h3 className="text-2xl font-semibold text-custom-text-100">Pages</h3>
            </div>
            <Tab.Group
              as={Fragment}
              defaultIndex={currentTabValue(pageTab)}
              onChange={(i) => {
                switch (i) {
                  case 0:
                    return setPageTab("Recent");
                  case 1:
                    return setPageTab("All");
                  case 2:
                    return setPageTab("Favorites");
                  case 3:
                    return setPageTab("Private");
                  case 4:
                    return setPageTab("Shared");
                  case 5:
                    return setPageTab("Archived");
                  default:
                    return setPageTab("All");
                }
              }}
            >
              {windowWidth < 768 ? (
                <MobileTabList />
              ) : (
                <Tab.List as="div" className="mb-6 items-center justify-between hidden md:flex px-6">
                  <div className="flex flex-wrap items-center gap-4">
                    {PAGE_TABS_LIST.map((tab) => (
                      <Tab
                        key={tab.key}
                        className={({ selected }) =>
                          `rounded-full border px-5 py-1.5 text-sm outline-none ${
                            selected
                              ? "border-custom-primary bg-custom-primary text-white"
                              : "border-custom-border-200 bg-custom-background-100 hover:bg-custom-background-90"
                          }`
                        }
                      >
                        {tab.title}
                      </Tab>
                    ))}
                  </div>
                </Tab.List>
              )}

              <Tab.Panels as={Fragment}>
                <Tab.Panel as="div" className="h-full space-y-5 overflow-y-auto vertical-scrollbar scrollbar-lg pl-6">
                  <RecentPagesList />
                </Tab.Panel>
                <Tab.Panel as="div" className="h-full overflow-hidden pl-6">
                  <AllPagesList />
                </Tab.Panel>
                <Tab.Panel as="div" className="h-full overflow-hidden pl-6">
                  <FavoritePagesList />
                </Tab.Panel>
                <Tab.Panel as="div" className="h-full overflow-hidden pl-6">
                  <PrivatePagesList />
                </Tab.Panel>
                <Tab.Panel as="div" className="h-full overflow-hidden pl-6">
                  <SharedPagesList />
                </Tab.Panel>
                <Tab.Panel as="div" className="h-full overflow-hidden pl-6">
                  <ArchivedPagesList />
                </Tab.Panel>
              </Tab.Panels>
            </Tab.Group>
          </div>
        </>
      ) : (
        <EmptyState
          type={EmptyStateType.PROJECT_PAGE}
          primaryButtonOnClick={() => {
            setTrackElement(E_PAGES_EMPTY_STATE);
            toggleCreatePageModal(true);
          }}
        />
      )}
    </>
=======
    <PagesListView
      workspaceSlug={workspaceSlug.toString()}
      projectId={projectId.toString()}
      pageType={currentPageType()}
    >
      <PagesListRoot
        pageType={currentPageType()}
        workspaceSlug={workspaceSlug.toString()}
        projectId={projectId.toString()}
      />
    </PagesListView>
>>>>>>> 15c7deb2
  );
});

ProjectPagesPage.getLayout = function getLayout(page: ReactElement) {
  return (
    <AppLayout header={<PagesHeader />} withProjectWrapper>
      {page}
    </AppLayout>
  );
};

export default ProjectPagesPage;<|MERGE_RESOLUTION|>--- conflicted
+++ resolved
@@ -9,45 +9,9 @@
 // hooks
 import { useApplication } from "@/hooks/store";
 // layouts
-<<<<<<< HEAD
-import { AppLayout } from "layouts/app-layout";
-// components
-import { RecentPagesList, CreateUpdatePageModal } from "components/pages";
-import { EmptyState } from "components/empty-state";
-import { PagesHeader } from "components/headers";
-import { PagesLoader } from "components/ui";
-import { PageHead } from "components/core";
-// types
-import { NextPageWithLayout } from "lib/types";
-// constants
-import { PAGE_TABS_LIST } from "constants/page";
-import { EmptyStateType } from "constants/empty-state";
-import { E_PAGES_EMPTY_STATE } from "constants/event-tracker";
-
-const AllPagesList = dynamic<any>(() => import("components/pages").then((a) => a.AllPagesList), {
-  ssr: false,
-});
-
-const FavoritePagesList = dynamic<any>(() => import("components/pages").then((a) => a.FavoritePagesList), {
-  ssr: false,
-});
-
-const PrivatePagesList = dynamic<any>(() => import("components/pages").then((a) => a.PrivatePagesList), {
-  ssr: false,
-});
-
-const ArchivedPagesList = dynamic<any>(() => import("components/pages").then((a) => a.ArchivedPagesList), {
-  ssr: false,
-});
-
-const SharedPagesList = dynamic<any>(() => import("components/pages").then((a) => a.SharedPagesList), {
-  ssr: false,
-});
-=======
 import { AppLayout } from "@/layouts/app-layout";
 // lib
 import { NextPageWithLayout } from "@/lib/types";
->>>>>>> 15c7deb2
 
 const ProjectPagesPage: NextPageWithLayout = observer(() => {
   // router
@@ -67,101 +31,6 @@
 
   if (!workspaceSlug || !projectId) return <></>;
   return (
-<<<<<<< HEAD
-    <>
-      <PageHead title={pageTitle} />
-      {projectPageIds && archivedPageIds && projectPageIds.length + archivedPageIds.length > 0 ? (
-        <>
-          {workspaceSlug && projectId && (
-            <CreateUpdatePageModal
-              isOpen={createUpdatePageModal}
-              handleClose={() => setCreateUpdatePageModal(false)}
-              projectId={projectId.toString()}
-            />
-          )}
-          <div className="flex h-full flex-col md:space-y-5 overflow-hidden md:py-6">
-            <div className="justify-between gap-4 hidden md:flex px-6">
-              <h3 className="text-2xl font-semibold text-custom-text-100">Pages</h3>
-            </div>
-            <Tab.Group
-              as={Fragment}
-              defaultIndex={currentTabValue(pageTab)}
-              onChange={(i) => {
-                switch (i) {
-                  case 0:
-                    return setPageTab("Recent");
-                  case 1:
-                    return setPageTab("All");
-                  case 2:
-                    return setPageTab("Favorites");
-                  case 3:
-                    return setPageTab("Private");
-                  case 4:
-                    return setPageTab("Shared");
-                  case 5:
-                    return setPageTab("Archived");
-                  default:
-                    return setPageTab("All");
-                }
-              }}
-            >
-              {windowWidth < 768 ? (
-                <MobileTabList />
-              ) : (
-                <Tab.List as="div" className="mb-6 items-center justify-between hidden md:flex px-6">
-                  <div className="flex flex-wrap items-center gap-4">
-                    {PAGE_TABS_LIST.map((tab) => (
-                      <Tab
-                        key={tab.key}
-                        className={({ selected }) =>
-                          `rounded-full border px-5 py-1.5 text-sm outline-none ${
-                            selected
-                              ? "border-custom-primary bg-custom-primary text-white"
-                              : "border-custom-border-200 bg-custom-background-100 hover:bg-custom-background-90"
-                          }`
-                        }
-                      >
-                        {tab.title}
-                      </Tab>
-                    ))}
-                  </div>
-                </Tab.List>
-              )}
-
-              <Tab.Panels as={Fragment}>
-                <Tab.Panel as="div" className="h-full space-y-5 overflow-y-auto vertical-scrollbar scrollbar-lg pl-6">
-                  <RecentPagesList />
-                </Tab.Panel>
-                <Tab.Panel as="div" className="h-full overflow-hidden pl-6">
-                  <AllPagesList />
-                </Tab.Panel>
-                <Tab.Panel as="div" className="h-full overflow-hidden pl-6">
-                  <FavoritePagesList />
-                </Tab.Panel>
-                <Tab.Panel as="div" className="h-full overflow-hidden pl-6">
-                  <PrivatePagesList />
-                </Tab.Panel>
-                <Tab.Panel as="div" className="h-full overflow-hidden pl-6">
-                  <SharedPagesList />
-                </Tab.Panel>
-                <Tab.Panel as="div" className="h-full overflow-hidden pl-6">
-                  <ArchivedPagesList />
-                </Tab.Panel>
-              </Tab.Panels>
-            </Tab.Group>
-          </div>
-        </>
-      ) : (
-        <EmptyState
-          type={EmptyStateType.PROJECT_PAGE}
-          primaryButtonOnClick={() => {
-            setTrackElement(E_PAGES_EMPTY_STATE);
-            toggleCreatePageModal(true);
-          }}
-        />
-      )}
-    </>
-=======
     <PagesListView
       workspaceSlug={workspaceSlug.toString()}
       projectId={projectId.toString()}
@@ -173,7 +42,6 @@
         projectId={projectId.toString()}
       />
     </PagesListView>
->>>>>>> 15c7deb2
   );
 });
 
