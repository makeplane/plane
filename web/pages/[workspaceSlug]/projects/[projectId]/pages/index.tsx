<<<<<<< HEAD
import { useState, Fragment, ReactElement } from "react";
import { observer } from "mobx-react";
import dynamic from "next/dynamic";
=======
import { ReactElement } from "react";
import { observer } from "mobx-react";
>>>>>>> 7507cb0a
import { useRouter } from "next/router";
// types
import { TPageNavigationTabs } from "@plane/types";
// components
import { PagesHeader } from "@/components/headers";
<<<<<<< HEAD
import { RecentPagesList, CreateUpdatePageModal } from "@/components/pages";
import { PagesLoader } from "@/components/ui";
import { EmptyStateType } from "@/constants/empty-state";
import { PAGE_TABS_LIST } from "@/constants/page";
import { useUser, useEventTracker, useProject, useCommandPalette } from "@/hooks/store";
import { useProjectPages } from "@/hooks/store/use-project-page";
import useLocalStorage from "@/hooks/use-local-storage";
import useUserAuth from "@/hooks/use-user-auth";
import useSize from "@/hooks/use-window-size";
=======
import { PagesListRoot, PagesListView } from "@/components/pages";
// hooks
import { useApplication } from "@/hooks/store";
>>>>>>> 7507cb0a
// layouts
import { AppLayout } from "@/layouts/app-layout";
// lib
import { NextPageWithLayout } from "@/lib/types";

const ProjectPagesPage: NextPageWithLayout = observer(() => {
  // router
  const router = useRouter();
  const { type } = router.query;
  // store hooks
<<<<<<< HEAD
  const { data: currentUser, isLoading: currentUserLoader } = useUser();
  const { toggleCreatePageModal } = useCommandPalette();
  const { setTrackElement } = useEventTracker();
  const { getProjectById, currentProjectDetails } = useProject();
  const { fetchProjectPages, fetchArchivedProjectPages, loader, archivedPageLoader, projectPageIds, archivedPageIds } =
    useProjectPages();
  // hooks
  const {} = useUserAuth({ user: currentUser || null, isLoading: currentUserLoader });
  const [windowWidth] = useSize();
  // local storage
  const { storedValue: pageTab, setValue: setPageTab } = useLocalStorage("pageTab", "Recent");
  // fetching pages from API
  useSWR(
    workspaceSlug && projectId ? `ALL_PAGES_LIST_${projectId}` : null,
    workspaceSlug && projectId ? () => fetchProjectPages(workspaceSlug.toString(), projectId.toString()) : null
  );
  // fetching archived pages from API
  useSWR(
    workspaceSlug && projectId ? `ALL_ARCHIVED_PAGES_LIST_${projectId}` : null,
    workspaceSlug && projectId ? () => fetchArchivedProjectPages(workspaceSlug.toString(), projectId.toString()) : null
  );

  if (!workspaceSlug || !projectId) return <></>;

  // No access to
  if (currentProjectDetails?.page_view === false)
    return (
      <div className="flex items-center justify-center h-full w-full">
        <EmptyState
          type={EmptyStateType.DISABLED_PROJECT_PAGE}
          primaryButtonLink={`/${workspaceSlug}/projects/${projectId}/settings/features`}
        />
      </div>
    );
=======
  const {
    router: { workspaceSlug, projectId },
  } = useApplication();
>>>>>>> 7507cb0a

  const currentPageType = (): TPageNavigationTabs => {
    const pageType = type?.toString();
    if (pageType === "private") return "private";
    if (pageType === "archived") return "archived";
    return "public";
  };

<<<<<<< HEAD
  // derived values
  const project = projectId ? getProjectById(projectId.toString()) : undefined;
  const pageTitle = project?.name ? `${project?.name} - Pages` : undefined;

  const MobileTabList = () => (
    <Tab.List as="div" className="mb-4 flex items-center justify-between border-b border-custom-border-200 px-3 pt-3">
      <div className="flex flex-wrap items-center gap-4">
        {PAGE_TABS_LIST.map((tab) => (
          <Tab
            key={tab.key}
            className={({ selected }) =>
              `pb-3 text-sm outline-none ${
                selected ? "border-b border-custom-primary-100 text-custom-primary-100" : ""
              }`
            }
          >
            {tab.title}
          </Tab>
        ))}
      </div>
    </Tab.List>
  );

  if (loader || archivedPageLoader) return <PagesLoader />;

  return (
    <>
      <PageHead title={pageTitle} />
      {projectPageIds && archivedPageIds && projectPageIds.length + archivedPageIds.length > 0 ? (
        <>
          {workspaceSlug && projectId && (
            <CreateUpdatePageModal
              isOpen={createUpdatePageModal}
              handleClose={() => setCreateUpdatePageModal(false)}
              projectId={projectId.toString()}
            />
          )}
          <div className="flex h-full flex-col overflow-hidden md:space-y-5 md:py-6">
            <div className="hidden justify-between gap-4 px-6 md:flex">
              <h3 className="text-2xl font-semibold text-custom-text-100">Pages</h3>
            </div>
            <Tab.Group
              as={Fragment}
              defaultIndex={currentTabValue(pageTab)}
              onChange={(i) => {
                switch (i) {
                  case 0:
                    return setPageTab("Recent");
                  case 1:
                    return setPageTab("All");
                  case 2:
                    return setPageTab("Favorites");
                  case 3:
                    return setPageTab("Private");
                  case 4:
                    return setPageTab("Shared");
                  case 5:
                    return setPageTab("Archived");
                  default:
                    return setPageTab("All");
                }
              }}
            >
              {windowWidth < 768 ? (
                <MobileTabList />
              ) : (
                <Tab.List as="div" className="mb-6 hidden items-center justify-between px-6 md:flex">
                  <div className="flex flex-wrap items-center gap-4">
                    {PAGE_TABS_LIST.map((tab) => (
                      <Tab
                        key={tab.key}
                        className={({ selected }) =>
                          `rounded-full border px-5 py-1.5 text-sm outline-none ${
                            selected
                              ? "border-custom-primary bg-custom-primary text-white"
                              : "border-custom-border-200 bg-custom-background-100 hover:bg-custom-background-90"
                          }`
                        }
                      >
                        {tab.title}
                      </Tab>
                    ))}
                  </div>
                </Tab.List>
              )}

              <Tab.Panels as={Fragment}>
                <Tab.Panel as="div" className="vertical-scrollbar scrollbar-lg h-full space-y-5 overflow-y-auto pl-6">
                  <RecentPagesList />
                </Tab.Panel>
                <Tab.Panel as="div" className="h-full overflow-hidden pl-6">
                  <AllPagesList />
                </Tab.Panel>
                <Tab.Panel as="div" className="h-full overflow-hidden pl-6">
                  <FavoritePagesList />
                </Tab.Panel>
                <Tab.Panel as="div" className="h-full overflow-hidden pl-6">
                  <PrivatePagesList />
                </Tab.Panel>
                <Tab.Panel as="div" className="h-full overflow-hidden pl-6">
                  <SharedPagesList />
                </Tab.Panel>
                <Tab.Panel as="div" className="h-full overflow-hidden pl-6">
                  <ArchivedPagesList />
                </Tab.Panel>
              </Tab.Panels>
            </Tab.Group>
          </div>
        </>
      ) : (
        <EmptyState
          type={EmptyStateType.PROJECT_PAGE}
          primaryButtonOnClick={() => {
            setTrackElement("Pages empty state");
            toggleCreatePageModal(true);
          }}
        />
      )}
    </>
=======
  if (!workspaceSlug || !projectId) return <></>;
  return (
    <PagesListView
      workspaceSlug={workspaceSlug.toString()}
      projectId={projectId.toString()}
      pageType={currentPageType()}
    >
      <PagesListRoot
        pageType={currentPageType()}
        workspaceSlug={workspaceSlug.toString()}
        projectId={projectId.toString()}
      />
    </PagesListView>
>>>>>>> 7507cb0a
  );
});

ProjectPagesPage.getLayout = function getLayout(page: ReactElement) {
  return (
    <AppLayout header={<PagesHeader />} withProjectWrapper>
      {page}
    </AppLayout>
  );
};

export default ProjectPagesPage;<|MERGE_RESOLUTION|>--- conflicted
+++ resolved
@@ -1,31 +1,13 @@
-<<<<<<< HEAD
-import { useState, Fragment, ReactElement } from "react";
-import { observer } from "mobx-react";
-import dynamic from "next/dynamic";
-=======
 import { ReactElement } from "react";
 import { observer } from "mobx-react";
->>>>>>> 7507cb0a
 import { useRouter } from "next/router";
 // types
 import { TPageNavigationTabs } from "@plane/types";
 // components
 import { PagesHeader } from "@/components/headers";
-<<<<<<< HEAD
-import { RecentPagesList, CreateUpdatePageModal } from "@/components/pages";
-import { PagesLoader } from "@/components/ui";
-import { EmptyStateType } from "@/constants/empty-state";
-import { PAGE_TABS_LIST } from "@/constants/page";
-import { useUser, useEventTracker, useProject, useCommandPalette } from "@/hooks/store";
-import { useProjectPages } from "@/hooks/store/use-project-page";
-import useLocalStorage from "@/hooks/use-local-storage";
-import useUserAuth from "@/hooks/use-user-auth";
-import useSize from "@/hooks/use-window-size";
-=======
 import { PagesListRoot, PagesListView } from "@/components/pages";
 // hooks
-import { useApplication } from "@/hooks/store";
->>>>>>> 7507cb0a
+import { useAppRouter } from "@/hooks/store";
 // layouts
 import { AppLayout } from "@/layouts/app-layout";
 // lib
@@ -36,46 +18,7 @@
   const router = useRouter();
   const { type } = router.query;
   // store hooks
-<<<<<<< HEAD
-  const { data: currentUser, isLoading: currentUserLoader } = useUser();
-  const { toggleCreatePageModal } = useCommandPalette();
-  const { setTrackElement } = useEventTracker();
-  const { getProjectById, currentProjectDetails } = useProject();
-  const { fetchProjectPages, fetchArchivedProjectPages, loader, archivedPageLoader, projectPageIds, archivedPageIds } =
-    useProjectPages();
-  // hooks
-  const {} = useUserAuth({ user: currentUser || null, isLoading: currentUserLoader });
-  const [windowWidth] = useSize();
-  // local storage
-  const { storedValue: pageTab, setValue: setPageTab } = useLocalStorage("pageTab", "Recent");
-  // fetching pages from API
-  useSWR(
-    workspaceSlug && projectId ? `ALL_PAGES_LIST_${projectId}` : null,
-    workspaceSlug && projectId ? () => fetchProjectPages(workspaceSlug.toString(), projectId.toString()) : null
-  );
-  // fetching archived pages from API
-  useSWR(
-    workspaceSlug && projectId ? `ALL_ARCHIVED_PAGES_LIST_${projectId}` : null,
-    workspaceSlug && projectId ? () => fetchArchivedProjectPages(workspaceSlug.toString(), projectId.toString()) : null
-  );
-
-  if (!workspaceSlug || !projectId) return <></>;
-
-  // No access to
-  if (currentProjectDetails?.page_view === false)
-    return (
-      <div className="flex items-center justify-center h-full w-full">
-        <EmptyState
-          type={EmptyStateType.DISABLED_PROJECT_PAGE}
-          primaryButtonLink={`/${workspaceSlug}/projects/${projectId}/settings/features`}
-        />
-      </div>
-    );
-=======
-  const {
-    router: { workspaceSlug, projectId },
-  } = useApplication();
->>>>>>> 7507cb0a
+  const { workspaceSlug, projectId } = useAppRouter();
 
   const currentPageType = (): TPageNavigationTabs => {
     const pageType = type?.toString();
@@ -84,127 +27,6 @@
     return "public";
   };
 
-<<<<<<< HEAD
-  // derived values
-  const project = projectId ? getProjectById(projectId.toString()) : undefined;
-  const pageTitle = project?.name ? `${project?.name} - Pages` : undefined;
-
-  const MobileTabList = () => (
-    <Tab.List as="div" className="mb-4 flex items-center justify-between border-b border-custom-border-200 px-3 pt-3">
-      <div className="flex flex-wrap items-center gap-4">
-        {PAGE_TABS_LIST.map((tab) => (
-          <Tab
-            key={tab.key}
-            className={({ selected }) =>
-              `pb-3 text-sm outline-none ${
-                selected ? "border-b border-custom-primary-100 text-custom-primary-100" : ""
-              }`
-            }
-          >
-            {tab.title}
-          </Tab>
-        ))}
-      </div>
-    </Tab.List>
-  );
-
-  if (loader || archivedPageLoader) return <PagesLoader />;
-
-  return (
-    <>
-      <PageHead title={pageTitle} />
-      {projectPageIds && archivedPageIds && projectPageIds.length + archivedPageIds.length > 0 ? (
-        <>
-          {workspaceSlug && projectId && (
-            <CreateUpdatePageModal
-              isOpen={createUpdatePageModal}
-              handleClose={() => setCreateUpdatePageModal(false)}
-              projectId={projectId.toString()}
-            />
-          )}
-          <div className="flex h-full flex-col overflow-hidden md:space-y-5 md:py-6">
-            <div className="hidden justify-between gap-4 px-6 md:flex">
-              <h3 className="text-2xl font-semibold text-custom-text-100">Pages</h3>
-            </div>
-            <Tab.Group
-              as={Fragment}
-              defaultIndex={currentTabValue(pageTab)}
-              onChange={(i) => {
-                switch (i) {
-                  case 0:
-                    return setPageTab("Recent");
-                  case 1:
-                    return setPageTab("All");
-                  case 2:
-                    return setPageTab("Favorites");
-                  case 3:
-                    return setPageTab("Private");
-                  case 4:
-                    return setPageTab("Shared");
-                  case 5:
-                    return setPageTab("Archived");
-                  default:
-                    return setPageTab("All");
-                }
-              }}
-            >
-              {windowWidth < 768 ? (
-                <MobileTabList />
-              ) : (
-                <Tab.List as="div" className="mb-6 hidden items-center justify-between px-6 md:flex">
-                  <div className="flex flex-wrap items-center gap-4">
-                    {PAGE_TABS_LIST.map((tab) => (
-                      <Tab
-                        key={tab.key}
-                        className={({ selected }) =>
-                          `rounded-full border px-5 py-1.5 text-sm outline-none ${
-                            selected
-                              ? "border-custom-primary bg-custom-primary text-white"
-                              : "border-custom-border-200 bg-custom-background-100 hover:bg-custom-background-90"
-                          }`
-                        }
-                      >
-                        {tab.title}
-                      </Tab>
-                    ))}
-                  </div>
-                </Tab.List>
-              )}
-
-              <Tab.Panels as={Fragment}>
-                <Tab.Panel as="div" className="vertical-scrollbar scrollbar-lg h-full space-y-5 overflow-y-auto pl-6">
-                  <RecentPagesList />
-                </Tab.Panel>
-                <Tab.Panel as="div" className="h-full overflow-hidden pl-6">
-                  <AllPagesList />
-                </Tab.Panel>
-                <Tab.Panel as="div" className="h-full overflow-hidden pl-6">
-                  <FavoritePagesList />
-                </Tab.Panel>
-                <Tab.Panel as="div" className="h-full overflow-hidden pl-6">
-                  <PrivatePagesList />
-                </Tab.Panel>
-                <Tab.Panel as="div" className="h-full overflow-hidden pl-6">
-                  <SharedPagesList />
-                </Tab.Panel>
-                <Tab.Panel as="div" className="h-full overflow-hidden pl-6">
-                  <ArchivedPagesList />
-                </Tab.Panel>
-              </Tab.Panels>
-            </Tab.Group>
-          </div>
-        </>
-      ) : (
-        <EmptyState
-          type={EmptyStateType.PROJECT_PAGE}
-          primaryButtonOnClick={() => {
-            setTrackElement("Pages empty state");
-            toggleCreatePageModal(true);
-          }}
-        />
-      )}
-    </>
-=======
   if (!workspaceSlug || !projectId) return <></>;
   return (
     <PagesListView
@@ -218,7 +40,6 @@
         projectId={projectId.toString()}
       />
     </PagesListView>
->>>>>>> 7507cb0a
   );
 });
 
