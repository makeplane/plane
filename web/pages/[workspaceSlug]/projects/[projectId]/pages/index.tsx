--- conflicted
+++ resolved
@@ -1,62 +1,16 @@
 import { ReactElement, useState } from "react";
-import { useRouter } from "next/router";
-<<<<<<< HEAD
-import useSWR from "swr";
-import { Tab } from "@headlessui/react";
-// hooks
-import { PageHead } from "@/components/core";
-import { EmptyState } from "@/components/empty-state";
-import { PagesHeader } from "@/components/headers";
-import { RecentPagesList, CreateUpdatePageModal } from "@/components/pages";
-import { PagesLoader } from "@/components/ui";
-import { EmptyStateType } from "@/constants/empty-state";
-import { PAGE_TABS_LIST } from "@/constants/page";
-import { useApplication, useEventTracker, useUser, useProject } from "@/hooks/store";
-import { useProjectPages } from "@/hooks/store/use-project-page";
-import useLocalStorage from "@/hooks/use-local-storage";
-import useUserAuth from "@/hooks/use-user-auth";
-import useSize from "@/hooks/use-window-size";
-=======
->>>>>>> ea245f69
-// layouts
-import { AppLayout } from "@/layouts/app-layout";
-// components
-<<<<<<< HEAD
-// types
-import { NextPageWithLayout } from "@/lib/types";
-// constants
-
-const AllPagesList = dynamic<any>(() => import("@/components/pages").then((a) => a.AllPagesList), {
-  ssr: false,
-});
-
-const FavoritePagesList = dynamic<any>(() => import("@/components/pages").then((a) => a.FavoritePagesList), {
-  ssr: false,
-});
-
-const PrivatePagesList = dynamic<any>(() => import("@/components/pages").then((a) => a.PrivatePagesList), {
-  ssr: false,
-});
-
-const ArchivedPagesList = dynamic<any>(() => import("@/components/pages").then((a) => a.ArchivedPagesList), {
-  ssr: false,
-});
-
-const SharedPagesList = dynamic<any>(() => import("@/components/pages").then((a) => a.SharedPagesList), {
-  ssr: false,
-});
-
-const ProjectPagesPage: NextPageWithLayout = observer(() => {
-=======
 import { PagesHeader } from "components/headers";
 import { PageView, PagesListRoot, CreateUpdatePageModal } from "components/pages";
+import { AppLayout } from "layouts/app-layout";
+import { NextPageWithLayout } from "lib/types";
+import { useRouter } from "next/router";
+// layouts
+// components
 // types
-import { NextPageWithLayout } from "lib/types";
 import { TPageNavigationTabs } from "@plane/types";
 // constants
 
 const ProjectPagesPage: NextPageWithLayout = () => {
->>>>>>> ea245f69
   // router
   const router = useRouter();
   const { workspaceSlug, projectId, type } = router.query;
