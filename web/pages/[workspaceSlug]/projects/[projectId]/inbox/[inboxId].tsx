--- conflicted
+++ resolved
@@ -1,14 +1,8 @@
 import { useRouter } from "next/router";
-<<<<<<< HEAD
 import { NextPage } from "next";
+import useSWR from "swr";
 // hooks
-import useProjectDetails from "hooks/use-project-details";
-=======
-import useSWR from "swr";
-
-// mobx store
 import { useMobxStore } from "lib/mobx/store-provider";
->>>>>>> ceb878e7
 // layouts
 import { ProjectAuthorizationWrapper } from "layouts/auth-layout-legacy";
 // components
@@ -18,13 +12,6 @@
 import { truncateText } from "helpers/string.helper";
 // ui
 import { BreadcrumbItem, Breadcrumbs } from "components/breadcrumbs";
-<<<<<<< HEAD
-// icons
-import { PlusIcon } from "@heroicons/react/24/outline";
-=======
-// types
-import type { NextPage } from "next";
->>>>>>> ceb878e7
 
 const ProjectInbox: NextPage = () => {
   const router = useRouter();
