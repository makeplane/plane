import { ReactElement, useCallback, useRef } from "react";
import { observer } from "mobx-react";
import { useRouter } from "next/router";
import useSWR from "swr";
<<<<<<< HEAD
// icons
import { Inbox } from "lucide-react";
// ui
import { Loader } from "@plane/ui";
// components
import { PageHead } from "components/core";
import { ProjectInboxHeader } from "components/headers";
import { InboxIssueList, InboxIssueFilterSelection, InboxIssueAppliedFilter, InboxContentRoot } from "components/inbox";
import { InboxLayoutLoader } from "components/ui";
// hooks
import { useProject, useProjectInbox } from "hooks/store";
import { useIntersectionObserver } from "hooks/use-intersection-observer";
// layouts
import { AppLayout } from "layouts/app-layout";
=======
// hooks
import { ProjectInboxHeader } from "@/components/headers";
import { InboxLayoutLoader } from "@/components/ui";
import { useInbox, useProject } from "@/hooks/store";
// layouts
import { AppLayout } from "@/layouts/app-layout";
// ui
// components
>>>>>>> 84e73291
// types
import { NextPageWithLayout } from "@/lib/types";

const ProjectInboxPage: NextPageWithLayout = observer(() => {
  // ref
  const containerRef = useRef<HTMLDivElement>(null);
  const elementRef = useRef<HTMLDivElement>(null);
  /// router
  const router = useRouter();
  const { workspaceSlug, projectId, inboxIssueId } = router.query;
  // store
  const {
    inboxIssues,
    inboxIssuesArray,
    inboxIssuePaginationInfo: paginationInfo,
    fetchInboxIssues,
    fetchInboxIssuesNextPage,
  } = useProjectInbox();
  const { currentProjectDetails } = useProject();

  const fetchNextPages = useCallback(() => {
    if (!workspaceSlug || !projectId) return;
    console.log("loading more");
    fetchInboxIssuesNextPage(workspaceSlug.toString(), projectId.toString());
  }, [fetchInboxIssuesNextPage, projectId, workspaceSlug]);
  // page observer
  useIntersectionObserver({
    containerRef,
    elementRef,
    callback: fetchNextPages,
    rootMargin: "20%",
  });
  // return null when workspaceSlug or projectId is not available
  if (!workspaceSlug || !projectId) return null;
  // fetching inbox issues
  useSWR(`PROJECT_INBOX_ISSUES_${projectId}`, () => fetchInboxIssues(workspaceSlug.toString(), projectId.toString()), {
    revalidateOnFocus: false,
  });
  // derived values
  const pageTitle = currentProjectDetails?.name ? `${currentProjectDetails?.name} - Inbox` : undefined;

  if (!inboxIssues || !currentProjectDetails) {
    return (
      <div className="flex h-full flex-col">
        <InboxLayoutLoader />
      </div>
    );
  }

  // if (!inboxIssueId) {
  //   router.push(`/${workspaceSlug}/projects/${projectId}/inbox?inboxIssueId=${inboxIssues?.[0]?.issue.id}`);
  // }

  return (
    <div className="flex h-full flex-col">
      <PageHead title={pageTitle} />
      <div className="relative flex h-full overflow-hidden">
        <div className="flex-shrink-0 w-[340px] h-full border-r border-custom-border-300">
          <div className="relative flex flex-col w-full h-full">
            <div className="flex-shrink-0 w-full h-[50px] relative flex justify-between items-center gap-2 p-2 px-3 border-b border-custom-border-300">
              <div className="relative flex items-center gap-1">
                <div className="relative w-6 h-6 flex justify-center items-center rounded bg-custom-background-80">
                  <Inbox className="w-4 h-4" />
                </div>
              </div>
              <div className="z-20">
                <InboxIssueFilterSelection workspaceSlug={workspaceSlug.toString()} projectId={projectId.toString()} />
              </div>
            </div>
            <div className="w-full h-auto">
              <InboxIssueAppliedFilter workspaceSlug={workspaceSlug.toString()} projectId={projectId.toString()} />
            </div>
            <div className="w-full h-full overflow-hidden">
              <div className="overflow-y-auto w-full h-full vertical-scrollbar scrollbar-md" ref={containerRef}>
                <InboxIssueList
                  workspaceSlug={workspaceSlug.toString()}
                  projectId={projectId.toString()}
                  projectIdentifier={currentProjectDetails?.identifier}
                  inboxIssues={inboxIssuesArray}
                />
                <div className="mt-4" ref={elementRef}>
                  {paginationInfo?.next_page_results && (
                    <Loader className="mx-auto w-full space-y-4 pb-4">
                      <Loader.Item height="64px" width="w-100" />
                      <Loader.Item height="64px" width="w-100" />
                    </Loader>
                  )}
                </div>
              </div>
            </div>
          </div>
        </div>
        <div className="w-full">
          {inboxIssueId ? (
            <InboxContentRoot
              workspaceSlug={workspaceSlug.toString()}
              projectId={projectId.toString()}
              inboxIssueId={inboxIssueId?.toString() || undefined}
            />
          ) : (
            <div className="grid h-full place-items-center p-4 text-custom-text-200">
              <div className="grid h-full place-items-center">
                <div className="my-5 flex flex-col items-center gap-4">
                  <Inbox size={60} strokeWidth={1.5} />
                  {inboxIssuesArray && inboxIssuesArray.length > 0 ? (
                    <span className="text-custom-text-200">
                      {inboxIssuesArray?.length} issues found. Select an issue from the sidebar to view its details.
                    </span>
                  ) : (
                    <span className="text-custom-text-200">No issues found</span>
                  )}
                </div>
              </div>
            </div>
          )}
        </div>
      </div>
    </div>
  );
});

ProjectInboxPage.getLayout = function getLayout(page: ReactElement) {
  return (
    <AppLayout header={<ProjectInboxHeader />} withProjectWrapper>
      {page}
    </AppLayout>
  );
};

export default ProjectInboxPage;<|MERGE_RESOLUTION|>--- conflicted
+++ resolved
@@ -2,31 +2,25 @@
 import { observer } from "mobx-react";
 import { useRouter } from "next/router";
 import useSWR from "swr";
-<<<<<<< HEAD
 // icons
 import { Inbox } from "lucide-react";
 // ui
 import { Loader } from "@plane/ui";
 // components
-import { PageHead } from "components/core";
-import { ProjectInboxHeader } from "components/headers";
-import { InboxIssueList, InboxIssueFilterSelection, InboxIssueAppliedFilter, InboxContentRoot } from "components/inbox";
-import { InboxLayoutLoader } from "components/ui";
+import { PageHead } from "@/components/core";
+import { ProjectInboxHeader } from "@/components/headers";
+import {
+  InboxIssueList,
+  InboxIssueFilterSelection,
+  InboxIssueAppliedFilter,
+  InboxContentRoot,
+} from "@/components/inbox";
+import { InboxLayoutLoader } from "@/components/ui";
 // hooks
-import { useProject, useProjectInbox } from "hooks/store";
-import { useIntersectionObserver } from "hooks/use-intersection-observer";
-// layouts
-import { AppLayout } from "layouts/app-layout";
-=======
-// hooks
-import { ProjectInboxHeader } from "@/components/headers";
-import { InboxLayoutLoader } from "@/components/ui";
-import { useInbox, useProject } from "@/hooks/store";
+import { useProject, useProjectInbox } from "@/hooks/store";
+import { useIntersectionObserver } from "@/hooks/use-intersection-observer";
 // layouts
 import { AppLayout } from "@/layouts/app-layout";
-// ui
-// components
->>>>>>> 84e73291
 // types
 import { NextPageWithLayout } from "@/lib/types";
 
