--- conflicted
+++ resolved
@@ -24,11 +24,6 @@
   // hooks
   const { currentProjectDetails } = useProject();
   const { currentTab, handleCurrentTab } = useProjectInbox();
-<<<<<<< HEAD
-
-  if (!workspaceSlug || !projectId) return <></>;
-=======
->>>>>>> 9e3fedd0
 
   // No access to inbox
   if (currentProjectDetails?.inbox_view === false)
@@ -45,18 +40,12 @@
   const pageTitle = currentProjectDetails?.name ? `${currentProjectDetails?.name} - Inbox` : "Plane - Inbox";
 
   useEffect(() => {
-<<<<<<< HEAD
-    if (navigationTab && currentTab != navigationTab) handleCurrentTab(navigationTab === "open" ? "open" : "closed");
-  }, [currentTab, navigationTab, handleCurrentTab]);
-
-=======
     if (navigationTab && currentTab != navigationTab)
       handleCurrentTab(navigationTab === "open" ? EInboxIssueCurrentTab.OPEN : EInboxIssueCurrentTab.CLOSED);
   }, [currentTab, navigationTab, handleCurrentTab]);
 
   if (!workspaceSlug || !projectId) return <></>;
 
->>>>>>> 9e3fedd0
   return (
     <div className="flex h-full flex-col">
       <PageHead title={pageTitle} />
