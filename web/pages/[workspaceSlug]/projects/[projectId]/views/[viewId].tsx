--- conflicted
+++ resolved
@@ -10,10 +10,6 @@
 // components
 import { ProjectViewAllLayouts } from "components/issues";
 // ui
-<<<<<<< HEAD
-import { Button } from "@plane/ui";
-=======
->>>>>>> 00b40fbd
 import { CustomMenu, EmptyState } from "components/ui";
 import { BreadcrumbItem, Breadcrumbs } from "components/breadcrumbs";
 // icons
@@ -48,72 +44,12 @@
   );
 
   return (
-<<<<<<< HEAD
-    <IssueViewContextProvider>
-      <ProjectAuthorizationWrapper
-        breadcrumbs={
-          <Breadcrumbs>
-            <BreadcrumbItem
-              title={`${activeProject?.name ?? "Project"} Views`}
-              link={`/${workspaceSlug}/projects/${activeProject?.id}/cycles`}
-            />
-          </Breadcrumbs>
-        }
-        left={
-          <CustomMenu
-            label={
-              <>
-                <StackedLayersIcon height={12} width={12} />
-                {viewDetails?.name && truncateText(viewDetails.name, 40)}
-              </>
-            }
-            className="ml-1.5"
-            width="auto"
-          >
-            {views?.map((view) => (
-              <CustomMenu.MenuItem
-                key={view.id}
-                renderAs="a"
-                href={`/${workspaceSlug}/projects/${projectId}/views/${view.id}`}
-              >
-                {truncateText(view.name, 40)}
-              </CustomMenu.MenuItem>
-            ))}
-          </CustomMenu>
-        }
-        right={
-          <div className="flex items-center gap-2">
-            <IssuesFilterView />
-            <Button
-              variant="primary"
-              prependIcon={<PlusIcon />}
-              onClick={() => {
-                const e = new KeyboardEvent("keydown", { key: "c" });
-                document.dispatchEvent(e);
-              }}
-            >
-              Add Issue
-            </Button>
-          </div>
-        }
-      >
-        {error ? (
-          <EmptyState
-            image={emptyView}
-            title="View does not exist"
-            description="The view you are looking for does not exist or has been deleted."
-            primaryButton={{
-              text: "View other views",
-              onClick: () => router.push(`/${workspaceSlug}/projects/${projectId}/views`),
-            }}
-=======
     <ProjectAuthorizationWrapper
       breadcrumbs={
         <Breadcrumbs>
           <BreadcrumbItem
             title={`${activeProject?.name ?? "Project"} Views`}
             link={`/${workspaceSlug}/projects/${activeProject?.id}/cycles`}
->>>>>>> 00b40fbd
           />
         </Breadcrumbs>
       }
