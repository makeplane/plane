--- conflicted
+++ resolved
@@ -24,11 +24,7 @@
   );
 
   return (
-<<<<<<< HEAD
     <AppLayout header={<ProjectViewsHeader />} withProjectWrapper>
-=======
-    <AppLayout header={<ProjectViewsHeader />}>
->>>>>>> d7a36f5b
       <ProjectViewsList />
     </AppLayout>
   );
