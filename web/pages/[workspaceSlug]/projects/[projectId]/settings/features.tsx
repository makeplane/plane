import React from "react";
import { useRouter } from "next/router";
import useSWR from "swr";
// mobx store
import { useMobxStore } from "lib/mobx/store-provider";
// layouts
import { AppLayout } from "layouts/app-layout";
import { ProjectSettingLayout } from "layouts/setting-layout";
// hooks
import useUserAuth from "hooks/use-user-auth";
// components
import { ProjectSettingHeader } from "components/headers";
import { ProjectFeaturesList } from "components/project";
// types
import type { NextPage } from "next";

const FeaturesSettings: NextPage = () => {
  const router = useRouter();
  const { workspaceSlug, projectId } = router.query;

  const {} = useUserAuth();

  const { user: userStore } = useMobxStore();

  const { data: memberDetails } = useSWR(
    workspaceSlug && projectId ? `PROJECT_MEMBERS_ME_${workspaceSlug}_${projectId}` : null,
    workspaceSlug && projectId
      ? () => userStore.fetchUserProjectInfo(workspaceSlug.toString(), projectId.toString())
      : null
  );

  const isAdmin = memberDetails?.role === 20;

  return (
<<<<<<< HEAD
    <ProjectSettingLayout header={<ProjectSettingHeader title="Features Settings" />}>
      <section className={`pr-9 py-8 w-full overflow-y-auto ${isAdmin ? "" : "opacity-60"}`}>
        <div className="flex items-center py-3.5 border-b border-custom-border-200">
          <h3 className="text-xl font-medium">Features</h3>
        </div>
        <ProjectFeaturesList />
      </section>
    </ProjectSettingLayout>
=======
    <AppLayout header={<ProjectSettingHeader title="Features Settings" />} withProjectWrapper>
      <ProjectSettingLayout>
        <section className={`pr-9 py-8 w-full overflow-y-auto ${isAdmin ? "" : "opacity-60"}`}>
          <div className="flex items-center py-3.5 border-b border-custom-border-200">
            <h3 className="text-xl font-medium">Features</h3>
          </div>
          <div>
            {featuresList.map((feature) => (
              <div
                key={feature.property}
                className="flex items-center justify-between gap-x-8 gap-y-2 border-b border-custom-border-200 bg-custom-background-100 p-4"
              >
                <div className="flex items-start gap-3">
                  <div className="flex items-center justify-center p-3 rounded bg-custom-background-90">
                    {feature.icon}
                  </div>
                  <div className="">
                    <h4 className="text-sm font-medium">{feature.title}</h4>
                    <p className="text-sm text-custom-text-200 tracking-tight">{feature.description}</p>
                  </div>
                </div>
                <ToggleSwitch
                  value={projectDetails?.[feature.property as keyof IProject]}
                  onChange={() => {
                    trackEventService.trackMiscellaneousEvent(
                      {
                        workspaceId: (projectDetails?.workspace as any)?.id,
                        workspaceSlug,
                        projectId,
                        projectIdentifier: projectDetails?.identifier,
                        projectName: projectDetails?.name,
                      },
                      getEventType(feature.title, !projectDetails?.[feature.property as keyof IProject]),
                      user as IUser
                    );
                    handleSubmit({
                      [feature.property]: !projectDetails?.[feature.property as keyof IProject],
                    });
                  }}
                  disabled={!isAdmin}
                  size="sm"
                />
              </div>
            ))}
          </div>
        </section>
      </ProjectSettingLayout>
    </AppLayout>
>>>>>>> 993b388f
  );
};

export default FeaturesSettings;<|MERGE_RESOLUTION|>--- conflicted
+++ resolved
@@ -32,65 +32,16 @@
   const isAdmin = memberDetails?.role === 20;
 
   return (
-<<<<<<< HEAD
-    <ProjectSettingLayout header={<ProjectSettingHeader title="Features Settings" />}>
-      <section className={`pr-9 py-8 w-full overflow-y-auto ${isAdmin ? "" : "opacity-60"}`}>
-        <div className="flex items-center py-3.5 border-b border-custom-border-200">
-          <h3 className="text-xl font-medium">Features</h3>
-        </div>
-        <ProjectFeaturesList />
-      </section>
-    </ProjectSettingLayout>
-=======
     <AppLayout header={<ProjectSettingHeader title="Features Settings" />} withProjectWrapper>
       <ProjectSettingLayout>
         <section className={`pr-9 py-8 w-full overflow-y-auto ${isAdmin ? "" : "opacity-60"}`}>
           <div className="flex items-center py-3.5 border-b border-custom-border-200">
             <h3 className="text-xl font-medium">Features</h3>
           </div>
-          <div>
-            {featuresList.map((feature) => (
-              <div
-                key={feature.property}
-                className="flex items-center justify-between gap-x-8 gap-y-2 border-b border-custom-border-200 bg-custom-background-100 p-4"
-              >
-                <div className="flex items-start gap-3">
-                  <div className="flex items-center justify-center p-3 rounded bg-custom-background-90">
-                    {feature.icon}
-                  </div>
-                  <div className="">
-                    <h4 className="text-sm font-medium">{feature.title}</h4>
-                    <p className="text-sm text-custom-text-200 tracking-tight">{feature.description}</p>
-                  </div>
-                </div>
-                <ToggleSwitch
-                  value={projectDetails?.[feature.property as keyof IProject]}
-                  onChange={() => {
-                    trackEventService.trackMiscellaneousEvent(
-                      {
-                        workspaceId: (projectDetails?.workspace as any)?.id,
-                        workspaceSlug,
-                        projectId,
-                        projectIdentifier: projectDetails?.identifier,
-                        projectName: projectDetails?.name,
-                      },
-                      getEventType(feature.title, !projectDetails?.[feature.property as keyof IProject]),
-                      user as IUser
-                    );
-                    handleSubmit({
-                      [feature.property]: !projectDetails?.[feature.property as keyof IProject],
-                    });
-                  }}
-                  disabled={!isAdmin}
-                  size="sm"
-                />
-              </div>
-            ))}
-          </div>
+          <ProjectFeaturesList />
         </section>
       </ProjectSettingLayout>
     </AppLayout>
->>>>>>> 993b388f
   );
 };
 
