--- conflicted
+++ resolved
@@ -7,10 +7,6 @@
 import { AppLayout } from "layouts/app-layout";
 import { ProjectSettingLayout } from "layouts/settings-layout";
 // hooks
-<<<<<<< HEAD
-import useProjectDetails from "hooks/use-project-details";
-=======
->>>>>>> 9db63120
 import useToast from "hooks/use-toast";
 // components
 import { AutoArchiveAutomation, AutoCloseAutomation } from "components/automation";
@@ -34,23 +30,11 @@
   const handleChange = async (formData: Partial<IProject>) => {
     if (!workspaceSlug || !projectId || !projectDetails) return;
 
-<<<<<<< HEAD
-    await projectService
-      .updateProject(workspaceSlug as string, projectId as string, formData)
-      .then(() => {})
-      .catch(() => {
-        setToastAlert({
-          type: "error",
-          title: "Error!",
-          message: "Something went wrong. Please try again.",
-        });
-=======
     await updateProject(workspaceSlug.toString(), projectId.toString(), formData).catch(() => {
       setToastAlert({
         type: "error",
         title: "Error!",
         message: "Something went wrong. Please try again.",
->>>>>>> 9db63120
       });
     });
   };
