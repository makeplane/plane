--- conflicted
+++ resolved
@@ -15,14 +15,7 @@
 import { ProjectSettingHeader } from "components/headers";
 import { EmptyState, getEmptyStateImagePath } from "components/empty-state";
 // ui
-<<<<<<< HEAD
-import { EmptyState } from "components/common";
 import { IntegrationsSettingsLoader } from "components/ui";
-// images
-import emptyIntegration from "public/empty-state/integration.svg";
-=======
-import { Loader } from "@plane/ui";
->>>>>>> eea3b4fa
 // types
 import { IProject } from "@plane/types";
 import { NextPageWithLayout } from "lib/types";
