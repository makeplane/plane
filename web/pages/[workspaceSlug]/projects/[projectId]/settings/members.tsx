import { useState, useEffect } from "react";
import { useRouter } from "next/router";
import Link from "next/link";
import useSWR, { mutate } from "swr";
// services
<<<<<<< HEAD
import { ProjectService } from "services/project";
=======
import { ProjectService, ProjectInvitationService } from "services/project";
>>>>>>> d80a5935
import { WorkspaceService } from "services/workspace.service";
// hooks
import useToast from "hooks/use-toast";
import useUser from "hooks/use-user";
import useProjectMembers from "hooks/use-project-members";
import useProjectDetails from "hooks/use-project-details";
import { Controller, useForm } from "react-hook-form";
// layouts
import { ProjectAuthorizationWrapper } from "layouts/auth-layout-legacy";
// components
import ConfirmProjectMemberRemove from "components/project/confirm-project-member-remove";
import SendProjectInvitationModal from "components/project/send-project-invitation-modal";
import { MemberSelect, SettingsSidebar } from "components/project";
// ui
import { Button, Loader } from "@plane/ui";
<<<<<<< HEAD
import { CustomMenu, CustomSearchSelect, CustomSelect, Icon } from "components/ui";
=======
import { CustomMenu, CustomSelect, Icon } from "components/ui";
>>>>>>> d80a5935
import { BreadcrumbItem, Breadcrumbs } from "components/breadcrumbs";
// icons
import { XMarkIcon } from "@heroicons/react/24/outline";
// types
import type { NextPage } from "next";
import { IProject, IUserLite, IWorkspace } from "types";
// fetch-keys
import {
  PROJECTS_LIST,
  PROJECT_DETAILS,
  PROJECT_INVITATIONS_WITH_EMAIL,
  PROJECT_MEMBERS_WITH_EMAIL,
  USER_PROJECT_VIEW,
  WORKSPACE_DETAILS,
} from "constants/fetch-keys";
// constants
import { ROLE } from "constants/workspace";
// helper
import { truncateText } from "helpers/string.helper";

const defaultValues: Partial<IProject> = {
  project_lead: null,
  default_assignee: null,
};

// services
const projectService = new ProjectService();
<<<<<<< HEAD
=======
const projectInvitationService = new ProjectInvitationService();
>>>>>>> d80a5935
const workspaceService = new WorkspaceService();

const MembersSettings: NextPage = () => {
  const [inviteModal, setInviteModal] = useState(false);
  const [selectedRemoveMember, setSelectedRemoveMember] = useState<string | null>(null);
  const [selectedInviteRemoveMember, setSelectedInviteRemoveMember] = useState<string | null>(null);

  const { setToastAlert } = useToast();

  const router = useRouter();
  const { workspaceSlug, projectId } = router.query;

  const { user } = useUser();
  const { projectDetails } = useProjectDetails();
  const { isOwner } = useProjectMembers(
    workspaceSlug?.toString(),
    projectId?.toString(),
    Boolean(workspaceSlug && projectId)
  );

  const { reset, control } = useForm<IProject>({ defaultValues });

  const { data: activeWorkspace } = useSWR(workspaceSlug ? WORKSPACE_DETAILS(workspaceSlug as string) : null, () =>
    workspaceSlug ? workspaceService.getWorkspace(workspaceSlug as string) : null
<<<<<<< HEAD
  );

  const { data: people } = useSWR(
    workspaceSlug && projectId ? PROJECT_MEMBERS(projectId as string) : null,
    workspaceSlug && projectId
      ? () => projectService.projectMembers(workspaceSlug as string, projectId as string)
      : null
=======
>>>>>>> d80a5935
  );

  const { data: projectMembers, mutate: mutateMembers } = useSWR(
    workspaceSlug && projectId ? PROJECT_MEMBERS_WITH_EMAIL(workspaceSlug.toString(), projectId.toString()) : null,
    workspaceSlug && projectId
      ? () => projectService.projectMembersWithEmail(workspaceSlug as string, projectId as string)
      : null
  );

  const { data: projectInvitations, mutate: mutateInvitations } = useSWR(
    workspaceSlug && projectId ? PROJECT_INVITATIONS_WITH_EMAIL(workspaceSlug.toString(), projectId.toString()) : null,
    workspaceSlug && projectId
<<<<<<< HEAD
      ? () => projectService.projectInvitationsWithEmail(workspaceSlug as string, projectId as string)
      : null
  );

  const { data: memberDetails } = useSWR(
    workspaceSlug && projectId ? USER_PROJECT_VIEW(projectId.toString()) : null,
    workspaceSlug && projectId
      ? () => projectService.projectMemberMe(workspaceSlug.toString(), projectId.toString())
=======
      ? () => projectInvitationService.projectInvitationsWithEmail(workspaceSlug as string, projectId as string)
>>>>>>> d80a5935
      : null
  );

  const { data: memberDetails } = useSWR(
    workspaceSlug && projectId ? USER_PROJECT_VIEW(projectId.toString()) : null,
    workspaceSlug && projectId
      ? () => projectService.projectMemberMe(workspaceSlug.toString(), projectId.toString())
      : null
  );

  const members = [
    ...(projectMembers?.map((item) => ({
      id: item.id,
      memberId: item.member?.id,
      avatar: item.member?.avatar,
      first_name: item.member?.first_name,
      last_name: item.member?.last_name,
      email: item.member?.email,
      display_name: item.member?.display_name,
      role: item.role,
      status: true,
      member: true,
    })) || []),
    ...(projectInvitations?.map((item: any) => ({
      id: item.id,
      memberId: item.id,
      avatar: item.avatar ?? "",
      first_name: item.first_name ?? item.email,
      last_name: item.last_name ?? "",
      email: item.email,
      display_name: item.email,
      role: item.role,
      status: item.accepted,
      member: false,
    })) || []),
  ];

  const currentUser = projectMembers?.find((item) => item.member.id === user?.id);

  // const handleProjectInvitationSuccess = () => {};

  // const onSubmit = async (formData: IProject) => {
  //   if (!workspaceSlug || !projectId || !projectDetails) return;

  //   const payload: Partial<IProject> = {
  //     default_assignee: formData.default_assignee,
  //     project_lead: formData.project_lead === "none" ? null : formData.project_lead,
  //   };

  //   await projectService
  //     .updateProject(workspaceSlug as string, projectId as string, payload, user)
  //     .then((res) => {
  //       mutate(PROJECT_DETAILS(projectId as string));

  //       mutate(
  //         PROJECTS_LIST(workspaceSlug as string, {
  //           is_favorite: "all",
  //         })
  //       );

  //       setToastAlert({
  //         title: "Success",
  //         type: "success",
  //         message: "Project updated successfully",
  //       });
  //     })
  //     .catch((err) => {
  //       console.log(err);
  //     });
  // };

  useEffect(() => {
    if (projectDetails)
      reset({
        ...projectDetails,
        default_assignee: projectDetails.default_assignee?.id ?? projectDetails.default_assignee,
        project_lead: (projectDetails.project_lead as IUserLite)?.id ?? projectDetails.project_lead,
        workspace: (projectDetails.workspace as IWorkspace).id,
      });
  }, [projectDetails, reset]);

  const submitChanges = async (formData: Partial<IProject>) => {
    if (!workspaceSlug || !projectId) return;

    const payload: Partial<IProject> = {
      default_assignee: formData.default_assignee === "none" ? null : formData.default_assignee,
      project_lead: formData.project_lead === "none" ? null : formData.project_lead,
    };

    await projectService
      .updateProject(workspaceSlug as string, projectId as string, payload, user)
      .then(() => {
        mutate(PROJECT_DETAILS(projectId as string));

        mutate(
          PROJECTS_LIST(workspaceSlug as string, {
            is_favorite: "all",
          })
        );

        setToastAlert({
          title: "Success",
          type: "success",
          message: "Project updated successfully",
        });
      })
      .catch((err) => {
        console.log(err);
      });
  };

  const isAdmin = memberDetails?.role === 20;

  return (
    <ProjectAuthorizationWrapper
      breadcrumbs={
        <Breadcrumbs>
          <BreadcrumbItem
            title={`${truncateText(projectDetails?.name ?? "Project", 32)}`}
            link={`/${workspaceSlug}/projects/${projectDetails?.id}/issues`}
            linkTruncate
          />
          <BreadcrumbItem title="Members Settings" unshrinkTitle />
        </Breadcrumbs>
      }
    >
      <ConfirmProjectMemberRemove
        isOpen={Boolean(selectedRemoveMember) || Boolean(selectedInviteRemoveMember)}
        onClose={() => {
          setSelectedRemoveMember(null);
          setSelectedInviteRemoveMember(null);
        }}
        data={members.find((item) => item.id === selectedRemoveMember || item.id === selectedInviteRemoveMember)}
        handleDelete={async () => {
          if (!activeWorkspace || !projectDetails) return;
          if (selectedRemoveMember) {
            await projectService.deleteProjectMember(activeWorkspace.slug, projectDetails.id, selectedRemoveMember);
            mutateMembers((prevData: any) => prevData?.filter((item: any) => item.id !== selectedRemoveMember), false);
          }
          if (selectedInviteRemoveMember) {
            await projectInvitationService.deleteProjectInvitation(
              activeWorkspace.slug,
              projectDetails.id,
              selectedInviteRemoveMember
            );
            mutateInvitations(
              (prevData: any) => prevData?.filter((item: any) => item.id !== selectedInviteRemoveMember),
              false
            );
          }
          setToastAlert({
            type: "success",
            message: "Member removed successfully",
            title: "Success",
          });
        }}
      />
      <SendProjectInvitationModal
        isOpen={inviteModal}
        setIsOpen={setInviteModal}
        members={members}
        user={user}
        onSuccess={() => mutateMembers()}
      />
      <div className="flex flex-row gap-2 h-full">
        <div className="w-80 pt-8 overflow-y-hidden flex-shrink-0">
          <SettingsSidebar />
        </div>
        <section className={`pr-9 py-8 w-full overflow-y-auto`}>
          <div className="flex items-center py-3.5 border-b border-custom-border-200">
            <h3 className="text-xl font-medium">Defaults</h3>
          </div>
          <div className="flex flex-col gap-2 pb-4 w-full">
            <div className="flex items-center py-8 gap-4 w-full">
              <div className="flex flex-col gap-2 w-1/2">
                <h4 className="text-sm">Project Lead</h4>
                <div className="">
                  {projectDetails ? (
                    <Controller
                      control={control}
                      name="project_lead"
                      render={({ field: { value } }) => (
                        <MemberSelect
                          value={value}
                          onChange={(val: string) => {
                            submitChanges({ project_lead: val });
                          }}
                          isDisabled={!isAdmin}
                        />
                      )}
                    />
                  ) : (
                    <Loader className="h-9 w-full">
                      <Loader.Item width="100%" height="100%" />
                    </Loader>
                  )}
                </div>
              </div>

              <div className="flex flex-col gap-2 w-1/2">
                <h4 className="text-sm">Default Assignee</h4>
                <div className="">
                  {projectDetails ? (
                    <Controller
                      control={control}
                      name="default_assignee"
                      render={({ field: { value } }) => (
                        <MemberSelect
                          value={value}
                          onChange={(val: string) => {
                            submitChanges({ default_assignee: val });
                          }}
                          isDisabled={!isAdmin}
                        />
                      )}
                    />
                  ) : (
                    <Loader className="h-9 w-full">
                      <Loader.Item width="100%" height="100%" />
                    </Loader>
                  )}
                </div>
              </div>
            </div>
          </div>

          <div className="flex items-center justify-between gap-4 py-3.5 border-b border-custom-border-200">
            <h4 className="text-xl font-medium">Members</h4>
            <Button variant="primary" onClick={() => setInviteModal(true)}>
              Add Member
            </Button>
          </div>
          {!projectMembers || !projectInvitations ? (
            <Loader className="space-y-5">
              <Loader.Item height="40px" />
              <Loader.Item height="40px" />
              <Loader.Item height="40px" />
              <Loader.Item height="40px" />
            </Loader>
          ) : (
            <div className="divide-y divide-custom-border-200">
              {members.length > 0
                ? members.map((member) => (
                    <div key={member.id} className="flex items-center justify-between px-3.5 py-[18px]">
                      <div className="flex items-center gap-x-6 gap-y-2">
                        {member.avatar && member.avatar !== "" ? (
                          <div className="relative flex h-10 w-10 items-center justify-center rounded-lg p-4 capitalize text-white">
                            <img
                              src={member.avatar}
                              alt={member.display_name}
                              className="absolute top-0 left-0 h-full w-full object-cover rounded-lg"
                            />
                          </div>
                        ) : member.display_name || member.email ? (
                          <div className="relative flex h-10 w-10 items-center justify-center rounded-lg bg-gray-700 p-4 capitalize text-white">
                            {(member.display_name || member.email)?.charAt(0)}
                          </div>
                        ) : (
                          <div className="relative flex h-10 w-10 items-center justify-center rounded-lg bg-gray-700 p-4 capitalize text-white">
                            ?
                          </div>
                        )}
                        <div>
                          {member.member ? (
                            <Link href={`/${workspaceSlug}/profile/${member.memberId}`}>
                              <a className="text-sm">
                                <span>
                                  {member.first_name} {member.last_name}
                                </span>
                                <span className="text-custom-text-300 text-sm ml-2">({member.display_name})</span>
                              </a>
                            </Link>
                          ) : (
                            <h4 className="text-sm">{member.display_name || member.email}</h4>
                          )}
                          {isOwner && <p className="mt-0.5 text-xs text-custom-sidebar-text-300">{member.email}</p>}
                        </div>
                      </div>
                      <div className="flex items-center gap-3 text-xs">
                        {!member.member && (
                          <div className="mr-2 flex items-center justify-center rounded-full bg-yellow-500/20 px-2 py-1 text-center text-xs text-yellow-500">
                            Pending
                          </div>
                        )}
                        <CustomSelect
                          customButton={
                            <div className="flex item-center gap-1">
                              <span
                                className={`flex items-center text-sm font-medium ${
                                  member.memberId !== user?.id ? "" : "text-custom-sidebar-text-400"
                                }`}
                              >
                                {ROLE[member.role as keyof typeof ROLE]}
                              </span>
                              {member.memberId !== user?.id && (
                                <Icon iconName="expand_more" className="text-lg font-medium" />
                              )}
                            </div>
                          }
                          value={member.role}
                          onChange={(value: 5 | 10 | 15 | 20 | undefined) => {
                            if (!activeWorkspace || !projectDetails) return;

                            mutateMembers(
                              (prevData: any) =>
                                prevData.map((m: any) => (m.id === member.id ? { ...m, role: value } : m)),
                              false
                            );

                            projectService
                              .updateProjectMember(activeWorkspace.slug, projectDetails.id, member.id, {
                                role: value,
                              })
                              .catch(() => {
                                setToastAlert({
                                  type: "error",
                                  title: "Error!",
                                  message: "An error occurred while updating member role. Please try again.",
                                });
                              });
                          }}
                          disabled={
                            member.memberId === user?.id ||
                            !member.member ||
                            (currentUser && currentUser.role !== 20 && currentUser.role < member.role)
                          }
                        >
                          {Object.keys(ROLE).map((key) => {
                            if (currentUser && currentUser.role !== 20 && currentUser.role < parseInt(key)) return null;

                            return (
                              <CustomSelect.Option key={key} value={key}>
                                <>{ROLE[parseInt(key) as keyof typeof ROLE]}</>
                              </CustomSelect.Option>
                            );
                          })}
                        </CustomSelect>
                        <CustomMenu ellipsis disabled={!isAdmin}>
                          <CustomMenu.MenuItem
                            onClick={() => {
                              if (member.member) setSelectedRemoveMember(member.id);
                              else setSelectedInviteRemoveMember(member.id);
                            }}
                          >
                            <span className="flex items-center justify-start gap-2">
                              <XMarkIcon className="h-4 w-4" />

                              <span> {member.memberId !== user?.id ? "Remove member" : "Leave project"}</span>
                            </span>
                          </CustomMenu.MenuItem>
                        </CustomMenu>
                      </div>
                    </div>
                  ))
                : null}
            </div>
          )}
        </section>
      </div>
    </ProjectAuthorizationWrapper>
  );
};

export default MembersSettings;<|MERGE_RESOLUTION|>--- conflicted
+++ resolved
@@ -3,11 +3,7 @@
 import Link from "next/link";
 import useSWR, { mutate } from "swr";
 // services
-<<<<<<< HEAD
-import { ProjectService } from "services/project";
-=======
 import { ProjectService, ProjectInvitationService } from "services/project";
->>>>>>> d80a5935
 import { WorkspaceService } from "services/workspace.service";
 // hooks
 import useToast from "hooks/use-toast";
@@ -23,11 +19,7 @@
 import { MemberSelect, SettingsSidebar } from "components/project";
 // ui
 import { Button, Loader } from "@plane/ui";
-<<<<<<< HEAD
-import { CustomMenu, CustomSearchSelect, CustomSelect, Icon } from "components/ui";
-=======
 import { CustomMenu, CustomSelect, Icon } from "components/ui";
->>>>>>> d80a5935
 import { BreadcrumbItem, Breadcrumbs } from "components/breadcrumbs";
 // icons
 import { XMarkIcon } from "@heroicons/react/24/outline";
@@ -55,10 +47,7 @@
 
 // services
 const projectService = new ProjectService();
-<<<<<<< HEAD
-=======
 const projectInvitationService = new ProjectInvitationService();
->>>>>>> d80a5935
 const workspaceService = new WorkspaceService();
 
 const MembersSettings: NextPage = () => {
@@ -83,16 +72,6 @@
 
   const { data: activeWorkspace } = useSWR(workspaceSlug ? WORKSPACE_DETAILS(workspaceSlug as string) : null, () =>
     workspaceSlug ? workspaceService.getWorkspace(workspaceSlug as string) : null
-<<<<<<< HEAD
-  );
-
-  const { data: people } = useSWR(
-    workspaceSlug && projectId ? PROJECT_MEMBERS(projectId as string) : null,
-    workspaceSlug && projectId
-      ? () => projectService.projectMembers(workspaceSlug as string, projectId as string)
-      : null
-=======
->>>>>>> d80a5935
   );
 
   const { data: projectMembers, mutate: mutateMembers } = useSWR(
@@ -105,18 +84,7 @@
   const { data: projectInvitations, mutate: mutateInvitations } = useSWR(
     workspaceSlug && projectId ? PROJECT_INVITATIONS_WITH_EMAIL(workspaceSlug.toString(), projectId.toString()) : null,
     workspaceSlug && projectId
-<<<<<<< HEAD
-      ? () => projectService.projectInvitationsWithEmail(workspaceSlug as string, projectId as string)
-      : null
-  );
-
-  const { data: memberDetails } = useSWR(
-    workspaceSlug && projectId ? USER_PROJECT_VIEW(projectId.toString()) : null,
-    workspaceSlug && projectId
-      ? () => projectService.projectMemberMe(workspaceSlug.toString(), projectId.toString())
-=======
       ? () => projectInvitationService.projectInvitationsWithEmail(workspaceSlug as string, projectId as string)
->>>>>>> d80a5935
       : null
   );
 
