import { useState, ReactElement } from "react";
import { observer } from "mobx-react";
import { useRouter } from "next/router";
import useSWR from "swr";
// icons
import { ArchiveRestoreIcon } from "lucide-react";
// ui
import { ArchiveIcon, Button, Loader, TOAST_TYPE, setToast } from "@plane/ui";
// components
import { PageHead } from "@/components/core";
import { ProjectArchivedIssueDetailsHeader } from "@/components/headers";
import { IssueDetailRoot } from "@/components/issues";
// constants
import { EIssuesStoreType } from "@/constants/issue";
import { EUserProjectRoles } from "@/constants/project";
// hooks
import { useIssueDetail, useIssues, useProject, useUser } from "@/hooks/store";
// layouts
import { AppLayout } from "@/layouts/app-layout";
// types
import { NextPageWithLayout } from "@/lib/types";

const ArchivedIssueDetailsPage: NextPageWithLayout = observer(() => {
  // router
  const router = useRouter();
  const { workspaceSlug, projectId, archivedIssueId } = router.query;
  // states
  const [isRestoring, setIsRestoring] = useState(false);
  // hooks
  const {
    fetchIssue,
    issue: { getIssueById },
  } = useIssueDetail();
  const {
    issues: { restoreIssue },
  } = useIssues(EIssuesStoreType.ARCHIVED);
  const { getProjectById } = useProject();
  const {
    membership: { currentProjectRole },
  } = useUser();

  const { isLoading } = useSWR(
    workspaceSlug && projectId && archivedIssueId
      ? `ARCHIVED_ISSUE_DETAIL_${workspaceSlug}_${projectId}_${archivedIssueId}`
      : null,
    workspaceSlug && projectId && archivedIssueId
      ? () => fetchIssue(workspaceSlug.toString(), projectId.toString(), archivedIssueId.toString(), "ARCHIVED")
      : null
  );

  // derived values
  const issue = archivedIssueId ? getIssueById(archivedIssueId.toString()) : undefined;
  const project = issue ? getProjectById(issue?.project_id ?? "") : undefined;
  const pageTitle = project && issue ? `${project?.identifier}-${issue?.sequence_id} ${issue?.name}` : undefined;
  // auth
  const canRestoreIssue = !!currentProjectRole && currentProjectRole >= EUserProjectRoles.MEMBER;

  if (!issue) return <></>;

  const handleRestore = async () => {
    if (!workspaceSlug || !projectId || !archivedIssueId) return;

    setIsRestoring(true);

    await restoreIssue(workspaceSlug.toString(), projectId.toString(), archivedIssueId.toString())
      .then(() => {
        setToast({
          type: TOAST_TYPE.SUCCESS,
<<<<<<< HEAD
          title: "Success",
          message:
            issue && project
              ? `${project.identifier}-${issue.sequence_id} is restored successfully under the project ${project.name}`
              : `issue is restored successfully`,
=======
          title: "Restore success",
          message: "Your issue can be found in project issues.",
>>>>>>> 3742ea91
        });
        router.push(`/${workspaceSlug}/projects/${projectId}/issues/${archivedIssueId}`);
      })
      .catch(() => {
        setToast({
          type: TOAST_TYPE.ERROR,
          title: "Error!",
          message: "Issue could not be restored. Please try again.",
        });
      })
      .finally(() => setIsRestoring(false));
  };

  const issueLoader = !issue || isLoading ? true : false;

  return (
    <>
      <PageHead title={pageTitle} />
      {issueLoader ? (
        <Loader className="flex h-full gap-5 p-5">
          <div className="basis-2/3 space-y-2">
            <Loader.Item height="30px" width="40%" />
            <Loader.Item height="15px" width="60%" />
            <Loader.Item height="15px" width="60%" />
            <Loader.Item height="15px" width="40%" />
          </div>
          <div className="basis-1/3 space-y-3">
            <Loader.Item height="30px" />
            <Loader.Item height="30px" />
            <Loader.Item height="30px" />
            <Loader.Item height="30px" />
          </div>
        </Loader>
      ) : (
        <div className="flex h-full overflow-hidden">
          <div className="h-full w-full space-y-3 divide-y-2 divide-custom-border-200 overflow-y-auto p-5">
            {issue?.archived_at && canRestoreIssue && (
              <div className="flex items-center justify-between gap-2 rounded-md border border-custom-border-200 bg-custom-background-90 px-2.5 py-2 text-sm text-custom-text-200">
                <div className="flex items-center gap-2">
                  <ArchiveIcon className="h-4 w-4" />
                  <p>This issue has been archived.</p>
                </div>
                <Button
                  className="flex items-center gap-1.5 rounded-md border border-custom-border-200 p-1.5 text-sm"
                  onClick={handleRestore}
                  disabled={isRestoring}
                  variant="neutral-primary"
                >
                  <ArchiveRestoreIcon className="h-3.5 w-3.5" />
                  <span>{isRestoring ? "Restoring" : "Restore"}</span>
                </Button>
              </div>
            )}
            {workspaceSlug && projectId && archivedIssueId && (
              <IssueDetailRoot
                workspaceSlug={workspaceSlug.toString()}
                projectId={projectId.toString()}
                issueId={archivedIssueId.toString()}
                is_archived
              />
            )}
          </div>
        </div>
      )}
    </>
  );
});

ArchivedIssueDetailsPage.getLayout = function getLayout(page: ReactElement) {
  return (
    <AppLayout header={<ProjectArchivedIssueDetailsHeader />} withProjectWrapper>
      {page}
    </AppLayout>
  );
};

export default ArchivedIssueDetailsPage;<|MERGE_RESOLUTION|>--- conflicted
+++ resolved
@@ -66,16 +66,8 @@
       .then(() => {
         setToast({
           type: TOAST_TYPE.SUCCESS,
-<<<<<<< HEAD
-          title: "Success",
-          message:
-            issue && project
-              ? `${project.identifier}-${issue.sequence_id} is restored successfully under the project ${project.name}`
-              : `issue is restored successfully`,
-=======
           title: "Restore success",
           message: "Your issue can be found in project issues.",
->>>>>>> 3742ea91
         });
         router.push(`/${workspaceSlug}/projects/${projectId}/issues/${archivedIssueId}`);
       })
