--- conflicted
+++ resolved
@@ -30,7 +30,7 @@
           <X className="h-3 w-3" />
         </button>
       </div>
-      {/* <IssuesView /> */}
+      <ArchivedIssueLayoutRoot />
     </div>
   );
 };
@@ -39,25 +39,7 @@
   return (
     <IssueViewContextProvider>
       <AppLayout header={<ProjectArchivedIssuesHeader />} withProjectWrapper>
-<<<<<<< HEAD
-        <div className="h-full w-full flex flex-col">
-          <div className="flex items-center ga-1 px-4 py-2.5 shadow-sm border-b border-custom-border-200">
-            <button
-              type="button"
-              onClick={() => router.push(`/${workspaceSlug}/projects/${projectId}/issues/`)}
-              className="flex items-center gap-1.5 rounded-full border border-custom-border-200 px-3 py-1.5 text-xs"
-            >
-              <ArchiveIcon className="h-4 w-4" />
-              <span>Archived Issues</span>
-
-              <X className="h-3 w-3" />
-            </button>
-          </div>
-          <ArchivedIssueLayoutRoot />
-        </div>
-=======
         {page}
->>>>>>> 5efc6993
       </AppLayout>
     </IssueViewContextProvider>
   );
