import { ReactElement, useCallback } from "react";
import { observer } from "mobx-react";
import { useRouter } from "next/router";
// types
import { TModuleFilters } from "@plane/types";
// components
import { PageHead } from "@/components/core";
import { EmptyState } from "@/components/empty-state";
import { ModulesListHeader } from "@/components/headers";
import { ModuleAppliedFiltersList, ModulesListView } from "@/components/modules";
import ModulesListMobileHeader from "@/components/modules/moduels-list-mobile-header";
// constants
import { EmptyStateType } from "@/constants/empty-state";
<<<<<<< HEAD
import { MODULES_FILTER_REMOVED } from "@/constants/event-tracker";
import { calculateTotalFilters } from "@/helpers/filter.helper";
import { useEventTracker, useModuleFilter, useProject } from "@/hooks/store";
=======
// helpers
import { calculateTotalFilters } from "@/helpers/filter.helper";
// hooks
import { useModuleFilter, useProject } from "@/hooks/store";
// layouts
>>>>>>> f77761b4
import { AppLayout } from "@/layouts/app-layout";
// types
import { NextPageWithLayout } from "@/lib/types";

const ProjectModulesPage: NextPageWithLayout = observer(() => {
  const router = useRouter();
  const { workspaceSlug, projectId } = router.query;
  // store
  const { getProjectById, currentProjectDetails } = useProject();
<<<<<<< HEAD
  const { currentProjectFilters, clearAllFilters, updateFilters } = useModuleFilter();
  const { captureEvent } = useEventTracker();
=======
  const { currentProjectFilters, currentProjectDisplayFilters, clearAllFilters, updateFilters, updateDisplayFilters } =
    useModuleFilter();
>>>>>>> f77761b4
  // derived values
  const project = projectId ? getProjectById(projectId.toString()) : undefined;
  const pageTitle = project?.name ? `${project?.name} - Modules` : undefined;

  const handleRemoveFilter = useCallback(
    (key: keyof TModuleFilters, value: string | null) => {
      if (!projectId) return;
      let newValues = currentProjectFilters?.[key] ?? [];

      if (!value) newValues = [];
      else newValues = newValues.filter((val) => val !== value);

      captureEvent(MODULES_FILTER_REMOVED, {
        filter_type: key,
        filter_property: value,
        current_filters: currentProjectFilters,
      });
      updateFilters(projectId.toString(), { [key]: newValues });
    },
    [currentProjectFilters, projectId, updateFilters]
  );

  if (!workspaceSlug || !projectId) return <></>;

  // No access to
  if (currentProjectDetails?.module_view === false)
    return (
      <div className="flex items-center justify-center h-full w-full">
        <EmptyState
          type={EmptyStateType.DISABLED_PROJECT_MODULE}
          primaryButtonLink={`/${workspaceSlug}/projects/${projectId}/settings/features`}
        />
      </div>
    );

  return (
    <>
      <PageHead title={pageTitle} />
      <div className="h-full w-full flex flex-col">
        {(calculateTotalFilters(currentProjectFilters ?? {}) !== 0 || currentProjectDisplayFilters?.favorites) && (
          <div className="border-b border-custom-border-200 px-5 py-3">
            <ModuleAppliedFiltersList
              appliedFilters={currentProjectFilters ?? {}}
              isFavoriteFilterApplied={currentProjectDisplayFilters?.favorites ?? false}
              handleClearAllFilters={() => clearAllFilters(`${projectId}`)}
              handleRemoveFilter={handleRemoveFilter}
              handleDisplayFiltersUpdate={(val) => {
                if (!projectId) return;
                updateDisplayFilters(projectId.toString(), val);
              }}
              alwaysAllowEditing
            />
          </div>
        )}
        <ModulesListView />
      </div>
    </>
  );
});

ProjectModulesPage.getLayout = function getLayout(page: ReactElement) {
  return (
    <AppLayout header={<ModulesListHeader />} mobileHeader={<ModulesListMobileHeader />} withProjectWrapper>
      {page}
    </AppLayout>
  );
};

export default ProjectModulesPage;<|MERGE_RESOLUTION|>--- conflicted
+++ resolved
@@ -11,17 +11,12 @@
 import ModulesListMobileHeader from "@/components/modules/moduels-list-mobile-header";
 // constants
 import { EmptyStateType } from "@/constants/empty-state";
-<<<<<<< HEAD
 import { MODULES_FILTER_REMOVED } from "@/constants/event-tracker";
-import { calculateTotalFilters } from "@/helpers/filter.helper";
-import { useEventTracker, useModuleFilter, useProject } from "@/hooks/store";
-=======
 // helpers
 import { calculateTotalFilters } from "@/helpers/filter.helper";
 // hooks
-import { useModuleFilter, useProject } from "@/hooks/store";
+import { useModuleFilter, useProject, useEventTracker } from "@/hooks/store";
 // layouts
->>>>>>> f77761b4
 import { AppLayout } from "@/layouts/app-layout";
 // types
 import { NextPageWithLayout } from "@/lib/types";
@@ -31,13 +26,9 @@
   const { workspaceSlug, projectId } = router.query;
   // store
   const { getProjectById, currentProjectDetails } = useProject();
-<<<<<<< HEAD
-  const { currentProjectFilters, clearAllFilters, updateFilters } = useModuleFilter();
-  const { captureEvent } = useEventTracker();
-=======
   const { currentProjectFilters, currentProjectDisplayFilters, clearAllFilters, updateFilters, updateDisplayFilters } =
     useModuleFilter();
->>>>>>> f77761b4
+  const { captureEvent } = useEventTracker();
   // derived values
   const project = projectId ? getProjectById(projectId.toString()) : undefined;
   const pageTitle = project?.name ? `${project?.name} - Modules` : undefined;
