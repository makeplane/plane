import { Fragment, useCallback, useEffect, useState } from "react";
import { useRouter } from "next/router";
import { Tab } from "@headlessui/react";
import useSWR from "swr";
<<<<<<< HEAD
import { observer } from "mobx-react-lite";
// hooks
import useLocalStorage from "hooks/use-local-storage";
import useUserAuth from "hooks/use-user-auth";
import { useMobxStore } from "lib/mobx/store-provider";
=======
import { Plus } from "lucide-react";
>>>>>>> ceb878e7
// layouts
import { AppLayout } from "layouts/app-layout";
// components
<<<<<<< HEAD
import { CyclesView, ActiveCycleDetails, CreateUpdateCycleModal } from "components/cycles";
import { CyclesHeader } from "components/headers";
=======
import { CyclesView, ActiveCycleDetails } from "components/cycles";
import { CycleCreateEditModal } from "components/cycles/cycle-create-edit-modal";
>>>>>>> ceb878e7
// ui
import { EmptyState } from "components/common";
<<<<<<< HEAD
import { Icon } from "components/ui";
// icons
import { PlusIcon } from "@heroicons/react/24/outline";
=======
import { BreadcrumbItem, Breadcrumbs } from "components/breadcrumbs";
>>>>>>> ceb878e7
// images
import emptyCycle from "public/empty-state/cycle.svg";
// types
import { TCycleView, TCycleLayout } from "types";
import type { NextPage } from "next";
// constants
import { CYCLE_TAB_LIST, CYCLE_VIEWS } from "constants/cycle";
<<<<<<< HEAD

type ICycleView = "list" | "board" | "gantt";
=======
// lib cookie
import { setLocalStorage, getLocalStorage } from "lib/local-storage";
>>>>>>> ceb878e7

const ProjectCyclesPage: NextPage = observer(() => {
  const [createModal, setCreateModal] = useState(false);
  const createOnSubmit = () => {};

  // store
  const { project: projectStore, cycle: cycleStore } = useMobxStore();

  // router
  const router = useRouter();
  const { workspaceSlug, projectId } = router.query as { workspaceSlug: string; projectId: string };

  useSWR(
    workspaceSlug && projectId ? `PROJECT_DETAILS_${projectId}` : null,
    workspaceSlug && projectId ? () => projectStore.fetchProjectDetails(workspaceSlug, projectId) : null
  );

  const handleCurrentLayout = useCallback(
    (_layout: TCycleLayout) => {
      if (projectId) {
        setLocalStorage(`cycle_layout:${projectId}`, _layout);
        cycleStore.setCycleLayout(_layout);
      }
    },
    [cycleStore, projectId]
  );

  const handleCurrentView = useCallback(
    (_view: TCycleView) => {
      if (projectId) {
        setLocalStorage(`cycle_view:${projectId}`, _view);
        cycleStore.setCycleView(_view);
        if (_view === "draft" && cycleStore.cycleLayout === "gantt") {
          handleCurrentLayout("list");
        }
      }
    },
    [cycleStore, projectId, handleCurrentLayout]
  );

  useEffect(() => {
    if (projectId) {
      const _viewKey = `cycle_view:${projectId}`;
      const _viewValue = getLocalStorage(_viewKey);
      if (_viewValue && _viewValue !== cycleStore?.cycleView) cycleStore.setCycleView(_viewValue as TCycleView);
      else handleCurrentView("all");

      const _layoutKey = `cycle_layout:${projectId}`;
      const _layoutValue = getLocalStorage(_layoutKey);
      if (_layoutValue && _layoutValue !== cycleStore?.cycleView)
        cycleStore.setCycleLayout(_layoutValue as TCycleLayout);
      else handleCurrentLayout("list");
    }
  }, [projectId, cycleStore, handleCurrentView, handleCurrentLayout]);

  const projectDetails = projectId ? projectStore.project_details[projectId] : null;
  const cycleView = cycleStore?.cycleView;
  const cycleLayout = cycleStore?.cycleLayout;

  return (
<<<<<<< HEAD
    <AppLayout header={<CyclesHeader name={projectDetails?.name} />} withProjectWrapper>
      <>
        <CreateUpdateCycleModal
          isOpen={createUpdateCycleModal}
          handleClose={() => setCreateUpdateCycleModal(false)}
          data={selectedCycle}
          user={user}
        />
        {projectDetails?.total_cycles === 0 ? (
          <div className="h-full grid place-items-center">
            <EmptyState
              title="Plan your project with cycles"
              description="Cycle is a custom time period in which a team works to complete items on their backlog."
              image={emptyCycle}
              primaryButton={{
                icon: <PlusIcon className="h-4 w-4" />,
                text: "New Cycle",
                onClick: () => {
                  const e = new KeyboardEvent("keydown", {
                    key: "q",
                  });
                  document.dispatchEvent(e);
                },
              }}
            />
          </div>
        ) : (
          <Tab.Group
            as="div"
            className="h-full flex flex-col overflow-hidden"
            defaultIndex={CYCLE_TAB_LIST.findIndex((i) => i.key === cycleTab)}
            selectedIndex={CYCLE_TAB_LIST.findIndex((i) => i.key === cycleTab)}
            onChange={(i) => {
              try {
                setCycleTab(CYCLE_TAB_LIST[i].key);
              } catch (e) {
                setCycleTab(CYCLE_TAB_LIST[0].key);
              }
            }}
          >
            <div className="flex flex-col sm:flex-row gap-4 justify-between border-b border-custom-border-300 px-4 sm:px-5 pb-4 sm:pb-0">
              <Tab.List as="div" className="flex items-center overflow-x-scroll">
                {CYCLE_TAB_LIST.map((tab) => (
                  <Tab
                    key={tab.key}
                    className={({ selected }) =>
                      `border-b-2 p-4 text-sm font-medium outline-none ${
                        selected ? "border-custom-primary-100 text-custom-primary-100" : "border-transparent"
                      }`
                    }
                  >
                    {tab.name}
                  </Tab>
                ))}
              </Tab.List>
              <div className="justify-end sm:justify-start flex items-center gap-x-1">
                {CYCLE_VIEWS.map((view) => {
                  if (cycleTab === "active") return null;
                  if (view.key === "gantt" && cycleTab === "draft") return null;

=======
    <ProjectAuthorizationWrapper
      breadcrumbs={
        <Breadcrumbs>
          <BreadcrumbItem title="Projects" link={`/${workspaceSlug}/projects`} />
          <BreadcrumbItem title={`${truncateText(projectDetails?.name ?? "Project", 32)} Cycles`} />
        </Breadcrumbs>
      }
      right={
        <Button
          variant="primary"
          prependIcon={<Plus />}
          onClick={() => {
            setCreateModal(true);
          }}
        >
          Add Cycle
        </Button>
      }
    >
      <CycleCreateEditModal
        workspaceSlug={workspaceSlug}
        projectId={projectId}
        modal={createModal}
        modalClose={() => setCreateModal(false)}
        onSubmit={createOnSubmit}
      />

      {projectDetails?.total_cycles === 0 ? (
        <div className="h-full grid place-items-center">
          <EmptyState
            title="Plan your project with cycles"
            description="Cycle is a custom time period in which a team works to complete items on their backlog."
            image={emptyCycle}
            primaryButton={{
              icon: <Plus className="h-4 w-4" />,
              text: "New Cycle",
              onClick: () => {
                setCreateModal(true);
              },
            }}
          />
        </div>
      ) : (
        <Tab.Group
          as="div"
          className="h-full flex flex-col overflow-hidden"
          defaultIndex={CYCLE_TAB_LIST.findIndex((i) => i.key == cycleStore?.cycleView)}
          selectedIndex={CYCLE_TAB_LIST.findIndex((i) => i.key == cycleStore?.cycleView)}
          onChange={(i) => {
            handleCurrentView(CYCLE_TAB_LIST[i].key as TCycleView);
          }}
        >
          <div className="flex flex-col sm:flex-row gap-4 justify-between border-b border-custom-border-300 px-4 sm:px-5 pb-4 sm:pb-0">
            <Tab.List as="div" className="flex items-center overflow-x-scroll">
              {CYCLE_TAB_LIST.map((tab) => (
                <Tab
                  key={tab.key}
                  className={({ selected }) =>
                    `border-b-2 p-4 text-sm font-medium outline-none ${
                      selected ? "border-custom-primary-100 text-custom-primary-100" : "border-transparent"
                    }`
                  }
                >
                  {tab.name}
                </Tab>
              ))}
            </Tab.List>
            {CYCLE_VIEWS && CYCLE_VIEWS.length > 0 && cycleStore?.cycleView != "active" && (
              <div className="justify-end sm:justify-start flex items-center gap-x-1">
                {CYCLE_VIEWS.map((view) => {
                  if (view.key === "gantt" && cycleStore?.cycleView === "draft") return null;
>>>>>>> ceb878e7
                  return (
                    <button
                      key={view.key}
                      type="button"
                      className={`grid h-8 w-8 place-items-center rounded p-1 outline-none duration-300 hover:bg-custom-background-80 ${
<<<<<<< HEAD
                        cyclesView === view.key
                          ? "bg-custom-background-80 text-custom-text-100"
                          : "text-custom-text-200"
                      }`}
                      onClick={() => setCyclesView(view.key)}
                    >
                      <Icon iconName={view.icon} className="!text-base" />
=======
                        cycleStore?.cycleLayout === view.key
                          ? "bg-custom-background-80 text-custom-text-100"
                          : "text-custom-text-200"
                      }`}
                      onClick={() => handleCurrentLayout(view.key as TCycleLayout)}
                    >
                      {view.icon}
>>>>>>> ceb878e7
                    </button>
                  );
                })}
              </div>
<<<<<<< HEAD
            </div>
            <Tab.Panels as={React.Fragment}>
              <Tab.Panel as="div" className="p-4 sm:p-5 h-full overflow-y-auto">
                {cycleTab && cyclesView && workspaceSlug && projectId && (
                  <CyclesView
                    filter="all"
                    view={cyclesView as ICycleView}
                    workspaceSlug={workspaceSlug?.toString()}
                    projectId={projectId?.toString()}
                  />
                )}
              </Tab.Panel>
              <Tab.Panel as="div" className="p-4 sm:p-5 space-y-5 h-full overflow-y-auto">
                <ActiveCycleDetails />
              </Tab.Panel>
              <Tab.Panel as="div" className="p-4 sm:p-5 h-full overflow-y-auto">
                {cycleTab && cyclesView && workspaceSlug && projectId && (
                  <CyclesView
                    filter="upcoming"
                    view={cyclesView as ICycleView}
                    workspaceSlug={workspaceSlug?.toString()}
                    projectId={projectId?.toString()}
                  />
                )}
              </Tab.Panel>
              <Tab.Panel as="div" className="p-4 sm:p-5 h-full overflow-y-auto">
                {cycleTab && cyclesView && workspaceSlug && projectId && (
                  <CyclesView
                    filter="completed"
                    view={cyclesView as ICycleView}
                    workspaceSlug={workspaceSlug?.toString()}
                    projectId={projectId?.toString()}
                  />
                )}
              </Tab.Panel>
              <Tab.Panel as="div" className="p-4 sm:p-5 h-full overflow-y-auto">
                {cycleTab && cyclesView && workspaceSlug && projectId && (
                  <CyclesView
                    filter="draft"
                    view={cyclesView as ICycleView}
                    workspaceSlug={workspaceSlug?.toString()}
                    projectId={projectId?.toString()}
                  />
                )}
              </Tab.Panel>
            </Tab.Panels>
          </Tab.Group>
        )}
      </>
    </AppLayout>
=======
            )}
          </div>

          <Tab.Panels as={Fragment}>
            <Tab.Panel as="div" className="p-4 sm:p-5 h-full overflow-y-auto">
              {cycleView && cycleLayout && workspaceSlug && projectId && (
                <CyclesView
                  filter={"all"}
                  layout={cycleLayout as TCycleLayout}
                  workspaceSlug={workspaceSlug}
                  projectId={projectId}
                />
              )}
            </Tab.Panel>

            <Tab.Panel as="div" className="p-4 sm:p-5 space-y-5 h-full overflow-y-auto">
              <ActiveCycleDetails workspaceSlug={workspaceSlug} projectId={projectId} />
            </Tab.Panel>

            <Tab.Panel as="div" className="p-4 sm:p-5 h-full overflow-y-auto">
              {cycleView && cycleLayout && workspaceSlug && projectId && (
                <CyclesView
                  filter={"upcoming"}
                  layout={cycleLayout as TCycleLayout}
                  workspaceSlug={workspaceSlug}
                  projectId={projectId}
                />
              )}
            </Tab.Panel>

            <Tab.Panel as="div" className="p-4 sm:p-5 h-full overflow-y-auto">
              {cycleView && cycleLayout && workspaceSlug && projectId && (
                <CyclesView
                  filter={"completed"}
                  layout={cycleLayout as TCycleLayout}
                  workspaceSlug={workspaceSlug}
                  projectId={projectId}
                />
              )}
            </Tab.Panel>

            <Tab.Panel as="div" className="p-4 sm:p-5 h-full overflow-y-auto">
              {cycleView && cycleLayout && workspaceSlug && projectId && (
                <CyclesView
                  filter={"draft"}
                  layout={cycleLayout as TCycleLayout}
                  workspaceSlug={workspaceSlug}
                  projectId={projectId}
                />
              )}
            </Tab.Panel>
          </Tab.Panels>
        </Tab.Group>
      )}
    </ProjectAuthorizationWrapper>
>>>>>>> ceb878e7
  );
});

export default ProjectCyclesPage;<|MERGE_RESOLUTION|>--- conflicted
+++ resolved
@@ -2,34 +2,18 @@
 import { useRouter } from "next/router";
 import { Tab } from "@headlessui/react";
 import useSWR from "swr";
-<<<<<<< HEAD
 import { observer } from "mobx-react-lite";
+import { Plus } from "lucide-react";
 // hooks
-import useLocalStorage from "hooks/use-local-storage";
-import useUserAuth from "hooks/use-user-auth";
 import { useMobxStore } from "lib/mobx/store-provider";
-=======
-import { Plus } from "lucide-react";
->>>>>>> ceb878e7
 // layouts
 import { AppLayout } from "layouts/app-layout";
 // components
-<<<<<<< HEAD
-import { CyclesView, ActiveCycleDetails, CreateUpdateCycleModal } from "components/cycles";
 import { CyclesHeader } from "components/headers";
-=======
 import { CyclesView, ActiveCycleDetails } from "components/cycles";
 import { CycleCreateEditModal } from "components/cycles/cycle-create-edit-modal";
->>>>>>> ceb878e7
 // ui
 import { EmptyState } from "components/common";
-<<<<<<< HEAD
-import { Icon } from "components/ui";
-// icons
-import { PlusIcon } from "@heroicons/react/24/outline";
-=======
-import { BreadcrumbItem, Breadcrumbs } from "components/breadcrumbs";
->>>>>>> ceb878e7
 // images
 import emptyCycle from "public/empty-state/cycle.svg";
 // types
@@ -37,13 +21,8 @@
 import type { NextPage } from "next";
 // constants
 import { CYCLE_TAB_LIST, CYCLE_VIEWS } from "constants/cycle";
-<<<<<<< HEAD
-
-type ICycleView = "list" | "board" | "gantt";
-=======
 // lib cookie
 import { setLocalStorage, getLocalStorage } from "lib/local-storage";
->>>>>>> ceb878e7
 
 const ProjectCyclesPage: NextPage = observer(() => {
   const [createModal, setCreateModal] = useState(false);
@@ -104,87 +83,7 @@
   const cycleLayout = cycleStore?.cycleLayout;
 
   return (
-<<<<<<< HEAD
     <AppLayout header={<CyclesHeader name={projectDetails?.name} />} withProjectWrapper>
-      <>
-        <CreateUpdateCycleModal
-          isOpen={createUpdateCycleModal}
-          handleClose={() => setCreateUpdateCycleModal(false)}
-          data={selectedCycle}
-          user={user}
-        />
-        {projectDetails?.total_cycles === 0 ? (
-          <div className="h-full grid place-items-center">
-            <EmptyState
-              title="Plan your project with cycles"
-              description="Cycle is a custom time period in which a team works to complete items on their backlog."
-              image={emptyCycle}
-              primaryButton={{
-                icon: <PlusIcon className="h-4 w-4" />,
-                text: "New Cycle",
-                onClick: () => {
-                  const e = new KeyboardEvent("keydown", {
-                    key: "q",
-                  });
-                  document.dispatchEvent(e);
-                },
-              }}
-            />
-          </div>
-        ) : (
-          <Tab.Group
-            as="div"
-            className="h-full flex flex-col overflow-hidden"
-            defaultIndex={CYCLE_TAB_LIST.findIndex((i) => i.key === cycleTab)}
-            selectedIndex={CYCLE_TAB_LIST.findIndex((i) => i.key === cycleTab)}
-            onChange={(i) => {
-              try {
-                setCycleTab(CYCLE_TAB_LIST[i].key);
-              } catch (e) {
-                setCycleTab(CYCLE_TAB_LIST[0].key);
-              }
-            }}
-          >
-            <div className="flex flex-col sm:flex-row gap-4 justify-between border-b border-custom-border-300 px-4 sm:px-5 pb-4 sm:pb-0">
-              <Tab.List as="div" className="flex items-center overflow-x-scroll">
-                {CYCLE_TAB_LIST.map((tab) => (
-                  <Tab
-                    key={tab.key}
-                    className={({ selected }) =>
-                      `border-b-2 p-4 text-sm font-medium outline-none ${
-                        selected ? "border-custom-primary-100 text-custom-primary-100" : "border-transparent"
-                      }`
-                    }
-                  >
-                    {tab.name}
-                  </Tab>
-                ))}
-              </Tab.List>
-              <div className="justify-end sm:justify-start flex items-center gap-x-1">
-                {CYCLE_VIEWS.map((view) => {
-                  if (cycleTab === "active") return null;
-                  if (view.key === "gantt" && cycleTab === "draft") return null;
-
-=======
-    <ProjectAuthorizationWrapper
-      breadcrumbs={
-        <Breadcrumbs>
-          <BreadcrumbItem title="Projects" link={`/${workspaceSlug}/projects`} />
-          <BreadcrumbItem title={`${truncateText(projectDetails?.name ?? "Project", 32)} Cycles`} />
-        </Breadcrumbs>
-      }
-      right={
-        <Button
-          variant="primary"
-          prependIcon={<Plus />}
-          onClick={() => {
-            setCreateModal(true);
-          }}
-        >
-          Add Cycle
-        </Button>
-      }
-    >
       <CycleCreateEditModal
         workspaceSlug={workspaceSlug}
         projectId={projectId}
@@ -237,21 +136,11 @@
               <div className="justify-end sm:justify-start flex items-center gap-x-1">
                 {CYCLE_VIEWS.map((view) => {
                   if (view.key === "gantt" && cycleStore?.cycleView === "draft") return null;
->>>>>>> ceb878e7
                   return (
                     <button
                       key={view.key}
                       type="button"
                       className={`grid h-8 w-8 place-items-center rounded p-1 outline-none duration-300 hover:bg-custom-background-80 ${
-<<<<<<< HEAD
-                        cyclesView === view.key
-                          ? "bg-custom-background-80 text-custom-text-100"
-                          : "text-custom-text-200"
-                      }`}
-                      onClick={() => setCyclesView(view.key)}
-                    >
-                      <Icon iconName={view.icon} className="!text-base" />
-=======
                         cycleStore?.cycleLayout === view.key
                           ? "bg-custom-background-80 text-custom-text-100"
                           : "text-custom-text-200"
@@ -259,63 +148,10 @@
                       onClick={() => handleCurrentLayout(view.key as TCycleLayout)}
                     >
                       {view.icon}
->>>>>>> ceb878e7
                     </button>
                   );
                 })}
               </div>
-<<<<<<< HEAD
-            </div>
-            <Tab.Panels as={React.Fragment}>
-              <Tab.Panel as="div" className="p-4 sm:p-5 h-full overflow-y-auto">
-                {cycleTab && cyclesView && workspaceSlug && projectId && (
-                  <CyclesView
-                    filter="all"
-                    view={cyclesView as ICycleView}
-                    workspaceSlug={workspaceSlug?.toString()}
-                    projectId={projectId?.toString()}
-                  />
-                )}
-              </Tab.Panel>
-              <Tab.Panel as="div" className="p-4 sm:p-5 space-y-5 h-full overflow-y-auto">
-                <ActiveCycleDetails />
-              </Tab.Panel>
-              <Tab.Panel as="div" className="p-4 sm:p-5 h-full overflow-y-auto">
-                {cycleTab && cyclesView && workspaceSlug && projectId && (
-                  <CyclesView
-                    filter="upcoming"
-                    view={cyclesView as ICycleView}
-                    workspaceSlug={workspaceSlug?.toString()}
-                    projectId={projectId?.toString()}
-                  />
-                )}
-              </Tab.Panel>
-              <Tab.Panel as="div" className="p-4 sm:p-5 h-full overflow-y-auto">
-                {cycleTab && cyclesView && workspaceSlug && projectId && (
-                  <CyclesView
-                    filter="completed"
-                    view={cyclesView as ICycleView}
-                    workspaceSlug={workspaceSlug?.toString()}
-                    projectId={projectId?.toString()}
-                  />
-                )}
-              </Tab.Panel>
-              <Tab.Panel as="div" className="p-4 sm:p-5 h-full overflow-y-auto">
-                {cycleTab && cyclesView && workspaceSlug && projectId && (
-                  <CyclesView
-                    filter="draft"
-                    view={cyclesView as ICycleView}
-                    workspaceSlug={workspaceSlug?.toString()}
-                    projectId={projectId?.toString()}
-                  />
-                )}
-              </Tab.Panel>
-            </Tab.Panels>
-          </Tab.Group>
-        )}
-      </>
-    </AppLayout>
-=======
             )}
           </div>
 
@@ -370,8 +206,7 @@
           </Tab.Panels>
         </Tab.Group>
       )}
-    </ProjectAuthorizationWrapper>
->>>>>>> ceb878e7
+    </AppLayout>
   );
 });
 
