import React, { useCallback, useEffect } from "react";
// next imports
import { useRouter } from "next/router";
// headless ui
import { Tab } from "@headlessui/react";
// swr
import useSWR from "swr";
// icons
import { Plus } from "lucide-react";
// images
import emptyCycle from "public/empty-state/cycle.svg";
// layouts
import { ProjectAuthorizationWrapper } from "layouts/auth-layout-legacy";
// components
import { CyclesView, ActiveCycleDetails } from "components/cycles";
import { CycleCreateEdit } from "components/cycles/cycle-create-edit";
// ui
import { Button } from "@plane/ui";
import { EmptyState, Icon } from "components/ui";
import { BreadcrumbItem, Breadcrumbs } from "components/breadcrumbs";
// types
import { TCycleView, TCycleLayout } from "types";
import type { NextPage } from "next";
// helper
import { truncateText } from "helpers/string.helper";
import { useMobxStore } from "lib/mobx/store-provider";
import { observer } from "mobx-react-lite";
// constants
import { CYCLE_TAB_LIST, CYCLE_VIEWS } from "constants/cycle";
// lib cookie
import { setLocalStorage, getLocalStorage } from "lib/local-storage";

const ProjectCyclesPage: NextPage = observer(() => {
  // router
  const router = useRouter();
  const { workspaceSlug, projectId } = router.query as { workspaceSlug: string; projectId: string };

  // store
  const { project: projectStore, cycle: cycleStore } = useMobxStore();

  useSWR(
    workspaceSlug && projectId ? `PROJECT_DETAILS_${projectId}` : null,
    workspaceSlug && projectId ? () => projectStore.fetchProjectDetails(workspaceSlug, projectId) : null
  );

  const handleCurrentLayout = useCallback(
    (_layout: TCycleLayout) => {
      if (projectId) {
        setLocalStorage(`cycle_layout:${projectId}`, _layout);
        cycleStore.setCycleLayout(_layout);
      }
    },
    [cycleStore, projectId]
  );

  const handleCurrentView = useCallback(
    (_view: TCycleView) => {
      if (projectId) {
        setLocalStorage(`cycle_view:${projectId}`, _view);
        cycleStore.setCycleView(_view);
        if (_view === "draft" && cycleStore.cycleLayout === "gantt") {
          handleCurrentLayout("list");
        }
      }
    },
    [cycleStore, projectId, handleCurrentLayout]
  );

  useEffect(() => {
    if (projectId) {
      const _viewKey = `cycle_view:${projectId}`;
      const _viewValue = getLocalStorage(_viewKey);
      if (_viewValue && _viewValue !== cycleStore?.cycleView) cycleStore.setCycleView(_viewValue as TCycleView);
      else handleCurrentView("all");

      const _layoutKey = `cycle_layout:${projectId}`;
      const _layoutValue = getLocalStorage(_layoutKey);
      if (_layoutValue && _layoutValue !== cycleStore?.cycleView)
        cycleStore.setCycleLayout(_layoutValue as TCycleLayout);
      else handleCurrentLayout("list");
    }
  }, [projectId, cycleStore, handleCurrentView, handleCurrentLayout]);

  const projectDetails = projectId ? projectStore.project_details[projectId] : null;
  const cycleView = cycleStore?.cycleView;
  const cycleLayout = cycleStore?.cycleLayout;

  const [createModal, setCreateModal] = React.useState(false);
  const createOnSubmit = () => {};

  return (
    <ProjectAuthorizationWrapper
      breadcrumbs={
        <Breadcrumbs>
          <BreadcrumbItem title="Projects" link={`/${workspaceSlug}/projects`} />
          <BreadcrumbItem title={`${truncateText(projectDetails?.name ?? "Project", 32)} Cycles`} />
        </Breadcrumbs>
      }
      right={
        <Button
          variant="primary"
          prependIcon={<PlusIcon />}
          onClick={() => {
            setCreateModal(true);
          }}
        >
<<<<<<< HEAD
          <Plus className="h-4 w-4" />
=======
>>>>>>> 35a7d10b
          Add Cycle
        </Button>
      }
    >
      <CycleCreateEdit
        workspaceSlug={workspaceSlug}
        projectId={projectId}
        modal={createModal}
        modalClose={() => setCreateModal(false)}
        onSubmit={createOnSubmit}
      />

      {projectDetails?.total_cycles === 0 ? (
        <div className="h-full grid place-items-center">
          <EmptyState
            title="Plan your project with cycles"
            description="Cycle is a custom time period in which a team works to complete items on their backlog."
            image={emptyCycle}
            primaryButton={{
              icon: <Plus className="h-4 w-4" />,
              text: "New Cycle",
              onClick: () => {
                setCreateModal(true);
              },
            }}
          />
        </div>
      ) : (
        <Tab.Group
          as="div"
          className="h-full flex flex-col overflow-hidden"
          defaultIndex={CYCLE_TAB_LIST.findIndex((i) => i.key == cycleStore?.cycleView)}
          selectedIndex={CYCLE_TAB_LIST.findIndex((i) => i.key == cycleStore?.cycleView)}
          onChange={(i) => {
            handleCurrentView(CYCLE_TAB_LIST[i].key as TCycleView);
          }}
        >
          <div className="flex flex-col sm:flex-row gap-4 justify-between border-b border-custom-border-300 px-4 sm:px-5 pb-4 sm:pb-0">
            <Tab.List as="div" className="flex items-center overflow-x-scroll">
              {CYCLE_TAB_LIST.map((tab) => (
                <Tab
                  key={tab.key}
                  className={({ selected }) =>
                    `border-b-2 p-4 text-sm font-medium outline-none ${
                      selected ? "border-custom-primary-100 text-custom-primary-100" : "border-transparent"
                    }`
                  }
                >
                  {tab.name}
                </Tab>
              ))}
            </Tab.List>
            {CYCLE_VIEWS && CYCLE_VIEWS.length > 0 && cycleStore?.cycleView != "active" && (
              <div className="justify-end sm:justify-start flex items-center gap-x-1">
                {CYCLE_VIEWS.map((view) => {
                  if (view.key === "gantt" && cycleStore?.cycleView === "draft") return null;
                  return (
                    <button
                      key={view.key}
                      type="button"
                      className={`grid h-8 w-8 place-items-center rounded p-1 outline-none duration-300 hover:bg-custom-background-80 ${
                        cycleStore?.cycleLayout === view.key
                          ? "bg-custom-background-80 text-custom-text-100"
                          : "text-custom-text-200"
                      }`}
                      onClick={() => handleCurrentLayout(view.key as TCycleLayout)}
                    >
                      <Icon iconName={view.icon} className="!text-base" />
                    </button>
                  );
                })}
              </div>
            )}
          </div>

          <Tab.Panels as={React.Fragment}>
            <Tab.Panel as="div" className="p-4 sm:p-5 h-full overflow-y-auto">
              {cycleView && cycleLayout && workspaceSlug && projectId && (
                <CyclesView
                  filter={"all"}
                  layout={cycleLayout as TCycleLayout}
                  workspaceSlug={workspaceSlug}
                  projectId={projectId}
                />
              )}
            </Tab.Panel>

            <Tab.Panel as="div" className="p-4 sm:p-5 space-y-5 h-full overflow-y-auto">
              <ActiveCycleDetails workspaceSlug={workspaceSlug} projectId={projectId} />
            </Tab.Panel>

            <Tab.Panel as="div" className="p-4 sm:p-5 h-full overflow-y-auto">
              {cycleView && cycleLayout && workspaceSlug && projectId && (
                <CyclesView
                  filter={"upcoming"}
                  layout={cycleLayout as TCycleLayout}
                  workspaceSlug={workspaceSlug}
                  projectId={projectId}
                />
              )}
            </Tab.Panel>

            <Tab.Panel as="div" className="p-4 sm:p-5 h-full overflow-y-auto">
              {cycleView && cycleLayout && workspaceSlug && projectId && (
                <CyclesView
                  filter={"completed"}
                  layout={cycleLayout as TCycleLayout}
                  workspaceSlug={workspaceSlug}
                  projectId={projectId}
                />
              )}
            </Tab.Panel>

            <Tab.Panel as="div" className="p-4 sm:p-5 h-full overflow-y-auto">
              {cycleView && cycleLayout && workspaceSlug && projectId && (
                <CyclesView
                  filter={"draft"}
                  layout={cycleLayout as TCycleLayout}
                  workspaceSlug={workspaceSlug}
                  projectId={projectId}
                />
              )}
            </Tab.Panel>
          </Tab.Panels>
        </Tab.Group>
      )}
    </ProjectAuthorizationWrapper>
  );
});

export default ProjectCyclesPage;<|MERGE_RESOLUTION|>--- conflicted
+++ resolved
@@ -99,15 +99,11 @@
       right={
         <Button
           variant="primary"
-          prependIcon={<PlusIcon />}
+          prependIcon={<Plus />}
           onClick={() => {
             setCreateModal(true);
           }}
         >
-<<<<<<< HEAD
-          <Plus className="h-4 w-4" />
-=======
->>>>>>> 35a7d10b
           Add Cycle
         </Button>
       }
