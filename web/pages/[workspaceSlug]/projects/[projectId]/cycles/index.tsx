import { Fragment, useState, ReactElement } from "react";
import { observer } from "mobx-react-lite";
import { useRouter } from "next/router";
import { Tab } from "@headlessui/react";
// hooks
import { useEventTracker, useCycle, useProject, useCycleFilter } from "hooks/store";
// layouts
import { AppLayout } from "layouts/app-layout";
// components
import { PageHead } from "components/core";
import { CyclesHeader } from "components/headers";
import {
  CyclesView,
  CycleCreateUpdateModal,
  CyclesViewHeader,
  CycleAppliedFiltersList,
  ActiveCycleRoot,
} from "components/cycles";
import { EmptyState } from "components/empty-state";
// ui
import { CycleModuleBoardLayout, CycleModuleListLayout, GanttLayoutLoader } from "components/ui";
// helpers
import { calculateTotalFilters } from "helpers/filter.helper";
// types
import { NextPageWithLayout } from "lib/types";
import { TCycleFilters } from "@plane/types";
// constants
import { CYCLE_TABS_LIST } from "constants/cycle";
import { EmptyStateType } from "constants/empty-state";
<<<<<<< HEAD
import { E_CYCLES_EMPTY_STATE } from "constants/event-tracker";
=======
import CyclesListMobileHeader from "components/cycles/cycles-list-mobile-header";
>>>>>>> 0759666b

const ProjectCyclesPage: NextPageWithLayout = observer(() => {
  // states
  const [createModal, setCreateModal] = useState(false);
  // store hooks
  const { setTrackElement } = useEventTracker();
  const { currentProjectCycleIds, loader } = useCycle();
  const { getProjectById } = useProject();
  // router
  const router = useRouter();
  const { workspaceSlug, projectId, peekCycle } = router.query;
  // cycle filters hook
  const { clearAllFilters, currentProjectDisplayFilters, currentProjectFilters, updateDisplayFilters, updateFilters } =
    useCycleFilter();
  // derived values
  const totalCycles = currentProjectCycleIds?.length ?? 0;
  const project = projectId ? getProjectById(projectId?.toString()) : undefined;
  const pageTitle = project?.name ? `${project?.name} - Cycles` : undefined;
  // selected display filters
  const cycleTab = currentProjectDisplayFilters?.active_tab;
  const cycleLayout = currentProjectDisplayFilters?.layout ?? "list";

  const handleRemoveFilter = (key: keyof TCycleFilters, value: string | null) => {
    if (!projectId) return;
    let newValues = currentProjectFilters?.[key] ?? [];

    if (!value) newValues = [];
    else newValues = newValues.filter((val) => val !== value);

    updateFilters(projectId.toString(), { [key]: newValues });
  };

  if (!workspaceSlug || !projectId) return null;

  if (loader)
    return (
      <>
        {cycleLayout === "list" && <CycleModuleListLayout />}
        {cycleLayout === "board" && <CycleModuleBoardLayout />}
        {cycleLayout === "gantt" && <GanttLayoutLoader />}
      </>
    );

  return (
    <>
      <PageHead title={pageTitle} />
      <div className="w-full h-full">
        <CycleCreateUpdateModal
          workspaceSlug={workspaceSlug.toString()}
          projectId={projectId.toString()}
          isOpen={createModal}
          handleClose={() => setCreateModal(false)}
        />
        {totalCycles === 0 ? (
          <div className="h-full place-items-center">
            <EmptyState
              type={EmptyStateType.PROJECT_CYCLES}
              primaryButtonOnClick={() => {
                setTrackElement(E_CYCLES_EMPTY_STATE);
                setCreateModal(true);
              }}
            />
          </div>
        ) : (
          <Tab.Group
            as="div"
            className="flex h-full flex-col overflow-hidden"
            defaultIndex={CYCLE_TABS_LIST.findIndex((i) => i.key == cycleTab)}
            selectedIndex={CYCLE_TABS_LIST.findIndex((i) => i.key == cycleTab)}
            onChange={(i) => {
              if (!projectId) return;
              const tab = CYCLE_TABS_LIST[i];
              if (!tab) return;
              updateDisplayFilters(projectId.toString(), {
                active_tab: tab.key,
              });
            }}
          >
            <CyclesViewHeader projectId={projectId.toString()} />
            {calculateTotalFilters(currentProjectFilters ?? {}) !== 0 && (
              <div className="border-b border-custom-border-200 px-5 py-3">
                <CycleAppliedFiltersList
                  appliedFilters={currentProjectFilters ?? {}}
                  handleClearAllFilters={() => clearAllFilters(projectId.toString())}
                  handleRemoveFilter={handleRemoveFilter}
                />
              </div>
            )}
            <Tab.Panels as={Fragment}>
              <Tab.Panel as="div" className="h-full space-y-5 overflow-y-auto p-4 sm:p-5">
                <ActiveCycleRoot workspaceSlug={workspaceSlug.toString()} projectId={projectId.toString()} />
              </Tab.Panel>
              <Tab.Panel as="div" className="h-full overflow-y-auto">
                <CyclesView
                  layout={cycleLayout}
                  workspaceSlug={workspaceSlug.toString()}
                  projectId={projectId.toString()}
                  peekCycle={peekCycle?.toString()}
                />
              </Tab.Panel>
            </Tab.Panels>
          </Tab.Group>
        )}
      </div>
    </>
  );
});

ProjectCyclesPage.getLayout = function getLayout(page: ReactElement) {
  return (
    <AppLayout header={<CyclesHeader />} mobileHeader={<CyclesListMobileHeader />} withProjectWrapper>
      {page}
    </AppLayout>
  );
};

export default ProjectCyclesPage;<|MERGE_RESOLUTION|>--- conflicted
+++ resolved
@@ -27,11 +27,8 @@
 // constants
 import { CYCLE_TABS_LIST } from "constants/cycle";
 import { EmptyStateType } from "constants/empty-state";
-<<<<<<< HEAD
 import { E_CYCLES_EMPTY_STATE } from "constants/event-tracker";
-=======
 import CyclesListMobileHeader from "components/cycles/cycles-list-mobile-header";
->>>>>>> 0759666b
 
 const ProjectCyclesPage: NextPageWithLayout = observer(() => {
   // states
