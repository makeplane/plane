--- conflicted
+++ resolved
@@ -1,8 +1,4 @@
-<<<<<<< HEAD
-import { Fragment, useState, ReactElement } from "react";
-=======
 import { useState, ReactElement } from "react";
->>>>>>> f77761b4
 import { observer } from "mobx-react";
 import { useRouter } from "next/router";
 // types
@@ -16,11 +12,8 @@
 import { CycleModuleListLayout } from "@/components/ui";
 // constants
 import { EmptyStateType } from "@/constants/empty-state";
-<<<<<<< HEAD
 import { CYCLES_FILTER_REMOVED, E_CYCLES_EMPTY_STATE } from "@/constants/event-tracker";
-=======
 // helpers
->>>>>>> f77761b4
 import { calculateTotalFilters } from "@/helpers/filter.helper";
 // hooks
 import { useEventTracker, useCycle, useProject, useCycleFilter } from "@/hooks/store";
