--- conflicted
+++ resolved
@@ -1,10 +1,5 @@
 import { Fragment, useCallback, useState, ReactElement } from "react";
 import { observer } from "mobx-react-lite";
-<<<<<<< HEAD
-import { Tab } from "@headlessui/react";
-// hooks
-import { useEventTracker, useCycle, useProject } from "hooks/store";
-=======
 import { useRouter } from "next/router";
 import { useTheme } from "next-themes";
 import { Tab } from "@headlessui/react";
@@ -18,29 +13,22 @@
 import { CYCLE_TAB_LIST, CYCLE_VIEW_LAYOUTS } from "constants/cycle";
 import { CYCLE_EMPTY_STATE_DETAILS } from "constants/empty-state";
 import { EUserWorkspaceRoles } from "constants/workspace";
-import { useEventTracker, useCycle, useUser, useProject } from "hooks/store";
->>>>>>> b3d3c0fb
+import { useEventTracker, useCycle, useProject } from "hooks/store";
 import useLocalStorage from "hooks/use-local-storage";
 // layouts
 import { AppLayout } from "layouts/app-layout";
 // components
-<<<<<<< HEAD
 import { PageHead } from "components/core";
 import { CyclesHeader } from "components/headers";
 import { CyclesView, ActiveCycleDetails, CycleCreateUpdateModal } from "components/cycles";
 import { EmptyState } from "components/empty-state";
-=======
->>>>>>> b3d3c0fb
 // ui
 // types
 import { NextPageWithLayout } from "lib/types";
 import { TCycleView, TCycleLayout } from "@plane/types";
 // constants
-<<<<<<< HEAD
 import { CYCLE_TAB_LIST, CYCLE_VIEW_LAYOUTS } from "constants/cycle";
 import { EmptyStateType } from "constants/empty-state";
-=======
->>>>>>> b3d3c0fb
 
 const ProjectCyclesPage: NextPageWithLayout = observer(() => {
   const [createModal, setCreateModal] = useState(false);
