import React, { ReactElement } from "react";
import { useRouter } from "next/router";
import useSWR from "swr";
import { observer } from "mobx-react-lite";
// layouts
import { AppLayout } from "layouts/app-layout";
// components
import { ProjectIssueDetailsHeader } from "components/headers";
import { IssueDetailRoot } from "components/issues";
// ui
import { Loader } from "@plane/ui";
// types
import { NextPageWithLayout } from "lib/types";
// fetch-keys
import { useIssueDetail } from "hooks/store";

const IssueDetailsPage: NextPageWithLayout = observer(() => {
  // router
  const router = useRouter();
  const { workspaceSlug, projectId, issueId } = router.query;
  // hooks
  const {
    fetchIssue,
    issue: { getIssueById },
  } = useIssueDetail();

  const { isLoading } = useSWR(
    workspaceSlug && projectId && issueId ? `ISSUE_DETAIL_${workspaceSlug}_${projectId}_${issueId}` : null,
    workspaceSlug && projectId && issueId
      ? () => fetchIssue(workspaceSlug.toString(), projectId.toString(), issueId.toString())
      : null
  );

  const issue = getIssueById(issueId?.toString() || "") || undefined;
  const issueLoader = !issue || isLoading ? true : false;

  return (
    <>
      {issueLoader ? (
        <Loader className="flex h-full gap-5 p-5">
          <div className="basis-2/3 space-y-2">
            <Loader.Item height="30px" width="40%" />
            <Loader.Item height="15px" width="60%" />
            <Loader.Item height="15px" width="60%" />
            <Loader.Item height="15px" width="40%" />
          </div>
          <div className="basis-1/3 space-y-3">
            <Loader.Item height="30px" />
            <Loader.Item height="30px" />
            <Loader.Item height="30px" />
            <Loader.Item height="30px" />
          </div>
        </Loader>
      ) : (
        workspaceSlug &&
        projectId &&
        issueId && (
          <IssueDetailRoot
            workspaceSlug={workspaceSlug.toString()}
            projectId={projectId.toString()}
            issueId={issueId.toString()}
<<<<<<< HEAD
            is_archived
=======
            is_archived={!!issue?.archived_at}
>>>>>>> 9d9d703c
          />
        )
      )}
    </>
  );
});

IssueDetailsPage.getLayout = function getLayout(page: ReactElement) {
  return (
    <AppLayout header={<ProjectIssueDetailsHeader />} withProjectWrapper>
      {page}
    </AppLayout>
  );
};

export default IssueDetailsPage;<|MERGE_RESOLUTION|>--- conflicted
+++ resolved
@@ -59,11 +59,7 @@
             workspaceSlug={workspaceSlug.toString()}
             projectId={projectId.toString()}
             issueId={issueId.toString()}
-<<<<<<< HEAD
-            is_archived
-=======
             is_archived={!!issue?.archived_at}
->>>>>>> 9d9d703c
           />
         )
       )}
