import { useRouter } from "next/router";

import useSWR from "swr";

// mobx
import { useMobxStore } from "lib/mobx/store-provider";
// services
import projectService from "services/project.service";
// layouts
import { ProjectAuthorizationWrapper } from "layouts/auth-layout-legacy";
// helper
import { truncateText } from "helpers/string.helper";
// components
import { ProjectLayoutRoot } from "components/issues";
import { ProjectIssuesHeader } from "components/headers";
// ui
import { BreadcrumbItem, Breadcrumbs } from "components/breadcrumbs";
<<<<<<< HEAD
// icons
import { Plus } from "lucide-react";
=======
>>>>>>> 8aebf0bb
// types
import type { NextPage } from "next";
// fetch-keys
import { PROJECT_DETAILS } from "constants/fetch-keys";

const ProjectIssues: NextPage = () => {
  const router = useRouter();
  const { workspaceSlug, projectId } = router.query;

  const { issueFilter: issueFilterStore, project: projectStore } = useMobxStore();

  const { data: projectDetails } = useSWR(
    workspaceSlug && projectId ? PROJECT_DETAILS(projectId as string) : null,
    workspaceSlug && projectId ? () => projectService.getProject(workspaceSlug as string, projectId as string) : null
  );

  // TODO: update the fetch keys
  useSWR(
    workspaceSlug && projectId ? "REVALIDATE_USER_PROJECT_FILTERS" : null,
    workspaceSlug && projectId
      ? () => issueFilterStore.fetchUserProjectFilters(workspaceSlug.toString(), projectId.toString())
      : null
  );

  useSWR(
    workspaceSlug && projectId ? "REVALIDATE_PROJECT_STATES_LIST" : null,
    workspaceSlug && projectId
      ? () => projectStore.fetchProjectStates(workspaceSlug.toString(), projectId.toString())
      : null
  );

  useSWR(
    workspaceSlug && projectId ? "REVALIDATE_PROJECT_LABELS_LIST" : null,
    workspaceSlug && projectId
      ? () => projectStore.fetchProjectLabels(workspaceSlug.toString(), projectId.toString())
      : null
  );

  useSWR(
    workspaceSlug && projectId ? "REVALIDATE_PROJECT_MEMBERS_LIST" : null,
    workspaceSlug && projectId
      ? () => projectStore.fetchProjectMembers(workspaceSlug.toString(), projectId.toString())
      : null
  );

  return (
    <ProjectAuthorizationWrapper
      breadcrumbs={
        <Breadcrumbs>
          <BreadcrumbItem title="Projects" link={`/${workspaceSlug}/projects`} />
          <BreadcrumbItem title={`${truncateText(projectDetails?.name ?? "Project", 32)} Issues`} />
        </Breadcrumbs>
      }
<<<<<<< HEAD
      right={
        <ProjectIssuesHeader />
        // <div className="flex items-center gap-2">
        //   <SecondaryButton
        //     onClick={() => setAnalyticsModal(true)}
        //     className="!py-1.5 rounded-md font-normal text-custom-sidebar-text-200 border-custom-border-200 hover:text-custom-text-100 hover:bg-custom-sidebar-background-90"
        //     outline
        //   >
        //     Analytics
        //   </SecondaryButton>
        //   {projectDetails && projectDetails.inbox_view && (
        //     <Link href={`/${workspaceSlug}/projects/${projectId}/inbox/${inboxList?.[0]?.id}`}>
        //       <a>
        //         <SecondaryButton
        //           className="relative !py-1.5 rounded-md font-normal text-custom-sidebar-text-200 border-custom-border-200 hover:text-custom-text-100 hover:bg-custom-sidebar-background-90"
        //           outline
        //         >
        //           <span>Inbox</span>
        //           {inboxList && inboxList?.[0]?.pending_issue_count !== 0 && (
        //             <span className="absolute -top-1 -right-1 h-4 w-4 rounded-full text-custom-text-100 bg-custom-sidebar-background-80 border border-custom-sidebar-border-200">
        //               {inboxList?.[0]?.pending_issue_count}
        //             </span>
        //           )}
        //         </SecondaryButton>
        //       </a>
        //     </Link>
        //   )}
        //   <PrimaryButton
        //     className="flex items-center gap-2"
        //     onClick={() => {
        //       const e = new KeyboardEvent("keydown", { key: "c" });
        //       document.dispatchEvent(e);
        //     }}
        //   >
        //     <Plus className="h-4 w-4" />
        //     Add Issue
        //   </PrimaryButton>
        // </div>
      }
=======
      right={<ProjectIssuesHeader />}
>>>>>>> 8aebf0bb
      bg="secondary"
    >
      <div className="h-full w-full flex flex-col">
        <ProjectLayoutRoot />
      </div>
    </ProjectAuthorizationWrapper>
  );
};

export default ProjectIssues;<|MERGE_RESOLUTION|>--- conflicted
+++ resolved
@@ -15,11 +15,8 @@
 import { ProjectIssuesHeader } from "components/headers";
 // ui
 import { BreadcrumbItem, Breadcrumbs } from "components/breadcrumbs";
-<<<<<<< HEAD
 // icons
 import { Plus } from "lucide-react";
-=======
->>>>>>> 8aebf0bb
 // types
 import type { NextPage } from "next";
 // fetch-keys
@@ -73,49 +70,7 @@
           <BreadcrumbItem title={`${truncateText(projectDetails?.name ?? "Project", 32)} Issues`} />
         </Breadcrumbs>
       }
-<<<<<<< HEAD
-      right={
-        <ProjectIssuesHeader />
-        // <div className="flex items-center gap-2">
-        //   <SecondaryButton
-        //     onClick={() => setAnalyticsModal(true)}
-        //     className="!py-1.5 rounded-md font-normal text-custom-sidebar-text-200 border-custom-border-200 hover:text-custom-text-100 hover:bg-custom-sidebar-background-90"
-        //     outline
-        //   >
-        //     Analytics
-        //   </SecondaryButton>
-        //   {projectDetails && projectDetails.inbox_view && (
-        //     <Link href={`/${workspaceSlug}/projects/${projectId}/inbox/${inboxList?.[0]?.id}`}>
-        //       <a>
-        //         <SecondaryButton
-        //           className="relative !py-1.5 rounded-md font-normal text-custom-sidebar-text-200 border-custom-border-200 hover:text-custom-text-100 hover:bg-custom-sidebar-background-90"
-        //           outline
-        //         >
-        //           <span>Inbox</span>
-        //           {inboxList && inboxList?.[0]?.pending_issue_count !== 0 && (
-        //             <span className="absolute -top-1 -right-1 h-4 w-4 rounded-full text-custom-text-100 bg-custom-sidebar-background-80 border border-custom-sidebar-border-200">
-        //               {inboxList?.[0]?.pending_issue_count}
-        //             </span>
-        //           )}
-        //         </SecondaryButton>
-        //       </a>
-        //     </Link>
-        //   )}
-        //   <PrimaryButton
-        //     className="flex items-center gap-2"
-        //     onClick={() => {
-        //       const e = new KeyboardEvent("keydown", { key: "c" });
-        //       document.dispatchEvent(e);
-        //     }}
-        //   >
-        //     <Plus className="h-4 w-4" />
-        //     Add Issue
-        //   </PrimaryButton>
-        // </div>
-      }
-=======
       right={<ProjectIssuesHeader />}
->>>>>>> 8aebf0bb
       bg="secondary"
     >
       <div className="h-full w-full flex flex-col">
