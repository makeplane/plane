import { useState } from "react";

import { useRouter } from "next/router";

import useSWR from "swr";

// mobx
import { useMobxStore } from "lib/mobx/store-provider";
// services
import projectService from "services/project.service";
import inboxService from "services/inbox.service";
// layouts
import { ProjectAuthorizationWrapper } from "layouts/auth-layout";
// contexts
import { IssueViewContextProvider } from "contexts/issue-view.context";
// helper
import { truncateText } from "helpers/string.helper";
// components
import { IssuesView } from "components/core";
import { AnalyticsProjectModal } from "components/analytics";
import { ProjectIssuesHeader } from "components/headers";
// ui
import { PrimaryButton, SecondaryButton } from "components/ui";
import { BreadcrumbItem, Breadcrumbs } from "components/breadcrumbs";
// icons
import { PlusIcon } from "@heroicons/react/24/outline";
// types
import type { NextPage } from "next";
// fetch-keys
import {
  PROJECT_DETAILS,
  INBOX_LIST,
  STATES_LIST,
  PROJECT_ISSUE_LABELS,
  PROJECT_MEMBERS,
  USER_PROJECT_VIEW,
} from "constants/fetch-keys";

const ProjectIssues: NextPage = () => {
  const [analyticsModal, setAnalyticsModal] = useState(false);

  const router = useRouter();
  const { workspaceSlug, projectId } = router.query;

  const { issueFilter: issueFilterStore, project: projectStore } = useMobxStore();

  const { data: projectDetails } = useSWR(
    workspaceSlug && projectId ? PROJECT_DETAILS(projectId as string) : null,
    workspaceSlug && projectId ? () => projectService.getProject(workspaceSlug as string, projectId as string) : null
  );

  const { data: inboxList } = useSWR(
    workspaceSlug && projectId ? INBOX_LIST(projectId as string) : null,
    workspaceSlug && projectId ? () => inboxService.getInboxes(workspaceSlug as string, projectId as string) : null
  );

<<<<<<< HEAD
  // TODO: update the fetch keys
  useSWR(
    workspaceSlug && projectId ? "REVALIDATE_USER_PROJECT_FILTERS" : null,
=======
  useSWR(
    workspaceSlug && projectId ? USER_PROJECT_VIEW(projectId.toString()) : null,
>>>>>>> 27f78dd2
    workspaceSlug && projectId
      ? () => issueFilterStore.fetchUserProjectFilters(workspaceSlug.toString(), projectId.toString())
      : null
  );

  useSWR(
<<<<<<< HEAD
    workspaceSlug && projectId ? "REVALIDATE_PROJECT_STATES_LIST" : null,
=======
    workspaceSlug && projectId ? STATES_LIST(projectId.toString()) : null,
>>>>>>> 27f78dd2
    workspaceSlug && projectId
      ? () => projectStore.fetchProjectStates(workspaceSlug.toString(), projectId.toString())
      : null
  );

  useSWR(
<<<<<<< HEAD
    workspaceSlug && projectId ? "REVALIDATE_PROJECT_LABELS_LIST" : null,
=======
    workspaceSlug && projectId ? PROJECT_ISSUE_LABELS(projectId.toString()) : null,
>>>>>>> 27f78dd2
    workspaceSlug && projectId
      ? () => projectStore.fetchProjectLabels(workspaceSlug.toString(), projectId.toString())
      : null
  );

  useSWR(
<<<<<<< HEAD
    workspaceSlug && projectId ? "REVALIDATE_PROJECT_MEMBERS_LIST" : null,
=======
    workspaceSlug && projectId ? PROJECT_MEMBERS(projectId.toString()) : null,
>>>>>>> 27f78dd2
    workspaceSlug && projectId
      ? () => projectStore.fetchProjectMembers(workspaceSlug.toString(), projectId.toString())
      : null
  );

  return (
    <IssueViewContextProvider>
      <ProjectAuthorizationWrapper
        breadcrumbs={
          <Breadcrumbs>
            <BreadcrumbItem title="Projects" link={`/${workspaceSlug}/projects`} />
            <BreadcrumbItem title={`${truncateText(projectDetails?.name ?? "Project", 32)} Issues`} />
          </Breadcrumbs>
        }
        right={
          <ProjectIssuesHeader />
          // <div className="flex items-center gap-2">
          //   <SecondaryButton
          //     onClick={() => setAnalyticsModal(true)}
          //     className="!py-1.5 rounded-md font-normal text-custom-sidebar-text-200 border-custom-border-200 hover:text-custom-text-100 hover:bg-custom-sidebar-background-90"
          //     outline
          //   >
          //     Analytics
          //   </SecondaryButton>
          //   {projectDetails && projectDetails.inbox_view && (
          //     <Link href={`/${workspaceSlug}/projects/${projectId}/inbox/${inboxList?.[0]?.id}`}>
          //       <a>
          //         <SecondaryButton
          //           className="relative !py-1.5 rounded-md font-normal text-custom-sidebar-text-200 border-custom-border-200 hover:text-custom-text-100 hover:bg-custom-sidebar-background-90"
          //           outline
          //         >
          //           <span>Inbox</span>
          //           {inboxList && inboxList?.[0]?.pending_issue_count !== 0 && (
          //             <span className="absolute -top-1 -right-1 h-4 w-4 rounded-full text-custom-text-100 bg-custom-sidebar-background-80 border border-custom-sidebar-border-200">
          //               {inboxList?.[0]?.pending_issue_count}
          //             </span>
          //           )}
          //         </SecondaryButton>
          //       </a>
          //     </Link>
          //   )}
          //   <PrimaryButton
          //     className="flex items-center gap-2"
          //     onClick={() => {
          //       const e = new KeyboardEvent("keydown", { key: "c" });
          //       document.dispatchEvent(e);
          //     }}
          //   >
          //     <PlusIcon className="h-4 w-4" />
          //     Add Issue
          //   </PrimaryButton>
          // </div>
        }
        bg="secondary"
      >
        <AnalyticsProjectModal isOpen={analyticsModal} onClose={() => setAnalyticsModal(false)} />
        <div className="h-full w-full flex flex-col">
          <IssuesView />
        </div>
      </ProjectAuthorizationWrapper>
    </IssueViewContextProvider>
  );
};

export default ProjectIssues;<|MERGE_RESOLUTION|>--- conflicted
+++ resolved
@@ -54,47 +54,30 @@
     workspaceSlug && projectId ? () => inboxService.getInboxes(workspaceSlug as string, projectId as string) : null
   );
 
-<<<<<<< HEAD
   // TODO: update the fetch keys
   useSWR(
     workspaceSlug && projectId ? "REVALIDATE_USER_PROJECT_FILTERS" : null,
-=======
-  useSWR(
-    workspaceSlug && projectId ? USER_PROJECT_VIEW(projectId.toString()) : null,
->>>>>>> 27f78dd2
     workspaceSlug && projectId
       ? () => issueFilterStore.fetchUserProjectFilters(workspaceSlug.toString(), projectId.toString())
       : null
   );
 
   useSWR(
-<<<<<<< HEAD
     workspaceSlug && projectId ? "REVALIDATE_PROJECT_STATES_LIST" : null,
-=======
-    workspaceSlug && projectId ? STATES_LIST(projectId.toString()) : null,
->>>>>>> 27f78dd2
     workspaceSlug && projectId
       ? () => projectStore.fetchProjectStates(workspaceSlug.toString(), projectId.toString())
       : null
   );
 
   useSWR(
-<<<<<<< HEAD
     workspaceSlug && projectId ? "REVALIDATE_PROJECT_LABELS_LIST" : null,
-=======
-    workspaceSlug && projectId ? PROJECT_ISSUE_LABELS(projectId.toString()) : null,
->>>>>>> 27f78dd2
     workspaceSlug && projectId
       ? () => projectStore.fetchProjectLabels(workspaceSlug.toString(), projectId.toString())
       : null
   );
 
   useSWR(
-<<<<<<< HEAD
     workspaceSlug && projectId ? "REVALIDATE_PROJECT_MEMBERS_LIST" : null,
-=======
-    workspaceSlug && projectId ? PROJECT_MEMBERS(projectId.toString()) : null,
->>>>>>> 27f78dd2
     workspaceSlug && projectId
       ? () => projectStore.fetchProjectMembers(workspaceSlug.toString(), projectId.toString())
       : null
