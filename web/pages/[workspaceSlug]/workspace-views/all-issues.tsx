--- conflicted
+++ resolved
@@ -8,15 +8,7 @@
 import { GlobalIssuesHeader } from "components/headers";
 import { GlobalViewsAllLayouts } from "components/issues";
 // layouts
-<<<<<<< HEAD
-import { WorkspaceAuthorizationLayout } from "layouts/auth-layout";
-// component
-import { Button } from "@plane/ui";
-import { WorkspaceIssuesViewOptions } from "components/issues/workspace-views/workspace-issue-view-option";
-import { WorkspaceAllIssue } from "components/issues/workspace-views/workspace-all-issue";
-=======
 import { WorkspaceAuthorizationLayout } from "layouts/auth-layout-legacy";
->>>>>>> 4dec6761
 // icons
 import { CheckCircle } from "lucide-react";
 // types
@@ -35,18 +27,6 @@
     workspaceSlug ? () => globalViewsStore.fetchAllGlobalViews(workspaceSlug.toString()) : null
   );
 
-<<<<<<< HEAD
-        <Button
-          variant="primary"
-          prependIcon={<PlusIcon />}
-          onClick={() => {
-            const e = new KeyboardEvent("keydown", { key: "c" });
-            document.dispatchEvent(e);
-          }}
-        >
-          Add Issue
-        </Button>
-=======
   return (
     <WorkspaceAuthorizationLayout
       breadcrumbs={
@@ -62,7 +42,6 @@
           <GlobalViewsHeader />
           <GlobalViewsAllLayouts type="all-issues" />
         </div>
->>>>>>> 4dec6761
       </div>
     </WorkspaceAuthorizationLayout>
   );
