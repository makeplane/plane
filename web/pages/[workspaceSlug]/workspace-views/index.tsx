--- conflicted
+++ resolved
@@ -10,12 +10,7 @@
 import { GlobalDefaultViewListItem, GlobalViewsList } from "components/workspace";
 import { GlobalIssuesHeader } from "components/headers";
 // ui
-<<<<<<< HEAD
-import { EmptyState } from "components/ui";
-import { Button, Input, Loader } from "@plane/ui";
-=======
 import { Input } from "components/ui";
->>>>>>> 4dec6761
 // icons
 import { MagnifyingGlassIcon } from "@heroicons/react/24/outline";
 // types
@@ -31,42 +26,7 @@
   const router = useRouter();
   const { workspaceSlug } = router.query;
 
-<<<<<<< HEAD
-  const { data: workspaceViews } = useSWR(
-    workspaceSlug ? WORKSPACE_VIEWS_LIST(workspaceSlug as string) : null,
-    workspaceSlug ? () => workspaceService.getAllViews(workspaceSlug as string) : null
-  );
-
-  const defaultWorkspaceViewsList = [
-    {
-      key: "all",
-      label: "All Issues",
-      href: `/${workspaceSlug}/workspace-views/all-issues`,
-    },
-    {
-      key: "assigned",
-      label: "Assigned",
-      href: `/${workspaceSlug}/workspace-views/assigned`,
-    },
-    {
-      key: "created",
-      label: "Created",
-      href: `/${workspaceSlug}/workspace-views/created`,
-    },
-    {
-      key: "subscribed",
-      label: "Subscribed",
-      href: `/${workspaceSlug}/workspace-views/subscribed`,
-    },
-  ];
-
-  const filteredDefaultOptions =
-    query === ""
-      ? defaultWorkspaceViewsList
-      : defaultWorkspaceViewsList?.filter((option) => option.label.toLowerCase().includes(query.toLowerCase()));
-=======
   const { globalViews: globalViewsStore } = useMobxStore();
->>>>>>> 4dec6761
 
   useSWR(
     workspaceSlug ? GLOBAL_VIEWS_LIST(workspaceSlug.toString()) : null,
@@ -80,109 +40,25 @@
           <span className="text-sm font-medium">Workspace Views</span>
         </div>
       }
-<<<<<<< HEAD
-      right={
-        <div className="flex items-center gap-2">
-          <WorkspaceIssuesViewOptions />
-
-          <Button variant="primary" prependIcon={<PlusIcon />} onClick={() => setCreateUpdateViewModal(true)}>
-            New View
-          </Button>
-        </div>
-      }
-    >
-      <CreateUpdateWorkspaceViewModal
-        isOpen={createUpdateViewModal}
-        handleClose={() => {
-          setCreateUpdateViewModal(false);
-          setSelectedViewToUpdate(null);
-        }}
-        data={selectedViewToUpdate}
-      />
-      <DeleteWorkspaceViewModal isOpen={deleteViewModal} data={selectedViewToDelete} setIsOpen={setDeleteViewModal} />
-=======
       right={<GlobalIssuesHeader activeLayout="list" />}
     >
->>>>>>> 4dec6761
       <div className="flex flex-col">
         <div className="h-full w-full flex flex-col overflow-hidden">
           <div className="flex items-center gap-2.5 w-full px-5 py-3 border-b border-custom-border-200">
             <MagnifyingGlassIcon className="h-4 w-4 text-custom-text-200" />
             <Input
-              id="search"
-              name="search"
-              type="text"
+              className="w-full bg-transparent text-xs leading-5 text-custom-text-200 placeholder:text-custom-text-400 !p-0 focus:outline-none"
               value={query}
               onChange={(e) => setQuery(e.target.value)}
               placeholder="Search"
-              className="w-full bg-transparent text-xs leading-5 text-custom-text-200 placeholder:text-custom-text-400 !p-0 focus:outline-none"
-              mode="true-transparent"
+              mode="trueTransparent"
             />
           </div>
         </div>
-<<<<<<< HEAD
-        {filteredDefaultOptions &&
-          filteredDefaultOptions.length > 0 &&
-          filteredDefaultOptions.map((option) => (
-            <div className="group hover:bg-custom-background-90 border-b border-custom-border-200">
-              <Link href={option.href}>
-                <a className="flex items-center justify-between relative rounded px-5 py-4 w-full">
-                  <div className="flex items-center justify-between w-full">
-                    <div className="flex items-center gap-4">
-                      <div
-                        className={`flex items-center justify-center h-10 w-10 rounded bg-custom-background-90 group-hover:bg-custom-background-100`}
-                      >
-                        <PhotoFilterOutlined className="!text-base !leading-6" />
-                      </div>
-                      <div className="flex flex-col">
-                        <p className="truncate text-sm leading-4 font-medium">{truncateText(option.label, 75)}</p>
-                      </div>
-                    </div>
-                  </div>
-                </a>
-              </Link>
-            </div>
-          ))}
-
-        {filteredOptions ? (
-          filteredOptions.length > 0 ? (
-            <div>
-              {filteredOptions.map((view) => (
-                <SingleWorkspaceViewItem
-                  key={view.id}
-                  view={view}
-                  handleEditView={() => handleEditView(view)}
-                  handleDeleteView={() => handleDeleteView(view)}
-                />
-              ))}
-            </div>
-          ) : (
-            <EmptyState
-              title="Get focused with views"
-              description="Views aid in saving your issues by applying various filters and grouping options."
-              image={emptyView}
-              primaryButton={{
-                icon: <PlusIcon className="h-4 w-4" />,
-                text: "New View",
-                onClick: () => setCreateUpdateViewModal(true),
-              }}
-            />
-          )
-        ) : (
-          <Loader className="space-y-1.5">
-            <Loader.Item height="72px" />
-            <Loader.Item height="72px" />
-            <Loader.Item height="72px" />
-            <Loader.Item height="72px" />
-            <Loader.Item height="72px" />
-          </Loader>
-        )}
-=======
         {DEFAULT_GLOBAL_VIEWS_LIST.filter((v) => v.label.toLowerCase().includes(query.toLowerCase())).map((option) => (
           <GlobalDefaultViewListItem key={option.key} view={option} />
         ))}
         <GlobalViewsList searchQuery={query} />
->>>>>>> 4dec6761
       </div>
     </WorkspaceAuthorizationLayout>
   );
