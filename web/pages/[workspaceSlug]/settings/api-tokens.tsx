import React, { useState } from "react";
import { useRouter } from "next/router";
import { observer } from "mobx-react-lite";
import useSWR from "swr";
import { useTheme } from "next-themes";
// store hooks
import { useUser } from "hooks/store";
// layouts
import { AppLayout } from "layouts/app-layout";
import { WorkspaceSettingLayout } from "layouts/settings-layout";
// component
import { WorkspaceSettingHeader } from "components/headers";
import { ApiTokenListItem, CreateApiTokenModal } from "components/api-token";
import { EmptyState, getEmptyStateImagePath } from "components/empty-state";
// ui
import { Button } from "@plane/ui";
import { APITokenSettingsLoader } from "components/ui";
// services
import { APITokenService } from "services/api_token.service";
// types
import { NextPageWithLayout } from "lib/types";
// constants
import { API_TOKENS_LIST } from "constants/fetch-keys";
import { EUserWorkspaceRoles } from "constants/workspace";
import { WORKSPACE_SETTINGS_EMPTY_STATE_DETAILS } from "constants/empty-state";

const apiTokenService = new APITokenService();

const ApiTokensPage: NextPageWithLayout = observer(() => {
  // states
  const [isCreateTokenModalOpen, setIsCreateTokenModalOpen] = useState(false);
  // router
  const router = useRouter();
  const { workspaceSlug } = router.query;
  // theme
  const { resolvedTheme } = useTheme();
  // store hooks
  const {
    membership: { currentWorkspaceRole },
    currentUser,
  } = useUser();

  const isAdmin = currentWorkspaceRole === EUserWorkspaceRoles.ADMIN;

  const { data: tokens } = useSWR(workspaceSlug && isAdmin ? API_TOKENS_LIST(workspaceSlug.toString()) : null, () =>
    workspaceSlug && isAdmin ? apiTokenService.getApiTokens(workspaceSlug.toString()) : null
  );

  const emptyStateDetail = WORKSPACE_SETTINGS_EMPTY_STATE_DETAILS["api-tokens"];
  const isLightMode = resolvedTheme ? resolvedTheme === "light" : currentUser?.theme.theme === "light";
  const emptyStateImage = getEmptyStateImagePath("workspace-settings", "api-tokens", isLightMode);

  if (!isAdmin)
    return (
      <div className="mt-10 flex h-full w-full justify-center p-4">
        <p className="text-sm text-neutral-text-medium">You are not authorized to access this page.</p>
      </div>
    );

  if (!tokens) {
    return <APITokenSettingsLoader />;
  }

  return (
    <>
      <CreateApiTokenModal isOpen={isCreateTokenModalOpen} onClose={() => setIsCreateTokenModalOpen(false)} />
<<<<<<< HEAD
      {tokens ? (
        <section className="w-full overflow-y-auto py-8 pr-9">
          {tokens.length > 0 ? (
            <>
              <div className="mb-2 flex items-center justify-between border-b border-neutral-border-medium py-3.5">
                <h3 className="text-xl font-medium">API tokens</h3>
                <Button variant="primary" onClick={() => setIsCreateTokenModalOpen(true)}>
                  Add API token
                </Button>
              </div>
              <div>
                {tokens.map((token) => (
                  <ApiTokenListItem key={token.id} token={token} />
                ))}
              </div>
            </>
          ) : (
            <div className="mx-auto">
              <ApiTokenEmptyState onClick={() => setIsCreateTokenModalOpen(true)} />
=======
      <section className="h-full w-full overflow-y-auto py-8 pr-9">
        {tokens.length > 0 ? (
          <>
            <div className="flex items-center justify-between border-b border-custom-border-200 py-3.5">
              <h3 className="text-xl font-medium">API tokens</h3>
              <Button variant="primary" onClick={() => setIsCreateTokenModalOpen(true)}>
                Add API token
              </Button>
            </div>
            <div>
              {tokens.map((token) => (
                <ApiTokenListItem key={token.id} token={token} />
              ))}
            </div>
          </>
        ) : (
          <div className="flex h-full w-full flex-col">
            <div className="flex items-center justify-between gap-4 border-b border-custom-border-200 pb-3.5">
              <h3 className="text-xl font-medium">API tokens</h3>
              <Button variant="primary" onClick={() => setIsCreateTokenModalOpen(true)}>
                Add API token
              </Button>
            </div>
            <div className="h-full w-full flex items-center justify-center">
              <EmptyState
                title={emptyStateDetail.title}
                description={emptyStateDetail.description}
                image={emptyStateImage}
                size="lg"
              />
>>>>>>> 41e812a8
            </div>
          </div>
        )}
      </section>
    </>
  );
});

ApiTokensPage.getLayout = function getLayout(page: React.ReactElement) {
  return (
    <AppLayout header={<WorkspaceSettingHeader title="API Tokens" />}>
      <WorkspaceSettingLayout>{page}</WorkspaceSettingLayout>
    </AppLayout>
  );
};

export default ApiTokensPage;<|MERGE_RESOLUTION|>--- conflicted
+++ resolved
@@ -64,27 +64,6 @@
   return (
     <>
       <CreateApiTokenModal isOpen={isCreateTokenModalOpen} onClose={() => setIsCreateTokenModalOpen(false)} />
-<<<<<<< HEAD
-      {tokens ? (
-        <section className="w-full overflow-y-auto py-8 pr-9">
-          {tokens.length > 0 ? (
-            <>
-              <div className="mb-2 flex items-center justify-between border-b border-neutral-border-medium py-3.5">
-                <h3 className="text-xl font-medium">API tokens</h3>
-                <Button variant="primary" onClick={() => setIsCreateTokenModalOpen(true)}>
-                  Add API token
-                </Button>
-              </div>
-              <div>
-                {tokens.map((token) => (
-                  <ApiTokenListItem key={token.id} token={token} />
-                ))}
-              </div>
-            </>
-          ) : (
-            <div className="mx-auto">
-              <ApiTokenEmptyState onClick={() => setIsCreateTokenModalOpen(true)} />
-=======
       <section className="h-full w-full overflow-y-auto py-8 pr-9">
         {tokens.length > 0 ? (
           <>
@@ -115,7 +94,6 @@
                 image={emptyStateImage}
                 size="lg"
               />
->>>>>>> 41e812a8
             </div>
           </div>
         )}
