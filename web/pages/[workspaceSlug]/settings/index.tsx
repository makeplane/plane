--- conflicted
+++ resolved
@@ -335,53 +335,12 @@
                       type="button"
                       className="flex items-center justify-between w-full py-4"
                     >
-                      <span className="text-xl tracking-tight">Delete Workspace</span>
+                      <span className="text-xl tracking-tight">
+                        {store.locale.localized("Delete Workspace")}
+                      </span>
                       <Icon iconName={open ? "expand_less" : "expand_more"} className="!text-2xl" />
                     </Disclosure.Button>
 
-<<<<<<< HEAD
-            <Disclosure as="div" className="border-t border-custom-border-400">
-              {({ open }) => (
-                <div className="w-full">
-                  <Disclosure.Button
-                    as="button"
-                    type="button"
-                    className="flex items-center justify-between w-full py-4"
-                  >
-                    <span className="text-xl tracking-tight">
-                      {store.locale.localized("Delete Workspace")}
-                    </span>
-                    <Icon iconName={open ? "expand_less" : "expand_more"} className="!text-2xl" />
-                  </Disclosure.Button>
-
-                  <Transition
-                    show={open}
-                    enter="transition duration-100 ease-out"
-                    enterFrom="transform opacity-0"
-                    enterTo="transform opacity-100"
-                    leave="transition duration-75 ease-out"
-                    leaveFrom="transform opacity-100"
-                    leaveTo="transform opacity-0"
-                  >
-                    <Disclosure.Panel>
-                      <div className="flex flex-col gap-8">
-                        <span className="text-sm tracking-tight">
-                          {store.locale.localized(
-                            `The danger zone of the workspace delete page is a critical area that
-							requires careful consideration and attention. When deleting a workspace,
-							all of the data and resources within that workspace will be permanently
-							removed and cannot be recovered.`
-                          )}
-                        </span>
-                        <div>
-                          <DangerButton
-                            onClick={() => setIsOpen(true)}
-                            className="!text-sm"
-                            outline
-                          >
-                            {store.locale.localized("Delete my workspace")}
-                          </DangerButton>
-=======
                     <Transition
                       show={open}
                       enter="transition duration-100 ease-out"
@@ -394,10 +353,12 @@
                       <Disclosure.Panel>
                         <div className="flex flex-col gap-8">
                           <span className="text-sm tracking-tight">
-                            The danger zone of the workspace delete page is a critical area that
-                            requires careful consideration and attention. When deleting a workspace,
-                            all of the data and resources within that workspace will be permanently
-                            removed and cannot be recovered.
+                            {store.locale.localized(
+                              `The danger zone of the workspace delete page is a critical area that
+  							requires careful consideration and attention. When deleting a workspace,
+  							all of the data and resources within that workspace will be permanently
+  							removed and cannot be recovered.`
+                            )}
                           </span>
                           <div>
                             <DangerButton
@@ -405,10 +366,9 @@
                               className="!text-sm"
                               outline
                             >
-                              Delete my workspace
+                              {store.locale.localized("Delete my workspace")}
                             </DangerButton>
                           </div>
->>>>>>> ebf79ee2
                         </div>
                       </Disclosure.Panel>
                     </Transition>
