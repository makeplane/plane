--- conflicted
+++ resolved
@@ -1,4 +1,4 @@
-import { useState } from "react";
+import { useState, useEffect } from "react";
 import { useRouter } from "next/router";
 import { observer } from "mobx-react-lite";
 import useSWR from "swr";
@@ -26,21 +26,16 @@
   const { workspaceSlug, webhookId } = router.query;
   // mobx store
   const {
-<<<<<<< HEAD
     membership: { currentWorkspaceRole },
   } = useUser();
-  const { currentWebhook, clearSecretKey, fetchWebhookById } = useWebhook();
-
-  useEffect(() => {
-    if (isCreated !== "true") clearSecretKey();
-  }, [clearSecretKey, isCreated]);
-=======
-    webhook: { currentWebhook, fetchWebhookById, updateWebhook },
-    user: { currentWorkspaceRole },
-  } = useMobxStore();
+  const { currentWebhook, clearSecretKey, fetchWebhookById, updateWebhook } = useWebhook();
   // toast
   const { setToastAlert } = useToast();
->>>>>>> 91e84aed
+
+  // TODO: fix this error
+  // useEffect(() => {
+  //   if (isCreated !== "true") clearSecretKey();
+  // }, [clearSecretKey, isCreated]);
 
   const isAdmin = currentWorkspaceRole === 20;
 
