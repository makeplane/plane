import React, { useEffect, useState } from "react";
import { observer } from "mobx-react-lite";
<<<<<<< HEAD
=======
import { useRouter } from "next/router";
import { useTheme } from "next-themes";
import useSWR from "swr";
>>>>>>> b3d3c0fb
// hooks
import { Button } from "@plane/ui";
import { PageHead } from "components/core";
import { EmptyState, getEmptyStateImagePath } from "components/empty-state";
import { WorkspaceSettingHeader } from "components/headers";
import { WebhookSettingsLoader } from "components/ui";
import { WebhooksList, CreateWebhookModal } from "components/web-hooks";
import { WORKSPACE_SETTINGS_EMPTY_STATE_DETAILS } from "constants/empty-state";
import { useUser, useWebhook, useWorkspace } from "hooks/store";
// layouts
import { AppLayout } from "layouts/app-layout";
import { WorkspaceSettingLayout } from "layouts/settings-layout";
// components
<<<<<<< HEAD
import { WorkspaceSettingHeader } from "components/headers";
import { WebhooksList, CreateWebhookModal } from "components/web-hooks";
import { EmptyState } from "components/empty-state";
=======
>>>>>>> b3d3c0fb
// ui
// types
import { NextPageWithLayout } from "lib/types";
// constants
<<<<<<< HEAD
import { PageHead } from "components/core";
import { EmptyStateType } from "constants/empty-state";
=======
>>>>>>> b3d3c0fb

const WebhooksListPage: NextPageWithLayout = observer(() => {
  // states
  const [showCreateWebhookModal, setShowCreateWebhookModal] = useState(false);
  // router
  const router = useRouter();
  const { workspaceSlug } = router.query;
  // mobx store
  const {
    membership: { currentWorkspaceRole },
  } = useUser();
  const { fetchWebhooks, webhooks, clearSecretKey, webhookSecretKey, createWebhook } = useWebhook();
  const { currentWorkspace } = useWorkspace();

  const isAdmin = currentWorkspaceRole === 20;

  useSWR(
    workspaceSlug && isAdmin ? `WEBHOOKS_LIST_${workspaceSlug}` : null,
    workspaceSlug && isAdmin ? () => fetchWebhooks(workspaceSlug.toString()) : null
  );

  const pageTitle = currentWorkspace?.name ? `${currentWorkspace.name} - Webhooks` : undefined;

  // clear secret key when modal is closed.
  useEffect(() => {
    if (!showCreateWebhookModal && webhookSecretKey) clearSecretKey();
  }, [showCreateWebhookModal, webhookSecretKey, clearSecretKey]);

  if (!isAdmin)
    return (
      <>
        <PageHead title={pageTitle} />
        <div className="mt-10 flex h-full w-full justify-center p-4">
          <p className="text-sm text-custom-text-300">You are not authorized to access this page.</p>
        </div>
      </>
    );

  if (!webhooks) return <WebhookSettingsLoader />;

  return (
    <>
      <PageHead title={pageTitle} />
      <div className="w-full overflow-y-auto py-8 pr-9">
        <CreateWebhookModal
          createWebhook={createWebhook}
          clearSecretKey={clearSecretKey}
          currentWorkspace={currentWorkspace}
          isOpen={showCreateWebhookModal}
          onClose={() => {
            setShowCreateWebhookModal(false);
          }}
        />
        {Object.keys(webhooks).length > 0 ? (
          <div className="flex h-full w-full flex-col">
            <div className="flex items-center justify-between gap-4 border-b border-custom-border-200 pb-3.5">
              <div className="text-xl font-medium">Webhooks</div>
              <Button variant="primary" size="sm" onClick={() => setShowCreateWebhookModal(true)}>
                Add webhook
              </Button>
            </div>
            <WebhooksList />
          </div>
        ) : (
          <div className="flex h-full w-full flex-col">
            <div className="flex items-center justify-between gap-4 border-b border-custom-border-200 pb-3.5">
              <div className="text-xl font-medium">Webhooks</div>
              <Button variant="primary" size="sm" onClick={() => setShowCreateWebhookModal(true)}>
                Add webhook
              </Button>
            </div>
            <div className="h-full w-full flex items-center justify-center">
              <EmptyState type={EmptyStateType.WORKSPACE_SETTINGS_WEBHOOKS} />
            </div>
          </div>
        )}
      </div>
    </>
  );
});

WebhooksListPage.getLayout = function getLayout(page: React.ReactElement) {
  return (
    <AppLayout header={<WorkspaceSettingHeader title="Webhook settings" />}>
      <WorkspaceSettingLayout>{page}</WorkspaceSettingLayout>
    </AppLayout>
  );
};

export default WebhooksListPage;<|MERGE_RESOLUTION|>--- conflicted
+++ resolved
@@ -1,11 +1,7 @@
 import React, { useEffect, useState } from "react";
 import { observer } from "mobx-react-lite";
-<<<<<<< HEAD
-=======
 import { useRouter } from "next/router";
-import { useTheme } from "next-themes";
 import useSWR from "swr";
->>>>>>> b3d3c0fb
 // hooks
 import { Button } from "@plane/ui";
 import { PageHead } from "components/core";
@@ -19,21 +15,15 @@
 import { AppLayout } from "layouts/app-layout";
 import { WorkspaceSettingLayout } from "layouts/settings-layout";
 // components
-<<<<<<< HEAD
 import { WorkspaceSettingHeader } from "components/headers";
 import { WebhooksList, CreateWebhookModal } from "components/web-hooks";
 import { EmptyState } from "components/empty-state";
-=======
->>>>>>> b3d3c0fb
 // ui
 // types
 import { NextPageWithLayout } from "lib/types";
 // constants
-<<<<<<< HEAD
 import { PageHead } from "components/core";
 import { EmptyStateType } from "constants/empty-state";
-=======
->>>>>>> b3d3c0fb
 
 const WebhooksListPage: NextPageWithLayout = observer(() => {
   // states
