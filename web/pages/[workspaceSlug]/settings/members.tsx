--- conflicted
+++ resolved
@@ -5,23 +5,13 @@
 import { IWorkspaceBulkInviteFormData } from "@plane/types";
 // hooks
 import { Button, TOAST_TYPE, setToast } from "@plane/ui";
-<<<<<<< HEAD
-import { PageHead } from "components/core";
-import { WorkspaceSettingHeader } from "components/headers";
-import { SendWorkspaceInvitationModal, WorkspaceMembersList } from "components/workspace";
-import { E_WORKSPACE_MEMBERS, MEMBER_INVITED } from "constants/event-tracker";
-import { EUserWorkspaceRoles } from "constants/workspace";
-import { getUserRole } from "helpers/user.helper";
-import { useApplication, useEventTracker, useMember, useUser, useWorkspace } from "hooks/store";
-=======
 import { PageHead } from "@/components/core";
 import { WorkspaceSettingHeader } from "@/components/headers";
 import { SendWorkspaceInvitationModal, WorkspaceMembersList } from "@/components/workspace";
-import { MEMBER_INVITED } from "@/constants/event-tracker";
+import { E_WORKSPACE_MEMBERS, MEMBER_INVITED } from "@/constants/event-tracker";
 import { EUserWorkspaceRoles } from "@/constants/workspace";
 import { getUserRole } from "@/helpers/user.helper";
-import { useEventTracker, useMember, useUser, useWorkspace } from "@/hooks/store";
->>>>>>> 15c7deb2
+import { useEventTracker, useMember, useUser, useWorkspace, useApplication } from "@/hooks/store";
 // layouts
 import { AppLayout } from "@/layouts/app-layout";
 import { WorkspaceSettingLayout } from "@/layouts/settings-layout";
