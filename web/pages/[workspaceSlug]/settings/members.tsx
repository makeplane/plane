--- conflicted
+++ resolved
@@ -74,12 +74,8 @@
               className="max-w-[234px] w-full border-none bg-transparent text-sm outline-none placeholder:text-custom-text-400"
               placeholder="Search..."
               value={searchQuery}
-<<<<<<< HEAD
               autoFocus
-=======
->>>>>>> a17b08dd
               onChange={(e) => setSearchQuery(e.target.value)}
-              autoFocus
             />
           </div>
           <Button variant="primary" size="sm" onClick={() => setInviteModal(true)}>
