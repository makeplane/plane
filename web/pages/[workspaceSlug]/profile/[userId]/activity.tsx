--- conflicted
+++ resolved
@@ -13,12 +13,7 @@
 // components
 // ui
 // types
-<<<<<<< HEAD
-import { NextPageWithLayout } from "lib/types";
-import { useStore } from "hooks";
-=======
 import { NextPageWithLayout } from "@/lib/types";
->>>>>>> 204e4a8c
 // constants
 
 const PER_PAGE = 100;
@@ -61,15 +56,15 @@
     currentUser?.id === userId && !!currentWorkspaceRole && currentWorkspaceRole >= EUserWorkspaceRoles.MEMBER;
 
   return (
-    <div className="h-full w-full py-5 flex flex-col overflow-hidden">
+    <div className="flex h-full w-full flex-col overflow-hidden py-5">
       <div className="flex items-center justify-between gap-2 px-5 md:px-9">
         <h3 className="text-lg font-medium">Recent activity</h3>
         {canDownloadActivity && <DownloadActivityButton />}
       </div>
-      <div className="h-full flex flex-col overflow-y-auto vertical-scrollbar scrollbar-md px-5 md:px-9">
+      <div className="vertical-scrollbar scrollbar-md flex h-full flex-col overflow-y-auto px-5 md:px-9">
         {activityPages}
         {pageCount < totalPages && resultsCount !== 0 && (
-          <div className="flex items-center justify-center text-xs w-full">
+          <div className="flex w-full items-center justify-center text-xs">
             <Button variant="accent-primary" size="sm" onClick={handleLoadMore}>
               Load more
             </Button>
