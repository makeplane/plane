--- conflicted
+++ resolved
@@ -20,13 +20,7 @@
 // helpers
 import { truncateText } from "@/helpers/string.helper";
 import { getUserRole } from "@/helpers/user.helper";
-<<<<<<< HEAD
-// hooks
-import { useEventTracker, useUser } from "@/hooks/store";
-// layouts
-=======
 import { useEventTracker, useUser, useWorkspace } from "@/hooks/store";
->>>>>>> f805acbc
 import { UserAuthWrapper } from "@/layouts/auth-layout";
 import DefaultLayout from "@/layouts/default-layout";
 // types
@@ -46,18 +40,12 @@
   // states
   const [invitationsRespond, setInvitationsRespond] = useState<string[]>([]);
   const [isJoiningWorkspaces, setIsJoiningWorkspaces] = useState(false);
-<<<<<<< HEAD
-=======
-  // store hooks
-  const { captureEvent, joinWorkspaceMetricGroup } = useEventTracker();
-  const { currentUser, currentUserSettings } = useUser();
-  const { fetchWorkspaces } = useWorkspace();
->>>>>>> f805acbc
   // router
   const router = useRouter();
   // store hooks
   const { captureEvent, joinWorkspaceMetricGroup } = useEventTracker();
   const { data: currentUser } = useUser();
+  const { fetchWorkspaces } = useWorkspace();
   // next-themes
   const { theme } = useTheme();
 
