--- conflicted
+++ resolved
@@ -14,12 +14,8 @@
 // components
 import { EmptyState } from "@/components/common";
 import { PageHead } from "@/components/core";
-<<<<<<< HEAD
+// constants
 import { E_WORKSPACE_INVITATION, MEMBER_ACCEPTED } from "@/constants/event-tracker";
-=======
-// constants
-import { MEMBER_ACCEPTED } from "@/constants/event-tracker";
->>>>>>> 7061ef46
 import { ROLE } from "@/constants/workspace";
 // helpers
 import { truncateText } from "@/helpers/string.helper";
