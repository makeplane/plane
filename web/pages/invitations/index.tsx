--- conflicted
+++ resolved
@@ -11,7 +11,7 @@
 import { Button, TOAST_TYPE, setToast } from "@plane/ui";
 import { EmptyState } from "@/components/common";
 import { PageHead } from "@/components/core";
-import { MEMBER_ACCEPTED } from "@/constants/event-tracker";
+import { E_WORKSPACE_INVITATION, MEMBER_ACCEPTED } from "@/constants/event-tracker";
 import { ROLE } from "@/constants/workspace";
 import { truncateText } from "@/helpers/string.helper";
 import { getUserRole } from "@/helpers/user.helper";
@@ -31,11 +31,6 @@
 // helpers
 // types
 // constants
-<<<<<<< HEAD
-import { ROLE } from "constants/workspace";
-import { E_WORKSPACE_INVITATION, MEMBER_ACCEPTED } from "constants/event-tracker";
-=======
->>>>>>> 15c7deb2
 // components
 // services
 const workspaceService = new WorkspaceService();
