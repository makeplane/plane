<<<<<<< HEAD
=======
import { ReactElement } from "react";
import { AppProps } from "next/app";
import Head from "next/head";
>>>>>>> 204e4a8c
import { ThemeProvider } from "next-themes";
import { AppProps } from "next/app";
import Head from "next/head";
import { ReactElement } from "react";
// styles
<<<<<<< HEAD
import "styles/command-pallette.css";
import "styles/emoji.css";
import "styles/globals.css";
import "styles/nprogress.css";
import "styles/react-day-picker.css";
// constants
import { SITE_TITLE } from "constants/seo-variables";
import { THEMES } from "constants/themes";
// mobx store provider
import { StoreProvider } from "contexts/store-context";
// lib
import { AppProvider } from "lib/app-provider";
=======
import "@/styles/globals.css";
import "@/styles/command-pallette.css";
import "@/styles/nprogress.css";
import "@/styles/emoji.css";
import "@/styles/react-day-picker.css";
// constants
import { SITE_TITLE } from "@/constants/seo-variables";
import { THEMES } from "@/constants/themes";
// mobx store provider
import { StoreProvider } from "@/contexts/store-context";

import { AppProvider } from "@/lib/app-provider";
>>>>>>> 204e4a8c
// types
import { NextPageWithLayout } from "@/lib/types";

type AppPropsWithLayout = AppProps & {
  Component: NextPageWithLayout;
};

function MyApp({ Component, pageProps: { ...pageProps } }: AppPropsWithLayout) {
  // Use the layout defined at the page level, if available
  const getLayout = Component.getLayout ?? ((page: ReactElement) => page);

  return (
    <>
      <Head>
        <title>{SITE_TITLE}</title>
      </Head>
      <StoreProvider {...pageProps}>
        <ThemeProvider themes={THEMES} defaultTheme="system">
          <AppProvider>{getLayout(<Component {...pageProps} />)}</AppProvider>
        </ThemeProvider>
      </StoreProvider>
    </>
  );
}

export default MyApp;<|MERGE_RESOLUTION|>--- conflicted
+++ resolved
@@ -1,28 +1,11 @@
-<<<<<<< HEAD
-=======
 import { ReactElement } from "react";
 import { AppProps } from "next/app";
 import Head from "next/head";
->>>>>>> 204e4a8c
 import { ThemeProvider } from "next-themes";
 import { AppProps } from "next/app";
 import Head from "next/head";
 import { ReactElement } from "react";
 // styles
-<<<<<<< HEAD
-import "styles/command-pallette.css";
-import "styles/emoji.css";
-import "styles/globals.css";
-import "styles/nprogress.css";
-import "styles/react-day-picker.css";
-// constants
-import { SITE_TITLE } from "constants/seo-variables";
-import { THEMES } from "constants/themes";
-// mobx store provider
-import { StoreProvider } from "contexts/store-context";
-// lib
-import { AppProvider } from "lib/app-provider";
-=======
 import "@/styles/globals.css";
 import "@/styles/command-pallette.css";
 import "@/styles/nprogress.css";
@@ -35,7 +18,6 @@
 import { StoreProvider } from "@/contexts/store-context";
 
 import { AppProvider } from "@/lib/app-provider";
->>>>>>> 204e4a8c
 // types
 import { NextPageWithLayout } from "@/lib/types";
 
