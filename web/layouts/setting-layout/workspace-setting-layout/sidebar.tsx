import React from "react";
import { useRouter } from "next/router";
import Link from "next/link";

export const WorkspaceSettingsSidebar = () => {
  const router = useRouter();
  const { workspaceSlug } = router.query;

  const workspaceLinks: Array<{
    label: string;
    href: string;
  }> = [
    {
      label: "General",
      href: `/${workspaceSlug}/settings`,
    },
    {
      label: "Members",
      href: `/${workspaceSlug}/settings/members`,
    },
    {
      label: "Billing & Plans",
      href: `/${workspaceSlug}/settings/billing`,
    },
    {
      label: "Integrations",
      href: `/${workspaceSlug}/settings/integrations`,
    },
    {
<<<<<<< HEAD
      label: "Webhooks",
      href: `/${workspaceSlug}/settings/webhooks`,
=======
      label: "Api tokens",
      href: `/${workspaceSlug}/settings/api-tokens`,
>>>>>>> 7c628b43
    },
    {
      label: "Imports",
      href: `/${workspaceSlug}/settings/imports`,
    },
    {
      label: "Exports",
      href: `/${workspaceSlug}/settings/exports`,
    },
  ];

  const profileLinks: Array<{
    label: string;
    href: string;
  }> = [
    {
      label: "Profile",
      href: `/${workspaceSlug}/me/profile`,
    },
    {
      label: "Activity",
      href: `/${workspaceSlug}/me/profile/activity`,
    },
    {
      label: "Preferences",
      href: `/${workspaceSlug}/me/profile/preferences`,
    },
  ];
<<<<<<< HEAD
console.log(router.asPath);
=======

  function highlightSetting(label: string, link: string): boolean {
    if (router.asPath.startsWith(link) && (label === "Imports" || label === "Api tokens")) {
      return true;
    }
    return link === router.asPath;
  }

>>>>>>> 7c628b43
  return (
    <div className="flex flex-col gap-6 w-80 px-5">
      <div className="flex flex-col gap-2">
        <span className="text-xs text-custom-sidebar-text-400 font-semibold">SETTINGS</span>
        <div className="flex flex-col gap-1 w-full">
          {workspaceLinks.map((link) => (
            <Link key={link.href} href={link.href}>
              <a>
                <div
                  className={`px-4 py-2 text-sm font-medium rounded-md ${
                    highlightSetting(link.label, link.href)
                      ? "bg-custom-primary-100/10 text-custom-primary-100"
                      : "text-custom-sidebar-text-200 hover:bg-custom-sidebar-background-80 focus:bg-custom-sidebar-background-80"
                  }`}
                >
                  {link.label}
                </div>
              </a>
            </Link>
          ))}
        </div>
      </div>
      <div className="flex flex-col gap-2">
        <span className="text-xs text-custom-sidebar-text-400 font-semibold">My Account</span>
        <div className="flex flex-col gap-1 w-full">
          {profileLinks.map((link) => (
            <Link key={link.href} href={link.href}>
              <a>
                <div
                  className={`px-4 py-2 text-sm font-medium rounded-md ${
                    (link.label === "Import" ? router.asPath.includes(link.href) : router.asPath === link.href)
                      ? "bg-custom-primary-100/10 text-custom-primary-100"
                      : "text-custom-sidebar-text-200 hover:bg-custom-sidebar-background-80 focus:bg-custom-sidebar-background-80"
                  }`}
                >
                  {link.label}
                </div>
              </a>
            </Link>
          ))}
        </div>
      </div>
    </div>
  );
};<|MERGE_RESOLUTION|>--- conflicted
+++ resolved
@@ -27,13 +27,12 @@
       href: `/${workspaceSlug}/settings/integrations`,
     },
     {
-<<<<<<< HEAD
       label: "Webhooks",
       href: `/${workspaceSlug}/settings/webhooks`,
-=======
+    },
+    {
       label: "Api tokens",
       href: `/${workspaceSlug}/settings/api-tokens`,
->>>>>>> 7c628b43
     },
     {
       label: "Imports",
@@ -62,9 +61,6 @@
       href: `/${workspaceSlug}/me/profile/preferences`,
     },
   ];
-<<<<<<< HEAD
-console.log(router.asPath);
-=======
 
   function highlightSetting(label: string, link: string): boolean {
     if (router.asPath.startsWith(link) && (label === "Imports" || label === "Api tokens")) {
@@ -73,7 +69,6 @@
     return link === router.asPath;
   }
 
->>>>>>> 7c628b43
   return (
     <div className="flex flex-col gap-6 w-80 px-5">
       <div className="flex flex-col gap-2">
