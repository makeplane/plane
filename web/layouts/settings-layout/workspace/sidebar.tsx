import React from "react";
import { useRouter } from "next/router";
import Link from "next/link";
import { RootStore } from "store/root";
import { useMobxStore } from "lib/mobx/store-provider";

export enum EUserWorkspaceRoles {
  GUEST = 5,
  MEMBER = 15,
  ADMIN = 20,
}

export const WorkspaceSettingsSidebar = () => {
  const router = useRouter();
  const { workspaceSlug } = router.query;
  const { user: userStore }: RootStore = useMobxStore();

  const workspaceMemberInfo = userStore.currentWorkspaceRole || EUserWorkspaceRoles.GUEST;

  const workspaceLinks: Array<{
    label: string;
    href: string;
    access: EUserWorkspaceRoles;
  }> = [
    {
      label: "General",
      href: `/${workspaceSlug}/settings`,
      access: EUserWorkspaceRoles.GUEST,
    },
    {
      label: "Members",
      href: `/${workspaceSlug}/settings/members`,
      access: EUserWorkspaceRoles.GUEST,
    },
    {
      label: "Billing & Plans",
      href: `/${workspaceSlug}/settings/billing`,
      access: EUserWorkspaceRoles.ADMIN,
    },
    {
      label: "Integrations",
      href: `/${workspaceSlug}/settings/integrations`,
      access: EUserWorkspaceRoles.ADMIN,
    },
    {
      label: "Imports",
      href: `/${workspaceSlug}/settings/imports`,
      access: EUserWorkspaceRoles.GUEST,
    },
    {
      label: "Exports",
      href: `/${workspaceSlug}/settings/exports`,
      access: EUserWorkspaceRoles.GUEST,
    },
    {
      label: "Webhooks",
      href: `/${workspaceSlug}/settings/webhooks`,
      access: EUserWorkspaceRoles.ADMIN,
    },
    {
      label: "API Tokens",
      href: `/${workspaceSlug}/settings/api-tokens`,
      access: EUserWorkspaceRoles.GUEST,
    },
  ];

  const profileLinks: Array<{
    label: string;
    href: string;
  }> = [
    {
      label: "Profile",
      href: `/${workspaceSlug}/me/profile`,
    },
    {
      label: "Activity",
      href: `/${workspaceSlug}/me/profile/activity`,
    },
    {
      label: "Preferences",
      href: `/${workspaceSlug}/me/profile/preferences`,
    },
  ];

  function highlightSetting(label: string, link: string): boolean {
    if (router.asPath.startsWith(link) && (label === "Imports" || label === "Api tokens")) {
      return true;
    }
    return link === router.asPath;
  }

  return (
    <div className="flex flex-col gap-6 w-80 px-5">
      <div className="flex flex-col gap-2">
        <span className="text-xs text-custom-sidebar-text-400 font-semibold">SETTINGS</span>
        <div className="flex flex-col gap-1 w-full">
<<<<<<< HEAD
          {workspaceLinks.map(
            (link) =>
              workspaceMemberInfo >= link.access && (
                <Link key={link.href} href={link.href}>
                  <a>
                    <div
                      className={`px-4 py-2 text-sm font-medium rounded-md ${
                        highlightSetting(link.label, link.href)
                          ? "bg-custom-primary-100/10 text-custom-primary-100"
                          : "text-custom-sidebar-text-200 hover:bg-custom-sidebar-background-80 focus:bg-custom-sidebar-background-80"
                      }`}
                    >
                      {link.label}
                    </div>
                  </a>
                </Link>
              )
          )}
=======
          {workspaceLinks.map((link) => (
            <Link key={link.href} href={link.href}>
              <a>
                <div
                  className={`px-4 py-2 text-sm font-medium rounded-md ${
                    router.pathname.split("/")?.[3] === link.href.split("/")?.[3]
                      ? "bg-custom-primary-100/10 text-custom-primary-100"
                      : "text-custom-sidebar-text-200 hover:bg-custom-sidebar-background-80 focus:bg-custom-sidebar-background-80"
                  }`}
                >
                  {link.label}
                </div>
              </a>
            </Link>
          ))}
>>>>>>> b3104172
        </div>
      </div>
      <div className="flex flex-col gap-2">
        <span className="text-xs text-custom-sidebar-text-400 font-semibold">My Account</span>
        <div className="flex flex-col gap-1 w-full">
          {profileLinks.map((link) => (
            <Link key={link.href} href={link.href}>
              <a>
                <div
                  className={`px-4 py-2 text-sm font-medium rounded-md ${
                    (link.label === "Import" ? router.asPath.includes(link.href) : router.asPath === link.href)
                      ? "bg-custom-primary-100/10 text-custom-primary-100"
                      : "text-custom-sidebar-text-200 hover:bg-custom-sidebar-background-80 focus:bg-custom-sidebar-background-80"
                  }`}
                >
                  {link.label}
                </div>
              </a>
            </Link>
          ))}
        </div>
      </div>
    </div>
  );
};<|MERGE_RESOLUTION|>--- conflicted
+++ resolved
@@ -94,7 +94,6 @@
       <div className="flex flex-col gap-2">
         <span className="text-xs text-custom-sidebar-text-400 font-semibold">SETTINGS</span>
         <div className="flex flex-col gap-1 w-full">
-<<<<<<< HEAD
           {workspaceLinks.map(
             (link) =>
               workspaceMemberInfo >= link.access && (
@@ -102,7 +101,7 @@
                   <a>
                     <div
                       className={`px-4 py-2 text-sm font-medium rounded-md ${
-                        highlightSetting(link.label, link.href)
+                        router.pathname.split("/")?.[3] === link.href.split("/")?.[3]
                           ? "bg-custom-primary-100/10 text-custom-primary-100"
                           : "text-custom-sidebar-text-200 hover:bg-custom-sidebar-background-80 focus:bg-custom-sidebar-background-80"
                       }`}
@@ -113,23 +112,6 @@
                 </Link>
               )
           )}
-=======
-          {workspaceLinks.map((link) => (
-            <Link key={link.href} href={link.href}>
-              <a>
-                <div
-                  className={`px-4 py-2 text-sm font-medium rounded-md ${
-                    router.pathname.split("/")?.[3] === link.href.split("/")?.[3]
-                      ? "bg-custom-primary-100/10 text-custom-primary-100"
-                      : "text-custom-sidebar-text-200 hover:bg-custom-sidebar-background-80 focus:bg-custom-sidebar-background-80"
-                  }`}
-                >
-                  {link.label}
-                </div>
-              </a>
-            </Link>
-          ))}
->>>>>>> b3104172
         </div>
       </div>
       <div className="flex flex-col gap-2">
