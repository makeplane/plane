--- conflicted
+++ resolved
@@ -3,18 +3,8 @@
 import Link from "next/link";
 // mobx store
 import { useMobxStore } from "lib/mobx/store-provider";
-<<<<<<< HEAD
-
-export enum EUserWorkspaceRoles {
-  GUEST = 5,
-  VIEWER = 10,
-  MEMBER = 15,
-  ADMIN = 20,
-}
-=======
 // constants
 import { EUserWorkspaceRoles, WORKSPACE_SETTINGS_LINKS } from "constants/workspace";
->>>>>>> 3400c119
 
 export const WorkspaceSettingsSidebar = () => {
   // router
