import { FC, ReactNode } from "react";
// layout
import { SidebarHamburgerToggle } from "@/components/core/sidebar/sidebar-menu-hamburger-toggle";
import { PreferencesMobileHeader } from "@/components/profile/preferences/preferences-mobile-header";
import { useAppTheme } from "@/hooks/store";
import { ProfileSettingsLayout } from "@/layouts/settings-layout";
// local components
import { ProfilePreferenceSettingsSidebar } from "./sidebar";

interface IProfilePreferenceSettingsLayout {
  children: ReactNode;
  header?: ReactNode;
}

export const ProfilePreferenceSettingsLayout: FC<IProfilePreferenceSettingsLayout> = (props) => {
  const { children, header } = props;
<<<<<<< HEAD
  const { theme: themeStore } = useApplication();
=======
  const { toggleSidebar } = useAppTheme();
>>>>>>> f77761b4

  return (
    <ProfileSettingsLayout
      header={
        <div className="md:hidden flex flex-shrink-0 gap-4 items-center justify-start border-b border-custom-border-200 p-4">
          <SidebarHamburgerToggle onClick={toggleSidebar} />
        </div>
      }
    >
      <div className="h-full">
        <PreferencesMobileHeader />
        <div className="relative flex h-full w-full overflow-hidden">
          <ProfilePreferenceSettingsSidebar />
          <main className="relative flex h-full w-full flex-col overflow-hidden bg-custom-background-100">
            {header}
            <div className="h-full w-full">{children}</div>
          </main>
        </div>
      </div>
    </ProfileSettingsLayout>
  );
};<|MERGE_RESOLUTION|>--- conflicted
+++ resolved
@@ -14,11 +14,7 @@
 
 export const ProfilePreferenceSettingsLayout: FC<IProfilePreferenceSettingsLayout> = (props) => {
   const { children, header } = props;
-<<<<<<< HEAD
-  const { theme: themeStore } = useApplication();
-=======
   const { toggleSidebar } = useAppTheme();
->>>>>>> f77761b4
 
   return (
     <ProfileSettingsLayout
