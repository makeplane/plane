import { FC, ReactNode } from "react";
// layout
import { ProfileSettingsLayout } from "layouts/settings-layout";
import { ProfilePreferenceSettingsSidebar } from "./sidebar";
import { SidebarHamburgerToggle } from "components/core/sidebar/sidebar-menu-hamburger-toggle";
import { CustomMenu } from "@plane/ui";
import { ChevronDown } from "lucide-react";
import Link from "next/link";
import { useRouter } from "next/router";
import { useApplication } from "hooks/store";

interface IProfilePreferenceSettingsLayout {
  children: ReactNode;
  header?: ReactNode;
}

export const ProfilePreferenceSettingsLayout: FC<IProfilePreferenceSettingsLayout> = (props) => {
  const { children, header } = props;
  const router = useRouter();
  const { theme: themeStore } = useApplication();

  const showMenuItem = () => {
    const item = router.asPath.split("/");
    let splittedItem = item[item.length - 1];
    splittedItem = splittedItem.replace(splittedItem[0], splittedItem[0].toUpperCase());
    return splittedItem;
  };

  const profilePreferenceLinks: Array<{
    label: string;
    href: string;
  }> = [
    {
      label: "Theme",
      href: `/profile/preferences/theme`,
    },
    {
      label: "Email",
      href: `/profile/preferences/email`,
    },
  ];

  return (
    <ProfileSettingsLayout
      header={
        <div className="md:hidden flex flex-shrink-0 gap-4 items-center justify-start border-b border-custom-border-200 p-4">
<<<<<<< HEAD
          <SidebarHamburgerToggle />
          <CustomMenu
            maxHeight={"md"}
            className="flex flex-grow justify-center text-neutral-text-medium text-sm"
            placement="bottom-start"
            customButton={
              <div className="flex gap-2 items-center px-2 py-1.5 border rounded-md border-custom-border-400">
                <span className="flex flex-grow justify-center text-neutral-text-medium text-sm">{showMenuItem()}</span>
                <ChevronDown className="w-4 h-4 text-custom-text-400" />
              </div>
            }
            customButtonClassName="flex flex-grow justify-start text-neutral-text-medium text-sm"
=======
          <SidebarHamburgerToggle onClick={() => themeStore.toggleSidebar()} />
          <CustomMenu
            maxHeight={"md"}
            className="flex flex-grow justify-center text-custom-text-200 text-sm"
            placement="bottom-start"
            customButton={
              <div className="flex gap-2 items-center px-2 py-1.5 border rounded-md border-custom-border-400">
                <span className="flex flex-grow justify-center text-custom-text-200 text-sm">{showMenuItem()}</span>
                <ChevronDown className="w-4 h-4 text-custom-text-400" />
              </div>
            }
            customButtonClassName="flex flex-grow justify-start text-custom-text-200 text-sm"
>>>>>>> 41e812a8
          >
            <></>
            {profilePreferenceLinks.map((link) => (
              <CustomMenu.MenuItem className="flex items-center gap-2">
                <Link key={link.href} href={link.href} className="text-custom-text-300 w-full">
                  {link.label}
                </Link>
              </CustomMenu.MenuItem>
            ))}
          </CustomMenu>
        </div>
      }
    >
      <div className="relative flex h-screen w-full overflow-hidden">
        <ProfilePreferenceSettingsSidebar />
        <main className="relative flex h-full w-full flex-col overflow-hidden bg-neutral-page-surface-default">
          {header}
          <div className="h-full w-full overflow-x-hidden overflow-y-scroll">{children}</div>
        </main>
      </div>
    </ProfileSettingsLayout>
  );
};<|MERGE_RESOLUTION|>--- conflicted
+++ resolved
@@ -44,20 +44,6 @@
     <ProfileSettingsLayout
       header={
         <div className="md:hidden flex flex-shrink-0 gap-4 items-center justify-start border-b border-custom-border-200 p-4">
-<<<<<<< HEAD
-          <SidebarHamburgerToggle />
-          <CustomMenu
-            maxHeight={"md"}
-            className="flex flex-grow justify-center text-neutral-text-medium text-sm"
-            placement="bottom-start"
-            customButton={
-              <div className="flex gap-2 items-center px-2 py-1.5 border rounded-md border-custom-border-400">
-                <span className="flex flex-grow justify-center text-neutral-text-medium text-sm">{showMenuItem()}</span>
-                <ChevronDown className="w-4 h-4 text-custom-text-400" />
-              </div>
-            }
-            customButtonClassName="flex flex-grow justify-start text-neutral-text-medium text-sm"
-=======
           <SidebarHamburgerToggle onClick={() => themeStore.toggleSidebar()} />
           <CustomMenu
             maxHeight={"md"}
@@ -70,7 +56,6 @@
               </div>
             }
             customButtonClassName="flex flex-grow justify-start text-custom-text-200 text-sm"
->>>>>>> 41e812a8
           >
             <></>
             {profilePreferenceLinks.map((link) => (
