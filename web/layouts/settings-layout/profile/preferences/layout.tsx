--- conflicted
+++ resolved
@@ -56,29 +56,16 @@
             className="flex flex-grow justify-center text-sm text-custom-text-200"
             placement="bottom-start"
             customButton={
-<<<<<<< HEAD
-              <div className="flex gap-2 items-center px-2 py-1.5 border rounded-md border-custom-border-400">
-                <span className="flex flex-grow justify-center text-custom-text-200 text-sm capitalize">{showMenuLabel()}</span>
-                <ChevronDown className="w-4 h-4 text-custom-text-400" />
-=======
               <div className="flex items-center gap-2 rounded-md border border-custom-border-400 px-2 py-1.5">
-                <span className="flex flex-grow justify-center text-sm text-custom-text-200">{showMenuItem()}</span>
+                <span className="flex flex-grow justify-center text-sm text-custom-text-200">{showMenuLabel()}</span>
                 <ChevronDown className="h-4 w-4 text-custom-text-400" />
->>>>>>> e178bba9
               </div>
             }
             customButtonClassName="flex flex-grow justify-start text-custom-text-200 text-sm"
           >
-<<<<<<< HEAD
-            <></>
-            {profilePreferenceLinks.map((link, index) => (
-              <CustomMenu.MenuItem className="flex items-center gap-2" key={index}>
-                <Link key={link.href} href={link.href} className="text-custom-text-300 w-full">
-=======
             {PROFILE_PREFERENCES_LINKS.map((link) => (
               <CustomMenu.MenuItem className="flex items-center gap-2" key={link.href}>
                 <Link key={link.href} href={link.href} className="w-full text-custom-text-300">
->>>>>>> e178bba9
                   {link.label}
                 </Link>
               </CustomMenu.MenuItem>
