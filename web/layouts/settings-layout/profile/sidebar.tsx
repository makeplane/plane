--- conflicted
+++ resolved
@@ -37,11 +37,7 @@
   const {
     theme: { sidebarCollapsed, toggleSidebar },
     workspace: { workspaces },
-<<<<<<< HEAD
-    user: { currentUser, currentUserSettings, signOut },
-=======
-    user: { currentUser, currentUserSettings, isUserInstanceAdmin },
->>>>>>> e89f1527
+    user: { currentUser, currentUserSettings, isUserInstanceAdmin, signOut },
   } = useMobxStore();
 
   // redirect url for normal mode
