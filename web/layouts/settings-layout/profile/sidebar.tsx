import { mutate } from "swr";
import Link from "next/link";
import { useRouter } from "next/router";
import { observer } from "mobx-react-lite";
import { useTheme } from "next-themes";
import { Activity, ChevronLeft, CircleUser, KeyRound, LogOut, MoveLeft, Plus, Settings2, UserPlus } from "lucide-react";
// mobx store
import { useMobxStore } from "lib/mobx/store-provider";
// ui
import { Tooltip } from "@plane/ui";
// hooks
import useToast from "hooks/use-toast";
import { useState } from "react";

const PROFILE_ACTION_LINKS = [
  {
    key: "profile",
    label: "Profile",
    href: `/profile`,
    Icon: CircleUser,
  },
  {
    key: "change-password",
    label: "Change password",
    href: `/profile/change-password`,
    Icon: KeyRound,
  },
  {
    key: "activity",
    label: "Activity",
    href: `/profile/activity`,
    Icon: Activity,
  },
  {
    key: "preferences",
    label: "Preferences",
    href: `/profile/preferences`,
    Icon: Settings2,
  },
];

const WORKSPACE_ACTION_LINKS = [
  {
    key: "create-workspace",
    Icon: Plus,
    label: "Create workspace",
    href: "/create-workspace",
  },
  {
    key: "invitations",
    Icon: UserPlus,
    label: "Invitations",
    href: "/invitations",
  },
];

export const ProfileLayoutSidebar = observer(() => {
  // states
  const [isSigningOut, setIsSigningOut] = useState(false);
  // router
  const router = useRouter();
  // next themes
  const { setTheme } = useTheme();
  // toast
  const { setToastAlert } = useToast();

  const {
    theme: { sidebarCollapsed, toggleSidebar },
    workspace: { workspaces },
    user: { currentUser, currentUserSettings, signOut },
  } = useMobxStore();

  // redirect url for normal mode
  const redirectWorkspaceSlug =
    currentUserSettings?.workspace?.last_workspace_slug ||
    currentUserSettings?.workspace?.fallback_workspace_slug ||
    "";

  const handleSignOut = async () => {
    setIsSigningOut(true);

    await signOut()
      .then(() => {
        mutate("CURRENT_USER_DETAILS", null);
        setTheme("system");
        router.push("/");
      })
      .catch(() =>
        setToastAlert({
          type: "error",
          title: "Error!",
          message: "Failed to sign out. Please try again.",
        })
      )
      .finally(() => setIsSigningOut(false));
  };

  return (
    <div
      className={`fixed md:relative inset-y-0 flex flex-col bg-custom-sidebar-background-100 h-full flex-shrink-0 flex-grow-0 border-r border-custom-sidebar-border-200 z-20 duration-300 ${
        sidebarCollapsed ? "" : "md:w-[280px]"
      } ${sidebarCollapsed ? "left-0" : "-left-full md:left-0"}`}
    >
      <div className="h-full w-full flex flex-col gap-y-4">
        <div
          className={`flex-shrink-0 flex items-center gap-2 px-4 pt-4 truncate ${
            sidebarCollapsed ? "justify-center" : ""
          }`}
        >
          <Link href={`/${redirectWorkspaceSlug}`}>
            <a className="flex-shrink-0 grid place-items-center h-5 w-5">
              <ChevronLeft className="h-5 w-5" strokeWidth={1} />
            </a>
          </Link>

          {!sidebarCollapsed && (
<<<<<<< HEAD
            <Tooltip position="bottom-left" tooltipContent="Go back to your workspace">
              <div className="flex-shrink-0">
                <Link href={`/${redirectWorkspaceSlug}`}>
                  <span>
                    <LogIn className="h-5 w-5 text-custom-text-200 rotate-180" />
                  </span>
                </Link>
              </div>
            </Tooltip>
=======
            <h4 className="text-custom-text-200 font-semibold text-lg truncate">Profile settings</h4>
>>>>>>> 86de3188
          )}
        </div>
        <div className="flex-shrink-0 flex flex-col overflow-x-hidden px-4">
          {!sidebarCollapsed && (
<<<<<<< HEAD
            <Menu as="div" className="relative flex-shrink-0 ">
              <Menu.Button className="flex gap-4 place-items-center outline-none">
                <Avatar
                  name={currentUser?.display_name}
                  src={currentUser?.avatar}
                  size={24}
                  shape="square"
                  className="!text-base"
                />
              </Menu.Button>

              <Transition
                as={Fragment}
                enter="transition ease-out duration-100"
                enterFrom="transform opacity-0 scale-95"
                enterTo="transform opacity-100 scale-100"
                leave="transition ease-in duration-75"
                leaveFrom="transform opacity-100 scale-100"
                leaveTo="transform opacity-0 scale-95"
              >
                <Menu.Items className="absolute left-0 z-20 mt-1 w-52 rounded-md border border-custom-sidebar-border-200 bg-custom-sidebar-background-100 px-1 py-2 shadow-custom-shadow-rg text-xs space-y-2 outline-none">
                  <span className="px-2 text-custom-sidebar-text-200">{currentUser?.email}</span>
                  <Menu.Item
                    as="button"
                    type="button"
                    className="flex w-full items-center gap-2 rounded px-2 py-1 hover:bg-custom-sidebar-background-80"
                    onClick={handleSignOut}
                  >
                    <LogOut className="h-4 w-4 stroke-[1.5]" />
                    Sign out
                  </Menu.Item>
                  {isUserInstanceAdmin && (
                    <div className="p-2 pb-0 border-t border-custom-border-100">
                      <Menu.Item as="button" type="button" className="w-full">
                        <Link href="/god-mode">
                          <span className="flex w-full items-center justify-center rounded px-2 py-1 text-sm font-medium text-custom-primary-100 hover:text-custom-primary-200 bg-custom-primary-100/20 hover:bg-custom-primary-100/30">
                            Enter God Mode
                          </span>
                        </Link>
                      </Menu.Item>
                    </div>
                  )}
                </Menu.Items>
              </Transition>
            </Menu>
=======
            <h6 className="rounded text-custom-sidebar-text-400 px-1.5 text-sm font-semibold">Your account</h6>
>>>>>>> 86de3188
          )}
          <div className="space-y-1.5 mt-2 h-full overflow-y-auto">
            {PROFILE_ACTION_LINKS.map((link) => {
              if (link.key === "change-password" && currentUser?.is_password_autoset) return null;

<<<<<<< HEAD
        <div className="w-full cursor-pointer space-y-1 p-4 flex-shrink-0">
          {SIDEBAR_LINKS.map((link) => (
            <Link key={link.key} href={link.href}>
              <span className="block w-full">
                <Tooltip tooltipContent={link.name} position="right" className="ml-2" disabled={!sidebarCollapsed}>
                  <div
                    className={`group flex w-full items-center gap-2.5 rounded-md px-3 py-2 text-sm font-medium outline-none text-custom-sidebar-text-200 hover:bg-custom-sidebar-background-80 focus:bg-custom-sidebar-background-80 ${
                      sidebarCollapsed ? "justify-center" : ""
                    }`}
                  >
                    {<link.Icon className="h-4 w-4" />}
                    {!sidebarCollapsed && link.name}
                  </div>
                </Tooltip>
              </span>
            </Link>
          ))}
=======
              return (
                <Link key={link.key} href={link.href}>
                  <a className="block w-full">
                    <Tooltip tooltipContent={link.label} position="right" className="ml-2" disabled={!sidebarCollapsed}>
                      <div
                        className={`group flex w-full items-center gap-2.5 rounded-md px-3 py-2 text-sm font-medium outline-none ${
                          router.pathname === link.href
                            ? "bg-custom-primary-100/10 text-custom-primary-100"
                            : "text-custom-sidebar-text-200 hover:bg-custom-sidebar-background-80"
                        } ${sidebarCollapsed ? "justify-center" : ""}`}
                      >
                        {<link.Icon className="h-4 w-4" />}
                        {!sidebarCollapsed && link.label}
                      </div>
                    </Tooltip>
                  </a>
                </Link>
              );
            })}
          </div>
>>>>>>> 86de3188
        </div>
        <div className="flex flex-col overflow-x-hidden px-4">
          {!sidebarCollapsed && (
            <h6 className="rounded text-custom-sidebar-text-400 px-1.5 text-sm font-semibold">Workspaces</h6>
          )}
          {workspaces && workspaces.length > 0 && (
            <div className="space-y-1.5 mt-2 h-full overflow-y-auto">
              {workspaces.map((workspace) => (
                <Link
                  key={workspace.id}
                  href={`/${workspace.slug}`}
                  className={`flex items-center flex-grow truncate cursor-pointer select-none text-left text-sm font-medium ${
                    sidebarCollapsed ? "justify-center" : `justify-between`
                  }`}
                >
<<<<<<< HEAD
                  <span
                    className={`flex items-center flex-grow w-full truncate gap-x-2 px-2 py-1 hover:bg-custom-sidebar-background-80 rounded-md ${
=======
                  <a
                    className={`flex items-center flex-grow w-full truncate gap-x-2 px-3 py-1 hover:bg-custom-sidebar-background-80 rounded-md ${
>>>>>>> 86de3188
                      sidebarCollapsed ? "justify-center" : ""
                    }`}
                  >
                    <span
                      className={`relative flex h-6 w-6 items-center justify-center  p-2 text-xs uppercase flex-shrink-0 ${
                        !workspace?.logo && "rounded bg-custom-primary-500 text-white"
                      }`}
                    >
                      {workspace?.logo && workspace.logo !== "" ? (
                        <img
                          src={workspace.logo}
                          className="absolute top-0 left-0 h-full w-full object-cover rounded"
                          alt="Workspace Logo"
                        />
                      ) : (
                        workspace?.name?.charAt(0) ?? "..."
                      )}
                    </span>
                    {!sidebarCollapsed && (
                      <p className="truncate text-custom-sidebar-text-200 text-sm">{workspace.name}</p>
                    )}
                  </span>
                </Link>
              ))}
            </div>
          )}
          <div className="mt-1.5">
            {WORKSPACE_ACTION_LINKS.map((link) => (
              <Link key={link.key} href={link.href}>
                <a className="block w-full">
                  <Tooltip tooltipContent={link.label} position="right" className="ml-2" disabled={!sidebarCollapsed}>
                    <div
                      className={`group flex w-full items-center gap-2.5 rounded-md px-3 py-2 text-sm font-medium outline-none text-custom-sidebar-text-200 hover:bg-custom-sidebar-background-80 focus:bg-custom-sidebar-background-80 ${
                        sidebarCollapsed ? "justify-center" : ""
                      }`}
                    >
                      {<link.Icon className="h-4 w-4" />}
                      {!sidebarCollapsed && link.label}
                    </div>
                  </Tooltip>
                </a>
              </Link>
            ))}
          </div>
        </div>
        <div className="flex-shrink-0 flex-grow flex items-end px-6 py-2">
          <div
            className={`flex w-full ${
              sidebarCollapsed ? "flex-col justify-center gap-2" : "items-center justify-between gap-2"
            }`}
          >
            <button
              type="button"
              onClick={handleSignOut}
              className="text-sm text-red-500 flex items-center justify-center gap-2 font-medium"
              disabled={isSigningOut}
            >
              <LogOut className="h-3.5 w-3.5" />
              {!sidebarCollapsed && <span>{isSigningOut ? "Signing out..." : "Sign out"}</span>}
            </button>
            <button
              type="button"
              className="grid place-items-center rounded-md p-1.5 text-custom-text-200 hover:text-custom-text-100 hover:bg-custom-background-90 outline-none md:hidden"
              onClick={() => toggleSidebar()}
            >
              <MoveLeft className="h-3.5 w-3.5" />
            </button>
            <button
              type="button"
              className={`hidden md:grid place-items-center rounded-md p-1.5 text-custom-text-200 hover:text-custom-text-100 hover:bg-custom-background-90 outline-none ml-auto ${
                sidebarCollapsed ? "w-full" : ""
              }`}
              onClick={() => toggleSidebar()}
            >
              <MoveLeft className={`h-3.5 w-3.5 duration-300 ${sidebarCollapsed ? "rotate-180" : ""}`} />
            </button>
          </div>
        </div>
      </div>
    </div>
  );
});<|MERGE_RESOLUTION|>--- conflicted
+++ resolved
@@ -114,96 +114,17 @@
           </Link>
 
           {!sidebarCollapsed && (
-<<<<<<< HEAD
-            <Tooltip position="bottom-left" tooltipContent="Go back to your workspace">
-              <div className="flex-shrink-0">
-                <Link href={`/${redirectWorkspaceSlug}`}>
-                  <span>
-                    <LogIn className="h-5 w-5 text-custom-text-200 rotate-180" />
-                  </span>
-                </Link>
-              </div>
-            </Tooltip>
-=======
             <h4 className="text-custom-text-200 font-semibold text-lg truncate">Profile settings</h4>
->>>>>>> 86de3188
           )}
         </div>
         <div className="flex-shrink-0 flex flex-col overflow-x-hidden px-4">
           {!sidebarCollapsed && (
-<<<<<<< HEAD
-            <Menu as="div" className="relative flex-shrink-0 ">
-              <Menu.Button className="flex gap-4 place-items-center outline-none">
-                <Avatar
-                  name={currentUser?.display_name}
-                  src={currentUser?.avatar}
-                  size={24}
-                  shape="square"
-                  className="!text-base"
-                />
-              </Menu.Button>
-
-              <Transition
-                as={Fragment}
-                enter="transition ease-out duration-100"
-                enterFrom="transform opacity-0 scale-95"
-                enterTo="transform opacity-100 scale-100"
-                leave="transition ease-in duration-75"
-                leaveFrom="transform opacity-100 scale-100"
-                leaveTo="transform opacity-0 scale-95"
-              >
-                <Menu.Items className="absolute left-0 z-20 mt-1 w-52 rounded-md border border-custom-sidebar-border-200 bg-custom-sidebar-background-100 px-1 py-2 shadow-custom-shadow-rg text-xs space-y-2 outline-none">
-                  <span className="px-2 text-custom-sidebar-text-200">{currentUser?.email}</span>
-                  <Menu.Item
-                    as="button"
-                    type="button"
-                    className="flex w-full items-center gap-2 rounded px-2 py-1 hover:bg-custom-sidebar-background-80"
-                    onClick={handleSignOut}
-                  >
-                    <LogOut className="h-4 w-4 stroke-[1.5]" />
-                    Sign out
-                  </Menu.Item>
-                  {isUserInstanceAdmin && (
-                    <div className="p-2 pb-0 border-t border-custom-border-100">
-                      <Menu.Item as="button" type="button" className="w-full">
-                        <Link href="/god-mode">
-                          <span className="flex w-full items-center justify-center rounded px-2 py-1 text-sm font-medium text-custom-primary-100 hover:text-custom-primary-200 bg-custom-primary-100/20 hover:bg-custom-primary-100/30">
-                            Enter God Mode
-                          </span>
-                        </Link>
-                      </Menu.Item>
-                    </div>
-                  )}
-                </Menu.Items>
-              </Transition>
-            </Menu>
-=======
             <h6 className="rounded text-custom-sidebar-text-400 px-1.5 text-sm font-semibold">Your account</h6>
->>>>>>> 86de3188
           )}
           <div className="space-y-1.5 mt-2 h-full overflow-y-auto">
             {PROFILE_ACTION_LINKS.map((link) => {
               if (link.key === "change-password" && currentUser?.is_password_autoset) return null;
 
-<<<<<<< HEAD
-        <div className="w-full cursor-pointer space-y-1 p-4 flex-shrink-0">
-          {SIDEBAR_LINKS.map((link) => (
-            <Link key={link.key} href={link.href}>
-              <span className="block w-full">
-                <Tooltip tooltipContent={link.name} position="right" className="ml-2" disabled={!sidebarCollapsed}>
-                  <div
-                    className={`group flex w-full items-center gap-2.5 rounded-md px-3 py-2 text-sm font-medium outline-none text-custom-sidebar-text-200 hover:bg-custom-sidebar-background-80 focus:bg-custom-sidebar-background-80 ${
-                      sidebarCollapsed ? "justify-center" : ""
-                    }`}
-                  >
-                    {<link.Icon className="h-4 w-4" />}
-                    {!sidebarCollapsed && link.name}
-                  </div>
-                </Tooltip>
-              </span>
-            </Link>
-          ))}
-=======
               return (
                 <Link key={link.key} href={link.href}>
                   <a className="block w-full">
@@ -224,7 +145,6 @@
               );
             })}
           </div>
->>>>>>> 86de3188
         </div>
         <div className="flex flex-col overflow-x-hidden px-4">
           {!sidebarCollapsed && (
@@ -240,13 +160,8 @@
                     sidebarCollapsed ? "justify-center" : `justify-between`
                   }`}
                 >
-<<<<<<< HEAD
                   <span
-                    className={`flex items-center flex-grow w-full truncate gap-x-2 px-2 py-1 hover:bg-custom-sidebar-background-80 rounded-md ${
-=======
-                  <a
                     className={`flex items-center flex-grow w-full truncate gap-x-2 px-3 py-1 hover:bg-custom-sidebar-background-80 rounded-md ${
->>>>>>> 86de3188
                       sidebarCollapsed ? "justify-center" : ""
                     }`}
                   >
