--- conflicted
+++ resolved
@@ -102,15 +102,11 @@
       } ${sidebarCollapsed ? "left-0" : "-left-full md:left-0"}`}
     >
       <div className="h-full w-full flex flex-col gap-y-4">
-<<<<<<< HEAD
-        <div className="flex-shrink-0 flex items-center gap-2 px-4 pt-4 truncate">
-=======
         <div
           className={`flex-shrink-0 flex items-center gap-2 px-4 pt-4 truncate ${
             sidebarCollapsed ? "justify-center" : ""
           }`}
         >
->>>>>>> 6d175c0e
           <Link href={`/${redirectWorkspaceSlug}`}>
             <a className="flex-shrink-0 grid place-items-center h-5 w-5">
               <ChevronLeft className="h-5 w-5" strokeWidth={1} />
