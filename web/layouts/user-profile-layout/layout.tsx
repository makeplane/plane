--- conflicted
+++ resolved
@@ -1,12 +1,7 @@
+import { useRouter } from "next/router";
 import { observer } from "mobx-react-lite";
-<<<<<<< HEAD
 // hooks
 import { useUser } from "hooks/store";
-=======
-import { useRouter } from "next/router";
-// mobx store
-import { useMobxStore } from "lib/mobx/store-provider";
->>>>>>> 7684a2c0
 // components
 import { ProfileNavbar, ProfileSidebar } from "components/profile";
 
@@ -20,12 +15,8 @@
 
 export const ProfileAuthWrapper: React.FC<Props> = observer((props) => {
   const { children, className, showProfileIssuesFilter } = props;
-<<<<<<< HEAD
-  // store hooks
-=======
   const router = useRouter();
 
->>>>>>> 7684a2c0
   const {
     membership: { currentWorkspaceRole },
   } = useUser();
