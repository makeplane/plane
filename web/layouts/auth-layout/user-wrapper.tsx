--- conflicted
+++ resolved
@@ -1,16 +1,12 @@
-import { FC, ReactNode } from "react";
 import { observer } from "mobx-react-lite";
 import { useRouter } from "next/router";
+import { FC, ReactNode } from "react";
 import useSWR from "swr";
 // hooks
 import { Spinner } from "@plane/ui";
 import { useUser, useWorkspace } from "hooks/store";
 // ui
-<<<<<<< HEAD
-import { Spinner } from "@plane/ui";
 import { useUserProfile } from "hooks/store/use-user-profile";
-=======
->>>>>>> bce69bcb
 
 export interface IUserAuthWrapper {
   children: ReactNode;
