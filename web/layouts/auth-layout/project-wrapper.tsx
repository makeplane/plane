import { FC, ReactNode } from "react";
import { useRouter } from "next/router";
import { observer } from "mobx-react-lite";
import useSWR from "swr";
// hooks
import {
  useApplication,
  useCycle,
  useEstimate,
  useLabel,
  useMember,
  useModule,
  useProject,
  useProjectState,
  useProjectView,
  useUser,
  useInbox,
} from "hooks/store";
import { useMobxStore } from "lib/mobx/store-provider";
// components
import { Spinner } from "@plane/ui";
import { JoinProject } from "components/auth-screens";
import { EmptyState } from "components/common";
// images
import emptyProject from "public/empty-state/project.svg";

interface IProjectAuthWrapper {
  children: ReactNode;
}

export const ProjectAuthWrapper: FC<IProjectAuthWrapper> = observer((props) => {
  const { children } = props;
  // store
  const {
<<<<<<< HEAD
    projectEstimates: { fetchProjectEstimates },
=======
    inbox: { fetchInboxesList, isInboxEnabled },
>>>>>>> 5da7531d
  } = useMobxStore();
  const { fetchInboxesList, isInboxEnabled } = useInbox();
  const {
    commandPalette: { toggleCreateProjectModal },
  } = useApplication();
  const {
    membership: { fetchUserProjectInfo, projectMemberInfo, hasPermissionToProject },
  } = useUser();
  const { getProjectById, fetchProjectDetails } = useProject();
  const { fetchAllCycles } = useCycle();
  const { fetchModules } = useModule();
  const { fetchViews } = useProjectView();
  const {
    project: { fetchProjectMembers },
  } = useMember();
  const { fetchProjectStates } = useProjectState();
  const {
    project: { fetchProjectLabels },
  } = useLabel();
  const { fetchProjectEstimates } = useEstimate();
  // router
  const router = useRouter();
  const { workspaceSlug, projectId } = router.query;

  // fetching project details
  useSWR(
    workspaceSlug && projectId ? `PROJECT_DETAILS_${workspaceSlug.toString()}_${projectId.toString()}` : null,
    workspaceSlug && projectId ? () => fetchProjectDetails(workspaceSlug.toString(), projectId.toString()) : null
  );
  // fetching user project member information
  useSWR(
    workspaceSlug && projectId ? `PROJECT_MEMBERS_ME_${workspaceSlug}_${projectId}` : null,
    workspaceSlug && projectId ? () => fetchUserProjectInfo(workspaceSlug.toString(), projectId.toString()) : null
  );
  // fetching project labels
  useSWR(
    workspaceSlug && projectId ? `PROJECT_LABELS_${workspaceSlug}_${projectId}` : null,
    workspaceSlug && projectId ? () => fetchProjectLabels(workspaceSlug.toString(), projectId.toString()) : null
  );
  // fetching project members
  useSWR(
    workspaceSlug && projectId ? `PROJECT_MEMBERS_${workspaceSlug}_${projectId}` : null,
    workspaceSlug && projectId ? () => fetchProjectMembers(workspaceSlug.toString(), projectId.toString()) : null
  );
  // fetching project states
  useSWR(
    workspaceSlug && projectId ? `PROJECT_STATES_${workspaceSlug}_${projectId}` : null,
    workspaceSlug && projectId ? () => fetchProjectStates(workspaceSlug.toString(), projectId.toString()) : null
  );
  // fetching project estimates
  useSWR(
    workspaceSlug && projectId ? `PROJECT_ESTIMATES_${workspaceSlug}_${projectId}` : null,
    workspaceSlug && projectId ? () => fetchProjectEstimates(workspaceSlug.toString(), projectId.toString()) : null
  );
  // fetching project cycles
  useSWR(
    workspaceSlug && projectId ? `PROJECT_ALL_CYCLES_${workspaceSlug}_${projectId}` : null,
    workspaceSlug && projectId ? () => fetchAllCycles(workspaceSlug.toString(), projectId.toString()) : null
  );
  // fetching project modules
  useSWR(
    workspaceSlug && projectId ? `PROJECT_MODULES_${workspaceSlug}_${projectId}` : null,
    workspaceSlug && projectId ? () => fetchModules(workspaceSlug.toString(), projectId.toString()) : null
  );
  // fetching project views
  useSWR(
    workspaceSlug && projectId ? `PROJECT_VIEWS_${workspaceSlug}_${projectId}` : null,
    workspaceSlug && projectId ? () => fetchViews(workspaceSlug.toString(), projectId.toString()) : null
  );
  // fetching project inboxes if inbox is enabled
  useSWR(
    workspaceSlug && projectId && isInboxEnabled ? `PROJECT_INBOXES_${workspaceSlug}_${projectId}` : null,
    workspaceSlug && projectId && isInboxEnabled
      ? () => fetchInboxesList(workspaceSlug.toString(), projectId.toString())
      : null,
    {
      revalidateOnFocus: false,
      revalidateOnReconnect: false,
    }
  );

  const projectExists = projectId ? getProjectById(projectId.toString()) : null;

  // check if the project member apis is loading
  if (!projectMemberInfo && projectId && hasPermissionToProject[projectId.toString()] === null)
    return (
      <div className="grid h-screen place-items-center bg-custom-background-100 p-4">
        <div className="flex flex-col items-center gap-3 text-center">
          <Spinner />
        </div>
      </div>
    );

  // check if the user don't have permission to access the project
  if (projectExists && projectId && hasPermissionToProject[projectId.toString()] === false) return <JoinProject />;

  // check if the project info is not found.
  if (!projectExists && projectId && hasPermissionToProject[projectId.toString()] === false)
    return (
      <div className="container grid h-screen place-items-center bg-custom-background-100">
        <EmptyState
          title="No such project exists"
          description="Try creating a new project"
          image={emptyProject}
          primaryButton={{
            text: "Create Project",
            onClick: () => toggleCreateProjectModal(true),
          }}
        />
      </div>
    );

  return <>{children}</>;
});<|MERGE_RESOLUTION|>--- conflicted
+++ resolved
@@ -31,13 +31,6 @@
 export const ProjectAuthWrapper: FC<IProjectAuthWrapper> = observer((props) => {
   const { children } = props;
   // store
-  const {
-<<<<<<< HEAD
-    projectEstimates: { fetchProjectEstimates },
-=======
-    inbox: { fetchInboxesList, isInboxEnabled },
->>>>>>> 5da7531d
-  } = useMobxStore();
   const { fetchInboxesList, isInboxEnabled } = useInbox();
   const {
     commandPalette: { toggleCreateProjectModal },
