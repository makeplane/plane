import { FC, ReactNode } from "react";
import { observer } from "mobx-react";
import { useRouter } from "next/router";
import useSWR from "swr";
// hooks
// components
import { Spinner } from "@plane/ui";
import { JoinProject } from "@/components/auth-screens";
import { EmptyState } from "@/components/common";
import {
  useEventTracker,
  useCycle,
  useEstimate,
  useLabel,
  useMember,
  useModule,
  useProject,
  useProjectState,
  useProjectView,
  useUser,
<<<<<<< HEAD
  useInbox,
  useCommandPalette,
=======
  // useInbox,
>>>>>>> 03df410b
} from "@/hooks/store";
// images
import emptyProject from "public/empty-state/project.svg";

interface IProjectAuthWrapper {
  children: ReactNode;
}

export const ProjectAuthWrapper: FC<IProjectAuthWrapper> = observer((props) => {
  const { children } = props;
  // store
<<<<<<< HEAD
  const { fetchInboxes } = useInbox();
  const { toggleCreateProjectModal } = useCommandPalette();
=======
  // const { fetchInboxes } = useInbox();
  const {
    commandPalette: { toggleCreateProjectModal },
  } = useApplication();
>>>>>>> 03df410b
  const { setTrackElement } = useEventTracker();
  const {
    membership: { fetchUserProjectInfo, projectMemberInfo, hasPermissionToProject },
  } = useUser();
  const { getProjectById, fetchProjectDetails } = useProject();
  const { fetchAllCycles } = useCycle();
  const { fetchModules } = useModule();
  const { fetchViews } = useProjectView();
  const {
    project: { fetchProjectMembers },
  } = useMember();
  const { fetchProjectStates } = useProjectState();
  const { fetchProjectLabels } = useLabel();
  const { fetchProjectEstimates } = useEstimate();
  // router
  const router = useRouter();
  const { workspaceSlug, projectId } = router.query;

  // fetching project details
  useSWR(
    workspaceSlug && projectId ? `PROJECT_DETAILS_${workspaceSlug.toString()}_${projectId.toString()}` : null,
    workspaceSlug && projectId ? () => fetchProjectDetails(workspaceSlug.toString(), projectId.toString()) : null
  );
  // fetching user project member information
  useSWR(
    workspaceSlug && projectId ? `PROJECT_MEMBERS_ME_${workspaceSlug}_${projectId}` : null,
    workspaceSlug && projectId ? () => fetchUserProjectInfo(workspaceSlug.toString(), projectId.toString()) : null
  );
  // fetching project labels
  useSWR(
    workspaceSlug && projectId ? `PROJECT_LABELS_${workspaceSlug}_${projectId}` : null,
    workspaceSlug && projectId ? () => fetchProjectLabels(workspaceSlug.toString(), projectId.toString()) : null,
    { revalidateIfStale: false, revalidateOnFocus: false }
  );
  // fetching project members
  useSWR(
    workspaceSlug && projectId ? `PROJECT_MEMBERS_${workspaceSlug}_${projectId}` : null,
    workspaceSlug && projectId ? () => fetchProjectMembers(workspaceSlug.toString(), projectId.toString()) : null,
    { revalidateIfStale: false, revalidateOnFocus: false }
  );
  // fetching project states
  useSWR(
    workspaceSlug && projectId ? `PROJECT_STATES_${workspaceSlug}_${projectId}` : null,
    workspaceSlug && projectId ? () => fetchProjectStates(workspaceSlug.toString(), projectId.toString()) : null,
    { revalidateIfStale: false, revalidateOnFocus: false }
  );
  // fetching project estimates
  useSWR(
    workspaceSlug && projectId ? `PROJECT_ESTIMATES_${workspaceSlug}_${projectId}` : null,
    workspaceSlug && projectId ? () => fetchProjectEstimates(workspaceSlug.toString(), projectId.toString()) : null,
    { revalidateIfStale: false, revalidateOnFocus: false }
  );
  // fetching project cycles
  useSWR(
    workspaceSlug && projectId ? `PROJECT_ALL_CYCLES_${workspaceSlug}_${projectId}` : null,
    workspaceSlug && projectId ? () => fetchAllCycles(workspaceSlug.toString(), projectId.toString()) : null,
    { revalidateIfStale: false, revalidateOnFocus: false }
  );
  // fetching project modules
  useSWR(
    workspaceSlug && projectId ? `PROJECT_MODULES_${workspaceSlug}_${projectId}` : null,
    workspaceSlug && projectId ? () => fetchModules(workspaceSlug.toString(), projectId.toString()) : null,
    { revalidateIfStale: false, revalidateOnFocus: false }
  );
  // fetching project views
  useSWR(
    workspaceSlug && projectId ? `PROJECT_VIEWS_${workspaceSlug}_${projectId}` : null,
    workspaceSlug && projectId ? () => fetchViews(workspaceSlug.toString(), projectId.toString()) : null,
    { revalidateIfStale: false, revalidateOnFocus: false }
  );
  const projectExists = projectId ? getProjectById(projectId.toString()) : null;

  // check if the project member apis is loading
  if (!projectMemberInfo && projectId && hasPermissionToProject[projectId.toString()] === null)
    return (
      <div className="grid h-screen place-items-center bg-custom-background-100 p-4">
        <div className="flex flex-col items-center gap-3 text-center">
          <Spinner />
        </div>
      </div>
    );

  // check if the user don't have permission to access the project
  if (projectExists && projectId && hasPermissionToProject[projectId.toString()] === false) return <JoinProject />;

  // check if the project info is not found.
  if (!projectExists && projectId && hasPermissionToProject[projectId.toString()] === false)
    return (
      <div className="container grid h-screen place-items-center bg-custom-background-100">
        <EmptyState
          title="No such project exists"
          description="Try creating a new project"
          image={emptyProject}
          primaryButton={{
            text: "Create Project",
            onClick: () => {
              setTrackElement("Projects page empty state");
              toggleCreateProjectModal(true);
            },
          }}
        />
      </div>
    );

  return <>{children}</>;
});<|MERGE_RESOLUTION|>--- conflicted
+++ resolved
@@ -18,12 +18,7 @@
   useProjectState,
   useProjectView,
   useUser,
-<<<<<<< HEAD
-  useInbox,
   useCommandPalette,
-=======
-  // useInbox,
->>>>>>> 03df410b
 } from "@/hooks/store";
 // images
 import emptyProject from "public/empty-state/project.svg";
@@ -35,15 +30,8 @@
 export const ProjectAuthWrapper: FC<IProjectAuthWrapper> = observer((props) => {
   const { children } = props;
   // store
-<<<<<<< HEAD
-  const { fetchInboxes } = useInbox();
+  // const { fetchInboxes } = useInbox();
   const { toggleCreateProjectModal } = useCommandPalette();
-=======
-  // const { fetchInboxes } = useInbox();
-  const {
-    commandPalette: { toggleCreateProjectModal },
-  } = useApplication();
->>>>>>> 03df410b
   const { setTrackElement } = useEventTracker();
   const {
     membership: { fetchUserProjectInfo, projectMemberInfo, hasPermissionToProject },
