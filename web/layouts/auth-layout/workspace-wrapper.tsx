--- conflicted
+++ resolved
@@ -2,20 +2,11 @@
 import { useRouter } from "next/router";
 import Link from "next/link";
 import useSWR from "swr";
-<<<<<<< HEAD
-// services
-import workspaceServices from "services/workspace.service";
-// ui
-import { Button, Spinner } from "@plane/ui";
-// fetch-keys
-import { WORKSPACE_MEMBERS_ME } from "constants/fetch-keys";
-=======
 import { observer } from "mobx-react-lite";
 // icons
 import { Spinner, PrimaryButton, SecondaryButton } from "components/ui";
 // hooks
 import { useMobxStore } from "lib/mobx/store-provider";
->>>>>>> 00b40fbd
 
 export interface IWorkspaceAuthWrapper {
   children: ReactNode;
@@ -74,12 +65,12 @@
             <div className="flex items-center justify-center gap-2">
               <Link href="/invitations">
                 <a>
-                  <Button variant="neutral-primary">Check pending invites</Button>
+                  <SecondaryButton>Check pending invites</SecondaryButton>
                 </a>
               </Link>
               <Link href="/create-workspace">
                 <a>
-                  <Button variant="primary">Create new workspace</Button>
+                  <PrimaryButton>Create new workspace</PrimaryButton>
                 </a>
               </Link>
             </div>
