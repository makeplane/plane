--- conflicted
+++ resolved
@@ -579,10 +579,6 @@
       });
   }
 
-<<<<<<< HEAD
-  async deleteDraftIssue(workspaceSlug: string, projectId: string, issueId: string): Promise<any> {
-    return this.delete(`/api/workspaces/${workspaceSlug}/projects/${projectId}/issue-drafts/${issueId}/`)
-=======
   async deleteDraftIssue(
     workspaceSlug: string,
     projectId: string,
@@ -592,7 +588,6 @@
     return this.delete(
       `/api/workspaces/${workspaceSlug}/projects/${projectId}/issue-drafts/${issueId}/`
     )
->>>>>>> 63c4792e
       .then((response) => response?.data)
       .catch((error) => {
         throw error?.response;
