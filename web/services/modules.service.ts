--- conflicted
+++ resolved
@@ -5,16 +5,7 @@
 import type { IModule, IIssue, ICurrentUserResponse } from "types";
 import { API_BASE_URL } from "helpers/common.helper";
 
-<<<<<<< HEAD
-const { NEXT_PUBLIC_API_BASE_URL } = process.env;
-
-const trackEvent =
-  process.env.NEXT_PUBLIC_TRACK_EVENTS === "true" || process.env.NEXT_PUBLIC_TRACK_EVENTS === "1";
-
 export class ProjectIssuesServices extends APIService {
-=======
-class ProjectIssuesServices extends APIService {
->>>>>>> eda4da8a
   constructor() {
     super(API_BASE_URL);
   }
