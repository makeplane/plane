/* eslint-disable @typescript-eslint/no-explicit-any */
import axios, { AxiosInstance } from "axios";
// store
import { rootStore } from "@/lib/store-context";

export abstract class APIService {
  protected baseURL: string;
  private axiosInstance: AxiosInstance;

  constructor(baseURL: string) {
    this.baseURL = baseURL;
<<<<<<< HEAD
  }

  setCSRFToken(token: string) {
    Cookies.set("csrf_token", token, { expires: 30 });
  }

  getCSRFToken() {
    return Cookies.get("csrf_token");
  }

  setRefreshToken(token: string) {
    Cookies.set("refresh_token", token, { expires: 30 });
  }

  getRefreshToken() {
    return Cookies.get("refresh_token");
  }

  purgeRefreshToken() {
    Cookies.remove("refresh_token", { path: "/" });
  }

  setAccessToken(token: string) {
    Cookies.set("access_token", token, { expires: 30 });
  }

  getAccessToken() {
    return Cookies.get("access_token");
  }

  purgeAccessToken() {
    Cookies.remove("access_token", { path: "/" });
=======
    this.axiosInstance = axios.create({
      baseURL,
      withCredentials: true,
    });

    this.setupInterceptors();
>>>>>>> f77761b4
  }

  private setupInterceptors() {
    this.axiosInstance.interceptors.response.use(
      (response) => response,
      (error) => {
        const store = rootStore;
        if (error.response && error.response.status === 401 && store.user.data) {
          store.user.reset();
          store.resetOnSignOut();
        }
        return Promise.reject(error);
      }
    );
  }

<<<<<<< HEAD
  get(url: string, config = {}): Promise<any> {
    return axios({
      method: "get",
      url: this.baseURL + url,
      headers: this.getAccessToken() ? this.getHeaders() : {},
      ...config,
      withCredentials: true,
    });
  }

  post(url: string, data = {}, config = {}): Promise<any> {
    return axios({
      method: "post",
      url: this.baseURL + url,
      data,
      headers: this.getAccessToken() ? this.getHeaders() : {},
      ...config,
      withCredentials: true,
    });
  }

  put(url: string, data = {}, config = {}): Promise<any> {
    return axios({
      method: "put",
      url: this.baseURL + url,
      data,
      headers: this.getAccessToken() ? this.getHeaders() : {},
      ...config,
      withCredentials: true,
    });
  }

  patch(url: string, data = {}, config = {}): Promise<any> {
    return axios({
      method: "patch",
      url: this.baseURL + url,
      data,
      headers: this.getAccessToken() ? this.getHeaders() : {},
      ...config,
      withCredentials: true,
    });
  }

  delete(url: string, data?: any, config = {}): Promise<any> {
    return axios({
      method: "delete",
      url: this.baseURL + url,
      data: data,
      headers: this.getAccessToken() ? this.getHeaders() : {},
      ...config,
      withCredentials: true,
    });
=======
  get(url: string, params = {}) {
    return this.axiosInstance.get(url, params);
  }

  post(url: string, data = {}, config = {}) {
    return this.axiosInstance.post(url, data, config);
  }

  put(url: string, data = {}, config = {}) {
    return this.axiosInstance.put(url, data, config);
  }

  patch(url: string, data = {}, config = {}) {
    return this.axiosInstance.patch(url, data, config);
  }

  delete(url: string, data?: any, config = {}) {
    return this.axiosInstance.delete(url, { data, ...config });
>>>>>>> f77761b4
  }

  request(config = {}) {
    return this.axiosInstance(config);
  }
}<|MERGE_RESOLUTION|>--- conflicted
+++ resolved
@@ -9,47 +9,12 @@
 
   constructor(baseURL: string) {
     this.baseURL = baseURL;
-<<<<<<< HEAD
-  }
-
-  setCSRFToken(token: string) {
-    Cookies.set("csrf_token", token, { expires: 30 });
-  }
-
-  getCSRFToken() {
-    return Cookies.get("csrf_token");
-  }
-
-  setRefreshToken(token: string) {
-    Cookies.set("refresh_token", token, { expires: 30 });
-  }
-
-  getRefreshToken() {
-    return Cookies.get("refresh_token");
-  }
-
-  purgeRefreshToken() {
-    Cookies.remove("refresh_token", { path: "/" });
-  }
-
-  setAccessToken(token: string) {
-    Cookies.set("access_token", token, { expires: 30 });
-  }
-
-  getAccessToken() {
-    return Cookies.get("access_token");
-  }
-
-  purgeAccessToken() {
-    Cookies.remove("access_token", { path: "/" });
-=======
     this.axiosInstance = axios.create({
       baseURL,
       withCredentials: true,
     });
 
     this.setupInterceptors();
->>>>>>> f77761b4
   }
 
   private setupInterceptors() {
@@ -66,60 +31,6 @@
     );
   }
 
-<<<<<<< HEAD
-  get(url: string, config = {}): Promise<any> {
-    return axios({
-      method: "get",
-      url: this.baseURL + url,
-      headers: this.getAccessToken() ? this.getHeaders() : {},
-      ...config,
-      withCredentials: true,
-    });
-  }
-
-  post(url: string, data = {}, config = {}): Promise<any> {
-    return axios({
-      method: "post",
-      url: this.baseURL + url,
-      data,
-      headers: this.getAccessToken() ? this.getHeaders() : {},
-      ...config,
-      withCredentials: true,
-    });
-  }
-
-  put(url: string, data = {}, config = {}): Promise<any> {
-    return axios({
-      method: "put",
-      url: this.baseURL + url,
-      data,
-      headers: this.getAccessToken() ? this.getHeaders() : {},
-      ...config,
-      withCredentials: true,
-    });
-  }
-
-  patch(url: string, data = {}, config = {}): Promise<any> {
-    return axios({
-      method: "patch",
-      url: this.baseURL + url,
-      data,
-      headers: this.getAccessToken() ? this.getHeaders() : {},
-      ...config,
-      withCredentials: true,
-    });
-  }
-
-  delete(url: string, data?: any, config = {}): Promise<any> {
-    return axios({
-      method: "delete",
-      url: this.baseURL + url,
-      data: data,
-      headers: this.getAccessToken() ? this.getHeaders() : {},
-      ...config,
-      withCredentials: true,
-    });
-=======
   get(url: string, params = {}) {
     return this.axiosInstance.get(url, params);
   }
@@ -138,7 +49,6 @@
 
   delete(url: string, data?: any, config = {}) {
     return this.axiosInstance.delete(url, { data, ...config });
->>>>>>> f77761b4
   }
 
   request(config = {}) {
