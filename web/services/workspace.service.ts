--- conflicted
+++ resolved
@@ -71,13 +71,8 @@
       });
   }
 
-<<<<<<< HEAD
   async joinWorkspace(workspaceSlug: string, invitationId: string, data: any): Promise<any> {
-    return this.post(`/api/users/me/workspaces/invitations/${workspaceSlug}/${invitationId}/join/`, data, {
-=======
-  async joinWorkspace(workspaceSlug: string, invitationId: string, data: any, user: IUser | undefined): Promise<any> {
     return this.post(`/api/workspaces/${workspaceSlug}/invitations/${invitationId}/join/`, data, {
->>>>>>> 9db63120
       headers: {},
     })
       .then((response) => response?.data)
