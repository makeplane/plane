// types
import { TPublishSettings } from "@plane/types";
// helpers
import { API_BASE_URL } from "@/helpers/common.helper";
// services
import { APIService } from "@/services/api.service";

export class ProjectPublishService extends APIService {
  constructor() {
    super(API_BASE_URL);
  }

<<<<<<< HEAD
  async getProjectSettingsAsync(workspaceSlug: string, projectID: string): Promise<IProjectPublishSettings> {
=======
  async fetchPublishSettings(workspaceSlug: string, projectID: string): Promise<TPublishSettings> {
>>>>>>> 5d807db6
    return this.get(`/api/workspaces/${workspaceSlug}/projects/${projectID}/project-deploy-boards/`)
      .then((response) => response?.data)
      .catch((error) => {
        throw error?.response;
      });
  }

<<<<<<< HEAD
  async createProjectSettingsAsync(
    workspaceSlug: string,
    projectID: string,
    data: IProjectPublishSettings
  ): Promise<IProjectPublishSettings> {
=======
  async publishProject(
    workspaceSlug: string,
    projectID: string,
    data: Partial<TPublishSettings>
  ): Promise<TPublishSettings> {
>>>>>>> 5d807db6
    return this.post(`/api/workspaces/${workspaceSlug}/projects/${projectID}/project-deploy-boards/`, data)
      .then((response) => response?.data)
      .catch((error) => {
        throw error?.response;
      });
  }

<<<<<<< HEAD
  async updateProjectSettingsAsync(
    workspaceSlug: string,
    projectID: string,
    project_publish_id: string,
    data: IProjectPublishSettings
  ): Promise<IProjectPublishSettings> {
=======
  async updatePublishSettings(
    workspaceSlug: string,
    projectID: string,
    project_publish_id: string,
    data: Partial<TPublishSettings>
  ): Promise<TPublishSettings> {
>>>>>>> 5d807db6
    return this.patch(
      `/api/workspaces/${workspaceSlug}/projects/${projectID}/project-deploy-boards/${project_publish_id}/`,
      data
    )
      .then((response) => response?.data)
      .catch((error) => {
        throw error?.response;
      });
  }

<<<<<<< HEAD
  async deleteProjectSettingsAsync(workspaceSlug: string, projectID: string, project_publish_id: string): Promise<any> {
=======
  async unpublishProject(workspaceSlug: string, projectID: string, project_publish_id: string): Promise<any> {
>>>>>>> 5d807db6
    return this.delete(
      `/api/workspaces/${workspaceSlug}/projects/${projectID}/project-deploy-boards/${project_publish_id}/`
    )
      .then((response) => response?.data)
      .catch((error) => {
        throw error?.response;
      });
  }
}<|MERGE_RESOLUTION|>--- conflicted
+++ resolved
@@ -10,11 +10,7 @@
     super(API_BASE_URL);
   }
 
-<<<<<<< HEAD
-  async getProjectSettingsAsync(workspaceSlug: string, projectID: string): Promise<IProjectPublishSettings> {
-=======
   async fetchPublishSettings(workspaceSlug: string, projectID: string): Promise<TPublishSettings> {
->>>>>>> 5d807db6
     return this.get(`/api/workspaces/${workspaceSlug}/projects/${projectID}/project-deploy-boards/`)
       .then((response) => response?.data)
       .catch((error) => {
@@ -22,19 +18,11 @@
       });
   }
 
-<<<<<<< HEAD
-  async createProjectSettingsAsync(
-    workspaceSlug: string,
-    projectID: string,
-    data: IProjectPublishSettings
-  ): Promise<IProjectPublishSettings> {
-=======
   async publishProject(
     workspaceSlug: string,
     projectID: string,
     data: Partial<TPublishSettings>
   ): Promise<TPublishSettings> {
->>>>>>> 5d807db6
     return this.post(`/api/workspaces/${workspaceSlug}/projects/${projectID}/project-deploy-boards/`, data)
       .then((response) => response?.data)
       .catch((error) => {
@@ -42,21 +30,12 @@
       });
   }
 
-<<<<<<< HEAD
-  async updateProjectSettingsAsync(
-    workspaceSlug: string,
-    projectID: string,
-    project_publish_id: string,
-    data: IProjectPublishSettings
-  ): Promise<IProjectPublishSettings> {
-=======
   async updatePublishSettings(
     workspaceSlug: string,
     projectID: string,
     project_publish_id: string,
     data: Partial<TPublishSettings>
   ): Promise<TPublishSettings> {
->>>>>>> 5d807db6
     return this.patch(
       `/api/workspaces/${workspaceSlug}/projects/${projectID}/project-deploy-boards/${project_publish_id}/`,
       data
@@ -67,11 +46,7 @@
       });
   }
 
-<<<<<<< HEAD
-  async deleteProjectSettingsAsync(workspaceSlug: string, projectID: string, project_publish_id: string): Promise<any> {
-=======
   async unpublishProject(workspaceSlug: string, projectID: string, project_publish_id: string): Promise<any> {
->>>>>>> 5d807db6
     return this.delete(
       `/api/workspaces/${workspaceSlug}/projects/${projectID}/project-deploy-boards/${project_publish_id}/`
     )
