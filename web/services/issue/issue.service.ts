--- conflicted
+++ resolved
@@ -1,22 +1,9 @@
 // types
-import type { TIssue, IIssueDisplayProperties, TIssueLink, TIssueSubIssues, TIssueActivity } from "@plane/types";
+import type { TIssue, IIssueDisplayProperties, TIssueLink, TIssueSubIssues, TIssueActivity, TIssuesResponse } from "@plane/types";
 // helpers
 import { API_BASE_URL } from "@/helpers/common.helper";
 // services
 import { APIService } from "@/services/api.service";
-<<<<<<< HEAD
-// type
-import type {
-  TIssue,
-  IIssueDisplayProperties,
-  TIssueLink,
-  TIssueSubIssues,
-  TIssueActivity,
-  TIssuesResponse,
-} from "@plane/types";
-// helper
-=======
->>>>>>> 90d5dd5a
 
 export class IssueService extends APIService {
   constructor() {
