// services
import { APIService } from "services/api.service";
// type
<<<<<<< HEAD
import type { IUser, IIssue, IIssueActivity, ISubIssueResponse, IIssueDisplayProperties } from "types";
import { IIssueResponse } from "store_legacy/issues/types";
=======
import type { IIssue, IIssueActivity, ISubIssueResponse, IIssueDisplayProperties, ILinkDetails, IIssueLink } from "types";
import { IIssueResponse } from "store/issues/types";
>>>>>>> de24b02a
// helper
import { API_BASE_URL } from "helpers/common.helper";

export class IssueService extends APIService {
  constructor() {
    super(API_BASE_URL);
  }

  async createIssue(workspaceSlug: string, projectId: string, data: any): Promise<any> {
    return this.post(`/api/workspaces/${workspaceSlug}/projects/${projectId}/issues/`, data)
      .then((response) => response?.data)
      .catch((error) => {
        throw error?.response?.data;
      });
  }

  async getIssues(workspaceSlug: string, projectId: string, queries?: any): Promise<IIssueResponse> {
    return this.get(`/api/workspaces/${workspaceSlug}/projects/${projectId}/issues/`, {
      params: queries,
    })
      .then((response) => response?.data)
      .catch((error) => {
        throw error?.response?.data;
      });
  }

  async getIssuesWithParams(
    workspaceSlug: string,
    projectId: string,
    queries?: any
  ): Promise<IIssue[] | { [key: string]: IIssue[] }> {
    return this.get(`/api/workspaces/${workspaceSlug}/projects/${projectId}/issues/`, {
      params: queries,
    })
      .then((response) => response?.data)
      .catch((error) => {
        throw error?.response?.data;
      });
  }

  async retrieve(workspaceSlug: string, projectId: string, issueId: string): Promise<IIssue> {
    return this.get(`/api/workspaces/${workspaceSlug}/projects/${projectId}/issues/${issueId}/`)
      .then((response) => response?.data)
      .catch((error) => {
        throw error?.response?.data;
      });
  }

  async getIssueActivities(workspaceSlug: string, projectId: string, issueId: string): Promise<IIssueActivity[]> {
    return this.get(`/api/workspaces/${workspaceSlug}/projects/${projectId}/issues/${issueId}/history/`)
      .then((response) => response?.data)
      .catch((error) => {
        throw error?.response?.data;
      });
  }

  async addIssueToCycle(
    workspaceSlug: string,
    projectId: string,
    cycleId: string,
    data: {
      issues: string[];
    }
  ) {
    return this.post(`/api/workspaces/${workspaceSlug}/projects/${projectId}/cycles/${cycleId}/cycle-issues/`, data)
      .then((response) => response?.data)
      .catch((error) => {
        throw error?.response?.data;
      });
  }

  async removeIssueFromCycle(workspaceSlug: string, projectId: string, cycleId: string, bridgeId: string) {
    return this.delete(
      `/api/workspaces/${workspaceSlug}/projects/${projectId}/cycles/${cycleId}/cycle-issues/${bridgeId}/`
    )
      .then((response) => response?.data)
      .catch((error) => {
        throw error?.response?.data;
      });
  }

  async createIssueRelation(
    workspaceSlug: string,
    projectId: string,
    issueId: string,
    data: {
      related_list: Array<{
        relation_type: "duplicate" | "relates_to" | "blocked_by";
        related_issue: string;
      }>;
      relation?: "blocking" | null;
    }
  ) {
    return this.post(`/api/workspaces/${workspaceSlug}/projects/${projectId}/issues/${issueId}/issue-relation/`, data)
      .then((response) => response?.data)
      .catch((error) => {
        throw error?.response;
      });
  }

  async deleteIssueRelation(workspaceSlug: string, projectId: string, issueId: string, relationId: string) {
    return this.delete(
      `/api/workspaces/${workspaceSlug}/projects/${projectId}/issues/${issueId}/issue-relation/${relationId}/`
    )
      .then((response) => response?.data)
      .catch((error) => {
        throw error?.response;
      });
  }

  async getIssueDisplayProperties(workspaceSlug: string, projectId: string): Promise<any> {
    return this.get(`/api/workspaces/${workspaceSlug}/projects/${projectId}/issue-display-properties/`)
      .then((response) => response?.data)
      .catch((error) => {
        throw error?.response?.data;
      });
  }

  async updateIssueDisplayProperties(
    workspaceSlug: string,
    projectId: string,
    data: IIssueDisplayProperties
  ): Promise<any> {
    return this.post(`/api/workspaces/${workspaceSlug}/projects/${projectId}/issue-display-properties/`, {
      properties: data,
    })
      .then((response) => response?.data)
      .catch((error) => {
        throw error?.response?.data;
      });
  }

  async patchIssue(workspaceSlug: string, projectId: string, issueId: string, data: Partial<IIssue>): Promise<any> {
    return this.patch(`/api/workspaces/${workspaceSlug}/projects/${projectId}/issues/${issueId}/`, data)
      .then((response) => response?.data)
      .catch((error) => {
        throw error?.response?.data;
      });
  }

  async deleteIssue(workspaceSlug: string, projectId: string, issuesId: string): Promise<any> {
    return this.delete(`/api/workspaces/${workspaceSlug}/projects/${projectId}/issues/${issuesId}/`)
      .then((response) => response?.data)
      .catch((error) => {
        throw error?.response?.data;
      });
  }

  async bulkDeleteIssues(workspaceSlug: string, projectId: string, data: any): Promise<any> {
    return this.delete(`/api/workspaces/${workspaceSlug}/projects/${projectId}/bulk-delete-issues/`, data)
      .then((response) => response?.data)
      .catch((error) => {
        throw error?.response?.data;
      });
  }

  async subIssues(workspaceSlug: string, projectId: string, issueId: string): Promise<ISubIssueResponse> {
    return this.get(`/api/workspaces/${workspaceSlug}/projects/${projectId}/issues/${issueId}/sub-issues/`)
      .then((response) => response?.data)
      .catch((error) => {
        throw error?.response?.data;
      });
  }

  async addSubIssues(
    workspaceSlug: string,
    projectId: string,
    issueId: string,
    data: { sub_issue_ids: string[] }
  ): Promise<any> {
    return this.post(`/api/workspaces/${workspaceSlug}/projects/${projectId}/issues/${issueId}/sub-issues/`, data)
      .then((response) => response?.data)
      .catch((error) => {
        throw error?.response?.data;
      });
  }

  async createIssueLink(
    workspaceSlug: string,
    projectId: string,
    issueId: string,
    data: IIssueLink
  ): Promise<ILinkDetails> {
    return this.post(`/api/workspaces/${workspaceSlug}/projects/${projectId}/issues/${issueId}/issue-links/`, data)
      .then((response) => response?.data)
      .catch((error) => {
        throw error?.response;
      });
  }

  async updateIssueLink(
    workspaceSlug: string,
    projectId: string,
    issueId: string,
    linkId: string,
    data: IIssueLink
  ): Promise<ILinkDetails> {
    return this.patch(
      `/api/workspaces/${workspaceSlug}/projects/${projectId}/issues/${issueId}/issue-links/${linkId}/`,
      data
    )
      .then((response) => response?.data)
      .catch((error) => {
        throw error?.response;
      });
  }

  async deleteIssueLink(workspaceSlug: string, projectId: string, issueId: string, linkId: string): Promise<any> {
    return this.delete(
      `/api/workspaces/${workspaceSlug}/projects/${projectId}/issues/${issueId}/issue-links/${linkId}/`
    )
      .then((response) => response?.data)
      .catch((error) => {
        throw error?.response?.data;
      });
  }
}<|MERGE_RESOLUTION|>--- conflicted
+++ resolved
@@ -1,13 +1,15 @@
 // services
 import { APIService } from "services/api.service";
 // type
-<<<<<<< HEAD
-import type { IUser, IIssue, IIssueActivity, ISubIssueResponse, IIssueDisplayProperties } from "types";
+import type {
+  IIssue,
+  IIssueActivity,
+  ISubIssueResponse,
+  IIssueDisplayProperties,
+  ILinkDetails,
+  IIssueLink,
+} from "types";
 import { IIssueResponse } from "store_legacy/issues/types";
-=======
-import type { IIssue, IIssueActivity, ISubIssueResponse, IIssueDisplayProperties, ILinkDetails, IIssueLink } from "types";
-import { IIssueResponse } from "store/issues/types";
->>>>>>> de24b02a
 // helper
 import { API_BASE_URL } from "helpers/common.helper";
 
