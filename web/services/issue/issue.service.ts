// services
import { APIService } from "services/api.service";
// type
<<<<<<< HEAD
import type { IUser, IIssue, IIssueActivity, ISubIssueResponse, IIssueDisplayProperties } from "types";
import { IIssueResponse } from "store/issues/types";
=======
import type { IIssue, IIssueActivity, ISubIssueResponse, IIssueDisplayProperties } from "types";
>>>>>>> 4cf3e69e
// helper
import { API_BASE_URL } from "helpers/common.helper";

export class IssueService extends APIService {
  constructor() {
    super(API_BASE_URL);
  }

  async createIssue(workspaceSlug: string, projectId: string, data: any): Promise<any> {
    return this.post(`/api/workspaces/${workspaceSlug}/projects/${projectId}/issues/`, data)
      .then((response) => response?.data)
      .catch((error) => {
        throw error?.response?.data;
      });
  }

  async getIssues(workspaceSlug: string, projectId: string): Promise<IIssue[]> {
    return this.get(`/api/workspaces/${workspaceSlug}/projects/${projectId}/issues/`)
      .then((response) => response?.data)
      .catch((error) => {
        throw error?.response?.data;
      });
  }

  async getV3Issues(workspaceSlug: string, projectId: string, queries?: any): Promise<IIssueResponse> {
    return this.get(`/api/v3/workspaces/${workspaceSlug}/projects/${projectId}/issues/`, {
      params: queries,
    })
      .then((response) => response?.data)
      .catch((error) => {
        throw error?.response?.data;
      });
  }

  async getIssuesWithParams(
    workspaceSlug: string,
    projectId: string,
    queries?: any
  ): Promise<IIssue[] | { [key: string]: IIssue[] }> {
    return this.get(`/api/workspaces/${workspaceSlug}/projects/${projectId}/issues/`, {
      params: queries,
    })
      .then((response) => response?.data)
      .catch((error) => {
        throw error?.response?.data;
      });
  }

  async retrieve(workspaceSlug: string, projectId: string, issueId: string): Promise<IIssue> {
    return this.get(`/api/workspaces/${workspaceSlug}/projects/${projectId}/issues/${issueId}/`)
      .then((response) => response?.data)
      .catch((error) => {
        throw error?.response?.data;
      });
  }

  async getIssueActivities(workspaceSlug: string, projectId: string, issueId: string): Promise<IIssueActivity[]> {
    return this.get(`/api/workspaces/${workspaceSlug}/projects/${projectId}/issues/${issueId}/history/`)
      .then((response) => response?.data)
      .catch((error) => {
        throw error?.response?.data;
      });
  }

  async addIssueToCycle(
    workspaceSlug: string,
    projectId: string,
    cycleId: string,
    data: {
      issues: string[];
    }
  ) {
    return this.post(`/api/workspaces/${workspaceSlug}/projects/${projectId}/cycles/${cycleId}/cycle-issues/`, data)
      .then((response) => response?.data)
      .catch((error) => {
        throw error?.response?.data;
      });
  }

  async removeIssueFromCycle(workspaceSlug: string, projectId: string, cycleId: string, bridgeId: string) {
    return this.delete(
      `/api/workspaces/${workspaceSlug}/projects/${projectId}/cycles/${cycleId}/cycle-issues/${bridgeId}/`
    )
      .then((response) => response?.data)
      .catch((error) => {
        throw error?.response?.data;
      });
  }

  async createIssueRelation(
    workspaceSlug: string,
    projectId: string,
    issueId: string,
    data: {
      related_list: Array<{
        relation_type: "duplicate" | "relates_to" | "blocked_by";
        related_issue: string;
      }>;
      relation?: "blocking" | null;
    }
  ) {
    return this.post(`/api/workspaces/${workspaceSlug}/projects/${projectId}/issues/${issueId}/issue-relation/`, data)
      .then((response) => response?.data)
      .catch((error) => {
        throw error?.response;
      });
  }

  async deleteIssueRelation(workspaceSlug: string, projectId: string, issueId: string, relationId: string) {
    return this.delete(
      `/api/workspaces/${workspaceSlug}/projects/${projectId}/issues/${issueId}/issue-relation/${relationId}/`
    )
      .then((response) => response?.data)
      .catch((error) => {
        throw error?.response;
      });
  }

  async getIssueDisplayProperties(workspaceSlug: string, projectId: string): Promise<any> {
    return this.get(`/api/workspaces/${workspaceSlug}/projects/${projectId}/issue-display-properties/`)
      .then((response) => response?.data)
      .catch((error) => {
        throw error?.response?.data;
      });
  }

  async updateIssueDisplayProperties(
    workspaceSlug: string,
    projectId: string,
    data: IIssueDisplayProperties
  ): Promise<any> {
    return this.post(`/api/workspaces/${workspaceSlug}/projects/${projectId}/issue-display-properties/`, {
      properties: data,
    })
      .then((response) => response?.data)
      .catch((error) => {
        throw error?.response?.data;
      });
  }

  async patchIssue(workspaceSlug: string, projectId: string, issueId: string, data: Partial<IIssue>): Promise<any> {
    return this.patch(`/api/workspaces/${workspaceSlug}/projects/${projectId}/issues/${issueId}/`, data)
      .then((response) => response?.data)
      .catch((error) => {
        throw error?.response?.data;
      });
  }

  async deleteIssue(workspaceSlug: string, projectId: string, issuesId: string): Promise<any> {
    return this.delete(`/api/workspaces/${workspaceSlug}/projects/${projectId}/issues/${issuesId}/`)
      .then((response) => response?.data)
      .catch((error) => {
        throw error?.response?.data;
      });
  }

  async bulkDeleteIssues(workspaceSlug: string, projectId: string, data: any): Promise<any> {
    return this.delete(`/api/workspaces/${workspaceSlug}/projects/${projectId}/bulk-delete-issues/`, data)
      .then((response) => response?.data)
      .catch((error) => {
        throw error?.response?.data;
      });
  }

  async subIssues(workspaceSlug: string, projectId: string, issueId: string): Promise<ISubIssueResponse> {
    return this.get(`/api/workspaces/${workspaceSlug}/projects/${projectId}/issues/${issueId}/sub-issues/`)
      .then((response) => response?.data)
      .catch((error) => {
        throw error?.response?.data;
      });
  }

  async addSubIssues(
    workspaceSlug: string,
    projectId: string,
    issueId: string,
    data: { sub_issue_ids: string[] }
  ): Promise<any> {
    return this.post(`/api/workspaces/${workspaceSlug}/projects/${projectId}/issues/${issueId}/sub-issues/`, data)
      .then((response) => response?.data)
      .catch((error) => {
        throw error?.response?.data;
      });
  }

  async createIssueLink(
    workspaceSlug: string,
    projectId: string,
    issueId: string,
    data: {
      metadata: any;
      title: string;
      url: string;
    }
  ): Promise<any> {
    return this.post(`/api/workspaces/${workspaceSlug}/projects/${projectId}/issues/${issueId}/issue-links/`, data)
      .then((response) => response?.data)
      .catch((error) => {
        throw error?.response;
      });
  }

  async updateIssueLink(
    workspaceSlug: string,
    projectId: string,
    issueId: string,
    linkId: string,
    data: {
      metadata: any;
      title: string;
      url: string;
    }
  ): Promise<any> {
    return this.patch(
      `/api/workspaces/${workspaceSlug}/projects/${projectId}/issues/${issueId}/issue-links/${linkId}/`,
      data
    )
      .then((response) => response?.data)
      .catch((error) => {
        throw error?.response;
      });
  }

  async deleteIssueLink(workspaceSlug: string, projectId: string, issueId: string, linkId: string): Promise<any> {
    return this.delete(
      `/api/workspaces/${workspaceSlug}/projects/${projectId}/issues/${issueId}/issue-links/${linkId}/`
    )
      .then((response) => response?.data)
      .catch((error) => {
        throw error?.response?.data;
      });
  }
}<|MERGE_RESOLUTION|>--- conflicted
+++ resolved
@@ -1,12 +1,8 @@
 // services
 import { APIService } from "services/api.service";
 // type
-<<<<<<< HEAD
 import type { IUser, IIssue, IIssueActivity, ISubIssueResponse, IIssueDisplayProperties } from "types";
 import { IIssueResponse } from "store/issues/types";
-=======
-import type { IIssue, IIssueActivity, ISubIssueResponse, IIssueDisplayProperties } from "types";
->>>>>>> 4cf3e69e
 // helper
 import { API_BASE_URL } from "helpers/common.helper";
 
