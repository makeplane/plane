--- conflicted
+++ resolved
@@ -81,7 +81,7 @@
   }
 
   async setAdminInstancePassword(data: any): Promise<any> {
-    return this.post("/api/users/me/set-password/", data, { headers: {} })
+    return this.post("/api/licenses/instances/admins/set-password/", data, { headers: {} })
       .then((response) => {
         this.setAccessToken(response?.data?.access_token);
         this.setRefreshToken(response?.data?.refresh_token);
@@ -112,7 +112,6 @@
       });
   }
 
-<<<<<<< HEAD
   async instanceAdminEmailCode(data: any): Promise<any> {
     return this.post("/api/licenses/instances/admins/magic-generate/", data, { headers: {} })
       .then((response) => response?.data)
@@ -121,15 +120,6 @@
       });
   }
 
-  async magicSignIn(data: any): Promise<any> {
-    const response = await this.post("/api/magic-sign-in/", data, { headers: {} });
-    if (response?.status === 200) {
-      this.setAccessToken(response?.data?.access_token);
-      this.setRefreshToken(response?.data?.refresh_token);
-      return response?.data;
-    }
-    throw response.response.data;
-=======
   async magicSignIn(data: IMagicSignInData): Promise<any> {
     return await this.post("/api/magic-sign-in/", data, { headers: {} })
       .then((response) => {
@@ -142,7 +132,6 @@
       .catch((error) => {
         throw error?.response?.data;
       });
->>>>>>> 3488dc30
   }
 
   async instanceMagicSignIn(data: any): Promise<any> {
@@ -153,14 +142,6 @@
       return response?.data;
     }
     throw response.response.data;
-  }
-
-  async setPassword(data: any): Promise<any> {
-    return this.post("/api/users/me/set-password/", data, { headers: {} })
-      .then((response) => response?.data)
-      .catch((error) => {
-        throw error?.response?.data;
-      });
   }
 
   async signOut(): Promise<any> {
