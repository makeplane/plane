import APIService from "services/api.service";
import TrackEventService from "services/track_event.service";
import { API_BASE_URL } from "helpers/common.helper";
// types
<<<<<<< HEAD
import type { IInboxIssue, IInbox, TInboxStatus, IInboxIssueDetail, IInboxQueryParams } from "types";

export class InboxService extends APIService {
=======
import type { IInboxIssue, IInbox, TInboxStatus, IInboxIssueDetail, IUser, IInboxQueryParams } from "types";

const trackEventService = new TrackEventService();

class InboxServices extends APIService {
>>>>>>> 9b0b5fcc
  constructor() {
    super(API_BASE_URL);
  }

  async getInboxes(workspaceSlug: string, projectId: string): Promise<IInbox[]> {
    return this.get(`/api/workspaces/${workspaceSlug}/projects/${projectId}/inboxes/`)
      .then((response) => response?.data)
      .catch((error) => {
        throw error?.response?.data;
      });
  }

  async getInboxById(workspaceSlug: string, projectId: string, inboxId: string): Promise<IInbox> {
    return this.get(`/api/workspaces/${workspaceSlug}/projects/${projectId}/inboxes/${inboxId}/`)
      .then((response) => response?.data)
      .catch((error) => {
        throw error?.response?.data;
      });
  }

  async patchInbox(workspaceSlug: string, projectId: string, inboxId: string, data: Partial<IInbox>): Promise<any> {
    return this.patch(`/api/workspaces/${workspaceSlug}/projects/${projectId}/inboxes/${inboxId}/`, data)
      .then((response) => response?.data)
      .catch((error) => {
        throw error?.response?.data;
      });
  }

  async getInboxIssues(
    workspaceSlug: string,
    projectId: string,
    inboxId: string,
    params?: IInboxQueryParams
  ): Promise<IInboxIssue[]> {
    return this.get(`/api/workspaces/${workspaceSlug}/projects/${projectId}/inboxes/${inboxId}/inbox-issues/`, {
      params,
    })
      .then((response) => response?.data)
      .catch((error) => {
        throw error?.response?.data;
      });
  }

  async getInboxIssueById(
    workspaceSlug: string,
    projectId: string,
    inboxId: string,
    inboxIssueId: string
  ): Promise<IInboxIssueDetail> {
    return this.get(
      `/api/workspaces/${workspaceSlug}/projects/${projectId}/inboxes/${inboxId}/inbox-issues/${inboxIssueId}/`
    )
      .then((response) => response?.data)
      .catch((error) => {
        throw error?.response?.data;
      });
  }

  async deleteInboxIssue(
    workspaceSlug: string,
    projectId: string,
    inboxId: string,
    inboxIssueId: string,
<<<<<<< HEAD
    user: any
=======
    user: IUser | undefined
>>>>>>> 9b0b5fcc
  ): Promise<any> {
    return this.delete(
      `/api/workspaces/${workspaceSlug}/projects/${projectId}/inboxes/${inboxId}/inbox-issues/${inboxIssueId}/`
    )
      .then((response) => {
        trackEventService.trackInboxEvent(response?.data, "INBOX_ISSUE_DELETE", user as IUser);
        return response?.data;
      })
      .catch((error) => {
        throw error?.response?.data;
      });
  }

  async markInboxStatus(
    workspaceSlug: string,
    projectId: string,
    inboxId: string,
    inboxIssueId: string,
    data: TInboxStatus,
<<<<<<< HEAD
    user: any
  ): Promise<any> {
=======
    user: IUser | undefined
  ): Promise<IInboxIssue> {
>>>>>>> 9b0b5fcc
    return this.patch(
      `/api/workspaces/${workspaceSlug}/projects/${projectId}/inboxes/${inboxId}/inbox-issues/${inboxIssueId}/`,
      data
    )
      .then((response) => {
        const action =
          data.status === -1
            ? "INBOX_ISSUE_REJECTED"
            : data.status === 0
            ? "INBOX_ISSUE_SNOOZED"
            : data.status === 1
            ? "INBOX_ISSUE_ACCEPTED"
            : "INBOX_ISSUE_DUPLICATED";
        trackEventService.trackInboxEvent(response?.data, action, user as IUser);
        return response?.data;
      })
      .catch((error) => {
        throw error?.response?.data;
      });
  }

  async patchInboxIssue(
    workspaceSlug: string,
    projectId: string,
    inboxId: string,
    inboxIssueId: string,
<<<<<<< HEAD
    data: { issue: Partial<IInboxIssueDetail> },
    user: any
  ): Promise<any> {
=======
    data: { issue: Partial<IInboxIssue> },
    user: IUser
  ): Promise<IInboxIssue> {
>>>>>>> 9b0b5fcc
    return this.patch(
      `/api/workspaces/${workspaceSlug}/projects/${projectId}/inboxes/${inboxId}/inbox-issues/${inboxIssueId}/`,
      data
    )
      .then((response) => {
        trackEventService.trackInboxEvent(response?.data, "INBOX_ISSUE_UPDATE", user);
        return response?.data;
      })
      .catch((error) => {
        throw error?.response?.data;
      });
  }

  async createInboxIssue(
    workspaceSlug: string,
    projectId: string,
    inboxId: string,
    data: any,
<<<<<<< HEAD
    user: any
=======
    user: IUser | undefined
>>>>>>> 9b0b5fcc
  ): Promise<IInboxIssueDetail> {
    return this.post(`/api/workspaces/${workspaceSlug}/projects/${projectId}/inboxes/${inboxId}/inbox-issues/`, data)
      .then((response) => {
        trackEventService.trackInboxEvent(response?.data, "INBOX_ISSUE_CREATE", user as IUser);
        return response?.data;
      })
      .catch((error) => {
        throw error?.response?.data;
      });
  }
}

<<<<<<< HEAD
const inboxService = new InboxService();

export default inboxService;
=======
export default InboxServices;
>>>>>>> 9b0b5fcc
<|MERGE_RESOLUTION|>--- conflicted
+++ resolved
@@ -2,17 +2,11 @@
 import TrackEventService from "services/track_event.service";
 import { API_BASE_URL } from "helpers/common.helper";
 // types
-<<<<<<< HEAD
-import type { IInboxIssue, IInbox, TInboxStatus, IInboxIssueDetail, IInboxQueryParams } from "types";
-
-export class InboxService extends APIService {
-=======
 import type { IInboxIssue, IInbox, TInboxStatus, IInboxIssueDetail, IUser, IInboxQueryParams } from "types";
 
 const trackEventService = new TrackEventService();
 
-class InboxServices extends APIService {
->>>>>>> 9b0b5fcc
+class InboxService extends APIService {
   constructor() {
     super(API_BASE_URL);
   }
@@ -76,11 +70,7 @@
     projectId: string,
     inboxId: string,
     inboxIssueId: string,
-<<<<<<< HEAD
     user: any
-=======
-    user: IUser | undefined
->>>>>>> 9b0b5fcc
   ): Promise<any> {
     return this.delete(
       `/api/workspaces/${workspaceSlug}/projects/${projectId}/inboxes/${inboxId}/inbox-issues/${inboxIssueId}/`
@@ -100,13 +90,8 @@
     inboxId: string,
     inboxIssueId: string,
     data: TInboxStatus,
-<<<<<<< HEAD
     user: any
   ): Promise<any> {
-=======
-    user: IUser | undefined
-  ): Promise<IInboxIssue> {
->>>>>>> 9b0b5fcc
     return this.patch(
       `/api/workspaces/${workspaceSlug}/projects/${projectId}/inboxes/${inboxId}/inbox-issues/${inboxIssueId}/`,
       data
@@ -133,15 +118,9 @@
     projectId: string,
     inboxId: string,
     inboxIssueId: string,
-<<<<<<< HEAD
     data: { issue: Partial<IInboxIssueDetail> },
     user: any
   ): Promise<any> {
-=======
-    data: { issue: Partial<IInboxIssue> },
-    user: IUser
-  ): Promise<IInboxIssue> {
->>>>>>> 9b0b5fcc
     return this.patch(
       `/api/workspaces/${workspaceSlug}/projects/${projectId}/inboxes/${inboxId}/inbox-issues/${inboxIssueId}/`,
       data
@@ -160,11 +139,7 @@
     projectId: string,
     inboxId: string,
     data: any,
-<<<<<<< HEAD
     user: any
-=======
-    user: IUser | undefined
->>>>>>> 9b0b5fcc
   ): Promise<IInboxIssueDetail> {
     return this.post(`/api/workspaces/${workspaceSlug}/projects/${projectId}/inboxes/${inboxId}/inbox-issues/`, data)
       .then((response) => {
@@ -177,10 +152,4 @@
   }
 }
 
-<<<<<<< HEAD
-const inboxService = new InboxService();
-
-export default inboxService;
-=======
-export default InboxServices;
->>>>>>> 9b0b5fcc
+export default InboxService;