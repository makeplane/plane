--- conflicted
+++ resolved
@@ -7,11 +7,7 @@
 
 const trackEventService = new TrackEventService();
 
-<<<<<<< HEAD
-class InboxService extends APIService {
-=======
 export class InboxService extends APIService {
->>>>>>> bc37c021
   constructor() {
     super(API_BASE_URL);
   }
@@ -155,10 +151,4 @@
         throw error?.response?.data;
       });
   }
-<<<<<<< HEAD
-}
-
-export default InboxService;
-=======
-}
->>>>>>> bc37c021
+}