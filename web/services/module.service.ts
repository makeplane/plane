// services
import { APIService } from "services/api.service";
// types
<<<<<<< HEAD
import type { IModule, IIssue, ILinkDetails } from "types";
import { IIssueResponse } from "store_legacy/issues/types";
=======
import type { IModule, IIssue, ILinkDetails, ModuleLink } from "types";
import { IIssueResponse } from "store/issues/types";
>>>>>>> de24b02a
import { API_BASE_URL } from "helpers/common.helper";

export class ModuleService extends APIService {
  constructor() {
    super(API_BASE_URL);
  }

  async getModules(workspaceSlug: string, projectId: string): Promise<IModule[]> {
    return this.get(`/api/workspaces/${workspaceSlug}/projects/${projectId}/modules/`)
      .then((response) => response?.data)
      .catch((error) => {
        throw error?.response?.data;
      });
  }

  async createModule(workspaceSlug: string, projectId: string, data: any): Promise<IModule> {
    return this.post(`/api/workspaces/${workspaceSlug}/projects/${projectId}/modules/`, data)
      .then((response) => response?.data)
      .catch((error) => {
        throw error?.response?.data;
      });
  }

  async updateModule(workspaceSlug: string, projectId: string, moduleId: string, data: any): Promise<any> {
    return this.put(`/api/workspaces/${workspaceSlug}/projects/${projectId}/modules/${moduleId}/`, data)
      .then((response) => response?.data)
      .catch((error) => {
        throw error?.response?.data;
      });
  }

  async getModuleDetails(workspaceSlug: string, projectId: string, moduleId: string): Promise<IModule> {
    return this.get(`/api/workspaces/${workspaceSlug}/projects/${projectId}/modules/${moduleId}/`)
      .then((response) => response?.data)
      .catch((error) => {
        throw error?.response?.data;
      });
  }

  async patchModule(
    workspaceSlug: string,
    projectId: string,
    moduleId: string,
    data: Partial<IModule>
  ): Promise<IModule> {
    return this.patch(`/api/workspaces/${workspaceSlug}/projects/${projectId}/modules/${moduleId}/`, data)
      .then((response) => response?.data)
      .catch((error) => {
        throw error?.response?.data;
      });
  }

  async deleteModule(workspaceSlug: string, projectId: string, moduleId: string): Promise<any> {
    return this.delete(`/api/workspaces/${workspaceSlug}/projects/${projectId}/modules/${moduleId}/`)
      .then((response) => response?.data)
      .catch((error) => {
        throw error?.response?.data;
      });
  }

  async getModuleIssues(
    workspaceSlug: string,
    projectId: string,
    moduleId: string,
    queries?: any
  ): Promise<IIssueResponse> {
    return this.get(`/api/workspaces/${workspaceSlug}/projects/${projectId}/modules/${moduleId}/module-issues/`, {
      params: queries,
    })
      .then((response) => response?.data)
      .catch((error) => {
        throw error?.response?.data;
      });
  }

  async getModuleIssuesWithParams(
    workspaceSlug: string,
    projectId: string,
    moduleId: string,
    queries?: any
  ): Promise<IIssue[] | { [key: string]: IIssue[] }> {
    return this.get(`/api/workspaces/${workspaceSlug}/projects/${projectId}/modules/${moduleId}/module-issues/`, {
      params: queries,
    })
      .then((response) => response?.data)
      .catch((error) => {
        throw error?.response?.data;
      });
  }

  async addIssuesToModule(
    workspaceSlug: string,
    projectId: string,
    moduleId: string,
    data: { issues: string[] }
  ): Promise<
    {
      issue: string;
      issue_detail: IIssue;
      module: string;
      module_detail: IModule;
    }[]
  > {
    return this.post(`/api/workspaces/${workspaceSlug}/projects/${projectId}/modules/${moduleId}/module-issues/`, data)
      .then((response) => response?.data)
      .catch((error) => {
        throw error?.response?.data;
      });
  }

  async removeIssueFromModule(
    workspaceSlug: string,
    projectId: string,
    moduleId: string,
    bridgeId: string
  ): Promise<any> {
    return this.delete(
      `/api/workspaces/${workspaceSlug}/projects/${projectId}/modules/${moduleId}/module-issues/${bridgeId}/`
    )
      .then((response) => response?.data)
      .catch((error) => {
        throw error?.response?.data;
      });
  }

  async createModuleLink(
    workspaceSlug: string,
    projectId: string,
    moduleId: string,
    data: ModuleLink
  ): Promise<ILinkDetails> {
    return this.post(`/api/workspaces/${workspaceSlug}/projects/${projectId}/modules/${moduleId}/module-links/`, data)
      .then((response) => response?.data)
      .catch((error) => {
        throw error?.response;
      });
  }

  async updateModuleLink(
    workspaceSlug: string,
    projectId: string,
    moduleId: string,
    linkId: string,
    data: ModuleLink
  ): Promise<ILinkDetails> {
    return this.patch(
      `/api/workspaces/${workspaceSlug}/projects/${projectId}/modules/${moduleId}/module-links/${linkId}/`,
      data
    )
      .then((response) => response?.data)
      .catch((error) => {
        throw error?.response;
      });
  }

  async deleteModuleLink(workspaceSlug: string, projectId: string, moduleId: string, linkId: string): Promise<any> {
    return this.delete(
      `/api/workspaces/${workspaceSlug}/projects/${projectId}/modules/${moduleId}/module-links/${linkId}/`
    )
      .then((response) => response?.data)
      .catch((error) => {
        throw error?.response?.data;
      });
  }

  async addModuleToFavorites(
    workspaceSlug: string,
    projectId: string,
    data: {
      module: string;
    }
  ): Promise<any> {
    return this.post(`/api/workspaces/${workspaceSlug}/projects/${projectId}/user-favorite-modules/`, data)
      .then((response) => response?.data)
      .catch((error) => {
        throw error?.response?.data;
      });
  }

  async removeModuleFromFavorites(workspaceSlug: string, projectId: string, moduleId: string): Promise<any> {
    return this.delete(`/api/workspaces/${workspaceSlug}/projects/${projectId}/user-favorite-modules/${moduleId}/`)
      .then((response) => response?.data)
      .catch((error) => {
        throw error?.response?.data;
      });
  }
}<|MERGE_RESOLUTION|>--- conflicted
+++ resolved
@@ -1,13 +1,8 @@
 // services
 import { APIService } from "services/api.service";
 // types
-<<<<<<< HEAD
-import type { IModule, IIssue, ILinkDetails } from "types";
+import type { IModule, IIssue, ILinkDetails, ModuleLink } from "types";
 import { IIssueResponse } from "store_legacy/issues/types";
-=======
-import type { IModule, IIssue, ILinkDetails, ModuleLink } from "types";
-import { IIssueResponse } from "store/issues/types";
->>>>>>> de24b02a
 import { API_BASE_URL } from "helpers/common.helper";
 
 export class ModuleService extends APIService {
