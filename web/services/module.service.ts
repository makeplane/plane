// services
import { APIService } from "services/api.service";
// types
<<<<<<< HEAD
import type { IModule, IIssue, IUser } from "types";
import { IIssueResponse } from "store/issues/types";
=======
import type { IModule, IIssue } from "types";
>>>>>>> 4cf3e69e
import { API_BASE_URL } from "helpers/common.helper";

export class ModuleService extends APIService {
  constructor() {
    super(API_BASE_URL);
  }

  async getModules(workspaceSlug: string, projectId: string): Promise<IModule[]> {
    return this.get(`/api/workspaces/${workspaceSlug}/projects/${projectId}/modules/`)
      .then((response) => response?.data)
      .catch((error) => {
        throw error?.response?.data;
      });
  }

  async createModule(workspaceSlug: string, projectId: string, data: any): Promise<IModule> {
    return this.post(`/api/workspaces/${workspaceSlug}/projects/${projectId}/modules/`, data)
      .then((response) => response?.data)
      .catch((error) => {
        throw error?.response?.data;
      });
  }

  async updateModule(workspaceSlug: string, projectId: string, moduleId: string, data: any): Promise<any> {
    return this.put(`/api/workspaces/${workspaceSlug}/projects/${projectId}/modules/${moduleId}/`, data)
      .then((response) => response?.data)
      .catch((error) => {
        throw error?.response?.data;
      });
  }

  async getModuleDetails(workspaceSlug: string, projectId: string, moduleId: string): Promise<IModule> {
    return this.get(`/api/workspaces/${workspaceSlug}/projects/${projectId}/modules/${moduleId}/`)
      .then((response) => response?.data)
      .catch((error) => {
        throw error?.response?.data;
      });
  }

  async patchModule(
    workspaceSlug: string,
    projectId: string,
    moduleId: string,
    data: Partial<IModule>
  ): Promise<IModule> {
    return this.patch(`/api/workspaces/${workspaceSlug}/projects/${projectId}/modules/${moduleId}/`, data)
      .then((response) => response?.data)
      .catch((error) => {
        throw error?.response?.data;
      });
  }

  async deleteModule(workspaceSlug: string, projectId: string, moduleId: string): Promise<any> {
    return this.delete(`/api/workspaces/${workspaceSlug}/projects/${projectId}/modules/${moduleId}/`)
      .then((response) => response?.data)
      .catch((error) => {
        throw error?.response?.data;
      });
  }

  async getModuleIssues(workspaceSlug: string, projectId: string, moduleId: string): Promise<IIssue[]> {
    return this.get(`/api/workspaces/${workspaceSlug}/projects/${projectId}/modules/${moduleId}/module-issues/`)
      .then((response) => response?.data)
      .catch((error) => {
        throw error?.response?.data;
      });
  }

  async getV3ModuleIssues(
    workspaceSlug: string,
    projectId: string,
    moduleId: string,
    queries?: any
  ): Promise<IIssueResponse> {
    return this.get(`/api/v3/workspaces/${workspaceSlug}/projects/${projectId}/modules/${moduleId}/module-issues/`, {
      params: queries,
    })
      .then((response) => response?.data)
      .catch((error) => {
        throw error?.response?.data;
      });
  }

  async getModuleIssuesWithParams(
    workspaceSlug: string,
    projectId: string,
    moduleId: string,
    queries?: any
  ): Promise<IIssue[] | { [key: string]: IIssue[] }> {
    return this.get(`/api/workspaces/${workspaceSlug}/projects/${projectId}/modules/${moduleId}/module-issues/`, {
      params: queries,
    })
      .then((response) => response?.data)
      .catch((error) => {
        throw error?.response?.data;
      });
  }

  async addIssuesToModule(
    workspaceSlug: string,
    projectId: string,
    moduleId: string,
    data: { issues: string[] }
  ): Promise<any> {
    return this.post(`/api/workspaces/${workspaceSlug}/projects/${projectId}/modules/${moduleId}/module-issues/`, data)
      .then((response) => response?.data)
      .catch((error) => {
        throw error?.response?.data;
      });
  }

  async removeIssueFromModule(
    workspaceSlug: string,
    projectId: string,
    moduleId: string,
    bridgeId: string
  ): Promise<any> {
    return this.delete(
      `/api/workspaces/${workspaceSlug}/projects/${projectId}/modules/${moduleId}/module-issues/${bridgeId}/`
    )
      .then((response) => response?.data)
      .catch((error) => {
        throw error?.response?.data;
      });
  }

  async createModuleLink(
    workspaceSlug: string,
    projectId: string,
    moduleId: string,
    data: {
      metadata: any;
      title: string;
      url: string;
    }
  ): Promise<any> {
    return this.post(`/api/workspaces/${workspaceSlug}/projects/${projectId}/modules/${moduleId}/module-links/`, data)
      .then((response) => response?.data)
      .catch((error) => {
        throw error?.response;
      });
  }

  async updateModuleLink(
    workspaceSlug: string,
    projectId: string,
    moduleId: string,
    linkId: string,
    data: {
      metadata: any;
      title: string;
      url: string;
    }
  ): Promise<any> {
    return this.patch(
      `/api/workspaces/${workspaceSlug}/projects/${projectId}/modules/${moduleId}/module-links/${linkId}/`,
      data
    )
      .then((response) => response?.data)
      .catch((error) => {
        throw error?.response;
      });
  }

  async deleteModuleLink(workspaceSlug: string, projectId: string, moduleId: string, linkId: string): Promise<any> {
    return this.delete(
      `/api/workspaces/${workspaceSlug}/projects/${projectId}/modules/${moduleId}/module-links/${linkId}/`
    )
      .then((response) => response?.data)
      .catch((error) => {
        throw error?.response?.data;
      });
  }

  async addModuleToFavorites(
    workspaceSlug: string,
    projectId: string,
    data: {
      module: string;
    }
  ): Promise<any> {
    return this.post(`/api/workspaces/${workspaceSlug}/projects/${projectId}/user-favorite-modules/`, data)
      .then((response) => response?.data)
      .catch((error) => {
        throw error?.response?.data;
      });
  }

  async removeModuleFromFavorites(workspaceSlug: string, projectId: string, moduleId: string): Promise<any> {
    return this.delete(`/api/workspaces/${workspaceSlug}/projects/${projectId}/user-favorite-modules/${moduleId}/`)
      .then((response) => response?.data)
      .catch((error) => {
        throw error?.response?.data;
      });
  }
}<|MERGE_RESOLUTION|>--- conflicted
+++ resolved
@@ -1,12 +1,8 @@
 // services
 import { APIService } from "services/api.service";
 // types
-<<<<<<< HEAD
 import type { IModule, IIssue, IUser } from "types";
 import { IIssueResponse } from "store/issues/types";
-=======
-import type { IModule, IIssue } from "types";
->>>>>>> 4cf3e69e
 import { API_BASE_URL } from "helpers/common.helper";
 
 export class ModuleService extends APIService {
