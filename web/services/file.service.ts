--- conflicted
+++ resolved
@@ -122,10 +122,4 @@
   }
 }
 
-<<<<<<< HEAD
-export default FileServices;
-=======
-const fileService = new FileService();
-
-export default fileService;
->>>>>>> c6e021d4
+export default FileService;