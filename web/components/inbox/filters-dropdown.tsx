import { useRouter } from "next/router";
import { observer } from "mobx-react-lite";

// mobx store
import { useMobxStore } from "lib/mobx/store-provider";
// ui
import { MultiLevelDropdown } from "components/ui";
// icons
<<<<<<< HEAD
import { PriorityIcon } from "@plane/ui";
=======
import { PriorityIcon } from "components/icons";
// types
import { IInboxFilterOptions } from "types";
>>>>>>> cb80c984
// constants
import { PRIORITIES } from "constants/project";
import { INBOX_STATUS } from "constants/inbox";

export const FiltersDropdown: React.FC = observer(() => {
  const router = useRouter();
  const { workspaceSlug, projectId, inboxId } = router.query;

  const { inboxFilters: inboxFiltersStore } = useMobxStore();

  const filters = inboxId ? inboxFiltersStore.inboxFilters[inboxId.toString()]?.filters : undefined;

  let filtersLength = 0;
  Object.keys(filters ?? {}).forEach((key) => {
    const filterKey = key as keyof IInboxFilterOptions;

    if (filters?.[filterKey] && Array.isArray(filters[filterKey])) filtersLength += (filters[filterKey] ?? []).length;
  });

  return (
    <div className="relative">
      <MultiLevelDropdown
        label="Filters"
        onSelect={(option) => {
          if (!workspaceSlug || !projectId || !inboxId) return;

          const key = option.key as keyof IInboxFilterOptions;
          const currentValue: any[] = filters?.[key] ?? [];

          const valueExists = currentValue.includes(option.value);

          if (valueExists)
            inboxFiltersStore.updateInboxFilters(workspaceSlug.toString(), projectId.toString(), inboxId.toString(), {
              [option.key]: currentValue.filter((val) => val !== option.value),
            });
          else
            inboxFiltersStore.updateInboxFilters(workspaceSlug.toString(), projectId.toString(), inboxId.toString(), {
              [option.key]: [...currentValue, option.value],
            });
        }}
        direction="right"
        height="rg"
        options={[
          {
            id: "priority",
            label: "Priority",
            value: PRIORITIES,
            hasChildren: true,
            children: PRIORITIES.map((priority) => ({
              id: priority === null ? "null" : priority,
              label: (
                <div className="flex items-center gap-2 capitalize">
                  <PriorityIcon priority={priority} /> {priority ?? "None"}
                </div>
              ),
              value: {
                key: "priority",
                value: priority === null ? "null" : priority,
              },
              selected: filters?.priority?.includes(priority === null ? "null" : priority),
            })),
          },
          {
            id: "inbox_status",
            label: "Status",
            value: INBOX_STATUS.map((status) => status.value),
            hasChildren: true,
            children: INBOX_STATUS.map((status) => ({
              id: status.key,
              label: status.label,
              value: {
                key: "inbox_status",
                value: status.value,
              },
              selected: filters?.inbox_status?.includes(status.value),
            })),
          },
        ]}
      />
      {filtersLength > 0 && (
        <div className="absolute -top-2 -right-2 h-4 w-4 text-[0.65rem] grid place-items-center rounded-full text-custom-text-100 bg-custom-background-80 border border-custom-border-200 z-10">
          <span>{filtersLength}</span>
        </div>
      )}
    </div>
  );
});<|MERGE_RESOLUTION|>--- conflicted
+++ resolved
@@ -6,13 +6,9 @@
 // ui
 import { MultiLevelDropdown } from "components/ui";
 // icons
-<<<<<<< HEAD
 import { PriorityIcon } from "@plane/ui";
-=======
-import { PriorityIcon } from "components/icons";
 // types
 import { IInboxFilterOptions } from "types";
->>>>>>> cb80c984
 // constants
 import { PRIORITIES } from "constants/project";
 import { INBOX_STATUS } from "constants/inbox";
