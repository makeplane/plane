import { FC, useCallback, useEffect, useMemo, useState } from "react";
import { observer } from "mobx-react";
import { useRouter } from "next/router";
import { DayPicker } from "react-day-picker";
import { CheckCircle2, ChevronDown, ChevronUp, Clock, FileStack, Trash2, XCircle } from "lucide-react";
import { Popover } from "@headlessui/react";
// icons
import type { TInboxDetailedStatus } from "@plane/types";
// ui
import { Button, TOAST_TYPE, setToast } from "@plane/ui";
// components
import {
  AcceptIssueModal,
  DeclineIssueModal,
  DeleteInboxIssueModal,
  SelectDuplicateInboxIssueModal,
} from "@/components/inbox";
import { ISSUE_DELETED } from "@/constants/event-tracker";
import { EUserProjectRoles } from "@/constants/project";
// hooks
import { getDate } from "@/helpers/date-time.helper";
import { useUser, useInboxIssues, useIssueDetail, useWorkspace, useEventTracker } from "@/hooks/store";
// types
<<<<<<< HEAD
import type { TInboxDetailedStatus } from "@plane/types";
import { useStore } from "hooks";
=======
//helpers
>>>>>>> 204e4a8c

type TInboxIssueActionsHeader = {
  workspaceSlug: string;
  projectId: string;
  inboxId: string;
  inboxIssueId: string | undefined;
};

type TInboxIssueOperations = {
  updateInboxIssueStatus: (data: TInboxDetailedStatus) => Promise<void>;
  removeInboxIssue: () => Promise<void>;
};

export const InboxIssueActionsHeader: FC<TInboxIssueActionsHeader> = observer((props) => {
  const { workspaceSlug, projectId, inboxId, inboxIssueId } = props;
  // router
  const router = useRouter();
  // hooks
  const { captureIssueEvent } = useEventTracker();
  const { currentWorkspace } = useWorkspace();
  const {
    issues: { getInboxIssuesByInboxId, getInboxIssueByIssueId, updateInboxIssueStatus, removeInboxIssue },
  } = useInboxIssues();
  const {
    issue: { getIssueById },
  } = useIssueDetail();
  const {
    membership: { currentProjectRole },
  } = useUser();
  const {
    user: { data: currentUser },
  } = useStore();

  // states
  const [date, setDate] = useState(new Date());
  const [selectDuplicateIssue, setSelectDuplicateIssue] = useState(false);
  const [acceptIssueModal, setAcceptIssueModal] = useState(false);
  const [declineIssueModal, setDeclineIssueModal] = useState(false);
  const [deleteIssueModal, setDeleteIssueModal] = useState(false);

  // derived values
  const inboxIssues = getInboxIssuesByInboxId(inboxId);
  const issueStatus = (inboxIssueId && inboxId && getInboxIssueByIssueId(inboxId, inboxIssueId)) || undefined;
  const issue = (inboxIssueId && getIssueById(inboxIssueId)) || undefined;

  const currentIssueIndex = inboxIssues?.findIndex((issue) => issue === inboxIssueId) ?? 0;

  const inboxIssueOperations: TInboxIssueOperations = useMemo(
    () => ({
      updateInboxIssueStatus: async (data: TInboxDetailedStatus) => {
        try {
          if (!workspaceSlug || !projectId || !inboxId || !inboxIssueId) throw new Error("Missing required parameters");
          await updateInboxIssueStatus(workspaceSlug, projectId, inboxId, inboxIssueId, data);
        } catch (error) {
          setToast({
            type: TOAST_TYPE.ERROR,
            title: "Error!",
            message: "Something went wrong while updating inbox status. Please try again.",
          });
        }
      },
      removeInboxIssue: async () => {
        try {
          if (!workspaceSlug || !projectId || !inboxId || !inboxIssueId || !currentWorkspace)
            throw new Error("Missing required parameters");
          await removeInboxIssue(workspaceSlug, projectId, inboxId, inboxIssueId);
          captureIssueEvent({
            eventName: ISSUE_DELETED,
            payload: {
              id: inboxIssueId,
              state: "SUCCESS",
              element: "Inbox page",
            },
          });
          router.push({
            pathname: `/${workspaceSlug}/projects/${projectId}/inbox/${inboxId}`,
          });
        } catch (error) {
          setToast({
            type: TOAST_TYPE.ERROR,
            title: "Error!",
            message: "Something went wrong while deleting inbox issue. Please try again.",
          });
          captureIssueEvent({
            eventName: ISSUE_DELETED,
            payload: {
              id: inboxIssueId,
              state: "FAILED",
              element: "Inbox page",
            },
          });
        }
      },
    }),
    [
      currentWorkspace,
      workspaceSlug,
      projectId,
      inboxId,
      inboxIssueId,
      updateInboxIssueStatus,
      removeInboxIssue,
      captureIssueEvent,
      router,
    ]
  );

  const handleInboxIssueNavigation = useCallback(
    (direction: "next" | "prev") => {
      if (!inboxIssues || !inboxIssueId) return;
      const activeElement = document.activeElement as HTMLElement;
      if (activeElement && (activeElement.classList.contains("tiptap") || activeElement.id === "title-input")) return;
      const nextIssueIndex =
        direction === "next"
          ? (currentIssueIndex + 1) % inboxIssues.length
          : (currentIssueIndex - 1 + inboxIssues.length) % inboxIssues.length;
      const nextIssueId = inboxIssues[nextIssueIndex];
      if (!nextIssueId) return;
      router.push({
        pathname: `/${workspaceSlug}/projects/${projectId}/inbox/${inboxId}`,
        query: {
          inboxIssueId: nextIssueId,
        },
      });
    },
    [workspaceSlug, projectId, inboxId, inboxIssues, inboxIssueId, currentIssueIndex, router]
  );

  const onKeyDown = useCallback(
    (e: KeyboardEvent) => {
      if (e.key === "ArrowUp") {
        handleInboxIssueNavigation("prev");
      } else if (e.key === "ArrowDown") {
        handleInboxIssueNavigation("next");
      }
    },
    [handleInboxIssueNavigation]
  );

  useEffect(() => {
    document.addEventListener("keydown", onKeyDown);

    return () => {
      document.removeEventListener("keydown", onKeyDown);
    };
  }, [onKeyDown]);

  const isAllowed = !!currentProjectRole && currentProjectRole >= EUserProjectRoles.MEMBER;

  const today = new Date();
  const tomorrow = getDate(today);
  tomorrow?.setDate(today.getDate() + 1);
  useEffect(() => {
    if (!issueStatus || !issueStatus.snoozed_till) return;
    setDate(issueStatus.snoozed_till);
  }, [issueStatus]);

  if (!issueStatus || !issue || !inboxIssues) return <></>;
  return (
    <>
      {issue && (
        <>
          <SelectDuplicateInboxIssueModal
            isOpen={selectDuplicateIssue}
            onClose={() => setSelectDuplicateIssue(false)}
            value={issueStatus.duplicate_to}
            onSubmit={(dupIssueId) => {
              inboxIssueOperations
                .updateInboxIssueStatus({
                  status: 2,
                  duplicate_to: dupIssueId,
                })
                .finally(() => setSelectDuplicateIssue(false));
            }}
          />

          <AcceptIssueModal
            data={issue}
            isOpen={acceptIssueModal}
            onClose={() => setAcceptIssueModal(false)}
            onSubmit={async () => {
              await inboxIssueOperations
                .updateInboxIssueStatus({
                  status: 1,
                })
                .finally(() => setAcceptIssueModal(false));
            }}
          />

          <DeclineIssueModal
            data={issue}
            isOpen={declineIssueModal}
            onClose={() => setDeclineIssueModal(false)}
            onSubmit={async () => {
              await inboxIssueOperations
                .updateInboxIssueStatus({
                  status: -1,
                })
                .finally(() => setDeclineIssueModal(false));
            }}
          />

          <DeleteInboxIssueModal
            data={issue}
            isOpen={deleteIssueModal}
            onClose={() => setDeleteIssueModal(false)}
            onSubmit={async () => {
              await inboxIssueOperations.removeInboxIssue().finally(() => setDeclineIssueModal(false));
            }}
          />
        </>
      )}

      {inboxIssueId && (
        <div className="relative flex h-full w-full items-center justify-between gap-2 px-4">
          <div className="flex items-center gap-x-2">
            <button
              type="button"
              className="rounded border border-custom-border-200 bg-custom-background-90 p-1.5 hover:bg-custom-background-80"
              onClick={() => handleInboxIssueNavigation("prev")}
            >
              <ChevronUp size={14} strokeWidth={2} />
            </button>
            <button
              type="button"
              className="rounded border border-custom-border-200 bg-custom-background-90 p-1.5 hover:bg-custom-background-80"
              onClick={() => handleInboxIssueNavigation("next")}
            >
              <ChevronDown size={14} strokeWidth={2} />
            </button>
            <div className="text-sm">
              {currentIssueIndex + 1}/{inboxIssues?.length ?? 0}
            </div>
          </div>

          <div className="flex flex-wrap items-center gap-3">
            {isAllowed && (issueStatus.status === 0 || issueStatus.status === -2) && (
              <div className="flex-shrink-0">
                <Popover className="relative">
                  <Popover.Button as="button" type="button">
                    <Button variant="neutral-primary" prependIcon={<Clock size={14} strokeWidth={2} />} size="sm">
                      Snooze
                    </Button>
                  </Popover.Button>
                  <Popover.Panel className="absolute right-0 z-10 mt-2 w-80 rounded-md bg-custom-background-100 p-2 shadow-lg">
                    {({ close }) => (
                      <div className="flex h-full w-full flex-col gap-y-1">
                        <DayPicker
                          selected={getDate(date)}
                          defaultMonth={getDate(date)}
                          onSelect={(date) => {
                            if (!date) return;
                            setDate(date);
                          }}
                          mode="single"
                          className="border border-custom-border-200 rounded-md p-3"
                          disabled={
                            tomorrow
                              ? [
                                  {
                                    before: tomorrow,
                                  },
                                ]
                              : undefined
                          }
                        />
                        <Button
                          variant="primary"
                          onClick={() => {
                            close();
                            inboxIssueOperations.updateInboxIssueStatus({
                              status: 0,
                              snoozed_till: date,
                            });
                          }}
                        >
                          Snooze
                        </Button>
                      </div>
                    )}
                  </Popover.Panel>
                </Popover>
              </div>
            )}

            {isAllowed && issueStatus.status === -2 && (
              <div className="flex-shrink-0">
                <Button
                  variant="neutral-primary"
                  size="sm"
                  prependIcon={<FileStack size={14} strokeWidth={2} />}
                  onClick={() => setSelectDuplicateIssue(true)}
                >
                  Mark as duplicate
                </Button>
              </div>
            )}

            {isAllowed && (issueStatus.status === 0 || issueStatus.status === -2) && (
              <div className="flex-shrink-0">
                <Button
                  variant="neutral-primary"
                  size="sm"
                  prependIcon={<CheckCircle2 className="text-green-500" size={14} strokeWidth={2} />}
                  onClick={() => setAcceptIssueModal(true)}
                >
                  Accept
                </Button>
              </div>
            )}

            {isAllowed && issueStatus.status === -2 && (
              <div className="flex-shrink-0">
                <Button
                  variant="neutral-primary"
                  size="sm"
                  prependIcon={<XCircle className="text-red-500" size={14} strokeWidth={2} />}
                  onClick={() => setDeclineIssueModal(true)}
                >
                  Decline
                </Button>
              </div>
            )}

            {(isAllowed || currentUser?.id === issue?.created_by) && (
              <div className="flex-shrink-0">
                <Button
                  variant="neutral-primary"
                  size="sm"
                  prependIcon={<Trash2 className="text-red-500" size={14} strokeWidth={2} />}
                  onClick={() => setDeleteIssueModal(true)}
                >
                  Delete
                </Button>
              </div>
            )}
          </div>
        </div>
      )}
    </>
  );
});<|MERGE_RESOLUTION|>--- conflicted
+++ resolved
@@ -15,18 +15,14 @@
   DeleteInboxIssueModal,
   SelectDuplicateInboxIssueModal,
 } from "@/components/inbox";
+// constants
 import { ISSUE_DELETED } from "@/constants/event-tracker";
 import { EUserProjectRoles } from "@/constants/project";
+//helpers
+import { getDate } from "@/helpers/date-time.helper";
 // hooks
-import { getDate } from "@/helpers/date-time.helper";
+import { useStore } from "@/hooks";
 import { useUser, useInboxIssues, useIssueDetail, useWorkspace, useEventTracker } from "@/hooks/store";
-// types
-<<<<<<< HEAD
-import type { TInboxDetailedStatus } from "@plane/types";
-import { useStore } from "hooks";
-=======
-//helpers
->>>>>>> 204e4a8c
 
 type TInboxIssueActionsHeader = {
   workspaceSlug: string;
@@ -282,7 +278,7 @@
                             setDate(date);
                           }}
                           mode="single"
-                          className="border border-custom-border-200 rounded-md p-3"
+                          className="rounded-md border border-custom-border-200 p-3"
                           disabled={
                             tomorrow
                               ? [
