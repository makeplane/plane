import { FC, useState } from "react";
import { observer } from "mobx-react-lite";
import { useRouter } from "next/router";
<<<<<<< HEAD
// icons
import { CheckCircle2, ChevronDown, ChevronUp, FileStack, Trash2, XCircle } from "lucide-react";
=======
import { DayPicker } from "react-day-picker";
import { CheckCircle2, ChevronDown, ChevronUp, Clock, FileStack, Trash2, XCircle } from "lucide-react";
import { Popover } from "@headlessui/react";
// icons
import type { TInboxDetailedStatus } from "@plane/types";
>>>>>>> 84e73291
// ui
import { Button } from "@plane/ui";
// components
import {
  AcceptIssueModal,
  DeclineIssueModal,
  DeleteInboxIssueModal,
  SelectDuplicateInboxIssueModal,
<<<<<<< HEAD
  InboxIssueSnooze,
} from "components/inbox";
import { EUserProjectRoles } from "constants/project";
// hooks
import { useUser, useProjectInbox } from "hooks/store";
// store types
import type { IInboxIssueStore } from "store/inbox-issue.store";
import { set } from "lodash";
=======
} from "@/components/inbox";
import { ISSUE_DELETED } from "@/constants/event-tracker";
import { EUserProjectRoles } from "@/constants/project";
// hooks
import { getDate } from "@/helpers/date-time.helper";
import { useUser, useInboxIssues, useIssueDetail, useWorkspace, useEventTracker } from "@/hooks/store";
// types
//helpers
>>>>>>> 84e73291

type TInboxIssueActionsHeader = {
  workspaceSlug: string;
  projectId: string;
  inboxId: string;
  inboxIssue: IInboxIssueStore | undefined;
};

export const InboxIssueActionsHeader: FC<TInboxIssueActionsHeader> = observer((props) => {
  const { workspaceSlug, projectId, inboxIssue } = props;
  // router
  const router = useRouter();
  // states

  const [selectDuplicateIssue, setSelectDuplicateIssue] = useState(false);
  const [acceptIssueModal, setAcceptIssueModal] = useState(false);
  const [declineIssueModal, setDeclineIssueModal] = useState(false);
  const [deleteIssueModal, setDeleteIssueModal] = useState(false);
  // store
  const { deleteInboxIssue, inboxIssuesArray } = useProjectInbox();
  const {
    currentUser,
    membership: { currentProjectRole },
  } = useUser();

  console.log("inboxIssue", inboxIssue);
  // derived values
  const isAllowed = !!currentProjectRole && currentProjectRole >= EUserProjectRoles.MEMBER;
  const canMarkAsDuplicate = isAllowed && inboxIssue?.status === -2;
  const canMarkAsAccepted = isAllowed && (inboxIssue?.status === 0 || inboxIssue?.status === -2);
  const canMarkAsDeclined = isAllowed && inboxIssue?.status === -2;
  const canDelete = isAllowed || inboxIssue?.created_by === currentUser?.id;

  const handleInboxIssueDuplicate = (issueId: string) => {
    inboxIssue?.updateDuplicateTo(issueId);
  };

  const handleInboxIssueAccept = async () => {
    inboxIssue?.updateStatus(1);
    setAcceptIssueModal(false);
  };

  const handleInboxIssueDecline = async () => {
    inboxIssue?.updateStatus(-1);
    setDeclineIssueModal(false);
  };

  const handleInboxIssueDelete = async () => {
    if (!inboxIssue) return;
    deleteInboxIssue(workspaceSlug, projectId, inboxIssue.id);
  };

  const handleInboxIssueNavigation = (direction: "prev" | "next") => {
    const currentIssueIndex = inboxIssuesArray.findIndex((issue) => issue.id === inboxIssue?.id);
    const nextIssue = inboxIssuesArray[currentIssueIndex + 1];
    const prevIssue = inboxIssuesArray[currentIssueIndex - 1];
    if (direction === "next" && nextIssue) {
      router.push(`/${workspaceSlug}/projects/${projectId}/inbox?inboxIssueId=${nextIssue.id}`);
    } else if (direction === "prev" && prevIssue) {
      router.push(`/${workspaceSlug}/projects/${projectId}/inbox?inboxIssueId=${prevIssue.id}`);
    }
  };

  if (!inboxIssue) return null;

<<<<<<< HEAD
=======
  const today = new Date();
  const tomorrow = getDate(today);
  tomorrow?.setDate(today.getDate() + 1);
  useEffect(() => {
    if (!issueStatus || !issueStatus.snoozed_till) return;
    setDate(issueStatus.snoozed_till);
  }, [issueStatus]);

  if (!issueStatus || !issue || !inboxIssues) return <></>;
>>>>>>> 84e73291
  return (
    <>
      <>
        <SelectDuplicateInboxIssueModal
          isOpen={selectDuplicateIssue}
          onClose={() => setSelectDuplicateIssue(false)}
          value={inboxIssue?.duplicate_to}
          onSubmit={handleInboxIssueDuplicate}
        />

        <AcceptIssueModal
          data={inboxIssue?.issue}
          isOpen={acceptIssueModal}
          onClose={() => setAcceptIssueModal(false)}
          onSubmit={handleInboxIssueAccept}
        />

        <DeclineIssueModal
          data={inboxIssue?.issue || {}}
          isOpen={declineIssueModal}
          onClose={() => setDeclineIssueModal(false)}
          onSubmit={handleInboxIssueDecline}
        />

        <DeleteInboxIssueModal
          data={inboxIssue?.issue}
          isOpen={deleteIssueModal}
          onClose={() => setDeleteIssueModal(false)}
          onSubmit={handleInboxIssueDelete}
        />
      </>

      <div className="relative flex h-full w-full items-center justify-between gap-2 px-4">
        <div className="flex items-center gap-x-2">
          <button
            type="button"
            className="rounded border border-custom-border-200 bg-custom-background-90 p-1.5 hover:bg-custom-background-80"
            onClick={() => handleInboxIssueNavigation("prev")}
          >
            <ChevronUp size={14} strokeWidth={2} />
          </button>
          <button
            type="button"
            className="rounded border border-custom-border-200 bg-custom-background-90 p-1.5 hover:bg-custom-background-80"
            onClick={() => handleInboxIssueNavigation("next")}
          >
            <ChevronDown size={14} strokeWidth={2} />
          </button>
          {/* <div className="text-sm">
            {currentIssueIndex + 1}/{inboxIssues?.length ?? 0}
          </div> */}
        </div>

        <div className="flex flex-wrap items-center gap-3">
          {canMarkAsAccepted && <InboxIssueSnooze value={inboxIssue?.snoozed_till} onConfirm={() => {}} />}

          {canMarkAsDuplicate && (
            <div className="flex-shrink-0">
              <Button
                variant="neutral-primary"
                size="sm"
                prependIcon={<FileStack size={14} strokeWidth={2} />}
                onClick={() => setSelectDuplicateIssue(true)}
              >
                Mark as duplicate
              </Button>
            </div>
<<<<<<< HEAD
          )}

          {canMarkAsAccepted && (
            <div className="flex-shrink-0">
              <Button
                variant="neutral-primary"
                size="sm"
                prependIcon={<CheckCircle2 className="text-green-500" size={14} strokeWidth={2} />}
                onClick={() => setAcceptIssueModal(true)}
              >
                Accept
              </Button>
            </div>
          )}

          {canMarkAsDeclined && (
            <div className="flex-shrink-0">
              <Button
                variant="neutral-primary"
                size="sm"
                prependIcon={<XCircle className="text-red-500" size={14} strokeWidth={2} />}
                onClick={() => setDeclineIssueModal(true)}
              >
                Decline
              </Button>
            </div>
          )}

          {canDelete && (
            <div className="flex-shrink-0">
              <Button
                variant="neutral-primary"
                size="sm"
                prependIcon={<Trash2 className="text-red-500" size={14} strokeWidth={2} />}
                onClick={() => setDeleteIssueModal(true)}
              >
                Delete
              </Button>
            </div>
          )}
=======
          </div>

          <div className="flex flex-wrap items-center gap-3">
            {isAllowed && (issueStatus.status === 0 || issueStatus.status === -2) && (
              <div className="flex-shrink-0">
                <Popover className="relative">
                  <Popover.Button as="button" type="button">
                    <Button variant="neutral-primary" prependIcon={<Clock size={14} strokeWidth={2} />} size="sm">
                      Snooze
                    </Button>
                  </Popover.Button>
                  <Popover.Panel className="absolute right-0 z-10 mt-2 w-80 rounded-md bg-custom-background-100 p-2 shadow-lg">
                    {({ close }) => (
                      <div className="flex h-full w-full flex-col gap-y-1">
                        <DayPicker
                          selected={getDate(date)}
                          defaultMonth={getDate(date)}
                          onSelect={(date) => {
                            if (!date) return;
                            setDate(date);
                          }}
                          mode="single"
                          className="border border-custom-border-200 rounded-md p-3"
                          disabled={
                            tomorrow
                              ? [
                                  {
                                    before: tomorrow,
                                  },
                                ]
                              : undefined
                          }
                        />
                        <Button
                          variant="primary"
                          onClick={() => {
                            close();
                            inboxIssueOperations.updateInboxIssueStatus({
                              status: 0,
                              snoozed_till: date,
                            });
                          }}
                        >
                          Snooze
                        </Button>
                      </div>
                    )}
                  </Popover.Panel>
                </Popover>
              </div>
            )}

            {isAllowed && issueStatus.status === -2 && (
              <div className="flex-shrink-0">
                <Button
                  variant="neutral-primary"
                  size="sm"
                  prependIcon={<FileStack size={14} strokeWidth={2} />}
                  onClick={() => setSelectDuplicateIssue(true)}
                >
                  Mark as duplicate
                </Button>
              </div>
            )}

            {isAllowed && (issueStatus.status === 0 || issueStatus.status === -2) && (
              <div className="flex-shrink-0">
                <Button
                  variant="neutral-primary"
                  size="sm"
                  prependIcon={<CheckCircle2 className="text-green-500" size={14} strokeWidth={2} />}
                  onClick={() => setAcceptIssueModal(true)}
                >
                  Accept
                </Button>
              </div>
            )}

            {isAllowed && issueStatus.status === -2 && (
              <div className="flex-shrink-0">
                <Button
                  variant="neutral-primary"
                  size="sm"
                  prependIcon={<XCircle className="text-red-500" size={14} strokeWidth={2} />}
                  onClick={() => setDeclineIssueModal(true)}
                >
                  Decline
                </Button>
              </div>
            )}

            {(isAllowed || currentUser?.id === issue?.created_by) && (
              <div className="flex-shrink-0">
                <Button
                  variant="neutral-primary"
                  size="sm"
                  prependIcon={<Trash2 className="text-red-500" size={14} strokeWidth={2} />}
                  onClick={() => setDeleteIssueModal(true)}
                >
                  Delete
                </Button>
              </div>
            )}
          </div>
>>>>>>> 84e73291
        </div>
      </div>
    </>
  );
});<|MERGE_RESOLUTION|>--- conflicted
+++ resolved
@@ -1,16 +1,8 @@
 import { FC, useState } from "react";
 import { observer } from "mobx-react-lite";
 import { useRouter } from "next/router";
-<<<<<<< HEAD
 // icons
 import { CheckCircle2, ChevronDown, ChevronUp, FileStack, Trash2, XCircle } from "lucide-react";
-=======
-import { DayPicker } from "react-day-picker";
-import { CheckCircle2, ChevronDown, ChevronUp, Clock, FileStack, Trash2, XCircle } from "lucide-react";
-import { Popover } from "@headlessui/react";
-// icons
-import type { TInboxDetailedStatus } from "@plane/types";
->>>>>>> 84e73291
 // ui
 import { Button } from "@plane/ui";
 // components
@@ -19,25 +11,13 @@
   DeclineIssueModal,
   DeleteInboxIssueModal,
   SelectDuplicateInboxIssueModal,
-<<<<<<< HEAD
   InboxIssueSnooze,
-} from "components/inbox";
-import { EUserProjectRoles } from "constants/project";
-// hooks
-import { useUser, useProjectInbox } from "hooks/store";
-// store types
-import type { IInboxIssueStore } from "store/inbox-issue.store";
-import { set } from "lodash";
-=======
 } from "@/components/inbox";
-import { ISSUE_DELETED } from "@/constants/event-tracker";
 import { EUserProjectRoles } from "@/constants/project";
 // hooks
-import { getDate } from "@/helpers/date-time.helper";
-import { useUser, useInboxIssues, useIssueDetail, useWorkspace, useEventTracker } from "@/hooks/store";
-// types
-//helpers
->>>>>>> 84e73291
+import { useUser, useProjectInbox } from "@/hooks/store";
+// store types
+import type { IInboxIssueStore } from "@/store/inbox-issue.store";
 
 type TInboxIssueActionsHeader = {
   workspaceSlug: string;
@@ -103,18 +83,6 @@
 
   if (!inboxIssue) return null;
 
-<<<<<<< HEAD
-=======
-  const today = new Date();
-  const tomorrow = getDate(today);
-  tomorrow?.setDate(today.getDate() + 1);
-  useEffect(() => {
-    if (!issueStatus || !issueStatus.snoozed_till) return;
-    setDate(issueStatus.snoozed_till);
-  }, [issueStatus]);
-
-  if (!issueStatus || !issue || !inboxIssues) return <></>;
->>>>>>> 84e73291
   return (
     <>
       <>
@@ -182,7 +150,6 @@
                 Mark as duplicate
               </Button>
             </div>
-<<<<<<< HEAD
           )}
 
           {canMarkAsAccepted && (
@@ -223,112 +190,6 @@
               </Button>
             </div>
           )}
-=======
-          </div>
-
-          <div className="flex flex-wrap items-center gap-3">
-            {isAllowed && (issueStatus.status === 0 || issueStatus.status === -2) && (
-              <div className="flex-shrink-0">
-                <Popover className="relative">
-                  <Popover.Button as="button" type="button">
-                    <Button variant="neutral-primary" prependIcon={<Clock size={14} strokeWidth={2} />} size="sm">
-                      Snooze
-                    </Button>
-                  </Popover.Button>
-                  <Popover.Panel className="absolute right-0 z-10 mt-2 w-80 rounded-md bg-custom-background-100 p-2 shadow-lg">
-                    {({ close }) => (
-                      <div className="flex h-full w-full flex-col gap-y-1">
-                        <DayPicker
-                          selected={getDate(date)}
-                          defaultMonth={getDate(date)}
-                          onSelect={(date) => {
-                            if (!date) return;
-                            setDate(date);
-                          }}
-                          mode="single"
-                          className="border border-custom-border-200 rounded-md p-3"
-                          disabled={
-                            tomorrow
-                              ? [
-                                  {
-                                    before: tomorrow,
-                                  },
-                                ]
-                              : undefined
-                          }
-                        />
-                        <Button
-                          variant="primary"
-                          onClick={() => {
-                            close();
-                            inboxIssueOperations.updateInboxIssueStatus({
-                              status: 0,
-                              snoozed_till: date,
-                            });
-                          }}
-                        >
-                          Snooze
-                        </Button>
-                      </div>
-                    )}
-                  </Popover.Panel>
-                </Popover>
-              </div>
-            )}
-
-            {isAllowed && issueStatus.status === -2 && (
-              <div className="flex-shrink-0">
-                <Button
-                  variant="neutral-primary"
-                  size="sm"
-                  prependIcon={<FileStack size={14} strokeWidth={2} />}
-                  onClick={() => setSelectDuplicateIssue(true)}
-                >
-                  Mark as duplicate
-                </Button>
-              </div>
-            )}
-
-            {isAllowed && (issueStatus.status === 0 || issueStatus.status === -2) && (
-              <div className="flex-shrink-0">
-                <Button
-                  variant="neutral-primary"
-                  size="sm"
-                  prependIcon={<CheckCircle2 className="text-green-500" size={14} strokeWidth={2} />}
-                  onClick={() => setAcceptIssueModal(true)}
-                >
-                  Accept
-                </Button>
-              </div>
-            )}
-
-            {isAllowed && issueStatus.status === -2 && (
-              <div className="flex-shrink-0">
-                <Button
-                  variant="neutral-primary"
-                  size="sm"
-                  prependIcon={<XCircle className="text-red-500" size={14} strokeWidth={2} />}
-                  onClick={() => setDeclineIssueModal(true)}
-                >
-                  Decline
-                </Button>
-              </div>
-            )}
-
-            {(isAllowed || currentUser?.id === issue?.created_by) && (
-              <div className="flex-shrink-0">
-                <Button
-                  variant="neutral-primary"
-                  size="sm"
-                  prependIcon={<Trash2 className="text-red-500" size={14} strokeWidth={2} />}
-                  onClick={() => setDeleteIssueModal(true)}
-                >
-                  Delete
-                </Button>
-              </div>
-            )}
-          </div>
->>>>>>> 84e73291
         </div>
       </div>
     </>
