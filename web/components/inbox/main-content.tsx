import { useCallback, useEffect, useState } from "react";
import Router, { useRouter } from "next/router";
import { observer } from "mobx-react-lite";
import useSWR from "swr";
import { useForm } from "react-hook-form";
import { AlertTriangle, CheckCircle2, Clock, Copy, ExternalLink, Inbox, XCircle } from "lucide-react";

// mobx store
import { useMobxStore } from "lib/mobx/store-provider";
// components
import { IssueDescriptionForm, IssueDetailsSidebar, IssueReaction, IssueUpdateStatus } from "components/issues";
import { InboxIssueActivity } from "components/inbox";
// ui
import { Loader, StateGroupIcon } from "@plane/ui";
// helpers
import { renderShortDateWithYearFormat } from "helpers/date-time.helper";
// types
import { IInboxIssue, IIssue } from "types";
import { EUserWorkspaceRoles } from "constants/workspace";

const defaultValues: Partial<IInboxIssue> = {
  name: "",
  description_html: "",
  assignees: [],
  priority: "low",
  target_date: new Date().toString(),
  labels: [],
};

export const InboxMainContent: React.FC = observer(() => {
  const router = useRouter();
  const { workspaceSlug, projectId, inboxId, inboxIssueId } = router.query;

  // states
  const [isSubmitting, setIsSubmitting] = useState<"submitting" | "submitted" | "saved">("saved");
<<<<<<< HEAD

  const {
    inboxIssues: inboxIssuesStore,
    inboxIssueDetails: inboxIssueDetailsStore,
    user: userStore,
    projectState: { states },
  } = useMobxStore();
=======
>>>>>>> 9147b58b

  const {
    inboxIssues: inboxIssuesStore,
    inboxIssueDetails: inboxIssueDetailsStore,
    user: { currentUser, currentProjectRole },
    projectState: { states },
  } = useMobxStore();

  const { reset, control, watch } = useForm<IIssue>({
    defaultValues,
  });

  useSWR(
    workspaceSlug && projectId && inboxId && inboxIssueId ? `INBOX_ISSUE_DETAILS_${inboxIssueId.toString()}` : null,
    workspaceSlug && projectId && inboxId && inboxIssueId
      ? () =>
          inboxIssueDetailsStore.fetchIssueDetails(
            workspaceSlug.toString(),
            projectId.toString(),
            inboxId.toString(),
            inboxIssueId.toString()
          )
      : null
  );

  const issuesList = inboxId ? inboxIssuesStore.inboxIssues[inboxId.toString()] : undefined;
  const issueDetails = inboxIssueId ? inboxIssueDetailsStore.issueDetails[inboxIssueId.toString()] : undefined;
  const currentIssueState = projectId
    ? states[projectId.toString()]?.find((s) => s.id === issueDetails?.state)
    : undefined;

  const submitChanges = useCallback(
    async (formData: Partial<IInboxIssue>) => {
      if (!workspaceSlug || !projectId || !inboxIssueId || !inboxId || !issueDetails) return;

      await inboxIssueDetailsStore.updateIssue(
        workspaceSlug.toString(),
        projectId.toString(),
        inboxId.toString(),
        issueDetails.issue_inbox[0].id,
        formData
      );
    },
    [workspaceSlug, inboxIssueId, projectId, inboxId, issueDetails, inboxIssueDetailsStore]
  );

  const onKeyDown = useCallback(
    (e: KeyboardEvent) => {
      if (!issuesList || !inboxIssueId) return;

      const currentIssueIndex = issuesList.findIndex((issue) => issue.issue_inbox[0].id === inboxIssueId);

      switch (e.key) {
        case "ArrowUp":
          Router.push({
            pathname: `/${workspaceSlug}/projects/${projectId}/inbox/${inboxId}`,
            query: {
              inboxIssueId:
                currentIssueIndex === 0
                  ? issuesList[issuesList.length - 1].issue_inbox[0].id
                  : issuesList[currentIssueIndex - 1].issue_inbox[0].id,
            },
          });
          break;
        case "ArrowDown":
          Router.push({
            pathname: `/${workspaceSlug}/projects/${projectId}/inbox/${inboxId}`,
            query: {
              inboxIssueId:
                currentIssueIndex === issuesList.length - 1
                  ? issuesList[0].issue_inbox[0].id
                  : issuesList[currentIssueIndex + 1].issue_inbox[0].id,
            },
          });
          break;
        default:
          break;
      }
    },
    [workspaceSlug, projectId, inboxIssueId, inboxId, issuesList]
  );

  useEffect(() => {
    document.addEventListener("keydown", onKeyDown);

    return () => {
      document.removeEventListener("keydown", onKeyDown);
    };
  }, [onKeyDown]);

  useEffect(() => {
    if (!issueDetails || !inboxIssueId) return;

    reset({
      ...issueDetails,
      assignees: issueDetails.assignees ?? (issueDetails.assignee_details ?? []).map((user) => user.id),
      labels: issueDetails.labels ?? issueDetails.labels,
    });
  }, [issueDetails, reset, inboxIssueId]);

  const issueStatus = issueDetails?.issue_inbox[0].status;

  if (!inboxIssueId)
    return (
      <div className="h-full p-4 grid place-items-center text-custom-text-200">
        <div className="grid h-full place-items-center">
          <div className="my-5 flex flex-col items-center gap-4">
            <Inbox size={60} strokeWidth={1.5} />
            {issuesList && issuesList.length > 0 ? (
              <span className="text-custom-text-200">
                {issuesList?.length} issues found. Select an issue from the sidebar to view its details.
              </span>
            ) : (
              <span className="text-custom-text-200">No issues found</span>
            )}
          </div>
        </div>
      </div>
    );

<<<<<<< HEAD
  const isAllowed = !!userRole && userRole >= EUserWorkspaceRoles.MEMBER;
=======
  const isAllowed = !!currentProjectRole && currentProjectRole >= EUserWorkspaceRoles.MEMBER;
>>>>>>> 9147b58b

  return (
    <>
      {issueDetails ? (
        <div className="flex h-full overflow-auto divide-x">
          <div className="basis-2/3 h-full overflow-auto p-5 space-y-3">
            <div
              className={`flex items-center gap-2 p-3 text-sm border rounded-md ${
                issueStatus === -2
                  ? "text-yellow-500 border-yellow-500 bg-yellow-500/10"
                  : issueStatus === -1
                  ? "text-red-500 border-red-500 bg-red-500/10"
                  : issueStatus === 0
                  ? new Date(issueDetails.issue_inbox[0].snoozed_till ?? "") < new Date()
                    ? "text-red-500 border-red-500 bg-red-500/10"
                    : "text-custom-text-200 border-gray-500 bg-gray-500/10"
                  : issueStatus === 1
                  ? "text-green-500 border-green-500 bg-green-500/10"
                  : issueStatus === 2
                  ? "text-custom-text-200 border-gray-500 bg-gray-500/10"
                  : ""
              }`}
            >
              {issueStatus === -2 ? (
                <>
                  <AlertTriangle size={18} strokeWidth={2} />
                  <p>This issue is still pending.</p>
                </>
              ) : issueStatus === -1 ? (
                <>
                  <XCircle size={18} strokeWidth={2} />
                  <p>This issue has been declined.</p>
                </>
              ) : issueStatus === 0 ? (
                <>
                  <Clock size={18} strokeWidth={2} />
                  {new Date(issueDetails.issue_inbox[0].snoozed_till ?? "") < new Date() ? (
                    <p>
                      This issue was snoozed till{" "}
                      {renderShortDateWithYearFormat(issueDetails.issue_inbox[0].snoozed_till ?? "")}.
                    </p>
                  ) : (
                    <p>
                      This issue has been snoozed till{" "}
                      {renderShortDateWithYearFormat(issueDetails.issue_inbox[0].snoozed_till ?? "")}.
                    </p>
                  )}
                </>
              ) : issueStatus === 1 ? (
                <>
                  <CheckCircle2 size={18} strokeWidth={2} />
                  <p>This issue has been accepted.</p>
                </>
              ) : issueStatus === 2 ? (
                <>
                  <Copy size={18} strokeWidth={2} />
                  <p className="flex items-center gap-1">
                    This issue has been marked as a duplicate of
                    <a
                      href={`/${workspaceSlug}/projects/${projectId}/issues/${issueDetails.issue_inbox[0].duplicate_to}`}
                      target="_blank"
                      rel="noreferrer"
                      className="underline flex items-center gap-2"
                    >
                      this issue <ExternalLink size={12} strokeWidth={2} />
                    </a>
                    .
                  </p>
                </>
              ) : null}
            </div>
            <div className="flex items-center mb-5">
              {currentIssueState && (
                <StateGroupIcon
                  className="h-4 w-4 mr-3"
                  stateGroup={currentIssueState.group}
                  color={currentIssueState.color}
                />
              )}
              <IssueUpdateStatus isSubmitting={isSubmitting} issueDetail={issueDetails} />
            </div>
            <div>
              <IssueDescriptionForm
                setIsSubmitting={(value) => setIsSubmitting(value)}
                isSubmitting={isSubmitting}
                workspaceSlug={workspaceSlug as string}
                issue={{
                  name: issueDetails.name,
                  description_html: issueDetails.description_html,
                  id: issueDetails.id,
                }}
                handleFormSubmit={submitChanges}
<<<<<<< HEAD
                isAllowed={isAllowed || user?.id === issueDetails.created_by}
=======
                isAllowed={isAllowed || currentUser?.id === issueDetails.created_by}
>>>>>>> 9147b58b
              />
            </div>

            {workspaceSlug && projectId && (
              <IssueReaction
                workspaceSlug={workspaceSlug.toString()}
                projectId={projectId.toString()}
                issueId={issueDetails.id}
              />
            )}
            <InboxIssueActivity issueDetails={issueDetails} />
          </div>

          <div className="basis-1/3 space-y-5 border-custom-border-200 py-5">
            <IssueDetailsSidebar
              control={control}
              issueDetail={issueDetails}
              submitChanges={submitChanges}
              watch={watch}
              fieldsToShow={["assignee", "priority", "estimate", "dueDate", "label", "state"]}
            />
          </div>
        </div>
      ) : (
        <Loader className="flex h-full gap-5 p-5">
          <div className="basis-2/3 space-y-2">
            <Loader.Item height="30px" width="40%" />
            <Loader.Item height="15px" width="60%" />
            <Loader.Item height="15px" width="60%" />
            <Loader.Item height="15px" width="40%" />
          </div>
          <div className="basis-1/3 space-y-3">
            <Loader.Item height="30px" />
            <Loader.Item height="30px" />
            <Loader.Item height="30px" />
            <Loader.Item height="30px" />
          </div>
        </Loader>
      )}
    </>
  );
});<|MERGE_RESOLUTION|>--- conflicted
+++ resolved
@@ -33,16 +33,6 @@
 
   // states
   const [isSubmitting, setIsSubmitting] = useState<"submitting" | "submitted" | "saved">("saved");
-<<<<<<< HEAD
-
-  const {
-    inboxIssues: inboxIssuesStore,
-    inboxIssueDetails: inboxIssueDetailsStore,
-    user: userStore,
-    projectState: { states },
-  } = useMobxStore();
-=======
->>>>>>> 9147b58b
 
   const {
     inboxIssues: inboxIssuesStore,
@@ -163,11 +153,7 @@
       </div>
     );
 
-<<<<<<< HEAD
-  const isAllowed = !!userRole && userRole >= EUserWorkspaceRoles.MEMBER;
-=======
   const isAllowed = !!currentProjectRole && currentProjectRole >= EUserWorkspaceRoles.MEMBER;
->>>>>>> 9147b58b
 
   return (
     <>
@@ -260,11 +246,7 @@
                   id: issueDetails.id,
                 }}
                 handleFormSubmit={submitChanges}
-<<<<<<< HEAD
-                isAllowed={isAllowed || user?.id === issueDetails.created_by}
-=======
                 isAllowed={isAllowed || currentUser?.id === issueDetails.created_by}
->>>>>>> 9147b58b
               />
             </div>
 
