--- conflicted
+++ resolved
@@ -13,13 +13,9 @@
 import { IssueDescriptionForm, IssueDetailsSidebar, IssueReaction } from "components/issues";
 import { InboxIssueActivity } from "components/inbox";
 // ui
-<<<<<<< HEAD
 import { ExternalLinkIcon, Loader } from "@plane/ui";
 // icons
 import { AlertTriangle, CheckCircle, Clock, Copy, Inbox, XCircle } from "lucide-react";
-=======
-import { Loader } from "@plane/ui";
->>>>>>> cb80c984
 // helpers
 import { renderShortDateWithYearFormat } from "helpers/date-time.helper";
 // types
@@ -140,13 +136,8 @@
       <div className="h-full p-4 grid place-items-center text-custom-text-200">
         <div className="grid h-full place-items-center">
           <div className="my-5 flex flex-col items-center gap-4">
-<<<<<<< HEAD
             <Inbox height={60} width={60} />
             {inboxIssues && inboxIssues.length > 0 ? (
-=======
-            <Inbox size={60} strokeWidth={1.5} />
-            {issuesList && issuesList.length > 0 ? (
->>>>>>> cb80c984
               <span className="text-custom-text-200">
                 {issuesList?.length} issues found. Select an issue from the sidebar to view its details.
               </span>
@@ -182,29 +173,17 @@
             >
               {issueStatus === -2 ? (
                 <>
-<<<<<<< HEAD
                   <AlertTriangle className="h-5 w-5" />
-=======
-                  <AlertTriangle size={18} strokeWidth={2} />
->>>>>>> cb80c984
                   <p>This issue is still pending.</p>
                 </>
               ) : issueStatus === -1 ? (
                 <>
-<<<<<<< HEAD
                   <XCircle className="h-5 w-5" />
-=======
-                  <XCircle size={18} strokeWidth={2} />
->>>>>>> cb80c984
                   <p>This issue has been declined.</p>
                 </>
               ) : issueStatus === 0 ? (
                 <>
-<<<<<<< HEAD
                   <Clock className="h-5 w-5" />
-=======
-                  <Clock size={18} strokeWidth={2} />
->>>>>>> cb80c984
                   {new Date(issueDetails.issue_inbox[0].snoozed_till ?? "") < new Date() ? (
                     <p>
                       This issue was snoozed till{" "}
@@ -219,20 +198,12 @@
                 </>
               ) : issueStatus === 1 ? (
                 <>
-<<<<<<< HEAD
                   <CheckCircle className="h-5 w-5" />
-=======
-                  <CheckCircle2 size={18} strokeWidth={2} />
->>>>>>> cb80c984
                   <p>This issue has been accepted.</p>
                 </>
               ) : issueStatus === 2 ? (
                 <>
-<<<<<<< HEAD
                   <Copy className="h-5 w-5" />
-=======
-                  <Copy size={18} strokeWidth={2} />
->>>>>>> cb80c984
                   <p className="flex items-center gap-1">
                     This issue has been marked as a duplicate of
                     <a
@@ -241,11 +212,7 @@
                       rel="noreferrer"
                       className="underline flex items-center gap-2"
                     >
-<<<<<<< HEAD
                       this issue <ExternalLinkIcon className="h-3 w-3" />
-=======
-                      this issue <ExternalLink size={12} strokeWidth={2} />
->>>>>>> cb80c984
                     </a>
                     .
                   </p>
