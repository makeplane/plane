import React from "react";
import { observer } from "mobx-react";
<<<<<<< HEAD
=======
// hooks
import { INBOX_STATUS } from "@/constants/inbox";
import { useInboxIssues } from "@/hooks/store";
>>>>>>> 5aed04eb
// constants
import { INBOX_STATUS } from "constants/inbox";
// store
import { IInboxIssueStore } from "store/inbox-issue.store";

type Props = {
  inboxIssue: IInboxIssueStore;
  iconSize?: number;
  showDescription?: boolean;
};

export const InboxIssueStatus: React.FC<Props> = observer((props) => {
  const { inboxIssue, iconSize = 16, showDescription = false } = props;
  // derived values
  const inboxIssueStatusDetail = INBOX_STATUS.find((s) => s.status === inboxIssue.status);
  const isSnoozedDatePassed = inboxIssue.status === 0 && new Date(inboxIssue.snoozed_till ?? "") < new Date();

  if (!inboxIssueStatusDetail) return <></>;

<<<<<<< HEAD
  const description = inboxIssueStatusDetail.description(new Date(inboxIssue.snoozed_till ?? ""));

  return (
    <div className="flex items-center gap-2">
      <div
        className={`flex items-center gap-1.5 text-xs rounded px-2 py-0.5 ${inboxIssueStatusDetail.textColor(
          isSnoozedDatePassed
        )} ${inboxIssueStatusDetail.bgColor(isSnoozedDatePassed)}`}
      >
        <inboxIssueStatusDetail.icon size={iconSize} />
        <p className="leading-5 font-medium">{inboxIssueStatusDetail.title}</p>
      </div>
      {showDescription && description}
=======
  const isSnoozedDatePassed =
    inboxIssueDetail.status === 0 && !!inboxIssueDetail.snoozed_till && inboxIssueDetail.snoozed_till < new Date();

  return (
    <div
      className={`flex items-center ${inboxIssueStatusDetail.textColor(isSnoozedDatePassed)} ${
        showDescription
          ? `p-3 gap-2 text-sm rounded-md border ${inboxIssueStatusDetail.bgColor(
              isSnoozedDatePassed
            )} ${inboxIssueStatusDetail.borderColor(isSnoozedDatePassed)} `
          : "w-full justify-end gap-1 text-xs"
      }`}
    >
      <inboxIssueStatusDetail.icon size={iconSize} strokeWidth={2} />
      {showDescription ? (
        inboxIssueStatusDetail.description(
          workspaceSlug,
          projectId,
          inboxIssueDetail.duplicate_to ?? "",
          inboxIssueDetail.snoozed_till
        )
      ) : (
        <span>{inboxIssueStatusDetail.title}</span>
      )}
>>>>>>> 5aed04eb
    </div>
  );
});<|MERGE_RESOLUTION|>--- conflicted
+++ resolved
@@ -1,15 +1,9 @@
 import React from "react";
 import { observer } from "mobx-react";
-<<<<<<< HEAD
-=======
-// hooks
+// constants
 import { INBOX_STATUS } from "@/constants/inbox";
-import { useInboxIssues } from "@/hooks/store";
->>>>>>> 5aed04eb
-// constants
-import { INBOX_STATUS } from "constants/inbox";
 // store
-import { IInboxIssueStore } from "store/inbox-issue.store";
+import { IInboxIssueStore } from "@/store/inbox-issue.store";
 
 type Props = {
   inboxIssue: IInboxIssueStore;
@@ -25,7 +19,6 @@
 
   if (!inboxIssueStatusDetail) return <></>;
 
-<<<<<<< HEAD
   const description = inboxIssueStatusDetail.description(new Date(inboxIssue.snoozed_till ?? ""));
 
   return (
@@ -39,32 +32,6 @@
         <p className="leading-5 font-medium">{inboxIssueStatusDetail.title}</p>
       </div>
       {showDescription && description}
-=======
-  const isSnoozedDatePassed =
-    inboxIssueDetail.status === 0 && !!inboxIssueDetail.snoozed_till && inboxIssueDetail.snoozed_till < new Date();
-
-  return (
-    <div
-      className={`flex items-center ${inboxIssueStatusDetail.textColor(isSnoozedDatePassed)} ${
-        showDescription
-          ? `p-3 gap-2 text-sm rounded-md border ${inboxIssueStatusDetail.bgColor(
-              isSnoozedDatePassed
-            )} ${inboxIssueStatusDetail.borderColor(isSnoozedDatePassed)} `
-          : "w-full justify-end gap-1 text-xs"
-      }`}
-    >
-      <inboxIssueStatusDetail.icon size={iconSize} strokeWidth={2} />
-      {showDescription ? (
-        inboxIssueStatusDetail.description(
-          workspaceSlug,
-          projectId,
-          inboxIssueDetail.duplicate_to ?? "",
-          inboxIssueDetail.snoozed_till
-        )
-      ) : (
-        <span>{inboxIssueStatusDetail.title}</span>
-      )}
->>>>>>> 5aed04eb
     </div>
   );
 });