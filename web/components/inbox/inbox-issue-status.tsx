import React from "react";
import { observer } from "mobx-react";
<<<<<<< HEAD
=======
// hooks
import { INBOX_STATUS } from "@/constants/inbox";
import { useInboxIssues } from "@/hooks/store";
>>>>>>> 84e73291
// constants
import { INBOX_STATUS } from "constants/inbox";
// store
import { IInboxIssueStore } from "store/inbox-issue.store";

type Props = {
  workspaceSlug: string;
  projectId: string;
  inboxIssue: IInboxIssueStore;
  iconSize?: number;
  showDescription?: boolean;
};

export const InboxIssueStatus: React.FC<Props> = observer((props) => {
  const { workspaceSlug, projectId, inboxIssue, iconSize = 18, showDescription = false } = props;
  // derived values
  const inboxIssueStatusDetail = INBOX_STATUS.find((s) => s.status === inboxIssue.status);
  const isSnoozedDatePassed = inboxIssue.status === 0 && new Date(inboxIssue.snoozed_till ?? "") < new Date();

  if (!inboxIssueStatusDetail) return <></>;

<<<<<<< HEAD
=======
  const isSnoozedDatePassed =
    inboxIssueDetail.status === 0 && !!inboxIssueDetail.snoozed_till && inboxIssueDetail.snoozed_till < new Date();

>>>>>>> 84e73291
  return (
    <div
      className={`flex items-center ${inboxIssueStatusDetail.textColor(isSnoozedDatePassed)} ${
        showDescription
          ? `p-3 gap-2 text-sm rounded-md border ${inboxIssueStatusDetail.bgColor(
              isSnoozedDatePassed
            )} ${inboxIssueStatusDetail.borderColor(isSnoozedDatePassed)} `
          : "w-full justify-end gap-1 text-xs"
      }`}
    >
      <inboxIssueStatusDetail.icon size={iconSize} strokeWidth={2} />
      {showDescription ? (
        inboxIssueStatusDetail.description(
          workspaceSlug,
          projectId,
<<<<<<< HEAD
          inboxIssue.duplicate_to ?? "",
          new Date(inboxIssue.snoozed_till ?? "")
=======
          inboxIssueDetail.duplicate_to ?? "",
          inboxIssueDetail.snoozed_till
>>>>>>> 84e73291
        )
      ) : (
        <span>{inboxIssueStatusDetail.title}</span>
      )}
    </div>
  );
});<|MERGE_RESOLUTION|>--- conflicted
+++ resolved
@@ -1,15 +1,9 @@
 import React from "react";
 import { observer } from "mobx-react";
-<<<<<<< HEAD
-=======
 // hooks
 import { INBOX_STATUS } from "@/constants/inbox";
-import { useInboxIssues } from "@/hooks/store";
->>>>>>> 84e73291
-// constants
-import { INBOX_STATUS } from "constants/inbox";
 // store
-import { IInboxIssueStore } from "store/inbox-issue.store";
+import { IInboxIssueStore } from "@/store/inbox-issue.store";
 
 type Props = {
   workspaceSlug: string;
@@ -27,12 +21,6 @@
 
   if (!inboxIssueStatusDetail) return <></>;
 
-<<<<<<< HEAD
-=======
-  const isSnoozedDatePassed =
-    inboxIssueDetail.status === 0 && !!inboxIssueDetail.snoozed_till && inboxIssueDetail.snoozed_till < new Date();
-
->>>>>>> 84e73291
   return (
     <div
       className={`flex items-center ${inboxIssueStatusDetail.textColor(isSnoozedDatePassed)} ${
@@ -48,13 +36,8 @@
         inboxIssueStatusDetail.description(
           workspaceSlug,
           projectId,
-<<<<<<< HEAD
           inboxIssue.duplicate_to ?? "",
           new Date(inboxIssue.snoozed_till ?? "")
-=======
-          inboxIssueDetail.duplicate_to ?? "",
-          inboxIssueDetail.snoozed_till
->>>>>>> 84e73291
         )
       ) : (
         <span>{inboxIssueStatusDetail.title}</span>
