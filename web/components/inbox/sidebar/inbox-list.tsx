import { FC } from "react";
import { observer } from "mobx-react";
<<<<<<< HEAD
=======
// hooks
import { useInboxIssues } from "@/hooks/store";
>>>>>>> 84e73291
// components
import { InboxIssueListItem } from "components/inbox";
// store
import { IInboxIssueStore } from "store/inbox-issue.store";

export type InboxIssueListProps = {
  workspaceSlug: string;
  projectId: string;
  projectIdentifier?: string;
  inboxIssues: IInboxIssueStore[];
};

export const InboxIssueList: FC<InboxIssueListProps> = observer((props) => {
  const { workspaceSlug, projectId, projectIdentifier, inboxIssues } = props;

  return (
    <>
      {inboxIssues.map((inboxIssue) => (
        <InboxIssueListItem
          key={inboxIssue.id}
          workspaceSlug={workspaceSlug}
          projectId={projectId}
          projectIdentifier={projectIdentifier}
          inboxIssue={inboxIssue}
        />
      ))}
    </>
  );
});<|MERGE_RESOLUTION|>--- conflicted
+++ resolved
@@ -1,14 +1,9 @@
 import { FC } from "react";
 import { observer } from "mobx-react";
-<<<<<<< HEAD
-=======
-// hooks
-import { useInboxIssues } from "@/hooks/store";
->>>>>>> 84e73291
 // components
-import { InboxIssueListItem } from "components/inbox";
+import { InboxIssueListItem } from "@/components/inbox";
 // store
-import { IInboxIssueStore } from "store/inbox-issue.store";
+import { IInboxIssueStore } from "@/store/inbox-issue.store";
 
 export type InboxIssueListProps = {
   workspaceSlug: string;
