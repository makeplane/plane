import { FC, useCallback, useEffect, useState } from "react";
import { observer } from "mobx-react";
import { useRouter } from "next/router";
import {
  CircleCheck,
  CircleX,
  ChevronDown,
  ChevronUp,
  Clock,
  ExternalLink,
  FileStack,
  Link,
  Trash2,
} from "lucide-react";
import { Button, ControlLink, CustomMenu, TOAST_TYPE, setToast } from "@plane/ui";
// components
import {
  DeclineIssueModal,
  DeleteInboxIssueModal,
  InboxIssueCreateEditModalRoot,
  InboxIssueSnoozeModal,
  InboxIssueStatus,
  SelectDuplicateInboxIssueModal,
} from "@/components/inbox";
import { IssueUpdateStatus } from "@/components/issues";
// constants
import { EUserProjectRoles } from "@/constants/project";
// helpers
import { EInboxIssueStatus } from "@/helpers/inbox.helper";
import { copyUrlToClipboard } from "@/helpers/string.helper";
// hooks
import { useUser, useProjectInbox, useProject } from "@/hooks/store";
// store types
import type { IInboxIssueStore } from "@/store/inbox/inbox-issue.store";

type TInboxIssueActionsHeader = {
  workspaceSlug: string;
  projectId: string;
  inboxIssue: IInboxIssueStore | undefined;
  isSubmitting: "submitting" | "submitted" | "saved";
};

export const InboxIssueActionsHeader: FC<TInboxIssueActionsHeader> = observer((props) => {
  const { workspaceSlug, projectId, inboxIssue, isSubmitting } = props;
  // states
  const [isSnoozeDateModalOpen, setIsSnoozeDateModalOpen] = useState(false);
  const [selectDuplicateIssue, setSelectDuplicateIssue] = useState(false);
  const [acceptIssueModal, setAcceptIssueModal] = useState(false);
  const [declineIssueModal, setDeclineIssueModal] = useState(false);
  const [deleteIssueModal, setDeleteIssueModal] = useState(false);
  // store
<<<<<<< HEAD
  const { deleteInboxIssue, inboxIssuesArray } = useProjectInbox();
  const { data: currentUser } = useUser();
=======
  const { currentTab, deleteInboxIssue, inboxIssuesArray } = useProjectInbox();
>>>>>>> 7507cb0a
  const {
    membership: { currentProjectRole },
  } = useUser();

  const router = useRouter();
  const { getProjectById } = useProject();

  const issue = inboxIssue?.issue;
  // derived values
  const isAllowed = !!currentProjectRole && currentProjectRole >= EUserProjectRoles.MEMBER;
  const canMarkAsDuplicate = isAllowed && inboxIssue?.status === -2;
  const canMarkAsAccepted = isAllowed && (inboxIssue?.status === 0 || inboxIssue?.status === -2);
  const canMarkAsDeclined = isAllowed && inboxIssue?.status === -2;
  const canDelete = isAllowed || inboxIssue?.created_by === currentUser?.id;
  const isAcceptedOrDeclined = inboxIssue?.status ? [-1, 1].includes(inboxIssue.status) : undefined;

  const currentInboxIssueId = inboxIssue?.issue?.id;

  const issueLink = `${workspaceSlug}/projects/${issue?.project_id}/issues/${currentInboxIssueId}`;

  const redirectIssue = (): string | undefined => {
    let nextOrPreviousIssueId: string | undefined = undefined;
    const currentIssueIndex = inboxIssuesArray.findIndex((i) => i.issue.id === currentInboxIssueId);
    if (inboxIssuesArray[currentIssueIndex + 1])
      nextOrPreviousIssueId = inboxIssuesArray[currentIssueIndex + 1].issue.id;
    else if (inboxIssuesArray[currentIssueIndex - 1])
      nextOrPreviousIssueId = inboxIssuesArray[currentIssueIndex - 1].issue.id;
    else nextOrPreviousIssueId = undefined;
    return nextOrPreviousIssueId;
  };

  const handleRedirection = (nextOrPreviousIssueId: string | undefined) => {
    if (nextOrPreviousIssueId)
      router.push(
        `/${workspaceSlug}/projects/${projectId}/inbox?currentTab=${currentTab}&inboxIssueId=${nextOrPreviousIssueId}`
      );
    else router.push(`/${workspaceSlug}/projects/${projectId}/inbox?currentTab=${currentTab}`);
  };

  const handleInboxIssueAccept = async () => {
    const nextOrPreviousIssueId = redirectIssue();
    await inboxIssue?.updateInboxIssueStatus(EInboxIssueStatus.ACCEPTED);
    setAcceptIssueModal(false);
    handleRedirection(nextOrPreviousIssueId);
  };

  const handleInboxIssueDecline = async () => {
    const nextOrPreviousIssueId = redirectIssue();
    await inboxIssue?.updateInboxIssueStatus(EInboxIssueStatus.DECLINED);
    setDeclineIssueModal(false);
    handleRedirection(nextOrPreviousIssueId);
  };

  const handleInboxSIssueSnooze = async (date: Date) => {
    const nextOrPreviousIssueId = redirectIssue();
    await inboxIssue?.updateInboxIssueSnoozeTill(date);
    setIsSnoozeDateModalOpen(false);
    handleRedirection(nextOrPreviousIssueId);
  };

  const handleInboxIssueDuplicate = async (issueId: string) => {
    await inboxIssue?.updateInboxIssueDuplicateTo(issueId);
  };

  const handleInboxIssueDelete = async () => {
    if (!inboxIssue || !currentInboxIssueId) return;
    await deleteInboxIssue(workspaceSlug, projectId, currentInboxIssueId).finally(() => {
      router.push(`/${workspaceSlug}/projects/${projectId}/inbox`);
    });
  };

  const handleCopyIssueLink = () =>
    copyUrlToClipboard(issueLink).then(() =>
      setToast({
        type: TOAST_TYPE.SUCCESS,
        title: "Link copied",
        message: "Issue link copied to clipboard",
      })
    );

  const currentIssueIndex = inboxIssuesArray.findIndex((issue) => issue.issue.id === currentInboxIssueId) ?? 0;

  const handleInboxIssueNavigation = useCallback(
    (direction: "next" | "prev") => {
      if (!inboxIssuesArray || !currentInboxIssueId) return;
      const activeElement = document.activeElement as HTMLElement;
      if (activeElement && (activeElement.classList.contains("tiptap") || activeElement.id === "title-input")) return;
      const nextIssueIndex =
        direction === "next"
          ? (currentIssueIndex + 1) % inboxIssuesArray.length
          : (currentIssueIndex - 1 + inboxIssuesArray.length) % inboxIssuesArray.length;
      const nextIssueId = inboxIssuesArray[nextIssueIndex].issue.id;
      if (!nextIssueId) return;
      router.push(`/${workspaceSlug}/projects/${projectId}/inbox?inboxIssueId=${nextIssueId}`);
    },
    [currentInboxIssueId, currentIssueIndex, inboxIssuesArray, projectId, router, workspaceSlug]
  );

  const onKeyDown = useCallback(
    (e: KeyboardEvent) => {
      if (e.key === "ArrowUp") {
        handleInboxIssueNavigation("prev");
      } else if (e.key === "ArrowDown") {
        handleInboxIssueNavigation("next");
      }
    },
    [handleInboxIssueNavigation]
  );

  useEffect(() => {
    document.addEventListener("keydown", onKeyDown);
    return () => {
      document.removeEventListener("keydown", onKeyDown);
    };
  }, [onKeyDown]);

  if (!inboxIssue) return null;

  return (
    <>
      <>
        <SelectDuplicateInboxIssueModal
          isOpen={selectDuplicateIssue}
          onClose={() => setSelectDuplicateIssue(false)}
          value={inboxIssue?.duplicate_to}
          onSubmit={handleInboxIssueDuplicate}
        />

        <InboxIssueCreateEditModalRoot
          workspaceSlug={workspaceSlug.toString()}
          projectId={projectId.toString()}
          modalState={acceptIssueModal}
          handleModalClose={() => setAcceptIssueModal(false)}
          issue={inboxIssue?.issue}
          onSubmit={handleInboxIssueAccept}
        />

        <DeclineIssueModal
          data={inboxIssue?.issue || {}}
          isOpen={declineIssueModal}
          onClose={() => setDeclineIssueModal(false)}
          onSubmit={handleInboxIssueDecline}
        />
        <DeleteInboxIssueModal
          data={inboxIssue?.issue}
          isOpen={deleteIssueModal}
          onClose={() => setDeleteIssueModal(false)}
          onSubmit={handleInboxIssueDelete}
        />
        <InboxIssueSnoozeModal
          isOpen={isSnoozeDateModalOpen}
          handleClose={() => setIsSnoozeDateModalOpen(false)}
          value={inboxIssue?.snoozed_till}
          onConfirm={handleInboxSIssueSnooze}
        />
      </>

      <div className="relative flex h-full w-full items-center justify-between gap-2 px-4">
        <div className="flex items-center gap-4">
          {issue?.project_id && issue.sequence_id && (
            <h3 className="text-base font-medium text-custom-text-300 flex-shrink-0">
              {getProjectById(issue.project_id)?.identifier}-{issue.sequence_id}
            </h3>
          )}
          <InboxIssueStatus inboxIssue={inboxIssue} iconSize={12} />
          <div className="flex items-center justify-end w-full">
            <IssueUpdateStatus isSubmitting={isSubmitting} />
          </div>
        </div>

        <div className="flex items-center gap-2">
          <div className="flex items-center gap-x-2">
            <button
              type="button"
              className="rounded border border-custom-border-200 p-1.5"
              onClick={() => handleInboxIssueNavigation("prev")}
            >
              <ChevronUp size={14} strokeWidth={2} />
            </button>
            <button
              type="button"
              className="rounded border border-custom-border-200 p-1.5"
              onClick={() => handleInboxIssueNavigation("next")}
            >
              <ChevronDown size={14} strokeWidth={2} />
            </button>
          </div>

          <div className="flex flex-wrap items-center gap-2">
            {canMarkAsAccepted && (
              <div className="flex-shrink-0">
                <Button
                  variant="neutral-primary"
                  size="sm"
                  prependIcon={<CircleCheck className="w-3 h-3" />}
                  className="text-green-500 border-0.5 border-green-500 bg-green-500/20 focus:bg-green-500/20 focus:text-green-500 hover:bg-green-500/40 bg-opacity-20"
                  onClick={() => setAcceptIssueModal(true)}
                >
                  Accept
                </Button>
              </div>
            )}

            {canMarkAsDeclined && (
              <div className="flex-shrink-0">
                <Button
                  variant="neutral-primary"
                  size="sm"
                  prependIcon={<CircleX className="w-3 h-3" />}
                  className="text-red-500 border-0.5 border-red-500 bg-red-500/20 focus:bg-red-500/20 focus:text-red-500 hover:bg-red-500/40 bg-opacity-20"
                  onClick={() => setDeclineIssueModal(true)}
                >
                  Decline
                </Button>
              </div>
            )}

            {isAcceptedOrDeclined ? (
              <div className="flex items-center gap-2">
                <Button
                  variant="neutral-primary"
                  prependIcon={<Link className="h-2.5 w-2.5" />}
                  size="sm"
                  onClick={handleCopyIssueLink}
                >
                  Copy issue link
                </Button>
                <ControlLink
                  href={`/${workspaceSlug}/projects/${issue?.project_id}/issues/${currentInboxIssueId}`}
                  onClick={() =>
                    router.push(`/${workspaceSlug}/projects/${issue?.project_id}/issues/${currentInboxIssueId}`)
                  }
                >
                  <Button variant="neutral-primary" prependIcon={<ExternalLink className="h-2.5 w-2.5" />} size="sm">
                    Open issue
                  </Button>
                </ControlLink>
              </div>
            ) : (
              <CustomMenu verticalEllipsis placement="bottom-start">
                {canMarkAsAccepted && (
                  <CustomMenu.MenuItem onClick={() => setIsSnoozeDateModalOpen(true)}>
                    <div className="flex items-center gap-2">
                      <Clock size={14} strokeWidth={2} />
                      Snooze
                    </div>
                  </CustomMenu.MenuItem>
                )}
                {canMarkAsDuplicate && (
                  <CustomMenu.MenuItem onClick={() => setSelectDuplicateIssue(true)}>
                    <div className="flex items-center gap-2">
                      <FileStack size={14} strokeWidth={2} />
                      Mark as duplicate
                    </div>
                  </CustomMenu.MenuItem>
                )}
                {canDelete && (
                  <CustomMenu.MenuItem onClick={() => setDeleteIssueModal(true)}>
                    <div className="flex items-center gap-2">
                      <Trash2 size={14} strokeWidth={2} />
                      Delete
                    </div>
                  </CustomMenu.MenuItem>
                )}
              </CustomMenu>
            )}
          </div>
        </div>
      </div>
    </>
  );
});<|MERGE_RESOLUTION|>--- conflicted
+++ resolved
@@ -49,12 +49,8 @@
   const [declineIssueModal, setDeclineIssueModal] = useState(false);
   const [deleteIssueModal, setDeleteIssueModal] = useState(false);
   // store
-<<<<<<< HEAD
-  const { deleteInboxIssue, inboxIssuesArray } = useProjectInbox();
+  const { currentTab, deleteInboxIssue, inboxIssuesArray } = useProjectInbox();
   const { data: currentUser } = useUser();
-=======
-  const { currentTab, deleteInboxIssue, inboxIssuesArray } = useProjectInbox();
->>>>>>> 7507cb0a
   const {
     membership: { currentProjectRole },
   } = useUser();
