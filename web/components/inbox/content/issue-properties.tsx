import React from "react";
import { observer } from "mobx-react";
import { useRouter } from "next/router";
import { CalendarCheck2, CopyPlus, Signal, Tag } from "lucide-react";
import { TInboxDuplicateIssueDetails, TIssue } from "@plane/types";
import { ControlLink, DoubleCircleIcon, Tooltip, UserGroupIcon } from "@plane/ui";
// components
import { DateDropdown, PriorityDropdown, MemberDropdown, StateDropdown } from "@/components/dropdowns";
import { IssueLabel, TIssueOperations } from "@/components/issues";
// helper
import { getDate, renderFormattedPayloadDate } from "@/helpers/date-time.helper";
// hooks
import { useProject } from "@/hooks/store";

type Props = {
  workspaceSlug: string;
  projectId: string;
  issue: Partial<TIssue>;
  issueOperations: TIssueOperations;
  isEditable: boolean;
  duplicateIssueDetails: TInboxDuplicateIssueDetails | undefined;
};

export const InboxIssueProperties: React.FC<Props> = observer((props) => {
  const { workspaceSlug, projectId, issue, issueOperations, isEditable, duplicateIssueDetails } = props;

  const router = useRouter();
  // store hooks
  const { currentProjectDetails } = useProject();

  const minDate = issue.start_date ? getDate(issue.start_date) : null;
  minDate?.setDate(minDate.getDate());
  if (!issue || !issue?.id) return <></>;
  return (
    <div className="flex h-min w-full flex-col divide-y-2 divide-custom-border-200 overflow-hidden">
      <div className="h-min w-full overflow-y-auto px-5">
        <h5 className="text-sm font-medium my-4">Properties</h5>
        <div className={`divide-y-2 divide-custom-border-200 ${!isEditable ? "opacity-60" : ""}`}>
          <div className="flex flex-col gap-3">
            {/* State */}
            <div className="flex h-8 items-center gap-2">
              <div className="flex w-2/5 flex-shrink-0 items-center gap-1 text-sm text-custom-text-300">
                <DoubleCircleIcon className="h-4 w-4 flex-shrink-0" />
                <span>State</span>
              </div>
              {issue?.state_id && (
                <StateDropdown
                  value={issue?.state_id}
                  onChange={(val) =>
                    issue?.id && issueOperations.update(workspaceSlug, projectId, issue?.id, { state_id: val })
                  }
                  projectId={projectId?.toString() ?? ""}
                  disabled={!isEditable}
                  buttonVariant="transparent-with-text"
                  className="w-3/5 flex-grow group"
                  buttonContainerClassName="w-full text-left"
                  buttonClassName="text-sm"
                  dropdownArrow
                  dropdownArrowClassName="h-3.5 w-3.5 hidden group-hover:inline"
                />
              )}
            </div>
            {/* Assignee */}
            <div className="flex h-8 items-center gap-2">
              <div className="flex w-2/5 flex-shrink-0 items-center gap-1 text-sm text-custom-text-300">
                <UserGroupIcon className="h-4 w-4 flex-shrink-0" />
                <span>Assignees</span>
              </div>
              <MemberDropdown
                value={issue?.assignee_ids ?? []}
                onChange={(val) =>
                  issue?.id && issueOperations.update(workspaceSlug, projectId, issue?.id, { assignee_ids: val })
                }
                disabled={!isEditable}
                projectId={projectId?.toString() ?? ""}
                placeholder="Add assignees"
                multiple
                buttonVariant={
                  (issue?.assignee_ids || [])?.length > 0 ? "transparent-without-text" : "transparent-with-text"
                }
                className="w-3/5 flex-grow group"
                buttonContainerClassName="w-full text-left"
                buttonClassName={`text-sm justify-between ${
                  (issue?.assignee_ids || [])?.length > 0 ? "" : "text-custom-text-400"
                }`}
                hideIcon={issue.assignee_ids?.length === 0}
                dropdownArrow
                dropdownArrowClassName="h-3.5 w-3.5 hidden group-hover:inline"
              />
            </div>
            {/* Priority */}
            <div className="flex h-8 items-center gap-2">
              <div className="flex w-2/5 flex-shrink-0 items-center gap-1 text-sm text-custom-text-300">
                <Signal className="h-4 w-4 flex-shrink-0" />
                <span>Priority</span>
              </div>
              <PriorityDropdown
                value={issue?.priority || "none"}
                onChange={(val) =>
                  issue?.id && issueOperations.update(workspaceSlug, projectId, issue?.id, { priority: val })
                }
                disabled={!isEditable}
                buttonVariant="border-with-text"
                className="w-3/5 flex-grow rounded px-2 hover:bg-custom-background-80"
                buttonContainerClassName="w-full text-left"
                buttonClassName="w-min h-auto whitespace-nowrap"
              />
            </div>
          </div>
        </div>
<<<<<<< HEAD
        <div className={`mt-3 divide-y-2 divide-custom-border-200 ${!is_editable ? "opacity-60" : ""}`}>
=======
        <div className={`divide-y-2 divide-custom-border-200 mt-3 ${!isEditable ? "opacity-60" : ""}`}>
>>>>>>> f45c2d12
          <div className="flex flex-col gap-3">
            {/* Due Date */}
            <div className="flex h-8 items-center gap-2">
              <div className="flex w-2/5 flex-shrink-0 items-center gap-1 text-sm text-custom-text-300">
                <CalendarCheck2 className="h-4 w-4 flex-shrink-0" />
                <span>Due date</span>
              </div>
              <DateDropdown
                placeholder="Add due date"
                value={issue.target_date || null}
                onChange={(val) =>
                  issue?.id &&
                  issueOperations.update(workspaceSlug, projectId, issue?.id, {
                    target_date: val ? renderFormattedPayloadDate(val) : null,
                  })
                }
                minDate={minDate ?? undefined}
                disabled={!isEditable}
                buttonVariant="transparent-with-text"
                className="group w-3/5 flex-grow"
                buttonContainerClassName="w-full text-left"
                buttonClassName={`text-sm ${issue?.target_date ? "" : "text-custom-text-400"}`}
                hideIcon
                clearIconClassName="h-3 w-3 hidden group-hover:inline"
              />
            </div>
            {/* Labels */}
            <div className="flex min-h-8 items-center gap-2">
              <div className="flex w-2/5 flex-shrink-0 items-center gap-1 text-sm text-custom-text-300">
                <Tag className="h-4 w-4 flex-shrink-0" />
                <span>Labels</span>
              </div>
              <div className="w-3/5 flex-grow min-h-8 h-full pt-1">
                {issue?.id && (
                  <IssueLabel
                    workspaceSlug={workspaceSlug}
                    projectId={projectId}
                    issueId={issue?.id}
                    disabled={!isEditable}
                    isInboxIssue
                    onLabelUpdate={(val: string[]) =>
                      issue?.id && issueOperations.update(workspaceSlug, projectId, issue?.id, { label_ids: val })
                    }
                  />
                )}
              </div>
            </div>

            {/* duplicate to*/}
            {duplicateIssueDetails && (
              <div className="flex min-h-8 gap-2">
                <div className="flex w-2/5 flex-shrink-0 gap-1 pt-2 text-sm text-custom-text-300">
                  <CopyPlus className="h-4 w-4 flex-shrink-0" />
                  <span>Duplicate of</span>
                </div>

                <ControlLink
                  href={`/${workspaceSlug}/projects/${projectId}/issues/${duplicateIssueDetails?.id}`}
                  onClick={() => {
                    router.push(`/${workspaceSlug}/projects/${projectId}/issues/${duplicateIssueDetails?.id}`);
                  }}
                >
                  <Tooltip tooltipContent={`${duplicateIssueDetails?.name}`}>
                    <span className="flex items-center gap-1 cursor-pointer text-xs rounded px-1.5 py-1 pb-0.5 bg-custom-background-80 text-custom-text-200">
                      {`${currentProjectDetails?.identifier}-${duplicateIssueDetails?.sequence_id}`}
                    </span>
                  </Tooltip>
                </ControlLink>
              </div>
            )}
          </div>
        </div>
      </div>
    </div>
  );
});<|MERGE_RESOLUTION|>--- conflicted
+++ resolved
@@ -108,11 +108,7 @@
             </div>
           </div>
         </div>
-<<<<<<< HEAD
-        <div className={`mt-3 divide-y-2 divide-custom-border-200 ${!is_editable ? "opacity-60" : ""}`}>
-=======
         <div className={`divide-y-2 divide-custom-border-200 mt-3 ${!isEditable ? "opacity-60" : ""}`}>
->>>>>>> f45c2d12
           <div className="flex flex-col gap-3">
             {/* Due Date */}
             <div className="flex h-8 items-center gap-2">
