import { FC } from "react";
import { observer } from "mobx-react";
import { Inbox } from "lucide-react";
// hooks
<<<<<<< HEAD
import { useInboxIssues, useProjectInbox } from "hooks/store";
=======
import { Loader } from "@plane/ui";
import { InboxIssueActionsHeader } from "@/components/inbox";
import { InboxIssueDetailRoot } from "@/components/issues/issue-detail/inbox";
import { useInboxIssues } from "@/hooks/store";
>>>>>>> 84e73291
// components
import { InboxIssueActionsHeader, InboxIssueMainContent, InboxIssueDetailsSidebar } from "components/inbox";

type TInboxContentRoot = {
  workspaceSlug: string;
  projectId: string;
  inboxIssueId: string;
};

export const InboxContentRoot: FC<TInboxContentRoot> = observer((props) => {
  const { workspaceSlug, projectId, inboxIssueId } = props;
  // hooks
  const { inboxIssuesArray } = useProjectInbox();
  const inboxIssue = useInboxIssues(inboxIssueId);

  return (
    <>
      <div className="w-full h-full overflow-hidden relative flex flex-col">
        <div className="flex-shrink-0 min-h-[50px] border-b border-custom-border-300">
          <InboxIssueActionsHeader workspaceSlug={workspaceSlug} projectId={projectId} inboxIssue={inboxIssue} />
        </div>
        <div className="w-full h-full">
          {/* <InboxIssueDetailRoot workspaceSlug={workspaceSlug} projectId={projectId} issueId={inboxIssueId} /> */}
          <div className="flex h-full overflow-hidden">
            <div className="h-full w-2/3 space-y-5 divide-y-2 divide-custom-border-300 overflow-y-auto p-5 vertical-scrollbar scrollbar-md">
              {/* <InboxIssueMainContent
                workspaceSlug={workspaceSlug}
                projectId={projectId}
                issueId={issueId}
                issueOperations={issueOperations}
                is_editable={is_editable}
              /> */}
            </div>
            <div className="h-full w-1/3 space-y-5 overflow-hidden border-l border-custom-border-300 py-5">
              {/* <InboxIssueDetailsSidebar
                workspaceSlug={workspaceSlug}
                projectId={projectId}
                issueId={issueId}
                issueOperations={issueOperations}
                is_editable={is_editable}
              /> */}
            </div>
          </div>
        </div>
      </div>
    </>
  );
});<|MERGE_RESOLUTION|>--- conflicted
+++ resolved
@@ -1,17 +1,9 @@
 import { FC } from "react";
 import { observer } from "mobx-react";
-import { Inbox } from "lucide-react";
+import { InboxIssueActionsHeader } from "@/components/inbox";
 // hooks
-<<<<<<< HEAD
-import { useInboxIssues, useProjectInbox } from "hooks/store";
-=======
-import { Loader } from "@plane/ui";
-import { InboxIssueActionsHeader } from "@/components/inbox";
-import { InboxIssueDetailRoot } from "@/components/issues/issue-detail/inbox";
-import { useInboxIssues } from "@/hooks/store";
->>>>>>> 84e73291
+import { useInboxIssues, useProjectInbox } from "@/hooks/store";
 // components
-import { InboxIssueActionsHeader, InboxIssueMainContent, InboxIssueDetailsSidebar } from "components/inbox";
 
 type TInboxContentRoot = {
   workspaceSlug: string;
