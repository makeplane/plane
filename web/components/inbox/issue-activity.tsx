import { useRouter } from "next/router";
import useSWR, { mutate } from "swr";
import { observer } from "mobx-react-lite";
// mobx store
import { useMobxStore } from "lib/mobx/store-provider";
// components
import { AddComment, IssueActivitySection } from "components/issues";
// services
import { IssueService, IssueCommentService } from "services/issue";
// hooks
import useToast from "hooks/use-toast";
// types
import { IIssue, IIssueActivity } from "types";
// fetch-keys
import { PROJECT_ISSUES_ACTIVITY } from "constants/fetch-keys";

type Props = { issueDetails: IIssue };

// services
const issueService = new IssueService();
const issueCommentService = new IssueCommentService();

export const InboxIssueActivity: React.FC<Props> = observer(({ issueDetails }) => {
  const router = useRouter();
  const { workspaceSlug, projectId } = router.query;

  const {
    user: userStore,
    trackEvent: { postHogEventTracker },
    workspace: { currentWorkspace },
  } = useMobxStore();

  const { setToastAlert } = useToast();

  const { data: issueActivity, mutate: mutateIssueActivity } = useSWR(
    workspaceSlug && projectId && issueDetails ? PROJECT_ISSUES_ACTIVITY(issueDetails.id) : null,
    workspaceSlug && projectId && issueDetails
      ? () => issueService.getIssueActivities(workspaceSlug.toString(), projectId.toString(), issueDetails.id)
      : null
  );

  const user = userStore.currentUser;

<<<<<<< HEAD
  const handleCommentUpdate = async (commentId: string, data: Partial<IIssueComment>) => {
=======
  const handleCommentUpdate = async (commentId: string, data: Partial<any>) => {
>>>>>>> 9147b58b
    if (!workspaceSlug || !projectId || !issueDetails.id || !user) return;

    await issueCommentService
      .patchIssueComment(workspaceSlug as string, projectId as string, issueDetails.id as string, commentId, data)
      .then((res) => {
        mutateIssueActivity();
        postHogEventTracker(
          "COMMENT_UPDATED",
          {
            ...res,
            state: "SUCCESS",
          },
          {
            isGrouping: true,
            groupType: "Workspace_metrics",
            gorupId: currentWorkspace?.id!,
          }
        );
      });
  };

  const handleCommentDelete = async (commentId: string) => {
    if (!workspaceSlug || !projectId || !issueDetails.id || !user) return;

    mutateIssueActivity((prevData: any) => prevData?.filter((p: any) => p.id !== commentId), false);

    await issueCommentService
      .deleteIssueComment(workspaceSlug as string, projectId as string, issueDetails.id as string, commentId)
      .then(() => {
        mutateIssueActivity();
        postHogEventTracker(
          "COMMENT_DELETED",
          {
            state: "SUCCESS",
          },
          {
            isGrouping: true,
            groupType: "Workspace_metrics",
            gorupId: currentWorkspace?.id!,
          }
        );
      });
  };

  const handleAddComment = async (formData: IIssueActivity) => {
    if (!workspaceSlug || !issueDetails || !user) return;

    await issueCommentService
      .createIssueComment(workspaceSlug.toString(), issueDetails.project, issueDetails.id, formData)
      .then((res) => {
        mutate(PROJECT_ISSUES_ACTIVITY(issueDetails.id));
        postHogEventTracker(
          "COMMENT_ADDED",
          {
            ...res,
            state: "SUCCESS",
          },
          {
            isGrouping: true,
            groupType: "Workspace_metrics",
            gorupId: currentWorkspace?.id!,
          }
        );
      })
      .catch(() =>
        setToastAlert({
          type: "error",
          title: "Error!",
          message: "Comment could not be posted. Please try again.",
        })
      );
  };

  return (
    <div className="space-y-5">
      <h3 className="text-lg text-custom-text-100">Comments/Activity</h3>
      <IssueActivitySection
        activity={issueActivity}
        handleCommentUpdate={handleCommentUpdate}
        handleCommentDelete={handleCommentDelete}
      />
      <AddComment onSubmit={handleAddComment} />
    </div>
  );
});<|MERGE_RESOLUTION|>--- conflicted
+++ resolved
@@ -41,11 +41,7 @@
 
   const user = userStore.currentUser;
 
-<<<<<<< HEAD
-  const handleCommentUpdate = async (commentId: string, data: Partial<IIssueComment>) => {
-=======
   const handleCommentUpdate = async (commentId: string, data: Partial<any>) => {
->>>>>>> 9147b58b
     if (!workspaceSlug || !projectId || !issueDetails.id || !user) return;
 
     await issueCommentService
