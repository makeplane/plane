<<<<<<< HEAD
import React, { useEffect, useState } from "react";
=======
"use client";

import React, { useState } from "react";
>>>>>>> a88f2e3c
import { useParams } from "next/navigation";
import { Search } from "lucide-react";
import { Combobox, Dialog, Transition } from "@headlessui/react";
// icons
// components
// types
import { ISearchIssueResponse } from "@plane/types";
// ui
import { Loader, TOAST_TYPE, setToast } from "@plane/ui";
import { EmptyState } from "@/components/empty-state";
// constants
import { EmptyStateType } from "@/constants/empty-state";
// hooks
import { useProject } from "@/hooks/store";
import useDebounce from "@/hooks/use-debounce";
// services
import { ProjectService } from "@/services/project";

type Props = {
  isOpen: boolean;
  value?: string | null;
  onClose: () => void;
  onSubmit: (issueId: string) => void;
};

const projectService = new ProjectService();

export const SelectDuplicateInboxIssueModal: React.FC<Props> = (props) => {
  const { isOpen, onClose, onSubmit, value } = props;

  const [query, setQuery] = useState("");

  const { workspaceSlug, projectId, issueId } = useParams();

  // hooks
  const { getProjectById } = useProject();

  const [issues, setIssues] = useState<ISearchIssueResponse[]>([]);
  const [isSearching, setIsSearching] = useState(false);

  const debouncedSearchTerm: string = useDebounce(query, 500);

  useEffect(() => {
    if (!isOpen || !workspaceSlug || !projectId) return;

    setIsSearching(true);
    projectService
      .projectIssuesSearch(workspaceSlug.toString(), projectId.toString(), {
        search: debouncedSearchTerm,
        workspace_search: false,
      })
      .then((res: ISearchIssueResponse[]) => setIssues(res))
      .finally(() => setIsSearching(false));
  }, [debouncedSearchTerm, isOpen, projectId, workspaceSlug]);

  const filteredIssues = issues.filter((issue) => issue.id !== issueId);

  const handleClose = () => {
    onClose();
  };

  const handleSubmit = (selectedItem: string) => {
    if (!selectedItem || selectedItem.length === 0)
      return setToast({
        title: "Error",
        type: TOAST_TYPE.ERROR,
      });
    onSubmit(selectedItem);
    handleClose();
  };

  const issueList =
    filteredIssues.length > 0 ? (
      <li className="p-2">
        {query === "" && <h2 className="mb-2 mt-4 px-3 text-xs font-semibold text-custom-text-100">Select issue</h2>}
        <ul className="text-sm text-custom-text-100">
          {filteredIssues.map((issue) => {
            const stateColor = issue.state__color || "";

            return (
              <Combobox.Option
                key={issue.id}
                as="div"
                value={issue.id}
                className={({ active, selected }) =>
                  `flex w-full cursor-pointer select-none items-center gap-2 rounded-md px-3 py-2 text-custom-text-200 ${
                    active || selected ? "bg-custom-background-80 text-custom-text-100" : ""
                  } `
                }
              >
                <div className="flex items-center gap-2">
                  <span
                    className="block h-1.5 w-1.5 flex-shrink-0 rounded-full"
                    style={{
                      backgroundColor: stateColor,
                    }}
                  />
                  <span className="flex-shrink-0 text-xs text-custom-text-200">
                    {getProjectById(issue?.project_id)?.identifier}-{issue.sequence_id}
                  </span>
                  <span className="text-custom-text-200">{issue.name}</span>
                </div>
              </Combobox.Option>
            );
          })}
        </ul>
      </li>
    ) : (
      <div className="flex flex-col items-center justify-center px-3 py-8 text-center">
        <EmptyState
          type={
            query === "" ? EmptyStateType.ISSUE_RELATION_EMPTY_STATE : EmptyStateType.ISSUE_RELATION_SEARCH_EMPTY_STATE
          }
          layout="screen-simple"
        />
      </div>
    );

  return (
    <Transition.Root show={isOpen} as={React.Fragment} afterLeave={() => setQuery("")} appear>
      <div className="flex flex-wrap items-start">
        <div className="space-y-1 sm:basis-1/2">
          <Dialog as="div" className="relative z-20" onClose={handleClose}>
            <Transition.Child
              as={React.Fragment}
              enter="ease-out duration-300"
              enterFrom="opacity-0"
              enterTo="opacity-100"
              leave="ease-in duration-200"
              leaveFrom="opacity-100"
              leaveTo="opacity-0"
            >
              <div className="fixed inset-0 bg-custom-backdrop transition-opacity" />
            </Transition.Child>

            <div className="fixed inset-0 z-20 overflow-y-auto p-4 sm:p-6 md:p-20">
              <Transition.Child
                as={React.Fragment}
                enter="ease-out duration-300"
                enterFrom="opacity-0 scale-95"
                enterTo="opacity-100 scale-100"
                leave="ease-in duration-200"
                leaveFrom="opacity-100 scale-100"
                leaveTo="opacity-0 scale-95"
              >
                <Dialog.Panel className="relative mx-auto max-w-2xl transform rounded-lg bg-custom-background-100 shadow-custom-shadow-md transition-all">
                  <Combobox value={value} onChange={handleSubmit}>
                    <div className="relative m-1">
                      <Search
                        className="pointer-events-none absolute left-4 top-3.5 h-5 w-5 text-custom-text-100 text-opacity-40"
                        aria-hidden="true"
                      />
                      <input
                        type="text"
                        className="h-12 w-full border-0 bg-transparent pl-11 pr-4 text-custom-text-100 outline-none focus:ring-0 sm:text-sm"
                        placeholder="Search..."
                        onChange={(e) => setQuery(e.target.value)}
                      />
                    </div>

                    <Combobox.Options
                      static
                      className="max-h-80 scroll-py-2 divide-y divide-custom-border-200 overflow-y-auto"
                    >
                      {isSearching ? (
                        <Loader className="space-y-3 p-3">
                          <Loader.Item height="40px" />
                          <Loader.Item height="40px" />
                          <Loader.Item height="40px" />
                          <Loader.Item height="40px" />
                        </Loader>
                      ) : (
                        <>{issueList}</>
                      )}
                    </Combobox.Options>
                  </Combobox>
                </Dialog.Panel>
              </Transition.Child>
            </div>
          </Dialog>
        </div>
      </div>
    </Transition.Root>
  );
};<|MERGE_RESOLUTION|>--- conflicted
+++ resolved
@@ -1,10 +1,6 @@
-<<<<<<< HEAD
-import React, { useEffect, useState } from "react";
-=======
 "use client";
 
-import React, { useState } from "react";
->>>>>>> a88f2e3c
+import React, { useEffect, useState } from "react";
 import { useParams } from "next/navigation";
 import { Search } from "lucide-react";
 import { Combobox, Dialog, Transition } from "@headlessui/react";
