import React, { useState } from "react";
import { CheckCircle } from "lucide-react";
import { Dialog, Transition } from "@headlessui/react";
import type { TIssue } from "@plane/types";
// icons
// ui
import { Button } from "@plane/ui";
<<<<<<< HEAD
// hooks
import { useProject } from "hooks/store";
// types
import type { TIssue } from "@plane/types";
=======
// types
import { useProject } from "@/hooks/store";
>>>>>>> 84e73291

type Props = {
  data: Partial<TIssue>;
  isOpen: boolean;
  onClose: () => void;
  onSubmit: () => Promise<void>;
};

export const AcceptIssueModal: React.FC<Props> = ({ isOpen, onClose, data, onSubmit }) => {
  const [isAccepting, setIsAccepting] = useState(false);
  // hooks
  const { getProjectById } = useProject();

  const handleClose = () => {
    setIsAccepting(false);
    onClose();
  };

  const handleAccept = () => {
    setIsAccepting(true);
    onSubmit().finally(() => setIsAccepting(false));
  };

  return (
    <Transition.Root show={isOpen} as={React.Fragment}>
      <Dialog as="div" className="relative z-20" onClose={handleClose}>
        <Transition.Child
          as={React.Fragment}
          enter="ease-out duration-300"
          enterFrom="opacity-0"
          enterTo="opacity-100"
          leave="ease-in duration-200"
          leaveFrom="opacity-100"
          leaveTo="opacity-0"
        >
          <div className="fixed inset-0 bg-custom-backdrop transition-opacity" />
        </Transition.Child>

        <div className="fixed inset-0 z-10 overflow-y-auto">
          <div className="flex min-h-full items-end justify-center p-4 text-center sm:items-center sm:p-0">
            <Transition.Child
              as={React.Fragment}
              enter="ease-out duration-300"
              enterFrom="opacity-0 translate-y-4 sm:translate-y-0 sm:scale-95"
              enterTo="opacity-100 translate-y-0 sm:scale-100"
              leave="ease-in duration-200"
              leaveFrom="opacity-100 translate-y-0 sm:scale-100"
              leaveTo="opacity-0 translate-y-4 sm:translate-y-0 sm:scale-95"
            >
              <Dialog.Panel className="relative transform overflow-hidden rounded-lg bg-custom-background-100 text-left shadow-custom-shadow-md transition-all sm:my-8 sm:w-full sm:max-w-2xl">
                <div className="flex flex-col gap-6 p-6">
                  <div className="flex w-full items-center justify-start gap-6">
                    <span className="place-items-center rounded-full bg-green-500/20 p-4">
                      <CheckCircle className="h-6 w-6 text-green-600" aria-hidden="true" />
                    </span>
                    <span className="flex items-center justify-start">
                      <h3 className="text-xl font-medium 2xl:text-2xl">Accept Issue</h3>
                    </span>
                  </div>
                  <span>
                    <p className="text-sm text-custom-text-200">
                      Are you sure you want to accept issue{" "}
                      <span className="break-all font-medium text-custom-text-100">
                        {getProjectById(data?.project_id)?.identifier}-{data?.sequence_id}
                      </span>
                      {""}? Once accepted, this issue will be added to the project issues list.
                    </p>
                  </span>
                  <div className="flex justify-end gap-2">
                    <Button variant="neutral-primary" size="sm" onClick={handleClose}>
                      Cancel
                    </Button>
                    <Button variant="primary" size="sm" tabIndex={1} onClick={handleAccept} loading={isAccepting}>
                      {isAccepting ? "Accepting..." : "Accept Issue"}
                    </Button>
                  </div>
                </div>
              </Dialog.Panel>
            </Transition.Child>
          </div>
        </div>
      </Dialog>
    </Transition.Root>
  );
};<|MERGE_RESOLUTION|>--- conflicted
+++ resolved
@@ -5,15 +5,8 @@
 // icons
 // ui
 import { Button } from "@plane/ui";
-<<<<<<< HEAD
 // hooks
-import { useProject } from "hooks/store";
-// types
-import type { TIssue } from "@plane/types";
-=======
-// types
 import { useProject } from "@/hooks/store";
->>>>>>> 84e73291
 
 type Props = {
   data: Partial<TIssue>;
