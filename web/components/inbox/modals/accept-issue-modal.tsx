import React, { useState } from "react";
import { CheckCircle } from "lucide-react";
import { Dialog, Transition } from "@headlessui/react";
import type { TIssue } from "@plane/types";
// icons
// ui
import { Button } from "@plane/ui";
<<<<<<< HEAD
// hooks
import { useProject } from "hooks/store";
// types
import type { TIssue } from "@plane/types";
=======
// types
import { useProject } from "@/hooks/store";
>>>>>>> 5aed04eb

type Props = {
  data: Partial<TIssue>;
  isOpen: boolean;
  onClose: () => void;
  onSubmit: () => Promise<void>;
};

export const AcceptIssueModal: React.FC<Props> = ({ isOpen, onClose, data, onSubmit }) => {
  const [isAccepting, setIsAccepting] = useState(false);
  // hooks
  const { getProjectById } = useProject();

  const handleClose = () => {
    setIsAccepting(false);
    onClose();
  };

  const handleAccept = () => {
    setIsAccepting(true);
    onSubmit().finally(() => setIsAccepting(false));
  };

  return (
    <Transition.Root show={isOpen} as={React.Fragment}>
      <Dialog as="div" className="relative z-20" onClose={handleClose}>
        <Transition.Child
          as={React.Fragment}
          enter="ease-out duration-300"
          enterFrom="opacity-0"
          enterTo="opacity-100"
          leave="ease-in duration-200"
          leaveFrom="opacity-100"
          leaveTo="opacity-0"
        >
          <div className="fixed inset-0 bg-custom-backdrop transition-opacity" />
        </Transition.Child>

        <div className="fixed inset-0 z-10 overflow-y-auto">
          <div className="flex min-h-full items-end justify-center p-4 text-center sm:items-center sm:p-0">
            <Transition.Child
              as={React.Fragment}
              enter="ease-out duration-300"
              enterFrom="opacity-0 translate-y-4 sm:translate-y-0 sm:scale-95"
              enterTo="opacity-100 translate-y-0 sm:scale-100"
              leave="ease-in duration-200"
              leaveFrom="opacity-100 translate-y-0 sm:scale-100"
              leaveTo="opacity-0 translate-y-4 sm:translate-y-0 sm:scale-95"
            >
              <Dialog.Panel className="relative transform overflow-hidden rounded-lg bg-custom-background-100 text-left shadow-custom-shadow-md transition-all sm:my-8 sm:w-full sm:max-w-2xl">
                <div className="flex flex-col gap-6 p-6">
                  <div className="flex w-full items-center justify-start gap-6">
                    <span className="place-items-center rounded-full bg-green-500/20 p-4">
                      <CheckCircle className="h-6 w-6 text-green-600" aria-hidden="true" />
                    </span>
                    <span className="flex items-center justify-start">
                      <h3 className="text-xl font-medium 2xl:text-2xl">Accept Issue</h3>
                    </span>
                  </div>
                  <span>
                    <p className="text-sm text-custom-text-200">
                      Are you sure you want to accept issue{" "}
                      <span className="break-all font-medium text-custom-text-100">
                        {getProjectById(data?.project_id)?.identifier}-{data?.sequence_id}
                      </span>
                      {""}? Once accepted, this issue will be added to the project issues list.
                    </p>
                  </span>
                  <div className="flex justify-end gap-2">
                    <Button variant="neutral-primary" size="sm" onClick={handleClose}>
                      Cancel
                    </Button>
                    <Button variant="primary" size="sm" tabIndex={1} onClick={handleAccept} loading={isAccepting}>
                      {isAccepting ? "Accepting..." : "Accept Issue"}
                    </Button>
                  </div>
                </div>
              </Dialog.Panel>
            </Transition.Child>
          </div>
        </div>
      </Dialog>
    </Transition.Root>
  );
};<|MERGE_RESOLUTION|>--- conflicted
+++ resolved
@@ -5,15 +5,9 @@
 // icons
 // ui
 import { Button } from "@plane/ui";
-<<<<<<< HEAD
 // hooks
-import { useProject } from "hooks/store";
+import { useProject } from "@/hooks/store";
 // types
-import type { TIssue } from "@plane/types";
-=======
-// types
-import { useProject } from "@/hooks/store";
->>>>>>> 5aed04eb
 
 type Props = {
   data: Partial<TIssue>;
