import { useRouter } from "next/router";
import Link from "next/link";
<<<<<<< HEAD
import { AlertTriangle, CalendarDays, CheckCircle2, Clock, Copy, XCircle } from "lucide-react";
=======
>>>>>>> 15393401
// ui
import { Tooltip, PriorityIcon } from "@plane/ui";
// hooks
import { useInboxIssues, useProject } from "hooks/store";
// helpers
<<<<<<< HEAD
import { renderShortDateWithYearFormat } from "helpers/date-time.helper";
=======
import { renderFormattedDate } from "helpers/date-time.helper";
// types
import { IInboxIssue } from "types";
>>>>>>> 15393401
// constants
import { INBOX_STATUS } from "constants/inbox";

type Props = {
  active: boolean;
  issueId: string;
};

export const InboxIssueCard: React.FC<Props> = (props) => {
  const { active } = props;
  // router
  const router = useRouter();
  const { workspaceSlug, projectId, inboxId } = router.query;
  // store hooks
  const { getIssueById } = useInboxIssues();
  const { getProjectById } = useProject();
  // derived values
  const issue = getIssueById(inboxId as string, props.issueId);
  const issueStatus = issue?.issue_inbox[0].status;

  if (!issue) return null;

  return (
    <Link href={`/${workspaceSlug}/projects/${projectId}/inbox/${inboxId}?inboxIssueId=${issue.issue_inbox[0].id}`}>
      <div
        id={issue.id}
        className={`relative min-h-[5rem] cursor-pointer select-none space-y-3 border-b border-custom-border-200 px-4 py-2 hover:bg-custom-primary/5 ${
          active ? "bg-custom-primary/5" : " "
        } ${issue.issue_inbox[0].status !== -2 ? "opacity-60" : ""}`}
      >
        <div className="flex items-center gap-x-2">
          <p className="flex-shrink-0 text-xs text-custom-text-200">
            {getProjectById(issue.project_id)?.identifier}-{issue.sequence_id}
          </p>
          <h5 className="truncate text-sm">{issue.name}</h5>
        </div>
        <div className="flex flex-wrap items-center gap-2">
          <Tooltip tooltipHeading="Priority" tooltipContent={`${issue.priority ?? "None"}`}>
            <PriorityIcon priority={issue.priority ?? null} className="h-3.5 w-3.5" />
          </Tooltip>
          <Tooltip
            tooltipHeading="Created on"
            tooltipContent={`${renderFormattedDate(issue.created_at ?? "")}`}
          >
            <div className="flex items-center gap-1 rounded border border-custom-border-200 px-2 py-[0.19rem] text-xs text-custom-text-200 shadow-sm">
              <CalendarDays size={12} strokeWidth={1.5} />
              <span>{renderFormattedDate(issue.created_at ?? "")}</span>
            </div>
          </Tooltip>
        </div>
        <div
          className={`flex w-full items-center justify-end gap-1 text-xs ${
            issueStatus === 0 && new Date(issue.issue_inbox[0].snoozed_till ?? "") < new Date()
              ? "text-red-500"
              : INBOX_STATUS.find((s) => s.value === issueStatus)?.textColor
          }`}
        >
          {issueStatus === -2 ? (
            <>
              <AlertTriangle size={14} strokeWidth={2} />
              <span>Pending</span>
            </>
          ) : issueStatus === -1 ? (
            <>
              <XCircle size={14} strokeWidth={2} />
              <span>Declined</span>
            </>
          ) : issueStatus === 0 ? (
            <>
              <Clock size={14} strokeWidth={2} />
              <span>
                {new Date(issue.issue_inbox[0].snoozed_till ?? "") < new Date() ? "Snoozed date passed" : "Snoozed"}
              </span>
            </>
          ) : issueStatus === 1 ? (
            <>
              <CheckCircle2 size={14} strokeWidth={2} />
              <span>Accepted</span>
            </>
          ) : (
            <>
              <Copy size={14} strokeWidth={2} />
              <span>Duplicate</span>
            </>
          )}
        </div>
      </div>
    </Link>
  );
};<|MERGE_RESOLUTION|>--- conflicted
+++ resolved
@@ -1,21 +1,12 @@
 import { useRouter } from "next/router";
 import Link from "next/link";
-<<<<<<< HEAD
 import { AlertTriangle, CalendarDays, CheckCircle2, Clock, Copy, XCircle } from "lucide-react";
-=======
->>>>>>> 15393401
 // ui
 import { Tooltip, PriorityIcon } from "@plane/ui";
 // hooks
 import { useInboxIssues, useProject } from "hooks/store";
 // helpers
-<<<<<<< HEAD
-import { renderShortDateWithYearFormat } from "helpers/date-time.helper";
-=======
 import { renderFormattedDate } from "helpers/date-time.helper";
-// types
-import { IInboxIssue } from "types";
->>>>>>> 15393401
 // constants
 import { INBOX_STATUS } from "constants/inbox";
 
@@ -56,10 +47,7 @@
           <Tooltip tooltipHeading="Priority" tooltipContent={`${issue.priority ?? "None"}`}>
             <PriorityIcon priority={issue.priority ?? null} className="h-3.5 w-3.5" />
           </Tooltip>
-          <Tooltip
-            tooltipHeading="Created on"
-            tooltipContent={`${renderFormattedDate(issue.created_at ?? "")}`}
-          >
+          <Tooltip tooltipHeading="Created on" tooltipContent={`${renderFormattedDate(issue.created_at ?? "")}`}>
             <div className="flex items-center gap-1 rounded border border-custom-border-200 px-2 py-[0.19rem] text-xs text-custom-text-200 shadow-sm">
               <CalendarDays size={12} strokeWidth={1.5} />
               <span>{renderFormattedDate(issue.created_at ?? "")}</span>
