--- conflicted
+++ resolved
@@ -6,26 +6,17 @@
 import { IWebhook } from "@plane/types";
 // ui
 import { Button, Tooltip, TOAST_TYPE, setToast } from "@plane/ui";
+// constants
+import { WEBHOOK_KEY_REGEN } from "@/constants/event-tracker";
 // helpers
 import { csvDownload } from "@/helpers/download.helper";
 import { copyTextToClipboard } from "@/helpers/string.helper";
 // hooks
-<<<<<<< HEAD
-import { useEventTracker, useWebhook, useWorkspace } from "hooks/store";
-import { usePlatformOS } from "hooks/use-platform-os";
-=======
-import { useWebhook, useWorkspace } from "@/hooks/store";
->>>>>>> 15c7deb2
+import { useWebhook, useWorkspace, useEventTracker } from "@/hooks/store";
 // types
 import { usePlatformOS } from "@/hooks/use-platform-os";
 // utils
 import { getCurrentHookAsCSV } from "../utils";
-<<<<<<< HEAD
-// constants
-import { WEBHOOK_KEY_REGEN } from "constants/event-tracker";
-=======
-// hooks
->>>>>>> 15c7deb2
 
 type Props = {
   data: Partial<IWebhook>;
