--- conflicted
+++ resolved
@@ -10,22 +10,13 @@
   WebhookOptions,
   WebhookSecretKey,
   WebhookToggle,
-<<<<<<< HEAD
-} from "components/web-hooks";
-import { useEventTracker, useWebhook } from "hooks/store";
+} from "@/components/web-hooks";
+// constants
+import { WEBHOOK_UPDATED } from "@/constants/event-tracker";
+import { useWebhook, useEventTracker } from "@/hooks/store";
 // components
 // ui
 // types
-import { IWebhook, TWebhookEventTypes } from "@plane/types";
-// constants
-import { WEBHOOK_UPDATED } from "constants/event-tracker";
-=======
-} from "@/components/web-hooks";
-import { useWebhook } from "@/hooks/store";
-// components
-// ui
-// types
->>>>>>> 15c7deb2
 
 type Props = {
   data?: Partial<IWebhook>;
