--- conflicted
+++ resolved
@@ -1,12 +1,7 @@
-<<<<<<< HEAD
-import { renderDateFormat } from "helpers/date-time.helper";
-import { IWebhook, IWorkspace } from "@plane/types";
-=======
 // helpers
 import { renderFormattedPayloadDate } from "helpers/date-time.helper";
 // types
-import { IWebhook, IWorkspace } from "types";
->>>>>>> 15393401
+import { IWebhook, IWorkspace } from "@plane/types";
 
 export const getCurrentHookAsCSV = (
   currentWorkspace: IWorkspace | null,
