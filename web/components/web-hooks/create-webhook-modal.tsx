--- conflicted
+++ resolved
@@ -4,7 +4,8 @@
 import { IWebhook, IWorkspace, TWebhookEventTypes } from "@plane/types";
 // ui
 import { TOAST_TYPE, setToast } from "@plane/ui";
-<<<<<<< HEAD
+// components
+import { EModalPosition, EModalWidth, ModalCore } from "@/components/core";
 // constants
 import { WEBHOOK_CREATED } from "@/constants/event-tracker";
 // helpers
@@ -12,14 +13,6 @@
 // hooks
 import { useEventTracker } from "@/hooks/store";
 // components
-// types
-=======
-// components
-import { EModalPosition, EModalWidth, ModalCore } from "@/components/core";
-// helpers
-import { csvDownload } from "@/helpers/download.helper";
-// components
->>>>>>> f77761b4
 import { WebhookForm } from "./form";
 import { GeneratedHookDetails } from "./generated-hook-details";
 // utils
