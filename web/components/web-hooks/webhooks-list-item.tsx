--- conflicted
+++ resolved
@@ -4,18 +4,11 @@
 import { IWebhook } from "@plane/types";
 // hooks
 import { ToggleSwitch } from "@plane/ui";
-<<<<<<< HEAD
-import { useEventTracker, useWebhook } from "hooks/store";
+// constants
+import { WEBHOOK_DISABLED, WEBHOOK_ENABLED } from "@/constants/event-tracker";
+import { useWebhook, useEventTracker } from "@/hooks/store";
 // ui
 // types
-import { IWebhook } from "@plane/types";
-// constants
-import { WEBHOOK_DISABLED, WEBHOOK_ENABLED } from "constants/event-tracker";
-=======
-import { useWebhook } from "@/hooks/store";
-// ui
-// types
->>>>>>> 15c7deb2
 
 interface IWebhookListItem {
   webhook: IWebhook;
