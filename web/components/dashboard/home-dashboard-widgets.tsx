--- conflicted
+++ resolved
@@ -40,11 +40,7 @@
   if (!workspaceSlug || !homeDashboardId) return null;
 
   return (
-<<<<<<< HEAD
-    <div className="grid gap-7 lg:grid-cols-2">
-=======
     <div className="relative flex flex-col lg:grid lg:grid-cols-2 gap-7">
->>>>>>> 0c880bbb
       {Object.entries(WIDGETS_LIST).map(([key, widget]) => {
         const WidgetComponent = widget.component;
         // if the widget doesn't exist, return null
