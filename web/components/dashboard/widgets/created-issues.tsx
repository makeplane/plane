--- conflicted
+++ resolved
@@ -3,6 +3,8 @@
 import Link from "next/link";
 import { Tab } from "@headlessui/react";
 // hooks
+import { useDashboard } from "hooks/store";
+// components
 import {
   DurationFilterDropdown,
   TabsList,
@@ -10,18 +12,12 @@
   WidgetLoader,
   WidgetProps,
 } from "components/dashboard/widgets";
-import { FILTERED_ISSUES_TABS_LIST, UNFILTERED_ISSUES_TABS_LIST } from "constants/dashboard";
+// helpers
 import { getCustomDates, getRedirectionFilters, getTabKey } from "helpers/dashboard.helper";
-import { useDashboard } from "hooks/store";
-// components
-// helpers
 // types
 import { TCreatedIssuesWidgetFilters, TCreatedIssuesWidgetResponse } from "@plane/types";
 // constants
-<<<<<<< HEAD
 import { EDurationFilters, FILTERED_ISSUES_TABS_LIST, UNFILTERED_ISSUES_TABS_LIST } from "constants/dashboard";
-=======
->>>>>>> 3d09a69d
 
 const WIDGET_KEY = "created_issues";
 
