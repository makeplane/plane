--- conflicted
+++ resolved
@@ -7,20 +7,13 @@
 import { WidgetLoader, WidgetProps } from "components/dashboard/widgets";
 import { PROJECT_BACKGROUND_COLORS } from "constants/dashboard";
 import { EUserWorkspaceRoles } from "constants/workspace";
-import { renderEmoji } from "helpers/emoji.helper";
 import { useApplication, useEventTracker, useDashboard, useProject, useUser } from "hooks/store";
 // components
-<<<<<<< HEAD
-import { WidgetLoader, WidgetProps } from "components/dashboard/widgets";
-import { ProjectLogo } from "components/project";
-// ui
-import { Avatar, AvatarGroup } from "@plane/ui";
-=======
 // ui
 // helpers
->>>>>>> cace132a
 // types
 import { TRecentProjectsWidgetResponse } from "@plane/types";
+import { ProjectLogo } from "components/project";
 // constants
 
 const WIDGET_KEY = "recent_projects";
