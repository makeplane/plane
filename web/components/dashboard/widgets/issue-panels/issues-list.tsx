--- conflicted
+++ resolved
@@ -1,9 +1,5 @@
 import Link from "next/link";
 // hooks
-<<<<<<< HEAD
-import { useEventTracker, useIssueDetail } from "hooks/store";
-=======
->>>>>>> 7b88a2a8
 // components
 import { Loader, getButtonStyling } from "@plane/ui";
 import {
@@ -21,7 +17,7 @@
 // helpers
 import { cn } from "helpers/common.helper";
 import { getRedirectionFilters } from "helpers/dashboard.helper";
-import { useIssueDetail } from "hooks/store";
+import { useEventTracker, useIssueDetail } from "hooks/store";
 // types
 import { TAssignedIssuesWidgetResponse, TCreatedIssuesWidgetResponse, TIssue, TIssuesListTypes } from "@plane/types";
 // constants
