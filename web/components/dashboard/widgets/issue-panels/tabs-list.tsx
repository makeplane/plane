import { observer } from "mobx-react";
import { Tab } from "@headlessui/react";
// helpers
import { cn } from "helpers/common.helper";
// types
import { TDurationFilterOptions, TIssuesListTypes } from "@plane/types";
// constants
import { FILTERED_ISSUES_TABS_LIST, UNFILTERED_ISSUES_TABS_LIST } from "constants/dashboard";

<<<<<<< HEAD
export const TabsList = () => (
  <Tab.List
    as="div"
    className="border-[0.5px] border-neutral-border-medium rounded grid grid-cols-3 bg-neutral-component-surface-dark"
  >
    {ISSUES_TABS_LIST.map((tab) => (
      <Tab
        key={tab.key}
        className={({ selected }) =>
          cn("font-semibold text-xs rounded py-1.5 focus:outline-none", {
            "bg-neutral-component-surface-light text-custom-text-300 shadow-[2px_0_8px_rgba(167,169,174,0.15)]":
              selected,
            "text-custom-text-400": !selected,
          })
        }
      >
        {tab.label}
      </Tab>
    ))}
  </Tab.List>
);
=======
type Props = {
  durationFilter: TDurationFilterOptions;
  selectedTab: TIssuesListTypes;
};

export const TabsList: React.FC<Props> = observer((props) => {
  const { durationFilter, selectedTab } = props;

  const tabsList = durationFilter === "none" ? UNFILTERED_ISSUES_TABS_LIST : FILTERED_ISSUES_TABS_LIST;
  const selectedTabIndex = tabsList.findIndex((tab) => tab.key === (selectedTab ?? "pending"));

  return (
    <Tab.List
      as="div"
      className="relative border-[0.5px] border-custom-border-200 rounded bg-custom-background-80 grid"
      style={{
        gridTemplateColumns: `repeat(${tabsList.length}, 1fr)`,
      }}
    >
      <div
        className={cn("absolute bg-custom-background-100 rounded transition-all duration-500 ease-in-out", {
          // right shadow
          "shadow-[2px_0_8px_rgba(167,169,174,0.15)]": selectedTabIndex !== tabsList.length - 1,
          // left shadow
          "shadow-[-2px_0_8px_rgba(167,169,174,0.15)]": selectedTabIndex !== 0,
        })}
        style={{
          height: "calc(100% - 1px)",
          width: `${100 / tabsList.length}%`,
          transform: `translateX(${selectedTabIndex * 100}%)`,
        }}
      />
      {tabsList.map((tab) => (
        <Tab
          key={tab.key}
          className={cn(
            "relative z-[1] font-semibold text-xs rounded py-1.5 text-custom-text-400 focus:outline-none",
            "transition duration-500",
            {
              "text-custom-text-100 bg-custom-background-100": selectedTab === tab.key,
              "hover:text-custom-text-300": selectedTab !== tab.key,
              // // right shadow
              // "shadow-[2px_0_8px_rgba(167,169,174,0.15)]": selectedTabIndex !== tabsList.length - 1,
              // // left shadow
              // "shadow-[-2px_0_8px_rgba(167,169,174,0.15)]": selectedTabIndex !== 0,
            }
          )}
        >
          <span className="scale-110">{tab.label}</span>
        </Tab>
      ))}
    </Tab.List>
  );
});
>>>>>>> f9e187d8
<|MERGE_RESOLUTION|>--- conflicted
+++ resolved
@@ -7,29 +7,6 @@
 // constants
 import { FILTERED_ISSUES_TABS_LIST, UNFILTERED_ISSUES_TABS_LIST } from "constants/dashboard";
 
-<<<<<<< HEAD
-export const TabsList = () => (
-  <Tab.List
-    as="div"
-    className="border-[0.5px] border-neutral-border-medium rounded grid grid-cols-3 bg-neutral-component-surface-dark"
-  >
-    {ISSUES_TABS_LIST.map((tab) => (
-      <Tab
-        key={tab.key}
-        className={({ selected }) =>
-          cn("font-semibold text-xs rounded py-1.5 focus:outline-none", {
-            "bg-neutral-component-surface-light text-custom-text-300 shadow-[2px_0_8px_rgba(167,169,174,0.15)]":
-              selected,
-            "text-custom-text-400": !selected,
-          })
-        }
-      >
-        {tab.label}
-      </Tab>
-    ))}
-  </Tab.List>
-);
-=======
 type Props = {
   durationFilter: TDurationFilterOptions;
   selectedTab: TIssuesListTypes;
@@ -83,5 +60,4 @@
       ))}
     </Tab.List>
   );
-});
->>>>>>> f9e187d8
+});