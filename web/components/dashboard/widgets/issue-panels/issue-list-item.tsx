import isToday from "date-fns/isToday";
<<<<<<< HEAD
import { observer } from "mobx-react";
=======
import { observer } from "mobx-react-lite";
import { TIssue, TWidgetIssue } from "@plane/types";
>>>>>>> 204e4a8c
// hooks
// ui
import { Avatar, AvatarGroup, ControlLink, PriorityIcon } from "@plane/ui";
// helpers
import { findTotalDaysInRange, getDate, renderFormattedDate } from "@/helpers/date-time.helper";
import { useIssueDetail, useMember, useProject } from "@/hooks/store";
// types

export type IssueListItemProps = {
  issueId: string;
  onClick: (issue: TIssue) => void;
  workspaceSlug: string;
};

export const AssignedUpcomingIssueListItem: React.FC<IssueListItemProps> = observer((props) => {
  const { issueId, onClick, workspaceSlug } = props;
  // store hooks
  const { getProjectById } = useProject();
  const {
    issue: { getIssueById },
  } = useIssueDetail();
  // derived values
  const issueDetails = getIssueById(issueId) as TWidgetIssue | undefined;

  if (!issueDetails) return null;

  const projectDetails = getProjectById(issueDetails.project_id);

  const blockedByIssues = issueDetails.issue_relation?.filter((issue) => issue.relation_type === "blocked_by") ?? [];

  const blockedByIssueProjectDetails =
    blockedByIssues.length === 1 ? getProjectById(blockedByIssues[0]?.project_id ?? "") : null;

  const targetDate = getDate(issueDetails.target_date);

  return (
    <ControlLink
      href={`/${workspaceSlug}/projects/${issueDetails.project_id}/issues/${issueDetails.id}`}
      onClick={() => onClick(issueDetails)}
      className="py-2 px-3 hover:bg-custom-background-80 rounded grid grid-cols-6 gap-1"
    >
      <div className="col-span-4 flex items-center gap-3">
        <PriorityIcon priority={issueDetails.priority} withContainer />
        <span className="text-xs font-medium flex-shrink-0">
          {projectDetails?.identifier} {issueDetails.sequence_id}
        </span>
        <h6 className="text-sm flex-grow truncate">{issueDetails.name}</h6>
      </div>
      <div className="text-xs text-center">
        {targetDate ? (isToday(targetDate) ? "Today" : renderFormattedDate(targetDate)) : "-"}
      </div>
      <div className="text-xs text-center">
        {blockedByIssues.length > 0
          ? blockedByIssues.length > 1
            ? `${blockedByIssues.length} blockers`
            : `${blockedByIssueProjectDetails?.identifier} ${blockedByIssues[0]?.sequence_id}`
          : "-"}
      </div>
    </ControlLink>
  );
});

export const AssignedOverdueIssueListItem: React.FC<IssueListItemProps> = observer((props) => {
  const { issueId, onClick, workspaceSlug } = props;
  // store hooks
  const { getProjectById } = useProject();
  const {
    issue: { getIssueById },
  } = useIssueDetail();
  // derived values
  const issueDetails = getIssueById(issueId) as TWidgetIssue | undefined;

  if (!issueDetails) return null;

  const projectDetails = getProjectById(issueDetails.project_id);
  const blockedByIssues = issueDetails.issue_relation?.filter((issue) => issue.relation_type === "blocked_by") ?? [];

  const blockedByIssueProjectDetails =
    blockedByIssues.length === 1 ? getProjectById(blockedByIssues[0]?.project_id ?? "") : null;

  const dueBy = findTotalDaysInRange(getDate(issueDetails.target_date), new Date(), false) ?? 0;

  return (
    <ControlLink
      href={`/${workspaceSlug}/projects/${issueDetails.project_id}/issues/${issueDetails.id}`}
      onClick={() => onClick(issueDetails)}
      className="py-2 px-3 hover:bg-custom-background-80 rounded grid grid-cols-6 gap-1"
    >
      <div className="col-span-4 flex items-center gap-3">
        <PriorityIcon priority={issueDetails.priority} withContainer />
        <span className="text-xs font-medium flex-shrink-0">
          {projectDetails?.identifier} {issueDetails.sequence_id}
        </span>
        <h6 className="text-sm flex-grow truncate">{issueDetails.name}</h6>
      </div>
      <div className="text-xs text-center">
        {dueBy} {`day${dueBy > 1 ? "s" : ""}`}
      </div>
      <div className="text-xs text-center">
        {blockedByIssues.length > 0
          ? blockedByIssues.length > 1
            ? `${blockedByIssues.length} blockers`
            : `${blockedByIssueProjectDetails?.identifier} ${blockedByIssues[0]?.sequence_id}`
          : "-"}
      </div>
    </ControlLink>
  );
});

export const AssignedCompletedIssueListItem: React.FC<IssueListItemProps> = observer((props) => {
  const { issueId, onClick, workspaceSlug } = props;
  // store hooks
  const {
    issue: { getIssueById },
  } = useIssueDetail();
  const { getProjectById } = useProject();
  // derived values
  const issueDetails = getIssueById(issueId);

  if (!issueDetails) return null;

  const projectDetails = getProjectById(issueDetails.project_id);

  return (
    <ControlLink
      href={`/${workspaceSlug}/projects/${issueDetails.project_id}/issues/${issueDetails.id}`}
      onClick={() => onClick(issueDetails)}
      className="py-2 px-3 hover:bg-custom-background-80 rounded grid grid-cols-6 gap-1"
    >
      <div className="col-span-6 flex items-center gap-3">
        <PriorityIcon priority={issueDetails.priority} withContainer />
        <span className="text-xs font-medium flex-shrink-0">
          {projectDetails?.identifier} {issueDetails.sequence_id}
        </span>
        <h6 className="text-sm flex-grow truncate">{issueDetails.name}</h6>
      </div>
    </ControlLink>
  );
});

export const CreatedUpcomingIssueListItem: React.FC<IssueListItemProps> = observer((props) => {
  const { issueId, onClick, workspaceSlug } = props;
  // store hooks
  const { getUserDetails } = useMember();
  const {
    issue: { getIssueById },
  } = useIssueDetail();
  const { getProjectById } = useProject();
  // derived values
  const issue = getIssueById(issueId);

  if (!issue) return null;

  const projectDetails = getProjectById(issue.project_id);
  const targetDate = getDate(issue.target_date);

  return (
    <ControlLink
      href={`/${workspaceSlug}/projects/${issue.project_id}/issues/${issue.id}`}
      onClick={() => onClick(issue)}
      className="py-2 px-3 hover:bg-custom-background-80 rounded grid grid-cols-6 gap-1"
    >
      <div className="col-span-4 flex items-center gap-3">
        <PriorityIcon priority={issue.priority} withContainer />
        <span className="text-xs font-medium flex-shrink-0">
          {projectDetails?.identifier} {issue.sequence_id}
        </span>
        <h6 className="text-sm flex-grow truncate">{issue.name}</h6>
      </div>
      <div className="text-xs text-center">
        {targetDate ? (isToday(targetDate) ? "Today" : renderFormattedDate(targetDate)) : "-"}
      </div>
      <div className="text-xs flex justify-center">
        {issue.assignee_ids && issue.assignee_ids?.length > 0 ? (
          <AvatarGroup>
            {issue.assignee_ids?.map((assigneeId) => {
              const userDetails = getUserDetails(assigneeId);

              if (!userDetails) return null;

              return <Avatar key={assigneeId} src={userDetails.avatar} name={userDetails.display_name} />;
            })}
          </AvatarGroup>
        ) : (
          "-"
        )}
      </div>
    </ControlLink>
  );
});

export const CreatedOverdueIssueListItem: React.FC<IssueListItemProps> = observer((props) => {
  const { issueId, onClick, workspaceSlug } = props;
  // store hooks
  const { getUserDetails } = useMember();
  const {
    issue: { getIssueById },
  } = useIssueDetail();
  const { getProjectById } = useProject();
  // derived values
  const issue = getIssueById(issueId);

  if (!issue) return null;

  const projectDetails = getProjectById(issue.project_id);

  const dueBy: number = findTotalDaysInRange(getDate(issue.target_date), new Date(), false) ?? 0;

  return (
    <ControlLink
      href={`/${workspaceSlug}/projects/${issue.project_id}/issues/${issue.id}`}
      onClick={() => onClick(issue)}
      className="py-2 px-3 hover:bg-custom-background-80 rounded grid grid-cols-6 gap-1"
    >
      <div className="col-span-4 flex items-center gap-3">
        <PriorityIcon priority={issue.priority} withContainer />
        <span className="text-xs font-medium flex-shrink-0">
          {projectDetails?.identifier} {issue.sequence_id}
        </span>
        <h6 className="text-sm flex-grow truncate">{issue.name}</h6>
      </div>
      <div className="text-xs text-center">
        {dueBy} {`day${dueBy > 1 ? "s" : ""}`}
      </div>
      <div className="text-xs flex justify-center">
        {issue.assignee_ids.length > 0 ? (
          <AvatarGroup>
            {issue.assignee_ids?.map((assigneeId) => {
              const userDetails = getUserDetails(assigneeId);

              if (!userDetails) return null;

              return <Avatar key={assigneeId} src={userDetails.avatar} name={userDetails.display_name} />;
            })}
          </AvatarGroup>
        ) : (
          "-"
        )}
      </div>
    </ControlLink>
  );
});

export const CreatedCompletedIssueListItem: React.FC<IssueListItemProps> = observer((props) => {
  const { issueId, onClick, workspaceSlug } = props;
  // store hooks
  const { getUserDetails } = useMember();
  const {
    issue: { getIssueById },
  } = useIssueDetail();
  const { getProjectById } = useProject();
  // derived values
  const issue = getIssueById(issueId);

  if (!issue) return null;

  const projectDetails = getProjectById(issue.project_id);

  return (
    <ControlLink
      href={`/${workspaceSlug}/projects/${issue.project_id}/issues/${issue.id}`}
      onClick={() => onClick(issue)}
      className="py-2 px-3 hover:bg-custom-background-80 rounded grid grid-cols-6 gap-1"
    >
      <div className="col-span-5 flex items-center gap-3">
        <PriorityIcon priority={issue.priority} withContainer />
        <span className="text-xs font-medium flex-shrink-0">
          {projectDetails?.identifier} {issue.sequence_id}
        </span>
        <h6 className="text-sm flex-grow truncate">{issue.name}</h6>
      </div>
      <div className="text-xs flex justify-center">
        {issue.assignee_ids.length > 0 ? (
          <AvatarGroup>
            {issue.assignee_ids?.map((assigneeId) => {
              const userDetails = getUserDetails(assigneeId);

              if (!userDetails) return null;

              return <Avatar key={assigneeId} src={userDetails.avatar} name={userDetails.display_name} />;
            })}
          </AvatarGroup>
        ) : (
          "-"
        )}
      </div>
    </ControlLink>
  );
});<|MERGE_RESOLUTION|>--- conflicted
+++ resolved
@@ -1,10 +1,6 @@
 import isToday from "date-fns/isToday";
-<<<<<<< HEAD
-import { observer } from "mobx-react";
-=======
 import { observer } from "mobx-react-lite";
 import { TIssue, TWidgetIssue } from "@plane/types";
->>>>>>> 204e4a8c
 // hooks
 // ui
 import { Avatar, AvatarGroup, ControlLink, PriorityIcon } from "@plane/ui";
@@ -44,19 +40,19 @@
     <ControlLink
       href={`/${workspaceSlug}/projects/${issueDetails.project_id}/issues/${issueDetails.id}`}
       onClick={() => onClick(issueDetails)}
-      className="py-2 px-3 hover:bg-custom-background-80 rounded grid grid-cols-6 gap-1"
+      className="grid grid-cols-6 gap-1 rounded px-3 py-2 hover:bg-custom-background-80"
     >
       <div className="col-span-4 flex items-center gap-3">
         <PriorityIcon priority={issueDetails.priority} withContainer />
-        <span className="text-xs font-medium flex-shrink-0">
+        <span className="flex-shrink-0 text-xs font-medium">
           {projectDetails?.identifier} {issueDetails.sequence_id}
         </span>
-        <h6 className="text-sm flex-grow truncate">{issueDetails.name}</h6>
-      </div>
-      <div className="text-xs text-center">
+        <h6 className="flex-grow truncate text-sm">{issueDetails.name}</h6>
+      </div>
+      <div className="text-center text-xs">
         {targetDate ? (isToday(targetDate) ? "Today" : renderFormattedDate(targetDate)) : "-"}
       </div>
-      <div className="text-xs text-center">
+      <div className="text-center text-xs">
         {blockedByIssues.length > 0
           ? blockedByIssues.length > 1
             ? `${blockedByIssues.length} blockers`
@@ -91,19 +87,19 @@
     <ControlLink
       href={`/${workspaceSlug}/projects/${issueDetails.project_id}/issues/${issueDetails.id}`}
       onClick={() => onClick(issueDetails)}
-      className="py-2 px-3 hover:bg-custom-background-80 rounded grid grid-cols-6 gap-1"
+      className="grid grid-cols-6 gap-1 rounded px-3 py-2 hover:bg-custom-background-80"
     >
       <div className="col-span-4 flex items-center gap-3">
         <PriorityIcon priority={issueDetails.priority} withContainer />
-        <span className="text-xs font-medium flex-shrink-0">
+        <span className="flex-shrink-0 text-xs font-medium">
           {projectDetails?.identifier} {issueDetails.sequence_id}
         </span>
-        <h6 className="text-sm flex-grow truncate">{issueDetails.name}</h6>
-      </div>
-      <div className="text-xs text-center">
+        <h6 className="flex-grow truncate text-sm">{issueDetails.name}</h6>
+      </div>
+      <div className="text-center text-xs">
         {dueBy} {`day${dueBy > 1 ? "s" : ""}`}
       </div>
-      <div className="text-xs text-center">
+      <div className="text-center text-xs">
         {blockedByIssues.length > 0
           ? blockedByIssues.length > 1
             ? `${blockedByIssues.length} blockers`
@@ -132,14 +128,14 @@
     <ControlLink
       href={`/${workspaceSlug}/projects/${issueDetails.project_id}/issues/${issueDetails.id}`}
       onClick={() => onClick(issueDetails)}
-      className="py-2 px-3 hover:bg-custom-background-80 rounded grid grid-cols-6 gap-1"
+      className="grid grid-cols-6 gap-1 rounded px-3 py-2 hover:bg-custom-background-80"
     >
       <div className="col-span-6 flex items-center gap-3">
         <PriorityIcon priority={issueDetails.priority} withContainer />
-        <span className="text-xs font-medium flex-shrink-0">
+        <span className="flex-shrink-0 text-xs font-medium">
           {projectDetails?.identifier} {issueDetails.sequence_id}
         </span>
-        <h6 className="text-sm flex-grow truncate">{issueDetails.name}</h6>
+        <h6 className="flex-grow truncate text-sm">{issueDetails.name}</h6>
       </div>
     </ControlLink>
   );
@@ -165,19 +161,19 @@
     <ControlLink
       href={`/${workspaceSlug}/projects/${issue.project_id}/issues/${issue.id}`}
       onClick={() => onClick(issue)}
-      className="py-2 px-3 hover:bg-custom-background-80 rounded grid grid-cols-6 gap-1"
+      className="grid grid-cols-6 gap-1 rounded px-3 py-2 hover:bg-custom-background-80"
     >
       <div className="col-span-4 flex items-center gap-3">
         <PriorityIcon priority={issue.priority} withContainer />
-        <span className="text-xs font-medium flex-shrink-0">
+        <span className="flex-shrink-0 text-xs font-medium">
           {projectDetails?.identifier} {issue.sequence_id}
         </span>
-        <h6 className="text-sm flex-grow truncate">{issue.name}</h6>
-      </div>
-      <div className="text-xs text-center">
+        <h6 className="flex-grow truncate text-sm">{issue.name}</h6>
+      </div>
+      <div className="text-center text-xs">
         {targetDate ? (isToday(targetDate) ? "Today" : renderFormattedDate(targetDate)) : "-"}
       </div>
-      <div className="text-xs flex justify-center">
+      <div className="flex justify-center text-xs">
         {issue.assignee_ids && issue.assignee_ids?.length > 0 ? (
           <AvatarGroup>
             {issue.assignee_ids?.map((assigneeId) => {
@@ -217,19 +213,19 @@
     <ControlLink
       href={`/${workspaceSlug}/projects/${issue.project_id}/issues/${issue.id}`}
       onClick={() => onClick(issue)}
-      className="py-2 px-3 hover:bg-custom-background-80 rounded grid grid-cols-6 gap-1"
+      className="grid grid-cols-6 gap-1 rounded px-3 py-2 hover:bg-custom-background-80"
     >
       <div className="col-span-4 flex items-center gap-3">
         <PriorityIcon priority={issue.priority} withContainer />
-        <span className="text-xs font-medium flex-shrink-0">
+        <span className="flex-shrink-0 text-xs font-medium">
           {projectDetails?.identifier} {issue.sequence_id}
         </span>
-        <h6 className="text-sm flex-grow truncate">{issue.name}</h6>
-      </div>
-      <div className="text-xs text-center">
+        <h6 className="flex-grow truncate text-sm">{issue.name}</h6>
+      </div>
+      <div className="text-center text-xs">
         {dueBy} {`day${dueBy > 1 ? "s" : ""}`}
       </div>
-      <div className="text-xs flex justify-center">
+      <div className="flex justify-center text-xs">
         {issue.assignee_ids.length > 0 ? (
           <AvatarGroup>
             {issue.assignee_ids?.map((assigneeId) => {
@@ -267,16 +263,16 @@
     <ControlLink
       href={`/${workspaceSlug}/projects/${issue.project_id}/issues/${issue.id}`}
       onClick={() => onClick(issue)}
-      className="py-2 px-3 hover:bg-custom-background-80 rounded grid grid-cols-6 gap-1"
+      className="grid grid-cols-6 gap-1 rounded px-3 py-2 hover:bg-custom-background-80"
     >
       <div className="col-span-5 flex items-center gap-3">
         <PriorityIcon priority={issue.priority} withContainer />
-        <span className="text-xs font-medium flex-shrink-0">
+        <span className="flex-shrink-0 text-xs font-medium">
           {projectDetails?.identifier} {issue.sequence_id}
         </span>
-        <h6 className="text-sm flex-grow truncate">{issue.name}</h6>
-      </div>
-      <div className="text-xs flex justify-center">
+        <h6 className="flex-grow truncate text-sm">{issue.name}</h6>
+      </div>
+      <div className="flex justify-center text-xs">
         {issue.assignee_ids.length > 0 ? (
           <AvatarGroup>
             {issue.assignee_ids?.map((assigneeId) => {
