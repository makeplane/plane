--- conflicted
+++ resolved
@@ -1,40 +1,28 @@
 import { useState } from "react";
-
 import { observer } from "mobx-react";
 import Image from "next/image";
 import Link from "next/link";
 import { useRouter } from "next/router";
 import useSWR, { mutate } from "swr";
-// hooks
-<<<<<<< HEAD
-import useUserAuth from "hooks/use-user-auth";
-=======
+// icons
 import { MoveLeft, MoveRight, RefreshCw } from "lucide-react";
+// ui
 import { Button } from "@plane/ui";
+// components
 import { EmptyState } from "@/components/empty-state";
 import { Exporter, SingleExport } from "@/components/exporter";
 import { ImportExportSettingsLoader } from "@/components/ui";
+// constants
 import { EmptyStateType } from "@/constants/empty-state";
 import { EXPORT_SERVICES_LIST } from "@/constants/fetch-keys";
 import { EXPORTERS_LIST } from "@/constants/workspace";
-import { useUser } from "@/hooks/store";
+// hooks
+// import { useUser } from "@/hooks/store";
+import { useStore } from "@/hooks";
 import useUserAuth from "@/hooks/use-user-auth";
->>>>>>> 204e4a8c
 // services
 import { IntegrationService } from "@/services/integrations";
-// components
-// ui
-// icons
-// constants
-<<<<<<< HEAD
-import { EXPORT_SERVICES_LIST } from "constants/fetch-keys";
-import { EXPORTERS_LIST } from "constants/workspace";
-import { EmptyStateType } from "constants/empty-state";
-import { useStore } from "hooks";
-=======
->>>>>>> 204e4a8c
 
-// services
 const integrationService = new IntegrationService();
 
 const IntegrationGuide = observer(() => {
@@ -153,7 +141,7 @@
                     </div>
                   </div>
                 ) : (
-                  <div className="h-full w-full flex items-center justify-center">
+                  <div className="flex h-full w-full items-center justify-center">
                     <EmptyState type={EmptyStateType.WORKSPACE_SETTINGS_EXPORT} size="sm" />
                   </div>
                 )
