--- conflicted
+++ resolved
@@ -32,13 +32,7 @@
   const router = useRouter();
   const { workspaceSlug, provider } = router.query;
   // store hooks
-<<<<<<< HEAD
-  const { data: currentUser, isLoading: currentUserLoader, profile } = useUser();
-  // custom hooks
-  const {} = useUserAuth({ user: currentUser || null, userProfile: profile?.data, isLoading: currentUserLoader });
-=======
   const { data: currentUser } = useUser();
->>>>>>> f77761b4
 
   const { data: exporterServices } = useSWR(
     workspaceSlug && cursor ? EXPORT_SERVICES_LIST(workspaceSlug as string, cursor, `${per_page}`) : null,
