import { useState } from "react";

import { observer } from "mobx-react-lite";
import Image from "next/image";
import Link from "next/link";
import { useRouter } from "next/router";
import useSWR, { mutate } from "swr";
// hooks
import { MoveLeft, MoveRight, RefreshCw } from "lucide-react";
import { Button } from "@plane/ui";
import { EmptyState, getEmptyStateImagePath } from "components/empty-state";
import { Exporter, SingleExport } from "components/exporter";
import { ImportExportSettingsLoader } from "components/ui";
import { WORKSPACE_SETTINGS_EMPTY_STATE_DETAILS } from "constants/empty-state";
import { EXPORT_SERVICES_LIST } from "constants/fetch-keys";
import { EXPORTERS_LIST } from "constants/workspace";
import { useUser } from "hooks/store";
import useUserAuth from "hooks/use-user-auth";
// services
import { IntegrationService } from "services/integrations";
// components
<<<<<<< HEAD
import { Exporter, SingleExport } from "components/exporter";
import { EmptyState } from "components/empty-state";
=======
>>>>>>> b3d3c0fb
// ui
// icons
// fetch-keys
// constants
<<<<<<< HEAD
import { EXPORTERS_LIST } from "constants/workspace";
import { EmptyStateType } from "constants/empty-state";
=======
>>>>>>> b3d3c0fb

// services
const integrationService = new IntegrationService();

const IntegrationGuide = observer(() => {
  // states
  const [refreshing, setRefreshing] = useState(false);
  const per_page = 10;
  const [cursor, setCursor] = useState<string | undefined>(`10:0:0`);
  // router
  const router = useRouter();
  const { workspaceSlug, provider } = router.query;
  // store hooks
  const { currentUser, currentUserLoader } = useUser();
  // custom hooks
  const {} = useUserAuth({ user: currentUser, isLoading: currentUserLoader });

  const { data: exporterServices } = useSWR(
    workspaceSlug && cursor ? EXPORT_SERVICES_LIST(workspaceSlug as string, cursor, `${per_page}`) : null,
    workspaceSlug && cursor
      ? () => integrationService.getExportsServicesList(workspaceSlug as string, cursor, per_page)
      : null
  );

  const handleCsvClose = () => {
    router.replace(`/${workspaceSlug?.toString()}/settings/exports`);
  };

  return (
    <>
      <div className="h-full w-full">
        <>
          <div>
            {EXPORTERS_LIST.map((service) => (
              <div
                key={service.provider}
                className="flex items-center justify-between gap-2 border-b border-custom-border-100 bg-custom-background-100 px-4 py-6"
              >
                <div className="flex w-full items-start justify-between gap-4">
                  <div className="item-center flex gap-2.5">
                    <div className="relative h-10 w-10 flex-shrink-0">
                      <Image src={service.logo} layout="fill" objectFit="cover" alt={`${service.title} Logo`} />
                    </div>
                    <div>
                      <h3 className="flex items-center gap-4 text-sm font-medium">{service.title}</h3>
                      <p className="text-sm tracking-tight text-custom-text-200">{service.description}</p>
                    </div>
                  </div>
                  <div className="flex-shrink-0">
                    <Link href={`/${workspaceSlug}/settings/exports?provider=${service.provider}`}>
                      <span>
                        <Button variant="primary" className="capitalize">
                          {service.type}
                        </Button>
                      </span>
                    </Link>
                  </div>
                </div>
              </div>
            ))}
          </div>
          <div>
            <div className="flex items-center justify-between border-b border-custom-border-100 pb-3.5 pt-7">
              <div className="flex items-center gap-2">
                <h3 className="flex gap-2 text-xl font-medium">Previous Exports</h3>

                <button
                  type="button"
                  className="flex flex-shrink-0 items-center gap-1 rounded bg-custom-background-80 px-1.5 py-1 text-xs outline-none"
                  onClick={() => {
                    setRefreshing(true);
                    mutate(EXPORT_SERVICES_LIST(workspaceSlug as string, `${cursor}`, `${per_page}`)).then(() =>
                      setRefreshing(false)
                    );
                  }}
                >
                  <RefreshCw className={`h-3 w-3 ${refreshing ? "animate-spin" : ""}`} />{" "}
                  {refreshing ? "Refreshing..." : "Refresh status"}
                </button>
              </div>
              <div className="flex items-center gap-2 text-xs">
                <button
                  disabled={!exporterServices?.prev_page_results}
                  onClick={() => exporterServices?.prev_page_results && setCursor(exporterServices?.prev_cursor)}
                  className={`flex items-center rounded border border-custom-primary-100 px-1 text-custom-primary-100 ${
                    exporterServices?.prev_page_results
                      ? "cursor-pointer hover:bg-custom-primary-100 hover:text-white"
                      : "cursor-not-allowed opacity-75"
                  }`}
                >
                  <MoveLeft className="h-4 w-4" />
                  <div className="pr-1">Prev</div>
                </button>
                <button
                  disabled={!exporterServices?.next_page_results}
                  onClick={() => exporterServices?.next_page_results && setCursor(exporterServices?.next_cursor)}
                  className={`flex items-center rounded border border-custom-primary-100 px-1 text-custom-primary-100 ${
                    exporterServices?.next_page_results
                      ? "cursor-pointer hover:bg-custom-primary-100 hover:text-white"
                      : "cursor-not-allowed opacity-75"
                  }`}
                >
                  <div className="pl-1">Next</div>
                  <MoveRight className="h-4 w-4" />
                </button>
              </div>
            </div>
            <div className="flex flex-col">
              {exporterServices && exporterServices?.results ? (
                exporterServices?.results?.length > 0 ? (
                  <div>
                    <div className="divide-y divide-custom-border-200">
                      {exporterServices?.results.map((service) => (
                        <SingleExport key={service.id} service={service} refreshing={refreshing} />
                      ))}
                    </div>
                  </div>
                ) : (
                  <div className="h-full w-full flex items-center justify-center">
                    <EmptyState type={EmptyStateType.WORKSPACE_SETTINGS_EXPORT} size="sm" />
                  </div>
                )
              ) : (
                <ImportExportSettingsLoader />
              )}
            </div>
          </div>
        </>
        {provider && (
          <Exporter
            isOpen
            handleClose={() => handleCsvClose()}
            data={null}
            user={currentUser}
            provider={provider}
            mutateServices={() => mutate(EXPORT_SERVICES_LIST(workspaceSlug as string, `${cursor}`, `${per_page}`))}
          />
        )}
      </div>
    </>
  );
});

export default IntegrationGuide;<|MERGE_RESOLUTION|>--- conflicted
+++ resolved
@@ -19,20 +19,14 @@
 // services
 import { IntegrationService } from "services/integrations";
 // components
-<<<<<<< HEAD
 import { Exporter, SingleExport } from "components/exporter";
 import { EmptyState } from "components/empty-state";
-=======
->>>>>>> b3d3c0fb
 // ui
 // icons
 // fetch-keys
 // constants
-<<<<<<< HEAD
 import { EXPORTERS_LIST } from "constants/workspace";
 import { EmptyStateType } from "constants/empty-state";
-=======
->>>>>>> b3d3c0fb
 
 // services
 const integrationService = new IntegrationService();
