import React, { useEffect, useState } from "react";

import { useRouter } from "next/router";

import { mutate } from "swr";

// headless ui
import { Dialog, Transition } from "@headlessui/react";
// services
import issueServices from "services/issue.service";
// hooks
import useIssuesView from "hooks/use-issues-view";
import useCalendarIssuesView from "hooks/use-calendar-issues-view";
import useToast from "hooks/use-toast";
import useSpreadsheetIssuesView from "hooks/use-spreadsheet-issues-view";
// icons
import { ExclamationTriangleIcon } from "@heroicons/react/24/outline";
// ui
import { SecondaryButton, DangerButton } from "components/ui";
// types
import type { IIssue, ICurrentUserResponse, ISubIssueResponse } from "types";
// fetch-keys
import {
  CYCLE_ISSUES_WITH_PARAMS,
  MODULE_ISSUES_WITH_PARAMS,
  PROJECT_ARCHIVED_ISSUES_LIST_WITH_PARAMS,
  PROJECT_ISSUES_LIST_WITH_PARAMS,
  SUB_ISSUES,
  VIEW_ISSUES,
} from "constants/fetch-keys";

type Props = {
  isOpen: boolean;
  handleClose: () => void;
  data: IIssue | null;
  user: ICurrentUserResponse | undefined;
  onSubmit?: () => Promise<void>;
  redirection?: boolean;
};

<<<<<<< HEAD
export const DeleteIssueModal: React.FC<Props> = ({ isOpen, handleClose, data, user, onSubmit }) => {
=======
export const DeleteIssueModal: React.FC<Props> = ({
  isOpen,
  handleClose,
  data,
  user,
  onSubmit,
  redirection = true,
}) => {
>>>>>>> 978909c0
  const [isDeleteLoading, setIsDeleteLoading] = useState(false);

  const router = useRouter();
  const { workspaceSlug, projectId, cycleId, moduleId, viewId, issueId } = router.query;
  const isArchivedIssues = router.pathname.includes("archived-issues");

  const { displayFilters, params } = useIssuesView();
  const { params: calendarParams } = useCalendarIssuesView();
  const { params: spreadsheetParams } = useSpreadsheetIssuesView();

  const { setToastAlert } = useToast();

  useEffect(() => {
    setIsDeleteLoading(false);
  }, [isOpen]);

  const onClose = () => {
    setIsDeleteLoading(false);
    handleClose();
  };

  const handleDeletion = async () => {
    if (!workspaceSlug || !data) return;

    setIsDeleteLoading(true);

    await issueServices
      .deleteIssue(workspaceSlug as string, data.project, data.id, user)
      .then(() => {
        if (displayFilters.layout === "calendar") {
          const calendarFetchKey = cycleId
            ? CYCLE_ISSUES_WITH_PARAMS(cycleId.toString(), calendarParams)
            : moduleId
            ? MODULE_ISSUES_WITH_PARAMS(moduleId.toString(), calendarParams)
            : viewId
            ? VIEW_ISSUES(viewId.toString(), calendarParams)
            : PROJECT_ISSUES_LIST_WITH_PARAMS(data.project, calendarParams);

          mutate<IIssue[]>(calendarFetchKey, (prevData) => (prevData ?? []).filter((p) => p.id !== data.id), false);
        } else if (displayFilters.layout === "spreadsheet") {
          const spreadsheetFetchKey = cycleId
            ? CYCLE_ISSUES_WITH_PARAMS(cycleId.toString(), spreadsheetParams)
            : moduleId
            ? MODULE_ISSUES_WITH_PARAMS(moduleId.toString(), spreadsheetParams)
            : viewId
            ? VIEW_ISSUES(viewId.toString(), spreadsheetParams)
            : PROJECT_ISSUES_LIST_WITH_PARAMS(data.project, spreadsheetParams);
          if (data.parent) {
            mutate<ISubIssueResponse>(
              SUB_ISSUES(data.parent.toString()),
              (prevData) => {
                if (!prevData) return prevData;
                const updatedArray = (prevData.sub_issues ?? []).filter((i) => i.id !== data.id);

                return {
                  ...prevData,
                  sub_issues: updatedArray,
                };
              },
              false
            );
            mutate<IIssue[]>(spreadsheetFetchKey);
          } else {
            mutate<IIssue[]>(
              spreadsheetFetchKey,
              (prevData) => (prevData ?? []).filter((p) => p.id !== data.id),
              false
            );
          }
        } else {
          if (cycleId) mutate(CYCLE_ISSUES_WITH_PARAMS(cycleId as string, params));
          else if (moduleId) mutate(MODULE_ISSUES_WITH_PARAMS(moduleId as string, params));
          else mutate(PROJECT_ISSUES_LIST_WITH_PARAMS(data.project, params));
        }

        if (onSubmit) onSubmit();

        handleClose();
        setToastAlert({
          title: "Success",
          type: "success",
          message: "Issue deleted successfully",
        });

        if (issueId && redirection) router.back();
      })
      .catch((error) => {
        console.log(error);
        setIsDeleteLoading(false);
      });
    if (onSubmit) await onSubmit();
  };

  const handleArchivedIssueDeletion = async () => {
    setIsDeleteLoading(true);
    if (!workspaceSlug || !projectId || !data) return;

    await issueServices
      .deleteArchivedIssue(workspaceSlug as string, projectId as string, data.id)
      .then(() => {
        mutate(PROJECT_ARCHIVED_ISSUES_LIST_WITH_PARAMS(projectId as string, params));
        handleClose();
        setToastAlert({
          title: "Success",
          type: "success",
          message: "Issue deleted successfully",
        });
        router.back();
      })
      .catch((error) => {
        console.log(error);
        setIsDeleteLoading(false);
      });
  };

  const handleIssueDelete = () => (isArchivedIssues ? handleArchivedIssueDeletion() : handleDeletion());

  return (
    <Transition.Root show={isOpen} as={React.Fragment}>
      <Dialog as="div" className="relative z-20" onClose={onClose}>
        <Transition.Child
          as={React.Fragment}
          enter="ease-out duration-300"
          enterFrom="opacity-0"
          enterTo="opacity-100"
          leave="ease-in duration-200"
          leaveFrom="opacity-100"
          leaveTo="opacity-0"
        >
          <div className="fixed inset-0 bg-custom-backdrop bg-opacity-50 transition-opacity" />
        </Transition.Child>

        <div className="fixed inset-0 z-10 overflow-y-auto">
          <div className="flex min-h-full items-end justify-center p-4 text-center sm:items-center sm:p-0">
            <Transition.Child
              as={React.Fragment}
              enter="ease-out duration-300"
              enterFrom="opacity-0 translate-y-4 sm:translate-y-0 sm:scale-95"
              enterTo="opacity-100 translate-y-0 sm:scale-100"
              leave="ease-in duration-200"
              leaveFrom="opacity-100 translate-y-0 sm:scale-100"
              leaveTo="opacity-0 translate-y-4 sm:translate-y-0 sm:scale-95"
            >
              <Dialog.Panel className="relative transform overflow-hidden rounded-lg border border-custom-border-200 bg-custom-background-100 text-left shadow-xl transition-all sm:my-8 sm:w-full sm:max-w-2xl">
                <div className="flex flex-col gap-6 p-6">
                  <div className="flex w-full items-center justify-start gap-6">
                    <span className="place-items-center rounded-full bg-red-500/20 p-4">
                      <ExclamationTriangleIcon className="h-6 w-6 text-red-600" aria-hidden="true" />
                    </span>
                    <span className="flex items-center justify-start">
                      <h3 className="text-xl font-medium 2xl:text-2xl">Delete Issue</h3>
                    </span>
                  </div>
                  <span>
                    <p className="text-sm text-custom-text-200">
                      Are you sure you want to delete issue{" "}
                      <span className="break-words font-medium text-custom-text-100">
                        {data?.project_detail.identifier}-{data?.sequence_id}
                      </span>
                      {""}? All of the data related to the issue will be permanently removed. This action cannot be
                      undone.
                    </p>
                  </span>
                  <div className="flex justify-end gap-2">
                    <SecondaryButton onClick={onClose}>Cancel</SecondaryButton>
                    <DangerButton onClick={handleIssueDelete} loading={isDeleteLoading}>
                      {isDeleteLoading ? "Deleting..." : "Delete Issue"}
                    </DangerButton>
                  </div>
                </div>
              </Dialog.Panel>
            </Transition.Child>
          </div>
        </div>
      </Dialog>
    </Transition.Root>
  );
};<|MERGE_RESOLUTION|>--- conflicted
+++ resolved
@@ -38,9 +38,6 @@
   redirection?: boolean;
 };
 
-<<<<<<< HEAD
-export const DeleteIssueModal: React.FC<Props> = ({ isOpen, handleClose, data, user, onSubmit }) => {
-=======
 export const DeleteIssueModal: React.FC<Props> = ({
   isOpen,
   handleClose,
@@ -49,7 +46,6 @@
   onSubmit,
   redirection = true,
 }) => {
->>>>>>> 978909c0
   const [isDeleteLoading, setIsDeleteLoading] = useState(false);
 
   const router = useRouter();
