--- conflicted
+++ resolved
@@ -29,14 +29,10 @@
 
   const handleIssueDelete = async () => {
     setIsDeleteLoading(true);
-<<<<<<< HEAD
-    if (onSubmit) await onSubmit().finally(() => setIsDeleteLoading(false));
-=======
     if (onSubmit)
       await onSubmit()
         .then(() => onClose())
         .finally(() => setIsDeleteLoading(false));
->>>>>>> 9147b58b
   };
 
   return (
