--- conflicted
+++ resolved
@@ -5,10 +5,7 @@
 import { Button, TOAST_TYPE, setToast } from "@plane/ui";
 // types
 import { TIssue } from "@plane/types";
-<<<<<<< HEAD
-=======
 // hooks
->>>>>>> b4adb82d
 import { useIssues, useProject } from "hooks/store";
 
 type Props = {
