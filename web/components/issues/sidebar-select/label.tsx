import React, { useEffect, useState } from "react";
import { useRouter } from "next/router";
import useSWR from "swr";
import { Controller, useForm } from "react-hook-form";
import { TwitterPicker } from "react-color";
// headless ui
import { Popover, Transition } from "@headlessui/react";
// services
import { IssueLabelService } from "services/issue";
// ui
import { Input } from "@plane/ui";
import { IssueLabelSelect } from "../select";
// icons
import { Plus, X } from "lucide-react";
// types
import { IIssue, IIssueLabel } from "types";
// fetch-keys
import { PROJECT_ISSUE_LABELS } from "constants/fetch-keys";
import useToast from "hooks/use-toast";

type Props = {
  issueDetails: IIssue | undefined;
  labelList: string[];
  submitChanges: (formData: any) => void;
  isNotAllowed: boolean;
  uneditable: boolean;
};

const defaultValues: Partial<IIssueLabel> = {
  name: "",
  color: "#ff0000",
};

const issueLabelService = new IssueLabelService();

export const SidebarLabelSelect: React.FC<Props> = ({
  issueDetails,
  labelList,
  submitChanges,
  isNotAllowed,
  uneditable,
}) => {
  const [createLabelForm, setCreateLabelForm] = useState(false);

  const router = useRouter();

  const { setToastAlert } = useToast();

  const { workspaceSlug, projectId } = router.query;

  const {
    handleSubmit,
    formState: { errors, isSubmitting },
    reset,
    watch,
    control,
    setFocus,
  } = useForm<Partial<IIssueLabel>>({
    defaultValues,
  });

<<<<<<< HEAD
  const { data: issueLabels, mutate: issueLabelMutate } = useSWR<IIssueLabels[]>(
=======
  const { user } = useUser();

  const { data: issueLabels, mutate: issueLabelMutate } = useSWR<IIssueLabel[]>(
>>>>>>> 9db63120
    workspaceSlug && projectId ? PROJECT_ISSUE_LABELS(projectId as string) : null,
    workspaceSlug && projectId
      ? () => issueLabelService.getProjectIssueLabels(workspaceSlug as string, projectId as string)
      : null
  );

  const handleNewLabel = async (formData: Partial<IIssueLabel>) => {
    if (!workspaceSlug || !projectId || isSubmitting) return;

    await issueLabelService
      .createIssueLabel(workspaceSlug as string, projectId as string, formData)
      .then((res) => {
        reset(defaultValues);

        issueLabelMutate((prevData: any) => [...(prevData ?? []), res], false);

        submitChanges({ labels: [...(issueDetails?.labels ?? []), res.id] });

        setCreateLabelForm(false);
      })
      .catch((error) => {
        setToastAlert({
          title: "Oops!",
          type: "error",
          message: error?.error ?? "Error while adding the label",
        });
        reset(formData);
      });
  };

  useEffect(() => {
    if (!createLabelForm) return;

    setFocus("name");
    reset();
  }, [createLabelForm, reset, setFocus]);

  return (
    <div className={`flex flex-col gap-3 ${uneditable ? "opacity-60" : ""}`}>
      <div className="flex flex-wrap gap-1">
        {labelList?.map((labelId) => {
          const label = issueLabels?.find((l) => l.id === labelId);

          if (label)
            return (
              <span
                key={label.id}
                className="group flex cursor-pointer items-center gap-1 rounded-2xl border border-custom-border-100 px-1 py-0.5 text-xs hover:border-red-500/20 hover:bg-red-500/20"
                onClick={() => {
                  const updatedLabels = labelList?.filter((l) => l !== labelId);
                  submitChanges({
                    labels: updatedLabels,
                  });
                }}
              >
                <span
                  className="h-2 w-2 flex-shrink-0 rounded-full"
                  style={{
                    backgroundColor: label?.color && label.color !== "" ? label.color : "#000",
                  }}
                />
                {label.name}
                <X className="h-2 w-2 group-hover:text-red-500" />
              </span>
            );
        })}
        <IssueLabelSelect
          setIsOpen={setCreateLabelForm}
          value={issueDetails?.labels ?? []}
          onChange={(val: any) => submitChanges({ labels: val })}
          projectId={issueDetails?.project_detail.id ?? ""}
          label={
            <span
              className={`flex ${
                isNotAllowed || uneditable ? "cursor-not-allowed" : "cursor-pointer hover:bg-custom-background-90"
              } items-center gap-2 rounded-2xl border border-custom-border-100 px-2 py-0.5 text-xs hover:text-custom-text-200 text-custom-text-300`}
            >
              Select Label
            </span>
          }
        />
        {!isNotAllowed && (
          <button
            type="button"
            className={`flex ${
              isNotAllowed || uneditable ? "cursor-not-allowed" : "cursor-pointer hover:bg-custom-background-90"
            } items-center gap-1 rounded-2xl border border-custom-border-100 px-2 py-0.5 text-xs hover:text-custom-text-200 text-custom-text-300`}
            onClick={() => setCreateLabelForm((prevData) => !prevData)}
            disabled={uneditable}
          >
            {createLabelForm ? (
              <>
                <X className="h-3 w-3" /> Cancel
              </>
            ) : (
              <>
                <Plus className="h-3 w-3" /> New
              </>
            )}
          </button>
        )}
      </div>

      {createLabelForm && (
        <form className="flex items-center gap-x-2" onSubmit={handleSubmit(handleNewLabel)}>
          <div>
            <Popover className="relative">
              <>
                <Popover.Button className="grid place-items-center outline-none">
                  {watch("color") && watch("color") !== "" && (
                    <span
                      className="h-6 w-6 rounded"
                      style={{
                        backgroundColor: watch("color") ?? "black",
                      }}
                    />
                  )}
                </Popover.Button>

                <Transition
                  as={React.Fragment}
                  enter="transition ease-out duration-200"
                  enterFrom="opacity-0 translate-y-1"
                  enterTo="opacity-100 translate-y-0"
                  leave="transition ease-in duration-150"
                  leaveFrom="opacity-100 translate-y-0"
                  leaveTo="opacity-0 translate-y-1"
                >
                  <Popover.Panel className="absolute z-10 mt-1.5 max-w-xs px-2 sm:px-0">
                    <Controller
                      name="color"
                      control={control}
                      render={({ field: { value, onChange } }) => (
                        <TwitterPicker color={value} onChange={(value) => onChange(value.hex)} />
                      )}
                    />
                  </Popover.Panel>
                </Transition>
              </>
            </Popover>
          </div>
          <Controller
            control={control}
            name="name"
            rules={{
              required: "This is required",
            }}
            render={({ field: { value, onChange, ref } }) => (
              <Input
                id="name"
                name="name"
                type="text"
                value={value ?? ""}
                onChange={onChange}
                ref={ref}
                hasError={Boolean(errors.name)}
                placeholder="Title"
                className="w-full"
              />
            )}
          />
          <button
            type="button"
            className="grid place-items-center rounded bg-red-500 p-2.5"
            onClick={() => setCreateLabelForm(false)}
          >
            <X className="h-4 w-4 text-white" />
          </button>
          <button type="submit" className="grid place-items-center rounded bg-green-500 p-2.5" disabled={isSubmitting}>
            <Plus className="h-4 w-4 text-white" />
          </button>
        </form>
      )}
    </div>
  );
};<|MERGE_RESOLUTION|>--- conflicted
+++ resolved
@@ -59,13 +59,7 @@
     defaultValues,
   });
 
-<<<<<<< HEAD
-  const { data: issueLabels, mutate: issueLabelMutate } = useSWR<IIssueLabels[]>(
-=======
-  const { user } = useUser();
-
   const { data: issueLabels, mutate: issueLabelMutate } = useSWR<IIssueLabel[]>(
->>>>>>> 9db63120
     workspaceSlug && projectId ? PROJECT_ISSUE_LABELS(projectId as string) : null,
     workspaceSlug && projectId
       ? () => issueLabelService.getProjectIssueLabels(workspaceSlug as string, projectId as string)
