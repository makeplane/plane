import React, { FC, useState, useEffect, useRef } from "react";
import { useRouter } from "next/router";
import { observer } from "mobx-react-lite";
import { Controller, useForm } from "react-hook-form";
import { LayoutPanelTop, Sparkle, X } from "lucide-react";
// hooks
import { useApplication, useEstimate, useMention, useProject } from "hooks/store";
import useToast from "hooks/use-toast";
// services
import { AIService } from "services/ai.service";
import { FileService } from "services/file.service";
// components
import { GptAssistantModal } from "components/core";
import { ParentIssuesListModal } from "components/issues";
import { IssueLabelSelect } from "components/issues/select";
import { CreateStateModal } from "components/states";
import { CreateLabelModal } from "components/labels";
import { RichTextEditorWithRef } from "@plane/rich-text-editor";
import {
  CycleDropdown,
  DateDropdown,
  EstimateDropdown,
  ModuleDropdown,
  PriorityDropdown,
  ProjectDropdown,
  ProjectMemberDropdown,
  StateDropdown,
} from "components/dropdowns";
// ui
import { Button, CustomMenu, Input, ToggleSwitch } from "@plane/ui";
// types
import type { TIssue, ISearchIssueResponse } from "types";

const defaultValues: Partial<TIssue> = {
  project_id: "",
  name: "",
  description_html: "<p></p>",
  estimate_point: null,
  state_id: "",
  parent_id: null,
  priority: "none",
  assignee_ids: [],
  label_ids: [],
  start_date: undefined,
  target_date: undefined,
};

export interface IssueFormProps {
  handleFormSubmit: (values: Partial<TIssue>) => Promise<void>;
  initialData?: Partial<TIssue>;
  projectId: string;
  setActiveProject: React.Dispatch<React.SetStateAction<string | null>>;
  createMore: boolean;
  setCreateMore: React.Dispatch<React.SetStateAction<boolean>>;
  handleDiscardClose: () => void;
  status: boolean;
  handleFormDirty: (payload: Partial<TIssue> | null) => void;
  fieldsToShow: (
    | "project"
    | "name"
    | "description"
    | "state"
    | "priority"
    | "assignee"
    | "label"
    | "startDate"
    | "dueDate"
    | "estimate"
    | "parent"
    | "all"
    | "module"
    | "cycle"
  )[];
}

// services
const aiService = new AIService();
const fileService = new FileService();

export const IssueForm: FC<IssueFormProps> = observer((props) => {
  const {
    handleFormSubmit,
    initialData,
    projectId,
    setActiveProject,
    createMore,
    setCreateMore,
    handleDiscardClose,
    status,
    fieldsToShow,
    handleFormDirty,
  } = props;
  // states
  const [stateModal, setStateModal] = useState(false);
  const [labelModal, setLabelModal] = useState(false);
  const [parentIssueListModalOpen, setParentIssueListModalOpen] = useState(false);
  const [selectedParentIssue, setSelectedParentIssue] = useState<ISearchIssueResponse | null>(null);
  const [gptAssistantModal, setGptAssistantModal] = useState(false);
  const [iAmFeelingLucky, setIAmFeelingLucky] = useState(false);
  // refs
  const editorRef = useRef<any>(null);
  // router
  const router = useRouter();
  const { workspaceSlug } = router.query;
  // store hooks
  const {
    config: { envConfig },
  } = useApplication();
  const { getProjectById } = useProject();
  const { areEstimatesActiveForProject } = useEstimate();
  const { mentionHighlights, mentionSuggestions } = useMention();
  // toast alert
  const { setToastAlert } = useToast();
  // form info
  const {
    formState: { errors, isSubmitting, isDirty },
    handleSubmit,
    reset,
    watch,
    control,
    getValues,
    setValue,
    setFocus,
  } = useForm<TIssue>({
    defaultValues: initialData ?? defaultValues,
    reValidateMode: "onChange",
  });

  const issueName = watch("name");

  const payload: Partial<TIssue> = {
    name: getValues("name"),
    state_id: getValues("state_id"),
    priority: getValues("priority"),
    assignee_ids: getValues("assignee_ids"),
    label_ids: getValues("label_ids"),
    start_date: getValues("start_date"),
    target_date: getValues("target_date"),
    project_id: getValues("project_id"),
    parent_id: getValues("parent_id"),
    cycle_id: getValues("cycle_id"),
    module_id: getValues("module_id"),
  };

  // derived values
  const projectDetails = getProjectById(projectId);

  useEffect(() => {
    if (isDirty) handleFormDirty(payload);
    else handleFormDirty(null);
    // eslint-disable-next-line react-hooks/exhaustive-deps
  }, [JSON.stringify(payload), isDirty]);

  const handleCreateUpdateIssue = async (formData: Partial<TIssue>) => {
    await handleFormSubmit(formData);

    setGptAssistantModal(false);

    reset({
      ...defaultValues,
      project_id: projectId,
      description_html: "<p></p>",
    });
    editorRef?.current?.clearEditor();
  };

  const handleAiAssistance = async (response: string) => {
    if (!workspaceSlug || !projectId) return;

    setValue("description_html", `${watch("description_html")}<p>${response}</p>`);
    editorRef.current?.setEditorValue(`${watch("description_html")}`);
  };

  const handleAutoGenerateDescription = async () => {
    if (!workspaceSlug || !projectId) return;

    setIAmFeelingLucky(true);

    aiService
      .createGptTask(workspaceSlug.toString(), projectId.toString(), {
        prompt: issueName,
        task: "Generate a proper description for this issue.",
      })
      .then((res) => {
        if (res.response === "")
          setToastAlert({
            type: "error",
            title: "Error!",
            message:
              "Issue title isn't informative enough to generate the description. Please try with a different title.",
          });
        else handleAiAssistance(res.response_html);
      })
      .catch((err) => {
        const error = err?.data?.error;

        if (err.status === 429)
          setToastAlert({
            type: "error",
            title: "Error!",
            message: error || "You have reached the maximum number of requests of 50 requests per month per user.",
          });
        else
          setToastAlert({
            type: "error",
            title: "Error!",
            message: error || "Some error occurred. Please try again.",
          });
      })
      .finally(() => setIAmFeelingLucky(false));
  };

  useEffect(() => {
    setFocus("name");

    reset({
      ...defaultValues,
      ...initialData,
    });
  }, [setFocus, initialData, reset]);

  // update projectId in form when projectId changes
  useEffect(() => {
    reset({
      ...getValues(),
      project_id: projectId,
    });
  }, [getValues, projectId, reset]);

  const startDate = watch("start_date");
  const targetDate = watch("target_date");

  const minDate = startDate ? new Date(startDate) : null;
  minDate?.setDate(minDate.getDate());

  const maxDate = targetDate ? new Date(targetDate) : null;
  maxDate?.setDate(maxDate.getDate());

  return (
    <>
      {projectId && (
        <>
          <CreateStateModal isOpen={stateModal} handleClose={() => setStateModal(false)} projectId={projectId} />
          <CreateLabelModal
            isOpen={labelModal}
            handleClose={() => setLabelModal(false)}
            projectId={projectId}
            onSuccess={(response) => setValue("label_ids", [...watch("label_ids"), response.id])}
          />
        </>
      )}
      <form onSubmit={handleSubmit(handleCreateUpdateIssue)}>
        <div className="space-y-5">
          <div className="flex items-center gap-x-2">
            {(fieldsToShow.includes("all") || fieldsToShow.includes("project")) && (
              <Controller
                control={control}
                name="project_id"
                rules={{
                  required: true,
                }}
                render={({ field: { value, onChange } }) => (
                  <div className="h-7">
                    <ProjectDropdown
                      value={value}
                      onChange={(val) => {
                        onChange(val);
                        setActiveProject(val);
                      }}
                      buttonVariant="border-with-text"
                    />
                  </div>
                )}
              />
            )}
            <h3 className="text-xl font-semibold leading-6 text-custom-text-100">
              {status ? "Update" : "Create"} Issue
            </h3>
          </div>
          {watch("parent_id") &&
            (fieldsToShow.includes("all") || fieldsToShow.includes("parent")) &&
            selectedParentIssue && (
              <div className="flex w-min items-center gap-2 whitespace-nowrap rounded bg-custom-background-80 p-2 text-xs">
                <div className="flex items-center gap-2">
                  <span
                    className="block h-1.5 w-1.5 rounded-full"
                    style={{
                      backgroundColor: selectedParentIssue.state__color,
                    }}
                  />
                  <span className="flex-shrink-0 text-custom-text-200">
                    {selectedParentIssue.project__identifier}-{selectedParentIssue.sequence_id}
                  </span>
                  <span className="truncate font-medium">{selectedParentIssue.name.substring(0, 50)}</span>
                  <X
                    className="h-3 w-3 cursor-pointer"
                    onClick={() => {
                      setValue("parent_id", null);
                      setSelectedParentIssue(null);
                    }}
                  />
                </div>
              </div>
            )}
          <div className="space-y-3">
            <div className="mt-2 space-y-3">
              {(fieldsToShow.includes("all") || fieldsToShow.includes("name")) && (
                <div>
                  <Controller
                    control={control}
                    name="name"
                    rules={{
                      required: "Title is required",
                      maxLength: {
                        value: 255,
                        message: "Title should be less than 255 characters",
                      },
                    }}
                    render={({ field: { value, onChange, ref } }) => (
                      <Input
                        id="name"
                        name="name"
                        type="text"
                        value={value}
                        onChange={onChange}
                        ref={ref}
                        hasError={Boolean(errors.name)}
                        placeholder="Issue Title"
                        className="w-full resize-none text-xl focus:border-blue-400"
                      />
                    )}
                  />
                </div>
              )}
              {(fieldsToShow.includes("all") || fieldsToShow.includes("description")) && (
                <div className="relative">
                  <div className="border-0.5 absolute bottom-3.5 right-3.5 z-10 flex rounded bg-custom-background-80">
                    {issueName && issueName !== "" && (
                      <button
                        type="button"
                        className={`flex items-center gap-1 rounded px-1.5 py-1 text-xs hover:bg-custom-background-90 ${
                          iAmFeelingLucky ? "cursor-wait" : ""
                        }`}
                        onClick={handleAutoGenerateDescription}
                        disabled={iAmFeelingLucky}
                      >
                        {iAmFeelingLucky ? (
                          "Generating response..."
                        ) : (
                          <>
                            <Sparkle className="h-4 w-4" />I{"'"}m feeling lucky
                          </>
                        )}
                      </button>
                    )}
                    <button
                      type="button"
                      className="flex items-center gap-1 rounded px-1.5 py-1 text-xs hover:bg-custom-background-90"
                      onClick={() => setGptAssistantModal((prevData) => !prevData)}
                    >
                      <Sparkle className="h-4 w-4" />
                      AI
                    </button>
                  </div>
                  <Controller
                    name="description_html"
                    control={control}
                    render={({ field: { value, onChange } }) => (
                      <RichTextEditorWithRef
                        cancelUploadImage={fileService.cancelUpload}
                        uploadFile={fileService.getUploadFileFunction(workspaceSlug as string)}
                        deleteFile={fileService.deleteImage}
                        restoreFile={fileService.restoreImage}
                        ref={editorRef}
                        debouncedUpdatesEnabled={false}
                        value={
                          !value || value === "" || (typeof value === "object" && Object.keys(value).length === 0)
                            ? watch("description_html")
                            : value
                        }
                        customClassName="min-h-[7rem] border-custom-border-100"
                        onChange={(description: Object, description_html: string) => {
                          onChange(description_html);
                        }}
                        mentionHighlights={mentionHighlights}
                        mentionSuggestions={mentionSuggestions}
                      />
                    )}
                  />
                  {envConfig?.has_openai_configured && (
                    <GptAssistantModal
                      isOpen={gptAssistantModal}
                      handleClose={() => {
                        setGptAssistantModal(false);
                        // this is done so that the title do not reset after gpt popover closed
                        reset(getValues());
                      }}
                      inset="top-2 left-0"
                      content=""
                      htmlContent={watch("description_html")}
                      onResponse={(response) => {
                        handleAiAssistance(response);
                      }}
                      projectId={projectId}
                    />
                  )}
                </div>
              )}
              <div className="flex flex-wrap items-center gap-2">
                {(fieldsToShow.includes("all") || fieldsToShow.includes("state")) && (
                  <Controller
                    control={control}
                    name="state_id"
                    render={({ field: { value, onChange } }) => (
                      <div className="h-7">
                        <StateDropdown
                          value={value}
                          onChange={onChange}
                          projectId={projectId}
                          buttonVariant="border-with-text"
                        />
                      </div>
                    )}
                  />
                )}
                {(fieldsToShow.includes("all") || fieldsToShow.includes("priority")) && (
                  <Controller
                    control={control}
                    name="priority"
                    render={({ field: { value, onChange } }) => (
                      <div className="h-7">
                        <PriorityDropdown value={value} onChange={onChange} buttonVariant="border-with-text" />
                      </div>
                    )}
                  />
                )}
                {(fieldsToShow.includes("all") || fieldsToShow.includes("assignee")) && (
                  <Controller
                    control={control}
                    name="assignee_ids"
                    render={({ field: { value, onChange } }) => (
                      <div className="h-7">
                        <ProjectMemberDropdown
                          projectId={projectId}
                          value={value}
                          onChange={onChange}
                          buttonVariant={value?.length > 0 ? "transparent-without-text" : "border-with-text"}
                          buttonClassName={value?.length > 0 ? "hover:bg-transparent px-0" : ""}
                          placeholder="Assignees"
                          multiple
                        />
                      </div>
                    )}
                  />
                )}
                {(fieldsToShow.includes("all") || fieldsToShow.includes("label")) && (
                  <Controller
                    control={control}
                    name="label_ids"
                    render={({ field: { value, onChange } }) => (
                      <IssueLabelSelect
                        setIsOpen={setLabelModal}
                        value={value}
                        onChange={onChange}
                        projectId={projectId}
                      />
                    )}
                  />
                )}
                {(fieldsToShow.includes("all") || fieldsToShow.includes("startDate")) && (
                  <Controller
                    control={control}
                    name="start_date"
                    render={({ field: { value, onChange } }) => (
                      <div className="h-7">
                        <DateDropdown
                          value={value}
                          onChange={onChange}
                          buttonVariant="border-with-text"
                          placeholder="Start date"
                          maxDate={maxDate ?? undefined}
                        />
                      </div>
                    )}
                  />
                )}
                {(fieldsToShow.includes("all") || fieldsToShow.includes("dueDate")) && (
                  <div>
                    <Controller
                      control={control}
                      name="target_date"
                      render={({ field: { value, onChange } }) => (
                        <div className="h-7">
                          <DateDropdown
                            value={value}
                            onChange={onChange}
                            buttonVariant="border-with-text"
                            placeholder="Due date"
                            minDate={minDate ?? undefined}
                          />
                        </div>
                      )}
                    />
                  </div>
                )}
                {(fieldsToShow.includes("all") || fieldsToShow.includes("cycle")) && projectDetails?.cycle_view && (
                  <Controller
                    control={control}
<<<<<<< HEAD
                    name="cycle"
=======
                    name="module_id"
>>>>>>> 705642a9
                    render={({ field: { value, onChange } }) => (
                      <div className="h-7">
                        <CycleDropdown
                          projectId={projectId}
                          onChange={onChange}
                          value={value}
                          buttonVariant="border-with-text"
                        />
                      </div>
                    )}
                  />
                )}
                {(fieldsToShow.includes("all") || fieldsToShow.includes("module")) && projectDetails?.module_view && (
                  <Controller
                    control={control}
<<<<<<< HEAD
                    name="module"
=======
                    name="cycle_id"
>>>>>>> 705642a9
                    render={({ field: { value, onChange } }) => (
                      <div className="h-7">
                        <ModuleDropdown
                          projectId={projectId}
                          value={value}
                          onChange={onChange}
                          buttonVariant="border-with-text"
                        />
                      </div>
                    )}
                  />
                )}
                {(fieldsToShow.includes("all") || fieldsToShow.includes("estimate")) &&
                  areEstimatesActiveForProject(projectId) && (
                    <Controller
                      control={control}
                      name="estimate_point"
                      render={({ field: { value, onChange } }) => (
                        <div className="h-7">
                          <EstimateDropdown
                            value={value}
                            onChange={onChange}
                            projectId={projectId}
                            buttonVariant="border-with-text"
                          />
                        </div>
                      )}
                    />
                  )}
                {(fieldsToShow.includes("all") || fieldsToShow.includes("parent")) && (
                  <>
                    {watch("parent_id") ? (
                      <CustomMenu
                        customButton={
                          <button
                            type="button"
                            className="h-7 flex items-center justify-between gap-1 rounded border-[0.5px] border-custom-border-300 px-2 py-1 text-xs text-custom-text-200 hover:bg-custom-background-80"
                          >
                            <div className="flex items-center gap-1 text-custom-text-200">
                              <LayoutPanelTop className="h-2.5 w-2.5 flex-shrink-0" />
                              <span className="whitespace-nowrap">
                                {selectedParentIssue &&
                                  `${selectedParentIssue.project__identifier}-
                                  ${selectedParentIssue.sequence_id}`}
                              </span>
                            </div>
                          </button>
                        }
                        placement="bottom-start"
                      >
                        <CustomMenu.MenuItem className="!p-1" onClick={() => setParentIssueListModalOpen(true)}>
                          Change parent issue
                        </CustomMenu.MenuItem>
                        <CustomMenu.MenuItem className="!p-1" onClick={() => setValue("parent_id", null)}>
                          Remove parent issue
                        </CustomMenu.MenuItem>
                      </CustomMenu>
                    ) : (
                      <button
                        type="button"
                        className="h-7 flex items-center justify-between gap-1 rounded border-[0.5px] border-custom-border-300 px-2 py-1 text-xs hover:bg-custom-background-80"
                        onClick={() => setParentIssueListModalOpen(true)}
                      >
                        <LayoutPanelTop className="h-3 w-3 flex-shrink-0" />
                        <span className="whitespace-nowrap">Add parent</span>
                      </button>
                    )}

                    <Controller
                      control={control}
                      name="parent_id"
                      render={({ field: { onChange } }) => (
                        <ParentIssuesListModal
                          isOpen={parentIssueListModalOpen}
                          handleClose={() => setParentIssueListModalOpen(false)}
                          onChange={(issue) => {
                            onChange(issue.id);
                            setSelectedParentIssue(issue);
                          }}
                          projectId={projectId}
                        />
                      )}
                    />
                  </>
                )}
              </div>
            </div>
          </div>
        </div>
        <div className="-mx-5 mt-5 flex items-center justify-between gap-2 border-t border-custom-border-100 px-5 pt-5">
          {!status && (
            <div
              className="flex cursor-default items-center gap-1.5"
              onClick={() => setCreateMore((prevData) => !prevData)}
            >
              <div className="flex cursor-pointer items-center justify-center">
                <ToggleSwitch value={createMore} onChange={() => {}} size="sm" />
              </div>
              <span className="text-xs">Create more</span>
            </div>
          )}
          <div className="ml-auto flex items-center gap-2">
            <Button
              variant="neutral-primary"
              size="sm"
              onClick={() => {
                handleDiscardClose();
              }}
            >
              Discard
            </Button>
            <Button variant="primary" size="sm" type="submit" loading={isSubmitting}>
              {status
                ? isSubmitting
                  ? "Updating Issue..."
                  : "Update Issue"
                : isSubmitting
                ? "Adding Issue..."
                : "Add Issue"}
            </Button>
          </div>
        </div>
      </form>
    </>
  );
});<|MERGE_RESOLUTION|>--- conflicted
+++ resolved
@@ -506,11 +506,7 @@
                 {(fieldsToShow.includes("all") || fieldsToShow.includes("cycle")) && projectDetails?.cycle_view && (
                   <Controller
                     control={control}
-<<<<<<< HEAD
-                    name="cycle"
-=======
-                    name="module_id"
->>>>>>> 705642a9
+                    name="cycle_id"
                     render={({ field: { value, onChange } }) => (
                       <div className="h-7">
                         <CycleDropdown
@@ -526,11 +522,7 @@
                 {(fieldsToShow.includes("all") || fieldsToShow.includes("module")) && projectDetails?.module_view && (
                   <Controller
                     control={control}
-<<<<<<< HEAD
-                    name="module"
-=======
-                    name="cycle_id"
->>>>>>> 705642a9
+                    name="module_id"
                     render={({ field: { value, onChange } }) => (
                       <div className="h-7">
                         <ModuleDropdown
