--- conflicted
+++ resolved
@@ -1,15 +1,7 @@
 import { FC, useMemo } from "react";
-<<<<<<< HEAD
 import { observer } from "mobx-react";
-// components
-import { TOAST_TYPE, setToast } from "@plane/ui";
-import { renderEmoji } from "helpers/emoji.helper";
-import { useIssueDetail } from "hooks/store";
-=======
-import { observer } from "mobx-react-lite";
 // hooks
 import { useIssueDetail, useMember } from "hooks/store";
->>>>>>> 69e110f4
 // ui
 import { TOAST_TYPE, Tooltip, setToast } from "@plane/ui";
 // helpers
