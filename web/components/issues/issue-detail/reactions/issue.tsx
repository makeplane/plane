import { FC, useMemo } from "react";
import { observer } from "mobx-react-lite";
import { IUser } from "@plane/types";
// hooks
// ui
import { TOAST_TYPE, Tooltip, setToast } from "@plane/ui";
// helpers
import { cn } from "@/helpers/common.helper";
import { renderEmoji } from "@/helpers/emoji.helper";
import { formatTextList } from "@/helpers/issue.helper";
import { useIssueDetail, useMember } from "@/hooks/store";
// types
import { ReactionSelector } from "./reaction-selector";

export type TIssueReaction = {
  workspaceSlug: string;
  projectId: string;
  issueId: string;
  currentUser: IUser;
  disabled?: boolean;
};

export const IssueReaction: FC<TIssueReaction> = observer((props) => {
  const { workspaceSlug, projectId, issueId, currentUser, disabled = false } = props;
  // hooks
  const {
    reaction: { getReactionsByIssueId, reactionsByUser, getReactionById },
    createReaction,
    removeReaction,
  } = useIssueDetail();
  const { getUserDetails } = useMember();

  const reactionIds = getReactionsByIssueId(issueId);
  const userReactions = reactionsByUser(issueId, currentUser.id).map((r) => r.reaction);

  const issueReactionOperations = useMemo(
    () => ({
      create: async (reaction: string) => {
        try {
          if (!workspaceSlug || !projectId || !issueId) throw new Error("Missing fields");
          await createReaction(workspaceSlug, projectId, issueId, reaction);
          setToast({
            title: "Reaction created successfully",
            type: TOAST_TYPE.SUCCESS,
            message: "Reaction created successfully",
          });
        } catch (error) {
          setToast({
            title: "Reaction creation failed",
            type: TOAST_TYPE.ERROR,
            message: "Reaction creation failed",
          });
        }
      },
      remove: async (reaction: string) => {
        try {
          if (!workspaceSlug || !projectId || !issueId || !currentUser?.id) throw new Error("Missing fields");
          await removeReaction(workspaceSlug, projectId, issueId, reaction, currentUser.id);
          setToast({
            title: "Reaction removed successfully",
            type: TOAST_TYPE.SUCCESS,
            message: "Reaction removed successfully",
          });
        } catch (error) {
          setToast({
            title: "Reaction remove failed",
            type: TOAST_TYPE.ERROR,
            message: "Reaction remove failed",
          });
        }
      },
      react: async (reaction: string) => {
        if (userReactions.includes(reaction)) await issueReactionOperations.remove(reaction);
        else await issueReactionOperations.create(reaction);
      },
    }),
    [workspaceSlug, projectId, issueId, currentUser, createReaction, removeReaction, userReactions]
  );

  const getReactionUsers = (reaction: string): string => {
    const reactionUsers = (reactionIds?.[reaction] || [])
      .map((reactionId) => {
        const reactionDetails = getReactionById(reactionId);
        return reactionDetails ? getUserDetails(reactionDetails.actor)?.display_name : null;
      })
      .filter((displayName): displayName is string => !!displayName);

    const formattedUsers = formatTextList(reactionUsers);
    return formattedUsers;
  };

  return (
<<<<<<< HEAD
    <div className="relative mt-4 flex items-center gap-1.5">
      <ReactionSelector size="md" position="top" value={userReactions} onSelect={issueReactionOperations.react} />
=======
    <div className="mt-4 relative flex items-center gap-1.5">
      {!disabled && (
        <ReactionSelector size="md" position="top" value={userReactions} onSelect={issueReactionOperations.react} />
      )}
>>>>>>> 840bc515

      {reactionIds &&
        Object.keys(reactionIds || {}).map(
          (reaction) =>
            reactionIds[reaction]?.length > 0 && (
              <>
                <Tooltip tooltipContent={getReactionUsers(reaction)}>
                  <button
                    type="button"
                    onClick={() => !disabled && issueReactionOperations.react(reaction)}
                    key={reaction}
                    className={cn(
                      "flex h-full items-center gap-1 rounded-md px-2 py-1 text-sm text-custom-text-100",
                      userReactions.includes(reaction) ? "bg-custom-primary-100/10" : "bg-custom-background-80",
                      {
                        "cursor-not-allowed": disabled,
                      }
                    )}
                  >
                    <span>{renderEmoji(reaction)}</span>
                    <span className={userReactions.includes(reaction) ? "text-custom-primary-100" : ""}>
                      {(reactionIds || {})[reaction].length}{" "}
                    </span>
                  </button>
                </Tooltip>
              </>
            )
        )}
    </div>
  );
});<|MERGE_RESOLUTION|>--- conflicted
+++ resolved
@@ -90,16 +90,10 @@
   };
 
   return (
-<<<<<<< HEAD
     <div className="relative mt-4 flex items-center gap-1.5">
-      <ReactionSelector size="md" position="top" value={userReactions} onSelect={issueReactionOperations.react} />
-=======
-    <div className="mt-4 relative flex items-center gap-1.5">
       {!disabled && (
         <ReactionSelector size="md" position="top" value={userReactions} onSelect={issueReactionOperations.react} />
       )}
->>>>>>> 840bc515
-
       {reactionIds &&
         Object.keys(reactionIds || {}).map(
           (reaction) =>
