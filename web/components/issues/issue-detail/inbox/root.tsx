--- conflicted
+++ resolved
@@ -103,11 +103,7 @@
         }
       },
     }),
-<<<<<<< HEAD
-    [inboxId, fetchInboxIssueById, updateInboxIssue, removeInboxIssue, setToastAlert, captureIssueEvent, router.asPath]
-=======
-    [inboxId, fetchInboxIssueById, updateInboxIssue, removeInboxIssue]
->>>>>>> 7b88a2a8
+    [inboxId, fetchInboxIssueById, updateInboxIssue, removeInboxIssue, captureIssueEvent, router.asPath]
   );
 
   useSWR(
