import { useEffect, useState } from "react";
import { observer } from "mobx-react";
// hooks
import { StateGroupIcon } from "@plane/ui";
<<<<<<< HEAD
import { IssueUpdateStatus, TIssueOperations } from "components/issues";
import { useIssueDetail, useProjectState } from "hooks/store";
import useReloadConfirmations from "hooks/use-reload-confirmation";
=======
import { IssueUpdateStatus, TIssueOperations } from "@/components/issues";
import { useIssueDetail, useProjectState, useUser } from "@/hooks/store";
import useReloadConfirmations from "@/hooks/use-reload-confirmation";
>>>>>>> 204e4a8c
// components
import { InboxIssueStatus } from "../../../inbox/inbox-issue-status";
import { IssueDescriptionInput } from "../../description-input";
import { IssueTitleInput } from "../../title-input";
import { IssueActivity } from "../issue-activity";
import { IssueReaction } from "../reactions";
import { useStore } from "hooks";
// ui

type Props = {
  workspaceSlug: string;
  projectId: string;
  inboxId: string;
  issueId: string;
  issueOperations: TIssueOperations;
  is_editable: boolean;
};

export const InboxIssueMainContent: React.FC<Props> = observer((props) => {
  const { workspaceSlug, projectId, inboxId, issueId, issueOperations, is_editable } = props;
  // states
  const [isSubmitting, setIsSubmitting] = useState<"submitting" | "submitted" | "saved">("saved");
  // hooks
  const {
    user: { data: currentUser },
  } = useStore();
  const { projectStates } = useProjectState();
  const {
    issue: { getIssueById },
  } = useIssueDetail();
  const { setShowAlert } = useReloadConfirmations(isSubmitting === "submitting");

  useEffect(() => {
    if (isSubmitting === "submitted") {
      setShowAlert(false);
      setTimeout(async () => {
        setIsSubmitting("saved");
      }, 3000);
    } else if (isSubmitting === "submitting") {
      setShowAlert(true);
    }
  }, [isSubmitting, setShowAlert, setIsSubmitting]);

  const issue = issueId ? getIssueById(issueId) : undefined;
  if (!issue) return <></>;

  const currentIssueState = projectStates?.find((s) => s.id === issue.state_id);

  const issueDescription =
    issue.description_html !== undefined || issue.description_html !== null
      ? issue.description_html != ""
        ? issue.description_html
        : "<p></p>"
      : undefined;

  return (
    <>
      <div className="rounded-lg space-y-4">
        <InboxIssueStatus
          workspaceSlug={workspaceSlug}
          projectId={projectId}
          inboxId={inboxId}
          issueId={issueId}
          showDescription
        />

        <div className="mb-2.5 flex items-center">
          {currentIssueState && (
            <StateGroupIcon
              className="mr-3 h-4 w-4"
              stateGroup={currentIssueState.group}
              color={currentIssueState.color}
            />
          )}
          <IssueUpdateStatus isSubmitting={isSubmitting} issueDetail={issue} />
        </div>

        <IssueTitleInput
          workspaceSlug={workspaceSlug}
          projectId={issue.project_id}
          issueId={issue.id}
          isSubmitting={isSubmitting}
          setIsSubmitting={(value) => setIsSubmitting(value)}
          issueOperations={issueOperations}
          disabled={!is_editable}
          value={issue.name}
        />

        <IssueDescriptionInput
          workspaceSlug={workspaceSlug}
          projectId={issue.project_id}
          issueId={issue.id}
          value={issueDescription}
          initialValue={issueDescription}
          disabled={!is_editable}
          issueOperations={issueOperations}
          setIsSubmitting={(value) => setIsSubmitting(value)}
        />

        {currentUser && (
          <IssueReaction
            workspaceSlug={workspaceSlug}
            projectId={projectId}
            issueId={issueId}
            currentUser={currentUser}
          />
        )}
      </div>

      <div className="pb-12">
        <IssueActivity workspaceSlug={workspaceSlug} projectId={projectId} issueId={issueId} />
      </div>
    </>
  );
});<|MERGE_RESOLUTION|>--- conflicted
+++ resolved
@@ -1,24 +1,19 @@
 import { useEffect, useState } from "react";
 import { observer } from "mobx-react";
+// ui
+import { StateGroupIcon } from "@plane/ui";
+// components
+import { IssueUpdateStatus, TIssueOperations } from "@/components/issues";
 // hooks
-import { StateGroupIcon } from "@plane/ui";
-<<<<<<< HEAD
-import { IssueUpdateStatus, TIssueOperations } from "components/issues";
-import { useIssueDetail, useProjectState } from "hooks/store";
-import useReloadConfirmations from "hooks/use-reload-confirmation";
-=======
-import { IssueUpdateStatus, TIssueOperations } from "@/components/issues";
-import { useIssueDetail, useProjectState, useUser } from "@/hooks/store";
+import { useStore } from "@/hooks";
+import { useIssueDetail, useProjectState } from "@/hooks/store";
 import useReloadConfirmations from "@/hooks/use-reload-confirmation";
->>>>>>> 204e4a8c
-// components
+// local components
 import { InboxIssueStatus } from "../../../inbox/inbox-issue-status";
 import { IssueDescriptionInput } from "../../description-input";
 import { IssueTitleInput } from "../../title-input";
 import { IssueActivity } from "../issue-activity";
 import { IssueReaction } from "../reactions";
-import { useStore } from "hooks";
-// ui
 
 type Props = {
   workspaceSlug: string;
@@ -68,7 +63,7 @@
 
   return (
     <>
-      <div className="rounded-lg space-y-4">
+      <div className="space-y-4 rounded-lg">
         <InboxIssueStatus
           workspaceSlug={workspaceSlug}
           projectId={projectId}
