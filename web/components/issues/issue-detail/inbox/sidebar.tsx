--- conflicted
+++ resolved
@@ -1,13 +1,6 @@
 import React from "react";
-<<<<<<< HEAD
 import { observer } from "mobx-react";
-=======
-
-import { observer } from "mobx-react-lite";
-
->>>>>>> 204e4a8c
 import { CalendarCheck2, Signal, Tag } from "lucide-react";
-
 // hooks
 // components
 import { DoubleCircleIcon, StateGroupIcon, UserGroupIcon } from "@plane/ui";
@@ -59,12 +52,12 @@
       </div>
 
       <div className="h-full w-full overflow-y-auto px-5">
-        <h5 className="text-sm font-medium my-4">Properties</h5>
+        <h5 className="my-4 text-sm font-medium">Properties</h5>
         <div className={`divide-y-2 divide-custom-border-200 ${!is_editable ? "opacity-60" : ""}`}>
           <div className="flex flex-col gap-3">
             {/* State */}
-            <div className="flex items-center gap-2 h-8">
-              <div className="flex items-center gap-1 w-2/5 flex-shrink-0 text-sm text-custom-text-300">
+            <div className="flex h-8 items-center gap-2">
+              <div className="flex w-2/5 flex-shrink-0 items-center gap-1 text-sm text-custom-text-300">
                 <DoubleCircleIcon className="h-4 w-4 flex-shrink-0" />
                 <span>State</span>
               </div>
@@ -74,7 +67,7 @@
                 projectId={projectId?.toString() ?? ""}
                 disabled={!is_editable}
                 buttonVariant="transparent-with-text"
-                className="w-3/5 flex-grow group"
+                className="group w-3/5 flex-grow"
                 buttonContainerClassName="w-full text-left"
                 buttonClassName="text-sm"
                 dropdownArrow
@@ -82,8 +75,8 @@
               />
             </div>
             {/* Assignee */}
-            <div className="flex items-center gap-2 h-8">
-              <div className="flex items-center gap-1 w-2/5 flex-shrink-0 text-sm text-custom-text-300">
+            <div className="flex h-8 items-center gap-2">
+              <div className="flex w-2/5 flex-shrink-0 items-center gap-1 text-sm text-custom-text-300">
                 <UserGroupIcon className="h-4 w-4 flex-shrink-0" />
                 <span>Assignees</span>
               </div>
@@ -95,7 +88,7 @@
                 placeholder="Add assignees"
                 multiple
                 buttonVariant={issue?.assignee_ids?.length > 0 ? "transparent-without-text" : "transparent-with-text"}
-                className="w-3/5 flex-grow group"
+                className="group w-3/5 flex-grow"
                 buttonContainerClassName="w-full text-left"
                 buttonClassName={`text-sm justify-between ${
                   issue?.assignee_ids.length > 0 ? "" : "text-custom-text-400"
@@ -106,8 +99,8 @@
               />
             </div>
             {/* Priority */}
-            <div className="flex items-center gap-2 h-8">
-              <div className="flex items-center gap-1 w-2/5 flex-shrink-0 text-sm text-custom-text-300">
+            <div className="flex h-8 items-center gap-2">
+              <div className="flex w-2/5 flex-shrink-0 items-center gap-1 text-sm text-custom-text-300">
                 <Signal className="h-4 w-4 flex-shrink-0" />
                 <span>Priority</span>
               </div>
@@ -123,11 +116,11 @@
             </div>
           </div>
         </div>
-        <div className={`divide-y-2 divide-custom-border-200 mt-3 ${!is_editable ? "opacity-60" : ""}`}>
+        <div className={`mt-3 divide-y-2 divide-custom-border-200 ${!is_editable ? "opacity-60" : ""}`}>
           <div className="flex flex-col gap-3">
             {/* Due Date */}
-            <div className="flex items-center gap-2 h-8">
-              <div className="flex items-center gap-1 w-2/5 flex-shrink-0 text-sm text-custom-text-300">
+            <div className="flex h-8 items-center gap-2">
+              <div className="flex w-2/5 flex-shrink-0 items-center gap-1 text-sm text-custom-text-300">
                 <CalendarCheck2 className="h-4 w-4 flex-shrink-0" />
                 <span>Due date</span>
               </div>
@@ -142,7 +135,7 @@
                 minDate={minDate ?? undefined}
                 disabled={!is_editable}
                 buttonVariant="transparent-with-text"
-                className="w-3/5 flex-grow group"
+                className="group w-3/5 flex-grow"
                 buttonContainerClassName="w-full text-left"
                 buttonClassName={`text-sm ${issue?.target_date ? "" : "text-custom-text-400"}`}
                 hideIcon
@@ -150,12 +143,12 @@
               />
             </div>
             {/* Labels */}
-            <div className="flex items-center gap-2 min-h-8">
-              <div className="flex items-center gap-1 w-2/5 flex-shrink-0 text-sm text-custom-text-300">
+            <div className="flex min-h-8 items-center gap-2">
+              <div className="flex w-2/5 flex-shrink-0 items-center gap-1 text-sm text-custom-text-300">
                 <Tag className="h-4 w-4 flex-shrink-0" />
                 <span>Labels</span>
               </div>
-              <div className="w-3/5 flex-grow min-h-8 h-full pt-1">
+              <div className="h-full min-h-8 w-3/5 flex-grow pt-1">
                 <IssueLabel
                   workspaceSlug={workspaceSlug}
                   projectId={projectId}
