import React from "react";
import Link from "next/link";
import { observer } from "mobx-react-lite";
import { Pencil, X } from "lucide-react";
// hooks
import { useIssueDetail, useProject } from "hooks/store";
// components
import { ParentIssuesListModal } from "components/issues";
// ui
import { Tooltip } from "@plane/ui";
// helpers
import { cn } from "helpers/common.helper";
// types
import { TIssueOperations } from "./root";

type TIssueParentSelect = {
  className?: string;
  disabled?: boolean;
  issueId: string;
  issueOperations: TIssueOperations;
  projectId: string;
  workspaceSlug: string;
};

export const IssueParentSelect: React.FC<TIssueParentSelect> = observer((props) => {
  const { className = "", disabled = false, issueId, issueOperations, projectId, workspaceSlug } = props;
  // store hooks
  const { getProjectById } = useProject();
  const {
    issue: { getIssueById },
  } = useIssueDetail();
  const { isParentIssueModalOpen, toggleParentIssueModal } = useIssueDetail();
  // derived values
  const issue = getIssueById(issueId);
  const parentIssue = issue?.parent_id ? getIssueById(issue.parent_id) : undefined;
  const parentIssueProjectDetails =
    parentIssue && parentIssue.project_id ? getProjectById(parentIssue.project_id) : undefined;

  const handleParentIssue = async (_issueId: string | null = null) => {
    try {
      await issueOperations.update(workspaceSlug, projectId, issueId, { parent_id: _issueId });
      await issueOperations.fetch(workspaceSlug, projectId, issueId);
      toggleParentIssueModal(false);
    } catch (error) {
      console.error("something went wrong while fetching the issue");
    }
  };

  if (!issue) return <></>;

  return (
    <>
      <ParentIssuesListModal
        projectId={projectId}
        issueId={issueId}
        isOpen={isParentIssueModalOpen}
        handleClose={() => toggleParentIssueModal(false)}
        onChange={(issue: any) => handleParentIssue(issue?.id)}
      />
      <button
        type="button"
        className={cn(
          "group flex items-center justify-between gap-2 px-2 py-0.5 rounded outline-none",
          {
            "cursor-not-allowed": disabled,
<<<<<<< HEAD
            "hover:bg-neutral-component-surface-dark": !disabled,
=======
            "hover:bg-custom-background-80": !disabled,
            "bg-custom-background-80": isParentIssueModalOpen,
>>>>>>> f9e187d8
          },
          className
        )}
        onClick={() => toggleParentIssueModal(true)}
        disabled={disabled}
      >
        {issue.parent_id && parentIssue ? (
<<<<<<< HEAD
          <div className="flex items-center gap-1 bg-success-component-surface-light text-success-text-medium rounded px-1.5 py-1">
            <Link
              href={`/${workspaceSlug}/projects/${projectId}/issues/${parentIssue?.id}`}
              className="text-xs font-medium"
            >
              {parentIssueProjectDetails?.identifier}-{parentIssue.sequence_id}
            </Link>
=======
          <div className="flex items-center gap-1 bg-green-500/20 text-green-700 rounded px-1.5 py-1">
            <Tooltip tooltipHeading="Title" tooltipContent={parentIssue.name}>
              <Link
                href={`/${workspaceSlug}/projects/${projectId}/issues/${parentIssue?.id}`}
                target="_blank"
                rel="noopener noreferrer"
                className="text-xs font-medium"
                onClick={(e) => e.stopPropagation()}
              >
                {parentIssueProjectDetails?.identifier}-{parentIssue.sequence_id}
              </Link>
            </Tooltip>
>>>>>>> f9e187d8

            {!disabled && (
              <Tooltip tooltipContent="Remove" position="bottom">
                <span
                  onClick={(e) => {
                    e.preventDefault();
                    e.stopPropagation();
                    handleParentIssue(null);
                  }}
                >
                  <X className="h-2.5 w-2.5 text-custom-text-300 hover:text-red-500" />
                </span>
              </Tooltip>
            )}
          </div>
        ) : (
          <span className="text-sm text-custom-text-400">Add parent issue</span>
        )}
        {!disabled && (
          <span
            className={cn("p-1 flex-shrink-0 opacity-0 group-hover:opacity-100", {
              "text-custom-text-400": !issue.parent_id && !parentIssue,
            })}
          >
            <Pencil className="h-2.5 w-2.5 flex-shrink-0" />
          </span>
        )}
      </button>
    </>
  );
});<|MERGE_RESOLUTION|>--- conflicted
+++ resolved
@@ -63,12 +63,8 @@
           "group flex items-center justify-between gap-2 px-2 py-0.5 rounded outline-none",
           {
             "cursor-not-allowed": disabled,
-<<<<<<< HEAD
-            "hover:bg-neutral-component-surface-dark": !disabled,
-=======
             "hover:bg-custom-background-80": !disabled,
             "bg-custom-background-80": isParentIssueModalOpen,
->>>>>>> f9e187d8
           },
           className
         )}
@@ -76,15 +72,6 @@
         disabled={disabled}
       >
         {issue.parent_id && parentIssue ? (
-<<<<<<< HEAD
-          <div className="flex items-center gap-1 bg-success-component-surface-light text-success-text-medium rounded px-1.5 py-1">
-            <Link
-              href={`/${workspaceSlug}/projects/${projectId}/issues/${parentIssue?.id}`}
-              className="text-xs font-medium"
-            >
-              {parentIssueProjectDetails?.identifier}-{parentIssue.sequence_id}
-            </Link>
-=======
           <div className="flex items-center gap-1 bg-green-500/20 text-green-700 rounded px-1.5 py-1">
             <Tooltip tooltipHeading="Title" tooltipContent={parentIssue.name}>
               <Link
@@ -97,7 +84,6 @@
                 {parentIssueProjectDetails?.identifier}-{parentIssue.sequence_id}
               </Link>
             </Tooltip>
->>>>>>> f9e187d8
 
             {!disabled && (
               <Tooltip tooltipContent="Remove" position="bottom">
