--- conflicted
+++ resolved
@@ -103,28 +103,8 @@
         />
       )}
 
-<<<<<<< HEAD
-      <div className="flex h-full w-full flex-col divide-y-2 divide-neutral-border-medium overflow-hidden">
-        <div className="flex items-center justify-between px-5 pb-3">
-          <div className="flex items-center gap-x-2">
-            {currentIssueState ? (
-              <StateGroupIcon
-                className="h-4 w-4"
-                stateGroup={currentIssueState.group}
-                color={currentIssueState.color}
-              />
-            ) : inboxIssueId ? (
-              <StateGroupIcon className="h-4 w-4" stateGroup="backlog" color="#ff7700" />
-            ) : null}
-            <h4 className="text-lg font-medium text-neutral-text-medium">
-              {projectDetails?.identifier}-{issue?.sequence_id}
-            </h4>
-          </div>
-
-=======
       <div className="flex h-full w-full flex-col divide-y-2 divide-custom-border-200 overflow-hidden">
         <div className="flex items-center justify-end px-5 pb-3">
->>>>>>> 41e812a8
           <div className="flex flex-wrap items-center gap-2">
             {currentUser && !is_archived && (
               <IssueSubscription workspaceSlug={workspaceSlug} projectId={projectId} issueId={issueId} />
