--- conflicted
+++ resolved
@@ -28,21 +28,19 @@
   ArchiveIssueModal,
 } from "components/issues";
 import { IssueSubscription } from "./subscription";
-<<<<<<< HEAD
+import { DateDropdown, EstimateDropdown, PriorityDropdown, MemberDropdown, StateDropdown } from "components/dropdowns";
+// ui
 import {
-  DateDropdown,
-  EstimateDropdown,
-  PriorityDropdown,
-  ProjectMemberDropdown,
-  StateDropdown,
-} from "components/dropdowns";
-// ui
-import { ContrastIcon, DiceIcon, DoubleCircleIcon, RelatedIcon, UserGroupIcon, TOAST_TYPE, setToast } from "@plane/ui";
-=======
-import { DateDropdown, EstimateDropdown, PriorityDropdown, MemberDropdown, StateDropdown } from "components/dropdowns";
-// icons
-import { ArchiveIcon, ContrastIcon, DiceIcon, DoubleCircleIcon, RelatedIcon, Tooltip, UserGroupIcon } from "@plane/ui";
->>>>>>> e6f33eb2
+  ArchiveIcon,
+  ContrastIcon,
+  DiceIcon,
+  DoubleCircleIcon,
+  RelatedIcon,
+  Tooltip,
+  UserGroupIcon,
+  TOAST_TYPE,
+  setToast,
+} from "@plane/ui";
 // helpers
 import { renderFormattedPayloadDate } from "helpers/date-time.helper";
 import { copyTextToClipboard } from "helpers/string.helper";
