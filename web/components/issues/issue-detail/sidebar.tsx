import React, { useState } from "react";
import { observer } from "mobx-react";
import { useRouter } from "next/router";
import {
  CalendarCheck2,
  CalendarClock,
  CircleDot,
  CopyPlus,
  LayoutPanelTop,
  LinkIcon,
  Signal,
  Tag,
  Trash2,
  Triangle,
  XCircle,
<<<<<<< HEAD
  UserCircle2
=======
  CircleDot,
  CopyPlus,
  CalendarClock,
  CalendarCheck2,
>>>>>>> f1fda4ae
} from "lucide-react";
// hooks
// components
import {
  ArchiveIcon,
  ContrastIcon,
  DiceIcon,
  DoubleCircleIcon,
  RelatedIcon,
  TOAST_TYPE,
  Tooltip,
  UserGroupIcon,
  setToast,
} from "@plane/ui";
import {
  DateDropdown,
  EstimateDropdown,
  MemberDropdown,
  PriorityDropdown,
  StateDropdown,
} from "@/components/dropdowns";
// ui
// helpers
import {
  ArchiveIssueModal,
  DeleteIssueModal,
  IssueCycleSelect,
  IssueLabel,
  IssueLinkRoot,
  IssueModuleSelect,
  IssueParentSelect,
  IssueRelationSelect,
} from "@/components/issues";
// helpers
// types
import { STATE_GROUPS } from "@/constants/state";
import { cn } from "@/helpers/common.helper";
import { getDate, renderFormattedPayloadDate } from "@/helpers/date-time.helper";
import { shouldHighlightIssueDueDate } from "@/helpers/issue.helper";
import { copyTextToClipboard } from "@/helpers/string.helper";
// types
import { useEstimate, useIssueDetail, useProject, useProjectState, useUser } from "@/hooks/store";
import { usePlatformOS } from "@/hooks/use-platform-os";
// components
import type { TIssueOperations } from "./root";
import { IssueSubscription } from "./subscription";
// icons
// helpers
// types

type Props = {
  workspaceSlug: string;
  projectId: string;
  issueId: string;
  issueOperations: TIssueOperations;
  is_archived: boolean;
  isEditable: boolean;
};

export const IssueDetailsSidebar: React.FC<Props> = observer((props) => {
  const { workspaceSlug, projectId, issueId, issueOperations, is_archived, isEditable } = props;
  // states
  const [deleteIssueModal, setDeleteIssueModal] = useState(false);
  const [archiveIssueModal, setArchiveIssueModal] = useState(false);
  // router
  const router = useRouter();
  // store hooks
  const { getProjectById } = useProject();
  const { data: currentUser } = useUser();
  const { areEstimatesEnabledForCurrentProject } = useEstimate();
  const {
    issue: { getIssueById },
  } = useIssueDetail();
  const { getStateById } = useProjectState();
  const { isMobile } = usePlatformOS();
  const issue = getIssueById(issueId);
  if (!issue) return <></>;

  const handleCopyText = () => {
    const originURL = typeof window !== "undefined" && window.location.origin ? window.location.origin : "";
    copyTextToClipboard(`${originURL}/${workspaceSlug}/projects/${projectId}/issues/${issue.id}`).then(() => {
      setToast({
        type: TOAST_TYPE.SUCCESS,
        title: "Link Copied!",
        message: "Issue link copied to clipboard.",
      });
    });
  };

  const handleDeleteIssue = async () => {
    await issueOperations.remove(workspaceSlug, projectId, issueId);
    router.push(`/${workspaceSlug}/projects/${projectId}/issues`);
  };

  const handleArchiveIssue = async () => {
    if (!issueOperations.archive) return;
    await issueOperations.archive(workspaceSlug, projectId, issueId);
    router.push(`/${workspaceSlug}/projects/${projectId}/archives/issues/${issue.id}`);
  };
  // derived values
  const projectDetails = getProjectById(issue.project_id);
  const stateDetails = getStateById(issue.state_id);
  // auth
  const isArchivingAllowed = !is_archived && issueOperations.archive && isEditable;
  const isInArchivableGroup =
    !!stateDetails && [STATE_GROUPS.completed.key, STATE_GROUPS.cancelled.key].includes(stateDetails?.group);

  const minDate = issue.start_date ? getDate(issue.start_date) : null;
  minDate?.setDate(minDate.getDate());

  const maxDate = issue.target_date ? getDate(issue.target_date) : null;
  maxDate?.setDate(maxDate.getDate());

  return (
    <>
      <DeleteIssueModal
        handleClose={() => setDeleteIssueModal(false)}
        isOpen={deleteIssueModal}
        data={issue}
        onSubmit={handleDeleteIssue}
      />
      <ArchiveIssueModal
        isOpen={archiveIssueModal}
        handleClose={() => setArchiveIssueModal(false)}
        data={issue}
        onSubmit={handleArchiveIssue}
      />
      <div className="flex h-full w-full flex-col divide-y-2 divide-custom-border-200 overflow-hidden">
        <div className="flex items-center justify-end px-5 pb-3">
          <div className="flex flex-wrap items-center gap-4">
            {currentUser && !is_archived && (
              <IssueSubscription workspaceSlug={workspaceSlug} projectId={projectId} issueId={issueId} />
            )}
            <div className="flex flex-wrap items-center gap-2.5 text-custom-text-300">
              <Tooltip tooltipContent="Copy link" isMobile={isMobile}>
                <button
                  type="button"
                  className="grid h-5 w-5 place-items-center rounded hover:text-custom-text-200 focus:outline-none focus:ring-2 focus:ring-custom-primary"
                  onClick={handleCopyText}
                >
                  <LinkIcon className="h-4 w-4" />
                </button>
              </Tooltip>
              {isArchivingAllowed && (
                <Tooltip
                  isMobile={isMobile}
                  tooltipContent={isInArchivableGroup ? "Archive" : "Only completed or canceled issues can be archived"}
                >
                  <button
                    type="button"
                    className={cn(
                      "grid h-5 w-5 place-items-center rounded focus:outline-none focus:ring-2 focus:ring-custom-primary",
                      {
                        "hover:text-custom-text-200": isInArchivableGroup,
                        "cursor-not-allowed text-custom-text-400": !isInArchivableGroup,
                      }
                    )}
                    onClick={() => {
                      if (!isInArchivableGroup) return;
                      setArchiveIssueModal(true);
                    }}
                  >
                    <ArchiveIcon className="h-4 w-4" />
                  </button>
                </Tooltip>
              )}
              {isEditable && (
                <Tooltip tooltipContent="Delete" isMobile={isMobile}>
                  <button
                    type="button"
                    className="grid h-5 w-5 place-items-center rounded hover:text-custom-text-200 focus:outline-none focus:ring-2 focus:ring-custom-primary"
                    onClick={() => setDeleteIssueModal(true)}
                  >
                    <Trash2 className="h-4 w-4" />
                  </button>
                </Tooltip>
              )}
            </div>
          </div>
        </div>

        <div className="h-full w-full overflow-y-auto px-6">
          <h5 className="mt-6 text-sm font-medium">Properties</h5>
          {/* TODO: render properties using a common component */}
          <div className={`mb-2 mt-3 space-y-2.5 ${!isEditable ? "opacity-60" : ""}`}>
            <div className="flex h-8 items-center gap-2">
              <div className="flex w-2/5 flex-shrink-0 items-center gap-1 text-sm text-custom-text-300">
                <DoubleCircleIcon className="h-4 w-4 flex-shrink-0" />
                <span>State</span>
              </div>
              <StateDropdown
                value={issue?.state_id ?? undefined}
                onChange={(val) => issueOperations.update(workspaceSlug, projectId, issueId, { state_id: val })}
                projectId={projectId?.toString() ?? ""}
                disabled={!isEditable}
                buttonVariant="transparent-with-text"
                className="group w-3/5 flex-grow"
                buttonContainerClassName="w-full text-left"
                buttonClassName="text-sm"
                dropdownArrow
                dropdownArrowClassName="h-3.5 w-3.5 hidden group-hover:inline"
              />
            </div>

            <div className="flex h-8 items-center gap-2">
              <div className="flex w-2/5 flex-shrink-0 items-center gap-1 text-sm text-custom-text-300">
                <UserGroupIcon className="h-4 w-4 flex-shrink-0" />
                <span>Assignees</span>
              </div>
              <MemberDropdown
                value={issue?.assignee_ids ?? undefined}
                onChange={(val) => issueOperations.update(workspaceSlug, projectId, issueId, { assignee_ids: val })}
                disabled={!isEditable}
                projectId={projectId?.toString() ?? ""}
                placeholder="Add assignees"
                multiple
                buttonVariant={issue?.assignee_ids?.length > 1 ? "transparent-without-text" : "transparent-with-text"}
                className="group w-3/5 flex-grow"
                buttonContainerClassName="w-full text-left"
                buttonClassName={`text-sm justify-between ${
                  issue?.assignee_ids.length > 0 ? "" : "text-custom-text-400"
                }`}
                hideIcon={issue.assignee_ids?.length === 0}
                dropdownArrow
                dropdownArrowClassName="h-3.5 w-3.5 hidden group-hover:inline"
              />
            </div>

            <div className="flex h-8 items-center gap-2">
              <div className="flex w-2/5 flex-shrink-0 items-center gap-1 text-sm text-custom-text-300">
                <Signal className="h-4 w-4 flex-shrink-0" />
                <span>Priority</span>
              </div>
              <PriorityDropdown
                value={issue?.priority || undefined}
                onChange={(val) => issueOperations.update(workspaceSlug, projectId, issueId, { priority: val })}
                disabled={!isEditable}
                buttonVariant="border-with-text"
                className="w-3/5 flex-grow rounded px-2 hover:bg-custom-background-80"
                buttonContainerClassName="w-full text-left"
                buttonClassName="w-min h-auto whitespace-nowrap"
              />
            </div>

            <div className="flex h-8 items-center gap-2">
              <div className="flex w-2/5 flex-shrink-0 items-center gap-1 text-sm text-custom-text-300">
                <CalendarClock className="h-4 w-4 flex-shrink-0" />
                <span>Start date</span>
              </div>
              <DateDropdown
                placeholder="Add start date"
                value={issue.start_date}
                onChange={(val) =>
                  issueOperations.update(workspaceSlug, projectId, issueId, {
                    start_date: val ? renderFormattedPayloadDate(val) : null,
                  })
                }
                maxDate={maxDate ?? undefined}
                disabled={!isEditable}
                buttonVariant="transparent-with-text"
                className="group w-3/5 flex-grow"
                buttonContainerClassName="w-full text-left"
                buttonClassName={`text-sm ${issue?.start_date ? "" : "text-custom-text-400"}`}
                hideIcon
                clearIconClassName="h-3 w-3 hidden group-hover:inline"
                // TODO: add this logic
                // showPlaceholderIcon
              />
            </div>

            <div className="flex h-8 items-center gap-2">
              <div className="flex w-2/5 flex-shrink-0 items-center gap-1 text-sm text-custom-text-300">
                <CalendarCheck2 className="h-4 w-4 flex-shrink-0" />
                <span>Due date</span>
              </div>
              <DateDropdown
                placeholder="Add due date"
                value={issue.target_date}
                onChange={(val) =>
                  issueOperations.update(workspaceSlug, projectId, issueId, {
                    target_date: val ? renderFormattedPayloadDate(val) : null,
                  })
                }
                minDate={minDate ?? undefined}
                disabled={!isEditable}
                buttonVariant="transparent-with-text"
                className="group w-3/5 flex-grow"
                buttonContainerClassName="w-full text-left"
                buttonClassName={cn("text-sm", {
                  "text-custom-text-400": !issue.target_date,
                  "text-red-500": shouldHighlightIssueDueDate(issue.target_date, stateDetails?.group),
                })}
                hideIcon
                clearIconClassName="h-3 w-3 hidden group-hover:inline !text-custom-text-100"
                // TODO: add this logic
                // showPlaceholderIcon
              />
            </div>

            {areEstimatesEnabledForCurrentProject && (
              <div className="flex h-8 items-center gap-2">
                <div className="flex w-2/5 flex-shrink-0 items-center gap-1 text-sm text-custom-text-300">
                  <Triangle className="h-4 w-4 flex-shrink-0" />
                  <span>Estimate</span>
                </div>
                <EstimateDropdown
                  value={issue?.estimate_point !== null ? issue.estimate_point : null}
                  onChange={(val) => issueOperations.update(workspaceSlug, projectId, issueId, { estimate_point: val })}
                  projectId={projectId}
                  disabled={!isEditable}
                  buttonVariant="transparent-with-text"
                  className="group w-3/5 flex-grow"
                  buttonContainerClassName="w-full text-left"
                  buttonClassName={`text-sm ${issue?.estimate_point !== null ? "" : "text-custom-text-400"}`}
                  placeholder="None"
                  hideIcon
                  dropdownArrow
                  dropdownArrowClassName="h-3.5 w-3.5 hidden group-hover:inline"
                />
              </div>
            )}

            {projectDetails?.module_view && (
              <div className="flex min-h-8 gap-2">
                <div className="flex w-2/5 flex-shrink-0 gap-1 pt-2 text-sm text-custom-text-300">
                  <DiceIcon className="h-4 w-4 flex-shrink-0" />
                  <span>Module</span>
                </div>
                <IssueModuleSelect
                  className="w-3/5 flex-grow"
                  workspaceSlug={workspaceSlug}
                  projectId={projectId}
                  issueId={issueId}
                  issueOperations={issueOperations}
                  disabled={!isEditable}
                />
              </div>
            )}

            {projectDetails?.cycle_view && (
              <div className="flex h-8 items-center gap-2">
                <div className="flex w-2/5 flex-shrink-0 items-center gap-1 text-sm text-custom-text-300">
                  <ContrastIcon className="h-4 w-4 flex-shrink-0" />
                  <span>Cycle</span>
                </div>
                <IssueCycleSelect
                  className="w-3/5 flex-grow"
                  workspaceSlug={workspaceSlug}
                  projectId={projectId}
                  issueId={issueId}
                  issueOperations={issueOperations}
                  disabled={!isEditable}
                />
              </div>
            )}

            <div className="flex h-8 items-center gap-2">
              <div className="flex w-2/5 flex-shrink-0 items-center gap-1 text-sm text-custom-text-300">
                <LayoutPanelTop className="h-4 w-4 flex-shrink-0" />
                <span>Parent</span>
              </div>
              <IssueParentSelect
                className="h-full w-3/5 flex-grow"
                workspaceSlug={workspaceSlug}
                projectId={projectId}
                issueId={issueId}
                issueOperations={issueOperations}
                disabled={!isEditable}
              />
            </div>

            <div className="flex min-h-8 gap-2">
              <div className="flex w-2/5 flex-shrink-0 gap-1 pt-2 text-sm text-custom-text-300">
                <RelatedIcon className="h-4 w-4 flex-shrink-0" />
                <span>Relates to</span>
              </div>
              <IssueRelationSelect
                className="h-full min-h-8 w-3/5 flex-grow"
                workspaceSlug={workspaceSlug}
                projectId={projectId}
                issueId={issueId}
                relationKey="relates_to"
                disabled={!isEditable}
              />
            </div>

            <div className="flex min-h-8 gap-2">
              <div className="flex w-2/5 flex-shrink-0 gap-1 pt-2 text-sm text-custom-text-300">
                <XCircle className="h-4 w-4 flex-shrink-0" />
                <span>Blocking</span>
              </div>
              <IssueRelationSelect
                className="h-full min-h-8 w-3/5 flex-grow"
                workspaceSlug={workspaceSlug}
                projectId={projectId}
                issueId={issueId}
                relationKey="blocking"
                disabled={!isEditable}
              />
            </div>

            <div className="flex min-h-8 gap-2">
              <div className="flex w-2/5 flex-shrink-0 gap-1 pt-2 text-sm text-custom-text-300">
                <CircleDot className="h-4 w-4 flex-shrink-0" />
                <span>Blocked by</span>
              </div>
              <IssueRelationSelect
                className="h-full min-h-8 w-3/5 flex-grow"
                workspaceSlug={workspaceSlug}
                projectId={projectId}
                issueId={issueId}
                relationKey="blocked_by"
                disabled={!isEditable}
              />
            </div>

            <div className="flex min-h-8 gap-2">
              <div className="flex w-2/5 flex-shrink-0 gap-1 pt-2 text-sm text-custom-text-300">
                <CopyPlus className="h-4 w-4 flex-shrink-0" />
                <span>Duplicate of</span>
              </div>
              <IssueRelationSelect
                className="h-full min-h-8 w-3/5 flex-grow"
                workspaceSlug={workspaceSlug}
                projectId={projectId}
                issueId={issueId}
                relationKey="duplicate"
                disabled={!isEditable}
              />
            </div>

            <div className="flex min-h-8 gap-2">
              <div className="flex w-2/5 flex-shrink-0 gap-1 pt-2 text-sm text-custom-text-300">
                <Tag className="h-4 w-4 flex-shrink-0" />
                <span>Labels</span>
              </div>
              <div className="h-full min-h-8 w-3/5 flex-grow">
                <IssueLabel
                  workspaceSlug={workspaceSlug}
                  projectId={projectId}
                  issueId={issueId}
                  disabled={!isEditable}
                />
              </div>
            </div>
          </div>

          <IssueLinkRoot workspaceSlug={workspaceSlug} projectId={projectId} issueId={issueId} disabled={!isEditable} />
        </div>
      </div>
    </>
  );
});<|MERGE_RESOLUTION|>--- conflicted
+++ resolved
@@ -13,14 +13,6 @@
   Trash2,
   Triangle,
   XCircle,
-<<<<<<< HEAD
-  UserCircle2
-=======
-  CircleDot,
-  CopyPlus,
-  CalendarClock,
-  CalendarCheck2,
->>>>>>> f1fda4ae
 } from "lucide-react";
 // hooks
 // components
