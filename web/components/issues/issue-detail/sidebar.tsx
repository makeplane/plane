import React, { useState } from "react";
import { observer } from "mobx-react";
import { useRouter } from "next/router";
import {
  LinkIcon,
  Signal,
  Tag,
  Trash2,
  Triangle,
  LayoutPanelTop,
  XCircle,
  CircleDot,
  CopyPlus,
  CalendarClock,
  CalendarCheck2,
} from "lucide-react";
// hooks
// components
import {
  ArchiveIcon,
  ContrastIcon,
  DiceIcon,
  DoubleCircleIcon,
  RelatedIcon,
  Tooltip,
  UserGroupIcon,
  TOAST_TYPE,
  setToast,
} from "@plane/ui";
import {
  DateDropdown,
  EstimateDropdown,
  PriorityDropdown,
  MemberDropdown,
  StateDropdown,
} from "@/components/dropdowns";
// ui
// helpers
import {
  DeleteIssueModal,
  IssueLinkRoot,
  IssueRelationSelect,
  IssueCycleSelect,
  IssueModuleSelect,
  IssueParentSelect,
  IssueLabel,
  ArchiveIssueModal,
} from "@/components/issues";
// helpers
// types
import { STATE_GROUPS } from "@/constants/state";
import { cn } from "@/helpers/common.helper";
import { getDate, renderFormattedPayloadDate } from "@/helpers/date-time.helper";
import { shouldHighlightIssueDueDate } from "@/helpers/issue.helper";
import { copyTextToClipboard } from "@/helpers/string.helper";
// types
<<<<<<< HEAD
import { cn } from "helpers/common.helper";
import { renderFormattedPayloadDate } from "helpers/date-time.helper";
import { shouldHighlightIssueDueDate } from "helpers/issue.helper";
import { copyTextToClipboard } from "helpers/string.helper";
import { useEstimate, useIssueDetail, useProject, useProjectState } from "hooks/store";
=======
import { useEstimate, useIssueDetail, useProject, useProjectState, useUser } from "@/hooks/store";
import { usePlatformOS } from "@/hooks/use-platform-os";
>>>>>>> 204e4a8c
// components
import type { TIssueOperations } from "./root";
import { IssueSubscription } from "./subscription";
import { useStore } from "hooks";
// icons
// helpers
// types

type Props = {
  workspaceSlug: string;
  projectId: string;
  issueId: string;
  issueOperations: TIssueOperations;
  is_archived: boolean;
  is_editable: boolean;
};

export const IssueDetailsSidebar: React.FC<Props> = observer((props) => {
  const { workspaceSlug, projectId, issueId, issueOperations, is_archived, is_editable } = props;
  // states
  const [deleteIssueModal, setDeleteIssueModal] = useState(false);
  const [archiveIssueModal, setArchiveIssueModal] = useState(false);
  // router
  const router = useRouter();
  // store hooks
  const { getProjectById } = useProject();
  const {
    user: { data: currentUser },
  } = useStore();
  const { areEstimatesEnabledForCurrentProject } = useEstimate();
  const {
    issue: { getIssueById },
  } = useIssueDetail();
  const { getStateById } = useProjectState();
  const { isMobile } = usePlatformOS();
  const issue = getIssueById(issueId);
  if (!issue) return <></>;

  const handleCopyText = () => {
    const originURL = typeof window !== "undefined" && window.location.origin ? window.location.origin : "";
    copyTextToClipboard(`${originURL}/${workspaceSlug}/projects/${projectId}/issues/${issue.id}`).then(() => {
      setToast({
        type: TOAST_TYPE.SUCCESS,
        title: "Link Copied!",
        message: "Issue link copied to clipboard.",
      });
    });
  };

  const handleDeleteIssue = async () => {
    await issueOperations.remove(workspaceSlug, projectId, issueId);
    router.push(`/${workspaceSlug}/projects/${projectId}/issues`);
  };

  const handleArchiveIssue = async () => {
    if (!issueOperations.archive) return;
    await issueOperations.archive(workspaceSlug, projectId, issueId);
    router.push(`/${workspaceSlug}/projects/${projectId}/archives/issues/${issue.id}`);
  };
  // derived values
  const projectDetails = getProjectById(issue.project_id);
  const stateDetails = getStateById(issue.state_id);
  // auth
  const isArchivingAllowed = !is_archived && issueOperations.archive && is_editable;
  const isInArchivableGroup =
    !!stateDetails && [STATE_GROUPS.completed.key, STATE_GROUPS.cancelled.key].includes(stateDetails?.group);

  const minDate = issue.start_date ? getDate(issue.start_date) : null;
  minDate?.setDate(minDate.getDate());

  const maxDate = issue.target_date ? getDate(issue.target_date) : null;
  maxDate?.setDate(maxDate.getDate());

  return (
    <>
      <DeleteIssueModal
        handleClose={() => setDeleteIssueModal(false)}
        isOpen={deleteIssueModal}
        data={issue}
        onSubmit={handleDeleteIssue}
      />
      <ArchiveIssueModal
        isOpen={archiveIssueModal}
        handleClose={() => setArchiveIssueModal(false)}
        data={issue}
        onSubmit={handleArchiveIssue}
      />
      <div className="flex h-full w-full flex-col divide-y-2 divide-custom-border-200 overflow-hidden">
        <div className="flex items-center justify-end px-5 pb-3">
          <div className="flex flex-wrap items-center gap-4">
            {currentUser && !is_archived && (
              <IssueSubscription workspaceSlug={workspaceSlug} projectId={projectId} issueId={issueId} />
            )}
            <div className="flex flex-wrap items-center gap-2.5 text-custom-text-300">
              <Tooltip tooltipContent="Copy link" isMobile={isMobile}>
                <button
                  type="button"
                  className="grid h-5 w-5 place-items-center rounded hover:text-custom-text-200 focus:outline-none focus:ring-2 focus:ring-custom-primary"
                  onClick={handleCopyText}
                >
                  <LinkIcon className="h-4 w-4" />
                </button>
              </Tooltip>
              {isArchivingAllowed && (
                <Tooltip
                  isMobile={isMobile}
                  tooltipContent={isInArchivableGroup ? "Archive" : "Only completed or canceled issues can be archived"}
                >
                  <button
                    type="button"
                    className={cn(
                      "grid h-5 w-5 place-items-center rounded focus:outline-none focus:ring-2 focus:ring-custom-primary",
                      {
                        "hover:text-custom-text-200": isInArchivableGroup,
                        "cursor-not-allowed text-custom-text-400": !isInArchivableGroup,
                      }
                    )}
                    onClick={() => {
                      if (!isInArchivableGroup) return;
                      setArchiveIssueModal(true);
                    }}
                  >
                    <ArchiveIcon className="h-4 w-4" />
                  </button>
                </Tooltip>
              )}
              {is_editable && (
                <Tooltip tooltipContent="Delete" isMobile={isMobile}>
                  <button
                    type="button"
                    className="grid h-5 w-5 place-items-center rounded hover:text-custom-text-200 focus:outline-none focus:ring-2 focus:ring-custom-primary"
                    onClick={() => setDeleteIssueModal(true)}
                  >
                    <Trash2 className="h-4 w-4" />
                  </button>
                </Tooltip>
              )}
            </div>
          </div>
        </div>

        <div className="h-full w-full overflow-y-auto px-6">
          <h5 className="mt-6 text-sm font-medium">Properties</h5>
          {/* TODO: render properties using a common component */}
          <div className={`mb-2 mt-3 space-y-2.5 ${!is_editable ? "opacity-60" : ""}`}>
            <div className="flex h-8 items-center gap-2">
              <div className="flex w-2/5 flex-shrink-0 items-center gap-1 text-sm text-custom-text-300">
                <DoubleCircleIcon className="h-4 w-4 flex-shrink-0" />
                <span>State</span>
              </div>
              <StateDropdown
                value={issue?.state_id ?? undefined}
                onChange={(val) => issueOperations.update(workspaceSlug, projectId, issueId, { state_id: val })}
                projectId={projectId?.toString() ?? ""}
                disabled={!is_editable}
                buttonVariant="transparent-with-text"
                className="group w-3/5 flex-grow"
                buttonContainerClassName="w-full text-left"
                buttonClassName="text-sm"
                dropdownArrow
                dropdownArrowClassName="h-3.5 w-3.5 hidden group-hover:inline"
              />
            </div>

            <div className="flex h-8 items-center gap-2">
              <div className="flex w-2/5 flex-shrink-0 items-center gap-1 text-sm text-custom-text-300">
                <UserGroupIcon className="h-4 w-4 flex-shrink-0" />
                <span>Assignees</span>
              </div>
              <MemberDropdown
                value={issue?.assignee_ids ?? undefined}
                onChange={(val) => issueOperations.update(workspaceSlug, projectId, issueId, { assignee_ids: val })}
                disabled={!is_editable}
                projectId={projectId?.toString() ?? ""}
                placeholder="Add assignees"
                multiple
                buttonVariant={issue?.assignee_ids?.length > 1 ? "transparent-without-text" : "transparent-with-text"}
                className="group w-3/5 flex-grow"
                buttonContainerClassName="w-full text-left"
                buttonClassName={`text-sm justify-between ${
                  issue?.assignee_ids.length > 0 ? "" : "text-custom-text-400"
                }`}
                hideIcon={issue.assignee_ids?.length === 0}
                dropdownArrow
                dropdownArrowClassName="h-3.5 w-3.5 hidden group-hover:inline"
              />
            </div>

            <div className="flex h-8 items-center gap-2">
              <div className="flex w-2/5 flex-shrink-0 items-center gap-1 text-sm text-custom-text-300">
                <Signal className="h-4 w-4 flex-shrink-0" />
                <span>Priority</span>
              </div>
              <PriorityDropdown
                value={issue?.priority || undefined}
                onChange={(val) => issueOperations.update(workspaceSlug, projectId, issueId, { priority: val })}
                disabled={!is_editable}
                buttonVariant="border-with-text"
                className="w-3/5 flex-grow rounded px-2 hover:bg-custom-background-80"
                buttonContainerClassName="w-full text-left"
                buttonClassName="w-min h-auto whitespace-nowrap"
              />
            </div>

            <div className="flex h-8 items-center gap-2">
              <div className="flex w-2/5 flex-shrink-0 items-center gap-1 text-sm text-custom-text-300">
                <CalendarClock className="h-4 w-4 flex-shrink-0" />
                <span>Start date</span>
              </div>
              <DateDropdown
                placeholder="Add start date"
                value={issue.start_date}
                onChange={(val) =>
                  issueOperations.update(workspaceSlug, projectId, issueId, {
                    start_date: val ? renderFormattedPayloadDate(val) : null,
                  })
                }
                maxDate={maxDate ?? undefined}
                disabled={!is_editable}
                buttonVariant="transparent-with-text"
                className="group w-3/5 flex-grow"
                buttonContainerClassName="w-full text-left"
                buttonClassName={`text-sm ${issue?.start_date ? "" : "text-custom-text-400"}`}
                hideIcon
                clearIconClassName="h-3 w-3 hidden group-hover:inline"
                // TODO: add this logic
                // showPlaceholderIcon
              />
            </div>

            <div className="flex h-8 items-center gap-2">
              <div className="flex w-2/5 flex-shrink-0 items-center gap-1 text-sm text-custom-text-300">
                <CalendarCheck2 className="h-4 w-4 flex-shrink-0" />
                <span>Due date</span>
              </div>
              <DateDropdown
                placeholder="Add due date"
                value={issue.target_date}
                onChange={(val) =>
                  issueOperations.update(workspaceSlug, projectId, issueId, {
                    target_date: val ? renderFormattedPayloadDate(val) : null,
                  })
                }
                minDate={minDate ?? undefined}
                disabled={!is_editable}
                buttonVariant="transparent-with-text"
                className="group w-3/5 flex-grow"
                buttonContainerClassName="w-full text-left"
                buttonClassName={cn("text-sm", {
                  "text-custom-text-400": !issue.target_date,
                  "text-red-500": shouldHighlightIssueDueDate(issue.target_date, stateDetails?.group),
                })}
                hideIcon
                clearIconClassName="h-3 w-3 hidden group-hover:inline !text-custom-text-100"
                // TODO: add this logic
                // showPlaceholderIcon
              />
            </div>

            {areEstimatesEnabledForCurrentProject && (
              <div className="flex h-8 items-center gap-2">
                <div className="flex w-2/5 flex-shrink-0 items-center gap-1 text-sm text-custom-text-300">
                  <Triangle className="h-4 w-4 flex-shrink-0" />
                  <span>Estimate</span>
                </div>
                <EstimateDropdown
                  value={issue?.estimate_point !== null ? issue.estimate_point : null}
                  onChange={(val) => issueOperations.update(workspaceSlug, projectId, issueId, { estimate_point: val })}
                  projectId={projectId}
                  disabled={!is_editable}
                  buttonVariant="transparent-with-text"
                  className="group w-3/5 flex-grow"
                  buttonContainerClassName="w-full text-left"
                  buttonClassName={`text-sm ${issue?.estimate_point !== null ? "" : "text-custom-text-400"}`}
                  placeholder="None"
                  hideIcon
                  dropdownArrow
                  dropdownArrowClassName="h-3.5 w-3.5 hidden group-hover:inline"
                />
              </div>
            )}

            {projectDetails?.module_view && (
              <div className="flex min-h-8 gap-2">
                <div className="flex w-2/5 flex-shrink-0 gap-1 pt-2 text-sm text-custom-text-300">
                  <DiceIcon className="h-4 w-4 flex-shrink-0" />
                  <span>Module</span>
                </div>
                <IssueModuleSelect
                  className="w-3/5 flex-grow"
                  workspaceSlug={workspaceSlug}
                  projectId={projectId}
                  issueId={issueId}
                  issueOperations={issueOperations}
                  disabled={!is_editable}
                />
              </div>
            )}

            {projectDetails?.cycle_view && (
              <div className="flex h-8 items-center gap-2">
                <div className="flex w-2/5 flex-shrink-0 items-center gap-1 text-sm text-custom-text-300">
                  <ContrastIcon className="h-4 w-4 flex-shrink-0" />
                  <span>Cycle</span>
                </div>
                <IssueCycleSelect
                  className="w-3/5 flex-grow"
                  workspaceSlug={workspaceSlug}
                  projectId={projectId}
                  issueId={issueId}
                  issueOperations={issueOperations}
                  disabled={!is_editable}
                />
              </div>
            )}

            <div className="flex h-8 items-center gap-2">
              <div className="flex w-2/5 flex-shrink-0 items-center gap-1 text-sm text-custom-text-300">
                <LayoutPanelTop className="h-4 w-4 flex-shrink-0" />
                <span>Parent</span>
              </div>
              <IssueParentSelect
                className="h-full w-3/5 flex-grow"
                workspaceSlug={workspaceSlug}
                projectId={projectId}
                issueId={issueId}
                issueOperations={issueOperations}
                disabled={!is_editable}
              />
            </div>

            <div className="flex min-h-8 gap-2">
              <div className="flex w-2/5 flex-shrink-0 gap-1 pt-2 text-sm text-custom-text-300">
                <RelatedIcon className="h-4 w-4 flex-shrink-0" />
                <span>Relates to</span>
              </div>
              <IssueRelationSelect
                className="h-full min-h-8 w-3/5 flex-grow"
                workspaceSlug={workspaceSlug}
                projectId={projectId}
                issueId={issueId}
                relationKey="relates_to"
                disabled={!is_editable}
              />
            </div>

            <div className="flex min-h-8 gap-2">
              <div className="flex w-2/5 flex-shrink-0 gap-1 pt-2 text-sm text-custom-text-300">
                <XCircle className="h-4 w-4 flex-shrink-0" />
                <span>Blocking</span>
              </div>
              <IssueRelationSelect
                className="h-full min-h-8 w-3/5 flex-grow"
                workspaceSlug={workspaceSlug}
                projectId={projectId}
                issueId={issueId}
                relationKey="blocking"
                disabled={!is_editable}
              />
            </div>

            <div className="flex min-h-8 gap-2">
              <div className="flex w-2/5 flex-shrink-0 gap-1 pt-2 text-sm text-custom-text-300">
                <CircleDot className="h-4 w-4 flex-shrink-0" />
                <span>Blocked by</span>
              </div>
              <IssueRelationSelect
                className="h-full min-h-8 w-3/5 flex-grow"
                workspaceSlug={workspaceSlug}
                projectId={projectId}
                issueId={issueId}
                relationKey="blocked_by"
                disabled={!is_editable}
              />
            </div>

            <div className="flex min-h-8 gap-2">
              <div className="flex w-2/5 flex-shrink-0 gap-1 pt-2 text-sm text-custom-text-300">
                <CopyPlus className="h-4 w-4 flex-shrink-0" />
                <span>Duplicate of</span>
              </div>
              <IssueRelationSelect
                className="h-full min-h-8 w-3/5 flex-grow"
                workspaceSlug={workspaceSlug}
                projectId={projectId}
                issueId={issueId}
                relationKey="duplicate"
                disabled={!is_editable}
              />
            </div>

            <div className="flex min-h-8 gap-2">
              <div className="flex w-2/5 flex-shrink-0 gap-1 pt-2 text-sm text-custom-text-300">
                <Tag className="h-4 w-4 flex-shrink-0" />
                <span>Labels</span>
              </div>
              <div className="h-full min-h-8 w-3/5 flex-grow">
                <IssueLabel
                  workspaceSlug={workspaceSlug}
                  projectId={projectId}
                  issueId={issueId}
                  disabled={!is_editable}
                />
              </div>
            </div>
          </div>

          <IssueLinkRoot
            workspaceSlug={workspaceSlug}
            projectId={projectId}
            issueId={issueId}
            disabled={!is_editable}
          />
        </div>
      </div>
    </>
  );
});<|MERGE_RESOLUTION|>--- conflicted
+++ resolved
@@ -54,20 +54,12 @@
 import { shouldHighlightIssueDueDate } from "@/helpers/issue.helper";
 import { copyTextToClipboard } from "@/helpers/string.helper";
 // types
-<<<<<<< HEAD
-import { cn } from "helpers/common.helper";
-import { renderFormattedPayloadDate } from "helpers/date-time.helper";
-import { shouldHighlightIssueDueDate } from "helpers/issue.helper";
-import { copyTextToClipboard } from "helpers/string.helper";
-import { useEstimate, useIssueDetail, useProject, useProjectState } from "hooks/store";
-=======
-import { useEstimate, useIssueDetail, useProject, useProjectState, useUser } from "@/hooks/store";
+import { useStore } from "@/hooks";
+import { useEstimate, useIssueDetail, useProject, useProjectState } from "@/hooks/store";
 import { usePlatformOS } from "@/hooks/use-platform-os";
->>>>>>> 204e4a8c
 // components
 import type { TIssueOperations } from "./root";
 import { IssueSubscription } from "./subscription";
-import { useStore } from "hooks";
 // icons
 // helpers
 // types
