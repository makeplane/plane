--- conflicted
+++ resolved
@@ -1,11 +1,6 @@
 import { FC, useMemo, useState } from "react";
-<<<<<<< HEAD
-import { observer } from "mobx-react";
-import { History, LucideIcon, MessageCircle, ListRestart } from "lucide-react";
-=======
 import { observer } from "mobx-react-lite";
 import { History, LucideIcon, MessageCircle } from "lucide-react";
->>>>>>> f174a96e
 // types
 import { TIssueComment } from "@plane/types";
 // ui
