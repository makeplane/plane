--- conflicted
+++ resolved
@@ -149,22 +149,14 @@
                 showAccessSpecifier={project.is_deployed}
                 disabled={disabled}
               />
-<<<<<<< HEAD
-              <IssueCommentCreate
-                projectId={projectId}
-                workspaceSlug={workspaceSlug}
-                activityOperations={activityOperations}
-                showAccessSpecifier={project.is_deployed}
-              />
-=======
               {!disabled && (
                 <IssueCommentCreate
+                  projectId={projectId}
                   workspaceSlug={workspaceSlug}
                   activityOperations={activityOperations}
                   showAccessSpecifier={project.is_deployed}
                 />
               )}
->>>>>>> 3742ea91
             </div>
           ) : activityTab === "activity" ? (
             <IssueActivityRoot issueId={issueId} />
@@ -178,22 +170,14 @@
                 showAccessSpecifier={project.is_deployed}
                 disabled={disabled}
               />
-<<<<<<< HEAD
-              <IssueCommentCreate
-                projectId={projectId}
-                workspaceSlug={workspaceSlug}
-                activityOperations={activityOperations}
-                showAccessSpecifier={project.is_deployed}
-              />
-=======
               {!disabled && (
                 <IssueCommentCreate
+                  projectId={projectId}
                   workspaceSlug={workspaceSlug}
                   activityOperations={activityOperations}
                   showAccessSpecifier={project.is_deployed}
                 />
               )}
->>>>>>> 3742ea91
             </div>
           )}
         </div>
