--- conflicted
+++ resolved
@@ -1,30 +1,17 @@
 import { FC, useMemo, useState } from "react";
 import { useRouter } from "next/router";
 import { observer } from "mobx-react-lite";
-<<<<<<< HEAD
-import { History, LucideIcon, MessageCircle, ListRestart } from "lucide-react";
-// hooks
-import { TOAST_TYPE, setToast } from "@plane/ui";
-import { useEventTracker, useIssueDetail, useProject } from "hooks/store";
-=======
 import { History, LucideIcon, MessageCircle } from "lucide-react";
 // types
 import { TIssueComment } from "@plane/types";
->>>>>>> 15c7deb2
 // ui
 import { TOAST_TYPE, setToast } from "@plane/ui";
 // components
-<<<<<<< HEAD
-import { TIssueComment } from "@plane/types";
-import { IssueActivityCommentRoot, IssueActivityRoot, IssueCommentRoot, IssueCommentCreate } from "./";
+import { IssueActivityCommentRoot, IssueCommentRoot, IssueCommentCreate } from "@/components/issues";
 // constants
 import { COMMENT_CREATED, COMMENT_DELETED, COMMENT_UPDATED } from "constants/event-tracker";
-// types
-=======
-import { IssueActivityCommentRoot, IssueCommentRoot, IssueCommentCreate } from "@/components/issues";
 // hooks
-import { useIssueDetail, useProject } from "@/hooks/store";
->>>>>>> 15c7deb2
+import { useIssueDetail, useProject, useEventTracker } from "@/hooks/store";
 
 type TIssueActivity = {
   workspaceSlug: string;
@@ -55,14 +42,10 @@
 };
 
 export const IssueActivity: FC<TIssueActivity> = observer((props) => {
-<<<<<<< HEAD
-  const { workspaceSlug, projectId, issueId } = props;
+  const { workspaceSlug, projectId, issueId, disabled = false } = props;
   // router
   const router = useRouter();
   const { inboxId } = router.query;
-=======
-  const { workspaceSlug, projectId, issueId, disabled = false } = props;
->>>>>>> 15c7deb2
   // hooks
   const { createComment, updateComment, removeComment } = useIssueDetail();
   const { captureEvent } = useEventTracker();
