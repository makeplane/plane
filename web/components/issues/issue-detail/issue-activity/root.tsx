import { FC, useMemo, useState } from "react";
import { useRouter } from "next/router";
import { observer } from "mobx-react-lite";
import { History, LucideIcon, MessageCircle, ListRestart } from "lucide-react";
// hooks
<<<<<<< HEAD
import { useEventTracker, useIssueDetail, useProject } from "hooks/store";
import useToast from "hooks/use-toast";
=======
import { TOAST_TYPE, setToast } from "@plane/ui";
import { useIssueDetail, useProject } from "hooks/store";
// ui
>>>>>>> 7b88a2a8
// components
import { TIssueComment } from "@plane/types";
import { IssueActivityCommentRoot, IssueActivityRoot, IssueCommentRoot, IssueCommentCreate } from "./";
// types
<<<<<<< HEAD
import { TIssueComment } from "@plane/types";
// constants
import { COMMENT_CREATED, COMMENT_DELETED, COMMENT_UPDATED } from "constants/event-tracker";
=======
>>>>>>> 7b88a2a8

type TIssueActivity = {
  workspaceSlug: string;
  projectId: string;
  issueId: string;
};

type TActivityTabs = "all" | "activity" | "comments";

const activityTabs: { key: TActivityTabs; title: string; icon: LucideIcon }[] = [
  {
    key: "all",
    title: "All activity",
    icon: History,
  },
  {
    key: "activity",
    title: "Updates",
    icon: ListRestart,
  },
  {
    key: "comments",
    title: "Comments",
    icon: MessageCircle,
  },
];

export type TActivityOperations = {
  createComment: (data: Partial<TIssueComment>) => Promise<void>;
  updateComment: (commentId: string, data: Partial<TIssueComment>) => Promise<void>;
  removeComment: (commentId: string) => Promise<void>;
};

export const IssueActivity: FC<TIssueActivity> = observer((props) => {
  const { workspaceSlug, projectId, issueId } = props;
  // router
  const router = useRouter();
  const { inboxId } = router.query;
  // hooks
  const { createComment, updateComment, removeComment } = useIssueDetail();
<<<<<<< HEAD
  const { captureEvent } = useEventTracker();
  const { peekIssue } = useIssueDetail();
  const { setToastAlert } = useToast();
=======
>>>>>>> 7b88a2a8
  const { getProjectById } = useProject();
  // state
  const [activityTab, setActivityTab] = useState<TActivityTabs>("all");

  const activityOperations: TActivityOperations = useMemo(
    () => ({
      createComment: async (data: Partial<TIssueComment>) => {
        try {
          if (!workspaceSlug || !projectId || !issueId) throw new Error("Missing fields");
          await createComment(workspaceSlug, projectId, issueId, data);
<<<<<<< HEAD
          captureEvent(COMMENT_CREATED, {
            issue_id: issueId,
            is_public: data.access === "EXTERNAL",
            element: peekIssue ? "Peek issue" : inboxId ? "Inbox issue" : "Issue detail",
          });
          setToastAlert({
=======
          setToast({
>>>>>>> 7b88a2a8
            title: "Comment created successfully.",
            type: TOAST_TYPE.SUCCESS,
            message: "Comment created successfully.",
          });
        } catch (error) {
          setToast({
            title: "Comment creation failed.",
            type: TOAST_TYPE.ERROR,
            message: "Comment creation failed. Please try again later.",
          });
        }
      },
      updateComment: async (commentId: string, data: Partial<TIssueComment>) => {
        try {
          if (!workspaceSlug || !projectId || !issueId) throw new Error("Missing fields");
          await updateComment(workspaceSlug, projectId, issueId, commentId, data);
<<<<<<< HEAD
          captureEvent(COMMENT_UPDATED, {
            issue_id: issueId,
            is_public: data.access === "EXTERNAL",
            element: peekIssue ? "Peek issue" : inboxId ? "Inbox issue" : "Issue detail",
          });
          setToastAlert({
=======
          setToast({
>>>>>>> 7b88a2a8
            title: "Comment updated successfully.",
            type: TOAST_TYPE.SUCCESS,
            message: "Comment updated successfully.",
          });
        } catch (error) {
          setToast({
            title: "Comment update failed.",
            type: TOAST_TYPE.ERROR,
            message: "Comment update failed. Please try again later.",
          });
        }
      },
      removeComment: async (commentId: string) => {
        try {
          if (!workspaceSlug || !projectId || !issueId) throw new Error("Missing fields");
          await removeComment(workspaceSlug, projectId, issueId, commentId);
<<<<<<< HEAD
          captureEvent(COMMENT_DELETED, {
            issue_id: issueId,
            element: peekIssue ? "Peek issue" : inboxId ? "Inbox issue" : "Issue detail",
          });
          setToastAlert({
=======
          setToast({
>>>>>>> 7b88a2a8
            title: "Comment removed successfully.",
            type: TOAST_TYPE.SUCCESS,
            message: "Comment removed successfully.",
          });
        } catch (error) {
          setToast({
            title: "Comment remove failed.",
            type: TOAST_TYPE.ERROR,
            message: "Comment remove failed. Please try again later.",
          });
        }
      },
    }),
    [workspaceSlug, projectId, issueId, createComment, updateComment, removeComment]
  );

  const project = getProjectById(projectId);
  if (!project) return <></>;

  return (
    <div className="space-y-3 pt-3">
      {/* header */}
      <div className="text-lg text-custom-text-100">Activity</div>

      {/* rendering activity */}
      <div className="space-y-3">
        <div className="relative flex items-center gap-1">
          {activityTabs.map((tab) => (
            <div
              key={tab.key}
              className={`relative flex items-center px-2 py-1.5 gap-1 cursor-pointer transition-all rounded 
            ${
              tab.key === activityTab
                ? `text-custom-text-100 bg-custom-background-80`
                : `text-custom-text-200 hover:bg-custom-background-80`
            }`}
              onClick={() => setActivityTab(tab.key)}
            >
              <div className="flex-shrink-0 w-4 h-4 flex justify-center items-center">
                <tab.icon className="w-3 h-3" />
              </div>
              <div className="text-sm">{tab.title}</div>
            </div>
          ))}
        </div>

        <div className="min-h-[200px]">
          {activityTab === "all" ? (
            <div className="space-y-3">
              <IssueActivityCommentRoot
                workspaceSlug={workspaceSlug}
                issueId={issueId}
                activityOperations={activityOperations}
                showAccessSpecifier={project.is_deployed}
              />
              <IssueCommentCreate
                workspaceSlug={workspaceSlug}
                activityOperations={activityOperations}
                showAccessSpecifier={project.is_deployed}
              />
            </div>
          ) : activityTab === "activity" ? (
            <IssueActivityRoot issueId={issueId} />
          ) : (
            <div className="space-y-3">
              <IssueCommentRoot
                workspaceSlug={workspaceSlug}
                issueId={issueId}
                activityOperations={activityOperations}
                showAccessSpecifier={project.is_deployed}
              />
              <IssueCommentCreate
                workspaceSlug={workspaceSlug}
                activityOperations={activityOperations}
                showAccessSpecifier={project.is_deployed}
              />
            </div>
          )}
        </div>
      </div>
    </div>
  );
});<|MERGE_RESOLUTION|>--- conflicted
+++ resolved
@@ -3,24 +3,15 @@
 import { observer } from "mobx-react-lite";
 import { History, LucideIcon, MessageCircle, ListRestart } from "lucide-react";
 // hooks
-<<<<<<< HEAD
+import { TOAST_TYPE, setToast } from "@plane/ui";
 import { useEventTracker, useIssueDetail, useProject } from "hooks/store";
-import useToast from "hooks/use-toast";
-=======
-import { TOAST_TYPE, setToast } from "@plane/ui";
-import { useIssueDetail, useProject } from "hooks/store";
 // ui
->>>>>>> 7b88a2a8
 // components
 import { TIssueComment } from "@plane/types";
 import { IssueActivityCommentRoot, IssueActivityRoot, IssueCommentRoot, IssueCommentCreate } from "./";
-// types
-<<<<<<< HEAD
-import { TIssueComment } from "@plane/types";
 // constants
 import { COMMENT_CREATED, COMMENT_DELETED, COMMENT_UPDATED } from "constants/event-tracker";
-=======
->>>>>>> 7b88a2a8
+// types
 
 type TIssueActivity = {
   workspaceSlug: string;
@@ -61,12 +52,8 @@
   const { inboxId } = router.query;
   // hooks
   const { createComment, updateComment, removeComment } = useIssueDetail();
-<<<<<<< HEAD
   const { captureEvent } = useEventTracker();
   const { peekIssue } = useIssueDetail();
-  const { setToastAlert } = useToast();
-=======
->>>>>>> 7b88a2a8
   const { getProjectById } = useProject();
   // state
   const [activityTab, setActivityTab] = useState<TActivityTabs>("all");
@@ -77,16 +64,12 @@
         try {
           if (!workspaceSlug || !projectId || !issueId) throw new Error("Missing fields");
           await createComment(workspaceSlug, projectId, issueId, data);
-<<<<<<< HEAD
           captureEvent(COMMENT_CREATED, {
             issue_id: issueId,
             is_public: data.access === "EXTERNAL",
             element: peekIssue ? "Peek issue" : inboxId ? "Inbox issue" : "Issue detail",
           });
-          setToastAlert({
-=======
           setToast({
->>>>>>> 7b88a2a8
             title: "Comment created successfully.",
             type: TOAST_TYPE.SUCCESS,
             message: "Comment created successfully.",
@@ -103,16 +86,12 @@
         try {
           if (!workspaceSlug || !projectId || !issueId) throw new Error("Missing fields");
           await updateComment(workspaceSlug, projectId, issueId, commentId, data);
-<<<<<<< HEAD
           captureEvent(COMMENT_UPDATED, {
             issue_id: issueId,
             is_public: data.access === "EXTERNAL",
             element: peekIssue ? "Peek issue" : inboxId ? "Inbox issue" : "Issue detail",
           });
-          setToastAlert({
-=======
           setToast({
->>>>>>> 7b88a2a8
             title: "Comment updated successfully.",
             type: TOAST_TYPE.SUCCESS,
             message: "Comment updated successfully.",
@@ -129,15 +108,11 @@
         try {
           if (!workspaceSlug || !projectId || !issueId) throw new Error("Missing fields");
           await removeComment(workspaceSlug, projectId, issueId, commentId);
-<<<<<<< HEAD
           captureEvent(COMMENT_DELETED, {
             issue_id: issueId,
             element: peekIssue ? "Peek issue" : inboxId ? "Inbox issue" : "Issue detail",
           });
-          setToastAlert({
-=======
           setToast({
->>>>>>> 7b88a2a8
             title: "Comment removed successfully.",
             type: TOAST_TYPE.SUCCESS,
             message: "Comment removed successfully.",
