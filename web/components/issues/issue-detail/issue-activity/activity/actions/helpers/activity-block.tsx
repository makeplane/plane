--- conflicted
+++ resolved
@@ -32,13 +32,8 @@
         ends === "top" ? `pb-2` : ends === "bottom" ? `pt-2` : `py-2`
       }`}
     >
-<<<<<<< HEAD
-      <div className="absolute left-[13px] top-0 bottom-0 w-0.5 bg-neutral-component-surface-dark" aria-hidden={true} />
-      <div className="flex-shrink-0 ring-6 w-7 h-7 rounded-full overflow-hidden flex justify-center items-center z-10 bg-neutral-component-surface-dark text-neutral-text-medium">
-=======
       <div className="absolute left-[13px] top-0 bottom-0 w-0.5 bg-custom-background-80" aria-hidden={true} />
       <div className="flex-shrink-0 ring-6 w-7 h-7 rounded-full overflow-hidden flex justify-center items-center z-[4] bg-custom-background-80 text-custom-text-200">
->>>>>>> 41e812a8
         {icon ? icon : <Network className="w-3.5 h-3.5" />}
       </div>
       <div className="w-full text-neutral-text-medium">
