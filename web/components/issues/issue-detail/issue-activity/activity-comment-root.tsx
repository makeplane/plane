--- conflicted
+++ resolved
@@ -18,11 +18,7 @@
 };
 
 export const IssueActivityCommentRoot: FC<TIssueActivityCommentRoot> = observer((props) => {
-<<<<<<< HEAD
-  const { workspaceSlug, issueId, activityOperations, showAccessSpecifier, projectId } = props;
-=======
-  const { workspaceSlug, issueId, activityOperations, showAccessSpecifier, disabled } = props;
->>>>>>> 3742ea91
+  const { workspaceSlug, issueId, activityOperations, showAccessSpecifier, projectId, disabled } = props;
   // hooks
   const {
     activity: { getActivityCommentByIssueId },
