import { FC, useEffect, useRef, useState } from "react";
import { useForm } from "react-hook-form";
import { Check, Globe2, Lock, Pencil, Trash2, X } from "lucide-react";
import { LiteTextEditorWithRef, LiteReadOnlyEditorWithRef } from "@plane/lite-text-editor";
import { TIssueComment } from "@plane/types";
// hooks
import { CustomMenu } from "@plane/ui";
<<<<<<< HEAD
import { isEmptyHtmlString } from "helpers/string.helper";
import { useIssueDetail, useMention, useWorkspace } from "hooks/store";
=======
import { isEmptyHtmlString } from "@/helpers/string.helper";
import { useIssueDetail, useMention, useUser, useWorkspace } from "@/hooks/store";
>>>>>>> 204e4a8c
// components
// ui
// services
import { FileService } from "@/services/file.service";
// types
import { IssueCommentReaction } from "../../reactions/issue-comment";
import { TActivityOperations } from "../root";
import { IssueCommentBlock } from "./comment-block";
import { useStore } from "hooks";
// helpers

const fileService = new FileService();

type TIssueCommentCard = {
  workspaceSlug: string;
  commentId: string;
  activityOperations: TActivityOperations;
  ends: "top" | "bottom" | undefined;
  showAccessSpecifier?: boolean;
};

export const IssueCommentCard: FC<TIssueCommentCard> = (props) => {
  const { workspaceSlug, commentId, activityOperations, ends, showAccessSpecifier = false } = props;
  // hooks
  const {
    comment: { getCommentById },
  } = useIssueDetail();
  const {
    user: { data: currentUser },
  } = useStore();
  const { mentionHighlights, mentionSuggestions } = useMention();
  // refs
  const editorRef = useRef<any>(null);
  const showEditorRef = useRef<any>(null);
  // state
  const [isEditing, setIsEditing] = useState(false);

  const comment = getCommentById(commentId);
  const workspaceStore = useWorkspace();
  const workspaceId = workspaceStore.getWorkspaceBySlug(comment?.workspace_detail?.slug as string)?.id as string;

  const {
    formState: { isSubmitting },
    handleSubmit,
    setFocus,
    watch,
    setValue,
  } = useForm<Partial<TIssueComment>>({
    defaultValues: { comment_html: comment?.comment_html },
  });

  const onEnter = (formData: Partial<TIssueComment>) => {
    if (isSubmitting || !comment) return;
    setIsEditing(false);

    activityOperations.updateComment(comment.id, formData);

    editorRef.current?.setEditorValue(formData.comment_html);
    showEditorRef.current?.setEditorValue(formData.comment_html);
  };

  useEffect(() => {
    isEditing && setFocus("comment_html");
  }, [isEditing, setFocus]);

  const isEmpty =
    watch("comment_html") === "" ||
    watch("comment_html")?.trim() === "" ||
    watch("comment_html") === "<p></p>" ||
    isEmptyHtmlString(watch("comment_html") ?? "");

  if (!comment || !currentUser) return <></>;
  return (
    <IssueCommentBlock
      commentId={commentId}
      quickActions={
        <>
          {currentUser?.id === comment.actor && (
            <CustomMenu ellipsis>
              <CustomMenu.MenuItem onClick={() => setIsEditing(true)} className="flex items-center gap-1">
                <Pencil className="h-3 w-3" />
                Edit comment
              </CustomMenu.MenuItem>
              {showAccessSpecifier && (
                <>
                  {comment.access === "INTERNAL" ? (
                    <CustomMenu.MenuItem
                      onClick={() => activityOperations.updateComment(comment.id, { access: "EXTERNAL" })}
                      className="flex items-center gap-1"
                    >
                      <Globe2 className="h-3 w-3" />
                      Switch to public comment
                    </CustomMenu.MenuItem>
                  ) : (
                    <CustomMenu.MenuItem
                      onClick={() => activityOperations.updateComment(comment.id, { access: "INTERNAL" })}
                      className="flex items-center gap-1"
                    >
                      <Lock className="h-3 w-3" />
                      Switch to private comment
                    </CustomMenu.MenuItem>
                  )}
                </>
              )}
              <CustomMenu.MenuItem
                onClick={() => activityOperations.removeComment(comment.id)}
                className="flex items-center gap-1"
              >
                <Trash2 className="h-3 w-3" />
                Delete comment
              </CustomMenu.MenuItem>
            </CustomMenu>
          )}
        </>
      }
      ends={ends}
    >
      <>
        <form className={`flex-col gap-2 ${isEditing ? "flex" : "hidden"}`}>
          <div
            onKeyDown={(e) => {
              if (e.key === "Enter" && !e.shiftKey && !isEmpty) {
                handleSubmit(onEnter)(e);
              }
            }}
          >
            <LiteTextEditorWithRef
              cancelUploadImage={fileService.cancelUpload}
              uploadFile={fileService.getUploadFileFunction(comment?.workspace_detail?.slug as string)}
              deleteFile={fileService.getDeleteImageFunction(workspaceId)}
              restoreFile={fileService.getRestoreImageFunction(workspaceId)}
              ref={editorRef}
              value={watch("comment_html") ?? ""}
              debouncedUpdatesEnabled={false}
              customClassName="min-h-[50px] p-3 shadow-sm"
              onChange={(comment_json: any, comment_html: string) => setValue("comment_html", comment_html)}
              mentionSuggestions={mentionSuggestions}
              mentionHighlights={mentionHighlights}
            />
          </div>
          <div className="flex gap-1 self-end">
            <button
              type="button"
              onClick={handleSubmit(onEnter)}
              disabled={isSubmitting || isEmpty}
              className={`group rounded border border-green-500 bg-green-500/20 p-2 shadow-md duration-300  ${
                isEmpty ? "cursor-not-allowed bg-gray-200" : "hover:bg-green-500"
              }`}
            >
              <Check
                className={`h-3 w-3 text-green-500 duration-300 ${isEmpty ? "text-black" : "group-hover:text-white"}`}
              />
            </button>
            <button
              type="button"
              className="group rounded border border-red-500 bg-red-500/20 p-2 shadow-md duration-300 hover:bg-red-500"
              onClick={() => setIsEditing(false)}
            >
              <X className="h-3 w-3 text-red-500 duration-300 group-hover:text-white" />
            </button>
          </div>
        </form>
        <div className={`relative ${isEditing ? "hidden" : ""}`}>
          {showAccessSpecifier && (
            <div className="absolute right-2.5 top-2.5 z-[1] text-custom-text-300">
              {comment.access === "INTERNAL" ? <Lock className="h-3 w-3" /> : <Globe2 className="h-3 w-3" />}
            </div>
          )}
          <LiteReadOnlyEditorWithRef
            ref={showEditorRef}
            value={comment.comment_html ?? ""}
            customClassName="text-xs border border-custom-border-200 bg-custom-background-100"
            mentionHighlights={mentionHighlights}
          />

          <IssueCommentReaction
            workspaceSlug={workspaceSlug}
            projectId={comment?.project_detail?.id}
            commentId={comment.id}
            currentUser={currentUser}
          />
        </div>
      </>
    </IssueCommentBlock>
  );
};<|MERGE_RESOLUTION|>--- conflicted
+++ resolved
@@ -1,27 +1,23 @@
 import { FC, useEffect, useRef, useState } from "react";
 import { useForm } from "react-hook-form";
 import { Check, Globe2, Lock, Pencil, Trash2, X } from "lucide-react";
+// editor
 import { LiteTextEditorWithRef, LiteReadOnlyEditorWithRef } from "@plane/lite-text-editor";
+// types
 import { TIssueComment } from "@plane/types";
+// ui
+import { CustomMenu } from "@plane/ui";
+// helpers
+import { isEmptyHtmlString } from "@/helpers/string.helper";
 // hooks
-import { CustomMenu } from "@plane/ui";
-<<<<<<< HEAD
-import { isEmptyHtmlString } from "helpers/string.helper";
-import { useIssueDetail, useMention, useWorkspace } from "hooks/store";
-=======
-import { isEmptyHtmlString } from "@/helpers/string.helper";
-import { useIssueDetail, useMention, useUser, useWorkspace } from "@/hooks/store";
->>>>>>> 204e4a8c
-// components
-// ui
+import { useStore } from "@/hooks";
+import { useIssueDetail, useMention, useWorkspace } from "@/hooks/store";
 // services
 import { FileService } from "@/services/file.service";
-// types
+// local components
 import { IssueCommentReaction } from "../../reactions/issue-comment";
 import { TActivityOperations } from "../root";
 import { IssueCommentBlock } from "./comment-block";
-import { useStore } from "hooks";
-// helpers
 
 const fileService = new FileService();
 
