import { FC, useEffect, useRef, useState } from "react";
import { useForm } from "react-hook-form";
import { Check, Globe2, Lock, Pencil, Trash2, X } from "lucide-react";
import { LiteTextEditorWithRef, LiteReadOnlyEditorWithRef } from "@plane/lite-text-editor";
import { TIssueComment } from "@plane/types";
// hooks
import { CustomMenu } from "@plane/ui";
import { isEmptyHtmlString } from "@/helpers/string.helper";
import { useIssueDetail, useMention, useUser, useWorkspace } from "@/hooks/store";
// components
// ui
// services
import { FileService } from "@/services/file.service";
// types
import { IssueCommentReaction } from "../../reactions/issue-comment";
import { TActivityOperations } from "../root";
import { IssueCommentBlock } from "./comment-block";
// helpers

const fileService = new FileService();

type TIssueCommentCard = {
  projectId: string;
  workspaceSlug: string;
  commentId: string;
  activityOperations: TActivityOperations;
  ends: "top" | "bottom" | undefined;
  showAccessSpecifier?: boolean;
  disabled?: boolean;
};

export const IssueCommentCard: FC<TIssueCommentCard> = (props) => {
<<<<<<< HEAD
  const { workspaceSlug, projectId, commentId, activityOperations, ends, showAccessSpecifier = false } = props;
=======
  const { workspaceSlug, commentId, activityOperations, ends, showAccessSpecifier = false, disabled = false } = props;
>>>>>>> 3742ea91
  // hooks
  const {
    comment: { getCommentById },
  } = useIssueDetail();
  const { currentUser } = useUser();
  const { mentionHighlights, mentionSuggestions } = useMention({
    workspaceSlug: workspaceSlug as string,
    projectId: projectId as string,
  });
  // refs
  const editorRef = useRef<any>(null);
  const showEditorRef = useRef<any>(null);
  // state
  const [isEditing, setIsEditing] = useState(false);

  const comment = getCommentById(commentId);
  const workspaceStore = useWorkspace();
  const workspaceId = workspaceStore.getWorkspaceBySlug(comment?.workspace_detail?.slug as string)?.id as string;

  const {
    formState: { isSubmitting },
    handleSubmit,
    setFocus,
    watch,
    setValue,
  } = useForm<Partial<TIssueComment>>({
    defaultValues: { comment_html: comment?.comment_html },
  });

  const onEnter = (formData: Partial<TIssueComment>) => {
    if (isSubmitting || !comment) return;
    setIsEditing(false);

    activityOperations.updateComment(comment.id, formData);

    editorRef.current?.setEditorValue(formData.comment_html);
    showEditorRef.current?.setEditorValue(formData.comment_html);
  };

  useEffect(() => {
    isEditing && setFocus("comment_html");
  }, [isEditing, setFocus]);

  const isEmpty =
    watch("comment_html") === "" ||
    watch("comment_html")?.trim() === "" ||
    watch("comment_html") === "<p></p>" ||
    isEmptyHtmlString(watch("comment_html") ?? "");

  if (!comment || !currentUser) return <></>;
  return (
    <IssueCommentBlock
      commentId={commentId}
      quickActions={
        <>
          {!disabled && currentUser?.id === comment.actor && (
            <CustomMenu ellipsis>
              <CustomMenu.MenuItem onClick={() => setIsEditing(true)} className="flex items-center gap-1">
                <Pencil className="h-3 w-3" />
                Edit comment
              </CustomMenu.MenuItem>
              {showAccessSpecifier && (
                <>
                  {comment.access === "INTERNAL" ? (
                    <CustomMenu.MenuItem
                      onClick={() => activityOperations.updateComment(comment.id, { access: "EXTERNAL" })}
                      className="flex items-center gap-1"
                    >
                      <Globe2 className="h-3 w-3" />
                      Switch to public comment
                    </CustomMenu.MenuItem>
                  ) : (
                    <CustomMenu.MenuItem
                      onClick={() => activityOperations.updateComment(comment.id, { access: "INTERNAL" })}
                      className="flex items-center gap-1"
                    >
                      <Lock className="h-3 w-3" />
                      Switch to private comment
                    </CustomMenu.MenuItem>
                  )}
                </>
              )}
              <CustomMenu.MenuItem
                onClick={() => activityOperations.removeComment(comment.id)}
                className="flex items-center gap-1"
              >
                <Trash2 className="h-3 w-3" />
                Delete comment
              </CustomMenu.MenuItem>
            </CustomMenu>
          )}
        </>
      }
      ends={ends}
    >
      <>
        <form className={`flex-col gap-2 ${isEditing ? "flex" : "hidden"}`}>
          <div
            onKeyDown={(e) => {
              if (e.key === "Enter" && !e.shiftKey && !isEmpty) {
                handleSubmit(onEnter)(e);
              }
            }}
          >
            <LiteTextEditorWithRef
              cancelUploadImage={fileService.cancelUpload}
              uploadFile={fileService.getUploadFileFunction(comment?.workspace_detail?.slug as string)}
              deleteFile={fileService.getDeleteImageFunction(workspaceId)}
              restoreFile={fileService.getRestoreImageFunction(workspaceId)}
              ref={editorRef}
              value={watch("comment_html") ?? ""}
              debouncedUpdatesEnabled={false}
              customClassName="min-h-[50px] p-3 shadow-sm"
              onChange={(comment_json: any, comment_html: string) => setValue("comment_html", comment_html)}
              mentionSuggestions={mentionSuggestions}
              mentionHighlights={mentionHighlights}
            />
          </div>
          <div className="flex gap-1 self-end">
            <button
              type="button"
              onClick={handleSubmit(onEnter)}
              disabled={isSubmitting || isEmpty}
              className={`group rounded border border-green-500 bg-green-500/20 p-2 shadow-md duration-300  ${
                isEmpty ? "cursor-not-allowed bg-gray-200" : "hover:bg-green-500"
              }`}
            >
              <Check
                className={`h-3 w-3 text-green-500 duration-300 ${isEmpty ? "text-black" : "group-hover:text-white"}`}
              />
            </button>
            <button
              type="button"
              className="group rounded border border-red-500 bg-red-500/20 p-2 shadow-md duration-300 hover:bg-red-500"
              onClick={() => setIsEditing(false)}
            >
              <X className="h-3 w-3 text-red-500 duration-300 group-hover:text-white" />
            </button>
          </div>
        </form>
        <div className={`relative ${isEditing ? "hidden" : ""}`}>
          {showAccessSpecifier && (
            <div className="absolute right-2.5 top-2.5 z-[1] text-custom-text-300">
              {comment.access === "INTERNAL" ? <Lock className="h-3 w-3" /> : <Globe2 className="h-3 w-3" />}
            </div>
          )}
          <LiteReadOnlyEditorWithRef
            ref={showEditorRef}
            value={comment.comment_html ?? ""}
            customClassName="text-xs border border-custom-border-200 bg-custom-background-100"
            mentionHighlights={mentionHighlights}
          />

          <IssueCommentReaction
            workspaceSlug={workspaceSlug}
            projectId={comment?.project_detail?.id}
            commentId={comment.id}
            currentUser={currentUser}
            disabled={disabled}
          />
        </div>
      </>
    </IssueCommentBlock>
  );
};<|MERGE_RESOLUTION|>--- conflicted
+++ resolved
@@ -30,11 +30,15 @@
 };
 
 export const IssueCommentCard: FC<TIssueCommentCard> = (props) => {
-<<<<<<< HEAD
-  const { workspaceSlug, projectId, commentId, activityOperations, ends, showAccessSpecifier = false } = props;
-=======
-  const { workspaceSlug, commentId, activityOperations, ends, showAccessSpecifier = false, disabled = false } = props;
->>>>>>> 3742ea91
+  const {
+    workspaceSlug,
+    projectId,
+    commentId,
+    activityOperations,
+    ends,
+    showAccessSpecifier = false,
+    disabled = false,
+  } = props;
   // hooks
   const {
     comment: { getCommentById },
