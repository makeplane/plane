import React, { useState } from "react";
import { observer } from "mobx-react-lite";
// hooks
import { useIssueDetail } from "hooks/store";
// components
import { CycleDropdown } from "components/dropdowns";
// ui
import { Spinner } from "@plane/ui";
// helpers
import { cn } from "helpers/common.helper";
// types
import type { TIssueOperations } from "./root";

type TIssueCycleSelect = {
  className?: string;
  workspaceSlug: string;
  projectId: string;
  issueId: string;
  issueOperations: TIssueOperations;
  disabled?: boolean;
};

export const IssueCycleSelect: React.FC<TIssueCycleSelect> = observer((props) => {
  const { className = "", workspaceSlug, projectId, issueId, issueOperations, disabled = false } = props;
  // states
  const [isUpdating, setIsUpdating] = useState(false);
  // store hooks
  const {
    issue: { getIssueById },
  } = useIssueDetail();
  // derived values
  const issue = getIssueById(issueId);
  const disableSelect = disabled || isUpdating;

  const handleIssueCycleChange = async (cycleId: string | null) => {
    if (!issue || issue.cycle_id === cycleId) return;
    setIsUpdating(true);
<<<<<<< HEAD
    if (issue && issue.cycle_id === cycleId)
      await issueOperations.removeIssueFromCycle?.(workspaceSlug, projectId, cycleId, issueId);
    else await issueOperations.addIssueToCycle?.(workspaceSlug, projectId, cycleId, [issueId]);
=======
    if (cycleId) await issueOperations.addIssueToCycle(workspaceSlug, projectId, cycleId, [issueId]);
    else await issueOperations.removeIssueFromCycle(workspaceSlug, projectId, issue.cycle_id ?? "", issueId);
>>>>>>> 9d9d703c
    setIsUpdating(false);
  };

  return (
    <div className={cn("flex items-center gap-1 h-full", className)}>
      <CycleDropdown
        value={issue?.cycle_id ?? null}
        onChange={handleIssueCycleChange}
        projectId={projectId}
        disabled={disableSelect}
        buttonVariant="transparent-with-text"
        className="w-full group"
        buttonContainerClassName="w-full text-left"
        buttonClassName={`text-sm ${issue?.cycle_id ? "" : "text-custom-text-400"}`}
        placeholder="No cycle"
        hideIcon
        dropdownArrow
        dropdownArrowClassName="h-3.5 w-3.5 hidden group-hover:inline"
      />
      {isUpdating && <Spinner className="h-4 w-4" />}
    </div>
  );
});<|MERGE_RESOLUTION|>--- conflicted
+++ resolved
@@ -35,14 +35,8 @@
   const handleIssueCycleChange = async (cycleId: string | null) => {
     if (!issue || issue.cycle_id === cycleId) return;
     setIsUpdating(true);
-<<<<<<< HEAD
-    if (issue && issue.cycle_id === cycleId)
-      await issueOperations.removeIssueFromCycle?.(workspaceSlug, projectId, cycleId, issueId);
-    else await issueOperations.addIssueToCycle?.(workspaceSlug, projectId, cycleId, [issueId]);
-=======
-    if (cycleId) await issueOperations.addIssueToCycle(workspaceSlug, projectId, cycleId, [issueId]);
-    else await issueOperations.removeIssueFromCycle(workspaceSlug, projectId, issue.cycle_id ?? "", issueId);
->>>>>>> 9d9d703c
+    if (cycleId) await issueOperations.addIssueToCycle?.(workspaceSlug, projectId, cycleId, [issueId]);
+    else await issueOperations.removeIssueFromCycle?.(workspaceSlug, projectId, issue.cycle_id ?? "", issueId);
     setIsUpdating(false);
   };
 
