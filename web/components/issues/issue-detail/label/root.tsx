--- conflicted
+++ resolved
@@ -33,23 +33,14 @@
     () => ({
       updateIssue: async (workspaceSlug: string, projectId: string, issueId: string, data: Partial<TIssue>) => {
         try {
-<<<<<<< HEAD
-          await updateIssue(workspaceSlug, projectId, issueId, data);
-          setToast({
-            title: "Issue updated successfully",
-            type: TOAST_TYPE.SUCCESS,
-            message: "Issue updated successfully",
-          });
-=======
           if (onLabelUpdate) onLabelUpdate(data.label_ids || []);
           else await updateIssue(workspaceSlug, projectId, issueId, data);
           if (!isInboxIssue)
-            setToastAlert({
+            setToast({
               title: "Issue updated successfully",
-              type: "success",
+              type: TOAST_TYPE.SUCCESS,
               message: "Issue updated successfully",
             });
->>>>>>> e6f33eb2
         } catch (error) {
           setToast({
             title: "Issue update failed",
@@ -61,20 +52,12 @@
       createLabel: async (workspaceSlug: string, projectId: string, data: Partial<IIssueLabel>) => {
         try {
           const labelResponse = await createLabel(workspaceSlug, projectId, data);
-<<<<<<< HEAD
-          setToast({
-            title: "Label created successfully",
-            type: TOAST_TYPE.SUCCESS,
-            message: "Label created successfully",
-          });
-=======
           if (!isInboxIssue)
-            setToastAlert({
+            setToast({
               title: "Label created successfully",
-              type: "success",
+              type: TOAST_TYPE.SUCCESS,
               message: "Label created successfully",
             });
->>>>>>> e6f33eb2
           return labelResponse;
         } catch (error) {
           setToast({
@@ -86,11 +69,7 @@
         }
       },
     }),
-<<<<<<< HEAD
-    [updateIssue, createLabel]
-=======
-    [updateIssue, createLabel, setToastAlert, onLabelUpdate]
->>>>>>> e6f33eb2
+    [updateIssue, createLabel, onLabelUpdate]
   );
 
   return (
