--- conflicted
+++ resolved
@@ -26,13 +26,8 @@
     parentIssue && parentIssue.project_id
       ? `ISSUE_PARENT_CHILD_ISSUES_${workspaceSlug}_${parentIssue.project_id}_${parentIssue.id}`
       : null,
-<<<<<<< HEAD
-    peekIssue && parentIssue && parentIssue.project_id
-      ? () => fetchSubIssues(peekIssue?.workspaceSlug, parentIssue.project_id!, parentIssue.id)
-=======
     parentIssue && parentIssue.project_id
-      ? () => fetchSubIssues(workspaceSlug, parentIssue.project_id, parentIssue.id)
->>>>>>> 83bd85fb
+      ? () => fetchSubIssues(workspaceSlug, parentIssue.project_id!, parentIssue.id)
       : null
   );
 
