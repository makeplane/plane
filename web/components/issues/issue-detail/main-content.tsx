import { useEffect, useState } from "react";
<<<<<<< HEAD
import { observer } from "mobx-react";
=======
import { observer } from "mobx-react-lite";
// types
import { TIssue } from "@plane/types";
>>>>>>> 7507cb0a
// ui
import { StateGroupIcon } from "@plane/ui";
// components
import { IssueAttachmentRoot, IssueUpdateStatus } from "@/components/issues";
// hooks
import { useIssueDetail, useProjectState, useUser } from "@/hooks/store";
import useReloadConfirmations from "@/hooks/use-reload-confirmation";
// components
import { IssueDescriptionInput } from "../description-input";
import { SubIssuesRoot } from "../sub-issues";
import { IssueTitleInput } from "../title-input";
import { IssueActivity } from "./issue-activity";
import { IssueParentDetail } from "./parent";
import { IssueReaction } from "./reactions";
import { TIssueOperations } from "./root";

type Props = {
  workspaceSlug: string;
  projectId: string;
  issueId: string;
  issueOperations: TIssueOperations;
  isEditable: boolean;
  swrIssueDetails: TIssue | null | undefined;
};

export const IssueMainContent: React.FC<Props> = observer((props) => {
  const { workspaceSlug, projectId, issueId, issueOperations, isEditable, swrIssueDetails } = props;
  // states
  const [isSubmitting, setIsSubmitting] = useState<"submitting" | "submitted" | "saved">("saved");
  // hooks
  const { data: currentUser } = useUser();
  const { projectStates } = useProjectState();
  const {
    issue: { getIssueById },
  } = useIssueDetail();
  const { setShowAlert } = useReloadConfirmations(isSubmitting === "submitting");

  useEffect(() => {
    if (isSubmitting === "submitted") {
      setShowAlert(false);
      setTimeout(async () => setIsSubmitting("saved"), 2000);
    } else if (isSubmitting === "submitting") setShowAlert(true);
  }, [isSubmitting, setShowAlert, setIsSubmitting]);

  const issue = issueId ? getIssueById(issueId) : undefined;
  if (!issue) return <></>;

  const currentIssueState = projectStates?.find((s) => s.id === issue.state_id);

  return (
    <>
      <div className="space-y-4 rounded-lg">
        {issue.parent_id && (
          <IssueParentDetail
            workspaceSlug={workspaceSlug}
            projectId={projectId}
            issueId={issueId}
            issue={issue}
            issueOperations={issueOperations}
          />
        )}

        <div className="mb-2.5 flex items-center">
          {currentIssueState && (
            <StateGroupIcon
              className="mr-3 h-4 w-4"
              stateGroup={currentIssueState.group}
              color={currentIssueState.color}
            />
          )}
          <IssueUpdateStatus isSubmitting={isSubmitting} issueDetail={issue} />
        </div>

        <IssueTitleInput
          workspaceSlug={workspaceSlug}
          projectId={issue.project_id}
          issueId={issue.id}
          isSubmitting={isSubmitting}
          setIsSubmitting={(value) => setIsSubmitting(value)}
          issueOperations={issueOperations}
          disabled={!isEditable}
          value={issue.name}
        />

        {/* {issue?.description_html === issueDescription && ( */}
        <IssueDescriptionInput
          swrIssueDescription={swrIssueDetails?.description_html}
          workspaceSlug={workspaceSlug}
          projectId={issue.project_id}
          issueId={issue.id}
          initialValue={issue.description_html}
          disabled={!isEditable}
          issueOperations={issueOperations}
          setIsSubmitting={(value) => setIsSubmitting(value)}
        />
        {/* )} */}

        {currentUser && (
          <IssueReaction
            workspaceSlug={workspaceSlug}
            projectId={projectId}
            issueId={issueId}
            currentUser={currentUser}
          />
        )}

        {currentUser && (
          <SubIssuesRoot
            workspaceSlug={workspaceSlug}
            projectId={projectId}
            parentIssueId={issueId}
            currentUser={currentUser}
            disabled={!isEditable}
          />
        )}
      </div>

      <IssueAttachmentRoot
        workspaceSlug={workspaceSlug}
        projectId={projectId}
        issueId={issueId}
        disabled={!isEditable}
      />

      <IssueActivity workspaceSlug={workspaceSlug} projectId={projectId} issueId={issueId} disabled={!isEditable} />
    </>
  );
});<|MERGE_RESOLUTION|>--- conflicted
+++ resolved
@@ -1,11 +1,7 @@
 import { useEffect, useState } from "react";
-<<<<<<< HEAD
 import { observer } from "mobx-react";
-=======
-import { observer } from "mobx-react-lite";
 // types
 import { TIssue } from "@plane/types";
->>>>>>> 7507cb0a
 // ui
 import { StateGroupIcon } from "@plane/ui";
 // components
