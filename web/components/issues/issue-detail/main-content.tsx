import { useEffect, useState } from "react";
import { observer } from "mobx-react";
// hooks
import { StateGroupIcon } from "@plane/ui";
<<<<<<< HEAD
import { IssueAttachmentRoot, IssueUpdateStatus } from "components/issues";
import { useIssueDetail, useProjectState } from "hooks/store";
import useReloadConfirmations from "hooks/use-reload-confirmation";
=======
import { IssueAttachmentRoot, IssueUpdateStatus } from "@/components/issues";
import { useIssueDetail, useProjectState, useUser } from "@/hooks/store";
import useReloadConfirmations from "@/hooks/use-reload-confirmation";
>>>>>>> 204e4a8c
// components
import { IssueDescriptionInput } from "../description-input";
import { SubIssuesRoot } from "../sub-issues";
import { IssueTitleInput } from "../title-input";
import { IssueActivity } from "./issue-activity";
import { IssueParentDetail } from "./parent";
import { IssueReaction } from "./reactions";
// ui
// types
import { TIssueOperations } from "./root";
import { useStore } from "hooks";

type Props = {
  workspaceSlug: string;
  projectId: string;
  issueId: string;
  issueOperations: TIssueOperations;
  is_editable: boolean;
};

export const IssueMainContent: React.FC<Props> = observer((props) => {
  const { workspaceSlug, projectId, issueId, issueOperations, is_editable } = props;
  // states
  const [isSubmitting, setIsSubmitting] = useState<"submitting" | "submitted" | "saved">("saved");
  // hooks
  const {
    user: { data: currentUser },
  } = useStore();
  const { projectStates } = useProjectState();
  const {
    issue: { getIssueById },
  } = useIssueDetail();
  const { setShowAlert } = useReloadConfirmations(isSubmitting === "submitting");

  useEffect(() => {
    if (isSubmitting === "submitted") {
      setShowAlert(false);
      setTimeout(async () => {
        setIsSubmitting("saved");
      }, 2000);
    } else if (isSubmitting === "submitting") {
      setShowAlert(true);
    }
  }, [isSubmitting, setShowAlert, setIsSubmitting]);

  const issue = issueId ? getIssueById(issueId) : undefined;
  if (!issue) return <></>;

  const currentIssueState = projectStates?.find((s) => s.id === issue.state_id);

  const issueDescription =
    issue.description_html !== undefined || issue.description_html !== null
      ? issue.description_html != ""
        ? issue.description_html
        : "<p></p>"
      : undefined;

  return (
    <>
      <div className="rounded-lg space-y-4">
        {issue.parent_id && (
          <IssueParentDetail
            workspaceSlug={workspaceSlug}
            projectId={projectId}
            issueId={issueId}
            issue={issue}
            issueOperations={issueOperations}
          />
        )}

        <div className="mb-2.5 flex items-center">
          {currentIssueState && (
            <StateGroupIcon
              className="mr-3 h-4 w-4"
              stateGroup={currentIssueState.group}
              color={currentIssueState.color}
            />
          )}
          <IssueUpdateStatus isSubmitting={isSubmitting} issueDetail={issue} />
        </div>

        <IssueTitleInput
          workspaceSlug={workspaceSlug}
          projectId={issue.project_id}
          issueId={issue.id}
          isSubmitting={isSubmitting}
          setIsSubmitting={(value) => setIsSubmitting(value)}
          issueOperations={issueOperations}
          disabled={!is_editable}
          value={issue.name}
        />

        <IssueDescriptionInput
          workspaceSlug={workspaceSlug}
          projectId={issue.project_id}
          issueId={issue.id}
          value={issueDescription}
          initialValue={issueDescription}
          disabled={!is_editable}
          issueOperations={issueOperations}
          setIsSubmitting={(value) => setIsSubmitting(value)}
        />

        {currentUser && (
          <IssueReaction
            workspaceSlug={workspaceSlug}
            projectId={projectId}
            issueId={issueId}
            currentUser={currentUser}
          />
        )}

        {currentUser && (
          <SubIssuesRoot
            workspaceSlug={workspaceSlug}
            projectId={projectId}
            parentIssueId={issueId}
            currentUser={currentUser}
            disabled={!is_editable}
          />
        )}
      </div>

      <IssueAttachmentRoot
        workspaceSlug={workspaceSlug}
        projectId={projectId}
        issueId={issueId}
        disabled={!is_editable}
      />

      <IssueActivity workspaceSlug={workspaceSlug} projectId={projectId} issueId={issueId} />
    </>
  );
});<|MERGE_RESOLUTION|>--- conflicted
+++ resolved
@@ -1,16 +1,13 @@
 import { useEffect, useState } from "react";
 import { observer } from "mobx-react";
+// ui
+import { StateGroupIcon } from "@plane/ui";
+// components
+import { IssueAttachmentRoot, IssueUpdateStatus } from "@/components/issues";
 // hooks
-import { StateGroupIcon } from "@plane/ui";
-<<<<<<< HEAD
-import { IssueAttachmentRoot, IssueUpdateStatus } from "components/issues";
-import { useIssueDetail, useProjectState } from "hooks/store";
-import useReloadConfirmations from "hooks/use-reload-confirmation";
-=======
-import { IssueAttachmentRoot, IssueUpdateStatus } from "@/components/issues";
-import { useIssueDetail, useProjectState, useUser } from "@/hooks/store";
+import { useStore } from "@/hooks";
+import { useIssueDetail, useProjectState } from "@/hooks/store";
 import useReloadConfirmations from "@/hooks/use-reload-confirmation";
->>>>>>> 204e4a8c
 // components
 import { IssueDescriptionInput } from "../description-input";
 import { SubIssuesRoot } from "../sub-issues";
@@ -18,10 +15,7 @@
 import { IssueActivity } from "./issue-activity";
 import { IssueParentDetail } from "./parent";
 import { IssueReaction } from "./reactions";
-// ui
-// types
 import { TIssueOperations } from "./root";
-import { useStore } from "hooks";
 
 type Props = {
   workspaceSlug: string;
@@ -70,7 +64,7 @@
 
   return (
     <>
-      <div className="rounded-lg space-y-4">
+      <div className="space-y-4 rounded-lg">
         {issue.parent_id && (
           <IssueParentDetail
             workspaceSlug={workspaceSlug}
