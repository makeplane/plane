import { FC, useMemo } from "react";
import { observer } from "mobx-react";
import { useRouter } from "next/router";
import { TIssue } from "@plane/types";
// components
import { TOAST_TYPE, setPromiseToast, setToast } from "@plane/ui";
<<<<<<< HEAD
import { EmptyState } from "components/common";
import { IssuePeekOverview } from "components/issues";
import { ISSUE_UPDATED, ISSUE_DELETED, ISSUE_ARCHIVED, E_ISSUE_DETAILS } from "constants/event-tracker";
import { EIssuesStoreType } from "constants/issue";
import { EUserProjectRoles } from "constants/project";
import { useApplication, useEventTracker, useIssueDetail, useIssues, useUser } from "hooks/store";
=======
import { EmptyState } from "@/components/common";
import { IssuePeekOverview } from "@/components/issues";
import { ISSUE_UPDATED, ISSUE_DELETED, ISSUE_ARCHIVED } from "@/constants/event-tracker";
import { EIssuesStoreType } from "@/constants/issue";
import { EUserProjectRoles } from "@/constants/project";
import { useApplication, useEventTracker, useIssueDetail, useIssues, useUser } from "@/hooks/store";
>>>>>>> 15c7deb2
import emptyIssue from "public/empty-state/issue.svg";
import { IssueMainContent } from "./main-content";
import { IssueDetailsSidebar } from "./sidebar";
// ui
// images
// hooks
// types
// ui
// constants

export type TIssueOperations = {
  fetch: (workspaceSlug: string, projectId: string, issueId: string) => Promise<void>;
  update: (workspaceSlug: string, projectId: string, issueId: string, data: Partial<TIssue>) => Promise<void>;
  remove: (workspaceSlug: string, projectId: string, issueId: string) => Promise<void>;
  archive?: (workspaceSlug: string, projectId: string, issueId: string) => Promise<void>;
  restore?: (workspaceSlug: string, projectId: string, issueId: string) => Promise<void>;
  addIssueToCycle?: (workspaceSlug: string, projectId: string, cycleId: string, issueIds: string[]) => Promise<void>;
  removeIssueFromCycle?: (workspaceSlug: string, projectId: string, cycleId: string, issueId: string) => Promise<void>;
  addModulesToIssue?: (workspaceSlug: string, projectId: string, issueId: string, moduleIds: string[]) => Promise<void>;
  removeIssueFromModule?: (
    workspaceSlug: string,
    projectId: string,
    moduleId: string,
    issueId: string
  ) => Promise<void>;
  removeModulesFromIssue?: (
    workspaceSlug: string,
    projectId: string,
    issueId: string,
    moduleIds: string[]
  ) => Promise<void>;
};

export type TIssueDetailRoot = {
  workspaceSlug: string;
  projectId: string;
  issueId: string;
  is_archived?: boolean;
  swrIssueDetails: TIssue | null | undefined;
};

export const IssueDetailRoot: FC<TIssueDetailRoot> = observer((props) => {
  const { workspaceSlug, projectId, issueId, swrIssueDetails, is_archived = false } = props;
  // router
  const router = useRouter();
  // hooks
  const {
    issue: { getIssueById },
    fetchIssue,
    updateIssue,
    removeIssue,
    archiveIssue,
    addIssueToCycle,
    removeIssueFromCycle,
    addModulesToIssue,
    removeIssueFromModule,
    removeModulesFromIssue,
  } = useIssueDetail();
  const {
    issues: { removeIssue: removeArchivedIssue },
  } = useIssues(EIssuesStoreType.ARCHIVED);
  const { captureIssueEvent } = useEventTracker();
  const {
    membership: { currentProjectRole },
  } = useUser();
  const { theme: themeStore } = useApplication();

  const issueOperations: TIssueOperations = useMemo(
    () => ({
      fetch: async (workspaceSlug: string, projectId: string, issueId: string) => {
        try {
          await fetchIssue(workspaceSlug, projectId, issueId);
        } catch (error) {
          console.error("Error fetching the parent issue");
        }
      },
      update: async (workspaceSlug: string, projectId: string, issueId: string, data: Partial<TIssue>) => {
        try {
          await updateIssue(workspaceSlug, projectId, issueId, data);
          captureIssueEvent({
            eventName: ISSUE_UPDATED,
            payload: { ...data, issueId, state: "SUCCESS", element: E_ISSUE_DETAILS },
            updates: {
              changed_property: Object.keys(data).join(","),
              change_details: !data.name && !data.description_html ? Object.values(data).join(",") : undefined,
            },
            routePath: router.asPath,
          });
        } catch (error) {
          captureIssueEvent({
            eventName: ISSUE_UPDATED,
            payload: { state: "FAILED", element: E_ISSUE_DETAILS },
            updates: {
              changed_property: Object.keys(data).join(","),
              change_details: !data.name && !data.description_html ? Object.values(data).join(",") : undefined,
            },
            routePath: router.asPath,
          });
          setToast({
            title: "Issue update failed",
            type: TOAST_TYPE.ERROR,
            message: "Issue update failed",
          });
        }
      },
      remove: async (workspaceSlug: string, projectId: string, issueId: string) => {
        try {
          if (is_archived) await removeArchivedIssue(workspaceSlug, projectId, issueId);
          else await removeIssue(workspaceSlug, projectId, issueId);
          setToast({
            title: "Issue deleted successfully",
            type: TOAST_TYPE.SUCCESS,
            message: "Issue deleted successfully",
          });
          captureIssueEvent({
            eventName: ISSUE_DELETED,
            payload: { id: issueId, state: "SUCCESS", element: E_ISSUE_DETAILS },
            routePath: router.asPath,
          });
        } catch (error) {
          setToast({
            title: "Issue delete failed",
            type: TOAST_TYPE.ERROR,
            message: "Issue delete failed",
          });
          captureIssueEvent({
            eventName: ISSUE_DELETED,
            payload: { id: issueId, state: "FAILED", element: E_ISSUE_DETAILS },
            routePath: router.asPath,
          });
        }
      },
      archive: async (workspaceSlug: string, projectId: string, issueId: string) => {
        try {
          await archiveIssue(workspaceSlug, projectId, issueId);
          captureIssueEvent({
            eventName: ISSUE_ARCHIVED,
            payload: { id: issueId, state: "SUCCESS", element: E_ISSUE_DETAILS },
            routePath: router.asPath,
          });
        } catch (error) {
          captureIssueEvent({
            eventName: ISSUE_ARCHIVED,
            payload: { id: issueId, state: "FAILED", element: E_ISSUE_DETAILS },
            routePath: router.asPath,
          });
        }
      },
      addIssueToCycle: async (workspaceSlug: string, projectId: string, cycleId: string, issueIds: string[]) => {
        try {
          const addToCyclePromise = addIssueToCycle(workspaceSlug, projectId, cycleId, issueIds);
          setPromiseToast(addToCyclePromise, {
            loading: "Adding cycle to issue...",
            success: {
              title: "Success!",
              message: () => "Cycle added to issue successfully",
            },
            error: {
              title: "Error!",
              message: () => "Cycle add to issue failed",
            },
          });
          await addToCyclePromise;
          captureIssueEvent({
            eventName: ISSUE_UPDATED,
            payload: { ...issueIds, state: "SUCCESS", element: E_ISSUE_DETAILS },
            updates: {
              changed_property: "cycle_id",
              change_details: cycleId,
            },
            routePath: router.asPath,
          });
        } catch (error) {
          captureIssueEvent({
            eventName: ISSUE_UPDATED,
            payload: { state: "FAILED", element: E_ISSUE_DETAILS },
            updates: {
              changed_property: "cycle_id",
              change_details: cycleId,
            },
            routePath: router.asPath,
          });
        }
      },
      removeIssueFromCycle: async (workspaceSlug: string, projectId: string, cycleId: string, issueId: string) => {
        try {
          const removeFromCyclePromise = removeIssueFromCycle(workspaceSlug, projectId, cycleId, issueId);
          setPromiseToast(removeFromCyclePromise, {
            loading: "Removing cycle from issue...",
            success: {
              title: "Success!",
              message: () => "Cycle removed from issue successfully",
            },
            error: {
              title: "Error!",
              message: () => "Cycle remove from issue failed",
            },
          });
          await removeFromCyclePromise;
          captureIssueEvent({
            eventName: ISSUE_UPDATED,
            payload: { issueId, state: "SUCCESS", element: E_ISSUE_DETAILS },
            updates: {
              changed_property: "cycle_id",
              change_details: "",
            },
            routePath: router.asPath,
          });
        } catch (error) {
          captureIssueEvent({
            eventName: ISSUE_UPDATED,
            payload: { state: "FAILED", element: E_ISSUE_DETAILS },
            updates: {
              changed_property: "cycle_id",
              change_details: "",
            },
            routePath: router.asPath,
          });
        }
      },
      addModulesToIssue: async (workspaceSlug: string, projectId: string, issueId: string, moduleIds: string[]) => {
        try {
          const addToModulePromise = addModulesToIssue(workspaceSlug, projectId, issueId, moduleIds);
          setPromiseToast(addToModulePromise, {
            loading: "Adding module to issue...",
            success: {
              title: "Success!",
              message: () => "Module added to issue successfully",
            },
            error: {
              title: "Error!",
              message: () => "Module add to issue failed",
            },
          });
          const response = await addToModulePromise;
          captureIssueEvent({
            eventName: ISSUE_UPDATED,
            payload: { ...response, state: "SUCCESS", element: E_ISSUE_DETAILS },
            updates: {
              changed_property: "module_id",
              change_details: moduleIds,
            },
            routePath: router.asPath,
          });
        } catch (error) {
          captureIssueEvent({
            eventName: ISSUE_UPDATED,
            payload: { id: issueId, state: "FAILED", element: E_ISSUE_DETAILS },
            updates: {
              changed_property: "module_id",
              change_details: moduleIds,
            },
            routePath: router.asPath,
          });
        }
      },
      removeIssueFromModule: async (workspaceSlug: string, projectId: string, moduleId: string, issueId: string) => {
        try {
          const removeFromModulePromise = removeIssueFromModule(workspaceSlug, projectId, moduleId, issueId);
          setPromiseToast(removeFromModulePromise, {
            loading: "Removing module from issue...",
            success: {
              title: "Success!",
              message: () => "Module removed from issue successfully",
            },
            error: {
              title: "Error!",
              message: () => "Module remove from issue failed",
            },
          });
          await removeFromModulePromise;
          captureIssueEvent({
            eventName: ISSUE_UPDATED,
            payload: { id: issueId, state: "SUCCESS", element: E_ISSUE_DETAILS },
            updates: {
              changed_property: "module_id",
              change_details: "",
            },
            routePath: router.asPath,
          });
        } catch (error) {
          captureIssueEvent({
            eventName: ISSUE_UPDATED,
            payload: { id: issueId, state: "FAILED", element: E_ISSUE_DETAILS },
            updates: {
              changed_property: "module_id",
              change_details: "",
            },
            routePath: router.asPath,
          });
        }
      },
      removeModulesFromIssue: async (
        workspaceSlug: string,
        projectId: string,
        issueId: string,
        moduleIds: string[]
      ) => {
        const removeModulesFromIssuePromise = removeModulesFromIssue(workspaceSlug, projectId, issueId, moduleIds);
        setPromiseToast(removeModulesFromIssuePromise, {
          loading: "Removing module from issue...",
          success: {
            title: "Success!",
            message: () => "Module removed from issue successfully",
          },
          error: {
            title: "Error!",
            message: () => "Module remove from issue failed",
          },
        });
        await removeModulesFromIssuePromise;
      },
    }),
    [
      is_archived,
      fetchIssue,
      updateIssue,
      removeIssue,
      archiveIssue,
      removeArchivedIssue,
      addIssueToCycle,
      removeIssueFromCycle,
      addModulesToIssue,
      removeIssueFromModule,
      removeModulesFromIssue,
      captureIssueEvent,
      router.asPath,
    ]
  );

  // issue details
  const issue = getIssueById(issueId);
  // checking if issue is editable, based on user role
  const isEditable = !!currentProjectRole && currentProjectRole >= EUserProjectRoles.MEMBER;

  return (
    <>
      {!issue ? (
        <EmptyState
          image={emptyIssue}
          title="Issue does not exist"
          description="The issue you are looking for does not exist, has been archived, or has been deleted."
          primaryButton={{
            text: "View other issues",
            onClick: () => router.push(`/${workspaceSlug}/projects/${projectId}/issues`),
          }}
        />
      ) : (
        <div className="flex h-full w-full overflow-hidden">
          <div className="max-w-2/3 h-full w-full space-y-5 divide-y-2 divide-custom-border-200 overflow-y-auto p-5">
            <IssueMainContent
              workspaceSlug={workspaceSlug}
              swrIssueDetails={swrIssueDetails}
              projectId={projectId}
              issueId={issueId}
              issueOperations={issueOperations}
              isEditable={!is_archived && isEditable}
              isArchived={is_archived}
            />
          </div>
          <div
            className="fixed right-0 z-[5] h-full w-full min-w-[300px] overflow-hidden border-l border-custom-border-200 bg-custom-sidebar-background-100 py-5 sm:w-1/2 md:relative md:w-1/3 lg:min-w-80 xl:min-w-96"
            style={themeStore.issueDetailSidebarCollapsed ? { right: `-${window?.innerWidth || 0}px` } : {}}
          >
            <IssueDetailsSidebar
              workspaceSlug={workspaceSlug}
              projectId={projectId}
              issueId={issueId}
              issueOperations={issueOperations}
              is_archived={is_archived}
              isEditable={!is_archived && isEditable}
            />
          </div>
        </div>
      )}

      {/* peek overview */}
      <IssuePeekOverview />
    </>
  );
});<|MERGE_RESOLUTION|>--- conflicted
+++ resolved
@@ -4,21 +4,12 @@
 import { TIssue } from "@plane/types";
 // components
 import { TOAST_TYPE, setPromiseToast, setToast } from "@plane/ui";
-<<<<<<< HEAD
-import { EmptyState } from "components/common";
-import { IssuePeekOverview } from "components/issues";
-import { ISSUE_UPDATED, ISSUE_DELETED, ISSUE_ARCHIVED, E_ISSUE_DETAILS } from "constants/event-tracker";
-import { EIssuesStoreType } from "constants/issue";
-import { EUserProjectRoles } from "constants/project";
-import { useApplication, useEventTracker, useIssueDetail, useIssues, useUser } from "hooks/store";
-=======
 import { EmptyState } from "@/components/common";
 import { IssuePeekOverview } from "@/components/issues";
-import { ISSUE_UPDATED, ISSUE_DELETED, ISSUE_ARCHIVED } from "@/constants/event-tracker";
+import { ISSUE_UPDATED, ISSUE_DELETED, ISSUE_ARCHIVED, E_ISSUE_DETAILS } from "constants/event-tracker";
 import { EIssuesStoreType } from "@/constants/issue";
 import { EUserProjectRoles } from "@/constants/project";
 import { useApplication, useEventTracker, useIssueDetail, useIssues, useUser } from "@/hooks/store";
->>>>>>> 15c7deb2
 import emptyIssue from "public/empty-state/issue.svg";
 import { IssueMainContent } from "./main-content";
 import { IssueDetailsSidebar } from "./sidebar";
