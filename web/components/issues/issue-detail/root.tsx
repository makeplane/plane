import { FC, useMemo } from "react";
import { observer } from "mobx-react";
import { useRouter } from "next/router";
// components
import { TOAST_TYPE, setPromiseToast, setToast } from "@plane/ui";
import { EmptyState } from "components/common";
import { IssuePeekOverview } from "components/issues";
import { ISSUE_UPDATED, ISSUE_DELETED, ISSUE_ARCHIVED } from "constants/event-tracker";
import { EIssuesStoreType } from "constants/issue";
import { EUserProjectRoles } from "constants/project";
import { useApplication, useEventTracker, useIssueDetail, useIssues, useUser } from "hooks/store";
import emptyIssue from "public/empty-state/issue.svg";
import { TIssue } from "@plane/types";
import { IssueMainContent } from "./main-content";
import { IssueDetailsSidebar } from "./sidebar";
// ui
// images
// hooks
// types
// ui
// constants

export type TIssueOperations = {
  fetch: (workspaceSlug: string, projectId: string, issueId: string) => Promise<void>;
  update: (workspaceSlug: string, projectId: string, issueId: string, data: Partial<TIssue>) => Promise<void>;
  remove: (workspaceSlug: string, projectId: string, issueId: string) => Promise<void>;
  archive?: (workspaceSlug: string, projectId: string, issueId: string) => Promise<void>;
  restore?: (workspaceSlug: string, projectId: string, issueId: string) => Promise<void>;
  addIssueToCycle?: (workspaceSlug: string, projectId: string, cycleId: string, issueIds: string[]) => Promise<void>;
  removeIssueFromCycle?: (workspaceSlug: string, projectId: string, cycleId: string, issueId: string) => Promise<void>;
  addModulesToIssue?: (workspaceSlug: string, projectId: string, issueId: string, moduleIds: string[]) => Promise<void>;
  removeIssueFromModule?: (
    workspaceSlug: string,
    projectId: string,
    moduleId: string,
    issueId: string
  ) => Promise<void>;
  removeModulesFromIssue?: (
    workspaceSlug: string,
    projectId: string,
    issueId: string,
    moduleIds: string[]
  ) => Promise<void>;
};

export type TIssueDetailRoot = {
  workspaceSlug: string;
  projectId: string;
  issueId: string;
  is_archived?: boolean;
};

export const IssueDetailRoot: FC<TIssueDetailRoot> = observer((props) => {
  const { workspaceSlug, projectId, issueId, is_archived = false } = props;
  // router
  const router = useRouter();
  // hooks
  const {
    issue: { getIssueById },
    fetchIssue,
    updateIssue,
    removeIssue,
    archiveIssue,
    addIssueToCycle,
    removeIssueFromCycle,
    addModulesToIssue,
    removeIssueFromModule,
    removeModulesFromIssue,
  } = useIssueDetail();
  const {
    issues: { removeIssue: removeArchivedIssue },
  } = useIssues(EIssuesStoreType.ARCHIVED);
  const { captureIssueEvent } = useEventTracker();
  const {
    membership: { currentProjectRole },
  } = useUser();
  const { theme: themeStore } = useApplication();

  const issueOperations: TIssueOperations = useMemo(
    () => ({
      fetch: async (workspaceSlug: string, projectId: string, issueId: string) => {
        try {
          await fetchIssue(workspaceSlug, projectId, issueId);
        } catch (error) {
          console.error("Error fetching the parent issue");
        }
      },
      update: async (workspaceSlug: string, projectId: string, issueId: string, data: Partial<TIssue>) => {
        try {
          await updateIssue(workspaceSlug, projectId, issueId, data);
          captureIssueEvent({
            eventName: ISSUE_UPDATED,
            payload: { ...data, issueId, state: "SUCCESS", element: "Issue detail page" },
            updates: {
              changed_property: Object.keys(data).join(","),
              change_details: Object.values(data).join(","),
            },
            path: router.asPath,
          });
        } catch (error) {
          captureIssueEvent({
            eventName: ISSUE_UPDATED,
            payload: { state: "FAILED", element: "Issue detail page" },
            updates: {
              changed_property: Object.keys(data).join(","),
              change_details: Object.values(data).join(","),
            },
            path: router.asPath,
          });
          setToast({
            title: "Issue update failed",
            type: TOAST_TYPE.ERROR,
            message: "Issue update failed",
          });
        }
      },
      remove: async (workspaceSlug: string, projectId: string, issueId: string) => {
        try {
          if (is_archived) await removeArchivedIssue(workspaceSlug, projectId, issueId);
          else await removeIssue(workspaceSlug, projectId, issueId);
          setToast({
            title: "Issue deleted successfully",
            type: TOAST_TYPE.SUCCESS,
            message: "Issue deleted successfully",
          });
          captureIssueEvent({
            eventName: ISSUE_DELETED,
            payload: { id: issueId, state: "SUCCESS", element: "Issue detail page" },
            path: router.asPath,
          });
        } catch (error) {
          setToast({
            title: "Issue delete failed",
            type: TOAST_TYPE.ERROR,
            message: "Issue delete failed",
          });
          captureIssueEvent({
            eventName: ISSUE_DELETED,
            payload: { id: issueId, state: "FAILED", element: "Issue detail page" },
            path: router.asPath,
          });
        }
      },
      archive: async (workspaceSlug: string, projectId: string, issueId: string) => {
        try {
          await archiveIssue(workspaceSlug, projectId, issueId);
          setToast({
            type: TOAST_TYPE.SUCCESS,
            title: "Success!",
            message: "Issue archived successfully.",
          });
          captureIssueEvent({
            eventName: ISSUE_ARCHIVED,
            payload: { id: issueId, state: "SUCCESS", element: "Issue details page" },
            path: router.asPath,
          });
        } catch (error) {
          setToast({
            type: TOAST_TYPE.ERROR,
            title: "Error!",
            message: "Issue could not be archived. Please try again.",
          });
          captureIssueEvent({
            eventName: ISSUE_ARCHIVED,
            payload: { id: issueId, state: "FAILED", element: "Issue details page" },
            path: router.asPath,
          });
        }
      },
      addIssueToCycle: async (workspaceSlug: string, projectId: string, cycleId: string, issueIds: string[]) => {
        try {
          const addToCyclePromise = addIssueToCycle(workspaceSlug, projectId, cycleId, issueIds);
          setPromiseToast(addToCyclePromise, {
            loading: "Adding cycle to issue...",
            success: {
              title: "Success!",
              message: () => "Cycle added to issue successfully",
            },
            error: {
              title: "Error!",
              message: () => "Cycle add to issue failed",
            },
          });
          await addToCyclePromise;
          captureIssueEvent({
            eventName: ISSUE_UPDATED,
            payload: { ...issueIds, state: "SUCCESS", element: "Issue detail page" },
            updates: {
              changed_property: "cycle_id",
              change_details: cycleId,
            },
            path: router.asPath,
          });
        } catch (error) {
          captureIssueEvent({
            eventName: ISSUE_UPDATED,
            payload: { state: "FAILED", element: "Issue detail page" },
            updates: {
              changed_property: "cycle_id",
              change_details: cycleId,
            },
            path: router.asPath,
          });
        }
      },
      removeIssueFromCycle: async (workspaceSlug: string, projectId: string, cycleId: string, issueId: string) => {
        try {
<<<<<<< HEAD
          await removeIssueFromCycle(workspaceSlug, projectId, cycleId, issueId);
          setToastAlert({
            title: "Cycle removed from issue successfully",
            type: "success",
            message: "Cycle removed from issue successfully",
=======
          const removeFromCyclePromise = removeIssueFromCycle(workspaceSlug, projectId, cycleId, issueId);
          setPromiseToast(removeFromCyclePromise, {
            loading: "Removing cycle from issue...",
            success: {
              title: "Success!",
              message: () => "Cycle removed from issue successfully",
            },
            error: {
              title: "Error!",
              message: () => "Cycle remove from issue failed",
            },
>>>>>>> b3d3c0fb
          });
          const response = await removeFromCyclePromise;
          captureIssueEvent({
            eventName: ISSUE_UPDATED,
            payload: { issueId, state: "SUCCESS", element: "Issue detail page" },
            updates: {
              changed_property: "cycle_id",
              change_details: "",
            },
            path: router.asPath,
          });
        } catch (error) {
          captureIssueEvent({
            eventName: ISSUE_UPDATED,
            payload: { state: "FAILED", element: "Issue detail page" },
            updates: {
              changed_property: "cycle_id",
              change_details: "",
            },
            path: router.asPath,
          });
        }
      },
      addModulesToIssue: async (workspaceSlug: string, projectId: string, issueId: string, moduleIds: string[]) => {
        try {
          const addToModulePromise = addModulesToIssue(workspaceSlug, projectId, issueId, moduleIds);
          setPromiseToast(addToModulePromise, {
            loading: "Adding module to issue...",
            success: {
              title: "Success!",
              message: () => "Module added to issue successfully",
            },
            error: {
              title: "Error!",
              message: () => "Module add to issue failed",
            },
          });
          const response = await addToModulePromise;
          captureIssueEvent({
            eventName: ISSUE_UPDATED,
            payload: { ...response, state: "SUCCESS", element: "Issue detail page" },
            updates: {
              changed_property: "module_id",
              change_details: moduleIds,
            },
            path: router.asPath,
          });
        } catch (error) {
          captureIssueEvent({
            eventName: ISSUE_UPDATED,
            payload: { id: issueId, state: "FAILED", element: "Issue detail page" },
            updates: {
              changed_property: "module_id",
              change_details: moduleIds,
            },
            path: router.asPath,
          });
        }
      },
      removeIssueFromModule: async (workspaceSlug: string, projectId: string, moduleId: string, issueId: string) => {
        try {
          const removeFromModulePromise = removeIssueFromModule(workspaceSlug, projectId, moduleId, issueId);
          setPromiseToast(removeFromModulePromise, {
            loading: "Removing module from issue...",
            success: {
              title: "Success!",
              message: () => "Module removed from issue successfully",
            },
            error: {
              title: "Error!",
              message: () => "Module remove from issue failed",
            },
          });
          await removeFromModulePromise;
          captureIssueEvent({
            eventName: ISSUE_UPDATED,
            payload: { id: issueId, state: "SUCCESS", element: "Issue detail page" },
            updates: {
              changed_property: "module_id",
              change_details: "",
            },
            path: router.asPath,
          });
        } catch (error) {
          captureIssueEvent({
            eventName: ISSUE_UPDATED,
            payload: { id: issueId, state: "FAILED", element: "Issue detail page" },
            updates: {
              changed_property: "module_id",
              change_details: "",
            },
            path: router.asPath,
          });
        }
      },
      removeModulesFromIssue: async (
        workspaceSlug: string,
        projectId: string,
        issueId: string,
        moduleIds: string[]
      ) => {
        const removeModulesFromIssuePromise = removeModulesFromIssue(workspaceSlug, projectId, issueId, moduleIds);
        setPromiseToast(removeModulesFromIssuePromise, {
          loading: "Removing module from issue...",
          success: {
            title: "Success!",
            message: () => "Module removed from issue successfully",
          },
          error: {
            title: "Error!",
            message: () => "Module remove from issue failed",
          },
        });
        await removeModulesFromIssuePromise;
      },
    }),
    [
      is_archived,
      fetchIssue,
      updateIssue,
      removeIssue,
      archiveIssue,
      removeArchivedIssue,
      addIssueToCycle,
      removeIssueFromCycle,
      addModulesToIssue,
      removeIssueFromModule,
      removeModulesFromIssue,
    ]
  );

  // issue details
  const issue = getIssueById(issueId);
  // checking if issue is editable, based on user role
  const is_editable = !!currentProjectRole && currentProjectRole >= EUserProjectRoles.MEMBER;

  return (
    <>
      {!issue ? (
        <EmptyState
          image={emptyIssue}
          title="Issue does not exist"
          description="The issue you are looking for does not exist, has been archived, or has been deleted."
          primaryButton={{
            text: "View other issues",
            onClick: () => router.push(`/${workspaceSlug}/projects/${projectId}/issues`),
          }}
        />
      ) : (
        <div className="flex h-full w-full overflow-hidden">
          <div className="max-w-2/3 h-full w-full space-y-5 divide-y-2 divide-custom-border-200 overflow-y-auto p-5">
            <IssueMainContent
              workspaceSlug={workspaceSlug}
              projectId={projectId}
              issueId={issueId}
              issueOperations={issueOperations}
              is_editable={!is_archived && is_editable}
            />
          </div>
          <div
            className="fixed right-0 z-[5] h-full w-full min-w-[300px] space-y-5 overflow-hidden border-l border-custom-border-200 bg-custom-sidebar-background-100 py-5 sm:w-1/2 md:relative md:w-1/3 lg:min-w-80 xl:min-w-96"
            style={themeStore.issueDetailSidebarCollapsed ? { right: `-${window?.innerWidth || 0}px` } : {}}
          >
            <IssueDetailsSidebar
              workspaceSlug={workspaceSlug}
              projectId={projectId}
              issueId={issueId}
              issueOperations={issueOperations}
              is_archived={is_archived}
              is_editable={!is_archived && is_editable}
            />
          </div>
        </div>
      )}

      {/* peek overview */}
      <IssuePeekOverview />
    </>
  );
});<|MERGE_RESOLUTION|>--- conflicted
+++ resolved
@@ -205,13 +205,6 @@
       },
       removeIssueFromCycle: async (workspaceSlug: string, projectId: string, cycleId: string, issueId: string) => {
         try {
-<<<<<<< HEAD
-          await removeIssueFromCycle(workspaceSlug, projectId, cycleId, issueId);
-          setToastAlert({
-            title: "Cycle removed from issue successfully",
-            type: "success",
-            message: "Cycle removed from issue successfully",
-=======
           const removeFromCyclePromise = removeIssueFromCycle(workspaceSlug, projectId, cycleId, issueId);
           setPromiseToast(removeFromCyclePromise, {
             loading: "Removing cycle from issue...",
@@ -223,9 +216,8 @@
               title: "Error!",
               message: () => "Cycle remove from issue failed",
             },
->>>>>>> b3d3c0fb
-          });
-          const response = await removeFromCyclePromise;
+          });
+          await removeFromCyclePromise;
           captureIssueEvent({
             eventName: ISSUE_UPDATED,
             payload: { issueId, state: "SUCCESS", element: "Issue detail page" },
