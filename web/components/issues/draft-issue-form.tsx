import React, { FC, useState, useEffect, useRef } from "react";
import { useRouter } from "next/router";
import { Controller, useForm } from "react-hook-form";
// services
import AIService from "services/ai.service";
// hooks
import useToast from "hooks/use-toast";
import useLocalStorage from "hooks/use-local-storage";
// components
import { GptAssistantModal } from "components/core";
import { ParentIssuesListModal } from "components/issues";
import {
  IssueAssigneeSelect,
  IssueDateSelect,
  IssueEstimateSelect,
  IssueLabelSelect,
  IssuePrioritySelect,
  IssueProjectSelect,
  IssueStateSelect,
} from "components/issues/select";
import { CreateStateModal } from "components/states";
import { CreateLabelModal } from "components/labels";
// ui
<<<<<<< HEAD
import { CustomMenu } from "components/ui";
import { Button, Input, ToggleSwitch } from "@plane/ui";
import { TipTapEditor } from "components/tiptap";
// icons
import { SparklesIcon, XMarkIcon } from "@heroicons/react/24/outline";
// types
import type { IUser, IIssue, ISearchIssueResponse } from "types";
=======
import { CustomMenu, Input, PrimaryButton, SecondaryButton, ToggleSwitch } from "components/ui";
// components
import { RichTextEditorWithRef } from "@plane/rich-text-editor";
// icons
import { SparklesIcon, XMarkIcon } from "@heroicons/react/24/outline";
// types
import type { ICurrentUserResponse, IIssue, ISearchIssueResponse } from "types";
import fileService from "services/file.service";
// services
>>>>>>> c6e021d4

const defaultValues: Partial<IIssue> = {
  project: "",
  name: "",
  description: {
    type: "doc",
    content: [
      {
        type: "paragraph",
      },
    ],
  },
  description_html: "<p></p>",
  estimate_point: null,
  state: "",
  parent: null,
  priority: "none",
  assignees: [],
  assignees_list: [],
  labels: [],
  labels_list: [],
  start_date: null,
  target_date: null,
};

interface IssueFormProps {
  handleFormSubmit: (
    formData: Partial<IIssue>,
    action?: "createDraft" | "createNewIssue" | "updateDraft" | "convertToNewIssue"
  ) => Promise<void>;
  data?: Partial<IIssue> | null;
  isOpen: boolean;
  prePopulatedData?: Partial<IIssue> | null;
  projectId: string;
  setActiveProject: React.Dispatch<React.SetStateAction<string | null>>;
  createMore: boolean;
  setCreateMore: React.Dispatch<React.SetStateAction<boolean>>;
  handleClose: () => void;
  handleDiscard: () => void;
  status: boolean;
  user: IUser | undefined;
  fieldsToShow: (
    | "project"
    | "name"
    | "description"
    | "state"
    | "priority"
    | "assignee"
    | "label"
    | "startDate"
    | "dueDate"
    | "estimate"
    | "parent"
    | "all"
  )[];
}

const aiService = new AIService();

export const DraftIssueForm: FC<IssueFormProps> = (props) => {
  const {
    handleFormSubmit,
    data,
    isOpen,
    prePopulatedData,
    projectId,
    setActiveProject,
    createMore,
    setCreateMore,
    status,
    user,
    fieldsToShow,
    handleDiscard,
  } = props;

  const [stateModal, setStateModal] = useState(false);
  const [labelModal, setLabelModal] = useState(false);
  const [parentIssueListModalOpen, setParentIssueListModalOpen] = useState(false);
  const [selectedParentIssue, setSelectedParentIssue] = useState<ISearchIssueResponse | null>(null);

  const [gptAssistantModal, setGptAssistantModal] = useState(false);
  const [iAmFeelingLucky, setIAmFeelingLucky] = useState(false);

  const { setValue: setLocalStorageValue } = useLocalStorage("draftedIssue", {});

  const editorRef = useRef<any>(null);

  const router = useRouter();
  const { workspaceSlug } = router.query;

  const { setToastAlert } = useToast();

  const {
    formState: { errors, isSubmitting },
    handleSubmit,
    reset,
    watch,
    control,
    getValues,
    setValue,
    setFocus,
  } = useForm<IIssue>({
    defaultValues: prePopulatedData ?? defaultValues,
    reValidateMode: "onChange",
  });

  const issueName = watch("name");

  const payload: Partial<IIssue> = {
    name: watch("name"),
    description: watch("description"),
    description_html: watch("description_html"),
    state: watch("state"),
    priority: watch("priority"),
    assignees: watch("assignees"),
    labels: watch("labels"),
    start_date: watch("start_date"),
    target_date: watch("target_date"),
    project: watch("project"),
    parent: watch("parent"),
    cycle: watch("cycle"),
    module: watch("module"),
<<<<<<< HEAD
=======
  };

  useEffect(() => {
    if (!isOpen || data) return;

    setLocalStorageValue(
      JSON.stringify({
        ...payload,
      })
    );
    // eslint-disable-next-line react-hooks/exhaustive-deps
  }, [JSON.stringify(payload), isOpen, data]);

  const onClose = () => {
    handleClose();
>>>>>>> c6e021d4
  };

  useEffect(() => {
    if (!isOpen || data) return;

    setLocalStorageValue(
      JSON.stringify({
        ...payload,
      })
    );
    // eslint-disable-next-line react-hooks/exhaustive-deps
  }, [JSON.stringify(payload), isOpen, data]);

  // const onClose = () => {
  //   handleClose();
  // };

  const handleCreateUpdateIssue = async (
    formData: Partial<IIssue>,
    action: "createDraft" | "createNewIssue" | "updateDraft" | "convertToNewIssue" = "createDraft"
  ) => {
    await handleFormSubmit(
      {
        ...(data ?? {}),
        ...formData,
        is_draft: action === "createDraft" || action === "updateDraft",
      },
      action
    );

    setGptAssistantModal(false);

    reset({
      ...defaultValues,
      project: projectId,
      description: {
        type: "doc",
        content: [
          {
            type: "paragraph",
          },
        ],
      },
      description_html: "<p></p>",
    });
    editorRef?.current?.clearEditor();
  };

  const handleAiAssistance = async (response: string) => {
    if (!workspaceSlug || !projectId) return;

    setValue("description", {});
    setValue("description_html", `${watch("description_html")}<p>${response}</p>`);
    editorRef.current?.setEditorValue(`${watch("description_html")}`);
  };

  const handleAutoGenerateDescription = async () => {
    if (!workspaceSlug || !projectId) return;

    setIAmFeelingLucky(true);

    aiService
      .createGptTask(
        workspaceSlug as string,
        projectId as string,
        {
          prompt: issueName,
          task: "Generate a proper description for this issue.",
        },
        user
      )
      .then((res) => {
        if (res.response === "")
          setToastAlert({
            type: "error",
            title: "Error!",
            message:
              "Issue title isn't informative enough to generate the description. Please try with a different title.",
          });
        else handleAiAssistance(res.response_html);
      })
      .catch((err) => {
        const error = err?.data?.error;

        if (err.status === 429)
          setToastAlert({
            type: "error",
            title: "Error!",
            message: error || "You have reached the maximum number of requests of 50 requests per month per user.",
          });
        else
          setToastAlert({
            type: "error",
            title: "Error!",
            message: error || "Some error occurred. Please try again.",
          });
      })
      .finally(() => setIAmFeelingLucky(false));
  };

  useEffect(() => {
    setFocus("name");

    reset({
      ...defaultValues,
      ...(prePopulatedData ?? {}),
      ...(data ?? {}),
    });
  }, [setFocus, prePopulatedData, reset, data]);

  // update projectId in form when projectId changes
  useEffect(() => {
    reset({
      ...getValues(),
      project: projectId,
    });
  }, [getValues, projectId, reset]);

  const startDate = watch("start_date");
  const targetDate = watch("target_date");

  const minDate = startDate ? new Date(startDate) : null;
  minDate?.setDate(minDate.getDate());

  const maxDate = targetDate ? new Date(targetDate) : null;
  maxDate?.setDate(maxDate.getDate());

  return (
    <>
      {projectId && (
        <>
          <CreateStateModal
            isOpen={stateModal}
            handleClose={() => setStateModal(false)}
            projectId={projectId}
            user={user}
          />
          <CreateLabelModal
            isOpen={labelModal}
            handleClose={() => setLabelModal(false)}
            projectId={projectId}
            user={user}
            onSuccess={(response) => {
              setValue("labels", [...watch("labels"), response.id]);
              setValue("labels_list", [...watch("labels_list"), response.id]);
            }}
          />
        </>
      )}
      <form
        onSubmit={handleSubmit((formData) =>
          handleCreateUpdateIssue(formData, data ? "convertToNewIssue" : "createDraft")
        )}
      >
        <div className="space-y-5">
          <div className="flex items-center gap-x-2">
            {(fieldsToShow.includes("all") || fieldsToShow.includes("project")) && (
              <Controller
                control={control}
                name="project"
                render={({ field: { value, onChange } }) => (
                  <IssueProjectSelect
                    value={value}
                    onChange={(val: string) => {
                      onChange(val);
                      setActiveProject(val);
                    }}
                  />
                )}
              />
            )}
            <h3 className="text-xl font-semibold leading-6 text-custom-text-100">
              {status ? "Update" : "Create"} Issue
            </h3>
          </div>
          {watch("parent") &&
            (fieldsToShow.includes("all") || fieldsToShow.includes("parent")) &&
            selectedParentIssue && (
              <div className="flex w-min items-center gap-2 whitespace-nowrap rounded bg-custom-background-80 p-2 text-xs">
                <div className="flex items-center gap-2">
                  <span
                    className="block h-1.5 w-1.5 rounded-full"
                    style={{
                      backgroundColor: selectedParentIssue.state__color,
                    }}
                  />
                  <span className="flex-shrink-0 text-custom-text-200">
                    {selectedParentIssue.project__identifier}-{selectedParentIssue.sequence_id}
                  </span>
                  <span className="truncate font-medium">{selectedParentIssue.name.substring(0, 50)}</span>
                  <XMarkIcon
                    className="h-3 w-3 cursor-pointer"
                    onClick={() => {
                      setValue("parent", null);
                      setSelectedParentIssue(null);
                    }}
                  />
                </div>
              </div>
            )}
          <div className="space-y-3">
            <div className="mt-2 space-y-3">
              {(fieldsToShow.includes("all") || fieldsToShow.includes("name")) && (
                <div>
                  <Controller
                    control={control}
                    name="name"
                    rules={{
                      required: "Title is required",
                      maxLength: {
                        value: 255,
                        message: "Title should be less than 255 characters",
                      },
                    }}
                    render={({ field: { value, onChange, ref } }) => (
                      <Input
                        id="name"
                        name="name"
                        type="text"
                        value={value}
                        onChange={onChange}
                        ref={ref}
                        hasError={Boolean(errors.name)}
                        placeholder="Title"
                        className="resize-none text-xl w-full"
                      />
                    )}
                  />
                </div>
              )}
              {(fieldsToShow.includes("all") || fieldsToShow.includes("description")) && (
                <div className="relative">
                  <div className="flex justify-end">
                    {issueName && issueName !== "" && (
                      <button
                        type="button"
                        className={`flex items-center gap-1 rounded px-1.5 py-1 text-xs hover:bg-custom-background-90 ${
                          iAmFeelingLucky ? "cursor-wait" : ""
                        }`}
                        onClick={handleAutoGenerateDescription}
                        disabled={iAmFeelingLucky}
                      >
                        {iAmFeelingLucky ? (
                          "Generating response..."
                        ) : (
                          <>
                            <SparklesIcon className="h-4 w-4" />I{"'"}m feeling lucky
                          </>
                        )}
                      </button>
                    )}
                    <button
                      type="button"
                      className="flex items-center gap-1 rounded px-1.5 py-1 text-xs hover:bg-custom-background-90"
                      onClick={() => setGptAssistantModal((prevData) => !prevData)}
                    >
                      <SparklesIcon className="h-4 w-4" />
                      AI
                    </button>
                  </div>
                  <Controller
                    name="description_html"
                    control={control}
<<<<<<< HEAD
                    render={({ field: { value, onChange } }) => {
                      if (!value && !watch("description_html")) return <></>;

                      return (
                        <TipTapEditor
                          workspaceSlug={workspaceSlug as string}
                          ref={editorRef}
                          debouncedUpdatesEnabled={false}
                          value={
                            !value || value === "" || (typeof value === "object" && Object.keys(value).length === 0)
                              ? watch("description_html")
                              : value
                          }
                          customClassName="min-h-[150px]"
                          onChange={(description: Object, description_html: string) => {
                            onChange(description_html);
                            setValue("description", description);
                          }}
                        />
                      );
                    }}
=======
                    render={({ field: { value, onChange } }) => (
                        <RichTextEditorWithRef
                            uploadFile={fileService.getUploadFileFunction(workspaceSlug as string)}
                            deleteFile={fileService.deleteImage}
                            ref={editorRef}
                            debouncedUpdatesEnabled={false}
                            value={!value ||
                                value === "" ||
                                (typeof value === "object" && Object.keys(value).length === 0)
                                ? watch("description_html")
                                : value}
                            customClassName="min-h-[150px]"
                            onChange={(description: Object, description_html: string) => {
                                onChange(description_html);
                                setValue("description", description);
                            } } />
                    )}
>>>>>>> c6e021d4
                  />
                  <GptAssistantModal
                    isOpen={gptAssistantModal}
                    handleClose={() => {
                      setGptAssistantModal(false);
                      // this is done so that the title do not reset after gpt popover closed
                      reset(getValues());
                    }}
                    inset="top-2 left-0"
                    content=""
                    htmlContent={watch("description_html")}
                    onResponse={(response) => {
                      handleAiAssistance(response);
                    }}
                    projectId={projectId}
                  />
                </div>
              )}
              <div className="flex flex-wrap items-center gap-2">
                {(fieldsToShow.includes("all") || fieldsToShow.includes("state")) && (
                  <Controller
                    control={control}
                    name="state"
                    render={({ field: { value, onChange } }) => (
                      <IssueStateSelect
                        setIsOpen={setStateModal}
                        value={value}
                        onChange={onChange}
                        projectId={projectId}
                      />
                    )}
                  />
                )}
                {(fieldsToShow.includes("all") || fieldsToShow.includes("priority")) && (
                  <Controller
                    control={control}
                    name="priority"
                    render={({ field: { value, onChange } }) => (
                      <IssuePrioritySelect value={value} onChange={onChange} />
                    )}
                  />
                )}
                {(fieldsToShow.includes("all") || fieldsToShow.includes("assignee")) && (
                  <Controller
                    control={control}
                    name="assignees"
                    render={({ field: { value, onChange } }) => (
                      <IssueAssigneeSelect projectId={projectId} value={value} onChange={onChange} />
                    )}
                  />
                )}
                {(fieldsToShow.includes("all") || fieldsToShow.includes("label")) && (
                  <Controller
                    control={control}
                    name="labels"
                    render={({ field: { value, onChange } }) => (
                      <IssueLabelSelect
                        setIsOpen={setLabelModal}
                        value={value}
                        onChange={onChange}
                        projectId={projectId}
                      />
                    )}
                  />
                )}
                {(fieldsToShow.includes("all") || fieldsToShow.includes("startDate")) && (
                  <div>
                    <Controller
                      control={control}
                      name="start_date"
                      render={({ field: { value, onChange } }) => (
                        <IssueDateSelect
                          label="Start date"
                          maxDate={maxDate ?? undefined}
                          onChange={onChange}
                          value={value}
                        />
                      )}
                    />
                  </div>
                )}
                {(fieldsToShow.includes("all") || fieldsToShow.includes("dueDate")) && (
                  <div>
                    <Controller
                      control={control}
                      name="target_date"
                      render={({ field: { value, onChange } }) => (
                        <IssueDateSelect
                          label="Due date"
                          minDate={minDate ?? undefined}
                          onChange={onChange}
                          value={value}
                        />
                      )}
                    />
                  </div>
                )}
                {(fieldsToShow.includes("all") || fieldsToShow.includes("estimate")) && (
                  <div>
                    <Controller
                      control={control}
                      name="estimate_point"
                      render={({ field: { value, onChange } }) => (
                        <IssueEstimateSelect value={value} onChange={onChange} />
                      )}
                    />
                  </div>
                )}
                {(fieldsToShow.includes("all") || fieldsToShow.includes("parent")) && (
                  <Controller
                    control={control}
                    name="parent"
                    render={({ field: { onChange } }) => (
                      <ParentIssuesListModal
                        isOpen={parentIssueListModalOpen}
                        handleClose={() => setParentIssueListModalOpen(false)}
                        onChange={(issue) => {
                          onChange(issue.id);
                          setSelectedParentIssue(issue);
                        }}
                        projectId={projectId}
                      />
                    )}
                  />
                )}
                {(fieldsToShow.includes("all") || fieldsToShow.includes("parent")) && (
                  <CustomMenu ellipsis>
                    {watch("parent") ? (
                      <>
                        <CustomMenu.MenuItem renderAs="button" onClick={() => setParentIssueListModalOpen(true)}>
                          Change parent issue
                        </CustomMenu.MenuItem>
                        <CustomMenu.MenuItem renderAs="button" onClick={() => setValue("parent", null)}>
                          Remove parent issue
                        </CustomMenu.MenuItem>
                      </>
                    ) : (
                      <CustomMenu.MenuItem renderAs="button" onClick={() => setParentIssueListModalOpen(true)}>
                        Select Parent Issue
                      </CustomMenu.MenuItem>
                    )}
                  </CustomMenu>
                )}
              </div>
            </div>
          </div>
        </div>
        <div className="-mx-5 mt-5 flex items-center justify-between gap-2 border-t border-custom-border-200 px-5 pt-5">
          <div
            className="flex cursor-pointer items-center gap-1"
            onClick={() => setCreateMore((prevData) => !prevData)}
          >
            <span className="text-xs">Create more</span>
            <ToggleSwitch value={createMore} onChange={() => {}} size="md" />
          </div>
          <div className="flex items-center gap-2">
<<<<<<< HEAD
            <Button variant="neutral-primary" onClick={handleDiscard}>
              Discard
            </Button>
            <Button
              variant="neutral-primary"
=======
            <SecondaryButton onClick={handleDiscard}>Discard</SecondaryButton>
            <SecondaryButton
>>>>>>> c6e021d4
              loading={isSubmitting}
              onClick={handleSubmit((formData) =>
                handleCreateUpdateIssue(formData, data?.id ? "updateDraft" : "createDraft")
              )}
            >
              {isSubmitting ? "Saving..." : "Save Draft"}
<<<<<<< HEAD
            </Button>
            <Button
              loading={isSubmitting}
              variant="primary"
=======
            </SecondaryButton>
            <PrimaryButton
              loading={isSubmitting}
>>>>>>> c6e021d4
              onClick={handleSubmit((formData) =>
                handleCreateUpdateIssue(formData, data ? "convertToNewIssue" : "createNewIssue")
              )}
            >
              {isSubmitting ? "Saving..." : "Add Issue"}
<<<<<<< HEAD
            </Button>
=======
            </PrimaryButton>
>>>>>>> c6e021d4
          </div>
        </div>
      </form>
    </>
  );
};<|MERGE_RESOLUTION|>--- conflicted
+++ resolved
@@ -21,25 +21,18 @@
 import { CreateStateModal } from "components/states";
 import { CreateLabelModal } from "components/labels";
 // ui
-<<<<<<< HEAD
 import { CustomMenu } from "components/ui";
 import { Button, Input, ToggleSwitch } from "@plane/ui";
-import { TipTapEditor } from "components/tiptap";
 // icons
 import { SparklesIcon, XMarkIcon } from "@heroicons/react/24/outline";
 // types
 import type { IUser, IIssue, ISearchIssueResponse } from "types";
-=======
-import { CustomMenu, Input, PrimaryButton, SecondaryButton, ToggleSwitch } from "components/ui";
 // components
 import { RichTextEditorWithRef } from "@plane/rich-text-editor";
-// icons
-import { SparklesIcon, XMarkIcon } from "@heroicons/react/24/outline";
 // types
-import type { ICurrentUserResponse, IIssue, ISearchIssueResponse } from "types";
+// import type { ICurrentUserResponse, IIssue, ISearchIssueResponse } from "types";
 import fileService from "services/file.service";
 // services
->>>>>>> c6e021d4
 
 const defaultValues: Partial<IIssue> = {
   project: "",
@@ -162,8 +155,6 @@
     parent: watch("parent"),
     cycle: watch("cycle"),
     module: watch("module"),
-<<<<<<< HEAD
-=======
   };
 
   useEffect(() => {
@@ -179,7 +170,6 @@
 
   const onClose = () => {
     handleClose();
->>>>>>> c6e021d4
   };
 
   useEffect(() => {
@@ -443,47 +433,24 @@
                   <Controller
                     name="description_html"
                     control={control}
-<<<<<<< HEAD
-                    render={({ field: { value, onChange } }) => {
-                      if (!value && !watch("description_html")) return <></>;
-
-                      return (
-                        <TipTapEditor
-                          workspaceSlug={workspaceSlug as string}
-                          ref={editorRef}
-                          debouncedUpdatesEnabled={false}
-                          value={
-                            !value || value === "" || (typeof value === "object" && Object.keys(value).length === 0)
-                              ? watch("description_html")
-                              : value
-                          }
-                          customClassName="min-h-[150px]"
-                          onChange={(description: Object, description_html: string) => {
-                            onChange(description_html);
-                            setValue("description", description);
-                          }}
-                        />
-                      );
-                    }}
-=======
                     render={({ field: { value, onChange } }) => (
-                        <RichTextEditorWithRef
-                            uploadFile={fileService.getUploadFileFunction(workspaceSlug as string)}
-                            deleteFile={fileService.deleteImage}
-                            ref={editorRef}
-                            debouncedUpdatesEnabled={false}
-                            value={!value ||
-                                value === "" ||
-                                (typeof value === "object" && Object.keys(value).length === 0)
-                                ? watch("description_html")
-                                : value}
-                            customClassName="min-h-[150px]"
-                            onChange={(description: Object, description_html: string) => {
-                                onChange(description_html);
-                                setValue("description", description);
-                            } } />
-                    )}
->>>>>>> c6e021d4
+                      <RichTextEditorWithRef
+                        uploadFile={fileService.getUploadFileFunction(workspaceSlug as string)}
+                        deleteFile={fileService.deleteImage}
+                        ref={editorRef}
+                        debouncedUpdatesEnabled={false}
+                        value={
+                          !value || value === "" || (typeof value === "object" && Object.keys(value).length === 0)
+                            ? watch("description_html")
+                            : value
+                        }
+                        customClassName="min-h-[150px]"
+                        onChange={(description: Object, description_html: string) => {
+                          onChange(description_html);
+                          setValue("description", description);
+                        }}
+                      />
+                    )}
                   />
                   <GptAssistantModal
                     isOpen={gptAssistantModal}
@@ -640,42 +607,27 @@
             <ToggleSwitch value={createMore} onChange={() => {}} size="md" />
           </div>
           <div className="flex items-center gap-2">
-<<<<<<< HEAD
             <Button variant="neutral-primary" onClick={handleDiscard}>
               Discard
             </Button>
             <Button
               variant="neutral-primary"
-=======
-            <SecondaryButton onClick={handleDiscard}>Discard</SecondaryButton>
-            <SecondaryButton
->>>>>>> c6e021d4
               loading={isSubmitting}
               onClick={handleSubmit((formData) =>
                 handleCreateUpdateIssue(formData, data?.id ? "updateDraft" : "createDraft")
               )}
             >
               {isSubmitting ? "Saving..." : "Save Draft"}
-<<<<<<< HEAD
             </Button>
             <Button
               loading={isSubmitting}
               variant="primary"
-=======
-            </SecondaryButton>
-            <PrimaryButton
-              loading={isSubmitting}
->>>>>>> c6e021d4
               onClick={handleSubmit((formData) =>
                 handleCreateUpdateIssue(formData, data ? "convertToNewIssue" : "createNewIssue")
               )}
             >
               {isSubmitting ? "Saving..." : "Add Issue"}
-<<<<<<< HEAD
             </Button>
-=======
-            </PrimaryButton>
->>>>>>> c6e021d4
           </div>
         </div>
       </form>
