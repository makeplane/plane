--- conflicted
+++ resolved
@@ -5,11 +5,8 @@
 import debounce from "lodash/debounce";
 // components
 import { TextArea } from "@plane/ui";
-<<<<<<< HEAD
 import { RichTextEditor } from "components/editor/rich-text-editor";
-=======
-import { RichReadOnlyEditor, RichTextEditor } from "@plane/rich-text-editor";
->>>>>>> da1496fe
+import { RichTextReadOnlyEditor } from "components/editor/rich-text-read-only-editor";
 // types
 import { TIssue } from "@plane/types";
 import { TIssueOperations } from "./issue-detail";
@@ -153,40 +150,15 @@
           </div>
         )}
       </div>
-      <span>
-        <>{errors.name ? errors.name.message : null}</>
-      </span>
+      <span>{errors.name ? errors.name.message : null}</span>
       <div className="relative">
         <Controller
           name="description_html"
           control={control}
-<<<<<<< HEAD
-          render={({ field: { onChange } }) => (
-            <RichTextEditor
-              workspaceSlug={workspaceSlug}
-              value={localIssueDescription.description_html}
-              rerenderOnPropsChange={localIssueDescription}
-              setShouldShowAlert={setShowAlert}
-              setIsSubmitting={setIsSubmitting}
-              dragDropEnabled
-              customClassName={isAllowed ? "min-h-[150px] shadow-sm" : "!p-0 !pt-2 text-custom-text-200"}
-              noBorder={!isAllowed}
-              onChange={(description: Object, description_html: string) => {
-                setShowAlert(true);
-                setIsSubmitting("submitting");
-                onChange(description_html);
-                debouncedFormSave();
-              }}
-            />
-          )}
-=======
           render={({ field: { onChange } }) =>
             !disabled ? (
               <RichTextEditor
-                cancelUploadImage={fileService.cancelUpload}
-                uploadFile={fileService.getUploadFileFunction(workspaceSlug)}
-                deleteFile={fileService.deleteImage}
-                restoreFile={fileService.restoreImage}
+                workspaceSlug={workspaceSlug}
                 value={localIssueDescription.description_html}
                 rerenderOnPropsChange={localIssueDescription}
                 setShouldShowAlert={setShowAlert}
@@ -199,19 +171,15 @@
                   onChange(description_html);
                   debouncedFormSave();
                 }}
-                mentionSuggestions={mentionSuggestions}
-                mentionHighlights={mentionHighlights}
               />
             ) : (
-              <RichReadOnlyEditor
+              <RichTextReadOnlyEditor
                 value={localIssueDescription.description_html}
                 customClassName="!p-0 !pt-2 text-custom-text-200"
                 noBorder={disabled}
-                mentionHighlights={mentionHighlights}
               />
             )
           }
->>>>>>> da1496fe
         />
       </div>
     </div>
