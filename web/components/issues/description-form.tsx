--- conflicted
+++ resolved
@@ -164,43 +164,6 @@
       </div>
       <span>{errors.name ? errors.name.message : null}</span>
       <div className="relative">
-<<<<<<< HEAD
-        <Controller
-          name="description_html"
-          control={control}
-          render={({ field: { onChange } }) =>
-            !disabled ? (
-              <RichTextEditor
-                cancelUploadImage={fileService.cancelUpload}
-                uploadFile={fileService.getUploadFileFunction(workspaceSlug)}
-                deleteFile={fileService.getDeleteImageFunction(workspaceId)}
-                restoreFile={fileService.getRestoreImageFunction(workspaceId)}
-                value={localIssueDescription.description_html}
-                rerenderOnPropsChange={localIssueDescription}
-                setShouldShowAlert={setShowAlert}
-                setIsSubmitting={setIsSubmitting}
-                dragDropEnabled
-                customClassName="min-h-[150px] shadow-sm"
-                onChange={(description: Object, description_html: string) => {
-                  setShowAlert(true);
-                  setIsSubmitting("submitting");
-                  onChange(description_html);
-                  debouncedFormSave();
-                }}
-                mentionSuggestions={mentionSuggestions}
-                mentionHighlights={mentionHighlights}
-              />
-            ) : (
-              <RichReadOnlyEditor
-                value={localIssueDescription.description_html}
-                customClassName="!p-0 !pt-2 text-neutral-text-medium"
-                noBorder={disabled}
-                mentionHighlights={mentionHighlights}
-              />
-            )
-          }
-        />
-=======
         {localIssueDescription.description_html ? (
           <Controller
             name="description_html"
@@ -242,7 +205,6 @@
             <Loader.Item height="150px" />
           </Loader>
         )}
->>>>>>> 41e812a8
       </div>
     </div>
   );
