--- conflicted
+++ resolved
@@ -1,17 +1,10 @@
 import { FC, useCallback, useEffect, useState } from "react";
-
-// react-hook-form
 import { Controller, useForm } from "react-hook-form";
 // hooks
 import useReloadConfirmations from "hooks/use-reload-confirmation";
 import { useDebouncedCallback } from "use-debounce";
 // components
-<<<<<<< HEAD
 import { TextArea } from "@plane/ui";
-import { TipTapEditor } from "components/tiptap";
-=======
-import { TextArea } from "components/ui";
->>>>>>> c6e021d4
 // types
 import { IIssue } from "types";
 import { RichTextEditor } from "@plane/rich-text-editor";
@@ -94,7 +87,6 @@
         {isAllowed ? (
           <Controller
             name="name"
-<<<<<<< HEAD
             control={control}
             render={({ field: { value, onChange } }) => (
               <TextArea
@@ -116,34 +108,13 @@
                 disabled={!isAllowed}
               />
             )}
-=======
-            placeholder="Enter issue name"
-            register={register}
-            onFocus={() => setCharacterLimit(true)}
-            onChange={() => {
-              setCharacterLimit(false);
-              setIsSubmitting("submitting");
-              debouncedTitleSave();
-            }}
-            required={true}
-            className="min-h-10 block w-full resize-none overflow-hidden rounded border-none bg-transparent px-3 py-2 text-xl outline-none ring-0 focus:ring-1 focus:ring-custom-primary"
-            role="textbox"
-            disabled={!isAllowed}
->>>>>>> c6e021d4
           />
         ) : (
           <h4 className="break-words text-2xl font-semibold">{issue.name}</h4>
         )}
         {characterLimit && isAllowed && (
           <div className="pointer-events-none absolute bottom-1 right-1 z-[2] rounded bg-custom-background-100 text-custom-text-200 p-0.5 text-xs">
-<<<<<<< HEAD
             <span className={`${watch("name").length === 0 || watch("name").length > 255 ? "text-red-500" : ""}`}>
-=======
-            <span
-              className={`${watch("name").length === 0 || watch("name").length > 255 ? "text-red-500" : ""
-                }`}
-            >
->>>>>>> c6e021d4
               {watch("name").length}
             </span>
             /255
@@ -155,57 +126,29 @@
         <Controller
           name="description_html"
           control={control}
-<<<<<<< HEAD
-          render={({ field: { value, onChange } }) => {
-            if (!value) return <></>;
-
-            return (
-              <TipTapEditor
-                value={
-                  !value || value === "" || (typeof value === "object" && Object.keys(value).length === 0)
-                    ? "<p></p>"
-                    : value
-                }
-                workspaceSlug={workspaceSlug}
-                debouncedUpdatesEnabled={true}
-                setShouldShowAlert={setShowAlert}
-                setIsSubmitting={setIsSubmitting}
-                customClassName={isAllowed ? "min-h-[150px] shadow-sm" : "!p-0 !pt-2 text-custom-text-200"}
-                noBorder={!isAllowed}
-                onChange={(description: Object, description_html: string) => {
-                  setShowAlert(true);
-                  setIsSubmitting("submitting");
-                  onChange(description_html);
-                  handleSubmit(handleDescriptionFormSubmit)().finally(() => setIsSubmitting("submitted"));
-                }}
-                editable={isAllowed}
-              />
-            );
-          }}
-=======
           render={({ field: { value, onChange } }) => (
-              <RichTextEditor
-                  uploadFile={fileService.getUploadFileFunction(workspaceSlug)}
-                  deleteFile={fileService.deleteImage}
-                  value={value}
-                  debouncedUpdatesEnabled={true}
-                  setShouldShowAlert={setShowAlert}
-                  setIsSubmitting={setIsSubmitting}
-                  customClassName={isAllowed ? "min-h-[150px] shadow-sm" : "!p-0 !pt-2 text-custom-text-200"}
-                  noBorder={!isAllowed}
-                  onChange={(description: Object, description_html: string) => {
-                      setShowAlert(true);
-                      setIsSubmitting("submitting");
-                      onChange(description_html);
-                      handleSubmit(handleDescriptionFormSubmit)().finally(() => setIsSubmitting("submitted")
-                      );
-                  } } />
+            <RichTextEditor
+              uploadFile={fileService.getUploadFileFunction(workspaceSlug)}
+              deleteFile={fileService.deleteImage}
+              value={value}
+              debouncedUpdatesEnabled={true}
+              setShouldShowAlert={setShowAlert}
+              setIsSubmitting={setIsSubmitting}
+              customClassName={isAllowed ? "min-h-[150px] shadow-sm" : "!p-0 !pt-2 text-custom-text-200"}
+              noBorder={!isAllowed}
+              onChange={(description: Object, description_html: string) => {
+                setShowAlert(true);
+                setIsSubmitting("submitting");
+                onChange(description_html);
+                handleSubmit(handleDescriptionFormSubmit)().finally(() => setIsSubmitting("submitted"));
+              }}
+            />
           )}
->>>>>>> c6e021d4
         />
         <div
-          className={`absolute right-5 bottom-5 text-xs text-custom-text-200 border border-custom-border-400 rounded-xl w-[6.5rem] py-1 z-10 flex items-center justify-center ${isSubmitting === "saved" ? "fadeOut" : "fadeIn"
-            }`}
+          className={`absolute right-5 bottom-5 text-xs text-custom-text-200 border border-custom-border-400 rounded-xl w-[6.5rem] py-1 z-10 flex items-center justify-center ${
+            isSubmitting === "saved" ? "fadeOut" : "fadeIn"
+          }`}
         >
           {isSubmitting === "submitting" ? "Saving..." : "Saved"}
         </div>
