--- conflicted
+++ resolved
@@ -30,10 +30,10 @@
   // states
   const [selectedLinkToUpdate, setSelectedLinkToUpdate] = useState<ILinkDetails | null>(null);
   // store hooks
-  const { fetchIssue, isIssueLinkModalOpen, toggleIssueLinkModal } = useIssueDetail();
   const {
     membership: { currentProjectRole },
   } = useUser();
+  const { fetchIssue, isIssueLinkModalOpen, toggleIssueLinkModal } = useIssueDetail();
   const { getProjectById } = useProject();
   // router
   const router = useRouter();
@@ -106,17 +106,13 @@
               <p>State</p>
             </div>
             <div>
-<<<<<<< HEAD
               <StateDropdown
-                value={issue?.state || ""}
+                value={issue?.state_id || ""}
                 onChange={handleState}
-                projectId={issue.project}
+                projectId={issue.project_id}
                 disabled={disableUserActions}
                 buttonVariant="background-with-text"
               />
-=======
-              <SidebarStateSelect value={issue?.state_id || ""} onChange={handleState} disabled={disableUserActions} />
->>>>>>> 705642a9
             </div>
           </div>
 
@@ -126,28 +122,17 @@
               <UserGroupIcon className="h-4 w-4 flex-shrink-0" />
               <p>Assignees</p>
             </div>
-<<<<<<< HEAD
-            <div className="h-5">
-              <div className="h-5 sm:w-1/2">
-                <ProjectMemberDropdown
-                  value={issue.assignees}
-                  onChange={handleAssignee}
-                  disabled={disableUserActions}
-                  projectId={projectId?.toString() ?? ""}
-                  placeholder="Assignees"
-                  multiple
-                  buttonVariant={issue.assignees?.length > 0 ? "transparent-without-text" : "background-with-text"}
-                  buttonClassName={issue.assignees?.length > 0 ? "hover:bg-transparent px-0" : ""}
-                />
-              </div>
-=======
-            <div>
-              <SidebarAssigneeSelect
-                value={issue.assignee_ids || []}
+            <div className="h-5 sm:w-1/2">
+              <ProjectMemberDropdown
+                value={issue.assignee_ids}
                 onChange={handleAssignee}
                 disabled={disableUserActions}
-              />
->>>>>>> 705642a9
+                projectId={projectId?.toString() ?? ""}
+                placeholder="Assignees"
+                multiple
+                buttonVariant={issue.assignee_ids?.length > 0 ? "transparent-without-text" : "background-with-text"}
+                buttonClassName={issue.assignee_ids?.length > 0 ? "hover:bg-transparent px-0" : ""}
+              />
             </div>
           </div>
 
@@ -178,7 +163,7 @@
                 <EstimateDropdown
                   value={issue.estimate_point}
                   onChange={handleEstimate}
-                  projectId={issue.project}
+                  projectId={issue.project_id}
                   disabled={disableUserActions}
                   buttonVariant="background-with-text"
                 />
@@ -306,8 +291,7 @@
               </div>
             </div>
             <div className="flex flex-col gap-3">
-              {/* TODO: Check_with_backend */}
-              {/* {issue?.issue_link && issue.issue_link.length > 0 ? (
+              {issue?.issue_link && issue.issue_link.length > 0 ? (
                 <LinksList
                   links={issue.issue_link}
                   handleDeleteLink={issueLinkDelete}
@@ -319,7 +303,7 @@
                     isOwner: currentProjectRole === EUserProjectRoles.ADMIN,
                   }}
                 />
-              ) : null} */}
+              ) : null}
             </div>
           </div>
         </div>
