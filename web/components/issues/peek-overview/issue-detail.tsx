--- conflicted
+++ resolved
@@ -1,14 +1,8 @@
 import { FC, useEffect } from "react";
 import { observer } from "mobx-react";
 // store hooks
-<<<<<<< HEAD
-import { TIssueOperations } from "components/issues";
-import { useIssueDetail, useProject } from "hooks/store";
-import { useStore } from "hooks";
-=======
 import { TIssueOperations } from "@/components/issues";
 import { useIssueDetail, useProject, useUser } from "@/hooks/store";
->>>>>>> 204e4a8c
 // hooks
 import useReloadConfirmations from "@/hooks/use-reload-confirmation";
 // components
