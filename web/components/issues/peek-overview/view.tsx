import { FC, useRef, useState } from "react";

import { observer } from "mobx-react-lite";

// hooks
import useOutsideClickDetector from "hooks/use-outside-click-detector";
import useKeypress from "hooks/use-keypress";
import useToast from "hooks/use-toast";
// store hooks
import { useIssueDetail } from "hooks/store";
// components
import {
  DeleteArchivedIssueModal,
  DeleteIssueModal,
  IssuePeekOverviewHeader,
  TPeekModes,
  PeekOverviewIssueDetails,
  PeekOverviewProperties,
  TIssueOperations,
} from "components/issues";
import { IssueActivity } from "../issue-detail/issue-activity";
// ui
import { Spinner } from "@plane/ui";

interface IIssueView {
  workspaceSlug: string;
  projectId: string;
  issueId: string;
  isLoading?: boolean;
  is_archived: boolean;
  disabled?: boolean;
  issueOperations: TIssueOperations;
}

export const IssueView: FC<IIssueView> = observer((props) => {
  const { workspaceSlug, projectId, issueId, isLoading, is_archived, disabled = false, issueOperations } = props;
  // states
  const [peekMode, setPeekMode] = useState<TPeekModes>("side-peek");
  const [isSubmitting, setIsSubmitting] = useState<"submitting" | "submitted" | "saved">("saved");
  // ref
  const issuePeekOverviewRef = useRef<HTMLDivElement>(null);
  // store hooks
  const {
    setPeekIssue,
    isAnyModalOpen,
    isDeleteIssueModalOpen,
    toggleDeleteIssueModal,
    issue: { getIssueById },
  } = useIssueDetail();
  const issue = getIssueById(issueId);
  // hooks
  const { alerts } = useToast();
  // remove peek id
  const removeRoutePeekId = () => {
    setPeekIssue(undefined);
  };
<<<<<<< HEAD
  // hooks
  useOutsideClickDetector(issuePeekOverviewRef, () => !isAnyModalOpen && removeRoutePeekId());
  const handleKeyDown = () => {
    if (!isAnyModalOpen) {
      removeRoutePeekId();
      const issueElement = document.getElementById(`issue-${issueId}`);
      if (issueElement) issueElement?.focus();
    }
  };
=======

  useOutsideClickDetector(issuePeekOverviewRef, () => {
    if (!isAnyModalOpen && (!alerts || alerts.length === 0)) {
      removeRoutePeekId();
    }
  });
  const handleKeyDown = () => !isAnyModalOpen && removeRoutePeekId();
>>>>>>> 16d7b3c7
  useKeypress("Escape", handleKeyDown);

  return (
    <>
      {issue && !is_archived && (
        <DeleteIssueModal
          isOpen={isDeleteIssueModalOpen}
          handleClose={() => {
            toggleDeleteIssueModal(false);
            removeRoutePeekId();
          }}
          data={issue}
          onSubmit={() => issueOperations.remove(workspaceSlug, projectId, issueId)}
        />
      )}

      {issue && is_archived && (
        <DeleteArchivedIssueModal
          data={issue}
          isOpen={isDeleteIssueModalOpen}
          handleClose={() => toggleDeleteIssueModal(false)}
          onSubmit={() => issueOperations.remove(workspaceSlug, projectId, issueId)}
        />
      )}

      <div className="w-full !text-base">
        {issueId && (
          <div
            ref={issuePeekOverviewRef}
            className={`fixed z-20 flex flex-col overflow-hidden rounded border border-custom-border-200 bg-custom-background-100 transition-all duration-300 
          ${peekMode === "side-peek" ? `bottom-0 right-0 top-0 w-full md:w-[50%]` : ``}
          ${peekMode === "modal" ? `left-[50%] top-[50%] h-5/6 w-5/6 -translate-x-[50%] -translate-y-[50%]` : ``}
          ${peekMode === "full-screen" ? `bottom-0 left-0 right-0 top-0 m-4` : ``}
          `}
            style={{
              boxShadow:
                "0px 4px 8px 0px rgba(0, 0, 0, 0.12), 0px 6px 12px 0px rgba(16, 24, 40, 0.12), 0px 1px 16px 0px rgba(16, 24, 40, 0.12)",
            }}
          >
            {/* header */}
            <IssuePeekOverviewHeader
              peekMode={peekMode}
              setPeekMode={(value: TPeekModes) => {
                setPeekMode(value);
              }}
              removeRoutePeekId={removeRoutePeekId}
              toggleDeleteIssueModal={toggleDeleteIssueModal}
              isArchived={is_archived}
              issueId={issueId}
              workspaceSlug={workspaceSlug}
              projectId={projectId}
              isSubmitting={isSubmitting}
              disabled={disabled}
            />
            {/* content */}
            <div className="relative h-full w-full overflow-hidden overflow-y-auto vertical-scrollbar scrollbar-md">
              {isLoading && !issue ? (
                <div className="flex h-full w-full items-center justify-center">
                  <Spinner />
                </div>
              ) : (
                issue && (
                  <>
                    {["side-peek", "modal"].includes(peekMode) ? (
                      <div className="relative flex flex-col gap-3 px-8 py-5">
                        <PeekOverviewIssueDetails
                          workspaceSlug={workspaceSlug}
                          projectId={projectId}
                          issueId={issueId}
                          issueOperations={issueOperations}
                          disabled={disabled}
                          isSubmitting={isSubmitting}
                          setIsSubmitting={(value) => setIsSubmitting(value)}
                        />

                        <PeekOverviewProperties
                          workspaceSlug={workspaceSlug}
                          projectId={projectId}
                          issueId={issueId}
                          issueOperations={issueOperations}
                          disabled={disabled}
                        />

                        <IssueActivity workspaceSlug={workspaceSlug} projectId={projectId} issueId={issueId} />
                      </div>
                    ) : (
                      <div className={`flex h-full w-full overflow-auto vertical-scrollbar`}>
                        <div className="relative h-full w-full space-y-6 overflow-auto p-4 py-5">
                          <div>
                            <PeekOverviewIssueDetails
                              workspaceSlug={workspaceSlug}
                              projectId={projectId}
                              issueId={issueId}
                              issueOperations={issueOperations}
                              disabled={disabled}
                              isSubmitting={isSubmitting}
                              setIsSubmitting={(value) => setIsSubmitting(value)}
                            />

                            <IssueActivity workspaceSlug={workspaceSlug} projectId={projectId} issueId={issueId} />
                          </div>
                        </div>
                        <div
                          className={`h-full !w-[400px] flex-shrink-0 border-l border-custom-border-200 p-4 py-5 ${
                            is_archived ? "pointer-events-none" : ""
                          }`}
                        >
                          <PeekOverviewProperties
                            workspaceSlug={workspaceSlug}
                            projectId={projectId}
                            issueId={issueId}
                            issueOperations={issueOperations}
                            disabled={disabled}
                          />
                        </div>
                      </div>
                    )}
                  </>
                )
              )}
            </div>
          </div>
        )}
      </div>
    </>
  );
});<|MERGE_RESOLUTION|>--- conflicted
+++ resolved
@@ -54,9 +54,12 @@
   const removeRoutePeekId = () => {
     setPeekIssue(undefined);
   };
-<<<<<<< HEAD
-  // hooks
-  useOutsideClickDetector(issuePeekOverviewRef, () => !isAnyModalOpen && removeRoutePeekId());
+
+  useOutsideClickDetector(issuePeekOverviewRef, () => {
+    if (!isAnyModalOpen && (!alerts || alerts.length === 0)) {
+      removeRoutePeekId();
+    }
+  });
   const handleKeyDown = () => {
     if (!isAnyModalOpen) {
       removeRoutePeekId();
@@ -64,15 +67,6 @@
       if (issueElement) issueElement?.focus();
     }
   };
-=======
-
-  useOutsideClickDetector(issuePeekOverviewRef, () => {
-    if (!isAnyModalOpen && (!alerts || alerts.length === 0)) {
-      removeRoutePeekId();
-    }
-  });
-  const handleKeyDown = () => !isAnyModalOpen && removeRoutePeekId();
->>>>>>> 16d7b3c7
   useKeypress("Escape", handleKeyDown);
 
   return (
