--- conflicted
+++ resolved
@@ -18,10 +18,6 @@
 import { Button, CenterPanelIcon, CustomSelect, FullScreenPanelIcon, SidePanelIcon, Spinner } from "@plane/ui";
 // types
 import { TIssue } from "@plane/types";
-<<<<<<< HEAD
-import useOutsideClickDetector from "hooks/use-outside-click-detector";
-=======
->>>>>>> 1c06c3f4
 
 interface IIssueView {
   workspaceSlug: string;
