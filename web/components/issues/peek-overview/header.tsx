--- conflicted
+++ resolved
@@ -19,19 +19,14 @@
 // helpers
 import { cn } from "helpers/common.helper";
 import { copyUrlToClipboard } from "helpers/string.helper";
-// store hooks
-<<<<<<< HEAD
+// hooks
 import { useEventTracker, useIssueDetail, useProjectState, useUser } from "hooks/store";
+import { usePlatformOS } from "hooks/use-platform-os";
 // constants
 import { ISSUE_OPENED, elementFromPath } from "constants/event-tracker";
 // helpers
 // components
 // helpers
-=======
-import { useIssueDetail, useProjectState, useUser } from "hooks/store";
-// hooks
-import { usePlatformOS } from "hooks/use-platform-os";
->>>>>>> cb632408
 
 export type TPeekModes = "side-peek" | "modal" | "full-screen";
 
@@ -91,11 +86,8 @@
     issue: { getIssueById },
   } = useIssueDetail();
   const { getStateById } = useProjectState();
-<<<<<<< HEAD
   const { captureEvent } = useEventTracker();
-=======
   const { isMobile } = usePlatformOS();
->>>>>>> cb632408
   // derived values
   const issueDetails = getIssueById(issueId);
   const stateDetails = issueDetails ? getStateById(issueDetails?.state_id) : undefined;
