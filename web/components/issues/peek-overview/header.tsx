--- conflicted
+++ resolved
@@ -20,17 +20,13 @@
 import { cn } from "helpers/common.helper";
 import { copyUrlToClipboard } from "helpers/string.helper";
 // store hooks
-<<<<<<< HEAD
 import { useIssueDetail, useProjectState } from "hooks/store";
 import { useStore } from "hooks";
 // helpers
 // components
 // helpers
-=======
-import { useIssueDetail, useProjectState, useUser } from "hooks/store";
 // hooks
 import { usePlatformOS } from "hooks/use-platform-os";
->>>>>>> cb632408
 
 export type TPeekModes = "side-peek" | "modal" | "full-screen";
 
