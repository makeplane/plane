import { FC } from "react";
import { observer } from "mobx-react";
import Link from "next/link";
import { MoveRight, MoveDiagonal, Link2, Trash2, ArchiveRestoreIcon } from "lucide-react";
// ui
import {
  ArchiveIcon,
  CenterPanelIcon,
  CustomSelect,
  FullScreenPanelIcon,
  SidePanelIcon,
  Tooltip,
  TOAST_TYPE,
  setToast,
} from "@plane/ui";
// components
import { IssueSubscription, IssueUpdateStatus } from "@/components/issues";
import { STATE_GROUPS } from "@/constants/state";
// helpers
<<<<<<< HEAD
import { cn } from "helpers/common.helper";
import { copyUrlToClipboard } from "helpers/string.helper";
// hooks
import { useEventTracker, useIssueDetail, useProjectState, useUser } from "hooks/store";
import { usePlatformOS } from "hooks/use-platform-os";
// constants
import { ISSUE_OPENED } from "constants/event-tracker";
// helpers
// components
// helpers
=======
import { cn } from "@/helpers/common.helper";
import { copyUrlToClipboard } from "@/helpers/string.helper";
// store hooks
import { useIssueDetail, useProjectState, useUser } from "@/hooks/store";
// hooks
import { usePlatformOS } from "@/hooks/use-platform-os";
>>>>>>> 15c7deb2

export type TPeekModes = "side-peek" | "modal" | "full-screen";

const PEEK_OPTIONS: { key: TPeekModes; icon: any; title: string }[] = [
  {
    key: "side-peek",
    icon: SidePanelIcon,
    title: "Side Peek",
  },
  {
    key: "modal",
    icon: CenterPanelIcon,
    title: "Modal",
  },
  {
    key: "full-screen",
    icon: FullScreenPanelIcon,
    title: "Full Screen",
  },
];

export type PeekOverviewHeaderProps = {
  peekMode: TPeekModes;
  setPeekMode: (value: TPeekModes) => void;
  removeRoutePeekId: () => void;
  workspaceSlug: string;
  projectId: string;
  issueId: string;
  isArchived: boolean;
  disabled: boolean;
  toggleDeleteIssueModal: (issueId: string | null) => void;
  toggleArchiveIssueModal: (value: boolean) => void;
  handleRestoreIssue: () => void;
  isSubmitting: "submitting" | "submitted" | "saved";
};

export const IssuePeekOverviewHeader: FC<PeekOverviewHeaderProps> = observer((props) => {
  const {
    peekMode,
    setPeekMode,
    workspaceSlug,
    projectId,
    issueId,
    isArchived,
    disabled,
    removeRoutePeekId,
    toggleDeleteIssueModal,
    toggleArchiveIssueModal,
    handleRestoreIssue,
    isSubmitting,
  } = props;
  // store hooks
  const { currentUser } = useUser();
  const {
    issue: { getIssueById },
  } = useIssueDetail();
  const { getStateById } = useProjectState();
  const { captureEvent } = useEventTracker();
  const { isMobile } = usePlatformOS();
  // derived values
  const issueDetails = getIssueById(issueId);
  const stateDetails = issueDetails ? getStateById(issueDetails?.state_id) : undefined;
  const currentMode = PEEK_OPTIONS.find((m) => m.key === peekMode);

  const issueLink = `${workspaceSlug}/projects/${projectId}/${isArchived ? "archives/" : ""}issues/${issueId}`;

  const handleCopyText = (e: React.MouseEvent<HTMLButtonElement>) => {
    e.stopPropagation();
    e.preventDefault();
    copyUrlToClipboard(issueLink).then(() => {
      setToast({
        type: TOAST_TYPE.SUCCESS,
        title: "Link Copied!",
        message: "Issue link copied to clipboard.",
      });
    });
  };
  // auth
  const isArchivingAllowed = !isArchived && !disabled;
  const isInArchivableGroup =
    !!stateDetails && [STATE_GROUPS.completed.key, STATE_GROUPS.cancelled.key].includes(stateDetails?.group);
  const isRestoringAllowed = isArchived && !disabled;

  return (
    <div
      className={`relative flex items-center justify-between p-4 ${
        currentMode?.key === "full-screen" ? "border-b border-custom-border-200" : ""
      }`}
    >
      <div className="flex items-center gap-4">
        <Tooltip tooltipContent="Close the peek view" isMobile={isMobile}>
          <button onClick={removeRoutePeekId}>
            <MoveRight className="h-4 w-4 text-custom-text-300 hover:text-custom-text-200" />
          </button>
        </Tooltip>

<<<<<<< HEAD
        <Link
          href={`/${issueLink}`}
          onClick={() => {
            removeRoutePeekId();
            captureEvent(ISSUE_OPENED, {
              issue_id: issueId,
              element: "peek",
              mode: "detail",
            });
          }}
        >
          <MoveDiagonal className="h-4 w-4 text-custom-text-300 hover:text-custom-text-200" />
        </Link>
=======
        <Tooltip tooltipContent="Open issue in full screen" isMobile={isMobile}>
          <Link href={`/${issueLink}`} onClick={() => removeRoutePeekId()}>
            <MoveDiagonal className="h-4 w-4 text-custom-text-300 hover:text-custom-text-200" />
          </Link>
        </Tooltip>
>>>>>>> 15c7deb2
        {currentMode && (
          <div className="flex flex-shrink-0 items-center gap-2">
            <CustomSelect
              value={currentMode}
              onChange={(val: any) => setPeekMode(val)}
              customButton={
                <Tooltip tooltipContent="Toggle peek view layout" isMobile={isMobile}>
                  <button type="button" className="">
                    <currentMode.icon className="h-4 w-4 text-custom-text-300 hover:text-custom-text-200" />
                  </button>
                </Tooltip>
              }
            >
              {PEEK_OPTIONS.map((mode) => (
                <CustomSelect.Option key={mode.key} value={mode.key}>
                  <div
                    className={`flex items-center gap-1.5 ${
                      currentMode.key === mode.key
                        ? "text-custom-text-200"
                        : "text-custom-text-400 hover:text-custom-text-200"
                    }`}
                  >
                    <mode.icon className="-my-1 h-4 w-4 flex-shrink-0" />
                    {mode.title}
                  </div>
                </CustomSelect.Option>
              ))}
            </CustomSelect>
          </div>
        )}
      </div>
      <div className="flex items-center gap-x-4">
        <IssueUpdateStatus isSubmitting={isSubmitting} />
        <div className="flex items-center gap-4">
          {currentUser && !isArchived && (
            <IssueSubscription workspaceSlug={workspaceSlug} projectId={projectId} issueId={issueId} />
          )}
          <Tooltip tooltipContent="Copy link" isMobile={isMobile}>
            <button type="button" onClick={handleCopyText}>
              <Link2 className="h-4 w-4 -rotate-45 text-custom-text-300 hover:text-custom-text-200" />
            </button>
          </Tooltip>
          {isArchivingAllowed && (
            <Tooltip
              isMobile={isMobile}
              tooltipContent={isInArchivableGroup ? "Archive" : "Only completed or canceled issues can be archived"}
            >
              <button
                type="button"
                className={cn("text-custom-text-300", {
                  "hover:text-custom-text-200": isInArchivableGroup,
                  "cursor-not-allowed text-custom-text-400": !isInArchivableGroup,
                })}
                onClick={() => {
                  if (!isInArchivableGroup) return;
                  toggleArchiveIssueModal(true);
                }}
              >
                <ArchiveIcon className="h-4 w-4" />
              </button>
            </Tooltip>
          )}
          {isRestoringAllowed && (
            <Tooltip tooltipContent="Restore" isMobile={isMobile}>
              <button type="button" onClick={handleRestoreIssue}>
                <ArchiveRestoreIcon className="h-4 w-4 text-custom-text-300 hover:text-custom-text-200" />
              </button>
            </Tooltip>
          )}
          {!disabled && (
            <Tooltip tooltipContent="Delete" isMobile={isMobile}>
              <button type="button" onClick={() => toggleDeleteIssueModal(issueId)}>
                <Trash2 className="h-4 w-4 text-custom-text-300 hover:text-custom-text-200" />
              </button>
            </Tooltip>
          )}
        </div>
      </div>
    </div>
  );
});<|MERGE_RESOLUTION|>--- conflicted
+++ resolved
@@ -15,27 +15,15 @@
 } from "@plane/ui";
 // components
 import { IssueSubscription, IssueUpdateStatus } from "@/components/issues";
+import { ISSUE_OPENED } from "@/constants/event-tracker";
 import { STATE_GROUPS } from "@/constants/state";
 // helpers
-<<<<<<< HEAD
-import { cn } from "helpers/common.helper";
-import { copyUrlToClipboard } from "helpers/string.helper";
-// hooks
-import { useEventTracker, useIssueDetail, useProjectState, useUser } from "hooks/store";
-import { usePlatformOS } from "hooks/use-platform-os";
-// constants
-import { ISSUE_OPENED } from "constants/event-tracker";
-// helpers
-// components
-// helpers
-=======
 import { cn } from "@/helpers/common.helper";
 import { copyUrlToClipboard } from "@/helpers/string.helper";
 // store hooks
-import { useIssueDetail, useProjectState, useUser } from "@/hooks/store";
+import { useIssueDetail, useProjectState, useUser, useEventTracker } from "@/hooks/store";
 // hooks
 import { usePlatformOS } from "@/hooks/use-platform-os";
->>>>>>> 15c7deb2
 
 export type TPeekModes = "side-peek" | "modal" | "full-screen";
 
@@ -132,27 +120,21 @@
           </button>
         </Tooltip>
 
-<<<<<<< HEAD
-        <Link
-          href={`/${issueLink}`}
-          onClick={() => {
-            removeRoutePeekId();
-            captureEvent(ISSUE_OPENED, {
-              issue_id: issueId,
-              element: "peek",
-              mode: "detail",
-            });
-          }}
-        >
-          <MoveDiagonal className="h-4 w-4 text-custom-text-300 hover:text-custom-text-200" />
-        </Link>
-=======
         <Tooltip tooltipContent="Open issue in full screen" isMobile={isMobile}>
-          <Link href={`/${issueLink}`} onClick={() => removeRoutePeekId()}>
+          <Link
+            onClick={() => {
+              removeRoutePeekId();
+              captureEvent(ISSUE_OPENED, {
+                issue_id: issueId,
+                element: "peek",
+                mode: "detail",
+              });
+            }}
+            href={`/${issueLink}`}
+          >
             <MoveDiagonal className="h-4 w-4 text-custom-text-300 hover:text-custom-text-200" />
           </Link>
         </Tooltip>
->>>>>>> 15c7deb2
         {currentMode && (
           <div className="flex flex-shrink-0 items-center gap-2">
             <CustomSelect
