import { FC, useEffect, useState, useMemo } from "react";
import { observer } from "mobx-react-lite";
import { useRouter } from "next/router";
// hooks
import { TOAST_TYPE, setPromiseToast, setToast } from "@plane/ui";
import { IssueView } from "components/issues";
// ui
// components
import { ISSUE_UPDATED, ISSUE_DELETED, ISSUE_ARCHIVED, ISSUE_RESTORED } from "constants/event-tracker";
import { EIssuesStoreType } from "constants/issue";
import { EUserProjectRoles } from "constants/project";
import { useEventTracker, useIssueDetail, useIssues, useUser } from "hooks/store";
// components
// types
import { IIssueFilters, TIssue } from "@plane/types";
// constants
<<<<<<< HEAD
import { EUserProjectRoles } from "constants/project";
import { EIssuesStoreType } from "constants/issue";
import {
  ISSUE_UPDATED,
  ISSUE_DELETED,
  ISSUE_ARCHIVED,
  ISSUE_RESTORED,
  elementFromPath,
  ISSUE_OPENED,
} from "constants/event-tracker";
=======
>>>>>>> 7b88a2a8

interface IIssuePeekOverview {
  is_archived?: boolean;
  is_draft?: boolean;
  issuesFilter?: IIssueFilters;
}

export type TIssuePeekOperations = {
  fetch: (workspaceSlug: string, projectId: string, issueId: string) => Promise<void>;
  update: (workspaceSlug: string, projectId: string, issueId: string, data: Partial<TIssue>) => Promise<void>;
  remove: (workspaceSlug: string, projectId: string, issueId: string) => Promise<void>;
  archive: (workspaceSlug: string, projectId: string, issueId: string) => Promise<void>;
  restore: (workspaceSlug: string, projectId: string, issueId: string) => Promise<void>;
  addIssueToCycle: (workspaceSlug: string, projectId: string, cycleId: string, issueIds: string[]) => Promise<void>;
  removeIssueFromCycle: (workspaceSlug: string, projectId: string, cycleId: string, issueId: string) => Promise<void>;
  addModulesToIssue?: (workspaceSlug: string, projectId: string, issueId: string, moduleIds: string[]) => Promise<void>;
  removeIssueFromModule?: (
    workspaceSlug: string,
    projectId: string,
    moduleId: string,
    issueId: string
  ) => Promise<void>;
  removeModulesFromIssue?: (
    workspaceSlug: string,
    projectId: string,
    issueId: string,
    moduleIds: string[]
  ) => Promise<void>;
};

export const IssuePeekOverview: FC<IIssuePeekOverview> = observer((props) => {
<<<<<<< HEAD
  const { is_archived = false, is_draft = false, issuesFilter } = props;
  // hooks
  const { setToastAlert } = useToast();
=======
  const { is_archived = false, is_draft = false } = props;
>>>>>>> 7b88a2a8
  // router
  const router = useRouter();
  const { userId } = router.query;
  const {
    membership: { currentWorkspaceAllProjectsRole },
  } = useUser();
  const {
    issues: { restoreIssue },
  } = useIssues(EIssuesStoreType.ARCHIVED);
  const {
    peekIssue,
    updateIssue,
    removeIssue,
    archiveIssue,
    issue: { getIssueById, fetchIssue },
  } = useIssueDetail();
  const { addIssueToCycle, removeIssueFromCycle, addModulesToIssue, removeIssueFromModule, removeModulesFromIssue } =
    useIssueDetail();
  const { captureEvent, captureIssueEvent } = useEventTracker();
  // state
  const [loader, setLoader] = useState(false);

  const issueOperations: TIssuePeekOperations = useMemo(
    () => ({
      fetch: async (workspaceSlug: string, projectId: string, issueId: string) => {
        try {
          await fetchIssue(
            workspaceSlug,
            projectId,
            issueId,
            is_archived ? "ARCHIVED" : is_draft ? "DRAFT" : "DEFAULT"
          );
        } catch (error) {
          console.error("Error fetching the parent issue");
        }
      },
      update: async (workspaceSlug: string, projectId: string, issueId: string, data: Partial<TIssue>) => {
        await updateIssue(workspaceSlug, projectId, issueId, data)
          .then(() => {
            captureIssueEvent({
              eventName: ISSUE_UPDATED,
              payload: { ...data, issueId, state: "SUCCESS", element: "Issue peek-overview" },
              updates: {
                changed_property: Object.keys(data).join(","),
                change_details: Object.values(data).join(","),
              },
              path: router.asPath,
            });
          })
          .catch(() => {
            captureIssueEvent({
              eventName: ISSUE_UPDATED,
              payload: { state: "FAILED", element: "Issue peek-overview" },
              path: router.asPath,
            });
            setToast({
              title: "Issue update failed",
              type: TOAST_TYPE.ERROR,
              message: "Issue update failed",
            });
<<<<<<< HEAD
          captureIssueEvent({
            eventName: ISSUE_UPDATED,
            payload: { ...data, issueId, state: "SUCCESS", element: "Issue peek-overview" },
            updates: {
              changed_property: Object.keys(data).join(","),
              change_details: !data.name && !data.description_html ? Object.values(data).join(",") : undefined,
            },
            path: router.asPath,
          });
        } catch (error) {
          captureIssueEvent({
            eventName: ISSUE_UPDATED,
            payload: { state: "FAILED", element: "Issue peek-overview" },
            path: router.asPath,
          });
          setToastAlert({
            title: "Issue update failed",
            type: "error",
            message: "Issue update failed",
=======
>>>>>>> 7b88a2a8
          });
      },
      remove: async (workspaceSlug: string, projectId: string, issueId: string) => {
        try {
          removeIssue(workspaceSlug, projectId, issueId);
          setToast({
            title: "Issue deleted successfully",
            type: TOAST_TYPE.SUCCESS,
            message: "Issue deleted successfully",
          });
          captureIssueEvent({
            eventName: ISSUE_DELETED,
            payload: { id: issueId, state: "SUCCESS", element: "Issue peek-overview" },
            path: router.asPath,
          });
        } catch (error) {
          setToast({
            title: "Issue delete failed",
            type: TOAST_TYPE.ERROR,
            message: "Issue delete failed",
          });
          captureIssueEvent({
            eventName: ISSUE_DELETED,
            payload: { id: issueId, state: "FAILED", element: "Issue peek-overview" },
            path: router.asPath,
          });
        }
      },
      archive: async (workspaceSlug: string, projectId: string, issueId: string) => {
        try {
          await archiveIssue(workspaceSlug, projectId, issueId);
          setToast({
            type: TOAST_TYPE.SUCCESS,
            title: "Success!",
            message: "Issue archived successfully.",
          });
          captureIssueEvent({
            eventName: ISSUE_ARCHIVED,
            payload: { id: issueId, state: "SUCCESS", element: "Issue peek-overview" },
            path: router.asPath,
          });
        } catch (error) {
          setToast({
            type: TOAST_TYPE.ERROR,
            title: "Error!",
            message: "Issue could not be archived. Please try again.",
          });
          captureIssueEvent({
            eventName: ISSUE_ARCHIVED,
            payload: { id: issueId, state: "FAILED", element: "Issue peek-overview" },
            path: router.asPath,
          });
        }
      },
      restore: async (workspaceSlug: string, projectId: string, issueId: string) => {
        try {
          await restoreIssue(workspaceSlug, projectId, issueId);
          setToast({
            type: TOAST_TYPE.SUCCESS,
            title: "Success!",
            message: "Issue restored successfully.",
          });
          captureIssueEvent({
            eventName: ISSUE_RESTORED,
            payload: { id: issueId, state: "SUCCESS", element: "Issue peek-overview" },
            path: router.asPath,
          });
        } catch (error) {
          setToast({
            type: TOAST_TYPE.ERROR,
            title: "Error!",
            message: "Issue could not be restored. Please try again.",
          });
          captureIssueEvent({
            eventName: ISSUE_RESTORED,
            payload: { id: issueId, state: "FAILED", element: "Issue peek-overview" },
            path: router.asPath,
          });
        }
      },
      addIssueToCycle: async (workspaceSlug: string, projectId: string, cycleId: string, issueIds: string[]) => {
        try {
          const addToCyclePromise = addIssueToCycle(workspaceSlug, projectId, cycleId, issueIds);
          setPromiseToast(addToCyclePromise, {
            loading: "Adding cycle to issue...",
            success: {
              title: "Success!",
              message: () => "Cycle added to issue successfully",
            },
            error: {
              title: "Error!",
              message: () => "Cycle add to issue failed",
            },
          });
          await addToCyclePromise;
          captureIssueEvent({
            eventName: ISSUE_UPDATED,
            payload: { ...issueIds, state: "SUCCESS", element: "Issue peek-overview" },
            updates: {
              changed_property: "cycle_id",
              change_details: cycleId,
            },
            path: router.asPath,
          });
        } catch (error) {
          captureIssueEvent({
            eventName: ISSUE_UPDATED,
            payload: { state: "FAILED", element: "Issue peek-overview" },
            updates: {
              changed_property: "cycle_id",
              change_details: cycleId,
            },
            path: router.asPath,
          });
        }
      },
      removeIssueFromCycle: async (workspaceSlug: string, projectId: string, cycleId: string, issueId: string) => {
        try {
          const removeFromCyclePromise = removeIssueFromCycle(workspaceSlug, projectId, cycleId, issueId);
          setPromiseToast(removeFromCyclePromise, {
            loading: "Removing cycle from issue...",
            success: {
              title: "Success!",
              message: () => "Cycle removed from issue successfully",
            },
            error: {
              title: "Error!",
              message: () => "Cycle remove from issue failed",
            },
          });
          await removeFromCyclePromise;
          captureIssueEvent({
            eventName: ISSUE_UPDATED,
            payload: { issueId, state: "SUCCESS", element: "Issue peek-overview" },
            updates: {
              changed_property: "cycle_id",
              change_details: "",
            },
            path: router.asPath,
          });
        } catch (error) {
          captureIssueEvent({
            eventName: ISSUE_UPDATED,
            payload: { state: "FAILED", element: "Issue peek-overview" },
            updates: {
              changed_property: "cycle_id",
              change_details: "",
            },
            path: router.asPath,
          });
        }
      },
      addModulesToIssue: async (workspaceSlug: string, projectId: string, issueId: string, moduleIds: string[]) => {
        try {
          const addToModulePromise = addModulesToIssue(workspaceSlug, projectId, issueId, moduleIds);
          setPromiseToast(addToModulePromise, {
            loading: "Adding module to issue...",
            success: {
              title: "Success!",
              message: () => "Module added to issue successfully",
            },
            error: {
              title: "Error!",
              message: () => "Module add to issue failed",
            },
          });
          const response = await addToModulePromise;
          captureIssueEvent({
            eventName: ISSUE_UPDATED,
            payload: { ...response, state: "SUCCESS", element: "Issue peek-overview" },
            updates: {
              changed_property: "module_id",
              change_details: moduleIds,
            },
            path: router.asPath,
          });
        } catch (error) {
          captureIssueEvent({
            eventName: ISSUE_UPDATED,
            payload: { id: issueId, state: "FAILED", element: "Issue peek-overview" },
            updates: {
              changed_property: "module_id",
              change_details: moduleIds,
            },
            path: router.asPath,
          });
        }
      },
      removeIssueFromModule: async (workspaceSlug: string, projectId: string, moduleId: string, issueId: string) => {
        try {
          const removeFromModulePromise = removeIssueFromModule(workspaceSlug, projectId, moduleId, issueId);
          setPromiseToast(removeFromModulePromise, {
            loading: "Removing module from issue...",
            success: {
              title: "Success!",
              message: () => "Module removed from issue successfully",
            },
            error: {
              title: "Error!",
              message: () => "Module remove from issue failed",
            },
          });
          await removeFromModulePromise;
          captureIssueEvent({
            eventName: ISSUE_UPDATED,
            payload: { id: issueId, state: "SUCCESS", element: "Issue peek-overview" },
            updates: {
              changed_property: "module_id",
              change_details: "",
            },
            path: router.asPath,
          });
        } catch (error) {
          captureIssueEvent({
            eventName: ISSUE_UPDATED,
            payload: { id: issueId, state: "FAILED", element: "Issue peek-overview" },
            updates: {
              changed_property: "module_id",
              change_details: "",
            },
            path: router.asPath,
          });
        }
      },
      removeModulesFromIssue: async (
        workspaceSlug: string,
        projectId: string,
        issueId: string,
        moduleIds: string[]
      ) => {
        const removeModulesFromIssuePromise = removeModulesFromIssue(workspaceSlug, projectId, issueId, moduleIds);
        setPromiseToast(removeModulesFromIssuePromise, {
          loading: "Removing module from issue...",
          success: {
            title: "Success!",
            message: () => "Module removed from issue successfully",
          },
          error: {
            title: "Error!",
            message: () => "Module remove from issue failed",
          },
        });
        await removeModulesFromIssuePromise;
      },
    }),
    [
      is_archived,
      is_draft,
      fetchIssue,
      updateIssue,
      removeIssue,
      archiveIssue,
      restoreIssue,
      addIssueToCycle,
      removeIssueFromCycle,
      addModulesToIssue,
      removeIssueFromModule,
      removeModulesFromIssue,
      captureIssueEvent,
      router.asPath,
    ]
  );

  useEffect(() => {
    if (peekIssue) {
      setLoader(true);
      issueOperations.fetch(peekIssue.workspaceSlug, peekIssue.projectId, peekIssue.issueId).finally(() => {
        setLoader(false);
      });
    }
  }, [peekIssue, issueOperations]);

  useEffect(() => {
    if (peekIssue && issuesFilter) {
      captureEvent(ISSUE_OPENED, {
        layout: issuesFilter?.displayFilters?.layout,
        display_properties: issuesFilter?.displayFilters,
        filters: issuesFilter?.filters,
        mode: "peek",
        profile_id: userId,
        ...elementFromPath(router.asPath),
      });
    }
  }, [peekIssue, userId, captureEvent, router.asPath]);

  if (!peekIssue?.workspaceSlug || !peekIssue?.projectId || !peekIssue?.issueId) return <></>;

  const issue = getIssueById(peekIssue.issueId) || undefined;

  const currentProjectRole = currentWorkspaceAllProjectsRole?.[peekIssue?.projectId];
  // Check if issue is editable, based on user role
  const is_editable = !!currentProjectRole && currentProjectRole >= EUserProjectRoles.MEMBER;
  const isLoading = !issue || loader ? true : false;

  return (
    <IssueView
      workspaceSlug={peekIssue.workspaceSlug}
      projectId={peekIssue.projectId}
      issueId={peekIssue.issueId}
      isLoading={isLoading}
      is_archived={is_archived}
      disabled={!is_editable}
      issueOperations={issueOperations}
    />
  );
});<|MERGE_RESOLUTION|>--- conflicted
+++ resolved
@@ -6,7 +6,14 @@
 import { IssueView } from "components/issues";
 // ui
 // components
-import { ISSUE_UPDATED, ISSUE_DELETED, ISSUE_ARCHIVED, ISSUE_RESTORED } from "constants/event-tracker";
+import {
+  ISSUE_UPDATED,
+  ISSUE_DELETED,
+  ISSUE_ARCHIVED,
+  ISSUE_RESTORED,
+  ISSUE_OPENED,
+  elementFromPath,
+} from "constants/event-tracker";
 import { EIssuesStoreType } from "constants/issue";
 import { EUserProjectRoles } from "constants/project";
 import { useEventTracker, useIssueDetail, useIssues, useUser } from "hooks/store";
@@ -14,19 +21,6 @@
 // types
 import { IIssueFilters, TIssue } from "@plane/types";
 // constants
-<<<<<<< HEAD
-import { EUserProjectRoles } from "constants/project";
-import { EIssuesStoreType } from "constants/issue";
-import {
-  ISSUE_UPDATED,
-  ISSUE_DELETED,
-  ISSUE_ARCHIVED,
-  ISSUE_RESTORED,
-  elementFromPath,
-  ISSUE_OPENED,
-} from "constants/event-tracker";
-=======
->>>>>>> 7b88a2a8
 
 interface IIssuePeekOverview {
   is_archived?: boolean;
@@ -58,13 +52,7 @@
 };
 
 export const IssuePeekOverview: FC<IIssuePeekOverview> = observer((props) => {
-<<<<<<< HEAD
   const { is_archived = false, is_draft = false, issuesFilter } = props;
-  // hooks
-  const { setToastAlert } = useToast();
-=======
-  const { is_archived = false, is_draft = false } = props;
->>>>>>> 7b88a2a8
   // router
   const router = useRouter();
   const { userId } = router.query;
@@ -125,28 +113,6 @@
               type: TOAST_TYPE.ERROR,
               message: "Issue update failed",
             });
-<<<<<<< HEAD
-          captureIssueEvent({
-            eventName: ISSUE_UPDATED,
-            payload: { ...data, issueId, state: "SUCCESS", element: "Issue peek-overview" },
-            updates: {
-              changed_property: Object.keys(data).join(","),
-              change_details: !data.name && !data.description_html ? Object.values(data).join(",") : undefined,
-            },
-            path: router.asPath,
-          });
-        } catch (error) {
-          captureIssueEvent({
-            eventName: ISSUE_UPDATED,
-            payload: { state: "FAILED", element: "Issue peek-overview" },
-            path: router.asPath,
-          });
-          setToastAlert({
-            title: "Issue update failed",
-            type: "error",
-            message: "Issue update failed",
-=======
->>>>>>> 7b88a2a8
           });
       },
       remove: async (workspaceSlug: string, projectId: string, issueId: string) => {
