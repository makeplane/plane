import { FC, useEffect, useState, useMemo } from "react";
import { observer } from "mobx-react-lite";
import { useRouter } from "next/router";
import { TIssue } from "@plane/types";
// hooks
import { TOAST_TYPE, setPromiseToast, setToast } from "@plane/ui";
import { IssueView } from "@/components/issues";
// ui
// components
<<<<<<< HEAD
import {
  ISSUE_UPDATED,
  ISSUE_DELETED,
  ISSUE_ARCHIVED,
  ISSUE_RESTORED,
  ISSUE_OPENED,
  elementFromPath,
  E_ISSUE_PEEK_VIEW,
} from "constants/event-tracker";
import { EIssuesStoreType } from "constants/issue";
import { EUserProjectRoles } from "constants/project";
import { useEventTracker, useIssueDetail, useIssues, useUser } from "hooks/store";
// components
// types
import { IIssueFilters, TIssue } from "@plane/types";
=======
import { ISSUE_UPDATED, ISSUE_DELETED, ISSUE_ARCHIVED, ISSUE_RESTORED } from "@/constants/event-tracker";
import { EIssuesStoreType } from "@/constants/issue";
import { EUserProjectRoles } from "@/constants/project";
import { useEventTracker, useIssueDetail, useIssues, useUser } from "@/hooks/store";
// components
// types
>>>>>>> 15c7deb2
// constants

interface IIssuePeekOverview {
  is_archived?: boolean;
  is_draft?: boolean;
  issuesFilter?: IIssueFilters;
}

export type TIssuePeekOperations = {
  fetch: (workspaceSlug: string, projectId: string, issueId: string) => Promise<void>;
  update: (workspaceSlug: string, projectId: string, issueId: string, data: Partial<TIssue>) => Promise<void>;
  remove: (workspaceSlug: string, projectId: string, issueId: string) => Promise<void>;
  archive: (workspaceSlug: string, projectId: string, issueId: string) => Promise<void>;
  restore: (workspaceSlug: string, projectId: string, issueId: string) => Promise<void>;
  addIssueToCycle: (workspaceSlug: string, projectId: string, cycleId: string, issueIds: string[]) => Promise<void>;
  removeIssueFromCycle: (workspaceSlug: string, projectId: string, cycleId: string, issueId: string) => Promise<void>;
  addModulesToIssue?: (workspaceSlug: string, projectId: string, issueId: string, moduleIds: string[]) => Promise<void>;
  removeIssueFromModule?: (
    workspaceSlug: string,
    projectId: string,
    moduleId: string,
    issueId: string
  ) => Promise<void>;
  removeModulesFromIssue?: (
    workspaceSlug: string,
    projectId: string,
    issueId: string,
    moduleIds: string[]
  ) => Promise<void>;
};

export const IssuePeekOverview: FC<IIssuePeekOverview> = observer((props) => {
  const { is_archived = false, is_draft = false, issuesFilter } = props;
  // router
  const router = useRouter();
  const { userId } = router.query;
  const {
    membership: { currentWorkspaceAllProjectsRole },
  } = useUser();
  const {
    issues: { restoreIssue },
  } = useIssues(EIssuesStoreType.ARCHIVED);
  const {
    peekIssue,
    updateIssue,
    removeIssue,
    archiveIssue,
    issue: { getIssueById, fetchIssue },
  } = useIssueDetail();
  const { addIssueToCycle, removeIssueFromCycle, addModulesToIssue, removeIssueFromModule, removeModulesFromIssue } =
    useIssueDetail();
  const { captureEvent, captureIssueEvent } = useEventTracker();
  // state
  const [loader, setLoader] = useState(false);

  const issueOperations: TIssuePeekOperations = useMemo(
    () => ({
      fetch: async (workspaceSlug: string, projectId: string, issueId: string) => {
        try {
          await fetchIssue(
            workspaceSlug,
            projectId,
            issueId,
            is_archived ? "ARCHIVED" : is_draft ? "DRAFT" : "DEFAULT"
          );
        } catch (error) {
          console.error("Error fetching the parent issue");
        }
      },
      update: async (workspaceSlug: string, projectId: string, issueId: string, data: Partial<TIssue>) => {
        await updateIssue(workspaceSlug, projectId, issueId, data)
          .then(() => {
            captureIssueEvent({
              eventName: ISSUE_UPDATED,
              payload: { ...data, issueId, state: "SUCCESS", element: E_ISSUE_PEEK_VIEW },
              updates: {
                changed_property: Object.keys(data).join(","),
                change_details: Object.values(data).join(","),
              },
              routePath: router.asPath,
            });
          })
          .catch(() => {
            captureIssueEvent({
              eventName: ISSUE_UPDATED,
              payload: { state: "FAILED", element: E_ISSUE_PEEK_VIEW },
              routePath: router.asPath,
            });
            setToast({
              title: "Issue update failed",
              type: TOAST_TYPE.ERROR,
              message: "Issue update failed",
            });
          });
      },
      remove: async (workspaceSlug: string, projectId: string, issueId: string) => {
        try {
          removeIssue(workspaceSlug, projectId, issueId);
          setToast({
            title: "Issue deleted successfully",
            type: TOAST_TYPE.SUCCESS,
            message: "Issue deleted successfully",
          });
          captureIssueEvent({
            eventName: ISSUE_DELETED,
            payload: { id: issueId, state: "SUCCESS", element: E_ISSUE_PEEK_VIEW },
            routePath: router.asPath,
          });
        } catch (error) {
          setToast({
            title: "Issue delete failed",
            type: TOAST_TYPE.ERROR,
            message: "Issue delete failed",
          });
          captureIssueEvent({
            eventName: ISSUE_DELETED,
            payload: { id: issueId, state: "FAILED", element: E_ISSUE_PEEK_VIEW },
            routePath: router.asPath,
          });
        }
      },
      archive: async (workspaceSlug: string, projectId: string, issueId: string) => {
        try {
          await archiveIssue(workspaceSlug, projectId, issueId);
          captureIssueEvent({
            eventName: ISSUE_ARCHIVED,
            payload: { id: issueId, state: "SUCCESS", element: E_ISSUE_PEEK_VIEW },
            routePath: router.asPath,
          });
        } catch (error) {
          captureIssueEvent({
            eventName: ISSUE_ARCHIVED,
            payload: { id: issueId, state: "FAILED", element: E_ISSUE_PEEK_VIEW },
            routePath: router.asPath,
          });
        }
      },
      restore: async (workspaceSlug: string, projectId: string, issueId: string) => {
        try {
          await restoreIssue(workspaceSlug, projectId, issueId);
          setToast({
            type: TOAST_TYPE.SUCCESS,
            title: "Restore success",
            message: "Your issue can be found in project issues.",
          });
          captureIssueEvent({
            eventName: ISSUE_RESTORED,
            payload: { id: issueId, state: "SUCCESS", element: E_ISSUE_PEEK_VIEW },
            routePath: router.asPath,
          });
        } catch (error) {
          setToast({
            type: TOAST_TYPE.ERROR,
            title: "Error!",
            message: "Issue could not be restored. Please try again.",
          });
          captureIssueEvent({
            eventName: ISSUE_RESTORED,
            payload: { id: issueId, state: "FAILED", element: E_ISSUE_PEEK_VIEW },
            routePath: router.asPath,
          });
        }
      },
      addIssueToCycle: async (workspaceSlug: string, projectId: string, cycleId: string, issueIds: string[]) => {
        try {
          const addToCyclePromise = addIssueToCycle(workspaceSlug, projectId, cycleId, issueIds);
          setPromiseToast(addToCyclePromise, {
            loading: "Adding cycle to issue...",
            success: {
              title: "Success!",
              message: () => "Cycle added to issue successfully",
            },
            error: {
              title: "Error!",
              message: () => "Cycle add to issue failed",
            },
          });
          await addToCyclePromise;
          captureIssueEvent({
            eventName: ISSUE_UPDATED,
            payload: { ...issueIds, state: "SUCCESS", element: E_ISSUE_PEEK_VIEW },
            updates: {
              changed_property: "cycle_id",
              change_details: cycleId,
            },
            routePath: router.asPath,
          });
        } catch (error) {
          captureIssueEvent({
            eventName: ISSUE_UPDATED,
            payload: { state: "FAILED", element: E_ISSUE_PEEK_VIEW },
            updates: {
              changed_property: "cycle_id",
              change_details: cycleId,
            },
            routePath: router.asPath,
          });
        }
      },
      removeIssueFromCycle: async (workspaceSlug: string, projectId: string, cycleId: string, issueId: string) => {
        try {
          const removeFromCyclePromise = removeIssueFromCycle(workspaceSlug, projectId, cycleId, issueId);
          setPromiseToast(removeFromCyclePromise, {
            loading: "Removing cycle from issue...",
            success: {
              title: "Success!",
              message: () => "Cycle removed from issue successfully",
            },
            error: {
              title: "Error!",
              message: () => "Cycle remove from issue failed",
            },
          });
          await removeFromCyclePromise;
          captureIssueEvent({
            eventName: ISSUE_UPDATED,
            payload: { issueId, state: "SUCCESS", element: E_ISSUE_PEEK_VIEW },
            updates: {
              changed_property: "cycle_id",
              change_details: "",
            },
            routePath: router.asPath,
          });
        } catch (error) {
          captureIssueEvent({
            eventName: ISSUE_UPDATED,
            payload: { state: "FAILED", element: E_ISSUE_PEEK_VIEW },
            updates: {
              changed_property: "cycle_id",
              change_details: "",
            },
            routePath: router.asPath,
          });
        }
      },
      addModulesToIssue: async (workspaceSlug: string, projectId: string, issueId: string, moduleIds: string[]) => {
        try {
          const addToModulePromise = addModulesToIssue(workspaceSlug, projectId, issueId, moduleIds);
          setPromiseToast(addToModulePromise, {
            loading: "Adding module to issue...",
            success: {
              title: "Success!",
              message: () => "Module added to issue successfully",
            },
            error: {
              title: "Error!",
              message: () => "Module add to issue failed",
            },
          });
          const response = await addToModulePromise;
          captureIssueEvent({
            eventName: ISSUE_UPDATED,
            payload: { ...response, state: "SUCCESS", element: E_ISSUE_PEEK_VIEW },
            updates: {
              changed_property: "module_id",
              change_details: moduleIds,
            },
            routePath: router.asPath,
          });
        } catch (error) {
          captureIssueEvent({
            eventName: ISSUE_UPDATED,
            payload: { id: issueId, state: "FAILED", element: E_ISSUE_PEEK_VIEW },
            updates: {
              changed_property: "module_id",
              change_details: moduleIds,
            },
            routePath: router.asPath,
          });
        }
      },
      removeIssueFromModule: async (workspaceSlug: string, projectId: string, moduleId: string, issueId: string) => {
        try {
          const removeFromModulePromise = removeIssueFromModule(workspaceSlug, projectId, moduleId, issueId);
          setPromiseToast(removeFromModulePromise, {
            loading: "Removing module from issue...",
            success: {
              title: "Success!",
              message: () => "Module removed from issue successfully",
            },
            error: {
              title: "Error!",
              message: () => "Module remove from issue failed",
            },
          });
          await removeFromModulePromise;
          captureIssueEvent({
            eventName: ISSUE_UPDATED,
            payload: { id: issueId, state: "SUCCESS", element: E_ISSUE_PEEK_VIEW },
            updates: {
              changed_property: "module_id",
              change_details: "",
            },
            routePath: router.asPath,
          });
        } catch (error) {
          captureIssueEvent({
            eventName: ISSUE_UPDATED,
            payload: { id: issueId, state: "FAILED", element: E_ISSUE_PEEK_VIEW },
            updates: {
              changed_property: "module_id",
              change_details: "",
            },
            routePath: router.asPath,
          });
        }
      },
      removeModulesFromIssue: async (
        workspaceSlug: string,
        projectId: string,
        issueId: string,
        moduleIds: string[]
      ) => {
        const removeModulesFromIssuePromise = removeModulesFromIssue(workspaceSlug, projectId, issueId, moduleIds);
        setPromiseToast(removeModulesFromIssuePromise, {
          loading: "Removing module from issue...",
          success: {
            title: "Success!",
            message: () => "Module removed from issue successfully",
          },
          error: {
            title: "Error!",
            message: () => "Module remove from issue failed",
          },
        });
        await removeModulesFromIssuePromise;
      },
    }),
    [
      is_archived,
      is_draft,
      fetchIssue,
      updateIssue,
      removeIssue,
      archiveIssue,
      restoreIssue,
      addIssueToCycle,
      removeIssueFromCycle,
      addModulesToIssue,
      removeIssueFromModule,
      removeModulesFromIssue,
      captureIssueEvent,
      router.asPath,
    ]
  );

  useEffect(() => {
    if (peekIssue) {
      setLoader(true);
      issueOperations.fetch(peekIssue.workspaceSlug, peekIssue.projectId, peekIssue.issueId).finally(() => {
        setLoader(false);
      });
    }
  }, [peekIssue, issueOperations]);

  useEffect(() => {
    if (peekIssue && issuesFilter) {
      captureEvent(ISSUE_OPENED, {
        layout: issuesFilter?.displayFilters?.layout,
        display_properties: issuesFilter?.displayFilters,
        filters: issuesFilter?.filters,
        mode: "peek",
        profile_id: userId,
        ...elementFromPath(router.asPath),
      });
    }
  }, [peekIssue, userId, captureEvent, router.asPath]);

  if (!peekIssue?.workspaceSlug || !peekIssue?.projectId || !peekIssue?.issueId) return <></>;

  const issue = getIssueById(peekIssue.issueId) || undefined;

  const currentProjectRole = currentWorkspaceAllProjectsRole?.[peekIssue?.projectId];
  // Check if issue is editable, based on user role
  const isEditable = !!currentProjectRole && currentProjectRole >= EUserProjectRoles.MEMBER;
  const isLoading = !issue || loader ? true : false;

  return (
    <IssueView
      workspaceSlug={peekIssue.workspaceSlug}
      projectId={peekIssue.projectId}
      issueId={peekIssue.issueId}
      isLoading={isLoading}
      is_archived={is_archived}
      disabled={!isEditable}
      issueOperations={issueOperations}
    />
  );
});<|MERGE_RESOLUTION|>--- conflicted
+++ resolved
@@ -1,13 +1,12 @@
 import { FC, useEffect, useState, useMemo } from "react";
 import { observer } from "mobx-react-lite";
 import { useRouter } from "next/router";
-import { TIssue } from "@plane/types";
+import { IIssueFilters, TIssue } from "@plane/types";
 // hooks
 import { TOAST_TYPE, setPromiseToast, setToast } from "@plane/ui";
 import { IssueView } from "@/components/issues";
 // ui
 // components
-<<<<<<< HEAD
 import {
   ISSUE_UPDATED,
   ISSUE_DELETED,
@@ -16,21 +15,12 @@
   ISSUE_OPENED,
   elementFromPath,
   E_ISSUE_PEEK_VIEW,
-} from "constants/event-tracker";
-import { EIssuesStoreType } from "constants/issue";
-import { EUserProjectRoles } from "constants/project";
-import { useEventTracker, useIssueDetail, useIssues, useUser } from "hooks/store";
-// components
-// types
-import { IIssueFilters, TIssue } from "@plane/types";
-=======
-import { ISSUE_UPDATED, ISSUE_DELETED, ISSUE_ARCHIVED, ISSUE_RESTORED } from "@/constants/event-tracker";
+} from "@/constants/event-tracker";
 import { EIssuesStoreType } from "@/constants/issue";
 import { EUserProjectRoles } from "@/constants/project";
 import { useEventTracker, useIssueDetail, useIssues, useUser } from "@/hooks/store";
 // components
 // types
->>>>>>> 15c7deb2
 // constants
 
 interface IIssuePeekOverview {
