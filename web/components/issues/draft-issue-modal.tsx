--- conflicted
+++ resolved
@@ -16,17 +16,7 @@
 // types
 import type { IIssue } from "types";
 // fetch-keys
-<<<<<<< HEAD
-import {
-  SUB_ISSUES,
-  CYCLE_ISSUES_WITH_PARAMS,
-  MODULE_ISSUES_WITH_PARAMS,
-  CYCLE_DETAILS,
-  MODULE_DETAILS,
-} from "constants/fetch-keys";
-=======
-import { PROJECT_ISSUES_DETAILS, USER_ISSUE, SUB_ISSUES } from "constants/fetch-keys";
->>>>>>> 14ac885e
+import { SUB_ISSUES } from "constants/fetch-keys";
 
 interface IssuesModalProps {
   data?: IIssue | null;
@@ -74,27 +64,17 @@
   const router = useRouter();
   const { workspaceSlug, projectId, cycleId, moduleId } = router.query;
 
-<<<<<<< HEAD
   const {
     project: projectStore,
     draftIssues: draftIssueStore,
     issueDetail: issueDetailStore,
     issue: issueStore,
+    user: userStore,
   } = useMobxStore();
-=======
-  const { project: projectStore, user: userStore } = useMobxStore();
->>>>>>> 14ac885e
 
   const user = userStore.currentUser;
   const projects = workspaceSlug ? projectStore.projects[workspaceSlug.toString()] : undefined;
 
-<<<<<<< HEAD
-  const { params } = useIssuesView();
-
-  const { user } = useUser();
-
-=======
->>>>>>> 14ac885e
   const { clearValue: clearDraftIssueLocalStorage } = useLocalStorage("draftedIssue", {});
 
   const { setToastAlert } = useToast();
@@ -163,27 +143,16 @@
   const createDraftIssue = async (payload: Partial<IIssue>) => {
     if (!workspaceSlug || !activeProject || !user) return;
 
-<<<<<<< HEAD
     await draftIssueStore
       .createDraftIssue(workspaceSlug.toString(), activeProject, payload)
       .then(() => {
         draftIssueStore.fetchIssues(workspaceSlug.toString(), activeProject);
 
-=======
-    await issueDraftService
-      .createDraftIssue(workspaceSlug as string, activeProject ?? "", payload)
-      .then(async () => {
->>>>>>> 14ac885e
         setToastAlert({
           type: "success",
           title: "Success!",
           message: "Issue created successfully.",
         });
-<<<<<<< HEAD
-=======
-
-        if (payload.assignees?.some((assignee) => assignee === user?.id)) mutate(USER_ISSUE(workspaceSlug.toString()));
->>>>>>> 14ac885e
       })
       .catch(() => {
         setToastAlert({
@@ -197,7 +166,6 @@
   };
 
   const updateDraftIssue = async (payload: Partial<IIssue>) => {
-<<<<<<< HEAD
     if (!user || !workspaceSlug || !activeProject) return;
 
     await draftIssueStore
@@ -207,18 +175,6 @@
 
         // replace with actual group id and sub group id
         draftIssueStore.updateIssueStructure(null, null, response);
-=======
-    if (!user) return;
-
-    await issueDraftService
-      .updateDraftIssue(workspaceSlug as string, activeProject ?? "", data?.id ?? "", payload)
-      .then((res) => {
-        if (isUpdatingSingleIssue) {
-          mutate<IIssue>(PROJECT_ISSUES_DETAILS, (prevData) => ({ ...prevData, ...res }), false);
-        } else {
-          if (payload.parent) mutate(SUB_ISSUES(payload.parent.toString()));
-        }
->>>>>>> 14ac885e
 
         if (!payload.is_draft) {
           if (payload.cycle && payload.cycle !== "") addIssueToCycle(response.id, payload.cycle);
@@ -243,25 +199,6 @@
   const addIssueToCycle = async (issueId: string, cycleId: string) => {
     if (!workspaceSlug || !activeProject || !user) return;
 
-<<<<<<< HEAD
-    // TODO: switch to store
-    await issueService
-      .addIssueToCycle(
-        workspaceSlug as string,
-        activeProject ?? "",
-        cycleId,
-        {
-          issues: [issueId],
-        },
-        user
-      )
-      .then(() => {
-        if (cycleId) {
-          mutate(CYCLE_ISSUES_WITH_PARAMS(cycleId, params));
-          mutate(CYCLE_DETAILS(cycleId as string));
-        }
-      });
-=======
     await issueService.addIssueToCycle(
       workspaceSlug as string,
       activeProject ?? "",
@@ -271,31 +208,11 @@
       },
       user
     );
->>>>>>> 14ac885e
   };
 
   const addIssueToModule = async (issueId: string, moduleId: string) => {
     if (!workspaceSlug || !activeProject || !user) return;
 
-<<<<<<< HEAD
-    // TODO: switch to store
-    await moduleService
-      .addIssuesToModule(
-        workspaceSlug as string,
-        activeProject ?? "",
-        moduleId as string,
-        {
-          issues: [issueId],
-        },
-        user
-      )
-      .then(() => {
-        if (moduleId) {
-          mutate(MODULE_ISSUES_WITH_PARAMS(moduleId as string, params));
-          mutate(MODULE_DETAILS(moduleId as string));
-        }
-      });
-=======
     await moduleService.addIssuesToModule(
       workspaceSlug as string,
       activeProject ?? "",
@@ -305,23 +222,16 @@
       },
       user
     );
->>>>>>> 14ac885e
   };
 
   const createIssue = async (payload: Partial<IIssue>) => {
     if (!workspaceSlug || !activeProject || !user) return;
 
-<<<<<<< HEAD
     await issueDetailStore
       .createIssue(workspaceSlug.toString(), activeProject, payload)
       .then(async (res) => {
         issueStore.fetchIssues(workspaceSlug.toString(), activeProject);
 
-=======
-    await issueService
-      .createIssue(workspaceSlug.toString(), activeProject, payload, user)
-      .then(async (res) => {
->>>>>>> 14ac885e
         if (payload.cycle && payload.cycle !== "") await addIssueToCycle(res.id, payload.cycle);
         if (payload.module && payload.module !== "") await addIssueToModule(res.id, payload.module);
 
@@ -331,13 +241,6 @@
           message: "Issue created successfully.",
         });
 
-<<<<<<< HEAD
-=======
-        if (!createMore) onClose();
-
-        if (payload.assignees?.some((assignee) => assignee === user?.id)) mutate(USER_ISSUE(workspaceSlug as string));
-
->>>>>>> 14ac885e
         if (payload.parent && payload.parent !== "") mutate(SUB_ISSUES(payload.parent));
       })
       .catch(() => {
