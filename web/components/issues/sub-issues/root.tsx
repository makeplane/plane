--- conflicted
+++ resolved
@@ -270,21 +270,16 @@
         }
       },
     }),
-<<<<<<< HEAD
     [
       fetchSubIssues,
       createSubIssues,
       updateSubIssue,
       removeSubIssue,
       deleteSubIssue,
-      setToastAlert,
       setSubIssueHelpers,
       captureIssueEvent,
       router.asPath,
     ]
-=======
-    [fetchSubIssues, createSubIssues, updateSubIssue, removeSubIssue, deleteSubIssue, setSubIssueHelpers]
->>>>>>> 7b88a2a8
   );
 
   const issue = getIssueById(parentIssueId);
