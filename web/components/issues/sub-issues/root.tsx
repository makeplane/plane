import { FC, useCallback, useEffect, useMemo, useState } from "react";
import { observer } from "mobx-react-lite";
import { useRouter } from "next/router";
import { Plus, ChevronRight, Loader, Pencil } from "lucide-react";
import { IUser, TIssue } from "@plane/types";
// hooks
import { CircularProgressIndicator, CustomMenu, LayersIcon, TOAST_TYPE, setToast } from "@plane/ui";
import { ExistingIssuesListModal } from "@/components/core";
import { CreateUpdateIssueModal, DeleteIssueModal } from "@/components/issues";
import { cn } from "@/helpers/common.helper";
import { copyTextToClipboard } from "@/helpers/string.helper";
import { useEventTracker, useIssueDetail } from "@/hooks/store";
// components
import { IssueList } from "./issues-list";
<<<<<<< HEAD
// constants
import { E_ISSUE_DETAILS } from "constants/event-tracker";
import { cn } from "helpers/common.helper";
=======
>>>>>>> 15c7deb2
// ui
// helpers
// types

export interface ISubIssuesRoot {
  workspaceSlug: string;
  projectId: string;
  parentIssueId: string;
  currentUser: IUser;
  disabled: boolean;
}

export type TSubIssueOperations = {
  copyText: (text: string) => void;
  fetchSubIssues: (workspaceSlug: string, projectId: string, parentIssueId: string) => Promise<void>;
  addSubIssue: (workspaceSlug: string, projectId: string, parentIssueId: string, issueIds: string[]) => Promise<void>;
  updateSubIssue: (
    workspaceSlug: string,
    projectId: string,
    parentIssueId: string,
    issueId: string,
    issueData: Partial<TIssue>,
    oldIssue?: Partial<TIssue>,
    fromModal?: boolean
  ) => Promise<void>;
  removeSubIssue: (workspaceSlug: string, projectId: string, parentIssueId: string, issueId: string) => Promise<void>;
  deleteSubIssue: (workspaceSlug: string, projectId: string, parentIssueId: string, issueId: string) => Promise<void>;
};

export const SubIssuesRoot: FC<ISubIssuesRoot> = observer((props) => {
  const { workspaceSlug, projectId, parentIssueId, disabled = false } = props;
  // router
  const router = useRouter();
  const {
    issue: { getIssueById },
    subIssues: { subIssuesByIssueId, stateDistributionByIssueId, subIssueHelpersByIssueId, setSubIssueHelpers },
    fetchSubIssues,
    createSubIssues,
    updateSubIssue,
    removeSubIssue,
    deleteSubIssue,
    isCreateIssueModalOpen,
    toggleCreateIssueModal,
    isSubIssuesModalOpen,
    toggleSubIssuesModal,
    toggleDeleteIssueModal,
  } = useIssueDetail();
  const { setTrackElement, captureIssueEvent } = useEventTracker();
  // state

  type TIssueCrudState = { toggle: boolean; parentIssueId: string | undefined; issue: TIssue | undefined };
  const [issueCrudState, setIssueCrudState] = useState<{
    create: TIssueCrudState;
    existing: TIssueCrudState;
    update: TIssueCrudState;
    delete: TIssueCrudState;
  }>({
    create: {
      toggle: false,
      parentIssueId: undefined,
      issue: undefined,
    },
    existing: {
      toggle: false,
      parentIssueId: undefined,
      issue: undefined,
    },
    update: {
      toggle: false,
      parentIssueId: undefined,
      issue: undefined,
    },
    delete: {
      toggle: false,
      parentIssueId: undefined,
      issue: undefined,
    },
  });

  const scrollToSubIssuesView = useCallback(() => {
    if (router.asPath.split("#")[1] === "sub-issues") {
      setTimeout(() => {
        const subIssueDiv = document.getElementById(`sub-issues`);
        if (subIssueDiv)
          subIssueDiv.scrollIntoView({
            behavior: "smooth",
            block: "start",
          });
      }, 200);
    }
  }, [router.asPath]);

  useEffect(() => {
    if (router.asPath) {
      scrollToSubIssuesView();
    }
  }, [router.asPath, scrollToSubIssuesView]);

  const handleIssueCrudState = (
    key: "create" | "existing" | "update" | "delete",
    _parentIssueId: string | null,
    issue: TIssue | null = null
  ) => {
    setIssueCrudState({
      ...issueCrudState,
      [key]: {
        toggle: !issueCrudState[key].toggle,
        parentIssueId: _parentIssueId,
        issue: issue,
      },
    });
  };

  const subIssueOperations: TSubIssueOperations = useMemo(
    () => ({
      copyText: (text: string) => {
        const originURL = typeof window !== "undefined" && window.location.origin ? window.location.origin : "";
        copyTextToClipboard(`${originURL}/${text}`).then(() => {
          setToast({
            type: TOAST_TYPE.SUCCESS,
            title: "Link Copied!",
            message: "Issue link copied to clipboard.",
          });
        });
      },
      fetchSubIssues: async (workspaceSlug: string, projectId: string, parentIssueId: string) => {
        try {
          await fetchSubIssues(workspaceSlug, projectId, parentIssueId);
        } catch (error) {
          setToast({
            type: TOAST_TYPE.ERROR,
            title: "Error fetching sub-issues",
            message: "Error fetching sub-issues",
          });
        }
      },
      addSubIssue: async (workspaceSlug: string, projectId: string, parentIssueId: string, issueIds: string[]) => {
        try {
          await createSubIssues(workspaceSlug, projectId, parentIssueId, issueIds);
          setToast({
            type: TOAST_TYPE.SUCCESS,
            title: "Sub-issues added successfully",
            message: "Sub-issues added successfully",
          });
        } catch (error) {
          setToast({
            type: TOAST_TYPE.ERROR,
            title: "Error adding sub-issue",
            message: "Error adding sub-issue",
          });
        }
      },
      updateSubIssue: async (
        workspaceSlug: string,
        projectId: string,
        parentIssueId: string,
        issueId: string,
        issueData: Partial<TIssue>,
        oldIssue: Partial<TIssue> = {},
        fromModal: boolean = false
      ) => {
        try {
          setSubIssueHelpers(parentIssueId, "issue_loader", issueId);
          await updateSubIssue(workspaceSlug, projectId, parentIssueId, issueId, issueData, oldIssue, fromModal);
          captureIssueEvent({
            eventName: "Sub-issue updated",
            payload: { ...oldIssue, ...issueData, state: "SUCCESS", element: E_ISSUE_DETAILS },
            updates: {
              changed_property: Object.keys(issueData).join(","),
              change_details:
                !issueData.name && !issueData.description_html ? Object.values(issueData).join(",") : undefined,
            },
            routePath: router.asPath,
          });
          setToast({
            type: TOAST_TYPE.SUCCESS,
            title: "Sub-issue updated successfully",
            message: "Sub-issue updated successfully",
          });
          setSubIssueHelpers(parentIssueId, "issue_loader", issueId);
        } catch (error) {
          captureIssueEvent({
            eventName: "Sub-issue updated",
            payload: { ...oldIssue, ...issueData, state: "FAILED", element: E_ISSUE_DETAILS },
            updates: {
              changed_property: Object.keys(issueData).join(","),
              change_details:
                !issueData.name && !issueData.description_html ? Object.values(issueData).join(",") : undefined,
            },
            routePath: router.asPath,
          });
          setToast({
            type: TOAST_TYPE.ERROR,
            title: "Error updating sub-issue",
            message: "Error updating sub-issue",
          });
        }
      },
      removeSubIssue: async (workspaceSlug: string, projectId: string, parentIssueId: string, issueId: string) => {
        try {
          setSubIssueHelpers(parentIssueId, "issue_loader", issueId);
          await removeSubIssue(workspaceSlug, projectId, parentIssueId, issueId);
          setToast({
            type: TOAST_TYPE.SUCCESS,
            title: "Sub-issue removed successfully",
            message: "Sub-issue removed successfully",
          });
          captureIssueEvent({
            eventName: "Sub-issue removed",
            payload: { id: issueId, state: "SUCCESS", element: E_ISSUE_DETAILS },
            updates: {
              changed_property: "parent_id",
              change_details: parentIssueId,
            },
            routePath: router.asPath,
          });
          setSubIssueHelpers(parentIssueId, "issue_loader", issueId);
        } catch (error) {
          captureIssueEvent({
            eventName: "Sub-issue removed",
            payload: { id: issueId, state: "FAILED", element: E_ISSUE_DETAILS },
            updates: {
              changed_property: "parent_id",
              change_details: parentIssueId,
            },
            routePath: router.asPath,
          });
          setToast({
            type: TOAST_TYPE.ERROR,
            title: "Error removing sub-issue",
            message: "Error removing sub-issue",
          });
        }
      },
      deleteSubIssue: async (workspaceSlug: string, projectId: string, parentIssueId: string, issueId: string) => {
        try {
          setSubIssueHelpers(parentIssueId, "issue_loader", issueId);
          await deleteSubIssue(workspaceSlug, projectId, parentIssueId, issueId);
          setToast({
            type: TOAST_TYPE.SUCCESS,
            title: "Issue deleted successfully",
            message: "Issue deleted successfully",
          });
          captureIssueEvent({
            eventName: "Sub-issue deleted",
            payload: { id: issueId, state: "SUCCESS", element: E_ISSUE_DETAILS },
            routePath: router.asPath,
          });
          setSubIssueHelpers(parentIssueId, "issue_loader", issueId);
        } catch (error) {
          captureIssueEvent({
            eventName: "Sub-issue removed",
            payload: { id: issueId, state: "FAILED", element: E_ISSUE_DETAILS },
            routePath: router.asPath,
          });
          setToast({
            type: TOAST_TYPE.ERROR,
            title: "Error deleting issue",
            message: "Error deleting issue",
          });
        }
      },
    }),
    [
      fetchSubIssues,
      createSubIssues,
      updateSubIssue,
      removeSubIssue,
      deleteSubIssue,
      setSubIssueHelpers,
      captureIssueEvent,
      router.asPath,
    ]
  );

  const issue = getIssueById(parentIssueId);
  const subIssuesDistribution = stateDistributionByIssueId(parentIssueId);
  const subIssues = subIssuesByIssueId(parentIssueId);
  const subIssueHelpers = subIssueHelpersByIssueId(`${parentIssueId}_root`);

  const handleFetchSubIssues = useCallback(async () => {
    if (!subIssueHelpers.issue_visibility.includes(parentIssueId)) {
      setSubIssueHelpers(`${parentIssueId}_root`, "preview_loader", parentIssueId);
      await subIssueOperations.fetchSubIssues(workspaceSlug, projectId, parentIssueId);
      setSubIssueHelpers(`${parentIssueId}_root`, "preview_loader", parentIssueId);
    }
    setSubIssueHelpers(`${parentIssueId}_root`, "issue_visibility", parentIssueId);
  }, [
    parentIssueId,
    projectId,
    setSubIssueHelpers,
    subIssueHelpers.issue_visibility,
    subIssueOperations,
    workspaceSlug,
  ]);

  useEffect(() => {
    handleFetchSubIssues();

    return () => {
      handleFetchSubIssues();
    };
    // eslint-disable-next-line react-hooks/exhaustive-deps
  }, [parentIssueId]);

  if (!issue) return <></>;
  return (
    <div id="sub-issues" className="h-full w-full space-y-2">
      {!subIssues ? (
        <div className="py-3 text-center text-sm  font-medium text-custom-text-300">Loading...</div>
      ) : (
        <>
          {subIssues && subIssues?.length > 0 ? (
            <>
              <div className="relative flex items-center justify-between gap-2 text-xs">
                <div className="flex items-center gap-2">
                  <button
                    type="button"
                    className="flex items-center gap-1 rounded py-1 px-2 transition-all hover:bg-custom-background-80 font-medium"
                    onClick={handleFetchSubIssues}
                  >
                    <div className="flex flex-shrink-0 items-center justify-center">
                      {subIssueHelpers.preview_loader.includes(parentIssueId) ? (
                        <Loader strokeWidth={2} className="h-3 w-3 animate-spin" />
                      ) : (
                        <ChevronRight
                          className={cn("h-3 w-3 transition-all", {
                            "rotate-90": subIssueHelpers.issue_visibility.includes(parentIssueId),
                          })}
                          strokeWidth={2}
                        />
                      )}
                    </div>
                    <div>Sub-issues</div>
                  </button>
                  <div className="flex items-center gap-2 text-custom-text-300">
                    <CircularProgressIndicator
                      size={16}
                      percentage={
                        subIssuesDistribution?.completed?.length && subIssues.length
                          ? (subIssuesDistribution?.completed?.length / subIssues.length) * 100
                          : 0
                      }
                      strokeWidth={3}
                    />
                    <span>
                      {subIssuesDistribution?.completed?.length ?? 0}/{subIssues.length} Done
                    </span>
                  </div>
                </div>

                {!disabled && (
                  <CustomMenu
                    label={
                      <>
                        <Plus className="h-3 w-3" />
                        Add sub-issue
                      </>
                    }
                    buttonClassName="whitespace-nowrap"
                    placement="bottom-end"
                    noBorder
                    noChevron
                  >
                    <CustomMenu.MenuItem
                      onClick={() => {
                        setTrackElement(E_ISSUE_DETAILS);
                        handleIssueCrudState("create", parentIssueId, null);
                        toggleCreateIssueModal(true);
                      }}
                    >
                      <div className="flex items-center gap-2">
                        <Pencil className="h-3 w-3" />
                        <span>Create new</span>
                      </div>
                    </CustomMenu.MenuItem>
                    <CustomMenu.MenuItem
                      onClick={() => {
                        setTrackElement(E_ISSUE_DETAILS);
                        handleIssueCrudState("existing", parentIssueId, null);
                        toggleSubIssuesModal(true);
                      }}
                    >
                      <div className="flex items-center gap-2">
                        <LayersIcon className="h-3 w-3" />
                        <span>Add existing</span>
                      </div>
                    </CustomMenu.MenuItem>
                  </CustomMenu>
                )}
              </div>

              {subIssueHelpers.issue_visibility.includes(parentIssueId) && (
                <div className="border border-b-0 border-custom-border-100">
                  <IssueList
                    workspaceSlug={workspaceSlug}
                    projectId={projectId}
                    parentIssueId={parentIssueId}
                    spacingLeft={10}
                    disabled={!disabled}
                    handleIssueCrudState={handleIssueCrudState}
                    subIssueOperations={subIssueOperations}
                  />
                </div>
              )}
            </>
          ) : (
            !disabled && (
              <div className="flex items-center justify-between">
                <div className="text-xs italic text-custom-text-300">No sub-issues yet</div>
                <CustomMenu
                  label={
                    <>
                      <Plus className="h-3 w-3" />
                      Add sub-issue
                    </>
                  }
                  buttonClassName="whitespace-nowrap"
                  placement="bottom-end"
                  noBorder
                  noChevron
                >
                  <CustomMenu.MenuItem
                    onClick={() => {
                      setTrackElement(E_ISSUE_DETAILS);
                      handleIssueCrudState("create", parentIssueId, null);
                      toggleCreateIssueModal(true);
                    }}
                  >
                    <div className="flex items-center gap-2">
                      <Pencil className="h-3 w-3" />
                      <span>Create new</span>
                    </div>
                  </CustomMenu.MenuItem>
                  <CustomMenu.MenuItem
                    onClick={() => {
                      setTrackElement(E_ISSUE_DETAILS);
                      handleIssueCrudState("existing", parentIssueId, null);
                      toggleSubIssuesModal(true);
                    }}
                  >
                    <div className="flex items-center gap-2">
                      <LayersIcon className="h-3 w-3" />
                      <span>Add existing</span>
                    </div>
                  </CustomMenu.MenuItem>
                </CustomMenu>
              </div>
            )
          )}

          {/* issue create, add from existing , update and delete modals */}
          {issueCrudState?.create?.toggle && issueCrudState?.create?.parentIssueId && isCreateIssueModalOpen && (
            <CreateUpdateIssueModal
              isOpen={issueCrudState?.create?.toggle}
              data={{
                parent_id: issueCrudState?.create?.parentIssueId,
              }}
              onClose={() => {
                handleIssueCrudState("create", null, null);
                toggleCreateIssueModal(false);
              }}
              onSubmit={async (_issue: TIssue) => {
                await subIssueOperations.addSubIssue(workspaceSlug, projectId, parentIssueId, [_issue.id]);
              }}
            />
          )}

          {issueCrudState?.existing?.toggle && issueCrudState?.existing?.parentIssueId && isSubIssuesModalOpen && (
            <ExistingIssuesListModal
              workspaceSlug={workspaceSlug}
              projectId={projectId}
              isOpen={issueCrudState?.existing?.toggle}
              handleClose={() => {
                handleIssueCrudState("existing", null, null);
                toggleSubIssuesModal(false);
              }}
              searchParams={{ sub_issue: true, issue_id: issueCrudState?.existing?.parentIssueId }}
              handleOnSubmit={(_issue) =>
                subIssueOperations.addSubIssue(
                  workspaceSlug,
                  projectId,
                  parentIssueId,
                  _issue.map((issue) => issue.id)
                )
              }
              workspaceLevelToggle
            />
          )}

          {issueCrudState?.update?.toggle && issueCrudState?.update?.issue && (
            <>
              <CreateUpdateIssueModal
                isOpen={issueCrudState?.update?.toggle}
                onClose={() => {
                  handleIssueCrudState("update", null, null);
                  toggleCreateIssueModal(false);
                }}
                data={issueCrudState?.update?.issue ?? undefined}
                onSubmit={async (_issue: TIssue) => {
                  await subIssueOperations.updateSubIssue(
                    workspaceSlug,
                    projectId,
                    parentIssueId,
                    _issue.id,
                    _issue,
                    issueCrudState?.update?.issue,
                    true
                  );
                }}
              />
            </>
          )}

          {issueCrudState?.delete?.toggle &&
            issueCrudState?.delete?.issue &&
            issueCrudState.delete.parentIssueId &&
            issueCrudState.delete.issue.id && (
              <DeleteIssueModal
                isOpen={issueCrudState?.delete?.toggle}
                handleClose={() => {
                  handleIssueCrudState("delete", null, null);
                  toggleDeleteIssueModal(null);
                }}
                data={issueCrudState?.delete?.issue as TIssue}
                onSubmit={async () =>
                  await subIssueOperations.deleteSubIssue(
                    workspaceSlug,
                    projectId,
                    issueCrudState?.delete?.parentIssueId as string,
                    issueCrudState?.delete?.issue?.id as string
                  )
                }
              />
            )}
        </>
      )}
    </div>
  );
});<|MERGE_RESOLUTION|>--- conflicted
+++ resolved
@@ -7,17 +7,12 @@
 import { CircularProgressIndicator, CustomMenu, LayersIcon, TOAST_TYPE, setToast } from "@plane/ui";
 import { ExistingIssuesListModal } from "@/components/core";
 import { CreateUpdateIssueModal, DeleteIssueModal } from "@/components/issues";
+import { E_ISSUE_DETAILS } from "@/constants/event-tracker";
 import { cn } from "@/helpers/common.helper";
 import { copyTextToClipboard } from "@/helpers/string.helper";
 import { useEventTracker, useIssueDetail } from "@/hooks/store";
 // components
 import { IssueList } from "./issues-list";
-<<<<<<< HEAD
-// constants
-import { E_ISSUE_DETAILS } from "constants/event-tracker";
-import { cn } from "helpers/common.helper";
-=======
->>>>>>> 15c7deb2
 // ui
 // helpers
 // types
