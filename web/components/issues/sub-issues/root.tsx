import { FC, useMemo, useState } from "react";
import { useRouter } from "next/router";
import { observer } from "mobx-react-lite";
import { Plus, ChevronRight, ChevronDown, Loader } from "lucide-react";
// hooks
import { useEventTracker, useIssueDetail } from "hooks/store";
import useToast from "hooks/use-toast";
// components
import { ExistingIssuesListModal } from "components/core";
import { CreateUpdateIssueModal, DeleteIssueModal } from "components/issues";
import { IssueList } from "./issues-list";
import { ProgressBar } from "./progressbar";
// ui
import { CustomMenu } from "@plane/ui";
// helpers
import { copyTextToClipboard } from "helpers/string.helper";
// types
import { IUser, TIssue } from "@plane/types";

export interface ISubIssuesRoot {
  workspaceSlug: string;
  projectId: string;
  parentIssueId: string;
  currentUser: IUser;
  disabled: boolean;
}

export type TSubIssueOperations = {
  copyText: (text: string) => void;
  fetchSubIssues: (workspaceSlug: string, projectId: string, parentIssueId: string) => Promise<void>;
  addSubIssue: (workspaceSlug: string, projectId: string, parentIssueId: string, issueIds: string[]) => Promise<void>;
  updateSubIssue: (
    workspaceSlug: string,
    projectId: string,
    parentIssueId: string,
    issueId: string,
    issueData: Partial<TIssue>,
    oldIssue?: Partial<TIssue>,
    fromModal?: boolean
  ) => Promise<void>;
  removeSubIssue: (workspaceSlug: string, projectId: string, parentIssueId: string, issueId: string) => Promise<void>;
  deleteSubIssue: (workspaceSlug: string, projectId: string, parentIssueId: string, issueId: string) => Promise<void>;
};

export const SubIssuesRoot: FC<ISubIssuesRoot> = observer((props) => {
  const { workspaceSlug, projectId, parentIssueId, disabled = false } = props;
  // router
  const router = useRouter();
  // store hooks
  const { setToastAlert } = useToast();
  const {
    issue: { getIssueById },
    subIssues: { subIssuesByIssueId, stateDistributionByIssueId, subIssueHelpersByIssueId, setSubIssueHelpers },
    fetchSubIssues,
    createSubIssues,
    updateSubIssue,
    removeSubIssue,
    deleteSubIssue,
  } = useIssueDetail();
  const { setTrackElement, captureIssueEvent } = useEventTracker();
  // state

  type TIssueCrudState = { toggle: boolean; parentIssueId: string | undefined; issue: TIssue | undefined };
  const [issueCrudState, setIssueCrudState] = useState<{
    create: TIssueCrudState;
    existing: TIssueCrudState;
    update: TIssueCrudState;
    delete: TIssueCrudState;
  }>({
    create: {
      toggle: false,
      parentIssueId: undefined,
      issue: undefined,
    },
    existing: {
      toggle: false,
      parentIssueId: undefined,
      issue: undefined,
    },
    update: {
      toggle: false,
      parentIssueId: undefined,
      issue: undefined,
    },
    delete: {
      toggle: false,
      parentIssueId: undefined,
      issue: undefined,
    },
  });

  const handleIssueCrudState = (
    key: "create" | "existing" | "update" | "delete",
    _parentIssueId: string | null,
    issue: TIssue | null = null
  ) => {
    setIssueCrudState({
      ...issueCrudState,
      [key]: {
        toggle: !issueCrudState[key].toggle,
        parentIssueId: _parentIssueId,
        issue: issue,
      },
    });
  };

  const subIssueOperations: TSubIssueOperations = useMemo(
    () => ({
      copyText: (text: string) => {
        const originURL = typeof window !== "undefined" && window.location.origin ? window.location.origin : "";
        copyTextToClipboard(`${originURL}/${text}`).then(() => {
          setToastAlert({
            type: "success",
            title: "Link Copied!",
            message: "Issue link copied to clipboard.",
          });
        });
      },
      fetchSubIssues: async (workspaceSlug: string, projectId: string, parentIssueId: string) => {
        try {
          await fetchSubIssues(workspaceSlug, projectId, parentIssueId);
        } catch (error) {
          setToastAlert({
            type: "error",
            title: "Error fetching sub-issues",
            message: "Error fetching sub-issues",
          });
        }
      },
      addSubIssue: async (workspaceSlug: string, projectId: string, parentIssueId: string, issueIds: string[]) => {
        try {
          await createSubIssues(workspaceSlug, projectId, parentIssueId, issueIds);
          setToastAlert({
            type: "success",
            title: "Sub-issues added successfully",
            message: "Sub-issues added successfully",
          });
        } catch (error) {
          setToastAlert({
            type: "error",
            title: "Error adding sub-issue",
            message: "Error adding sub-issue",
          });
        }
      },
      updateSubIssue: async (
        workspaceSlug: string,
        projectId: string,
        parentIssueId: string,
        issueId: string,
        issueData: Partial<TIssue>,
        oldIssue: Partial<TIssue> = {},
        fromModal: boolean = false
      ) => {
        try {
          setSubIssueHelpers(parentIssueId, "issue_loader", issueId);
          await updateSubIssue(workspaceSlug, projectId, parentIssueId, issueId, issueData, oldIssue, fromModal);
          captureIssueEvent({
            eventName: "Sub-issue updated",
            payload: { ...oldIssue, ...issueData, state: "SUCCESS", element: "Issue detail page" },
            updates: {
              changed_property: Object.keys(issueData).join(","),
              change_details: Object.values(issueData).join(","),
            },
            path: router.asPath,
          });
          setToastAlert({
            type: "success",
            title: "Sub-issue updated successfully",
            message: "Sub-issue updated successfully",
          });
          setSubIssueHelpers(parentIssueId, "issue_loader", issueId);
        } catch (error) {
          captureIssueEvent({
            eventName: "Sub-issue updated",
            payload: { ...oldIssue, ...issueData, state: "FAILED", element: "Issue detail page" },
            updates: {
              changed_property: Object.keys(issueData).join(","),
              change_details: Object.values(issueData).join(","),
            },
            path: router.asPath,
          });
          setToastAlert({
            type: "error",
            title: "Error updating sub-issue",
            message: "Error updating sub-issue",
          });
        }
      },
      removeSubIssue: async (workspaceSlug: string, projectId: string, parentIssueId: string, issueId: string) => {
        try {
          setSubIssueHelpers(parentIssueId, "issue_loader", issueId);
          await removeSubIssue(workspaceSlug, projectId, parentIssueId, issueId);
          setToastAlert({
            type: "success",
            title: "Sub-issue removed successfully",
            message: "Sub-issue removed successfully",
          });
          captureIssueEvent({
            eventName: "Sub-issue removed",
            payload: { id: issueId, state: "SUCCESS", element: "Issue detail page" },
            updates: {
              changed_property: "parent_id",
              change_details: parentIssueId,
            },
            path: router.asPath,
          });
          setSubIssueHelpers(parentIssueId, "issue_loader", issueId);
        } catch (error) {
          captureIssueEvent({
            eventName: "Sub-issue removed",
            payload: { id: issueId, state: "FAILED", element: "Issue detail page" },
            updates: {
              changed_property: "parent_id",
              change_details: parentIssueId,
            },
            path: router.asPath,
          });
          setToastAlert({
            type: "error",
            title: "Error removing sub-issue",
            message: "Error removing sub-issue",
          });
        }
      },
      deleteSubIssue: async (workspaceSlug: string, projectId: string, parentIssueId: string, issueId: string) => {
        try {
          setSubIssueHelpers(parentIssueId, "issue_loader", issueId);
          await deleteSubIssue(workspaceSlug, projectId, parentIssueId, issueId);
          setToastAlert({
            type: "success",
            title: "Issue deleted successfully",
            message: "Issue deleted successfully",
          });
          captureIssueEvent({
            eventName: "Sub-issue deleted",
            payload: { id: issueId, state: "SUCCESS", element: "Issue detail page" },
            path: router.asPath,
          });
          setSubIssueHelpers(parentIssueId, "issue_loader", issueId);
        } catch (error) {
          captureIssueEvent({
            eventName: "Sub-issue removed",
            payload: { id: issueId, state: "FAILED", element: "Issue detail page" },
            path: router.asPath,
          });
          setToastAlert({
            type: "error",
            title: "Error deleting issue",
            message: "Error deleting issue",
          });
        }
      },
    }),
    [fetchSubIssues, createSubIssues, updateSubIssue, removeSubIssue, deleteSubIssue, setToastAlert, setSubIssueHelpers]
  );

  const issue = getIssueById(parentIssueId);
  const subIssuesDistribution = stateDistributionByIssueId(parentIssueId);
  const subIssues = subIssuesByIssueId(parentIssueId);
  const subIssueHelpers = subIssueHelpersByIssueId(`${parentIssueId}_root`);

  if (!issue) return <></>;
  return (
    <div className="h-full w-full space-y-2">
      {!subIssues ? (
        <div className="py-3 text-center text-sm  font-medium text-custom-text-300">Loading...</div>
      ) : (
        <>
          {subIssues && subIssues?.length > 0 ? (
            <>
              <div className="relative flex items-center gap-4 text-xs">
                <div
                  className="flex cursor-pointer select-none items-center gap-1 rounded border border-neutral-border-subtle p-1.5 px-2 shadow transition-all hover:bg-neutral-component-surface-dark"
                  onClick={async () => {
                    if (!subIssueHelpers.issue_visibility.includes(parentIssueId)) {
                      setSubIssueHelpers(`${parentIssueId}_root`, "preview_loader", parentIssueId);
                      await subIssueOperations.fetchSubIssues(workspaceSlug, projectId, parentIssueId);
                      setSubIssueHelpers(`${parentIssueId}_root`, "preview_loader", parentIssueId);
                    }
                    setSubIssueHelpers(`${parentIssueId}_root`, "issue_visibility", parentIssueId);
                  }}
                >
                  <div className="flex h-[16px] w-[16px] flex-shrink-0 items-center justify-center">
                    {subIssueHelpers.preview_loader.includes(parentIssueId) ? (
                      <Loader width={14} strokeWidth={2} className="animate-spin" />
                    ) : subIssueHelpers.issue_visibility.includes(parentIssueId) ? (
                      <ChevronDown width={16} strokeWidth={2} />
                    ) : (
                      <ChevronRight width={14} strokeWidth={2} />
                    )}
                  </div>
                  <div>Sub-issues</div>
                  <div>({subIssues?.length || 0})</div>
                </div>

                <div className="w-full max-w-[250px] select-none">
                  <ProgressBar
                    total={subIssues?.length || 0}
                    done={
                      ((subIssuesDistribution?.cancelled ?? []).length || 0) +
                      ((subIssuesDistribution?.completed ?? []).length || 0)
                    }
                  />
                </div>

                {!disabled && (
                  <div className="ml-auto flex flex-shrink-0 select-none items-center gap-2">
                    <div
<<<<<<< HEAD
                      className="cursor-pointer rounded border border-neutral-border-subtle p-1.5 px-2 shadow transition-all hover:bg-neutral-component-surface-dark"
                      onClick={() => handleIssueCrudState("create", parentIssueId, null)}
=======
                      className="cursor-pointer rounded border border-custom-border-100 p-1.5 px-2 shadow transition-all hover:bg-custom-background-80"
                      onClick={() => {
                        setTrackElement("Issue detail add sub-issue");
                        handleIssueCrudState("create", parentIssueId, null);
                      }}
>>>>>>> f9e187d8
                    >
                      Add sub-issue
                    </div>
                    <div
<<<<<<< HEAD
                      className="cursor-pointer rounded border border-neutral-border-subtle p-1.5 px-2 shadow transition-all hover:bg-neutral-component-surface-dark"
                      onClick={() => handleIssueCrudState("existing", parentIssueId, null)}
=======
                      className="cursor-pointer rounded border border-custom-border-100 p-1.5 px-2 shadow transition-all hover:bg-custom-background-80"
                      onClick={() => {
                        setTrackElement("Issue detail add sub-issue");
                        handleIssueCrudState("existing", parentIssueId, null);
                      }}
>>>>>>> f9e187d8
                    >
                      Add an existing issue
                    </div>
                  </div>
                )}
              </div>

              {subIssueHelpers.issue_visibility.includes(parentIssueId) && (
                <div className="border border-b-0 border-neutral-border-subtle">
                  <IssueList
                    workspaceSlug={workspaceSlug}
                    projectId={projectId}
                    parentIssueId={parentIssueId}
                    spacingLeft={10}
                    disabled={!disabled}
                    handleIssueCrudState={handleIssueCrudState}
                    subIssueOperations={subIssueOperations}
                  />
                </div>
              )}

              <div>
                <CustomMenu
                  label={
                    <div className="flex items-center gap-1">
                      <Plus className="h-3 w-3" />
                      Add sub-issue
                    </div>
                  }
                  buttonClassName="whitespace-nowrap"
                  placement="bottom-end"
                  noBorder
                  noChevron
                >
                  <CustomMenu.MenuItem
                    onClick={() => {
                      setTrackElement("Issue detail add sub-issue");
                      handleIssueCrudState("create", parentIssueId, null);
                    }}
                  >
                    Create new
                  </CustomMenu.MenuItem>
                  <CustomMenu.MenuItem
                    onClick={() => {
                      setTrackElement("Issue detail add sub-issue");
                      handleIssueCrudState("existing", parentIssueId, null);
                    }}
                  >
                    Add an existing issue
                  </CustomMenu.MenuItem>
                </CustomMenu>
              </div>
            </>
          ) : (
            !disabled && (
              <div className="flex items-center justify-between">
                <div className="py-2 text-xs italic text-custom-text-300">No Sub-Issues yet</div>
                <div>
                  <CustomMenu
                    label={
                      <>
                        <Plus className="h-3 w-3" />
                        Add sub-issue
                      </>
                    }
                    buttonClassName="whitespace-nowrap"
                    placement="bottom-end"
                    noBorder
                    noChevron
                  >
                    <CustomMenu.MenuItem
                      onClick={() => {
                        setTrackElement("Issue detail nested sub-issue");
                        handleIssueCrudState("create", parentIssueId, null);
                      }}
                    >
                      Create new
                    </CustomMenu.MenuItem>
                    <CustomMenu.MenuItem
                      onClick={() => {
                        setTrackElement("Issue detail nested sub-issue");
                        handleIssueCrudState("existing", parentIssueId, null);
                      }}
                    >
                      Add an existing issue
                    </CustomMenu.MenuItem>
                  </CustomMenu>
                </div>
              </div>
            )
          )}

          {/* issue create, add from existing , update and delete modals */}
          {issueCrudState?.create?.toggle && issueCrudState?.create?.parentIssueId && (
            <CreateUpdateIssueModal
              isOpen={issueCrudState?.create?.toggle}
              data={{
                parent_id: issueCrudState?.create?.parentIssueId,
              }}
              onClose={() => handleIssueCrudState("create", null, null)}
              onSubmit={async (_issue: TIssue) => {
                await subIssueOperations.addSubIssue(workspaceSlug, projectId, parentIssueId, [_issue.id]);
              }}
            />
          )}

          {issueCrudState?.existing?.toggle && issueCrudState?.existing?.parentIssueId && (
            <ExistingIssuesListModal
              workspaceSlug={workspaceSlug}
              projectId={projectId}
              isOpen={issueCrudState?.existing?.toggle}
              handleClose={() => handleIssueCrudState("existing", null, null)}
              searchParams={{ sub_issue: true, issue_id: issueCrudState?.existing?.parentIssueId }}
              handleOnSubmit={(_issue) =>
                subIssueOperations.addSubIssue(
                  workspaceSlug,
                  projectId,
                  parentIssueId,
                  _issue.map((issue) => issue.id)
                )
              }
              workspaceLevelToggle
            />
          )}

          {issueCrudState?.update?.toggle && issueCrudState?.update?.issue && (
            <>
              <CreateUpdateIssueModal
                isOpen={issueCrudState?.update?.toggle}
                onClose={() => {
                  handleIssueCrudState("update", null, null);
                }}
                data={issueCrudState?.update?.issue ?? undefined}
                onSubmit={async (_issue: TIssue) => {
                  await subIssueOperations.updateSubIssue(
                    workspaceSlug,
                    projectId,
                    parentIssueId,
                    _issue.id,
                    _issue,
                    issueCrudState?.update?.issue,
                    true
                  );
                }}
              />
            </>
          )}

          {issueCrudState?.delete?.toggle &&
            issueCrudState?.delete?.issue &&
            issueCrudState.delete.parentIssueId &&
            issueCrudState.delete.issue.id && (
              <DeleteIssueModal
                isOpen={issueCrudState?.delete?.toggle}
                handleClose={() => {
                  handleIssueCrudState("delete", null, null);
                }}
                data={issueCrudState?.delete?.issue as TIssue}
                onSubmit={async () =>
                  await subIssueOperations.deleteSubIssue(
                    workspaceSlug,
                    projectId,
                    issueCrudState?.delete?.parentIssueId as string,
                    issueCrudState?.delete?.issue?.id as string
                  )
                }
              />
            )}
        </>
      )}
    </div>
  );
});<|MERGE_RESOLUTION|>--- conflicted
+++ resolved
@@ -307,30 +307,20 @@
                 {!disabled && (
                   <div className="ml-auto flex flex-shrink-0 select-none items-center gap-2">
                     <div
-<<<<<<< HEAD
-                      className="cursor-pointer rounded border border-neutral-border-subtle p-1.5 px-2 shadow transition-all hover:bg-neutral-component-surface-dark"
-                      onClick={() => handleIssueCrudState("create", parentIssueId, null)}
-=======
                       className="cursor-pointer rounded border border-custom-border-100 p-1.5 px-2 shadow transition-all hover:bg-custom-background-80"
                       onClick={() => {
                         setTrackElement("Issue detail add sub-issue");
                         handleIssueCrudState("create", parentIssueId, null);
                       }}
->>>>>>> f9e187d8
                     >
                       Add sub-issue
                     </div>
                     <div
-<<<<<<< HEAD
-                      className="cursor-pointer rounded border border-neutral-border-subtle p-1.5 px-2 shadow transition-all hover:bg-neutral-component-surface-dark"
-                      onClick={() => handleIssueCrudState("existing", parentIssueId, null)}
-=======
                       className="cursor-pointer rounded border border-custom-border-100 p-1.5 px-2 shadow transition-all hover:bg-custom-background-80"
                       onClick={() => {
                         setTrackElement("Issue detail add sub-issue");
                         handleIssueCrudState("existing", parentIssueId, null);
                       }}
->>>>>>> f9e187d8
                     >
                       Add an existing issue
                     </div>
