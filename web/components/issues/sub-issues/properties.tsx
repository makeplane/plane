import React from "react";
import { mutate } from "swr";
// services
import { IssueService } from "services/issue";
// components
import { PriorityDropdown, ProjectMemberDropdown, StateDropdown } from "components/dropdowns";
// types
<<<<<<< HEAD
import { IIssue } from "types";
=======
import { TIssue, IState } from "types";
>>>>>>> 705642a9
// fetch-keys
import { SUB_ISSUES } from "constants/fetch-keys";

export interface IIssueProperty {
  workspaceSlug: string;
  parentIssue: TIssue;
  issue: TIssue;
  editable: boolean;
}

// services
const issueService = new IssueService();

export const IssueProperty: React.FC<IIssueProperty> = (props) => {
  const { workspaceSlug, parentIssue, issue, editable } = props;

  const handlePriorityChange = (data: any) => {
    partialUpdateIssue({ priority: data });
  };

  const handleStateChange = (data: string) => {
    partialUpdateIssue({
<<<<<<< HEAD
      state: data,
=======
      state_id: data.id,
>>>>>>> 705642a9
    });
  };

  const handleAssigneeChange = (data: string[]) => {
    partialUpdateIssue({ assignee_ids: data });
  };

  const partialUpdateIssue = async (data: Partial<TIssue>) => {
    mutate(
      workspaceSlug && parentIssue ? SUB_ISSUES(parentIssue.id) : null,
      (elements: any) => {
        const _elements = { ...elements };
        const _issues = _elements.sub_issues.map((element: TIssue) =>
          element.id === issue.id ? { ...element, ...data } : element
        );
        _elements["sub_issues"] = [..._issues];
        return _elements;
      },
      false
    );

    const issueResponse = await issueService.patchIssue(workspaceSlug as string, issue.project_id, issue.id, data);

    mutate(
      SUB_ISSUES(parentIssue.id),
      (elements: any) => {
        const _elements = elements.sub_issues.map((element: TIssue) =>
          element.id === issue.id ? issueResponse : element
        );
        elements["sub_issues"] = _elements;
        return elements;
      },
      true
    );
  };

  return (
    <div className="relative flex items-center gap-2">
      <div className="h-5 flex-shrink-0">
        <PriorityDropdown
          value={issue.priority}
          onChange={handlePriorityChange}
          disabled={!editable}
          buttonVariant="background-without-text"
        />
      </div>

<<<<<<< HEAD
      <div className="h-5 flex-shrink-0">
        <StateDropdown
          value={issue?.state}
          projectId={issue?.project}
          onChange={handleStateChange}
=======
      <div className="flex-shrink-0">
        <IssuePropertyState
          projectId={issue?.project_id || null}
          value={issue?.state_id || null}
          onChange={(data) => handleStateChange(data)}
>>>>>>> 705642a9
          disabled={!editable}
          buttonVariant="background-with-text"
        />
      </div>

<<<<<<< HEAD
      <div className="h-5 flex-shrink-0">
        <ProjectMemberDropdown
          projectId={issue?.project}
          value={issue?.assignees}
=======
      <div className="flex-shrink-0">
        <IssuePropertyAssignee
          projectId={issue?.project_id || null}
          value={issue?.assignee_ids || null}
          hideDropdownArrow
>>>>>>> 705642a9
          onChange={(val) => handleAssigneeChange(val)}
          disabled={!editable}
          multiple
          buttonVariant="background-without-text"
        />
      </div>
    </div>
  );
};<|MERGE_RESOLUTION|>--- conflicted
+++ resolved
@@ -5,11 +5,7 @@
 // components
 import { PriorityDropdown, ProjectMemberDropdown, StateDropdown } from "components/dropdowns";
 // types
-<<<<<<< HEAD
-import { IIssue } from "types";
-=======
-import { TIssue, IState } from "types";
->>>>>>> 705642a9
+import { TIssue } from "types";
 // fetch-keys
 import { SUB_ISSUES } from "constants/fetch-keys";
 
@@ -32,11 +28,7 @@
 
   const handleStateChange = (data: string) => {
     partialUpdateIssue({
-<<<<<<< HEAD
-      state: data,
-=======
-      state_id: data.id,
->>>>>>> 705642a9
+      state_id: data,
     });
   };
 
@@ -84,36 +76,20 @@
         />
       </div>
 
-<<<<<<< HEAD
       <div className="h-5 flex-shrink-0">
         <StateDropdown
-          value={issue?.state}
-          projectId={issue?.project}
+          value={issue?.state_id}
+          projectId={issue?.project_id}
           onChange={handleStateChange}
-=======
-      <div className="flex-shrink-0">
-        <IssuePropertyState
-          projectId={issue?.project_id || null}
-          value={issue?.state_id || null}
-          onChange={(data) => handleStateChange(data)}
->>>>>>> 705642a9
           disabled={!editable}
           buttonVariant="background-with-text"
         />
       </div>
 
-<<<<<<< HEAD
       <div className="h-5 flex-shrink-0">
         <ProjectMemberDropdown
-          projectId={issue?.project}
-          value={issue?.assignees}
-=======
-      <div className="flex-shrink-0">
-        <IssuePropertyAssignee
-          projectId={issue?.project_id || null}
-          value={issue?.assignee_ids || null}
-          hideDropdownArrow
->>>>>>> 705642a9
+          projectId={issue?.project_id}
+          value={issue?.assignee_ids}
           onChange={(val) => handleAssigneeChange(val)}
           disabled={!editable}
           multiple
