import { useState } from "react";
import { useRouter } from "next/router";
import useSWR from "swr";
// services
<<<<<<< HEAD
import issuesService from "services/issue/issue.service";
=======
import { IssueLabelService } from "services/issue";
>>>>>>> d80a5935
// components
import { DateFilterModal } from "components/core";
// ui
import { MultiLevelDropdown } from "components/ui";
// icons
import { PriorityIcon, StateGroupIcon } from "components/icons";
// helpers
import { checkIfArraysHaveSameElements } from "helpers/array.helper";
// types
import { IIssueFilterOptions, TStateGroups } from "types";
// fetch-keys
import { WORKSPACE_LABELS } from "constants/fetch-keys";
// constants
import { GROUP_CHOICES, PRIORITIES } from "constants/project";
import { DATE_FILTER_OPTIONS } from "constants/filters";

type Props = {
  filters: Partial<IIssueFilterOptions> | any;
  onSelect: (option: any) => void;
  direction?: "left" | "right";
  height?: "sm" | "md" | "rg" | "lg";
};

<<<<<<< HEAD
=======
const issueLabelService = new IssueLabelService();

>>>>>>> d80a5935
export const MyIssuesSelectFilters: React.FC<Props> = ({ filters, onSelect, direction = "right", height = "md" }) => {
  const [isDateFilterModalOpen, setIsDateFilterModalOpen] = useState(false);
  const [dateFilterType, setDateFilterType] = useState<{
    title: string;
    type: "start_date" | "target_date";
  }>({
    title: "",
    type: "start_date",
  });
  const [fetchLabels, setFetchLabels] = useState(false);

  const router = useRouter();
  const { workspaceSlug } = router.query;

  const { data: labels } = useSWR(
    workspaceSlug && fetchLabels ? WORKSPACE_LABELS(workspaceSlug.toString()) : null,
<<<<<<< HEAD
    workspaceSlug && fetchLabels ? () => issuesService.getWorkspaceLabels(workspaceSlug.toString()) : null
=======
    workspaceSlug && fetchLabels ? () => issueLabelService.getWorkspaceIssueLabels(workspaceSlug.toString()) : null
>>>>>>> d80a5935
  );

  return (
    <>
      {/* {isDateFilterModalOpen && (
        <DateFilterModal
          title={dateFilterType.title}
          field={dateFilterType.type}
          filters={filters as IIssueFilterOptions}
          handleClose={() => setIsDateFilterModalOpen(false)}
          isOpen={isDateFilterModalOpen}
          onSelect={onSelect}
        />
      )} */}
      <MultiLevelDropdown
        label="Filters"
        onSelect={onSelect}
        direction={direction}
        height={height}
        options={[
          {
            id: "priority",
            label: "Priority",
            value: PRIORITIES,
            hasChildren: true,
            children: [
              ...PRIORITIES.map((priority) => ({
                id: priority === null ? "null" : priority,
                label: (
                  <div className="flex items-center gap-2 capitalize">
                    <PriorityIcon priority={priority} /> {priority ?? "None"}
                  </div>
                ),
                value: {
                  key: "priority",
                  value: priority === null ? "null" : priority,
                },
                selected: filters?.priority?.includes(priority === null ? "null" : priority),
              })),
            ],
          },
          {
            id: "state_group",
            label: "State groups",
            value: GROUP_CHOICES,
            hasChildren: true,
            children: [
              ...Object.keys(GROUP_CHOICES).map((key) => ({
                id: key,
                label: (
                  <div className="flex items-center gap-2">
                    <StateGroupIcon stateGroup={key as TStateGroups} />
                    {GROUP_CHOICES[key as keyof typeof GROUP_CHOICES]}
                  </div>
                ),
                value: {
                  key: "state_group",
                  value: key,
                },
                selected: filters?.state?.includes(key),
              })),
            ],
          },
          {
            id: "labels",
            label: "Labels",
            onClick: () => setFetchLabels(true),
            value: labels,
            hasChildren: true,
            children: labels?.map((label) => ({
              id: label.id,
              label: (
                <div className="flex items-center gap-2">
                  <div
                    className="h-2 w-2 rounded-full"
                    style={{
                      backgroundColor: label.color && label.color !== "" ? label.color : "#000000",
                    }}
                  />
                  {label.name}
                </div>
              ),
              value: {
                key: "labels",
                value: label.id,
              },
              selected: filters?.labels?.includes(label.id),
            })),
          },
          {
            id: "start_date",
            label: "Start date",
            value: DATE_FILTER_OPTIONS,
            hasChildren: true,
            children: [
              ...(DATE_FILTER_OPTIONS?.map((option) => ({
                id: option.name,
                label: option.name,
                value: {
                  key: "start_date",
                  value: option.value,
                },
                selected: checkIfArraysHaveSameElements(filters?.start_date ?? [], [option.value]),
              })) ?? []),
              {
                id: "custom",
                label: "Custom",
                value: "custom",
                element: (
                  <button
                    onClick={() => {
                      setIsDateFilterModalOpen(true);
                      setDateFilterType({
                        title: "Start date",
                        type: "start_date",
                      });
                    }}
                    className="w-full rounded px-1 py-1.5 text-left text-custom-text-200 hover:bg-custom-background-80"
                  >
                    Custom
                  </button>
                ),
              },
            ],
          },
          {
            id: "target_date",
            label: "Due date",
            value: DATE_FILTER_OPTIONS,
            hasChildren: true,
            children: [
              ...(DATE_FILTER_OPTIONS?.map((option) => ({
                id: option.name,
                label: option.name,
                value: {
                  key: "target_date",
                  value: option.value,
                },
                selected: checkIfArraysHaveSameElements(filters?.target_date ?? [], [option.value]),
              })) ?? []),
              {
                id: "custom",
                label: "Custom",
                value: "custom",
                element: (
                  <button
                    onClick={() => {
                      setIsDateFilterModalOpen(true);
                      setDateFilterType({
                        title: "Due date",
                        type: "target_date",
                      });
                    }}
                    className="w-full rounded px-1 py-1.5 text-left text-custom-text-200 hover:bg-custom-background-80"
                  >
                    Custom
                  </button>
                ),
              },
            ],
          },
        ]}
      />
    </>
  );
};<|MERGE_RESOLUTION|>--- conflicted
+++ resolved
@@ -2,11 +2,7 @@
 import { useRouter } from "next/router";
 import useSWR from "swr";
 // services
-<<<<<<< HEAD
-import issuesService from "services/issue/issue.service";
-=======
 import { IssueLabelService } from "services/issue";
->>>>>>> d80a5935
 // components
 import { DateFilterModal } from "components/core";
 // ui
@@ -30,11 +26,8 @@
   height?: "sm" | "md" | "rg" | "lg";
 };
 
-<<<<<<< HEAD
-=======
 const issueLabelService = new IssueLabelService();
 
->>>>>>> d80a5935
 export const MyIssuesSelectFilters: React.FC<Props> = ({ filters, onSelect, direction = "right", height = "md" }) => {
   const [isDateFilterModalOpen, setIsDateFilterModalOpen] = useState(false);
   const [dateFilterType, setDateFilterType] = useState<{
@@ -51,11 +44,7 @@
 
   const { data: labels } = useSWR(
     workspaceSlug && fetchLabels ? WORKSPACE_LABELS(workspaceSlug.toString()) : null,
-<<<<<<< HEAD
-    workspaceSlug && fetchLabels ? () => issuesService.getWorkspaceLabels(workspaceSlug.toString()) : null
-=======
     workspaceSlug && fetchLabels ? () => issueLabelService.getWorkspaceIssueLabels(workspaceSlug.toString()) : null
->>>>>>> d80a5935
   );
 
   return (
