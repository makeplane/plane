--- conflicted
+++ resolved
@@ -2,11 +2,7 @@
 import { useRouter } from "next/router";
 import useSWR from "swr";
 // services
-<<<<<<< HEAD
-import issuesService from "services/issue/issue.service";
-=======
 import { IssueLabelService } from "services/issue";
->>>>>>> d80a5935
 // hooks
 import useMyIssues from "hooks/my-issues/use-my-issues";
 import useMyIssuesFilters from "hooks/my-issues/use-my-issues-filter";
@@ -24,13 +20,9 @@
   disableUserActions?: false;
 };
 
-<<<<<<< HEAD
-export const MyIssuesView: React.FC<Props> = ({ openIssuesListModal, disableUserActions = false }) => {
-=======
 const issueLabelService = new IssueLabelService();
 
 export const MyIssuesView: React.FC<Props> = () => {
->>>>>>> d80a5935
   // create issue modal
   const [createIssueModal, setCreateIssueModal] = useState(false);
   const [preloadedData] = useState<(Partial<IIssue> & { actionType: "createIssue" | "edit" | "delete" }) | undefined>(
@@ -39,11 +31,7 @@
 
   // update issue modal
   const [editIssueModal, setEditIssueModal] = useState(false);
-<<<<<<< HEAD
-  const [issueToEdit, setIssueToEdit] = useState<(IIssue & { actionType: "edit" | "delete" }) | undefined>(undefined);
-=======
   const [issueToEdit] = useState<(IIssue & { actionType: "edit" | "delete" }) | undefined>(undefined);
->>>>>>> d80a5935
 
   // delete issue modal
   const [deleteIssueModal, setDeleteIssueModal] = useState(false);
@@ -57,153 +45,12 @@
 
   const { user } = useUserAuth();
 
-<<<<<<< HEAD
-  const { groupedIssues, mutateMyIssues, isEmpty, params } = useMyIssues(workspaceSlug?.toString());
-  const { filters, setFilters, displayFilters, properties } = useMyIssuesFilters(workspaceSlug?.toString());
-=======
   const { mutateMyIssues } = useMyIssues(workspaceSlug?.toString());
   const { filters, setFilters } = useMyIssuesFilters(workspaceSlug?.toString());
->>>>>>> d80a5935
 
   const { data: labels } = useSWR(
     workspaceSlug && (filters?.labels ?? []).length > 0 ? WORKSPACE_LABELS(workspaceSlug.toString()) : null,
     workspaceSlug && (filters?.labels ?? []).length > 0
-<<<<<<< HEAD
-      ? () => issuesService.getWorkspaceLabels(workspaceSlug.toString())
-      : null
-  );
-
-  const handleDeleteIssue = useCallback(
-    (issue: IIssue) => {
-      setDeleteIssueModal(true);
-      setIssueToDelete(issue);
-    },
-    [setDeleteIssueModal, setIssueToDelete]
-  );
-
-  const handleOnDragEnd = useCallback(
-    async (result: DropResult) => {
-      setTrashBox(false);
-
-      if (!result.destination || !workspaceSlug || !groupedIssues || displayFilters?.group_by !== "priority") return;
-
-      const { source, destination } = result;
-
-      if (source.droppableId === destination.droppableId) return;
-
-      const draggedItem = groupedIssues[source.droppableId][source.index];
-
-      if (!draggedItem) return;
-
-      if (destination.droppableId === "trashBox") handleDeleteIssue(draggedItem);
-      else {
-        const sourceGroup = source.droppableId;
-        const destinationGroup = destination.droppableId;
-
-        draggedItem[displayFilters.group_by] = destinationGroup as TIssuePriorities;
-
-        mutate<{
-          [key: string]: IIssue[];
-        }>(
-          USER_ISSUES(workspaceSlug.toString(), params),
-          (prevData) => {
-            if (!prevData) return prevData;
-
-            const sourceGroupArray = [...groupedIssues[sourceGroup]];
-            const destinationGroupArray = [...groupedIssues[destinationGroup]];
-
-            sourceGroupArray.splice(source.index, 1);
-            destinationGroupArray.splice(destination.index, 0, draggedItem);
-
-            return {
-              ...prevData,
-              [sourceGroup]: orderArrayBy(sourceGroupArray, displayFilters.order_by ?? "-created_at"),
-              [destinationGroup]: orderArrayBy(destinationGroupArray, displayFilters.order_by ?? "-created_at"),
-            };
-          },
-          false
-        );
-
-        // patch request
-        issuesService
-          .patchIssue(
-            workspaceSlug as string,
-            draggedItem.project,
-            draggedItem.id,
-            {
-              priority: draggedItem.priority,
-            },
-            user
-          )
-          .catch(() => mutate(USER_ISSUES(workspaceSlug.toString(), params)));
-      }
-    },
-    [displayFilters, groupedIssues, handleDeleteIssue, params, user, workspaceSlug]
-  );
-
-  const addIssueToGroup = useCallback(
-    (groupTitle: string) => {
-      setCreateIssueModal(true);
-
-      let preloadedValue: string | string[] = groupTitle;
-
-      if (displayFilters?.group_by === "labels") {
-        if (groupTitle === "None") preloadedValue = [];
-        else preloadedValue = [groupTitle];
-      }
-
-      if (displayFilters?.group_by)
-        setPreloadedData({
-          [displayFilters?.group_by]: preloadedValue,
-          actionType: "createIssue",
-        });
-      else setPreloadedData({ actionType: "createIssue" });
-    },
-    [setCreateIssueModal, setPreloadedData, displayFilters?.group_by]
-  );
-
-  const addIssueToDate = useCallback(
-    (date: string) => {
-      setCreateIssueModal(true);
-      setPreloadedData({
-        target_date: date,
-        actionType: "createIssue",
-      });
-    },
-    [setCreateIssueModal, setPreloadedData]
-  );
-
-  const makeIssueCopy = useCallback(
-    (issue: IIssue) => {
-      setCreateIssueModal(true);
-
-      setPreloadedData({ ...issue, name: `${issue.name} (Copy)`, actionType: "createIssue" });
-    },
-    [setCreateIssueModal, setPreloadedData]
-  );
-
-  const handleEditIssue = useCallback(
-    (issue: IIssue) => {
-      setEditIssueModal(true);
-      setIssueToEdit({
-        ...issue,
-        actionType: "edit",
-        cycle: issue.issue_cycle ? issue.issue_cycle.cycle : null,
-        module: issue.issue_module ? issue.issue_module.module : null,
-      });
-    },
-    [setEditIssueModal, setIssueToEdit]
-  );
-
-  const handleIssueAction = useCallback(
-    (issue: IIssue, action: "copy" | "edit" | "delete" | "updateDraft") => {
-      if (action === "copy") makeIssueCopy(issue);
-      else if (action === "edit") handleEditIssue(issue);
-      else if (action === "delete") handleDeleteIssue(issue);
-    },
-    [makeIssueCopy, handleEditIssue, handleDeleteIssue]
-  );
-=======
       ? () => issueLabelService.getWorkspaceIssueLabels(workspaceSlug.toString())
       : null
   );
@@ -338,7 +185,6 @@
   //   },
   //   [makeIssueCopy, handleEditIssue, handleDeleteIssue]
   // );
->>>>>>> d80a5935
 
   const filtersToDisplay = { ...filters, assignees: null, created_by: null, subscriber: null };
 
@@ -348,15 +194,9 @@
   const areFiltersApplied =
     Object.keys(filtersToDisplay).length > 0 && nullFilters.length !== Object.keys(filtersToDisplay).length;
 
-<<<<<<< HEAD
-  const isSubscribedIssuesRoute = router.pathname.includes("subscribed");
-  const isMySubscribedIssues =
-    (filters.subscriber && filters.subscriber.length > 0 && router.pathname.includes("my-issues")) ?? false;
-=======
   // const isSubscribedIssuesRoute = router.pathname.includes("subscribed");
   // const isMySubscribedIssues =
   //   (filters.subscriber && filters.subscriber.length > 0 && router.pathname.includes("my-issues")) ?? false;
->>>>>>> d80a5935
 
   // const disableAddIssueOption = isSubscribedIssuesRoute || isMySubscribedIssues;
 
