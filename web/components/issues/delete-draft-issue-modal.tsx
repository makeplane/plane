import React, { useEffect, useState } from "react";

import { useRouter } from "next/router";

import { mutate } from "swr";

import useUser from "hooks/use-user";

// headless ui
import { Dialog, Transition } from "@headlessui/react";
// services
<<<<<<< HEAD
import issueServices from "services/issue/issue.service";
=======
import { IssueDraftService } from "services/issue";
>>>>>>> d80a5935
// hooks
import useIssuesView from "hooks/use-issues-view";
import useToast from "hooks/use-toast";
// icons
import { ExclamationTriangleIcon } from "@heroicons/react/24/outline";
// ui
import { Button } from "@plane/ui";
// types
import type { IIssue } from "types";
// fetch-keys
import { PROJECT_DRAFT_ISSUES_LIST_WITH_PARAMS } from "constants/fetch-keys";

type Props = {
  isOpen: boolean;
  handleClose: () => void;
  data: IIssue | null;
  onSubmit?: () => Promise<void> | void;
};

const issueDraftService = new IssueDraftService();

export const DeleteDraftIssueModal: React.FC<Props> = (props) => {
  const { isOpen, handleClose, data, onSubmit } = props;

  const [isDeleteLoading, setIsDeleteLoading] = useState(false);

  const router = useRouter();
  const { workspaceSlug, projectId } = router.query;

  const { params } = useIssuesView();

  const { setToastAlert } = useToast();

  const { user } = useUser();

  useEffect(() => {
    setIsDeleteLoading(false);
  }, [isOpen]);

  const onClose = () => {
    setIsDeleteLoading(false);
    handleClose();
  };

  const handleDeletion = async () => {
    if (!workspaceSlug || !data || !user) return;

    setIsDeleteLoading(true);

    await issueDraftService
      .deleteDraftIssue(workspaceSlug as string, data.project, data.id)
      .then(() => {
        setIsDeleteLoading(false);
        handleClose();
        mutate(PROJECT_DRAFT_ISSUES_LIST_WITH_PARAMS(projectId as string, params));
        setToastAlert({
          title: "Success",
          message: "Draft Issue deleted successfully",
          type: "success",
        });
      })
      .catch((error) => {
        console.log(error);
        handleClose();
        setToastAlert({
          title: "Error",
          message: "Something went wrong",
          type: "error",
        });
        setIsDeleteLoading(false);
      });
    if (onSubmit) await onSubmit();
  };

  return (
    <Transition.Root show={isOpen} as={React.Fragment}>
      <Dialog as="div" className="relative z-20" onClose={onClose}>
        <Transition.Child
          as={React.Fragment}
          enter="ease-out duration-300"
          enterFrom="opacity-0"
          enterTo="opacity-100"
          leave="ease-in duration-200"
          leaveFrom="opacity-100"
          leaveTo="opacity-0"
        >
          <div className="fixed inset-0 bg-custom-backdrop bg-opacity-50 transition-opacity" />
        </Transition.Child>

        <div className="fixed inset-0 z-10 overflow-y-auto">
          <div className="flex min-h-full items-end justify-center p-4 text-center sm:items-center sm:p-0">
            <Transition.Child
              as={React.Fragment}
              enter="ease-out duration-300"
              enterFrom="opacity-0 translate-y-4 sm:translate-y-0 sm:scale-95"
              enterTo="opacity-100 translate-y-0 sm:scale-100"
              leave="ease-in duration-200"
              leaveFrom="opacity-100 translate-y-0 sm:scale-100"
              leaveTo="opacity-0 translate-y-4 sm:translate-y-0 sm:scale-95"
            >
              <Dialog.Panel className="relative transform overflow-hidden rounded-lg border border-custom-border-200 bg-custom-background-100 text-left shadow-xl transition-all sm:my-8 sm:w-full sm:max-w-2xl">
                <div className="flex flex-col gap-6 p-6">
                  <div className="flex w-full items-center justify-start gap-6">
                    <span className="place-items-center rounded-full bg-red-500/20 p-4">
                      <ExclamationTriangleIcon className="h-6 w-6 text-red-600" aria-hidden="true" />
                    </span>
                    <span className="flex items-center justify-start">
                      <h3 className="text-xl font-medium 2xl:text-2xl">Delete Draft Issue</h3>
                    </span>
                  </div>
                  <span>
                    <p className="text-sm text-custom-text-200">
                      Are you sure you want to delete issue{" "}
                      <span className="break-words font-medium text-custom-text-100">
                        {data?.project_detail.identifier}-{data?.sequence_id}
                      </span>
                      {""}? All of the data related to the draft issue will be permanently removed. This action cannot
                      be undone.
                    </p>
                  </span>
                  <div className="flex justify-end gap-2">
                    <Button variant="neutral-primary" onClick={onClose}>
                      Cancel
                    </Button>
                    <Button variant="danger" onClick={handleDeletion} loading={isDeleteLoading}>
                      {isDeleteLoading ? "Deleting..." : "Delete Issue"}
                    </Button>
                  </div>
                </div>
              </Dialog.Panel>
            </Transition.Child>
          </div>
        </div>
      </Dialog>
    </Transition.Root>
  );
};<|MERGE_RESOLUTION|>--- conflicted
+++ resolved
@@ -9,11 +9,7 @@
 // headless ui
 import { Dialog, Transition } from "@headlessui/react";
 // services
-<<<<<<< HEAD
-import issueServices from "services/issue/issue.service";
-=======
 import { IssueDraftService } from "services/issue";
->>>>>>> d80a5935
 // hooks
 import useIssuesView from "hooks/use-issues-view";
 import useToast from "hooks/use-toast";
