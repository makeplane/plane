--- conflicted
+++ resolved
@@ -95,11 +95,7 @@
         }
       },
     }),
-<<<<<<< HEAD
-    [workspaceSlug, projectId, issueId, createAttachment, removeAttachment, setToastAlert, captureIssueEvent]
-=======
-    [workspaceSlug, projectId, issueId, createAttachment, removeAttachment]
->>>>>>> 7b88a2a8
+    [workspaceSlug, projectId, issueId, createAttachment, removeAttachment, setToast, captureIssueEvent]
   );
 
   return (
