import { FC, useMemo } from "react";
// hooks
import { TOAST_TYPE, setPromiseToast, setToast } from "@plane/ui";
// constants
import { E_ISSUE_DETAILS } from "@/constants/event-tracker";
import { useEventTracker, useIssueDetail } from "@/hooks/store";
// ui
// components
import { IssueAttachmentUpload } from "./attachment-upload";
import { IssueAttachmentsList } from "./attachments-list";

export type TIssueAttachmentRoot = {
  workspaceSlug: string;
  projectId: string;
  issueId: string;
  disabled?: boolean;
};

export type TAttachmentOperations = {
  create: (data: FormData) => Promise<void>;
  remove: (linkId: string) => Promise<void>;
};

export const IssueAttachmentRoot: FC<TIssueAttachmentRoot> = (props) => {
  // props
  const { workspaceSlug, projectId, issueId, disabled = false } = props;
  // hooks
  const { createAttachment, removeAttachment } = useIssueDetail();
  const { captureIssueEvent } = useEventTracker();

  const handleAttachmentOperations: TAttachmentOperations = useMemo(
    () => ({
      create: async (data: FormData) => {
        try {
          if (!workspaceSlug || !projectId || !issueId) throw new Error("Missing required fields");

          const attachmentUploadPromise = createAttachment(workspaceSlug, projectId, issueId, data);
          setPromiseToast(attachmentUploadPromise, {
            loading: "Uploading attachment...",
            success: {
              title: "Attachment uploaded",
              message: () => "The attachment has been successfully uploaded",
            },
            error: {
              title: "Attachment not uploaded",
              message: () => "The attachment could not be uploaded",
            },
          });

          const res = await attachmentUploadPromise;
          captureIssueEvent({
            eventName: "Issue attachment added",
            payload: { id: issueId, state: "SUCCESS", element: E_ISSUE_DETAILS },
            updates: {
              changed_property: "attachment",
              change_details: res.id,
            },
          });
        } catch (error) {
          captureIssueEvent({
            eventName: "Issue attachment added",
            payload: { id: issueId, state: "FAILED", element: E_ISSUE_DETAILS },
          });
        }
      },
      remove: async (attachmentId: string) => {
        try {
          if (!workspaceSlug || !projectId || !issueId) throw new Error("Missing required fields");
          await removeAttachment(workspaceSlug, projectId, issueId, attachmentId);
          setToast({
            message: "The attachment has been successfully removed",
            type: TOAST_TYPE.SUCCESS,
            title: "Attachment removed",
          });
          captureIssueEvent({
            eventName: "Issue attachment deleted",
            payload: { id: issueId, state: "SUCCESS", element: E_ISSUE_DETAILS },
            updates: {
              changed_property: "attachment",
              change_details: "",
            },
          });
        } catch (error) {
          captureIssueEvent({
            eventName: "Issue attachment deleted",
            payload: { id: issueId, state: "FAILED", element: E_ISSUE_DETAILS },
            updates: {
              changed_property: "attachment",
              change_details: "",
            },
          });
          setToast({
            message: "The Attachment could not be removed",
            type: TOAST_TYPE.ERROR,
            title: "Attachment not removed",
          });
        }
      },
    }),
<<<<<<< HEAD
    [workspaceSlug, projectId, issueId, createAttachment, removeAttachment, setToast, captureIssueEvent]
=======
    [captureIssueEvent, workspaceSlug, projectId, issueId, createAttachment, removeAttachment]
>>>>>>> f77761b4
  );

  return (
    <div className="relative py-3 space-y-3">
      <h3 className="text-lg">Attachments</h3>
      <div className="grid grid-cols-1 gap-3 sm:grid-cols-2 xl:grid-cols-3 2xl:grid-cols-4">
        <IssueAttachmentUpload
          workspaceSlug={workspaceSlug}
          disabled={disabled}
          handleAttachmentOperations={handleAttachmentOperations}
        />
        <IssueAttachmentsList
          issueId={issueId}
          disabled={disabled}
          handleAttachmentOperations={handleAttachmentOperations}
        />
      </div>
    </div>
  );
};<|MERGE_RESOLUTION|>--- conflicted
+++ resolved
@@ -97,11 +97,7 @@
         }
       },
     }),
-<<<<<<< HEAD
-    [workspaceSlug, projectId, issueId, createAttachment, removeAttachment, setToast, captureIssueEvent]
-=======
     [captureIssueEvent, workspaceSlug, projectId, issueId, createAttachment, removeAttachment]
->>>>>>> f77761b4
   );
 
   return (
