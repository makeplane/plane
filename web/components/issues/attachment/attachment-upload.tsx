import { useCallback, useState } from "react";
import { observer } from "mobx-react";
import { useDropzone } from "react-dropzone";
// constants
import { MAX_FILE_SIZE } from "@/constants/common";
// helpers
import { generateFileName } from "@/helpers/attachment.helper";
// hooks
<<<<<<< HEAD
import { useInstance } from "@/hooks/store";
// components
=======
import { useApplication } from "@/hooks/store";
// types
>>>>>>> f1fda4ae
import { TAttachmentOperations } from "./root";

type TAttachmentOperationsModal = Exclude<TAttachmentOperations, "remove">;

type Props = {
  workspaceSlug: string;
  disabled?: boolean;
  handleAttachmentOperations: TAttachmentOperationsModal;
};

export const IssueAttachmentUpload: React.FC<Props> = observer((props) => {
  const { workspaceSlug, disabled = false, handleAttachmentOperations } = props;
  // store hooks
  const { instance } = useInstance();
  // states
  const [isLoading, setIsLoading] = useState(false);

  const onDrop = useCallback(
    (acceptedFiles: File[]) => {
      const currentFile: File = acceptedFiles[0];
      if (!currentFile || !workspaceSlug) return;

      const uploadedFile: File = new File([currentFile], generateFileName(currentFile.name), {
        type: currentFile.type,
      });
      const formData = new FormData();
      formData.append("asset", uploadedFile);
      formData.append(
        "attributes",
        JSON.stringify({
          name: uploadedFile.name,
          size: uploadedFile.size,
        })
      );
      setIsLoading(true);
      handleAttachmentOperations.create(formData).finally(() => setIsLoading(false));
    },
    [handleAttachmentOperations, workspaceSlug]
  );

  const { getRootProps, getInputProps, isDragActive, isDragReject, fileRejections } = useDropzone({
    onDrop,
    maxSize: instance?.config?.file_size_limit ?? MAX_FILE_SIZE,
    multiple: false,
    disabled: isLoading || disabled,
  });

  const maxFileSize = instance?.config?.file_size_limit ?? MAX_FILE_SIZE;

  const fileError =
    fileRejections.length > 0 ? `Invalid file type or size (max ${maxFileSize / 1024 / 1024} MB)` : null;

  return (
    <div
      {...getRootProps()}
      className={`flex h-[60px] items-center justify-center rounded-md border-2 border-dashed bg-custom-primary/5 px-4 text-xs text-custom-primary ${
        isDragActive ? "border-custom-primary bg-custom-primary/10" : "border-custom-border-200"
      } ${isDragReject ? "bg-red-100" : ""} ${disabled ? "cursor-not-allowed" : "cursor-pointer"}`}
    >
      <input {...getInputProps()} />
      <span className="flex items-center gap-2">
        {isDragActive ? (
          <p>Drop here...</p>
        ) : fileError ? (
          <p className="text-center text-red-500">{fileError}</p>
        ) : isLoading ? (
          <p className="text-center">Uploading...</p>
        ) : (
          <p className="text-center">Click or drag a file here</p>
        )}
      </span>
    </div>
  );
});<|MERGE_RESOLUTION|>--- conflicted
+++ resolved
@@ -6,13 +6,8 @@
 // helpers
 import { generateFileName } from "@/helpers/attachment.helper";
 // hooks
-<<<<<<< HEAD
 import { useInstance } from "@/hooks/store";
 // components
-=======
-import { useApplication } from "@/hooks/store";
-// types
->>>>>>> f1fda4ae
 import { TAttachmentOperations } from "./root";
 
 type TAttachmentOperationsModal = Exclude<TAttachmentOperations, "remove">;
