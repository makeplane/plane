--- conflicted
+++ resolved
@@ -76,6 +76,7 @@
           workspaceSlug={workspaceSlug.toString()}
           projectId={projectId.toString()}
           cycleId={cycleId.toString()}
+          activeLayout={activeLayout}
         />
       </div>
     );
@@ -89,7 +90,6 @@
         {cycleStatus === "completed" && <TransferIssues handleClick={() => setTransferIssuesModal(true)} />}
         <CycleAppliedFiltersRoot />
 
-<<<<<<< HEAD
         <div className="h-full w-full overflow-auto">
           {activeLayout === "list" ? (
             <CycleListLayout />
@@ -105,42 +105,6 @@
         </div>
         {/* peek overview */}
         <IssuePeekOverview />
-=======
-        {issues?.loader === "init-loader" || !issues?.groupedIssueIds ? (
-          <div className="flex h-full w-full items-center justify-center">
-            <Spinner />
-          </div>
-        ) : (
-          <>
-            {issues?.groupedIssueIds?.length === 0 ? (
-              <CycleEmptyState
-                workspaceSlug={workspaceSlug.toString()}
-                projectId={projectId.toString()}
-                cycleId={cycleId.toString()}
-                activeLayout={activeLayout}
-              />
-            ) : (
-              <>
-                <div className="h-full w-full overflow-auto">
-                  {activeLayout === "list" ? (
-                    <CycleListLayout />
-                  ) : activeLayout === "kanban" ? (
-                    <CycleKanBanLayout />
-                  ) : activeLayout === "calendar" ? (
-                    <CycleCalendarLayout />
-                  ) : activeLayout === "gantt_chart" ? (
-                    <CycleGanttLayout />
-                  ) : activeLayout === "spreadsheet" ? (
-                    <CycleSpreadsheetLayout />
-                  ) : null}
-                </div>
-                {/* peek overview */}
-                <IssuePeekOverview />
-              </>
-            )}
-          </>
-        )}
->>>>>>> eea3b4fa
       </div>
     </>
   );
