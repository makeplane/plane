--- conflicted
+++ resolved
@@ -17,12 +17,8 @@
 import { TransferIssues, TransferIssuesModal } from "components/cycles";
 // ui
 import { Spinner } from "@plane/ui";
-<<<<<<< HEAD
-// helpers
-import { getDateRangeStatus } from "helpers/date-time.helper";
+// constants
 import { EIssuesStoreType } from "constants/issue";
-=======
->>>>>>> 15393401
 
 export const CycleLayoutRoot: React.FC = observer(() => {
   const [transferIssuesModal, setTransferIssuesModal] = useState(false);
@@ -52,16 +48,8 @@
 
   const activeLayout = issueFilters?.displayFilters?.layout;
 
-<<<<<<< HEAD
   const cycleDetails = cycleId ? getCycleById(cycleId) : undefined;
-  const cycleStatus =
-    cycleDetails?.start_date && cycleDetails?.end_date
-      ? getDateRangeStatus(cycleDetails?.start_date, cycleDetails?.end_date)
-      : "draft";
-=======
-  const cycleDetails = cycleId ? cycleStore.cycle_details[cycleId.toString()] : undefined;
   const cycleStatus = cycleDetails?.status.toLocaleLowerCase() ?? "draft";
->>>>>>> 15393401
 
   return (
     <>
