--- conflicted
+++ resolved
@@ -20,13 +20,8 @@
 } from "@/components/issues";
 import { ActiveLoader } from "@/components/ui";
 // constants
-<<<<<<< HEAD
 import { EIssueFilterType, EIssuesStoreType } from "constants/issue";
 import { useCycle, useEventTracker, useIssues } from "hooks/store";
-=======
-import { EIssueFilterType, EIssuesStoreType } from "@/constants/issue";
-import { useCycle, useIssues } from "@/hooks/store";
->>>>>>> 15c7deb2
 // types
 
 export const CycleLayoutRoot: React.FC = observer(() => {
