--- conflicted
+++ resolved
@@ -4,7 +4,6 @@
 import useSWR from "swr";
 // hooks
 import { useGlobalView, useIssues, useLabel, useUser } from "hooks/store";
-import { useMobxStore } from "lib/mobx/store-provider";
 // components
 import { GlobalViewsAppliedFiltersRoot } from "components/issues";
 import { SpreadsheetView } from "components/issues/issue-layouts";
@@ -30,12 +29,7 @@
   const { workspaceSlug, globalViewId } = router.query as { workspaceSlug: string; globalViewId: string };
   // store hooks
   const {
-<<<<<<< HEAD
     workspaceMember: { workspaceMembers },
-=======
-    workspaceGlobalIssues: { loader, getIssues, getIssuesIds, fetchIssues, updateIssue, removeIssue },
-    workspaceGlobalIssuesFilter: { currentView, issueFilters, fetchFilters, updateFilters, setCurrentView },
->>>>>>> f16c642d
   } = useMobxStore();
 
   // store
