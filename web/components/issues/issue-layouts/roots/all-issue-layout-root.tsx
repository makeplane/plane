--- conflicted
+++ resolved
@@ -1,21 +1,14 @@
 import React, { Fragment, useCallback, useMemo } from "react";
 import isEmpty from "lodash/isEmpty";
-<<<<<<< HEAD
-=======
 import { observer } from "mobx-react-lite";
 import { useRouter } from "next/router";
-import { useTheme } from "next-themes";
 import useSWR from "swr";
->>>>>>> b3d3c0fb
 // hooks
 import { EmptyState, getEmptyStateImagePath } from "components/empty-state";
 import { GlobalViewsAppliedFiltersRoot, IssuePeekOverview } from "components/issues";
 import { SpreadsheetView } from "components/issues/issue-layouts";
 import { AllIssueQuickActions } from "components/issues/issue-layouts/quick-action-dropdowns";
-<<<<<<< HEAD
 import { EmptyState } from "components/empty-state";
-=======
->>>>>>> b3d3c0fb
 import { SpreadsheetLayoutLoader } from "components/ui";
 import { ALL_ISSUES_EMPTY_STATE_DETAILS } from "constants/empty-state";
 import { EIssueFilterType, EIssuesStoreType, ISSUE_DISPLAY_FILTERS_BY_LAYOUT } from "constants/issue";
@@ -28,23 +21,14 @@
 import { TIssue, IIssueDisplayFilterOptions } from "@plane/types";
 import { EIssueActions } from "../types";
 // constants
-<<<<<<< HEAD
 import { EUserProjectRoles } from "constants/project";
 import { EIssueFilterType, EIssuesStoreType, ISSUE_DISPLAY_FILTERS_BY_LAYOUT } from "constants/issue";
 import { EMPTY_STATE_DETAILS, EmptyStateType } from "constants/empty-state";
-=======
->>>>>>> b3d3c0fb
 
 export const AllIssueLayoutRoot: React.FC = observer(() => {
   // router
   const router = useRouter();
-<<<<<<< HEAD
-  const { workspaceSlug, globalViewId } = router.query;
-=======
   const { workspaceSlug, globalViewId, ...routeFilters } = router.query;
-  // theme
-  const { resolvedTheme } = useTheme();
->>>>>>> b3d3c0fb
   //swr hook for fetching issue properties
   useWorkspaceIssueProperties(workspaceSlug);
   // store
