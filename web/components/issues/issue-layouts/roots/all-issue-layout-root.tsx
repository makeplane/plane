import React, { useCallback } from "react";
import isEmpty from "lodash/isEmpty";
import { observer } from "mobx-react";
import { useRouter } from "next/router";
import useSWR from "swr";
<<<<<<< HEAD
import { TIssue, IIssueDisplayFilterOptions } from "@plane/types";
=======
import { IIssueDisplayFilterOptions } from "@plane/types";
// hooks
>>>>>>> 90d5dd5a
// components
import { SpreadsheetView } from "@/components/issues/issue-layouts";
import { AllIssueQuickActions } from "@/components/issues/issue-layouts/quick-action-dropdowns";
import { SpreadsheetLayoutLoader } from "@/components/ui";
// constants
import {
  ALL_ISSUES,
  EIssueFilterType,
  EIssueLayoutTypes,
  EIssuesStoreType,
  ISSUE_DISPLAY_FILTERS_BY_LAYOUT,
} from "@/constants/issue";
import { EUserProjectRoles } from "@/constants/project";
<<<<<<< HEAD
// hooks
import { useGlobalView, useIssues, useUser } from "@/hooks/store";
import { IssuesStoreContext } from "@/hooks/use-issue-layout-store";
import { useIssuesActions } from "@/hooks/use-issues-actions";
import { useWorkspaceIssueProperties } from "@/hooks/use-workspace-issue-properties";
// store
import { IssuePeekOverview } from "../../peek-overview";
import { IssueLayoutHOC } from "../issue-layout-HOC";
=======
import { useCommandPalette, useEventTracker, useGlobalView, useIssues, useProject, useUser } from "@/hooks/store";
import { useIssuesActions } from "@/hooks/use-issues-actions";
import { useWorkspaceIssueProperties } from "@/hooks/use-workspace-issue-properties";
import { TRenderQuickActions } from "../list/list-view-types";
>>>>>>> 90d5dd5a

export const AllIssueLayoutRoot: React.FC = observer(() => {
  // router
  const router = useRouter();
  const { workspaceSlug, globalViewId, ...routeFilters } = router.query;
  //swr hook for fetching issue properties
  useWorkspaceIssueProperties(workspaceSlug);
  // store
<<<<<<< HEAD
=======
  const { toggleCreateProjectModal, toggleCreateIssueModal } = useCommandPalette();
>>>>>>> 90d5dd5a
  const {
    issuesFilter: { filters, fetchFilters, updateFilters },
    issues: { clear, getIssueLoader, getPaginationData, groupedIssueIds, fetchIssues, fetchNextIssues },
  } = useIssues(EIssuesStoreType.GLOBAL);
  const { updateIssue, removeIssue, archiveIssue } = useIssuesActions(EIssuesStoreType.GLOBAL);

  const {
    membership: { currentWorkspaceAllProjectsRole },
  } = useUser();
  const { fetchAllGlobalViews } = useGlobalView();
  // filter init from the query params

  const routerFilterParams = () => {
    if (
      workspaceSlug &&
      globalViewId &&
      ["all-issues", "assigned", "created", "subscribed"].includes(globalViewId.toString())
    ) {
      let issueFilters: any = {};
      Object.keys(routeFilters).forEach((key) => {
        const filterKey: any = key;
        const filterValue = routeFilters[key]?.toString() || undefined;
        if (
          ISSUE_DISPLAY_FILTERS_BY_LAYOUT.my_issues.spreadsheet.filters.includes(filterKey) &&
          filterKey &&
          filterValue
        )
          issueFilters = { ...issueFilters, [filterKey]: filterValue.split(",") };
      });

      if (!isEmpty(routeFilters))
        updateFilters(
          workspaceSlug.toString(),
          undefined,
          EIssueFilterType.FILTERS,
          issueFilters,
          globalViewId.toString()
        );
    }
  };

  const fetchNextPages = useCallback(() => {
    if (workspaceSlug && globalViewId) fetchNextIssues(workspaceSlug.toString(), globalViewId.toString());
  }, [fetchNextIssues, workspaceSlug, globalViewId]);

  useSWR(
    workspaceSlug ? `WORKSPACE_GLOBAL_VIEWS_${workspaceSlug}` : null,
    async () => {
      if (workspaceSlug) {
        await fetchAllGlobalViews(workspaceSlug.toString());
      }
    },
    { revalidateIfStale: false, revalidateOnFocus: false }
  );

  useSWR(
    workspaceSlug && globalViewId ? `WORKSPACE_GLOBAL_VIEW_ISSUES_${workspaceSlug}_${globalViewId}` : null,
    async () => {
      if (workspaceSlug && globalViewId) {
        clear();
        await fetchFilters(workspaceSlug.toString(), globalViewId.toString());
        await fetchIssues(
          workspaceSlug.toString(),
          globalViewId.toString(),
          groupedIssueIds ? "mutation" : "init-loader",
          {
            canGroup: false,
            perPageCount: 100,
          }
        );
        routerFilterParams();
      }
    },
    { revalidateIfStale: false, revalidateOnFocus: false }
  );

  const canEditProperties = useCallback(
    (projectId: string | undefined) => {
      if (!projectId) return false;

      const currentProjectRole = currentWorkspaceAllProjectsRole && currentWorkspaceAllProjectsRole[projectId];

      return !!currentProjectRole && currentProjectRole >= EUserProjectRoles.MEMBER;
    },
    [currentWorkspaceAllProjectsRole]
  );

  const issueFilters = globalViewId ? filters?.[globalViewId.toString()] : undefined;

  const handleDisplayFiltersUpdate = useCallback(
    (updatedDisplayFilter: Partial<IIssueDisplayFilterOptions>) => {
      if (!workspaceSlug || !globalViewId) return;

      updateFilters(
        workspaceSlug.toString(),
        undefined,
        EIssueFilterType.DISPLAY_FILTERS,
        { ...updatedDisplayFilter },
        globalViewId.toString()
      );
    },
    [updateFilters, workspaceSlug, globalViewId]
  );

  const renderQuickActions: TRenderQuickActions = useCallback(
    ({ issue, parentRef, customActionButton, placement, portalElement }) => (
      <AllIssueQuickActions
        parentRef={parentRef}
        customActionButton={customActionButton}
        issue={issue}
        handleDelete={async () => removeIssue(issue.project_id, issue.id)}
        handleUpdate={async (data) => updateIssue && updateIssue(issue.project_id, issue.id, data)}
        handleArchive={async () => archiveIssue && archiveIssue(issue.project_id, issue.id)}
        portalElement={portalElement}
<<<<<<< HEAD
        readOnly={!canEditProperties(issue.project_id ?? undefined)}
=======
        readOnly={!canEditProperties(issue.project_id)}
        placements={placement}
>>>>>>> 90d5dd5a
      />
    ),
    [canEditProperties, removeIssue, updateIssue, archiveIssue]
  );

  if (getIssueLoader() === "init-loader" || !globalViewId || !groupedIssueIds) {
    return <SpreadsheetLayoutLoader />;
  }

  const issueIds = groupedIssueIds[ALL_ISSUES];
  const nextPageResults = getPaginationData(ALL_ISSUES, undefined)?.nextPageResults;

  return (
<<<<<<< HEAD
    <IssuesStoreContext.Provider value={EIssuesStoreType.GLOBAL}>
      <IssueLayoutHOC layout={EIssueLayoutTypes.SPREADSHEET}>
        <SpreadsheetView
          displayProperties={issueFilters?.displayProperties ?? {}}
          displayFilters={issueFilters?.displayFilters ?? {}}
          handleDisplayFilterUpdate={handleDisplayFiltersUpdate}
          issueIds={Array.isArray(issueIds) ? issueIds : []}
          quickActions={renderQuickActions}
          updateIssue={updateIssue}
          canEditProperties={canEditProperties}
          canLoadMoreIssues={!!nextPageResults}
          loadMoreIssues={fetchNextPages}
          isWorkspaceLevel
        />
        {/* peek overview */}
        <IssuePeekOverview />
      </IssueLayoutHOC>
    </IssuesStoreContext.Provider>
=======
    <div className="relative flex h-full w-full flex-col overflow-hidden">
      <div className="relative flex h-full w-full flex-col">
        <GlobalViewsAppliedFiltersRoot globalViewId={globalViewId} />
        {issueIds.length === 0 ? (
          <EmptyState
            type={emptyStateType as keyof typeof EMPTY_STATE_DETAILS}
            size="sm"
            primaryButtonOnClick={
              (workspaceProjectIds ?? []).length > 0
                ? currentView !== "custom-view" && currentView !== "subscribed"
                  ? () => {
                      setTrackElement("All issues empty state");
                      toggleCreateIssueModal(true, EIssuesStoreType.PROJECT);
                    }
                  : undefined
                : () => {
                    setTrackElement("All issues empty state");
                    toggleCreateProjectModal(true);
                  }
            }
          />
        ) : (
          <Fragment>
            <SpreadsheetView
              displayProperties={issueFilters?.displayProperties ?? {}}
              displayFilters={issueFilters?.displayFilters ?? {}}
              handleDisplayFilterUpdate={handleDisplayFiltersUpdate}
              issueIds={issueIds}
              quickActions={renderQuickActions}
              updateIssue={updateIssue}
              canEditProperties={canEditProperties}
              viewId={globalViewId}
              isWorkspaceLevel
            />
            {/* peek overview */}
            <IssuePeekOverview />
          </Fragment>
        )}
      </div>
    </div>
>>>>>>> 90d5dd5a
  );
});<|MERGE_RESOLUTION|>--- conflicted
+++ resolved
@@ -3,12 +3,8 @@
 import { observer } from "mobx-react";
 import { useRouter } from "next/router";
 import useSWR from "swr";
-<<<<<<< HEAD
-import { TIssue, IIssueDisplayFilterOptions } from "@plane/types";
-=======
 import { IIssueDisplayFilterOptions } from "@plane/types";
 // hooks
->>>>>>> 90d5dd5a
 // components
 import { SpreadsheetView } from "@/components/issues/issue-layouts";
 import { AllIssueQuickActions } from "@/components/issues/issue-layouts/quick-action-dropdowns";
@@ -22,7 +18,6 @@
   ISSUE_DISPLAY_FILTERS_BY_LAYOUT,
 } from "@/constants/issue";
 import { EUserProjectRoles } from "@/constants/project";
-<<<<<<< HEAD
 // hooks
 import { useGlobalView, useIssues, useUser } from "@/hooks/store";
 import { IssuesStoreContext } from "@/hooks/use-issue-layout-store";
@@ -31,12 +26,7 @@
 // store
 import { IssuePeekOverview } from "../../peek-overview";
 import { IssueLayoutHOC } from "../issue-layout-HOC";
-=======
-import { useCommandPalette, useEventTracker, useGlobalView, useIssues, useProject, useUser } from "@/hooks/store";
-import { useIssuesActions } from "@/hooks/use-issues-actions";
-import { useWorkspaceIssueProperties } from "@/hooks/use-workspace-issue-properties";
 import { TRenderQuickActions } from "../list/list-view-types";
->>>>>>> 90d5dd5a
 
 export const AllIssueLayoutRoot: React.FC = observer(() => {
   // router
@@ -45,10 +35,6 @@
   //swr hook for fetching issue properties
   useWorkspaceIssueProperties(workspaceSlug);
   // store
-<<<<<<< HEAD
-=======
-  const { toggleCreateProjectModal, toggleCreateIssueModal } = useCommandPalette();
->>>>>>> 90d5dd5a
   const {
     issuesFilter: { filters, fetchFilters, updateFilters },
     issues: { clear, getIssueLoader, getPaginationData, groupedIssueIds, fetchIssues, fetchNextIssues },
@@ -163,12 +149,8 @@
         handleUpdate={async (data) => updateIssue && updateIssue(issue.project_id, issue.id, data)}
         handleArchive={async () => archiveIssue && archiveIssue(issue.project_id, issue.id)}
         portalElement={portalElement}
-<<<<<<< HEAD
         readOnly={!canEditProperties(issue.project_id ?? undefined)}
-=======
-        readOnly={!canEditProperties(issue.project_id)}
         placements={placement}
->>>>>>> 90d5dd5a
       />
     ),
     [canEditProperties, removeIssue, updateIssue, archiveIssue]
@@ -182,7 +164,6 @@
   const nextPageResults = getPaginationData(ALL_ISSUES, undefined)?.nextPageResults;
 
   return (
-<<<<<<< HEAD
     <IssuesStoreContext.Provider value={EIssuesStoreType.GLOBAL}>
       <IssueLayoutHOC layout={EIssueLayoutTypes.SPREADSHEET}>
         <SpreadsheetView
@@ -201,47 +182,5 @@
         <IssuePeekOverview />
       </IssueLayoutHOC>
     </IssuesStoreContext.Provider>
-=======
-    <div className="relative flex h-full w-full flex-col overflow-hidden">
-      <div className="relative flex h-full w-full flex-col">
-        <GlobalViewsAppliedFiltersRoot globalViewId={globalViewId} />
-        {issueIds.length === 0 ? (
-          <EmptyState
-            type={emptyStateType as keyof typeof EMPTY_STATE_DETAILS}
-            size="sm"
-            primaryButtonOnClick={
-              (workspaceProjectIds ?? []).length > 0
-                ? currentView !== "custom-view" && currentView !== "subscribed"
-                  ? () => {
-                      setTrackElement("All issues empty state");
-                      toggleCreateIssueModal(true, EIssuesStoreType.PROJECT);
-                    }
-                  : undefined
-                : () => {
-                    setTrackElement("All issues empty state");
-                    toggleCreateProjectModal(true);
-                  }
-            }
-          />
-        ) : (
-          <Fragment>
-            <SpreadsheetView
-              displayProperties={issueFilters?.displayProperties ?? {}}
-              displayFilters={issueFilters?.displayFilters ?? {}}
-              handleDisplayFilterUpdate={handleDisplayFiltersUpdate}
-              issueIds={issueIds}
-              quickActions={renderQuickActions}
-              updateIssue={updateIssue}
-              canEditProperties={canEditProperties}
-              viewId={globalViewId}
-              isWorkspaceLevel
-            />
-            {/* peek overview */}
-            <IssuePeekOverview />
-          </Fragment>
-        )}
-      </div>
-    </div>
->>>>>>> 90d5dd5a
   );
 });