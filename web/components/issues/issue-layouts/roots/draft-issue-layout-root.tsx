--- conflicted
+++ resolved
@@ -3,17 +3,10 @@
 import { useRouter } from "next/router";
 import useSWR from "swr";
 // hooks
-<<<<<<< HEAD
-import { IssuePeekOverview } from "components/issues/peek-overview";
-import { ActiveLoader } from "components/ui";
-import { EIssuesStoreType } from "constants/issue";
-import { useEventTracker, useIssues } from "hooks/store";
-=======
 import { IssuePeekOverview } from "@/components/issues/peek-overview";
 import { ActiveLoader } from "@/components/ui";
 import { EIssuesStoreType } from "@/constants/issue";
-import { useIssues } from "@/hooks/store";
->>>>>>> 15c7deb2
+import { useEventTracker, useIssues } from "@/hooks/store";
 // components
 import { ProjectDraftEmptyState } from "../empty-states";
 import { DraftIssueAppliedFiltersRoot } from "../filters/applied-filters/roots/draft-issue";
