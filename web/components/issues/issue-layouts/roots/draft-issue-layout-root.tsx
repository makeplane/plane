import React from "react";
import { observer } from "mobx-react-lite";
import { useRouter } from "next/router";
import useSWR from "swr";
// hooks
<<<<<<< HEAD
import { IssuePeekOverview } from "components/issues/peek-overview";
import { EIssueLayoutTypes, EIssuesStoreType } from "constants/issue";
import { useIssues } from "hooks/store";
=======
import { IssuePeekOverview } from "@/components/issues/peek-overview";
import { ActiveLoader } from "@/components/ui";
import { EIssuesStoreType } from "@/constants/issue";
import { useIssues } from "@/hooks/store";
>>>>>>> 1c3619a4
// components
import { DraftIssueAppliedFiltersRoot } from "../filters/applied-filters/roots/draft-issue";
import { DraftKanBanLayout } from "../kanban/roots/draft-issue-root";
import { DraftIssueListLayout } from "../list/roots/draft-issue-root";
// ui
// constants

const DraftIssueLayout = (props: { activeLayout: EIssueLayoutTypes | undefined }) => {
  switch (props.activeLayout) {
    case EIssueLayoutTypes.LIST:
      return <DraftIssueListLayout />;
    case EIssueLayoutTypes.KANBAN:
      return <DraftKanBanLayout />;
    default:
      return null;
  }
};
export const DraftIssueLayoutRoot: React.FC = observer(() => {
  // router
  const router = useRouter();
  const { workspaceSlug, projectId } = router.query;
  // hooks
  const { issues, issuesFilter } = useIssues(EIssuesStoreType.DRAFT);

  useSWR(
    workspaceSlug && projectId ? `DRAFT_ISSUES_${workspaceSlug.toString()}_${projectId.toString()}` : null,
    async () => {
      if (workspaceSlug && projectId) {
        await issuesFilter?.fetchFilters(workspaceSlug.toString(), projectId.toString());
      }
    },
    { revalidateIfStale: false, revalidateOnFocus: false }
  );

  const activeLayout = issuesFilter?.issueFilters?.displayFilters?.layout || undefined;

  if (!workspaceSlug || !projectId) return <></>;

  return (
    <div className="relative flex h-full w-full flex-col overflow-hidden">
      <DraftIssueAppliedFiltersRoot />
      <div className="relative h-full w-full overflow-auto">
        <DraftIssueLayout activeLayout={activeLayout} />
        {/* issue peek overview */}
        <IssuePeekOverview is_draft />
      </div>
    </div>
  );
});<|MERGE_RESOLUTION|>--- conflicted
+++ resolved
@@ -3,16 +3,9 @@
 import { useRouter } from "next/router";
 import useSWR from "swr";
 // hooks
-<<<<<<< HEAD
-import { IssuePeekOverview } from "components/issues/peek-overview";
-import { EIssueLayoutTypes, EIssuesStoreType } from "constants/issue";
-import { useIssues } from "hooks/store";
-=======
 import { IssuePeekOverview } from "@/components/issues/peek-overview";
-import { ActiveLoader } from "@/components/ui";
-import { EIssuesStoreType } from "@/constants/issue";
+import { EIssueLayoutTypes, EIssuesStoreType } from "@/constants/issue";
 import { useIssues } from "@/hooks/store";
->>>>>>> 1c3619a4
 // components
 import { DraftIssueAppliedFiltersRoot } from "../filters/applied-filters/roots/draft-issue";
 import { DraftKanBanLayout } from "../kanban/roots/draft-issue-root";
@@ -35,7 +28,7 @@
   const router = useRouter();
   const { workspaceSlug, projectId } = router.query;
   // hooks
-  const { issues, issuesFilter } = useIssues(EIssuesStoreType.DRAFT);
+  const { issuesFilter } = useIssues(EIssuesStoreType.DRAFT);
 
   useSWR(
     workspaceSlug && projectId ? `DRAFT_ISSUES_${workspaceSlug.toString()}_${projectId.toString()}` : null,
