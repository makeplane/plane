import React, { Fragment, useMemo } from "react";
import { useRouter } from "next/router";
import { observer } from "mobx-react-lite";
import useSWR from "swr";
// mobx store
import { useIssues } from "hooks/store";
// components
import {
  IssuePeekOverview,
  ProjectViewAppliedFiltersRoot,
  ProjectViewCalendarLayout,
  ProjectViewEmptyState,
  ProjectViewGanttLayout,
  ProjectViewKanBanLayout,
  ProjectViewListLayout,
  ProjectViewSpreadsheetLayout,
} from "components/issues";
import { ActiveLoader } from "components/ui";
// constants
import { EIssuesStoreType } from "constants/issue";
// types
import { TIssue } from "@plane/types";
import { EIssueActions } from "../types";

export const ProjectViewLayoutRoot: React.FC = observer(() => {
  // router
  const router = useRouter();
  const { workspaceSlug, projectId, viewId } = router.query;
  // hooks
  const { issues, issuesFilter } = useIssues(EIssuesStoreType.PROJECT_VIEW);

  useSWR(
    workspaceSlug && projectId && viewId ? `PROJECT_VIEW_ISSUES_${workspaceSlug}_${projectId}_${viewId}` : null,
    async () => {
      if (workspaceSlug && projectId && viewId) {
        await issuesFilter?.fetchFilters(workspaceSlug.toString(), projectId.toString(), viewId.toString());
        await issues?.fetchIssues(
          workspaceSlug.toString(),
          projectId.toString(),
          issues?.groupedIssueIds ? "mutation" : "init-loader",
          viewId.toString()
        );
      }
    }
  );

  const issueActions = useMemo(
    () => ({
      [EIssueActions.UPDATE]: async (issue: TIssue) => {
        if (!workspaceSlug || !projectId || !viewId) return;

        await issues.updateIssue(workspaceSlug.toString(), projectId.toString(), issue.id, issue, viewId?.toString());
      },
      [EIssueActions.DELETE]: async (issue: TIssue) => {
        if (!workspaceSlug || !projectId || !viewId) return;

        await issues.removeIssue(workspaceSlug.toString(), projectId.toString(), issue.id, viewId?.toString());
      },
    }),
    [issues, workspaceSlug, projectId, viewId]
  );

  const activeLayout = issuesFilter?.issueFilters?.displayFilters?.layout;

  if (!workspaceSlug || !projectId || !viewId) return <></>;

  if (issues?.loader === "init-loader" || !issues?.groupedIssueIds) {
    return <>{activeLayout && <ActiveLoader layout={activeLayout} />}</>;
  }

  return (
    <div className="relative flex h-full w-full flex-col overflow-hidden">
      <ProjectViewAppliedFiltersRoot />

      {issues?.groupedIssueIds?.length === 0 ? (
        <div className="relative h-full w-full overflow-y-auto">
          <ProjectViewEmptyState />
        </div>
      ) : (
<<<<<<< HEAD
        <>
          {issues?.groupedIssueIds?.length === 0 ? (
            <ProjectViewEmptyState />
          ) : (
            <>
              <div className="relative h-full w-full overflow-auto">
                {activeLayout === "list" ? (
                  <ProjectViewListLayout issueActions={issueActions} />
                ) : activeLayout === "kanban" ? (
                  <ProjectViewKanBanLayout issueActions={issueActions} />
                ) : activeLayout === "calendar" ? (
                  <ProjectViewCalendarLayout issueActions={issueActions} />
                ) : activeLayout === "gantt_chart" ? (
                  <ProjectViewGanttLayout />
                ) : activeLayout === "spreadsheet" ? (
                  <ProjectViewSpreadsheetLayout issueActions={issueActions} />
                ) : null}
              </div>
=======
        <Fragment>
          <div className="relative h-full w-full overflow-auto">
            {activeLayout === "list" ? (
              <ProjectViewListLayout issueActions={issueActions} />
            ) : activeLayout === "kanban" ? (
              <ProjectViewKanBanLayout issueActions={issueActions} />
            ) : activeLayout === "calendar" ? (
              <ProjectViewCalendarLayout issueActions={issueActions} />
            ) : activeLayout === "gantt_chart" ? (
              <ProjectViewGanttLayout issueActions={issueActions} />
            ) : activeLayout === "spreadsheet" ? (
              <ProjectViewSpreadsheetLayout issueActions={issueActions} />
            ) : null}
          </div>
>>>>>>> d73cd2ec

          {/* peek overview */}
          <IssuePeekOverview />
        </Fragment>
      )}
    </div>
  );
});<|MERGE_RESOLUTION|>--- conflicted
+++ resolved
@@ -77,26 +77,6 @@
           <ProjectViewEmptyState />
         </div>
       ) : (
-<<<<<<< HEAD
-        <>
-          {issues?.groupedIssueIds?.length === 0 ? (
-            <ProjectViewEmptyState />
-          ) : (
-            <>
-              <div className="relative h-full w-full overflow-auto">
-                {activeLayout === "list" ? (
-                  <ProjectViewListLayout issueActions={issueActions} />
-                ) : activeLayout === "kanban" ? (
-                  <ProjectViewKanBanLayout issueActions={issueActions} />
-                ) : activeLayout === "calendar" ? (
-                  <ProjectViewCalendarLayout issueActions={issueActions} />
-                ) : activeLayout === "gantt_chart" ? (
-                  <ProjectViewGanttLayout />
-                ) : activeLayout === "spreadsheet" ? (
-                  <ProjectViewSpreadsheetLayout issueActions={issueActions} />
-                ) : null}
-              </div>
-=======
         <Fragment>
           <div className="relative h-full w-full overflow-auto">
             {activeLayout === "list" ? (
@@ -106,12 +86,11 @@
             ) : activeLayout === "calendar" ? (
               <ProjectViewCalendarLayout issueActions={issueActions} />
             ) : activeLayout === "gantt_chart" ? (
-              <ProjectViewGanttLayout issueActions={issueActions} />
+              <ProjectViewGanttLayout />
             ) : activeLayout === "spreadsheet" ? (
               <ProjectViewSpreadsheetLayout issueActions={issueActions} />
             ) : null}
           </div>
->>>>>>> d73cd2ec
 
           {/* peek overview */}
           <IssuePeekOverview />
