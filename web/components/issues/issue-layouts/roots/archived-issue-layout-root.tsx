--- conflicted
+++ resolved
@@ -5,16 +5,12 @@
 // mobx store
 import { useIssues } from "hooks/store";
 // components
-<<<<<<< HEAD
-import { ArchivedIssueListLayout, ArchivedIssueAppliedFiltersRoot, ProjectArchivedEmptyState } from "components/issues";
-=======
 import {
   ArchivedIssueListLayout,
   ArchivedIssueAppliedFiltersRoot,
-  ProjectEmptyState,
+  ProjectArchivedEmptyState,
   IssuePeekOverview,
 } from "components/issues";
->>>>>>> 8d3ea5bb
 import { EIssuesStoreType } from "constants/issue";
 // ui
 import { Spinner } from "@plane/ui";
