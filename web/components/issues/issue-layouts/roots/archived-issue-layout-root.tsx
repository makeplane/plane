import React, { Fragment } from "react";
import { observer } from "mobx-react-lite";
import { useRouter } from "next/router";
import useSWR from "swr";
// mobx store
<<<<<<< HEAD
import { useEventTracker, useIssues } from "hooks/store";
=======
>>>>>>> 7b88a2a8
// components
import {
  ArchivedIssueListLayout,
  ArchivedIssueAppliedFiltersRoot,
  ProjectArchivedEmptyState,
  IssuePeekOverview,
} from "components/issues";
import { ListLayoutLoader } from "components/ui";
import { EIssuesStoreType } from "constants/issue";
// ui
import { useIssues } from "hooks/store";

export const ArchivedIssueLayoutRoot: React.FC = observer(() => {
  // router
  const router = useRouter();
  const { workspaceSlug, projectId } = router.query;
  // hooks
  const { issues, issuesFilter } = useIssues(EIssuesStoreType.ARCHIVED);
  const { captureIssuesListOpenedEvent } = useEventTracker();

  useSWR(
    workspaceSlug && projectId ? `ARCHIVED_ISSUES_${workspaceSlug.toString()}_${projectId.toString()}` : null,
    async () => {
      if (workspaceSlug && projectId) {
        await issuesFilter?.fetchFilters(workspaceSlug.toString(), projectId.toString());
        captureIssuesListOpenedEvent({
          path: router.asPath,
          filters: issuesFilter?.issueFilters?.filters,
        });
        await issues?.fetchIssues(
          workspaceSlug.toString(),
          projectId.toString(),
          issues?.groupedIssueIds ? "mutation" : "init-loader"
        );
      }
    },
    { revalidateIfStale: false, revalidateOnFocus: false }
  );

  if (issues?.loader === "init-loader" || !issues?.groupedIssueIds) {
    return <ListLayoutLoader />;
  }

  if (!workspaceSlug || !projectId) return <></>;
  return (
    <div className="relative flex h-full w-full flex-col overflow-hidden">
      <ArchivedIssueAppliedFiltersRoot />

      {issues?.groupedIssueIds?.length === 0 ? (
        <div className="relative h-full w-full overflow-y-auto">
          <ProjectArchivedEmptyState />
        </div>
      ) : (
        <Fragment>
          <div className="relative h-full w-full overflow-auto">
            <ArchivedIssueListLayout />
          </div>
          <IssuePeekOverview issuesFilter={issuesFilter.issueFilters} is_archived />
        </Fragment>
      )}
    </div>
  );
});<|MERGE_RESOLUTION|>--- conflicted
+++ resolved
@@ -3,10 +3,6 @@
 import { useRouter } from "next/router";
 import useSWR from "swr";
 // mobx store
-<<<<<<< HEAD
-import { useEventTracker, useIssues } from "hooks/store";
-=======
->>>>>>> 7b88a2a8
 // components
 import {
   ArchivedIssueListLayout,
@@ -17,7 +13,7 @@
 import { ListLayoutLoader } from "components/ui";
 import { EIssuesStoreType } from "constants/issue";
 // ui
-import { useIssues } from "hooks/store";
+import { useEventTracker, useIssues } from "hooks/store";
 
 export const ArchivedIssueLayoutRoot: React.FC = observer(() => {
   // router
