--- conflicted
+++ resolved
@@ -18,13 +18,8 @@
 } from "@/components/issues";
 import { ActiveLoader } from "@/components/ui";
 // constants
-<<<<<<< HEAD
-import { EIssueFilterType, EIssuesStoreType } from "constants/issue";
-import { useEventTracker, useIssues } from "hooks/store";
-=======
 import { EIssueFilterType, EIssuesStoreType } from "@/constants/issue";
-import { useIssues } from "@/hooks/store";
->>>>>>> 15c7deb2
+import { useIssues, useEventTracker } from "@/hooks/store";
 // types
 
 export const ModuleLayoutRoot: React.FC = observer(() => {
