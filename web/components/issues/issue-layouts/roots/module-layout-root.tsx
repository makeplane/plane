import React from "react";
import { useRouter } from "next/router";
import { observer } from "mobx-react-lite";
import useSWR from "swr";
// mobx store
import { useIssues } from "hooks/store";
// components
import {
  IssuePeekOverview,
  ModuleAppliedFiltersRoot,
  ModuleCalendarLayout,
  ModuleEmptyState,
  ModuleGanttLayout,
  ModuleKanBanLayout,
  ModuleListLayout,
  ModuleSpreadsheetLayout,
} from "components/issues";
import { ActiveLoader } from "components/ui";
// ui
import { Spinner } from "@plane/ui";
// constants
import { EIssuesStoreType } from "constants/issue";

export const ModuleLayoutRoot: React.FC = observer(() => {
  // router
  const router = useRouter();
  const { workspaceSlug, projectId, moduleId } = router.query;
  // hooks
  const { issues, issuesFilter } = useIssues(EIssuesStoreType.MODULE);

  useSWR(
    workspaceSlug && projectId && moduleId
      ? `MODULE_ISSUES_${workspaceSlug.toString()}_${projectId.toString()}_${moduleId.toString()}`
      : null,
    async () => {
      if (workspaceSlug && projectId && moduleId) {
        await issuesFilter?.fetchFilters(workspaceSlug.toString(), projectId.toString(), moduleId.toString());
        await issues?.fetchIssues(
          workspaceSlug.toString(),
          projectId.toString(),
          issues?.groupedIssueIds ? "mutation" : "init-loader",
          moduleId.toString()
        );
      }
    }
  );

  if (!workspaceSlug || !projectId || !moduleId) return <></>;

  const activeLayout = issuesFilter?.issueFilters?.displayFilters?.layout || undefined;

  if (issues?.loader === "init-loader" || !issues?.groupedIssueIds) {
    return (
      <>
        {activeLayout ? (
          <ActiveLoader layout={activeLayout} />
        ) : (
          <div className="flex h-full w-full items-center justify-center">
            <Spinner />
          </div>
        )}
      </>
    );
  }

  if (issues?.groupedIssueIds?.length === 0) {
    return (
      <div className="relative h-full w-full overflow-y-auto">
        <ModuleEmptyState
          workspaceSlug={workspaceSlug.toString()}
          projectId={projectId.toString()}
          moduleId={moduleId.toString()}
        />
      </div>
    );
  }

  return (
    <div className="relative flex h-full w-full flex-col overflow-hidden">
      <ModuleAppliedFiltersRoot />

<<<<<<< HEAD
      <div className="h-full w-full overflow-auto">
        {activeLayout === "list" ? (
          <ModuleListLayout />
        ) : activeLayout === "kanban" ? (
          <ModuleKanBanLayout />
        ) : activeLayout === "calendar" ? (
          <ModuleCalendarLayout />
        ) : activeLayout === "gantt_chart" ? (
          <ModuleGanttLayout />
        ) : activeLayout === "spreadsheet" ? (
          <ModuleSpreadsheetLayout />
        ) : null}
      </div>
      {/* peek overview */}
      <IssuePeekOverview />
=======
      {issues?.loader === "init-loader" || !issues?.groupedIssueIds ? (
        <div className="flex h-full w-full items-center justify-center">
          <Spinner />
        </div>
      ) : (
        <>
          {issues?.groupedIssueIds?.length === 0 ? (
            <ModuleEmptyState
              workspaceSlug={workspaceSlug.toString()}
              projectId={projectId.toString()}
              moduleId={moduleId.toString()}
              activeLayout={activeLayout}
            />
          ) : (
            <>
              <div className="h-full w-full overflow-auto">
                {activeLayout === "list" ? (
                  <ModuleListLayout />
                ) : activeLayout === "kanban" ? (
                  <ModuleKanBanLayout />
                ) : activeLayout === "calendar" ? (
                  <ModuleCalendarLayout />
                ) : activeLayout === "gantt_chart" ? (
                  <ModuleGanttLayout />
                ) : activeLayout === "spreadsheet" ? (
                  <ModuleSpreadsheetLayout />
                ) : null}
              </div>
              {/* peek overview */}
              <IssuePeekOverview />
            </>
          )}
        </>
      )}
>>>>>>> eea3b4fa
    </div>
  );
});<|MERGE_RESOLUTION|>--- conflicted
+++ resolved
@@ -70,6 +70,7 @@
           workspaceSlug={workspaceSlug.toString()}
           projectId={projectId.toString()}
           moduleId={moduleId.toString()}
+          activeLayout={activeLayout}
         />
       </div>
     );
@@ -79,7 +80,6 @@
     <div className="relative flex h-full w-full flex-col overflow-hidden">
       <ModuleAppliedFiltersRoot />
 
-<<<<<<< HEAD
       <div className="h-full w-full overflow-auto">
         {activeLayout === "list" ? (
           <ModuleListLayout />
@@ -95,42 +95,6 @@
       </div>
       {/* peek overview */}
       <IssuePeekOverview />
-=======
-      {issues?.loader === "init-loader" || !issues?.groupedIssueIds ? (
-        <div className="flex h-full w-full items-center justify-center">
-          <Spinner />
-        </div>
-      ) : (
-        <>
-          {issues?.groupedIssueIds?.length === 0 ? (
-            <ModuleEmptyState
-              workspaceSlug={workspaceSlug.toString()}
-              projectId={projectId.toString()}
-              moduleId={moduleId.toString()}
-              activeLayout={activeLayout}
-            />
-          ) : (
-            <>
-              <div className="h-full w-full overflow-auto">
-                {activeLayout === "list" ? (
-                  <ModuleListLayout />
-                ) : activeLayout === "kanban" ? (
-                  <ModuleKanBanLayout />
-                ) : activeLayout === "calendar" ? (
-                  <ModuleCalendarLayout />
-                ) : activeLayout === "gantt_chart" ? (
-                  <ModuleGanttLayout />
-                ) : activeLayout === "spreadsheet" ? (
-                  <ModuleSpreadsheetLayout />
-                ) : null}
-              </div>
-              {/* peek overview */}
-              <IssuePeekOverview />
-            </>
-          )}
-        </>
-      )}
->>>>>>> eea3b4fa
     </div>
   );
 });