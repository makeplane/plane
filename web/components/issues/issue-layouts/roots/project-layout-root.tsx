import { FC, Fragment } from "react";
import { useRouter } from "next/router";
import { observer } from "mobx-react-lite";
import useSWR from "swr";
// components
import {
  ListLayout,
  CalendarLayout,
  GanttLayout,
  KanBanLayout,
  ProjectAppliedFiltersRoot,
  ProjectSpreadsheetLayout,
  ProjectEmptyState,
  IssuePeekOverview,
} from "components/issues";
// ui
import { Spinner } from "@plane/ui";
// hooks
import { useEventTracker, useIssues } from "hooks/store";
// helpers
import { ActiveLoader } from "components/ui";
// constants
import { EIssuesStoreType } from "constants/issue";

export const ProjectLayoutRoot: FC = observer(() => {
  // router
  const router = useRouter();
  const { workspaceSlug, projectId } = router.query;
  // hooks
  const { issues, issuesFilter } = useIssues(EIssuesStoreType.PROJECT);
  const { captureIssuesListOpenedEvent } = useEventTracker();

<<<<<<< HEAD
  useSWR(workspaceSlug && projectId ? `PROJECT_ISSUES_${workspaceSlug}_${projectId}` : null, async () => {
    if (workspaceSlug && projectId) {
      await issuesFilter?.fetchFilters(workspaceSlug.toString(), projectId.toString());
      captureIssuesListOpenedEvent({
        path: router.asPath,
        filters: issuesFilter?.issueFilters?.filters,
        element_id: projectId,
      });
      await issues?.fetchIssues(
        workspaceSlug.toString(),
        projectId.toString(),
        issues?.groupedIssueIds ? "mutation" : "init-loader"
      );
    }
  });
=======
  useSWR(
    workspaceSlug && projectId ? `PROJECT_ISSUES_${workspaceSlug}_${projectId}` : null,
    async () => {
      if (workspaceSlug && projectId) {
        await issuesFilter?.fetchFilters(workspaceSlug.toString(), projectId.toString());
        await issues?.fetchIssues(
          workspaceSlug.toString(),
          projectId.toString(),
          issues?.groupedIssueIds ? "mutation" : "init-loader"
        );
      }
    },
    { revalidateIfStale: false, revalidateOnFocus: false }
  );
>>>>>>> 62693abb

  const activeLayout = issuesFilter?.issueFilters?.displayFilters?.layout;

  if (!workspaceSlug || !projectId) return <></>;

  if (issues?.loader === "init-loader" || !issues?.groupedIssueIds) {
    return <>{activeLayout && <ActiveLoader layout={activeLayout} />}</>;
  }

  return (
    <div className="relative flex h-full w-full flex-col overflow-hidden">
      <ProjectAppliedFiltersRoot />

      {issues?.groupedIssueIds?.length === 0 ? (
        <ProjectEmptyState />
      ) : (
        <Fragment>
          <div className="relative h-full w-full overflow-auto bg-custom-background-90">
            {/* mutation loader */}
            {issues?.loader === "mutation" && (
              <div className="fixed w-[40px] h-[40px] z-50 right-[20px] top-[70px] flex justify-center items-center bg-custom-background-80 shadow-sm rounded">
                <Spinner className="w-4 h-4" />
              </div>
            )}
            {activeLayout === "list" ? (
              <ListLayout />
            ) : activeLayout === "kanban" ? (
              <KanBanLayout />
            ) : activeLayout === "calendar" ? (
              <CalendarLayout />
            ) : activeLayout === "gantt_chart" ? (
              <GanttLayout />
            ) : activeLayout === "spreadsheet" ? (
              <ProjectSpreadsheetLayout />
            ) : null}
          </div>

          {/* peek overview */}
          <IssuePeekOverview />
        </Fragment>
      )}
    </div>
  );
});<|MERGE_RESOLUTION|>--- conflicted
+++ resolved
@@ -30,28 +30,16 @@
   const { issues, issuesFilter } = useIssues(EIssuesStoreType.PROJECT);
   const { captureIssuesListOpenedEvent } = useEventTracker();
 
-<<<<<<< HEAD
-  useSWR(workspaceSlug && projectId ? `PROJECT_ISSUES_${workspaceSlug}_${projectId}` : null, async () => {
-    if (workspaceSlug && projectId) {
-      await issuesFilter?.fetchFilters(workspaceSlug.toString(), projectId.toString());
-      captureIssuesListOpenedEvent({
-        path: router.asPath,
-        filters: issuesFilter?.issueFilters?.filters,
-        element_id: projectId,
-      });
-      await issues?.fetchIssues(
-        workspaceSlug.toString(),
-        projectId.toString(),
-        issues?.groupedIssueIds ? "mutation" : "init-loader"
-      );
-    }
-  });
-=======
   useSWR(
     workspaceSlug && projectId ? `PROJECT_ISSUES_${workspaceSlug}_${projectId}` : null,
     async () => {
       if (workspaceSlug && projectId) {
         await issuesFilter?.fetchFilters(workspaceSlug.toString(), projectId.toString());
+        captureIssuesListOpenedEvent({
+          path: router.asPath,
+          filters: issuesFilter?.issueFilters?.filters,
+          element_id: projectId,
+        });
         await issues?.fetchIssues(
           workspaceSlug.toString(),
           projectId.toString(),
@@ -61,7 +49,6 @@
     },
     { revalidateIfStale: false, revalidateOnFocus: false }
   );
->>>>>>> 62693abb
 
   const activeLayout = issuesFilter?.issueFilters?.displayFilters?.layout;
 
