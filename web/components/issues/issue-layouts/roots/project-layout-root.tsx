--- conflicted
+++ resolved
@@ -19,13 +19,8 @@
 // helpers
 import { ActiveLoader } from "@/components/ui";
 // constants
-<<<<<<< HEAD
-import { EIssuesStoreType } from "constants/issue";
-import { useEventTracker, useIssues } from "hooks/store";
-=======
 import { EIssuesStoreType } from "@/constants/issue";
-import { useIssues } from "@/hooks/store";
->>>>>>> 15c7deb2
+import { useIssues, useEventTracker } from "@/hooks/store";
 
 export const ProjectLayoutRoot: FC = observer(() => {
   // router
