--- conflicted
+++ resolved
@@ -13,11 +13,7 @@
 
   return (
     <div
-<<<<<<< HEAD
-      className={`relative grid divide-x-[0.5px] divide-custom-border-400 text-sm font-medium pr-[1rem] ${
-=======
       className={`relative grid divide-x-[0.5px] divide-custom-border-200 text-sm font-medium ${
->>>>>>> 3efb7fc0
         showWeekends ? "grid-cols-7" : "grid-cols-5"
       }`}
     >
