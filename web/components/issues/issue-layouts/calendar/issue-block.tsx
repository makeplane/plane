/* eslint-disable react/display-name */
import { useState, useRef, forwardRef } from "react";
import { observer } from "mobx-react";
import { MoreHorizontal } from "lucide-react";
import { TIssue } from "@plane/types";
// components
import { Tooltip, ControlLink } from "@plane/ui";
// hooks
import { cn } from "@/helpers/common.helper";
import { useAppRouter, useIssueDetail, useProject, useProjectState } from "@/hooks/store";
import useOutsideClickDetector from "@/hooks/use-outside-click-detector";
// helpers
// types
import { usePlatformOS } from "@/hooks/use-platform-os";
import { TRenderQuickActions } from "../list/list-view-types";

type Props = {
  issue: TIssue;
  quickActions: TRenderQuickActions;
  isDragging?: boolean;
};

<<<<<<< HEAD
export const CalendarIssueBlock = observer(
  forwardRef<HTMLAnchorElement, Props>((props, ref) => {
    const { issue, quickActions, isDragging = false } = props;
    // states
    const [isMenuActive, setIsMenuActive] = useState(false);
    // refs
    const blockRef = useRef(null);
    const menuActionRef = useRef<HTMLDivElement | null>(null);
    // hooks
    const {
      router: { workspaceSlug, projectId },
    } = useApplication();
    const { getProjectIdentifierById } = useProject();
    const { getProjectStates } = useProjectState();
    const { getIsIssuePeeked, setPeekIssue } = useIssueDetail();
    const { isMobile } = usePlatformOS();
=======
export const CalendarIssueBlock: React.FC<Props> = observer((props) => {
  const { issue, quickActions, isDragging = false } = props;
  // states
  const [isMenuActive, setIsMenuActive] = useState(false);
  // refs
  const blockRef = useRef(null);
  const menuActionRef = useRef<HTMLDivElement | null>(null);
  // hooks
  const { workspaceSlug, projectId } = useAppRouter();
  const { getProjectIdentifierById } = useProject();
  const { getProjectStates } = useProjectState();
  const { getIsIssuePeeked, setPeekIssue } = useIssueDetail();
  const { isMobile } = usePlatformOS();
>>>>>>> 9d2d9c59

    const stateColor = getProjectStates(issue?.project_id)?.find((state) => state?.id == issue?.state_id)?.color || "";

    const handleIssuePeekOverview = (issue: TIssue) =>
      workspaceSlug &&
      issue &&
      issue.project_id &&
      issue.id &&
      !getIsIssuePeeked(issue.id) &&
      setPeekIssue({ workspaceSlug, projectId: issue.project_id, issueId: issue.id });

    useOutsideClickDetector(menuActionRef, () => setIsMenuActive(false));

    const customActionButton = (
      <div
        ref={menuActionRef}
        className={`w-full cursor-pointer rounded p-1 text-custom-sidebar-text-400 hover:bg-custom-background-80 ${
          isMenuActive ? "bg-custom-background-80 text-custom-text-100" : "text-custom-text-200"
        }`}
        onClick={() => setIsMenuActive(!isMenuActive)}
      >
        <MoreHorizontal className="h-3.5 w-3.5" />
      </div>
    );

    const isMenuActionRefAboveScreenBottom =
      menuActionRef?.current && menuActionRef?.current?.getBoundingClientRect().bottom < window.innerHeight - 220;

    const placement = isMenuActionRefAboveScreenBottom ? "bottom-end" : "top-end";

<<<<<<< HEAD
    return (
      <ControlLink
        id={`issue-${issue.id}`}
        href={`/${workspaceSlug}/projects/${projectId}/issues/${issue.id}`}
        target="_blank"
        onClick={() => handleIssuePeekOverview(issue)}
        className="block w-full text-sm text-custom-text-100 rounded border-b md:border-[1px] border-custom-border-200 hover:border-custom-border-400"
        disabled={!!issue?.tempId}
        ref={ref}
      >
        <>
          {issue?.tempId !== undefined && (
            <div className="absolute left-0 top-0 z-[99999] h-full w-full animate-pulse bg-custom-background-100/20" />
          )}

          <div
            ref={blockRef}
            className={cn(
              "group/calendar-block flex h-10 md:h-8 w-full items-center justify-between gap-1.5 rounded  md:px-1 px-4 py-1.5 ",
              {
                "bg-custom-background-90 shadow-custom-shadow-rg border-custom-primary-100": isDragging,
                "bg-custom-background-100 hover:bg-custom-background-90": !isDragging,
                "border border-custom-primary-70 hover:border-custom-primary-70": getIsIssuePeeked(issue.id),
              }
            )}
=======
  return (
    <ControlLink
      id={`issue-${issue.id}`}
      href={`/${workspaceSlug}/projects/${projectId}/issues/${issue.id}`}
      target="_blank"
      onClick={() => handleIssuePeekOverview(issue)}
      className="w-full cursor-pointer text-sm text-custom-text-100"
      disabled={!!issue?.tempId}
    >
      <>
        {issue?.tempId !== undefined && (
          <div className="absolute left-0 top-0 z-[99999] h-full w-full animate-pulse bg-custom-background-100/20" />
        )}

        <div
          ref={blockRef}
          className={cn(
            "group/calendar-block flex h-10 w-full items-center justify-between gap-1.5 rounded border-b border-custom-border-200 px-4 py-1.5 hover:border-custom-border-400 md:h-8 md:border-[0.5px] md:px-1 ",
            {
              "bg-custom-background-90 shadow-custom-shadow-rg border-custom-primary-100": isDragging,
              "bg-custom-background-100 hover:bg-custom-background-90": !isDragging,
              "border border-custom-primary-70 hover:border-custom-primary-70": getIsIssuePeeked(issue.id),
            }
          )}
        >
          <div className="flex h-full items-center gap-1.5 truncate">
            <span
              className="h-full w-0.5 flex-shrink-0 rounded"
              style={{
                backgroundColor: stateColor,
              }}
            />
            <div className="flex-shrink-0 text-sm text-custom-text-300 md:text-xs">
              {getProjectIdentifierById(issue?.project_id)}-{issue.sequence_id}
            </div>
            <Tooltip tooltipContent={issue.name} isMobile={isMobile}>
              <div className="truncate text-sm font-medium md:text-xs md:font-normal">{issue.name}</div>
            </Tooltip>
          </div>
          <div
            className={`h-5 w-5 flex-shrink-0 group-hover/calendar-block:block md:hidden ${
              isMenuActive ? "!block" : ""
            }`}
            onClick={(e) => {
              e.preventDefault();
              e.stopPropagation();
            }}
>>>>>>> 9d2d9c59
          >
            <div className="flex h-full items-center gap-1.5 truncate">
              <span
                className="h-full w-0.5 flex-shrink-0 rounded"
                style={{
                  backgroundColor: stateColor,
                }}
              />
              <div className="flex-shrink-0 text-sm md:text-xs text-custom-text-300">
                {getProjectIdentifierById(issue?.project_id)}-{issue.sequence_id}
              </div>
              <Tooltip tooltipContent={issue.name} isMobile={isMobile}>
                <div className="truncate text-sm font-medium md:font-normal md:text-xs">{issue.name}</div>
              </Tooltip>
            </div>
            <div
              className={`flex-shrink-0 md:hidden h-5 w-5 group-hover/calendar-block:block ${
                isMenuActive ? "!block" : ""
              }`}
              onClick={(e) => {
                e.preventDefault();
                e.stopPropagation();
              }}
            >
              {quickActions({
                issue,
                parentRef: blockRef,
                customActionButton,
                placement,
              })}
            </div>
          </div>
        </>
      </ControlLink>
    );
  })
);

CalendarIssueBlock.displayName = "CalendarIssueBlock";<|MERGE_RESOLUTION|>--- conflicted
+++ resolved
@@ -20,7 +20,6 @@
   isDragging?: boolean;
 };
 
-<<<<<<< HEAD
 export const CalendarIssueBlock = observer(
   forwardRef<HTMLAnchorElement, Props>((props, ref) => {
     const { issue, quickActions, isDragging = false } = props;
@@ -30,28 +29,11 @@
     const blockRef = useRef(null);
     const menuActionRef = useRef<HTMLDivElement | null>(null);
     // hooks
-    const {
-      router: { workspaceSlug, projectId },
-    } = useApplication();
+    const { workspaceSlug, projectId } = useAppRouter();
     const { getProjectIdentifierById } = useProject();
     const { getProjectStates } = useProjectState();
     const { getIsIssuePeeked, setPeekIssue } = useIssueDetail();
     const { isMobile } = usePlatformOS();
-=======
-export const CalendarIssueBlock: React.FC<Props> = observer((props) => {
-  const { issue, quickActions, isDragging = false } = props;
-  // states
-  const [isMenuActive, setIsMenuActive] = useState(false);
-  // refs
-  const blockRef = useRef(null);
-  const menuActionRef = useRef<HTMLDivElement | null>(null);
-  // hooks
-  const { workspaceSlug, projectId } = useAppRouter();
-  const { getProjectIdentifierById } = useProject();
-  const { getProjectStates } = useProjectState();
-  const { getIsIssuePeeked, setPeekIssue } = useIssueDetail();
-  const { isMobile } = usePlatformOS();
->>>>>>> 9d2d9c59
 
     const stateColor = getProjectStates(issue?.project_id)?.find((state) => state?.id == issue?.state_id)?.color || "";
 
@@ -82,7 +64,6 @@
 
     const placement = isMenuActionRefAboveScreenBottom ? "bottom-end" : "top-end";
 
-<<<<<<< HEAD
     return (
       <ControlLink
         id={`issue-${issue.id}`}
@@ -108,55 +89,6 @@
                 "border border-custom-primary-70 hover:border-custom-primary-70": getIsIssuePeeked(issue.id),
               }
             )}
-=======
-  return (
-    <ControlLink
-      id={`issue-${issue.id}`}
-      href={`/${workspaceSlug}/projects/${projectId}/issues/${issue.id}`}
-      target="_blank"
-      onClick={() => handleIssuePeekOverview(issue)}
-      className="w-full cursor-pointer text-sm text-custom-text-100"
-      disabled={!!issue?.tempId}
-    >
-      <>
-        {issue?.tempId !== undefined && (
-          <div className="absolute left-0 top-0 z-[99999] h-full w-full animate-pulse bg-custom-background-100/20" />
-        )}
-
-        <div
-          ref={blockRef}
-          className={cn(
-            "group/calendar-block flex h-10 w-full items-center justify-between gap-1.5 rounded border-b border-custom-border-200 px-4 py-1.5 hover:border-custom-border-400 md:h-8 md:border-[0.5px] md:px-1 ",
-            {
-              "bg-custom-background-90 shadow-custom-shadow-rg border-custom-primary-100": isDragging,
-              "bg-custom-background-100 hover:bg-custom-background-90": !isDragging,
-              "border border-custom-primary-70 hover:border-custom-primary-70": getIsIssuePeeked(issue.id),
-            }
-          )}
-        >
-          <div className="flex h-full items-center gap-1.5 truncate">
-            <span
-              className="h-full w-0.5 flex-shrink-0 rounded"
-              style={{
-                backgroundColor: stateColor,
-              }}
-            />
-            <div className="flex-shrink-0 text-sm text-custom-text-300 md:text-xs">
-              {getProjectIdentifierById(issue?.project_id)}-{issue.sequence_id}
-            </div>
-            <Tooltip tooltipContent={issue.name} isMobile={isMobile}>
-              <div className="truncate text-sm font-medium md:text-xs md:font-normal">{issue.name}</div>
-            </Tooltip>
-          </div>
-          <div
-            className={`h-5 w-5 flex-shrink-0 group-hover/calendar-block:block md:hidden ${
-              isMenuActive ? "!block" : ""
-            }`}
-            onClick={(e) => {
-              e.preventDefault();
-              e.stopPropagation();
-            }}
->>>>>>> 9d2d9c59
           >
             <div className="flex h-full items-center gap-1.5 truncate">
               <span
