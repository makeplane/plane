--- conflicted
+++ resolved
@@ -89,9 +89,6 @@
                 {...provided.droppableProps}
                 ref={provided.innerRef}
               >
-<<<<<<< HEAD
-                <CalendarIssueBlocks issues={issues} issueIdList={issueIdList} quickActions={quickActions} />
-=======
                 <CalendarIssueBlocks
                   issues={issues}
                   issueIdList={issueIdList}
@@ -99,7 +96,6 @@
                   showAllIssues={showAllIssues}
                 />
 
->>>>>>> 7684a2c0
                 {enableQuickIssueCreate && !disableIssueCreation && (
                   <div className="px-2 py-1">
                     <CalendarQuickAddIssueForm
