import { Droppable } from "@hello-pangea/dnd";
import { Placement } from "@popperjs/core";
import { observer } from "mobx-react-lite";
import { TGroupedIssues, TIssue, TIssueMap } from "@plane/types";
// components
import { CalendarIssueBlocks, ICalendarDate } from "@/components/issues";
// helpers
import { MONTHS_LIST } from "@/constants/calendar";
import { cn } from "@/helpers/common.helper";
import { renderFormattedPayloadDate } from "@/helpers/date-time.helper";
// constants
// types
<<<<<<< HEAD
import { ICycleIssuesFilter } from "store/issue/cycle";
import { IModuleIssuesFilter } from "store/issue/module";
import { IProjectIssuesFilter } from "store/issue/project";
import { IProjectViewIssuesFilter } from "store/issue/project-views";
import { TGroupedIssues, TIssue, TIssueMap, TPaginationData } from "@plane/types";
=======
import { ICycleIssuesFilter } from "@/store/issue/cycle";
import { IModuleIssuesFilter } from "@/store/issue/module";
import { IProjectIssuesFilter } from "@/store/issue/project";
import { IProjectViewIssuesFilter } from "@/store/issue/project-views";
>>>>>>> 1c3619a4

type Props = {
  issuesFilterStore: IProjectIssuesFilter | IModuleIssuesFilter | ICycleIssuesFilter | IProjectViewIssuesFilter;
  date: ICalendarDate;
  issues: TIssueMap | undefined;
  groupedIssueIds: TGroupedIssues;
<<<<<<< HEAD
  loadMoreIssues: (dateString: string) => void;
  getPaginationData: (groupId: string | undefined) => TPaginationData | undefined;
  getGroupIssueCount: (groupId: string | undefined) => number | undefined;
  quickActions: (issue: TIssue, customActionButton?: React.ReactElement) => React.ReactNode;
=======
  quickActions: (issue: TIssue, customActionButton?: React.ReactElement, placement?: Placement) => React.ReactNode;
>>>>>>> 1c3619a4
  enableQuickIssueCreate?: boolean;
  disableIssueCreation?: boolean;
  quickAddCallback?: (
    workspaceSlug: string,
    projectId: string,
    data: TIssue,
    viewId?: string
  ) => Promise<TIssue | undefined>;
  addIssuesToView?: (issueIds: string[]) => Promise<any>;
  viewId?: string;
  readOnly?: boolean;
  selectedDate: Date;
  setSelectedDate: (date: Date) => void;
};

export const CalendarDayTile: React.FC<Props> = observer((props) => {
  const {
    issuesFilterStore,
    date,
    issues,
    groupedIssueIds,
    loadMoreIssues,
    getPaginationData,
    getGroupIssueCount,
    quickActions,
    enableQuickIssueCreate,
    disableIssueCreation,
    quickAddCallback,
    addIssuesToView,
    viewId,
    readOnly = false,
    selectedDate,
    setSelectedDate,
  } = props;
<<<<<<< HEAD
=======

>>>>>>> 1c3619a4
  const calendarLayout = issuesFilterStore?.issueFilters?.displayFilters?.calendar?.layout ?? "month";

  const formattedDatePayload = renderFormattedPayloadDate(date.date);
  if (!formattedDatePayload) return null;
  const issueIds = groupedIssueIds?.[formattedDatePayload];
  const dayIssueCount = getGroupIssueCount(formattedDatePayload);
  const nextPageResults = getPaginationData(formattedDatePayload)?.nextPageResults;

  const shouldLoadMore =
    nextPageResults === undefined && dayIssueCount !== undefined ? issueIds?.length < dayIssueCount : !!nextPageResults;

  const isToday = date.date.toDateString() === new Date().toDateString();
  const isSelectedDate = date.date.toDateString() == selectedDate.toDateString();

  return (
    <>
      <div className="group relative flex h-full w-full flex-col bg-custom-background-90">
        {/* header */}
        <div
          className={`hidden md:flex items-center justify-end flex-shrink-0 px-2 py-1.5 text-right text-xs ${
            calendarLayout === "month" // if month layout, highlight current month days
              ? date.is_current_month
                ? "font-medium"
                : "text-custom-text-300"
              : "font-medium" // if week layout, highlight all days
          } ${
            date.date.getDay() === 0 || date.date.getDay() === 6
              ? "bg-custom-background-90"
              : "bg-custom-background-100"
          } `}
        >
          {date.date.getDate() === 1 && MONTHS_LIST[date.date.getMonth() + 1].shortTitle + " "}
          {isToday ? (
            <span className="flex items-center justify-center h-5 w-5 rounded-full bg-custom-primary-100 text-white">
              {date.date.getDate()}
            </span>
          ) : (
            <>{date.date.getDate()}</>
          )}
        </div>

        {/* content */}
        <div className="h-full w-full hidden md:block">
          <Droppable droppableId={formattedDatePayload} isDropDisabled={readOnly}>
            {(provided, snapshot) => (
              <div
                className={`h-full w-full select-none overflow-y-auto ${
                  snapshot.isDraggingOver || date.date.getDay() === 0 || date.date.getDay() === 6
                    ? "bg-custom-background-90"
                    : "bg-custom-background-100"
                } ${calendarLayout === "month" ? "min-h-[5rem]" : ""}`}
                {...provided.droppableProps}
                ref={provided.innerRef}
              >
                <CalendarIssueBlocks
                  date={date.date}
                  issues={issues}
                  issueIdList={issueIds ?? []}
                  quickActions={quickActions}
                  isDragDisabled={readOnly}
                  addIssuesToView={addIssuesToView}
                  disableIssueCreation={disableIssueCreation}
                  enableQuickIssueCreate={enableQuickIssueCreate}
                  quickAddCallback={quickAddCallback}
                  viewId={viewId}
                  readOnly={readOnly}
                />
<<<<<<< HEAD

                {enableQuickIssueCreate && !disableIssueCreation && !readOnly && (
                  <div className="px-2 py-1">
                    <CalendarQuickAddIssueForm
                      formKey="target_date"
                      groupId={formattedDatePayload}
                      prePopulatedData={{
                        target_date: renderFormattedPayloadDate(date.date) ?? undefined,
                      }}
                      quickAddCallback={quickAddCallback}
                      addIssuesToView={addIssuesToView}
                      viewId={viewId}
                    />
                  </div>
                )}

                {shouldLoadMore && (
                  <div className="flex items-center px-2.5 py-1">
                    <button
                      type="button"
                      className="w-min whitespace-nowrap rounded text-xs px-1.5 py-1 text-custom-text-400 font-medium  hover:bg-custom-background-80 hover:text-custom-text-300"
                      onClick={() => loadMoreIssues(formattedDatePayload)}
                    >
                      Load More
                    </button>
                  </div>
                )}

=======
>>>>>>> 1c3619a4
                {provided.placeholder}
              </div>
            )}
          </Droppable>
        </div>

        {/* Mobile view content */}
        <div
          onClick={() => setSelectedDate(date.date)}
          className={cn(
            "text-sm py-2.5 h-full w-full font-medium mx-auto flex flex-col justify-start items-center md:hidden cursor-pointer",
            {
              "bg-custom-background-100": date.date.getDay() !== 0 && date.date.getDay() !== 6,
            }
          )}
        >
          <div
            className={cn("h-6 w-6  rounded-full flex items-center justify-center ", {
              "bg-custom-primary-100 text-white": isSelectedDate,
              "bg-custom-primary-100/10 text-custom-primary-100 ": isToday && !isSelectedDate,
            })}
          >
            {date.date.getDate()}
          </div>

          {totalIssues > 0 && <div className="flex flex-shrink-0 h-1.5 w-1.5 bg-custom-primary-100 rounded mt-1" />}
        </div>
      </div>
    </>
  );
});<|MERGE_RESOLUTION|>--- conflicted
+++ resolved
@@ -1,41 +1,29 @@
 import { Droppable } from "@hello-pangea/dnd";
 import { Placement } from "@popperjs/core";
 import { observer } from "mobx-react-lite";
-import { TGroupedIssues, TIssue, TIssueMap } from "@plane/types";
+// types
+import { TGroupedIssues, TIssue, TIssueMap, TPaginationData } from "@plane/types";
 // components
-import { CalendarIssueBlocks, ICalendarDate } from "@/components/issues";
+import { CalendarIssueBlocks, ICalendarDate, CalendarQuickAddIssueForm } from "@/components/issues";
 // helpers
 import { MONTHS_LIST } from "@/constants/calendar";
 import { cn } from "@/helpers/common.helper";
 import { renderFormattedPayloadDate } from "@/helpers/date-time.helper";
 // constants
-// types
-<<<<<<< HEAD
-import { ICycleIssuesFilter } from "store/issue/cycle";
-import { IModuleIssuesFilter } from "store/issue/module";
-import { IProjectIssuesFilter } from "store/issue/project";
-import { IProjectViewIssuesFilter } from "store/issue/project-views";
-import { TGroupedIssues, TIssue, TIssueMap, TPaginationData } from "@plane/types";
-=======
 import { ICycleIssuesFilter } from "@/store/issue/cycle";
 import { IModuleIssuesFilter } from "@/store/issue/module";
 import { IProjectIssuesFilter } from "@/store/issue/project";
 import { IProjectViewIssuesFilter } from "@/store/issue/project-views";
->>>>>>> 1c3619a4
 
 type Props = {
   issuesFilterStore: IProjectIssuesFilter | IModuleIssuesFilter | ICycleIssuesFilter | IProjectViewIssuesFilter;
   date: ICalendarDate;
   issues: TIssueMap | undefined;
   groupedIssueIds: TGroupedIssues;
-<<<<<<< HEAD
   loadMoreIssues: (dateString: string) => void;
   getPaginationData: (groupId: string | undefined) => TPaginationData | undefined;
   getGroupIssueCount: (groupId: string | undefined) => number | undefined;
-  quickActions: (issue: TIssue, customActionButton?: React.ReactElement) => React.ReactNode;
-=======
   quickActions: (issue: TIssue, customActionButton?: React.ReactElement, placement?: Placement) => React.ReactNode;
->>>>>>> 1c3619a4
   enableQuickIssueCreate?: boolean;
   disableIssueCreation?: boolean;
   quickAddCallback?: (
@@ -70,10 +58,6 @@
     selectedDate,
     setSelectedDate,
   } = props;
-<<<<<<< HEAD
-=======
-
->>>>>>> 1c3619a4
   const calendarLayout = issuesFilterStore?.issueFilters?.displayFilters?.calendar?.layout ?? "month";
 
   const formattedDatePayload = renderFormattedPayloadDate(date.date);
@@ -141,7 +125,6 @@
                   viewId={viewId}
                   readOnly={readOnly}
                 />
-<<<<<<< HEAD
 
                 {enableQuickIssueCreate && !disableIssueCreation && !readOnly && (
                   <div className="px-2 py-1">
@@ -170,8 +153,6 @@
                   </div>
                 )}
 
-=======
->>>>>>> 1c3619a4
                 {provided.placeholder}
               </div>
             )}
@@ -196,8 +177,6 @@
           >
             {date.date.getDate()}
           </div>
-
-          {totalIssues > 0 && <div className="flex flex-shrink-0 h-1.5 w-1.5 bg-custom-primary-100 rounded mt-1" />}
         </div>
       </div>
     </>
