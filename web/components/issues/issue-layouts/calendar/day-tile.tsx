--- conflicted
+++ resolved
@@ -6,12 +6,8 @@
 import { TGroupedIssues, TIssue, TIssueMap } from "@plane/types";
 // components
 import { CalendarIssueBlocks, ICalendarDate } from "@/components/issues";
-<<<<<<< HEAD
 import { highlightIssueOnDrop } from "@/components/issues/issue-layouts/utils";
 // helpers
-=======
-// constants
->>>>>>> 9d2d9c59
 import { MONTHS_LIST } from "@/constants/calendar";
 // helpers
 import { cn } from "@/helpers/common.helper";
@@ -122,13 +118,8 @@
       <div ref={dayTileRef} className="group relative flex h-full w-full flex-col bg-custom-background-90">
         {/* header */}
         <div
-<<<<<<< HEAD
-          className={`hidden md:flex items-center justify-end flex-shrink-0 px-2 py-1.5 text-right text-xs ${
+          className={`hidden flex-shrink-0 items-center justify-end px-2 py-1.5 text-right text-xs md:flex ${
             isMonthLayout // if month layout, highlight current month days
-=======
-          className={`hidden flex-shrink-0 items-center justify-end px-2 py-1.5 text-right text-xs md:flex ${
-            calendarLayout === "month" // if month layout, highlight current month days
->>>>>>> 9d2d9c59
               ? date.is_current_month
                 ? "font-medium"
                 : "text-custom-text-300"
@@ -150,7 +141,6 @@
         </div>
 
         {/* content */}
-<<<<<<< HEAD
         <div className="h-full w-full hidden md:block">
           <div
             className={`h-full w-full select-none ${
@@ -174,48 +164,13 @@
               isMonthLayout={isMonthLayout}
             />
           </div>
-=======
-        <div className="hidden h-full w-full md:block">
-          <Droppable droppableId={formattedDatePayload} isDropDisabled={readOnly}>
-            {(provided, snapshot) => (
-              <div
-                className={`h-full w-full select-none ${
-                  snapshot.isDraggingOver || date.date.getDay() === 0 || date.date.getDay() === 6
-                    ? "bg-custom-background-90"
-                    : "bg-custom-background-100"
-                } ${calendarLayout === "month" ? "min-h-[5rem]" : ""}`}
-                {...provided.droppableProps}
-                ref={provided.innerRef}
-              >
-                <CalendarIssueBlocks
-                  date={date.date}
-                  issues={issues}
-                  issueIdList={issueIdList}
-                  quickActions={quickActions}
-                  isDragDisabled={readOnly}
-                  addIssuesToView={addIssuesToView}
-                  disableIssueCreation={disableIssueCreation}
-                  enableQuickIssueCreate={enableQuickIssueCreate}
-                  quickAddCallback={quickAddCallback}
-                  viewId={viewId}
-                  readOnly={readOnly}
-                />
-                {provided.placeholder}
-              </div>
-            )}
-          </Droppable>
->>>>>>> 9d2d9c59
         </div>
 
         {/* Mobile view content */}
         <div
           onClick={() => setSelectedDate(date.date)}
           className={cn(
-<<<<<<< HEAD
             "text-sm py-2.5 h-full w-full font-medium mx-auto flex flex-col justify-start items-center md:hidden cursor-pointer opacity-80",
-=======
-            "mx-auto flex h-full w-full cursor-pointer flex-col items-center justify-start py-2.5 text-sm font-medium md:hidden",
->>>>>>> 9d2d9c59
             {
               "bg-custom-background-100": !isWeekend,
             }
