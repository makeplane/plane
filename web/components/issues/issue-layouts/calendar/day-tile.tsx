import { Droppable } from "@hello-pangea/dnd";
<<<<<<< HEAD
import { observer } from "mobx-react";
=======
import { Placement } from "@popperjs/core";
import { observer } from "mobx-react-lite";
import { TGroupedIssues, TIssue, TIssueMap } from "@plane/types";
>>>>>>> 204e4a8c
// components
import { CalendarIssueBlocks, ICalendarDate } from "@/components/issues";
// helpers
import { MONTHS_LIST } from "@/constants/calendar";
import { cn } from "@/helpers/common.helper";
import { renderFormattedPayloadDate } from "@/helpers/date-time.helper";
// constants
// types
import { ICycleIssuesFilter } from "@/store/issue/cycle";
import { IModuleIssuesFilter } from "@/store/issue/module";
import { IProjectIssuesFilter } from "@/store/issue/project";
import { IProjectViewIssuesFilter } from "@/store/issue/project-views";

type Props = {
  issuesFilterStore: IProjectIssuesFilter | IModuleIssuesFilter | ICycleIssuesFilter | IProjectViewIssuesFilter;
  date: ICalendarDate;
  issues: TIssueMap | undefined;
  groupedIssueIds: TGroupedIssues;
  quickActions: (issue: TIssue, customActionButton?: React.ReactElement, placement?: Placement) => React.ReactNode;
  enableQuickIssueCreate?: boolean;
  disableIssueCreation?: boolean;
  quickAddCallback?: (
    workspaceSlug: string,
    projectId: string,
    data: TIssue,
    viewId?: string
  ) => Promise<TIssue | undefined>;
  addIssuesToView?: (issueIds: string[]) => Promise<any>;
  viewId?: string;
  readOnly?: boolean;
  selectedDate: Date;
  setSelectedDate: (date: Date) => void;
};

export const CalendarDayTile: React.FC<Props> = observer((props) => {
  const {
    issuesFilterStore,
    date,
    issues,
    groupedIssueIds,
    quickActions,
    enableQuickIssueCreate,
    disableIssueCreation,
    quickAddCallback,
    addIssuesToView,
    viewId,
    readOnly = false,
    selectedDate,
    setSelectedDate,
  } = props;

  const calendarLayout = issuesFilterStore?.issueFilters?.displayFilters?.calendar?.layout ?? "month";

  const formattedDatePayload = renderFormattedPayloadDate(date.date);
  if (!formattedDatePayload) return null;
  const issueIdList = groupedIssueIds ? groupedIssueIds[formattedDatePayload] : null;

  const totalIssues = issueIdList?.length ?? 0;

  const isToday = date.date.toDateString() === new Date().toDateString();
  const isSelectedDate = date.date.toDateString() == selectedDate.toDateString();

  return (
    <>
      <div className="group relative flex h-full w-full flex-col bg-custom-background-90">
        {/* header */}
        <div
          className={`hidden md:flex items-center justify-end flex-shrink-0 px-2 py-1.5 text-right text-xs ${
            calendarLayout === "month" // if month layout, highlight current month days
              ? date.is_current_month
                ? "font-medium"
                : "text-custom-text-300"
              : "font-medium" // if week layout, highlight all days
          } ${
            date.date.getDay() === 0 || date.date.getDay() === 6
              ? "bg-custom-background-90"
              : "bg-custom-background-100"
          } `}
        >
          {date.date.getDate() === 1 && MONTHS_LIST[date.date.getMonth() + 1].shortTitle + " "}
          {isToday ? (
            <span className="flex items-center justify-center h-5 w-5 rounded-full bg-custom-primary-100 text-white">
              {date.date.getDate()}
            </span>
          ) : (
            <>{date.date.getDate()}</>
          )}
        </div>

        {/* content */}
        <div className="h-full w-full hidden md:block">
          <Droppable droppableId={formattedDatePayload} isDropDisabled={readOnly}>
            {(provided, snapshot) => (
              <div
                className={`h-full w-full select-none overflow-y-auto ${
                  snapshot.isDraggingOver || date.date.getDay() === 0 || date.date.getDay() === 6
                    ? "bg-custom-background-90"
                    : "bg-custom-background-100"
                } ${calendarLayout === "month" ? "min-h-[5rem]" : ""}`}
                {...provided.droppableProps}
                ref={provided.innerRef}
              >
                <CalendarIssueBlocks
                  date={date.date}
                  issues={issues}
                  issueIdList={issueIdList}
                  quickActions={quickActions}
                  isDragDisabled={readOnly}
                  addIssuesToView={addIssuesToView}
                  disableIssueCreation={disableIssueCreation}
                  enableQuickIssueCreate={enableQuickIssueCreate}
                  quickAddCallback={quickAddCallback}
                  viewId={viewId}
                  readOnly={readOnly}
                />
                {provided.placeholder}
              </div>
            )}
          </Droppable>
        </div>

        {/* Mobile view content */}
        <div
          onClick={() => setSelectedDate(date.date)}
          className={cn(
            "text-sm py-2.5 h-full w-full font-medium mx-auto flex flex-col justify-start items-center md:hidden cursor-pointer",
            {
              "bg-custom-background-100": date.date.getDay() !== 0 && date.date.getDay() !== 6,
            }
          )}
        >
          <div
            className={cn("h-6 w-6  rounded-full flex items-center justify-center ", {
              "bg-custom-primary-100 text-white": isSelectedDate,
              "bg-custom-primary-100/10 text-custom-primary-100 ": isToday && !isSelectedDate,
            })}
          >
            {date.date.getDate()}
          </div>

          {totalIssues > 0 && <div className="flex flex-shrink-0 h-1.5 w-1.5 bg-custom-primary-100 rounded mt-1" />}
        </div>
      </div>
    </>
  );
});<|MERGE_RESOLUTION|>--- conflicted
+++ resolved
@@ -1,18 +1,15 @@
 import { Droppable } from "@hello-pangea/dnd";
-<<<<<<< HEAD
-import { observer } from "mobx-react";
-=======
 import { Placement } from "@popperjs/core";
 import { observer } from "mobx-react-lite";
+// types
 import { TGroupedIssues, TIssue, TIssueMap } from "@plane/types";
->>>>>>> 204e4a8c
 // components
 import { CalendarIssueBlocks, ICalendarDate } from "@/components/issues";
+// constants
+import { MONTHS_LIST } from "@/constants/calendar";
 // helpers
-import { MONTHS_LIST } from "@/constants/calendar";
 import { cn } from "@/helpers/common.helper";
 import { renderFormattedPayloadDate } from "@/helpers/date-time.helper";
-// constants
 // types
 import { ICycleIssuesFilter } from "@/store/issue/cycle";
 import { IModuleIssuesFilter } from "@/store/issue/module";
@@ -73,7 +70,7 @@
       <div className="group relative flex h-full w-full flex-col bg-custom-background-90">
         {/* header */}
         <div
-          className={`hidden md:flex items-center justify-end flex-shrink-0 px-2 py-1.5 text-right text-xs ${
+          className={`hidden flex-shrink-0 items-center justify-end px-2 py-1.5 text-right text-xs md:flex ${
             calendarLayout === "month" // if month layout, highlight current month days
               ? date.is_current_month
                 ? "font-medium"
@@ -87,7 +84,7 @@
         >
           {date.date.getDate() === 1 && MONTHS_LIST[date.date.getMonth() + 1].shortTitle + " "}
           {isToday ? (
-            <span className="flex items-center justify-center h-5 w-5 rounded-full bg-custom-primary-100 text-white">
+            <span className="flex h-5 w-5 items-center justify-center rounded-full bg-custom-primary-100 text-white">
               {date.date.getDate()}
             </span>
           ) : (
@@ -96,7 +93,7 @@
         </div>
 
         {/* content */}
-        <div className="h-full w-full hidden md:block">
+        <div className="hidden h-full w-full md:block">
           <Droppable droppableId={formattedDatePayload} isDropDisabled={readOnly}>
             {(provided, snapshot) => (
               <div
@@ -131,14 +128,14 @@
         <div
           onClick={() => setSelectedDate(date.date)}
           className={cn(
-            "text-sm py-2.5 h-full w-full font-medium mx-auto flex flex-col justify-start items-center md:hidden cursor-pointer",
+            "mx-auto flex h-full w-full cursor-pointer flex-col items-center justify-start py-2.5 text-sm font-medium md:hidden",
             {
               "bg-custom-background-100": date.date.getDay() !== 0 && date.date.getDay() !== 6,
             }
           )}
         >
           <div
-            className={cn("h-6 w-6  rounded-full flex items-center justify-center ", {
+            className={cn("flex h-6  w-6 items-center justify-center rounded-full ", {
               "bg-custom-primary-100 text-white": isSelectedDate,
               "bg-custom-primary-100/10 text-custom-primary-100 ": isToday && !isSelectedDate,
             })}
@@ -146,7 +143,7 @@
             {date.date.getDate()}
           </div>
 
-          {totalIssues > 0 && <div className="flex flex-shrink-0 h-1.5 w-1.5 bg-custom-primary-100 rounded mt-1" />}
+          {totalIssues > 0 && <div className="mt-1 flex h-1.5 w-1.5 flex-shrink-0 rounded bg-custom-primary-100" />}
         </div>
       </div>
     </>
