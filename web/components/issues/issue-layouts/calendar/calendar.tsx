--- conflicted
+++ resolved
@@ -1,18 +1,8 @@
-<<<<<<< HEAD
-import { observer } from "mobx-react";
-// hooks
-// components
-// ui
-import { Spinner } from "@plane/ui";
-import { CalendarHeader, CalendarWeekDays, CalendarWeekHeader } from "components/issues";
-// types
-import {
-=======
 import { useState } from "react";
 import { Placement } from "@popperjs/core";
 import { observer } from "mobx-react-lite";
+// types
 import type {
->>>>>>> 204e4a8c
   IIssueDisplayFilterOptions,
   IIssueDisplayProperties,
   IIssueFilterOptions,
@@ -21,27 +11,28 @@
   TIssueKanbanFilters,
   TIssueMap,
 } from "@plane/types";
-// hooks
+// ui
 import { Spinner } from "@plane/ui";
+// components
 import { CalendarHeader, CalendarIssueBlocks, CalendarWeekDays, CalendarWeekHeader } from "@/components/issues";
+// constants
 import { MONTHS_LIST } from "@/constants/calendar";
 import { EIssueFilterType, EIssuesStoreType } from "@/constants/issue";
 import { EUserProjectRoles } from "@/constants/project";
+// helpers
 import { cn } from "@/helpers/common.helper";
 import { renderFormattedPayloadDate } from "@/helpers/date-time.helper";
+// hooks
 import { useIssues, useUser } from "@/hooks/store";
 import { useCalendarView } from "@/hooks/store/use-calendar-view";
 import useSize from "@/hooks/use-window-size";
-// components
-// ui
-// types
+// store
 import { ICycleIssuesFilter } from "@/store/issue/cycle";
 import { IModuleIssuesFilter } from "@/store/issue/module";
 import { IProjectIssuesFilter } from "@/store/issue/project";
 import { IProjectViewIssuesFilter } from "@/store/issue/project-views";
+// types
 import type { ICalendarWeek } from "./types";
-// helpers
-// constants
 
 type Props = {
   issuesFilterStore: IProjectIssuesFilter | IModuleIssuesFilter | ICycleIssuesFilter | IProjectViewIssuesFilter;
@@ -119,7 +110,7 @@
           updateFilters={updateFilters}
         />
         <div
-          className={cn("flex md:h-full w-full flex-col overflow-y-auto", {
+          className={cn("flex w-full flex-col overflow-y-auto md:h-full", {
             "vertical-scrollbar scrollbar-lg": windowWidth > 768,
           })}
         >
