<<<<<<< HEAD
import { useCallback, useMemo } from "react";
import { useRouter } from "next/router";
=======
import { useMemo } from "react";
>>>>>>> 6a6ab554
import { observer } from "mobx-react-lite";
import { useRouter } from "next/router";
//hooks
import { CycleIssueQuickActions } from "components/issues";
import { EIssuesStoreType } from "constants/issue";
import { useCycle, useIssues } from "hooks/store";
// components
<<<<<<< HEAD
import { BaseCalendarRoot } from "../base-calendar-root";
import { CycleIssueQuickActions } from "components/issues";
// types
import { TIssue } from "@plane/types";
import { EIssueActions } from "../../types";
// constants
import { EIssuesStoreType } from "constants/issue";
=======
// types
import { TIssue } from "@plane/types";
import { EIssueActions } from "../../types";
import { BaseCalendarRoot } from "../base-calendar-root";
>>>>>>> 6a6ab554

export const CycleCalendarLayout: React.FC = observer(() => {
  const { issues, issuesFilter } = useIssues(EIssuesStoreType.CYCLE);
  const { currentProjectCompletedCycleIds } = useCycle();

  const router = useRouter();
  const { workspaceSlug, projectId, cycleId } = router.query;

  const issueActions = useMemo(
    () => ({
      [EIssueActions.UPDATE]: async (issue: TIssue) => {
        if (!workspaceSlug || !cycleId) return;

        await issues.updateIssue(workspaceSlug.toString(), issue.project_id, issue.id, issue, cycleId.toString());
      },
      [EIssueActions.DELETE]: async (issue: TIssue) => {
        if (!workspaceSlug || !cycleId) return;
        await issues.removeIssue(workspaceSlug.toString(), issue.project_id, issue.id, cycleId.toString());
      },
      [EIssueActions.REMOVE]: async (issue: TIssue) => {
        if (!workspaceSlug || !cycleId || !projectId) return;
        await issues.removeIssueFromCycle(workspaceSlug.toString(), issue.project_id, cycleId.toString(), issue.id);
      },
      [EIssueActions.ARCHIVE]: async (issue: TIssue) => {
        if (!workspaceSlug || !cycleId) return;
        await issues.archiveIssue(workspaceSlug.toString(), issue.project_id, issue.id, cycleId.toString());
      },
    }),
    [issues, workspaceSlug, cycleId, projectId]
  );

  if (!cycleId) return null;

  const isCompletedCycle =
    cycleId && currentProjectCompletedCycleIds ? currentProjectCompletedCycleIds.includes(cycleId.toString()) : false;

  const addIssuesToView = useCallback(
    (issueIds: string[]) => {
      if (!workspaceSlug || !projectId || !cycleId) throw new Error();
      return issues.addIssueToCycle(workspaceSlug.toString(), projectId.toString(), cycleId.toString(), issueIds);
    },
    [issues?.addIssueToCycle, workspaceSlug, projectId, cycleId]
  );

  return (
    <BaseCalendarRoot
      issueStore={issues}
      issuesFilterStore={issuesFilter}
      QuickActions={CycleIssueQuickActions}
      addIssuesToView={addIssuesToView}
      issueActions={issueActions}
      viewId={cycleId.toString()}
      isCompletedCycle={isCompletedCycle}
    />
  );
});<|MERGE_RESOLUTION|>--- conflicted
+++ resolved
@@ -1,30 +1,16 @@
-<<<<<<< HEAD
 import { useCallback, useMemo } from "react";
-import { useRouter } from "next/router";
-=======
-import { useMemo } from "react";
->>>>>>> 6a6ab554
 import { observer } from "mobx-react-lite";
 import { useRouter } from "next/router";
 //hooks
-import { CycleIssueQuickActions } from "components/issues";
-import { EIssuesStoreType } from "constants/issue";
 import { useCycle, useIssues } from "hooks/store";
 // components
-<<<<<<< HEAD
+import { CycleIssueQuickActions } from "components/issues";
 import { BaseCalendarRoot } from "../base-calendar-root";
-import { CycleIssueQuickActions } from "components/issues";
 // types
 import { TIssue } from "@plane/types";
 import { EIssueActions } from "../../types";
 // constants
 import { EIssuesStoreType } from "constants/issue";
-=======
-// types
-import { TIssue } from "@plane/types";
-import { EIssueActions } from "../../types";
-import { BaseCalendarRoot } from "../base-calendar-root";
->>>>>>> 6a6ab554
 
 export const CycleCalendarLayout: React.FC = observer(() => {
   const { issues, issuesFilter } = useIssues(EIssuesStoreType.CYCLE);
