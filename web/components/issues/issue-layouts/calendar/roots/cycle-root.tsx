--- conflicted
+++ resolved
@@ -14,47 +14,6 @@
     cycleIssues: cycleIssueStore,
     cycleIssuesFilter: cycleIssueFilterStore,
     cycleIssueCalendarView: cycleIssueCalendarViewStore,
-<<<<<<< HEAD
-    calendarHelpers: calendarHelperStore,
-  } = useMobxStore();
-
-  const router = useRouter();
-  const { workspaceSlug, projectId, cycleId } = router.query as {
-    workspaceSlug: string;
-    projectId: string;
-    cycleId: string;
-  };
-
-  const issueActions = {
-    [EIssueActions.UPDATE]: async (issue: IIssue) => {
-      if (!workspaceSlug || !cycleId) return;
-
-      cycleIssueStore.updateIssue(workspaceSlug, issue.project, issue.id, issue, cycleId);
-    },
-    [EIssueActions.DELETE]: async (issue: IIssue) => {
-      if (!workspaceSlug || !cycleId) return;
-      cycleIssueStore.removeIssue(workspaceSlug, issue.project, issue.id, cycleId);
-    },
-    [EIssueActions.REMOVE]: async (issue: IIssue) => {
-      if (!workspaceSlug || !cycleId || !issue.bridge_id) return;
-      cycleIssueStore.removeIssueFromCycle(workspaceSlug, issue.project, cycleId, issue.id, issue.bridge_id);
-    },
-  };
-
-  const handleDragDrop = (source: any, destination: any, issues: IIssue[], issueWithIds: any) => {
-    if (calendarHelperStore.handleDragDrop)
-      calendarHelperStore.handleDragDrop(
-        source,
-        destination,
-        workspaceSlug,
-        projectId,
-        cycleIssueStore,
-        issues,
-        issueWithIds,
-        cycleId
-      );
-  };
-=======
     calendarHelpers: { handleDragDrop: handleCalenderDragDrop },
   } = useMobxStore();
 
@@ -98,7 +57,6 @@
   };
 
   if (!cycleId) return null;
->>>>>>> 9147b58b
 
   return (
     <BaseCalendarRoot
@@ -107,11 +65,7 @@
       calendarViewStore={cycleIssueCalendarViewStore}
       QuickActions={CycleIssueQuickActions}
       issueActions={issueActions}
-<<<<<<< HEAD
-      viewId={cycleId}
-=======
       viewId={cycleId.toString()}
->>>>>>> 9147b58b
       handleDragDrop={handleDragDrop}
     />
   );
