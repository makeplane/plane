--- conflicted
+++ resolved
@@ -1,9 +1,4 @@
-<<<<<<< HEAD
-import { observer } from "mobx-react-lite";
-=======
 import { observer } from "mobx-react";
-import { useRouter } from "next/router";
->>>>>>> 90d5dd5a
 // hooks
 import { ProjectIssueQuickActions } from "@/components/issues";
 // components
