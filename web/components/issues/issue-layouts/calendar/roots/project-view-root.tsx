import { useRouter } from "next/router";
import { observer } from "mobx-react-lite";
// mobx store
import { useMobxStore } from "lib/mobx/store-provider";
// components
import { ProjectIssueQuickActions } from "components/issues";
// types
import { IIssue } from "types";
import { EIssueActions } from "../../types";
import { BaseCalendarRoot } from "../base-calendar-root";

export const ProjectViewCalendarLayout: React.FC = observer(() => {
  const {
    viewIssues: projectViewIssuesStore,
    viewIssuesFilter: projectIssueViewFiltersStore,
    projectViewIssueCalendarView: projectViewIssueCalendarViewStore,
<<<<<<< HEAD
    calendarHelpers: calendarHelperStore,
  } = useMobxStore();

  const router = useRouter();
  const { workspaceSlug, projectId } = router.query as { workspaceSlug: string; projectId: string };
=======
    calendarHelpers: { handleDragDrop: handleCalenderDragDrop },
  } = useMobxStore();

  const router = useRouter();
  const { workspaceSlug, projectId } = router.query;
>>>>>>> 9147b58b

  const issueActions = {
    [EIssueActions.UPDATE]: async (issue: IIssue) => {
      if (!workspaceSlug) return;

<<<<<<< HEAD
      projectViewIssuesStore.updateIssue(workspaceSlug.toString(), issue.project, issue.id, issue);
=======
      await projectViewIssuesStore.updateIssue(workspaceSlug.toString(), issue.project, issue.id, issue);
>>>>>>> 9147b58b
    },
    [EIssueActions.DELETE]: async (issue: IIssue) => {
      if (!workspaceSlug) return;

<<<<<<< HEAD
      projectViewIssuesStore.removeIssue(workspaceSlug.toString(), issue.project, issue.id);
=======
      await projectViewIssuesStore.removeIssue(workspaceSlug.toString(), issue.project, issue.id);
>>>>>>> 9147b58b
    },
  };

  const handleDragDrop = (source: any, destination: any, issues: IIssue[], issueWithIds: any) => {
<<<<<<< HEAD
    if (calendarHelperStore.handleDragDrop)
      calendarHelperStore.handleDragDrop(
        source,
        destination,
        workspaceSlug,
        projectId,
=======
    if (workspaceSlug && projectId)
      handleCalenderDragDrop(
        source,
        destination,
        workspaceSlug.toString(),
        projectId.toString(),
>>>>>>> 9147b58b
        projectViewIssuesStore,
        issues,
        issueWithIds
      );
  };

  return (
    <BaseCalendarRoot
      issueStore={projectViewIssuesStore}
      issuesFilterStore={projectIssueViewFiltersStore}
      calendarViewStore={projectViewIssueCalendarViewStore}
      QuickActions={ProjectIssueQuickActions}
      issueActions={issueActions}
      handleDragDrop={handleDragDrop}
    />
  );
});<|MERGE_RESOLUTION|>--- conflicted
+++ resolved
@@ -14,57 +14,32 @@
     viewIssues: projectViewIssuesStore,
     viewIssuesFilter: projectIssueViewFiltersStore,
     projectViewIssueCalendarView: projectViewIssueCalendarViewStore,
-<<<<<<< HEAD
-    calendarHelpers: calendarHelperStore,
-  } = useMobxStore();
-
-  const router = useRouter();
-  const { workspaceSlug, projectId } = router.query as { workspaceSlug: string; projectId: string };
-=======
     calendarHelpers: { handleDragDrop: handleCalenderDragDrop },
   } = useMobxStore();
 
   const router = useRouter();
   const { workspaceSlug, projectId } = router.query;
->>>>>>> 9147b58b
 
   const issueActions = {
     [EIssueActions.UPDATE]: async (issue: IIssue) => {
       if (!workspaceSlug) return;
 
-<<<<<<< HEAD
-      projectViewIssuesStore.updateIssue(workspaceSlug.toString(), issue.project, issue.id, issue);
-=======
       await projectViewIssuesStore.updateIssue(workspaceSlug.toString(), issue.project, issue.id, issue);
->>>>>>> 9147b58b
     },
     [EIssueActions.DELETE]: async (issue: IIssue) => {
       if (!workspaceSlug) return;
 
-<<<<<<< HEAD
-      projectViewIssuesStore.removeIssue(workspaceSlug.toString(), issue.project, issue.id);
-=======
       await projectViewIssuesStore.removeIssue(workspaceSlug.toString(), issue.project, issue.id);
->>>>>>> 9147b58b
     },
   };
 
   const handleDragDrop = (source: any, destination: any, issues: IIssue[], issueWithIds: any) => {
-<<<<<<< HEAD
-    if (calendarHelperStore.handleDragDrop)
-      calendarHelperStore.handleDragDrop(
-        source,
-        destination,
-        workspaceSlug,
-        projectId,
-=======
     if (workspaceSlug && projectId)
       handleCalenderDragDrop(
         source,
         destination,
         workspaceSlug.toString(),
         projectId.toString(),
->>>>>>> 9147b58b
         projectViewIssuesStore,
         issues,
         issueWithIds
