<<<<<<< HEAD
import { useCallback, useMemo } from "react";
import { useRouter } from "next/router";
import { observer } from "mobx-react-lite";
// hooks
import { useIssues } from "hooks/store";
// components
import { ModuleIssueQuickActions } from "components/issues";
import { BaseCalendarRoot } from "../base-calendar-root";
// types
import { TIssue } from "@plane/types";
import { EIssueActions } from "../../types";
// constants
import { EIssuesStoreType } from "constants/issue";
=======
import { useMemo } from "react";
import { observer } from "mobx-react-lite";
import { useRouter } from "next/router";
// hoks
import { ModuleIssueQuickActions } from "components/issues";
import { EIssuesStoreType } from "constants/issue";
import { useIssues } from "hooks/store";
// components
// types
import { TIssue } from "@plane/types";
import { EIssueActions } from "../../types";
import { BaseCalendarRoot } from "../base-calendar-root";
>>>>>>> 6a6ab554

export const ModuleCalendarLayout: React.FC = observer(() => {
  const { issues, issuesFilter } = useIssues(EIssuesStoreType.MODULE);
  const router = useRouter();
  const { workspaceSlug, projectId, moduleId } = router.query as {
    workspaceSlug: string;
    projectId: string;
    moduleId: string;
  };

  const issueActions = useMemo(
    () => ({
      [EIssueActions.UPDATE]: async (issue: TIssue) => {
        if (!workspaceSlug || !moduleId) return;
        await issues.updateIssue(workspaceSlug, issue.project_id, issue.id, issue, moduleId);
      },
      [EIssueActions.DELETE]: async (issue: TIssue) => {
        if (!workspaceSlug || !moduleId) return;
        await issues.removeIssue(workspaceSlug, issue.project_id, issue.id, moduleId);
      },
      [EIssueActions.REMOVE]: async (issue: TIssue) => {
        if (!workspaceSlug || !moduleId) return;
        await issues.removeIssueFromModule(workspaceSlug, issue.project_id, moduleId, issue.id);
      },
      [EIssueActions.ARCHIVE]: async (issue: TIssue) => {
        if (!workspaceSlug || !moduleId) return;
        await issues.archiveIssue(workspaceSlug, issue.project_id, issue.id, moduleId);
      },
    }),
    [issues, workspaceSlug, moduleId]
  );

  const addIssuesToView = useCallback(
    (issueIds: string[]) => {
      if (!workspaceSlug || !projectId || !moduleId) throw new Error();
      return issues.addIssuesToModule(workspaceSlug.toString(), projectId.toString(), moduleId.toString(), issueIds);
    },
    [issues?.addIssuesToModule, workspaceSlug, projectId, moduleId]
  );

  return (
    <BaseCalendarRoot
      issueStore={issues}
      issuesFilterStore={issuesFilter}
      QuickActions={ModuleIssueQuickActions}
      issueActions={issueActions}
      addIssuesToView={addIssuesToView}
      viewId={moduleId}
    />
  );
});<|MERGE_RESOLUTION|>--- conflicted
+++ resolved
@@ -1,7 +1,6 @@
-<<<<<<< HEAD
 import { useCallback, useMemo } from "react";
+import { observer } from "mobx-react-lite";
 import { useRouter } from "next/router";
-import { observer } from "mobx-react-lite";
 // hooks
 import { useIssues } from "hooks/store";
 // components
@@ -12,20 +11,6 @@
 import { EIssueActions } from "../../types";
 // constants
 import { EIssuesStoreType } from "constants/issue";
-=======
-import { useMemo } from "react";
-import { observer } from "mobx-react-lite";
-import { useRouter } from "next/router";
-// hoks
-import { ModuleIssueQuickActions } from "components/issues";
-import { EIssuesStoreType } from "constants/issue";
-import { useIssues } from "hooks/store";
-// components
-// types
-import { TIssue } from "@plane/types";
-import { EIssueActions } from "../../types";
-import { BaseCalendarRoot } from "../base-calendar-root";
->>>>>>> 6a6ab554
 
 export const ModuleCalendarLayout: React.FC = observer(() => {
   const { issues, issuesFilter } = useIssues(EIssuesStoreType.MODULE);
