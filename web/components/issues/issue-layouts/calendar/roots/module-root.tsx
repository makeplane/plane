--- conflicted
+++ resolved
@@ -1,40 +1,20 @@
-<<<<<<< HEAD
+import { useCallback } from "react";
 import { observer } from "mobx-react-lite";
 import { useRouter } from "next/router";
 // hooks
-import { ModuleIssueQuickActions } from "components/issues";
-import { EIssuesStoreType } from "constants/issue";
-=======
-import { useCallback, useMemo } from "react";
-import { observer } from "mobx-react-lite";
-import { useRouter } from "next/router";
-// hooks
-import { useIssues } from "hooks/store";
->>>>>>> b4adb82d
 // components
 import { ModuleIssueQuickActions } from "components/issues";
 import { BaseCalendarRoot } from "../base-calendar-root";
 // types
-<<<<<<< HEAD
-import { BaseCalendarRoot } from "../base-calendar-root";
-=======
-import { TIssue } from "@plane/types";
-import { EIssueActions } from "../../types";
 // constants
 import { EIssuesStoreType } from "constants/issue";
->>>>>>> b4adb82d
+import { useIssues } from "hooks/store";
 
 export const ModuleCalendarLayout: React.FC = observer(() => {
   const router = useRouter();
-<<<<<<< HEAD
-  const { moduleId } = router.query;
-=======
-  const { workspaceSlug, projectId, moduleId } = router.query as {
-    workspaceSlug: string;
-    projectId: string;
-    moduleId: string;
-  };
->>>>>>> b4adb82d
+  const { workspaceSlug, projectId, moduleId } = router.query ;
+
+  const {issues} = useIssues(EIssuesStoreType.MODULE)
 
   if (!moduleId) return null;
 
@@ -49,14 +29,9 @@
   return (
     <BaseCalendarRoot
       QuickActions={ModuleIssueQuickActions}
-<<<<<<< HEAD
+      storeType={EIssuesStoreType.MODULE}
+      addIssuesToView={addIssuesToView}
       viewId={moduleId.toString()}
-      storeType={EIssuesStoreType.MODULE}
-=======
-      issueActions={issueActions}
-      addIssuesToView={addIssuesToView}
-      viewId={moduleId}
->>>>>>> b4adb82d
     />
   );
 });