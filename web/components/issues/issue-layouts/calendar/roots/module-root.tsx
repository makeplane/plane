--- conflicted
+++ resolved
@@ -1,22 +1,11 @@
-import { useMemo } from "react";
 import { observer } from "mobx-react-lite";
-<<<<<<< HEAD
-// components
-import { ModuleIssueQuickActions } from "components/issues";
-import { BaseCalendarRoot } from "../base-calendar-root";
-import { EIssuesStoreType } from "constants/issue";
-=======
 import { useRouter } from "next/router";
-// hoks
+// hooks
 import { ModuleIssueQuickActions } from "components/issues";
 import { EIssuesStoreType } from "constants/issue";
-import { useIssues } from "hooks/store";
 // components
 // types
-import { TIssue } from "@plane/types";
-import { EIssueActions } from "../../types";
 import { BaseCalendarRoot } from "../base-calendar-root";
->>>>>>> b3d3c0fb
 
 export const ModuleCalendarLayout: React.FC = observer(() => {
   const router = useRouter();
