import { observer } from "mobx-react-lite";
// mobx store
import { useMobxStore } from "lib/mobx/store-provider";
// components
import { ProjectIssueQuickActions } from "components/issues";
import { BaseCalendarRoot } from "../base-calendar-root";
import { EIssueActions } from "../../types";
import { IIssue } from "types";
import { useRouter } from "next/router";

export const CalendarLayout: React.FC = observer(() => {
  const router = useRouter();
<<<<<<< HEAD
  const { workspaceSlug, projectId } = router.query as { workspaceSlug: string; projectId: string };
=======
  const { workspaceSlug, projectId } = router.query;
>>>>>>> 9147b58b

  const {
    projectIssues: issueStore,
    issueCalendarView: issueCalendarViewStore,
    projectIssuesFilter: projectIssueFiltersStore,
<<<<<<< HEAD
    calendarHelpers: calendarHelperStore,
=======
    calendarHelpers: { handleDragDrop: handleCalenderDragDrop },
>>>>>>> 9147b58b
  } = useMobxStore();

  const issueActions = {
    [EIssueActions.UPDATE]: async (issue: IIssue) => {
      if (!workspaceSlug) return;

<<<<<<< HEAD
      issueStore.updateIssue(workspaceSlug, issue.project, issue.id, issue);
=======
      await issueStore.updateIssue(workspaceSlug.toString(), issue.project, issue.id, issue);
>>>>>>> 9147b58b
    },
    [EIssueActions.DELETE]: async (issue: IIssue) => {
      if (!workspaceSlug) return;

<<<<<<< HEAD
      issueStore.removeIssue(workspaceSlug, issue.project, issue.id);
=======
      await issueStore.removeIssue(workspaceSlug.toString(), issue.project, issue.id);
>>>>>>> 9147b58b
    },
  };

  const handleDragDrop = (source: any, destination: any, issues: IIssue[], issueWithIds: any) => {
<<<<<<< HEAD
    if (calendarHelperStore.handleDragDrop)
      calendarHelperStore.handleDragDrop(
        source,
        destination,
        workspaceSlug,
        projectId,
=======
    if (workspaceSlug && projectId)
      handleCalenderDragDrop(
        source,
        destination,
        workspaceSlug.toString(),
        projectId.toString(),
>>>>>>> 9147b58b
        issueStore,
        issues,
        issueWithIds
      );
  };

  return (
    <BaseCalendarRoot
      issueStore={issueStore}
      issuesFilterStore={projectIssueFiltersStore}
      calendarViewStore={issueCalendarViewStore}
      QuickActions={ProjectIssueQuickActions}
      issueActions={issueActions}
      handleDragDrop={handleDragDrop}
    />
  );
});<|MERGE_RESOLUTION|>--- conflicted
+++ resolved
@@ -10,60 +10,35 @@
 
 export const CalendarLayout: React.FC = observer(() => {
   const router = useRouter();
-<<<<<<< HEAD
-  const { workspaceSlug, projectId } = router.query as { workspaceSlug: string; projectId: string };
-=======
   const { workspaceSlug, projectId } = router.query;
->>>>>>> 9147b58b
 
   const {
     projectIssues: issueStore,
     issueCalendarView: issueCalendarViewStore,
     projectIssuesFilter: projectIssueFiltersStore,
-<<<<<<< HEAD
-    calendarHelpers: calendarHelperStore,
-=======
     calendarHelpers: { handleDragDrop: handleCalenderDragDrop },
->>>>>>> 9147b58b
   } = useMobxStore();
 
   const issueActions = {
     [EIssueActions.UPDATE]: async (issue: IIssue) => {
       if (!workspaceSlug) return;
 
-<<<<<<< HEAD
-      issueStore.updateIssue(workspaceSlug, issue.project, issue.id, issue);
-=======
       await issueStore.updateIssue(workspaceSlug.toString(), issue.project, issue.id, issue);
->>>>>>> 9147b58b
     },
     [EIssueActions.DELETE]: async (issue: IIssue) => {
       if (!workspaceSlug) return;
 
-<<<<<<< HEAD
-      issueStore.removeIssue(workspaceSlug, issue.project, issue.id);
-=======
       await issueStore.removeIssue(workspaceSlug.toString(), issue.project, issue.id);
->>>>>>> 9147b58b
     },
   };
 
   const handleDragDrop = (source: any, destination: any, issues: IIssue[], issueWithIds: any) => {
-<<<<<<< HEAD
-    if (calendarHelperStore.handleDragDrop)
-      calendarHelperStore.handleDragDrop(
-        source,
-        destination,
-        workspaceSlug,
-        projectId,
-=======
     if (workspaceSlug && projectId)
       handleCalenderDragDrop(
         source,
         destination,
         workspaceSlug.toString(),
         projectId.toString(),
->>>>>>> 9147b58b
         issueStore,
         issues,
         issueWithIds
