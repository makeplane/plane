--- conflicted
+++ resolved
@@ -1,21 +1,9 @@
-import { useMemo } from "react";
 import { observer } from "mobx-react-lite";
-<<<<<<< HEAD
-// components
-import { ProjectIssueQuickActions } from "components/issues";
-import { BaseCalendarRoot } from "../base-calendar-root";
-import { EIssuesStoreType } from "constants/issue";
-=======
-import { useRouter } from "next/router";
 // hooks
 import { ProjectIssueQuickActions } from "components/issues";
 import { EIssuesStoreType } from "constants/issue";
-import { useIssues } from "hooks/store";
 // components
-import { TIssue } from "@plane/types";
-import { EIssueActions } from "../../types";
 import { BaseCalendarRoot } from "../base-calendar-root";
->>>>>>> b3d3c0fb
 
 export const CalendarLayout: React.FC = observer(() => (
   <BaseCalendarRoot QuickActions={ProjectIssueQuickActions} storeType={EIssuesStoreType.PROJECT} />
