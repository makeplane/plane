--- conflicted
+++ resolved
@@ -94,20 +94,6 @@
           />
         </div>
       )}
-<<<<<<< HEAD
-      {totalIssues > 4 && (
-        <div className="hidden items-center px-2.5 py-1 md:flex">
-          <button
-            type="button"
-            className="w-min whitespace-nowrap rounded px-1.5 py-1 text-xs font-medium text-custom-text-400  hover:bg-custom-background-80 hover:text-custom-text-300"
-            onClick={() => setShowAllIssues(!showAllIssues)}
-          >
-            {showAllIssues ? "Hide" : totalIssues - 4 + " more"}
-          </button>
-        </div>
-      )}
-=======
->>>>>>> f77761b4
     </>
   );
 });