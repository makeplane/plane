--- conflicted
+++ resolved
@@ -1,17 +1,24 @@
 import { useState } from "react";
 import { Draggable } from "@hello-pangea/dnd";
-<<<<<<< HEAD
-import { observer } from "mobx-react";
-import { MoreHorizontal } from "lucide-react";
-=======
 import { Placement } from "@popperjs/core";
 import { observer } from "mobx-react-lite";
+// icons
+import { MoreHorizontal } from "lucide-react";
+// ui
+import { Tooltip, ControlLink } from "@plane/ui";
+
+// helpers
+import { cn } from "helpers/common.helper";
+import { renderFormattedPayloadDate } from "@/helpers/date-time.helper";
+// hooks
+import { useApplication, useIssueDetail, useProject, useProjectState } from "hooks/store";
+import useOutsideClickDetector from "hooks/use-outside-click-detector";
+import { usePlatformOS } from "hooks/use-platform-os";
+// helpers
+// types
 import { TIssue, TIssueMap } from "@plane/types";
->>>>>>> 204e4a8c
 // components
 import { CalendarQuickAddIssueForm, CalendarIssueBlockRoot } from "@/components/issues";
-// helpers
-import { renderFormattedPayloadDate } from "@/helpers/date-time.helper";
 // types
 
 type Props = {
@@ -84,7 +91,7 @@
       )}
 
       {enableQuickIssueCreate && !disableIssueCreation && !readOnly && (
-        <div className="px-1 md:px-2 py-1 border-custom-border-200 border-b md:border-none">
+        <div className="border-b border-custom-border-200 px-1 py-1 md:border-none md:px-2">
           <CalendarQuickAddIssueForm
             formKey="target_date"
             groupId={formattedDatePayload}
@@ -99,10 +106,10 @@
         </div>
       )}
       {totalIssues > 4 && (
-        <div className="hidden md:flex items-center px-2.5 py-1">
+        <div className="hidden items-center px-2.5 py-1 md:flex">
           <button
             type="button"
-            className="w-min whitespace-nowrap rounded text-xs px-1.5 py-1 text-custom-text-400 font-medium  hover:bg-custom-background-80 hover:text-custom-text-300"
+            className="w-min whitespace-nowrap rounded px-1.5 py-1 text-xs font-medium text-custom-text-400  hover:bg-custom-background-80 hover:text-custom-text-300"
             onClick={() => setShowAllIssues(!showAllIssues)}
           >
             {showAllIssues ? "Hide" : totalIssues - 4 + " more"}
