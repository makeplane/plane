<<<<<<< HEAD
import { Draggable } from "@hello-pangea/dnd";
import { Placement } from "@popperjs/core";
import { observer } from "mobx-react-lite";
import { TIssue, TIssueMap, TPaginationData } from "@plane/types";
=======
import { Dispatch, SetStateAction } from "react";
import { observer } from "mobx-react-lite";
// types
import { TIssue, TIssueMap } from "@plane/types";
>>>>>>> 90d5dd5a
// components
import { CalendarQuickAddIssueForm, CalendarIssueBlockRoot } from "@/components/issues";
// helpers
import { renderFormattedPayloadDate } from "@/helpers/date-time.helper";
<<<<<<< HEAD
import { useIssuesStore } from "@/hooks/use-issue-layout-store";
=======
import { TRenderQuickActions } from "../list/list-view-types";
>>>>>>> 90d5dd5a
// types

type Props = {
  date: Date;
  issues: TIssueMap | undefined;
<<<<<<< HEAD
  issueIdList: string[];
  quickActions: (issue: TIssue, customActionButton?: React.ReactElement, placement?: Placement) => React.ReactNode;
  loadMoreIssues: (dateString: string) => void;
  getPaginationData: (groupId: string | undefined) => TPaginationData | undefined;
  getGroupIssueCount: (groupId: string | undefined) => number | undefined;
=======
  issueIdList: string[] | null;
  showAllIssues: boolean;
  setShowAllIssues?: Dispatch<SetStateAction<boolean>>;
  isMonthLayout: boolean;
  quickActions: TRenderQuickActions;
>>>>>>> 90d5dd5a
  isDragDisabled?: boolean;
  enableQuickIssueCreate?: boolean;
  disableIssueCreation?: boolean;
  quickAddCallback?: (projectId: string | null | undefined, data: TIssue) => Promise<TIssue | undefined>;
  addIssuesToView?: (issueIds: string[]) => Promise<any>;
  readOnly?: boolean;
  isMobileView?: boolean;
};

export const CalendarIssueBlocks: React.FC<Props> = observer((props) => {
  const {
    date,
    issues,
    issueIdList,
    showAllIssues,
    setShowAllIssues,
    quickActions,
    loadMoreIssues,
    isDragDisabled = false,
    enableQuickIssueCreate,
    disableIssueCreation,
    quickAddCallback,
    addIssuesToView,
    readOnly,
    isMonthLayout,
    isMobileView = false,
  } = props;
<<<<<<< HEAD
  // states
=======

>>>>>>> 90d5dd5a
  const formattedDatePayload = renderFormattedPayloadDate(date);

  const {
    issues: { getGroupIssueCount, getPaginationData, getIssueLoader },
  } = useIssuesStore();

  if (!formattedDatePayload) return null;

  const dayIssueCount = getGroupIssueCount(formattedDatePayload, undefined, false);
  const nextPageResults = getPaginationData(formattedDatePayload, undefined)?.nextPageResults;
  const isPaginating = !!getIssueLoader(formattedDatePayload);

  const shouldLoadMore =
    nextPageResults === undefined && dayIssueCount !== undefined
      ? issueIdList?.length < dayIssueCount
      : !!nextPageResults;

  return (
    <>
<<<<<<< HEAD
      {issueIdList?.map((issueId, index) =>
        !isMobileView ? (
          <Draggable key={issueId} draggableId={issueId} index={index} isDragDisabled={isDragDisabled}>
            {(provided, snapshot) => (
              <div
                className="relative cursor-pointer p-1 px-2"
                {...provided.draggableProps}
                {...provided.dragHandleProps}
                ref={provided.innerRef}
              >
                <CalendarIssueBlockRoot
                  issues={issues}
                  issueId={issueId}
                  quickActions={quickActions}
                  isDragging={snapshot.isDragging}
                />
              </div>
            )}
          </Draggable>
        ) : (
          <CalendarIssueBlockRoot key={issueId} issues={issues} issueId={issueId} quickActions={quickActions} />
        )
      )}

      {isPaginating && (
        <div className="p-1 px-2">
          <div className="flex h-10 md:h-8 w-full items-center justify-between gap-1.5 rounded md:px-1 px-4 py-1.5 bg-custom-background-80 animate-pulse" />
        </div>
      )}

      {enableQuickIssueCreate && !disableIssueCreation && !readOnly && (
        <div className="px-1 md:px-2 py-1 border-custom-border-200 border-b md:border-none md:hidden group-hover:block">
=======
      {issueIdList?.slice(0, showAllIssues || !isMonthLayout ? issueIdList.length : 4).map((issueId) => (
        <div key={issueId} className="relative cursor-pointer p-1 px-2">
          <CalendarIssueBlockRoot
            issues={issues}
            issueId={issueId}
            quickActions={quickActions}
            isDragDisabled={isDragDisabled || isMobileView}
          />
        </div>
      ))}
      {totalIssues > 4 && isMonthLayout && (
        <div className="hidden items-center px-2.5 py-1 md:flex">
          <button
            type="button"
            className="w-min whitespace-nowrap rounded px-1.5 py-1 text-xs font-medium text-custom-text-400  hover:bg-custom-background-80 hover:text-custom-text-300"
            onClick={() => setShowAllIssues && setShowAllIssues(!showAllIssues)}
          >
            {showAllIssues ? "Hide" : totalIssues - 4 + " more"}
          </button>
        </div>
      )}
      {enableQuickIssueCreate && !disableIssueCreation && !readOnly && (
        <div className="border-b border-custom-border-200 px-1 py-1 md:border-none md:px-2">
>>>>>>> 90d5dd5a
          <CalendarQuickAddIssueForm
            formKey="target_date"
            groupId={formattedDatePayload}
            prePopulatedData={{
              target_date: formattedDatePayload,
            }}
            quickAddCallback={quickAddCallback}
            addIssuesToView={addIssuesToView}
<<<<<<< HEAD
          />
        </div>
      )}

      {shouldLoadMore && !isPaginating && (
        <div className="flex items-center px-2.5 py-1">
          <button
            type="button"
            className="w-min whitespace-nowrap rounded text-xs px-1.5 py-1 text-custom-text-400 font-medium  hover:bg-custom-background-80 hover:text-custom-text-300"
            onClick={() => loadMoreIssues(formattedDatePayload)}
          >
            Load More
          </button>
        </div>
      )}
=======
            viewId={viewId}
            onOpen={() => setShowAllIssues && setShowAllIssues(true)}
          />
        </div>
      )}
>>>>>>> 90d5dd5a
    </>
  );
});<|MERGE_RESOLUTION|>--- conflicted
+++ resolved
@@ -1,41 +1,21 @@
-<<<<<<< HEAD
-import { Draggable } from "@hello-pangea/dnd";
-import { Placement } from "@popperjs/core";
 import { observer } from "mobx-react-lite";
 import { TIssue, TIssueMap, TPaginationData } from "@plane/types";
-=======
-import { Dispatch, SetStateAction } from "react";
-import { observer } from "mobx-react-lite";
-// types
-import { TIssue, TIssueMap } from "@plane/types";
->>>>>>> 90d5dd5a
 // components
 import { CalendarQuickAddIssueForm, CalendarIssueBlockRoot } from "@/components/issues";
 // helpers
 import { renderFormattedPayloadDate } from "@/helpers/date-time.helper";
-<<<<<<< HEAD
 import { useIssuesStore } from "@/hooks/use-issue-layout-store";
-=======
 import { TRenderQuickActions } from "../list/list-view-types";
->>>>>>> 90d5dd5a
 // types
 
 type Props = {
   date: Date;
   issues: TIssueMap | undefined;
-<<<<<<< HEAD
-  issueIdList: string[];
-  quickActions: (issue: TIssue, customActionButton?: React.ReactElement, placement?: Placement) => React.ReactNode;
   loadMoreIssues: (dateString: string) => void;
   getPaginationData: (groupId: string | undefined) => TPaginationData | undefined;
   getGroupIssueCount: (groupId: string | undefined) => number | undefined;
-=======
-  issueIdList: string[] | null;
-  showAllIssues: boolean;
-  setShowAllIssues?: Dispatch<SetStateAction<boolean>>;
-  isMonthLayout: boolean;
+  issueIdList: string[];
   quickActions: TRenderQuickActions;
->>>>>>> 90d5dd5a
   isDragDisabled?: boolean;
   enableQuickIssueCreate?: boolean;
   disableIssueCreation?: boolean;
@@ -50,8 +30,6 @@
     date,
     issues,
     issueIdList,
-    showAllIssues,
-    setShowAllIssues,
     quickActions,
     loadMoreIssues,
     isDragDisabled = false,
@@ -60,14 +38,8 @@
     quickAddCallback,
     addIssuesToView,
     readOnly,
-    isMonthLayout,
     isMobileView = false,
   } = props;
-<<<<<<< HEAD
-  // states
-=======
-
->>>>>>> 90d5dd5a
   const formattedDatePayload = renderFormattedPayloadDate(date);
 
   const {
@@ -87,41 +59,7 @@
 
   return (
     <>
-<<<<<<< HEAD
-      {issueIdList?.map((issueId, index) =>
-        !isMobileView ? (
-          <Draggable key={issueId} draggableId={issueId} index={index} isDragDisabled={isDragDisabled}>
-            {(provided, snapshot) => (
-              <div
-                className="relative cursor-pointer p-1 px-2"
-                {...provided.draggableProps}
-                {...provided.dragHandleProps}
-                ref={provided.innerRef}
-              >
-                <CalendarIssueBlockRoot
-                  issues={issues}
-                  issueId={issueId}
-                  quickActions={quickActions}
-                  isDragging={snapshot.isDragging}
-                />
-              </div>
-            )}
-          </Draggable>
-        ) : (
-          <CalendarIssueBlockRoot key={issueId} issues={issues} issueId={issueId} quickActions={quickActions} />
-        )
-      )}
-
-      {isPaginating && (
-        <div className="p-1 px-2">
-          <div className="flex h-10 md:h-8 w-full items-center justify-between gap-1.5 rounded md:px-1 px-4 py-1.5 bg-custom-background-80 animate-pulse" />
-        </div>
-      )}
-
-      {enableQuickIssueCreate && !disableIssueCreation && !readOnly && (
-        <div className="px-1 md:px-2 py-1 border-custom-border-200 border-b md:border-none md:hidden group-hover:block">
-=======
-      {issueIdList?.slice(0, showAllIssues || !isMonthLayout ? issueIdList.length : 4).map((issueId) => (
+      {issueIdList?.map((issueId) => (
         <div key={issueId} className="relative cursor-pointer p-1 px-2">
           <CalendarIssueBlockRoot
             issues={issues}
@@ -131,20 +69,15 @@
           />
         </div>
       ))}
-      {totalIssues > 4 && isMonthLayout && (
-        <div className="hidden items-center px-2.5 py-1 md:flex">
-          <button
-            type="button"
-            className="w-min whitespace-nowrap rounded px-1.5 py-1 text-xs font-medium text-custom-text-400  hover:bg-custom-background-80 hover:text-custom-text-300"
-            onClick={() => setShowAllIssues && setShowAllIssues(!showAllIssues)}
-          >
-            {showAllIssues ? "Hide" : totalIssues - 4 + " more"}
-          </button>
+
+{isPaginating && (
+        <div className="p-1 px-2">
+          <div className="flex h-10 md:h-8 w-full items-center justify-between gap-1.5 rounded md:px-1 px-4 py-1.5 bg-custom-background-80 animate-pulse" />
         </div>
       )}
+
       {enableQuickIssueCreate && !disableIssueCreation && !readOnly && (
         <div className="border-b border-custom-border-200 px-1 py-1 md:border-none md:px-2">
->>>>>>> 90d5dd5a
           <CalendarQuickAddIssueForm
             formKey="target_date"
             groupId={formattedDatePayload}
@@ -153,7 +86,6 @@
             }}
             quickAddCallback={quickAddCallback}
             addIssuesToView={addIssuesToView}
-<<<<<<< HEAD
           />
         </div>
       )}
@@ -169,13 +101,6 @@
           </button>
         </div>
       )}
-=======
-            viewId={viewId}
-            onOpen={() => setShowAllIssues && setShowAllIssues(true)}
-          />
-        </div>
-      )}
->>>>>>> 90d5dd5a
     </>
   );
 });