import { useState } from "react";
import { Draggable } from "@hello-pangea/dnd";
import { observer } from "mobx-react-lite";
// types
import { TIssue, TIssueMap } from "@plane/types";
// components
import { CalendarQuickAddIssueForm, CalendarIssueBlockRoot } from "@/components/issues";
// helpers
import { renderFormattedPayloadDate } from "@/helpers/date-time.helper";
<<<<<<< HEAD
=======
import { TRenderQuickActions } from "../list/list-view-types";
// types
>>>>>>> 037ddd8b

type Props = {
  date: Date;
  issues: TIssueMap | undefined;
  issueIdList: string[] | null;
  quickActions: TRenderQuickActions;
  isDragDisabled?: boolean;
  enableQuickIssueCreate?: boolean;
  disableIssueCreation?: boolean;
  quickAddCallback?: (
    workspaceSlug: string,
    projectId: string,
    data: TIssue,
    viewId?: string
  ) => Promise<TIssue | undefined>;
  addIssuesToView?: (issueIds: string[]) => Promise<any>;
  viewId?: string;
  readOnly?: boolean;
  isMobileView?: boolean;
};

export const CalendarIssueBlocks: React.FC<Props> = observer((props) => {
  const {
    date,
    issues,
    issueIdList,
    quickActions,
    isDragDisabled = false,
    enableQuickIssueCreate,
    disableIssueCreation,
    quickAddCallback,
    addIssuesToView,
    viewId,
    readOnly,
    isMobileView = false,
  } = props;
  // states
  const [showAllIssues, setShowAllIssues] = useState(false);

  const formattedDatePayload = renderFormattedPayloadDate(date);
  const totalIssues = issueIdList?.length ?? 0;

  if (!formattedDatePayload) return null;

  return (
    <>
      {issueIdList?.slice(0, showAllIssues || isMobileView ? issueIdList.length : 4).map((issueId, index) =>
        !isMobileView ? (
          <Draggable key={issueId} draggableId={issueId} index={index} isDragDisabled={isDragDisabled}>
            {(provided, snapshot) => (
              <div
                className="relative cursor-pointer p-1 px-2"
                {...provided.draggableProps}
                {...provided.dragHandleProps}
                ref={provided.innerRef}
              >
                <CalendarIssueBlockRoot
                  issues={issues}
                  issueId={issueId}
                  quickActions={quickActions}
                  isDragging={snapshot.isDragging}
                />
              </div>
            )}
          </Draggable>
        ) : (
          <CalendarIssueBlockRoot key={issueId} issues={issues} issueId={issueId} quickActions={quickActions} />
        )
      )}

      {enableQuickIssueCreate && !disableIssueCreation && !readOnly && (
        <div className="border-b border-custom-border-200 px-1 py-1 md:border-none md:px-2">
          <CalendarQuickAddIssueForm
            formKey="target_date"
            groupId={formattedDatePayload}
            prePopulatedData={{
              target_date: formattedDatePayload,
            }}
            quickAddCallback={quickAddCallback}
            addIssuesToView={addIssuesToView}
            viewId={viewId}
            onOpen={() => setShowAllIssues(true)}
          />
        </div>
      )}
      {totalIssues > 4 && (
        <div className="hidden items-center px-2.5 py-1 md:flex">
          <button
            type="button"
            className="w-min whitespace-nowrap rounded px-1.5 py-1 text-xs font-medium text-custom-text-400  hover:bg-custom-background-80 hover:text-custom-text-300"
            onClick={() => setShowAllIssues(!showAllIssues)}
          >
            {showAllIssues ? "Hide" : totalIssues - 4 + " more"}
          </button>
        </div>
      )}
    </>
  );
});<|MERGE_RESOLUTION|>--- conflicted
+++ resolved
@@ -7,11 +7,8 @@
 import { CalendarQuickAddIssueForm, CalendarIssueBlockRoot } from "@/components/issues";
 // helpers
 import { renderFormattedPayloadDate } from "@/helpers/date-time.helper";
-<<<<<<< HEAD
-=======
 import { TRenderQuickActions } from "../list/list-view-types";
 // types
->>>>>>> 037ddd8b
 
 type Props = {
   date: Date;
