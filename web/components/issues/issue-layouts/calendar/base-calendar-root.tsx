--- conflicted
+++ resolved
@@ -2,35 +2,21 @@
 import { DragDropContext, DropResult } from "@hello-pangea/dnd";
 import { observer } from "mobx-react-lite";
 import { useRouter } from "next/router";
+import useSWR from "swr";
 import { TGroupedIssues } from "@plane/types";
-<<<<<<< HEAD
-import useSWR from "swr";
-=======
->>>>>>> 1c3619a4
 // components
 import { TOAST_TYPE, setToast } from "@plane/ui";
 import { CalendarChart } from "@/components/issues";
+//constants
+import { EIssuesStoreType, EIssueLayoutTypes, EIssueGroupByToServerOptions } from "@/constants/issue";
+import { EUserProjectRoles } from "@/constants/project";
 // hooks
-<<<<<<< HEAD
-import { useCalendarView, useIssues, useUser } from "hooks/store";
-import { useIssuesActions } from "hooks/use-issues-actions";
-// ui
+import { useIssues, useUser, useCalendarView } from "@/hooks/store";
+import { useIssuesActions } from "@/hooks/use-issues-actions";
 // types
-import { EIssueLayoutTypes, EIssuesStoreType, EIssueGroupByToServerOptions } from "constants/issue";
+import { IssueLayoutHOC } from "../issue-layout-HOC";
 import { IQuickActionProps } from "../list/list-view-types";
 import { handleDragDrop } from "./utils";
-import { EUserProjectRoles } from "constants/project";
-import { IssueLayoutHOC } from "../issue-layout-HOC";
-=======
-import { EIssuesStoreType } from "@/constants/issue";
-import { EUserProjectRoles } from "@/constants/project";
-import { useIssues, useUser } from "@/hooks/store";
-import { useIssuesActions } from "@/hooks/use-issues-actions";
-// ui
-// types
-import { IQuickActionProps } from "../list/list-view-types";
-import { handleDragDrop } from "./utils";
->>>>>>> 1c3619a4
 
 type CalendarStoreType =
   | EIssuesStoreType.PROJECT
@@ -134,16 +120,12 @@
   );
 
   const getPaginationData = useCallback(
-    (groupId: string | undefined) => {
-      return issues?.getPaginationData(groupId, undefined);
-    },
+    (groupId: string | undefined) => issues?.getPaginationData(groupId, undefined),
     [issues?.getPaginationData]
   );
 
   const getGroupIssueCount = useCallback(
-    (groupId: string | undefined) => {
-      return issues?.getGroupIssueCount(groupId, undefined, false);
-    },
+    (groupId: string | undefined) => issues?.getGroupIssueCount(groupId, undefined, false),
     [issues?.getGroupIssueCount]
   );
 
@@ -157,12 +139,8 @@
             groupedIssueIds={groupedIssueIds}
             layout={displayFilters?.calendar?.layout}
             showWeekends={displayFilters?.calendar?.show_weekends ?? false}
-<<<<<<< HEAD
             issueCalendarView={issueCalendarView}
-            quickActions={(issue, customActionButton) => (
-=======
             quickActions={(issue, customActionButton, placement) => (
->>>>>>> 1c3619a4
               <QuickActions
                 customActionButton={customActionButton}
                 issue={issue}
