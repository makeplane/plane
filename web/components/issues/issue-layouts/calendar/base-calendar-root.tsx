--- conflicted
+++ resolved
@@ -1,39 +1,20 @@
-<<<<<<< HEAD
 import { FC } from "react";
-import { useRouter } from "next/router";
-import { observer } from "mobx-react-lite";
-=======
-import { FC, useCallback } from "react";
->>>>>>> b3d3c0fb
 import { DragDropContext, DropResult } from "@hello-pangea/dnd";
 import { observer } from "mobx-react-lite";
 import { useRouter } from "next/router";
 // components
 import { TOAST_TYPE, setToast } from "@plane/ui";
 import { CalendarChart } from "components/issues";
-<<<<<<< HEAD
 // hooks
-import useToast from "hooks/use-toast";
 import { useIssues, useUser } from "hooks/store";
 import { useIssuesActions } from "hooks/use-issues-actions";
+// ui
 // types
 import { TGroupedIssues } from "@plane/types";
 import { EIssuesStoreType } from "constants/issue";
 import { IQuickActionProps } from "../list/list-view-types";
 import { handleDragDrop } from "./utils";
 import { EUserProjectRoles } from "constants/project";
-=======
-// ui
-// types
-import { ICycleIssues, ICycleIssuesFilter } from "store/issue/cycle";
-import { IModuleIssues, IModuleIssuesFilter } from "store/issue/module";
-import { IProjectIssues, IProjectIssuesFilter } from "store/issue/project";
-import { IProjectViewIssues, IProjectViewIssuesFilter } from "store/issue/project-views";
-import { TGroupedIssues, TIssue } from "@plane/types";
-import { IQuickActionProps } from "../list/list-view-types";
-import { EIssueActions } from "../types";
-import { handleDragDrop } from "./utils";
->>>>>>> b3d3c0fb
 
 type CalendarStoreType =
   | EIssuesStoreType.PROJECT
@@ -56,11 +37,6 @@
   const { workspaceSlug, projectId } = router.query;
 
   // hooks
-<<<<<<< HEAD
-  const { setToastAlert } = useToast();
-=======
-  const { issueMap } = useIssues();
->>>>>>> b3d3c0fb
   const {
     membership: { currentProjectRole },
   } = useUser();
