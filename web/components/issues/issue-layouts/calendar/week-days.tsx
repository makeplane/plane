import { Placement } from "@popperjs/core";
import { observer } from "mobx-react-lite";
import { TGroupedIssues, TIssue, TIssueMap } from "@plane/types";
// components
import { CalendarDayTile } from "@/components/issues";
// helpers
import { renderFormattedPayloadDate } from "@/helpers/date-time.helper";
// types
<<<<<<< HEAD
import { ICycleIssuesFilter } from "store/issue/cycle";
import { IModuleIssuesFilter } from "store/issue/module";
import { IProjectIssuesFilter } from "store/issue/project";
import { IProjectViewIssuesFilter } from "store/issue/project-views";
import { TGroupedIssues, TIssue, TIssueMap, TPaginationData } from "@plane/types";
=======
import { ICycleIssuesFilter } from "@/store/issue/cycle";
import { IModuleIssuesFilter } from "@/store/issue/module";
import { IProjectIssuesFilter } from "@/store/issue/project";
import { IProjectViewIssuesFilter } from "@/store/issue/project-views";
>>>>>>> 1c3619a4
import { ICalendarDate, ICalendarWeek } from "./types";

type Props = {
  issuesFilterStore: IProjectIssuesFilter | IModuleIssuesFilter | ICycleIssuesFilter | IProjectViewIssuesFilter;
  issues: TIssueMap | undefined;
  groupedIssueIds: TGroupedIssues;
  week: ICalendarWeek | undefined;
<<<<<<< HEAD
  quickActions: (issue: TIssue, customActionButton?: React.ReactElement) => React.ReactNode;
  loadMoreIssues: (dateString: string) => void;
  getPaginationData: (groupId: string | undefined) => TPaginationData | undefined;
  getGroupIssueCount: (groupId: string | undefined) => number | undefined;
=======
  quickActions: (issue: TIssue, customActionButton?: React.ReactElement, placement?: Placement) => React.ReactNode;
>>>>>>> 1c3619a4
  enableQuickIssueCreate?: boolean;
  disableIssueCreation?: boolean;
  quickAddCallback?: (
    workspaceSlug: string,
    projectId: string,
    data: TIssue,
    viewId?: string
  ) => Promise<TIssue | undefined>;
  addIssuesToView?: (issueIds: string[]) => Promise<any>;
  viewId?: string;
  readOnly?: boolean;
  selectedDate: Date;
  setSelectedDate: (date: Date) => void;
};

export const CalendarWeekDays: React.FC<Props> = observer((props) => {
  const {
    issuesFilterStore,
    issues,
    groupedIssueIds,
    week,
    loadMoreIssues,
    getPaginationData,
    getGroupIssueCount,
    quickActions,
    enableQuickIssueCreate,
    disableIssueCreation,
    quickAddCallback,
    addIssuesToView,
    viewId,
    readOnly = false,
    selectedDate,
    setSelectedDate,
  } = props;

  const calendarLayout = issuesFilterStore?.issueFilters?.displayFilters?.calendar?.layout ?? "month";
  const showWeekends = issuesFilterStore?.issueFilters?.displayFilters?.calendar?.show_weekends ?? false;

  if (!week) return null;

  return (
    <div
      className={`grid md:divide-x-[0.5px] divide-custom-border-200 ${showWeekends ? "grid-cols-7" : "grid-cols-5"} ${
        calendarLayout === "month" ? "" : "h-full"
      }`}
    >
      {Object.values(week).map((date: ICalendarDate) => {
        if (!showWeekends && (date.date.getDay() === 0 || date.date.getDay() === 6)) return null;

        return (
          <CalendarDayTile
            selectedDate={selectedDate}
            setSelectedDate={setSelectedDate}
            issuesFilterStore={issuesFilterStore}
            key={renderFormattedPayloadDate(date.date)}
            date={date}
            issues={issues}
            groupedIssueIds={groupedIssueIds}
            loadMoreIssues={loadMoreIssues}
            getPaginationData={getPaginationData}
            getGroupIssueCount={getGroupIssueCount}
            quickActions={quickActions}
            enableQuickIssueCreate={enableQuickIssueCreate}
            disableIssueCreation={disableIssueCreation}
            quickAddCallback={quickAddCallback}
            addIssuesToView={addIssuesToView}
            viewId={viewId}
            readOnly={readOnly}
          />
        );
      })}
    </div>
  );
});<|MERGE_RESOLUTION|>--- conflicted
+++ resolved
@@ -1,23 +1,15 @@
 import { Placement } from "@popperjs/core";
 import { observer } from "mobx-react-lite";
-import { TGroupedIssues, TIssue, TIssueMap } from "@plane/types";
+import { TGroupedIssues, TIssue, TIssueMap, TPaginationData } from "@plane/types";
 // components
 import { CalendarDayTile } from "@/components/issues";
 // helpers
 import { renderFormattedPayloadDate } from "@/helpers/date-time.helper";
 // types
-<<<<<<< HEAD
-import { ICycleIssuesFilter } from "store/issue/cycle";
-import { IModuleIssuesFilter } from "store/issue/module";
-import { IProjectIssuesFilter } from "store/issue/project";
-import { IProjectViewIssuesFilter } from "store/issue/project-views";
-import { TGroupedIssues, TIssue, TIssueMap, TPaginationData } from "@plane/types";
-=======
 import { ICycleIssuesFilter } from "@/store/issue/cycle";
 import { IModuleIssuesFilter } from "@/store/issue/module";
 import { IProjectIssuesFilter } from "@/store/issue/project";
 import { IProjectViewIssuesFilter } from "@/store/issue/project-views";
->>>>>>> 1c3619a4
 import { ICalendarDate, ICalendarWeek } from "./types";
 
 type Props = {
@@ -25,14 +17,10 @@
   issues: TIssueMap | undefined;
   groupedIssueIds: TGroupedIssues;
   week: ICalendarWeek | undefined;
-<<<<<<< HEAD
-  quickActions: (issue: TIssue, customActionButton?: React.ReactElement) => React.ReactNode;
+  quickActions: (issue: TIssue, customActionButton?: React.ReactElement, placement?: Placement) => React.ReactNode;
   loadMoreIssues: (dateString: string) => void;
   getPaginationData: (groupId: string | undefined) => TPaginationData | undefined;
   getGroupIssueCount: (groupId: string | undefined) => number | undefined;
-=======
-  quickActions: (issue: TIssue, customActionButton?: React.ReactElement, placement?: Placement) => React.ReactNode;
->>>>>>> 1c3619a4
   enableQuickIssueCreate?: boolean;
   disableIssueCreation?: boolean;
   quickAddCallback?: (
