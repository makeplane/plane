--- conflicted
+++ resolved
@@ -17,30 +17,18 @@
   issues: TIssueMap | undefined;
   groupedIssueIds: TGroupedIssues;
   week: ICalendarWeek | undefined;
-<<<<<<< HEAD
-  quickActions: (issue: TIssue, customActionButton?: React.ReactElement, placement?: Placement) => React.ReactNode;
+  quickActions: TRenderQuickActions
   loadMoreIssues: (dateString: string) => void;
   getPaginationData: (groupId: string | undefined) => TPaginationData | undefined;
   getGroupIssueCount: (groupId: string | undefined) => number | undefined;
   enableQuickIssueCreate?: boolean;
   disableIssueCreation?: boolean;
   quickAddCallback?: (projectId: string | null | undefined, data: TIssue) => Promise<TIssue | undefined>;
-=======
-  quickActions: TRenderQuickActions;
-  enableQuickIssueCreate?: boolean;
-  disableIssueCreation?: boolean;
   handleDragAndDrop: (
     issueId: string | undefined,
     sourceDate: string | undefined,
     destinationDate: string | undefined
   ) => Promise<void>;
-  quickAddCallback?: (
-    workspaceSlug: string,
-    projectId: string,
-    data: TIssue,
-    viewId?: string
-  ) => Promise<TIssue | undefined>;
->>>>>>> 90d5dd5a
   addIssuesToView?: (issueIds: string[]) => Promise<any>;
   readOnly?: boolean;
   selectedDate: Date;
