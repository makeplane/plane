<<<<<<< HEAD
import { observer } from "mobx-react";
=======
import { Placement } from "@popperjs/core";
import { observer } from "mobx-react-lite";
import { TGroupedIssues, TIssue, TIssueMap } from "@plane/types";
>>>>>>> 204e4a8c
// components
import { CalendarDayTile } from "@/components/issues";
// helpers
import { renderFormattedPayloadDate } from "@/helpers/date-time.helper";
// types
import { ICycleIssuesFilter } from "@/store/issue/cycle";
import { IModuleIssuesFilter } from "@/store/issue/module";
import { IProjectIssuesFilter } from "@/store/issue/project";
import { IProjectViewIssuesFilter } from "@/store/issue/project-views";
import { ICalendarDate, ICalendarWeek } from "./types";

type Props = {
  issuesFilterStore: IProjectIssuesFilter | IModuleIssuesFilter | ICycleIssuesFilter | IProjectViewIssuesFilter;
  issues: TIssueMap | undefined;
  groupedIssueIds: TGroupedIssues;
  week: ICalendarWeek | undefined;
  quickActions: (issue: TIssue, customActionButton?: React.ReactElement, placement?: Placement) => React.ReactNode;
  enableQuickIssueCreate?: boolean;
  disableIssueCreation?: boolean;
  quickAddCallback?: (
    workspaceSlug: string,
    projectId: string,
    data: TIssue,
    viewId?: string
  ) => Promise<TIssue | undefined>;
  addIssuesToView?: (issueIds: string[]) => Promise<any>;
  viewId?: string;
  readOnly?: boolean;
  selectedDate: Date;
  setSelectedDate: (date: Date) => void;
};

export const CalendarWeekDays: React.FC<Props> = observer((props) => {
  const {
    issuesFilterStore,
    issues,
    groupedIssueIds,
    week,
    quickActions,
    enableQuickIssueCreate,
    disableIssueCreation,
    quickAddCallback,
    addIssuesToView,
    viewId,
    readOnly = false,
    selectedDate,
    setSelectedDate,
  } = props;

  const calendarLayout = issuesFilterStore?.issueFilters?.displayFilters?.calendar?.layout ?? "month";
  const showWeekends = issuesFilterStore?.issueFilters?.displayFilters?.calendar?.show_weekends ?? false;

  if (!week) return null;

  return (
    <div
      className={`grid md:divide-x-[0.5px] divide-custom-border-200 ${showWeekends ? "grid-cols-7" : "grid-cols-5"} ${
        calendarLayout === "month" ? "" : "h-full"
      }`}
    >
      {Object.values(week).map((date: ICalendarDate) => {
        if (!showWeekends && (date.date.getDay() === 0 || date.date.getDay() === 6)) return null;

        return (
          <CalendarDayTile
            selectedDate={selectedDate}
            setSelectedDate={setSelectedDate}
            issuesFilterStore={issuesFilterStore}
            key={renderFormattedPayloadDate(date.date)}
            date={date}
            issues={issues}
            groupedIssueIds={groupedIssueIds}
            quickActions={quickActions}
            enableQuickIssueCreate={enableQuickIssueCreate}
            disableIssueCreation={disableIssueCreation}
            quickAddCallback={quickAddCallback}
            addIssuesToView={addIssuesToView}
            viewId={viewId}
            readOnly={readOnly}
          />
        );
      })}
    </div>
  );
});<|MERGE_RESOLUTION|>--- conflicted
+++ resolved
@@ -1,10 +1,6 @@
-<<<<<<< HEAD
-import { observer } from "mobx-react";
-=======
 import { Placement } from "@popperjs/core";
 import { observer } from "mobx-react-lite";
 import { TGroupedIssues, TIssue, TIssueMap } from "@plane/types";
->>>>>>> 204e4a8c
 // components
 import { CalendarDayTile } from "@/components/issues";
 // helpers
@@ -61,7 +57,7 @@
 
   return (
     <div
-      className={`grid md:divide-x-[0.5px] divide-custom-border-200 ${showWeekends ? "grid-cols-7" : "grid-cols-5"} ${
+      className={`grid divide-custom-border-200 md:divide-x-[0.5px] ${showWeekends ? "grid-cols-7" : "grid-cols-5"} ${
         calendarLayout === "month" ? "" : "h-full"
       }`}
     >
