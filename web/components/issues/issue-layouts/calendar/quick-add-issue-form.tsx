--- conflicted
+++ resolved
@@ -2,38 +2,24 @@
 import { observer } from "mobx-react-lite";
 import { useRouter } from "next/router";
 import { useForm } from "react-hook-form";
-<<<<<<< HEAD
-import { observer } from "mobx-react-lite";
 // components
 import { ExistingIssuesListModal } from "components/core";
 // hooks
 import { useEventTracker, useIssueDetail, useProject } from "hooks/store";
-=======
-// hooks
-import { PlusIcon } from "lucide-react";
-import { TOAST_TYPE, setPromiseToast, setToast } from "@plane/ui";
-import { ISSUE_CREATED } from "constants/event-tracker";
-import { createIssuePayload } from "helpers/issue.helper";
-import { useEventTracker, useProject } from "hooks/store";
->>>>>>> 6a6ab554
 import useKeypress from "hooks/use-keypress";
 import useOutsideClickDetector from "hooks/use-outside-click-detector";
 // helpers
+import { createIssuePayload } from "helpers/issue.helper";
 // icons
+import { PlusIcon } from "lucide-react";
 // ui
-<<<<<<< HEAD
 import { TOAST_TYPE, setPromiseToast, setToast, CustomMenu } from "@plane/ui";
-=======
->>>>>>> 6a6ab554
 // types
 import { ISearchIssueResponse, TIssue } from "@plane/types";
 // constants
-<<<<<<< HEAD
 import { ISSUE_CREATED } from "constants/event-tracker";
 // helper
 import { cn } from "helpers/common.helper";
-=======
->>>>>>> 6a6ab554
 
 type Props = {
   formKey: keyof TIssue;
