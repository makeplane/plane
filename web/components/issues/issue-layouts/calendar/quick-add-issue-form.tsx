--- conflicted
+++ resolved
@@ -8,7 +8,7 @@
 import { TOAST_TYPE, setPromiseToast, setToast, CustomMenu } from "@plane/ui";
 import { ExistingIssuesListModal } from "@/components/core";
 // hooks
-import { ISSUE_CREATED } from "@/constants/event-tracker";
+import { E_CALENDAR_QUICK_ADD, ISSUE_CREATED } from "constants/event-tracker";
 import { cn } from "@/helpers/common.helper";
 import { createIssuePayload } from "@/helpers/issue.helper";
 import { useEventTracker, useIssueDetail, useProject } from "@/hooks/store";
@@ -19,10 +19,6 @@
 // ui
 // types
 // constants
-<<<<<<< HEAD
-import { E_CALENDAR_QUICK_ADD, ISSUE_CREATED } from "constants/event-tracker";
-=======
->>>>>>> 15c7deb2
 // helper
 
 type Props = {
