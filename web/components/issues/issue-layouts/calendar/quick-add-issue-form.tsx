import { useEffect, useRef, useState } from "react";
import { useRouter } from "next/router";
import { useForm } from "react-hook-form";
import { observer } from "mobx-react-lite";
// hooks
import { useProject, useWorkspace } from "hooks/store";
import useToast from "hooks/use-toast";
import useKeypress from "hooks/use-keypress";
import useOutsideClickDetector from "hooks/use-outside-click-detector";
// helpers
import { createIssuePayload } from "helpers/issue.helper";
// icons
import { PlusIcon } from "lucide-react";
// types
import { IIssue } from "types";

type Props = {
  formKey: keyof IIssue;
  groupId?: string;
  subGroupId?: string | null;
  prePopulatedData?: Partial<IIssue>;
  quickAddCallback?: (
    workspaceSlug: string,
    projectId: string,
    data: IIssue,
    viewId?: string
  ) => Promise<IIssue | undefined>;
  viewId?: string;
  onOpen?: () => void;
};

const defaultValues: Partial<IIssue> = {
  name: "",
};

const Inputs = (props: any) => {
  const { register, setFocus, projectDetails } = props;

  useEffect(() => {
    setFocus("name");
  }, [setFocus]);

  return (
    <>
      <h4 className="text-xs leading-5 text-custom-text-400">{projectDetails?.identifier ?? "..."}</h4>
      <input
        type="text"
        autoComplete="off"
        placeholder="Issue Title"
        {...register("name", {
          required: "Issue title is required.",
        })}
        className="w-full rounded-md bg-transparent py-1.5 pr-2 text-xs font-medium leading-5 text-custom-text-200 outline-none"
      />
    </>
  );
};

export const CalendarQuickAddIssueForm: React.FC<Props> = observer((props) => {
<<<<<<< HEAD
  const { formKey, groupId, prePopulatedData, quickAddCallback, viewId } = props;
=======
  const { formKey, groupId, prePopulatedData, quickAddCallback, viewId, onOpen } = props;

>>>>>>> 7684a2c0
  // router
  const router = useRouter();
  const { workspaceSlug, projectId } = router.query;
  // store hooks
  const { getProjectById } = useProject();
  const { getWorkspaceBySlug } = useWorkspace();
  // refs
  const ref = useRef<HTMLDivElement>(null);
  // states
  const [isOpen, setIsOpen] = useState(false);
  // toast alert
  const { setToastAlert } = useToast();

  // derived values
  const workspaceDetail = (workspaceSlug && getWorkspaceBySlug(workspaceSlug.toString())) || null;
  const projectDetail = projectId ? getProjectById(projectId.toString()) : null;

  const {
    reset,
    handleSubmit,
    register,
    setFocus,
    formState: { errors, isSubmitting },
  } = useForm<IIssue>({ defaultValues });

  const handleClose = () => {
    setIsOpen(false);
  };

  useKeypress("Escape", handleClose);
  useOutsideClickDetector(ref, handleClose);

  useEffect(() => {
    if (!isOpen) reset({ ...defaultValues });
  }, [isOpen, reset]);

  useEffect(() => {
    if (!errors) return;

    Object.keys(errors).forEach((key) => {
      const error = errors[key as keyof IIssue];

      setToastAlert({
        type: "error",
        title: "Error!",
        message: error?.message?.toString() || "Some error occurred. Please try again.",
      });
    });
  }, [errors, setToastAlert]);

  const onSubmitHandler = async (formData: IIssue) => {
    if (isSubmitting || !groupId || !workspaceDetail || !projectDetail || !workspaceSlug || !projectId) return;

    reset({ ...defaultValues });

    const payload = createIssuePayload(workspaceDetail, projectDetail, {
      ...(prePopulatedData ?? {}),
      ...formData,
    });

    try {
      quickAddCallback &&
        (await quickAddCallback(
          workspaceSlug.toString(),
          projectId.toString(),
          {
            ...payload,
          },
          viewId
        ));
      setToastAlert({
        type: "success",
        title: "Success!",
        message: "Issue created successfully.",
      });
    } catch (err: any) {
      console.error(err);
      setToastAlert({
        type: "error",
        title: "Error!",
        message: err?.message || "Some error occurred. Please try again.",
      });
    }
  };

  const handleOpen = () => {
    setIsOpen(true);
    if (onOpen) onOpen();
  };

  return (
    <>
      {isOpen && (
        <div
          ref={ref}
          className={`z-20 w-full transition-all ${
            isOpen ? "scale-100 opacity-100" : "pointer-events-none scale-95 opacity-0"
          }`}
        >
          <form
            onSubmit={handleSubmit(onSubmitHandler)}
            className="z-50 flex w-full items-center gap-x-2 rounded border-[0.5px] border-custom-border-200 bg-custom-background-100 px-2 shadow-custom-shadow-2xs transition-opacity"
          >
            <Inputs formKey={formKey} register={register} setFocus={setFocus} projectDetails={projectDetail} />
          </form>
        </div>
      )}

      {!isOpen && (
        <div className="hidden rounded border-[0.5px] border-custom-border-200 group-hover:block">
          <button
            type="button"
            className="flex w-full items-center gap-x-[6px] rounded-md px-2 py-1.5 text-custom-primary-100"
            onClick={handleOpen}
          >
            <PlusIcon className="h-3.5 w-3.5 stroke-2" />
            <span className="text-sm font-medium text-custom-primary-100">New Issue</span>
          </button>
        </div>
      )}
    </>
  );
});<|MERGE_RESOLUTION|>--- conflicted
+++ resolved
@@ -57,12 +57,8 @@
 };
 
 export const CalendarQuickAddIssueForm: React.FC<Props> = observer((props) => {
-<<<<<<< HEAD
-  const { formKey, groupId, prePopulatedData, quickAddCallback, viewId } = props;
-=======
   const { formKey, groupId, prePopulatedData, quickAddCallback, viewId, onOpen } = props;
 
->>>>>>> 7684a2c0
   // router
   const router = useRouter();
   const { workspaceSlug, projectId } = router.query;
