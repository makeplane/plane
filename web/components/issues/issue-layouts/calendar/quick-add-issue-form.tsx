import { useEffect, useRef, useState } from "react";
import { useRouter } from "next/router";
import { useForm } from "react-hook-form";
import { observer } from "mobx-react-lite";
// components
import { ExistingIssuesListModal } from "components/core";
import { CustomMenu } from "@plane/ui";
// hooks
<<<<<<< HEAD
import { useEventTracker, useIssueDetail, useProject } from "hooks/store";
import useToast from "hooks/use-toast";
=======
import { useEventTracker, useProject } from "hooks/store";
>>>>>>> 921b9078
import useKeypress from "hooks/use-keypress";
import useOutsideClickDetector from "hooks/use-outside-click-detector";
// helpers
import { createIssuePayload } from "helpers/issue.helper";
// icons
import { PlusIcon } from "lucide-react";
// ui
import { TOAST_TYPE, setPromiseToast, setToast } from "@plane/ui";
// types
import { ISearchIssueResponse, TIssue } from "@plane/types";
// constants
import { ISSUE_CREATED } from "constants/event-tracker";
// helper
import { cn } from "helpers/common.helper";

type Props = {
  formKey: keyof TIssue;
  groupId?: string;
  subGroupId?: string | null;
  prePopulatedData?: Partial<TIssue>;
  quickAddCallback?: (
    workspaceSlug: string,
    projectId: string,
    data: TIssue,
    viewId?: string
  ) => Promise<TIssue | undefined>;
  addIssuesToView?: (issueIds: string[]) => Promise<any>;
  viewId?: string;
  onOpen?: () => void;
};

const defaultValues: Partial<TIssue> = {
  name: "",
};

const Inputs = (props: any) => {
  const { register, setFocus, projectDetails } = props;

  useEffect(() => {
    setFocus("name");
  }, [setFocus]);

  return (
    <>
      <h4 className="text-xs leading-5 text-custom-text-400">{projectDetails?.identifier ?? "..."}</h4>
      <input
        type="text"
        autoComplete="off"
        placeholder="Issue Title"
        {...register("name", {
          required: "Issue title is required.",
        })}
        className="w-full rounded-md bg-transparent py-1.5 pr-2 text-xs font-medium leading-5 text-custom-text-200 outline-none"
      />
    </>
  );
};

export const CalendarQuickAddIssueForm: React.FC<Props> = observer((props) => {
  const { formKey, prePopulatedData, quickAddCallback, addIssuesToView, viewId, onOpen } = props;

  // router
  const router = useRouter();
  const { workspaceSlug, projectId, moduleId } = router.query;
  // store hooks
  const { getProjectById } = useProject();
  const { captureIssueEvent } = useEventTracker();
  const { updateIssue } = useIssueDetail();
  // refs
  const ref = useRef<HTMLDivElement>(null);
  // states
  const [isOpen, setIsOpen] = useState(false);
<<<<<<< HEAD
  const [isMenuOpen, setIsMenuOpen] = useState(false);
  const [isExistingIssueModalOpen, setIsExistingIssueModalOpen] = useState(false);
  // toast alert
  const { setToastAlert } = useToast();
=======

>>>>>>> 921b9078
  // derived values
  const projectDetail = projectId ? getProjectById(projectId.toString()) : null;
  const ExistingIssuesListModalPayload = moduleId
    ? { module: moduleId.toString(), target_date: "none" }
    : { cycle: true, target_date: "none" };

  const {
    reset,
    handleSubmit,
    register,
    setFocus,
    formState: { errors, isSubmitting },
  } = useForm<TIssue>({ defaultValues });

  const handleClose = () => {
    setIsOpen(false);
  };

  useKeypress("Escape", handleClose);
  useOutsideClickDetector(ref, handleClose);

  useEffect(() => {
    if (!isOpen) reset({ ...defaultValues });
  }, [isOpen, reset]);

  useEffect(() => {
    if (!errors) return;

    Object.keys(errors).forEach((key) => {
      const error = errors[key as keyof TIssue];

      setToast({
        type: TOAST_TYPE.ERROR,
        title: "Error!",
        message: error?.message?.toString() || "Some error occurred. Please try again.",
      });
    });
  }, [errors]);

  const onSubmitHandler = async (formData: TIssue) => {
    if (isSubmitting || !workspaceSlug || !projectId) return;

    reset({ ...defaultValues });

    const payload = createIssuePayload(projectId.toString(), {
      ...(prePopulatedData ?? {}),
      ...formData,
    });

    if (quickAddCallback) {
      const quickAddPromise = quickAddCallback(
        workspaceSlug.toString(),
        projectId.toString(),
        {
          ...payload,
        },
        viewId
      );
      setPromiseToast<any>(quickAddPromise, {
        loading: "Adding issue...",
        success: {
          title: "Success!",
          message: () => "Issue created successfully.",
        },
        error: {
          title: "Error!",
          message: (err) => err?.message || "Some error occurred. Please try again.",
        },
      });

      await quickAddPromise
        .then((res) => {
          captureIssueEvent({
            eventName: ISSUE_CREATED,
            payload: { ...res, state: "SUCCESS", element: "Calendar quick add" },
            path: router.asPath,
          });
        })
        .catch(() => {
          captureIssueEvent({
            eventName: ISSUE_CREATED,
            payload: { ...payload, state: "FAILED", element: "Calendar quick add" },
            path: router.asPath,
          });
        });
    }
  };

  const handleAddIssuesToView = async (data: ISearchIssueResponse[]) => {
    if (!workspaceSlug || !projectId) return;

    const issueIds = data.map((i) => i.id);

    try {
      // To handle all updates in parallel
      await Promise.all(
        data.map((issue) =>
          updateIssue(workspaceSlug.toString(), projectId.toString(), issue.id, prePopulatedData ?? {})
        )
      );
      if (addIssuesToView) {
        await addIssuesToView(issueIds);
      }
    } catch (error) {
      setToastAlert({
        type: "error",
        title: "Error!",
        message: "Something went wrong. Please try again.",
      });
    }
  };

  const handleNewIssue = () => {
    setIsOpen(true);
    if (onOpen) onOpen();
  };
  const handleExistingIssue = () => {
    setIsExistingIssueModalOpen(true);
  };

  return (
    <>
      {workspaceSlug && projectId && (
        <ExistingIssuesListModal
          workspaceSlug={workspaceSlug.toString()}
          projectId={projectId.toString()}
          isOpen={isExistingIssueModalOpen}
          handleClose={() => setIsExistingIssueModalOpen(false)}
          searchParams={ExistingIssuesListModalPayload}
          handleOnSubmit={handleAddIssuesToView}
        />
      )}
      {isOpen && (
        <div
          ref={ref}
          className={`z-20 w-full transition-all ${
            isOpen ? "scale-100 opacity-100" : "pointer-events-none scale-95 opacity-0"
          }`}
        >
          <form
            onSubmit={handleSubmit(onSubmitHandler)}
            className="z-50 flex w-full items-center gap-x-2 rounded border-[0.5px] border-custom-border-200 bg-custom-background-100 px-2 shadow-custom-shadow-2xs transition-opacity"
          >
            <Inputs formKey={formKey} register={register} setFocus={setFocus} projectDetails={projectDetail} />
          </form>
        </div>
      )}

      {!isOpen && (
        <div
          className={cn("hidden rounded border-[0.5px] border-custom-border-200 group-hover:block", {
            block: isMenuOpen,
          })}
        >
          {addIssuesToView ? (
            <CustomMenu
              placement="bottom-start"
              menuButtonOnClick={() => setIsMenuOpen(true)}
              onMenuClose={() => setIsMenuOpen(false)}
              className="w-full"
              customButtonClassName="w-full"
              customButton={
                <div className="flex w-full items-center gap-x-[6px] rounded-md px-2 py-1.5 text-custom-primary-100">
                  <PlusIcon className="h-3.5 w-3.5 stroke-2 flex-shrink-0" />
                  <span className="text-sm font-medium flex-shrink-0 text-custom-primary-100">New Issue</span>
                </div>
              }
            >
              <CustomMenu.MenuItem onClick={handleNewIssue}>New Issue</CustomMenu.MenuItem>
              <CustomMenu.MenuItem onClick={handleExistingIssue}>Add existing issue</CustomMenu.MenuItem>
            </CustomMenu>
          ) : (
            <button
              type="button"
              className="flex w-full items-center gap-x-[6px] rounded-md px-2 py-1.5 text-custom-primary-100"
              onClick={handleNewIssue}
            >
              <PlusIcon className="h-3.5 w-3.5 stroke-2" />
              <span className="text-sm font-medium text-custom-primary-100">New Issue</span>
            </button>
          )}
        </div>
      )}
    </>
  );
});<|MERGE_RESOLUTION|>--- conflicted
+++ resolved
@@ -4,14 +4,8 @@
 import { observer } from "mobx-react-lite";
 // components
 import { ExistingIssuesListModal } from "components/core";
-import { CustomMenu } from "@plane/ui";
 // hooks
-<<<<<<< HEAD
 import { useEventTracker, useIssueDetail, useProject } from "hooks/store";
-import useToast from "hooks/use-toast";
-=======
-import { useEventTracker, useProject } from "hooks/store";
->>>>>>> 921b9078
 import useKeypress from "hooks/use-keypress";
 import useOutsideClickDetector from "hooks/use-outside-click-detector";
 // helpers
@@ -19,7 +13,7 @@
 // icons
 import { PlusIcon } from "lucide-react";
 // ui
-import { TOAST_TYPE, setPromiseToast, setToast } from "@plane/ui";
+import { TOAST_TYPE, setPromiseToast, setToast, CustomMenu } from "@plane/ui";
 // types
 import { ISearchIssueResponse, TIssue } from "@plane/types";
 // constants
@@ -84,14 +78,8 @@
   const ref = useRef<HTMLDivElement>(null);
   // states
   const [isOpen, setIsOpen] = useState(false);
-<<<<<<< HEAD
   const [isMenuOpen, setIsMenuOpen] = useState(false);
   const [isExistingIssueModalOpen, setIsExistingIssueModalOpen] = useState(false);
-  // toast alert
-  const { setToastAlert } = useToast();
-=======
-
->>>>>>> 921b9078
   // derived values
   const projectDetail = projectId ? getProjectById(projectId.toString()) : null;
   const ExistingIssuesListModalPayload = moduleId
@@ -196,8 +184,8 @@
         await addIssuesToView(issueIds);
       }
     } catch (error) {
-      setToastAlert({
-        type: "error",
+      setToast({
+        type: TOAST_TYPE.ERROR,
         title: "Error!",
         message: "Something went wrong. Please try again.",
       });
