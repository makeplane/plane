import { useMemo, useState } from "react";
<<<<<<< HEAD
import { observer } from "mobx-react";
=======
>>>>>>> 204e4a8c
import sortBy from "lodash/sortBy";
import { observer } from "mobx-react-lite";
// hooks
import { Loader, Avatar } from "@plane/ui";
import { FilterHeader, FilterOption } from "@/components/issues";
import { useMember } from "@/hooks/store";
// components
// ui

type Props = {
  appliedFilters: string[] | null;
  handleUpdate: (val: string) => void;
  memberIds: string[] | undefined;
  searchQuery: string;
};

export const FilterMentions: React.FC<Props> = observer((props: Props) => {
  const { appliedFilters, handleUpdate, memberIds, searchQuery } = props;
  // states
  const [itemsToRender, setItemsToRender] = useState(5);
  const [previewEnabled, setPreviewEnabled] = useState(true);
  // store hooks
  const { getUserDetails } = useMember();

  const appliedFiltersCount = appliedFilters?.length ?? 0;

  const sortedOptions = useMemo(() => {
    const filteredOptions = (memberIds || []).filter(
      (memberId) => getUserDetails(memberId)?.display_name.toLowerCase().includes(searchQuery.toLowerCase())
    );

    return sortBy(filteredOptions, [
      (memberId) => !(appliedFilters ?? []).includes(memberId),
      (memberId) => getUserDetails(memberId)?.display_name.toLowerCase(),
    ]);
    // eslint-disable-next-line react-hooks/exhaustive-deps
  }, [searchQuery]);

  const handleViewToggle = () => {
    if (!sortedOptions) return;

    if (itemsToRender === sortedOptions.length) setItemsToRender(5);
    else setItemsToRender(sortedOptions.length);
  };

  return (
    <>
      <FilterHeader
        title={`Mention${appliedFiltersCount > 0 ? ` (${appliedFiltersCount})` : ""}`}
        isPreviewEnabled={previewEnabled}
        handleIsPreviewEnabled={() => setPreviewEnabled(!previewEnabled)}
      />
      {previewEnabled && (
        <div>
          {sortedOptions ? (
            sortedOptions.length > 0 ? (
              <>
                {sortedOptions.slice(0, itemsToRender).map((memberId) => {
                  const member = getUserDetails(memberId);

                  if (!member) return null;
                  return (
                    <FilterOption
                      key={`mentions-${member.id}`}
                      isChecked={appliedFilters?.includes(member.id) ? true : false}
                      onClick={() => handleUpdate(member.id)}
                      icon={<Avatar name={member?.display_name} src={member?.avatar} showTooltip={false} size={"md"} />}
                      title={member.display_name}
                    />
                  );
                })}
                {sortedOptions.length > 5 && (
                  <button
                    type="button"
                    className="ml-8 text-xs font-medium text-custom-primary-100"
                    onClick={handleViewToggle}
                  >
                    {itemsToRender === sortedOptions.length ? "View less" : "View all"}
                  </button>
                )}
              </>
            ) : (
              <p className="text-xs italic text-custom-text-400">No matches found</p>
            )
          ) : (
            <Loader className="space-y-2">
              <Loader.Item height="20px" />
              <Loader.Item height="20px" />
              <Loader.Item height="20px" />
            </Loader>
          )}
        </div>
      )}
    </>
  );
});<|MERGE_RESOLUTION|>--- conflicted
+++ resolved
@@ -1,8 +1,4 @@
 import { useMemo, useState } from "react";
-<<<<<<< HEAD
-import { observer } from "mobx-react";
-=======
->>>>>>> 204e4a8c
 import sortBy from "lodash/sortBy";
 import { observer } from "mobx-react-lite";
 // hooks
@@ -30,8 +26,8 @@
   const appliedFiltersCount = appliedFilters?.length ?? 0;
 
   const sortedOptions = useMemo(() => {
-    const filteredOptions = (memberIds || []).filter(
-      (memberId) => getUserDetails(memberId)?.display_name.toLowerCase().includes(searchQuery.toLowerCase())
+    const filteredOptions = (memberIds || []).filter((memberId) =>
+      getUserDetails(memberId)?.display_name.toLowerCase().includes(searchQuery.toLowerCase())
     );
 
     return sortBy(filteredOptions, [
