import { useMemo, useState } from "react";
<<<<<<< HEAD
import { observer } from "mobx-react";
=======
>>>>>>> 204e4a8c
import sortBy from "lodash/sortBy";
import { observer } from "mobx-react-lite";
// hooks
import { Avatar, Loader } from "@plane/ui";
import { FilterHeader, FilterOption } from "@/components/issues";
import { useMember } from "@/hooks/store";
// components
// ui

type Props = {
  appliedFilters: string[] | null;
  handleUpdate: (val: string) => void;
  memberIds: string[] | undefined;
  searchQuery: string;
};

export const FilterCreatedBy: React.FC<Props> = observer((props: Props) => {
  const { appliedFilters, handleUpdate, memberIds, searchQuery } = props;
  // states
  const [itemsToRender, setItemsToRender] = useState(5);
  const [previewEnabled, setPreviewEnabled] = useState(true);
  // store hooks
  const { getUserDetails } = useMember();

  const sortedOptions = useMemo(() => {
    const filteredOptions = (memberIds || []).filter(
      (memberId) => getUserDetails(memberId)?.display_name.toLowerCase().includes(searchQuery.toLowerCase())
    );

    return sortBy(filteredOptions, [
      (memberId) => !(appliedFilters ?? []).includes(memberId),
      (memberId) => getUserDetails(memberId)?.display_name.toLowerCase(),
    ]);
    // eslint-disable-next-line react-hooks/exhaustive-deps
  }, [searchQuery]);

  const appliedFiltersCount = appliedFilters?.length ?? 0;

  const handleViewToggle = () => {
    if (!sortedOptions) return;

    if (itemsToRender === sortedOptions.length) setItemsToRender(5);
    else setItemsToRender(sortedOptions.length);
  };

  return (
    <>
      <FilterHeader
        title={`Created by${appliedFiltersCount > 0 ? ` (${appliedFiltersCount})` : ""}`}
        isPreviewEnabled={previewEnabled}
        handleIsPreviewEnabled={() => setPreviewEnabled(!previewEnabled)}
      />
      {previewEnabled && (
        <div>
          {sortedOptions ? (
            sortedOptions.length > 0 ? (
              <>
                {sortedOptions.slice(0, itemsToRender).map((memberId) => {
                  const member = getUserDetails(memberId);

                  if (!member) return null;
                  return (
                    <FilterOption
                      key={`created-by-${member.id}`}
                      isChecked={appliedFilters?.includes(member.id) ? true : false}
                      onClick={() => handleUpdate(member.id)}
                      icon={<Avatar name={member.display_name} src={member.avatar} size="md" />}
                      title={member.display_name}
                    />
                  );
                })}
                {sortedOptions.length > 5 && (
                  <button
                    type="button"
                    className="ml-8 text-xs font-medium text-custom-primary-100"
                    onClick={handleViewToggle}
                  >
                    {itemsToRender === sortedOptions.length ? "View less" : "View all"}
                  </button>
                )}
              </>
            ) : (
              <p className="text-xs italic text-custom-text-400">No matches found</p>
            )
          ) : (
            <Loader className="space-y-2">
              <Loader.Item height="20px" />
              <Loader.Item height="20px" />
              <Loader.Item height="20px" />
            </Loader>
          )}
        </div>
      )}
    </>
  );
});<|MERGE_RESOLUTION|>--- conflicted
+++ resolved
@@ -1,8 +1,4 @@
 import { useMemo, useState } from "react";
-<<<<<<< HEAD
-import { observer } from "mobx-react";
-=======
->>>>>>> 204e4a8c
 import sortBy from "lodash/sortBy";
 import { observer } from "mobx-react-lite";
 // hooks
@@ -28,8 +24,8 @@
   const { getUserDetails } = useMember();
 
   const sortedOptions = useMemo(() => {
-    const filteredOptions = (memberIds || []).filter(
-      (memberId) => getUserDetails(memberId)?.display_name.toLowerCase().includes(searchQuery.toLowerCase())
+    const filteredOptions = (memberIds || []).filter((memberId) =>
+      getUserDetails(memberId)?.display_name.toLowerCase().includes(searchQuery.toLowerCase())
     );
 
     return sortBy(filteredOptions, [
