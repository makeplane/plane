--- conflicted
+++ resolved
@@ -23,7 +23,6 @@
   // store hooks
   const { getUserDetails } = useMember();
 
-<<<<<<< HEAD
   const filteredOptions = sortBy(
     (memberIds || []).filter((memberId) =>
       getUserDetails(memberId)?.display_name.toLowerCase().includes(searchQuery.toLowerCase())
@@ -33,10 +32,6 @@
       (memberId) => !(appliedFilters ?? []).includes(memberId),
       (memberId) => getUserDetails(memberId)?.display_name.toLowerCase(),
     ]
-=======
-  const filteredOptions = memberIds?.filter(
-    (memberId) => getUserDetails(memberId)?.display_name.toLowerCase().includes(searchQuery.toLowerCase())
->>>>>>> bce69bcb
   );
 
   const appliedFiltersCount = appliedFilters?.length ?? 0;
