import React, { useState } from "react";
import { observer } from "mobx-react";
<<<<<<< HEAD
=======
// components
import { Loader } from "@plane/ui";
import { FilterHeader, FilterOption } from "components/issues";
>>>>>>> cace132a
// hooks
import { renderEmoji } from "helpers/emoji.helper";
import { useProject } from "hooks/store";
// components
import { FilterHeader, FilterOption } from "components/issues";
import { ProjectLogo } from "components/project";
// ui
<<<<<<< HEAD
import { Loader } from "@plane/ui";
=======
// helpers
>>>>>>> cace132a

type Props = {
  appliedFilters: string[] | null;
  handleUpdate: (val: string) => void;
  searchQuery: string;
};

export const FilterProjects: React.FC<Props> = observer((props) => {
  const { appliedFilters, handleUpdate, searchQuery } = props;
  // states
  const [itemsToRender, setItemsToRender] = useState(5);
  const [previewEnabled, setPreviewEnabled] = useState(true);
  // store
  const { getProjectById, workspaceProjectIds } = useProject();
  // derived values
  const projects = workspaceProjectIds?.map((projectId) => getProjectById(projectId)!) ?? null;
  const appliedFiltersCount = appliedFilters?.length ?? 0;
  const filteredOptions = projects?.filter((project) => project.name.toLowerCase().includes(searchQuery.toLowerCase()));

  const handleViewToggle = () => {
    if (!filteredOptions) return;

    if (itemsToRender === filteredOptions.length) setItemsToRender(5);
    else setItemsToRender(filteredOptions.length);
  };

  return (
    <>
      <FilterHeader
        title={`Project${appliedFiltersCount > 0 ? ` (${appliedFiltersCount})` : ""}`}
        isPreviewEnabled={previewEnabled}
        handleIsPreviewEnabled={() => setPreviewEnabled(!previewEnabled)}
      />
      {previewEnabled && (
        <div>
          {filteredOptions ? (
            filteredOptions.length > 0 ? (
              <>
                {filteredOptions.slice(0, itemsToRender).map((project) => (
                  <FilterOption
                    key={`project-${project.id}`}
                    isChecked={appliedFilters?.includes(project.id) ? true : false}
                    onClick={() => handleUpdate(project.id)}
                    icon={
                      <span className="grid place-items-center flex-shrink-0 h-4 w-4">
                        <ProjectLogo logo={project.logo_props} className="text-sm" />
                      </span>
                    }
                    title={project.name}
                  />
                ))}
                {filteredOptions.length > 5 && (
                  <button
                    type="button"
                    className="ml-8 text-xs font-medium text-custom-primary-100"
                    onClick={handleViewToggle}
                  >
                    {itemsToRender === filteredOptions.length ? "View less" : "View all"}
                  </button>
                )}
              </>
            ) : (
              <p className="text-xs italic text-custom-text-400">No matches found</p>
            )
          ) : (
            <Loader className="space-y-2">
              <Loader.Item height="20px" />
              <Loader.Item height="20px" />
              <Loader.Item height="20px" />
            </Loader>
          )}
        </div>
      )}
    </>
  );
});<|MERGE_RESOLUTION|>--- conflicted
+++ resolved
@@ -1,23 +1,14 @@
 import React, { useState } from "react";
 import { observer } from "mobx-react";
-<<<<<<< HEAD
-=======
 // components
 import { Loader } from "@plane/ui";
 import { FilterHeader, FilterOption } from "components/issues";
->>>>>>> cace132a
 // hooks
-import { renderEmoji } from "helpers/emoji.helper";
 import { useProject } from "hooks/store";
 // components
-import { FilterHeader, FilterOption } from "components/issues";
 import { ProjectLogo } from "components/project";
 // ui
-<<<<<<< HEAD
-import { Loader } from "@plane/ui";
-=======
 // helpers
->>>>>>> cace132a
 
 type Props = {
   appliedFilters: string[] | null;
