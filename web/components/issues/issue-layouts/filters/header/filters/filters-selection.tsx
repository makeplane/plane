import React, { useState } from "react";
import { observer } from "mobx-react-lite";
import { Search, X } from "lucide-react";
// components
import {
  FilterAssignees,
  FilterMentions,
  FilterCreatedBy,
  FilterLabels,
  FilterPriority,
  FilterProjects,
  FilterStartDate,
  FilterState,
  FilterStateGroup,
  FilterTargetDate,
} from "components/issues";
// types
import { IIssueFilterOptions, IIssueLabels, IProject, IStateResponse, IUserLite } from "types";
// constants
import { ILayoutDisplayFiltersOptions } from "constants/issue";

type Props = {
  filters: IIssueFilterOptions;
  handleFiltersUpdate: (key: keyof IIssueFilterOptions, value: string | string[]) => void;
  layoutDisplayFiltersOptions: ILayoutDisplayFiltersOptions | undefined;
  labels?: IIssueLabels[] | undefined;
  members?: IUserLite[] | undefined;
  projects?: IProject[] | undefined;
  states?: IStateResponse | undefined;
};

export const FilterSelection: React.FC<Props> = observer((props) => {
  const { filters, handleFiltersUpdate, layoutDisplayFiltersOptions, labels, members, projects, states } = props;

  const [filtersSearchQuery, setFiltersSearchQuery] = useState("");

<<<<<<< HEAD
=======
  const statesList = getStatesList(states);

  const [filtersToRender, setFiltersToRender] = useState<{
    [key in keyof IIssueFilterOptions]: {
      currentLength: number;
      totalLength: number;
    };
  }>({
    assignees: {
      currentLength: 5,
      totalLength: members?.length ?? 0,
    },
    mentions: {
      currentLength: 5,
      totalLength: members?.length ?? 0,
    },
    created_by: {
      currentLength: 5,
      totalLength: members?.length ?? 0,
    },
    labels: {
      currentLength: 5,
      totalLength: labels?.length ?? 0,
    },
    priority: {
      currentLength: 5,
      totalLength: ISSUE_PRIORITIES.length,
    },
    project: {
      currentLength: 5,
      totalLength: projects?.length ?? 0,
    },
    state_group: {
      currentLength: 5,
      totalLength: ISSUE_STATE_GROUPS.length,
    },
    state: {
      currentLength: 5,
      totalLength: statesList?.length ?? 0,
    },
    start_date: {
      currentLength: 5,
      totalLength: DATE_FILTER_OPTIONS.length + 1,
    },
    target_date: {
      currentLength: 5,
      totalLength: DATE_FILTER_OPTIONS.length + 1,
    },
  });

  const handleViewMore = (filterName: keyof IIssueFilterOptions) => {
    const filterDetails = filtersToRender[filterName];

    if (!filterDetails) return;

    if (filterDetails.currentLength <= filterDetails.totalLength)
      setFiltersToRender((prev) => ({
        ...prev,
        [filterName]: {
          ...prev[filterName],
          currentLength: filterDetails.currentLength + 5,
        },
      }));
  };

  const handleViewLess = (filterName: keyof IIssueFilterOptions) => {
    const filterDetails = filtersToRender[filterName];

    if (!filterDetails) return;

    setFiltersToRender((prev) => ({
      ...prev,
      [filterName]: {
        ...prev[filterName],
        currentLength: 5,
      },
    }));
  };

  const isViewMoreVisible = (filterName: keyof IIssueFilterOptions): boolean => {
    const filterDetails = filtersToRender[filterName];

    if (!filterDetails) return false;

    return filterDetails.currentLength < filterDetails.totalLength;
  };

  const isViewLessVisible = (filterName: keyof IIssueFilterOptions): boolean => {
    const filterDetails = filtersToRender[filterName];

    if (!filterDetails) return false;

    return filterDetails.currentLength > 5;
  };

>>>>>>> 36152ea2
  const isFilterEnabled = (filter: keyof IIssueFilterOptions) => layoutDisplayFiltersOptions?.filters.includes(filter);

  return (
    <div className="w-full h-full flex flex-col overflow-hidden">
      <div className="p-2.5 pb-0 bg-custom-background-100">
        <div className="bg-custom-background-90 border-[0.5px] border-custom-border-200 text-xs rounded flex items-center gap-1.5 px-1.5 py-1">
          <Search className="text-custom-text-400" size={12} strokeWidth={2} />
          <input
            type="text"
            className="bg-custom-background-90 placeholder:text-custom-text-400 w-full outline-none"
            placeholder="Search"
            value={filtersSearchQuery}
            onChange={(e) => setFiltersSearchQuery(e.target.value)}
            autoFocus
          />
          {filtersSearchQuery !== "" && (
            <button type="button" className="grid place-items-center" onClick={() => setFiltersSearchQuery("")}>
              <X className="text-custom-text-300" size={12} strokeWidth={2} />
            </button>
          )}
        </div>
      </div>
      <div className="w-full h-full divide-y divide-custom-border-200 px-2.5 overflow-y-auto">
        {/* priority */}
        {isFilterEnabled("priority") && (
          <div className="py-2">
            <FilterPriority
              appliedFilters={filters.priority ?? null}
              handleUpdate={(val) => handleFiltersUpdate("priority", val)}
              searchQuery={filtersSearchQuery}
            />
          </div>
        )}

        {/* state group */}
        {isFilterEnabled("state_group") && (
          <div className="py-2">
            <FilterStateGroup
              appliedFilters={filters.state_group ?? null}
              handleUpdate={(val) => handleFiltersUpdate("state_group", val)}
              searchQuery={filtersSearchQuery}
            />
          </div>
        )}

        {/* state */}
        {isFilterEnabled("state") && (
          <div className="py-2">
            <FilterState
              appliedFilters={filters.state ?? null}
              handleUpdate={(val) => handleFiltersUpdate("state", val)}
              searchQuery={filtersSearchQuery}
              states={states}
            />
          </div>
        )}

        {/* assignees */}
        {isFilterEnabled("assignees") && (
          <div className="py-2">
            <FilterAssignees
              appliedFilters={filters.assignees ?? null}
              handleUpdate={(val) => handleFiltersUpdate("assignees", val)}
              members={members}
              searchQuery={filtersSearchQuery}
            />
          </div>
        )}

        {/* assignees */}
        {isFilterEnabled("mentions") && (
          <div className="py-2">
            <FilterMentions
              appliedFilters={filters.mentions ?? null}
              handleUpdate={(val) => handleFiltersUpdate("mentions", val)}
              itemsToRender={filtersToRender.mentions?.currentLength ?? 0}
              members={members}
              searchQuery={filtersSearchQuery}
              viewButtons={
                <ViewButtons
                  isViewLessVisible={isViewLessVisible("mentions")}
                  isViewMoreVisible={isViewMoreVisible("mentions")}
                  handleLess={() => handleViewLess("mentions")}
                  handleMore={() => handleViewMore("mentions")}
                />
              }
            />
          </div>
        )}

        {/* created_by */}
        {isFilterEnabled("created_by") && (
          <div className="py-2">
            <FilterCreatedBy
              appliedFilters={filters.created_by ?? null}
              handleUpdate={(val) => handleFiltersUpdate("created_by", val)}
              members={members}
              searchQuery={filtersSearchQuery}
            />
          </div>
        )}

        {/* labels */}
        {isFilterEnabled("labels") && (
          <div className="py-2">
            <FilterLabels
              appliedFilters={filters.labels ?? null}
              handleUpdate={(val) => handleFiltersUpdate("labels", val)}
              labels={labels}
              searchQuery={filtersSearchQuery}
            />
          </div>
        )}

        {/* project */}
        {isFilterEnabled("project") && (
          <div className="py-2">
            <FilterProjects
              appliedFilters={filters.project ?? null}
              projects={projects}
              handleUpdate={(val) => handleFiltersUpdate("project", val)}
              searchQuery={filtersSearchQuery}
            />
          </div>
        )}

        {/* start_date */}
        {isFilterEnabled("start_date") && (
          <div className="py-2">
            <FilterStartDate
              appliedFilters={filters.start_date ?? null}
              handleUpdate={(val) => handleFiltersUpdate("start_date", val)}
              searchQuery={filtersSearchQuery}
            />
          </div>
        )}

        {/* target_date */}
        {isFilterEnabled("target_date") && (
          <div className="py-2">
            <FilterTargetDate
              appliedFilters={filters.target_date ?? null}
              handleUpdate={(val) => handleFiltersUpdate("target_date", val)}
              searchQuery={filtersSearchQuery}
            />
          </div>
        )}
      </div>
    </div>
  );
});<|MERGE_RESOLUTION|>--- conflicted
+++ resolved
@@ -34,104 +34,6 @@
 
   const [filtersSearchQuery, setFiltersSearchQuery] = useState("");
 
-<<<<<<< HEAD
-=======
-  const statesList = getStatesList(states);
-
-  const [filtersToRender, setFiltersToRender] = useState<{
-    [key in keyof IIssueFilterOptions]: {
-      currentLength: number;
-      totalLength: number;
-    };
-  }>({
-    assignees: {
-      currentLength: 5,
-      totalLength: members?.length ?? 0,
-    },
-    mentions: {
-      currentLength: 5,
-      totalLength: members?.length ?? 0,
-    },
-    created_by: {
-      currentLength: 5,
-      totalLength: members?.length ?? 0,
-    },
-    labels: {
-      currentLength: 5,
-      totalLength: labels?.length ?? 0,
-    },
-    priority: {
-      currentLength: 5,
-      totalLength: ISSUE_PRIORITIES.length,
-    },
-    project: {
-      currentLength: 5,
-      totalLength: projects?.length ?? 0,
-    },
-    state_group: {
-      currentLength: 5,
-      totalLength: ISSUE_STATE_GROUPS.length,
-    },
-    state: {
-      currentLength: 5,
-      totalLength: statesList?.length ?? 0,
-    },
-    start_date: {
-      currentLength: 5,
-      totalLength: DATE_FILTER_OPTIONS.length + 1,
-    },
-    target_date: {
-      currentLength: 5,
-      totalLength: DATE_FILTER_OPTIONS.length + 1,
-    },
-  });
-
-  const handleViewMore = (filterName: keyof IIssueFilterOptions) => {
-    const filterDetails = filtersToRender[filterName];
-
-    if (!filterDetails) return;
-
-    if (filterDetails.currentLength <= filterDetails.totalLength)
-      setFiltersToRender((prev) => ({
-        ...prev,
-        [filterName]: {
-          ...prev[filterName],
-          currentLength: filterDetails.currentLength + 5,
-        },
-      }));
-  };
-
-  const handleViewLess = (filterName: keyof IIssueFilterOptions) => {
-    const filterDetails = filtersToRender[filterName];
-
-    if (!filterDetails) return;
-
-    setFiltersToRender((prev) => ({
-      ...prev,
-      [filterName]: {
-        ...prev[filterName],
-        currentLength: 5,
-      },
-    }));
-  };
-
-  const isViewMoreVisible = (filterName: keyof IIssueFilterOptions): boolean => {
-    const filterDetails = filtersToRender[filterName];
-
-    if (!filterDetails) return false;
-
-    return filterDetails.currentLength < filterDetails.totalLength;
-  };
-
-  const isViewLessVisible = (filterName: keyof IIssueFilterOptions): boolean => {
-    const filterDetails = filtersToRender[filterName];
-
-    if (!filterDetails) return false;
-
-    return filterDetails.currentLength > 5;
-  };
-
->>>>>>> 36152ea2
   const isFilterEnabled = (filter: keyof IIssueFilterOptions) => layoutDisplayFiltersOptions?.filters.includes(filter);
 
   return (
@@ -207,17 +109,8 @@
             <FilterMentions
               appliedFilters={filters.mentions ?? null}
               handleUpdate={(val) => handleFiltersUpdate("mentions", val)}
-              itemsToRender={filtersToRender.mentions?.currentLength ?? 0}
               members={members}
               searchQuery={filtersSearchQuery}
-              viewButtons={
-                <ViewButtons
-                  isViewLessVisible={isViewLessVisible("mentions")}
-                  isViewMoreVisible={isViewMoreVisible("mentions")}
-                  handleLess={() => handleViewLess("mentions")}
-                  handleMore={() => handleViewMore("mentions")}
-                />
-              }
             />
           </div>
         )}
