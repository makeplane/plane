--- conflicted
+++ resolved
@@ -1,10 +1,5 @@
-<<<<<<< HEAD
 import { useEffect, useState } from "react";
-import { observer } from "mobx-react-lite";
-=======
-import { useState } from "react";
 import { observer } from "mobx-react";
->>>>>>> 7061ef46
 import { Search, X } from "lucide-react";
 import { IIssueFilterOptions, IIssueLabel, IState } from "@plane/types";
 
@@ -23,13 +18,9 @@
   FilterModule,
 } from "@/components/issues";
 import { ILayoutDisplayFiltersOptions } from "@/constants/issue";
-<<<<<<< HEAD
 // hooks
-import { useApplication } from "@/hooks/store";
+import { useAppRouter } from "@/hooks/store";
 import useDebounce from "@/hooks/use-debounce";
-=======
-import { useAppRouter } from "@/hooks/store";
->>>>>>> 7061ef46
 // components
 // types
 // constants
