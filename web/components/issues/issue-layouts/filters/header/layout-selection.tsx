--- conflicted
+++ resolved
@@ -1,17 +1,12 @@
 import React from "react";
 
 // ui
-import { TIssueLayouts } from "@plane/types";
 import { Tooltip } from "@plane/ui";
 // types
-<<<<<<< HEAD
 // constants
-import { EIssueLayoutTypes, ISSUE_LAYOUTS } from "constants/issue";
-=======
-import { ISSUE_LAYOUTS } from "@/constants/issue";
+import { EIssueLayoutTypes,ISSUE_LAYOUTS } from "@/constants/issue";
 import { usePlatformOS } from "@/hooks/use-platform-os";
 // hooks
->>>>>>> 1c3619a4
 
 type Props = {
   layouts: EIssueLayoutTypes[];
