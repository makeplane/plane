--- conflicted
+++ resolved
@@ -13,13 +13,9 @@
   const { workspaceSlug, projectId, moduleId } = router.query;
 
   const {
-<<<<<<< HEAD
     project: projectStore,
+    projectLabel: { projectLabels },
     moduleIssueFilters: moduleIssueFiltersStore,
-=======
-    projectLabel: { projectLabels },
-    moduleFilter: moduleFilterStore,
->>>>>>> 9db63120
     projectState: projectStateStore,
     projectMember: { projectMembers },
   } = useMobxStore();
