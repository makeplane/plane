--- conflicted
+++ resolved
@@ -2,24 +2,16 @@
 import { observer } from "mobx-react-lite";
 import { useRouter } from "next/router";
 // hooks
-<<<<<<< HEAD
-import { useEventTracker, useIssues, useLabel, useProjectState, useProjectView } from "hooks/store";
-=======
 import { Button } from "@plane/ui";
 import { AppliedFiltersList } from "components/issues";
 import { EIssueFilterType, EIssuesStoreType } from "constants/issue";
-import { useIssues, useLabel, useProjectState, useProjectView } from "hooks/store";
->>>>>>> 7b88a2a8
+import { useEventTracker, useIssues, useLabel, useProjectState, useProjectView } from "hooks/store";
 // components
 // ui
 // types
 import { IIssueFilterOptions } from "@plane/types";
-<<<<<<< HEAD
 // constants
-import { EIssueFilterType, EIssuesStoreType } from "constants/issue";
 import { VIEW_UPDATED } from "constants/event-tracker";
-=======
->>>>>>> 7b88a2a8
 
 export const ProjectViewAppliedFiltersRoot: React.FC = observer(() => {
   // router
