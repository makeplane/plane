import { useRouter } from "next/router";
import { observer } from "mobx-react-lite";
// mobx store
import { useMobxStore } from "lib/mobx/store-provider";
// components
import { AppliedFiltersList } from "components/issues";
// ui
import { Button } from "@plane/ui";
// helpers
import { areFiltersDifferent } from "helpers/filter.helper";
// types
import { IIssueFilterOptions } from "types";
import { EFilterType } from "store/issues/types";

export const ProjectViewAppliedFiltersRoot: React.FC = observer(() => {
  const router = useRouter();
  const { workspaceSlug, projectId, viewId } = router.query as {
    workspaceSlug: string;
    projectId: string;
    viewId: string;
  };

  const {
    projectLabel: { projectLabels },
    projectState: projectStateStore,
    projectMember: { projectMembers },
    projectViews: projectViewsStore,
<<<<<<< HEAD
    projectViewFilters: projectViewFiltersStore,
=======
>>>>>>> 9147b58b
    viewIssuesFilter: { issueFilters, updateFilters },
  } = useMobxStore();

  const viewDetails = viewId ? projectViewsStore.viewDetails[viewId.toString()] : undefined;

  const userFilters = issueFilters?.filters;
  // filters whose value not null or empty array
  const appliedFilters: IIssueFilterOptions = {};
  Object.entries(userFilters ?? {}).forEach(([key, value]) => {
    if (!value) return;
    if (Array.isArray(value) && value.length === 0) return;
    appliedFilters[key as keyof IIssueFilterOptions] = value;
  });

  const handleRemoveFilter = (key: keyof IIssueFilterOptions, value: string | null) => {
    if (!workspaceSlug || !projectId) return;
    if (!value) {
      updateFilters(
        workspaceSlug,
        projectId,
        EFilterType.FILTERS,
        {
          [key]: null,
        },
        viewId
      );
      return;
    }

    let newValues = issueFilters?.filters?.[key] ?? [];
    newValues = newValues.filter((val) => val !== value);

    updateFilters(
      workspaceSlug,
      projectId,
      EFilterType.FILTERS,
      {
        [key]: newValues,
      },
      viewId
    );
  };

  const handleClearAllFilters = () => {
    if (!workspaceSlug || !projectId) return;
    const newFilters: IIssueFilterOptions = {};
    Object.keys(userFilters ?? {}).forEach((key) => {
      newFilters[key as keyof IIssueFilterOptions] = null;
    });
    updateFilters(workspaceSlug, projectId, EFilterType.FILTERS, { ...newFilters }, viewId);
  };

  // return if no filters are applied
  if (Object.keys(appliedFilters).length === 0) return null;

  const handleUpdateView = () => {
    if (!workspaceSlug || !projectId || !viewId || !viewDetails) return;

    projectViewsStore.updateView(workspaceSlug.toString(), projectId.toString(), viewId.toString(), {
      query_data: {
        ...viewDetails.query_data,
        ...(appliedFilters ?? {}),
      },
    });
  };

  return (
    <div className="flex items-center justify-between gap-4 p-4">
      <AppliedFiltersList
        appliedFilters={appliedFilters}
        handleClearAllFilters={handleClearAllFilters}
        handleRemoveFilter={handleRemoveFilter}
        labels={projectLabels ?? []}
        members={projectMembers?.map((m) => m.member)}
        states={projectStateStore.states?.[projectId?.toString() ?? ""]}
      />

      {appliedFilters &&
        viewDetails?.query_data &&
        areFiltersDifferent(appliedFilters, viewDetails?.query_data ?? {}) && (
          <div className="flex items-center justify-center flex-shrink-0">
            <Button variant="primary" size="sm" onClick={handleUpdateView}>
              Update view
            </Button>
          </div>
        )}
    </div>
  );
});<|MERGE_RESOLUTION|>--- conflicted
+++ resolved
@@ -25,10 +25,6 @@
     projectState: projectStateStore,
     projectMember: { projectMembers },
     projectViews: projectViewsStore,
-<<<<<<< HEAD
-    projectViewFilters: projectViewFiltersStore,
-=======
->>>>>>> 9147b58b
     viewIssuesFilter: { issueFilters, updateFilters },
   } = useMobxStore();
 
