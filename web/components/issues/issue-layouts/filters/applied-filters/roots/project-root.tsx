--- conflicted
+++ resolved
@@ -13,13 +13,9 @@
   const { workspaceSlug, projectId } = router.query;
 
   const {
-<<<<<<< HEAD
     projectIssuesFilter: projectIssueFiltersStore,
     project: projectStore,
-=======
-    issueFilter: issueFilterStore,
     projectLabel: { projectLabels },
->>>>>>> 9db63120
     projectState: projectStateStore,
     projectMember: { projectMembers },
   } = useMobxStore();
