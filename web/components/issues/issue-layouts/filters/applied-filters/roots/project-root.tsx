--- conflicted
+++ resolved
@@ -1,25 +1,15 @@
 import { useRouter } from "next/router";
 import { observer } from "mobx-react-lite";
-<<<<<<< HEAD
 // hooks
-import { useLabel, useProjectState } from "hooks/store";
+import { useLabel, useProjectState, useUser } from "hooks/store";
+import { useIssues } from "hooks/store/use-issues";
 // components
 import { AppliedFiltersList, SaveFilterView } from "components/issues";
+// constants
+import { EIssueFilterType, EIssuesStoreType } from "constants/issue";
+import { EUserProjectRoles } from "constants/project";
 // types
 import { IIssueFilterOptions } from "@plane/types";
-import { useIssues } from "hooks/store/use-issues";
-import { EIssueFilterType, EIssuesStoreType } from "constants/issue";
-=======
-// mobx store
-import { useMobxStore } from "lib/mobx/store-provider";
-// components
-import { AppliedFiltersList, SaveFilterView } from "components/issues";
-// types
-import { IIssueFilterOptions } from "types";
-import { EFilterType } from "store/issues/types";
-// constants
-import { EUserWorkspaceRoles } from "constants/workspace";
->>>>>>> 15393401
 
 export const ProjectAppliedFiltersRoot: React.FC = observer(() => {
   // router
@@ -28,7 +18,6 @@
     workspaceSlug: string;
     projectId: string;
   };
-<<<<<<< HEAD
   // store hooks
   const {
     project: { projectLabels },
@@ -36,21 +25,12 @@
   const {
     issuesFilter: { issueFilters, updateFilters },
   } = useIssues(EIssuesStoreType.PROJECT);
-
+  const {
+    membership: { currentProjectRole },
+  } = useUser();
   const { projectStates } = useProjectState();
   // derived values
-=======
-  // mobx stores
-  const {
-    projectLabel: { projectLabels },
-    projectState: projectStateStore,
-    projectMember: { projectMembers },
-    projectIssuesFilter: { issueFilters, updateFilters },
-    user: { currentProjectRole },
-  } = useMobxStore();
-  // derived values
-  const isEditingAllowed = !!currentProjectRole && currentProjectRole >= EUserWorkspaceRoles.MEMBER;
->>>>>>> 15393401
+  const isEditingAllowed = !!currentProjectRole && currentProjectRole >= EUserProjectRoles.MEMBER;
   const userFilters = issueFilters?.filters;
   // filters whose value not null or empty array
   const appliedFilters: IIssueFilterOptions = {};
