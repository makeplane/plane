--- conflicted
+++ resolved
@@ -1,12 +1,7 @@
 import { useRouter } from "next/router";
 import { observer } from "mobx-react-lite";
 // hooks
-<<<<<<< HEAD
-import { useLabel, useProjectState } from "hooks/store";
-import { useMobxStore } from "lib/mobx/store-provider";
-=======
 import { useLabel, useMember, useProjectState } from "hooks/store";
->>>>>>> f3398ec5
 // components
 import { AppliedFiltersList, SaveFilterView } from "components/issues";
 // types
@@ -23,21 +18,12 @@
   };
   // store hooks
   const {
-<<<<<<< HEAD
-    projectMember: { projectMembers },
-    projectIssuesFilter: { issueFilters, updateFilters },
-  } = useMobxStore();
-  const {
-    project: { projectLabels },
-  } = useLabel();
-=======
     project: { projectLabels },
   } = useLabel();
   const {
     issuesFilter: { issueFilters, updateFilters },
   } = useIssues(EIssuesStoreType.PROJECT);
 
->>>>>>> f3398ec5
   const { projectStates } = useProjectState();
   // derived values
   const userFilters = issueFilters?.filters;
