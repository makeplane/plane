import React from "react";
import { observer } from "mobx-react-lite";
import { useRouter } from "next/router";
<<<<<<< HEAD
=======
// mobx store
import { EIssuesStoreType } from "constants/issue";
import { useIssues } from "hooks/store";
>>>>>>> b3d3c0fb
// components
import { TIssue } from "@plane/types";
import { ProjectIssueQuickActions } from "../../quick-action-dropdowns";
<<<<<<< HEAD
=======
import { EIssueActions } from "../../types";
import { BaseSpreadsheetRoot } from "../base-spreadsheet-root";
// types
>>>>>>> b3d3c0fb
// constants

export const ProjectViewSpreadsheetLayout: React.FC = observer(() => {
  // router
  const router = useRouter();
  const { viewId } = router.query;

  return (
    <BaseSpreadsheetRoot
      QuickActions={ProjectIssueQuickActions}
      viewId={viewId?.toString()}
      storeType={EIssuesStoreType.PROJECT_VIEW}
    />
  );
});<|MERGE_RESOLUTION|>--- conflicted
+++ resolved
@@ -1,21 +1,12 @@
 import React from "react";
 import { observer } from "mobx-react-lite";
 import { useRouter } from "next/router";
-<<<<<<< HEAD
-=======
 // mobx store
 import { EIssuesStoreType } from "constants/issue";
-import { useIssues } from "hooks/store";
->>>>>>> b3d3c0fb
 // components
-import { TIssue } from "@plane/types";
 import { ProjectIssueQuickActions } from "../../quick-action-dropdowns";
-<<<<<<< HEAD
-=======
-import { EIssueActions } from "../../types";
 import { BaseSpreadsheetRoot } from "../base-spreadsheet-root";
 // types
->>>>>>> b3d3c0fb
 // constants
 
 export const ProjectViewSpreadsheetLayout: React.FC = observer(() => {
