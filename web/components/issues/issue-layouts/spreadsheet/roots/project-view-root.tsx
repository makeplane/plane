--- conflicted
+++ resolved
@@ -1,9 +1,6 @@
 import React from "react";
 import { observer } from "mobx-react";
-<<<<<<< HEAD
-=======
 import { useParams } from "next/navigation";
->>>>>>> 5d807db6
 // mobx store
 // components
 import { ProjectIssueQuickActions } from "../../quick-action-dropdowns";
@@ -11,21 +8,6 @@
 // types
 // constants
 
-<<<<<<< HEAD
 export const ProjectViewSpreadsheetLayout: React.FC = observer(() => (
   <BaseSpreadsheetRoot QuickActions={ProjectIssueQuickActions} />
-));
-=======
-export const ProjectViewSpreadsheetLayout: React.FC = observer(() => {
-  // router
-  const { viewId } = useParams();
-
-  return (
-    <BaseSpreadsheetRoot
-      QuickActions={ProjectIssueQuickActions}
-      viewId={viewId?.toString()}
-      storeType={EIssuesStoreType.PROJECT_VIEW}
-    />
-  );
-});
->>>>>>> 5d807db6
+));