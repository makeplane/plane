--- conflicted
+++ resolved
@@ -1,18 +1,8 @@
 import React from "react";
 import { observer } from "mobx-react-lite";
-<<<<<<< HEAD
-
-import { BaseSpreadsheetRoot } from "../base-spreadsheet-root";
-=======
-import { useRouter } from "next/router";
 // mobx store
 import { EIssuesStoreType } from "constants/issue";
-import { useIssues } from "hooks/store";
-
-import { TIssue } from "@plane/types";
->>>>>>> b3d3c0fb
 import { ProjectIssueQuickActions } from "../../quick-action-dropdowns";
-import { EIssueActions } from "../../types";
 import { BaseSpreadsheetRoot } from "../base-spreadsheet-root";
 
 export const ProjectSpreadsheetLayout: React.FC = observer(() => (
