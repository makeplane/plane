import React, { useCallback } from "react";
import { observer } from "mobx-react-lite";
import { useRouter } from "next/router";
// mobx store
<<<<<<< HEAD
import { useCycle } from "hooks/store";
// components
import { BaseSpreadsheetRoot } from "../base-spreadsheet-root";
=======
import { EIssuesStoreType } from "constants/issue";
import { useCycle, useIssues } from "hooks/store";
// components
import { TIssue } from "@plane/types";
>>>>>>> b3d3c0fb
import { CycleIssueQuickActions } from "../../quick-action-dropdowns";
import { EIssueActions } from "../../types";
import { BaseSpreadsheetRoot } from "../base-spreadsheet-root";

export const CycleSpreadsheetLayout: React.FC = observer(() => {
  const router = useRouter();
  const { cycleId } = router.query;
  const { currentProjectCompletedCycleIds } = useCycle();

  const isCompletedCycle =
    cycleId && currentProjectCompletedCycleIds ? currentProjectCompletedCycleIds.includes(cycleId.toString()) : false;

  const canEditIssueProperties = useCallback(() => !isCompletedCycle, [isCompletedCycle]);

  if (!cycleId) return null;

  return (
    <BaseSpreadsheetRoot
      viewId={cycleId?.toString()}
      QuickActions={CycleIssueQuickActions}
      canEditPropertiesBasedOnProject={canEditIssueProperties}
      isCompletedCycle={isCompletedCycle}
      storeType={EIssuesStoreType.CYCLE}
    />
  );
});<|MERGE_RESOLUTION|>--- conflicted
+++ resolved
@@ -2,18 +2,10 @@
 import { observer } from "mobx-react-lite";
 import { useRouter } from "next/router";
 // mobx store
-<<<<<<< HEAD
+import { EIssuesStoreType } from "constants/issue";
 import { useCycle } from "hooks/store";
 // components
-import { BaseSpreadsheetRoot } from "../base-spreadsheet-root";
-=======
-import { EIssuesStoreType } from "constants/issue";
-import { useCycle, useIssues } from "hooks/store";
-// components
-import { TIssue } from "@plane/types";
->>>>>>> b3d3c0fb
 import { CycleIssueQuickActions } from "../../quick-action-dropdowns";
-import { EIssueActions } from "../../types";
 import { BaseSpreadsheetRoot } from "../base-spreadsheet-root";
 
 export const CycleSpreadsheetLayout: React.FC = observer(() => {
