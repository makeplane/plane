import { useRef } from "react";
import { observer } from "mobx-react";
import { useRouter } from "next/router";
<<<<<<< HEAD
// types
import { useEventTracker } from "hooks/store";
=======
>>>>>>> 15c7deb2
import { IIssueDisplayProperties, TIssue } from "@plane/types";
// types
import { SPREADSHEET_PROPERTY_DETAILS } from "@/constants/spreadsheet";
import { useEventTracker } from "@/hooks/store";
import { WithDisplayPropertiesHOC } from "../properties/with-display-properties-HOC";
// constants
import { E_SPREADSHEET_LAYOUT } from "constants/event-tracker";
import { SPREADSHEET_PROPERTY_DETAILS } from "constants/spreadsheet";
// constants
// components

type Props = {
  displayProperties: IIssueDisplayProperties;
  issueDetail: TIssue;
  disableUserActions: boolean;
  property: keyof IIssueDisplayProperties;
  updateIssue: ((projectId: string, issueId: string, data: Partial<TIssue>) => Promise<void>) | undefined;
  isEstimateEnabled: boolean;
};

export const IssueColumn = observer((props: Props) => {
  const { displayProperties, issueDetail, disableUserActions, property, updateIssue, isEstimateEnabled } = props;
  // router
  const router = useRouter();
  const tableCellRef = useRef<HTMLTableCellElement | null>(null);
  const { captureIssueEvent } = useEventTracker();

  const shouldRenderProperty = property === "estimate" ? isEstimateEnabled : true;

  const { Column } = SPREADSHEET_PROPERTY_DETAILS[property];

  return (
    <WithDisplayPropertiesHOC
      displayProperties={displayProperties}
      displayPropertyKey={property}
      shouldRenderProperty={() => shouldRenderProperty}
    >
      <td
        tabIndex={0}
        className="h-11 w-full min-w-[8rem] bg-custom-background-100 text-sm after:absolute after:w-full after:bottom-[-1px] after:border after:border-custom-border-100 border-r-[1px] border-custom-border-100"
        ref={tableCellRef}
      >
        <Column
          issue={issueDetail}
          onChange={(issue: TIssue, data: Partial<TIssue>, updates: any) =>
            updateIssue &&
            updateIssue(issue.project_id, issue.id, data).then(() => {
              captureIssueEvent({
                eventName: "Issue updated",
                payload: {
                  ...issue,
                  ...data,
                  element: E_SPREADSHEET_LAYOUT,
                },
                updates: updates,
                routePath: router.asPath,
              });
            })
          }
          disabled={disableUserActions}
          onClose={() => {
            tableCellRef?.current?.focus();
          }}
        />
      </td>
    </WithDisplayPropertiesHOC>
  );
});<|MERGE_RESOLUTION|>--- conflicted
+++ resolved
@@ -1,20 +1,13 @@
 import { useRef } from "react";
 import { observer } from "mobx-react";
 import { useRouter } from "next/router";
-<<<<<<< HEAD
-// types
-import { useEventTracker } from "hooks/store";
-=======
->>>>>>> 15c7deb2
 import { IIssueDisplayProperties, TIssue } from "@plane/types";
 // types
+// constants
+import { E_SPREADSHEET_LAYOUT } from "@/constants/event-tracker";
 import { SPREADSHEET_PROPERTY_DETAILS } from "@/constants/spreadsheet";
 import { useEventTracker } from "@/hooks/store";
 import { WithDisplayPropertiesHOC } from "../properties/with-display-properties-HOC";
-// constants
-import { E_SPREADSHEET_LAYOUT } from "constants/event-tracker";
-import { SPREADSHEET_PROPERTY_DETAILS } from "constants/spreadsheet";
-// constants
 // components
 
 type Props = {
