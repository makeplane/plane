--- conflicted
+++ resolved
@@ -1,34 +1,21 @@
-<<<<<<< HEAD
 import { FC, useCallback, useEffect } from "react";
-import { observer } from "mobx-react-lite";
-import { useRouter } from "next/router";
-import { TIssue, IIssueDisplayFilterOptions } from "@plane/types";
-// constants
-import { ALL_ISSUES, EIssueFilterType, EIssueLayoutTypes, EIssuesStoreType } from "@/constants/issue";
-=======
-import { FC, useCallback } from "react";
 import { observer } from "mobx-react";
 import { useRouter } from "next/router";
-import { IIssueDisplayFilterOptions, TUnGroupedIssues } from "@plane/types";
+import { IIssueDisplayFilterOptions } from "@plane/types";
 // hooks
-import { EIssueFilterType, EIssuesStoreType } from "@/constants/issue";
->>>>>>> 90d5dd5a
+import { ALL_ISSUES, EIssueFilterType, EIssueLayoutTypes, EIssuesStoreType } from "@/constants/issue";
 import { EUserProjectRoles } from "@/constants/project";
 // hooks
 import { useIssues, useUser } from "@/hooks/store";
 import { useIssueStoreType } from "@/hooks/use-issue-layout-store";
 import { useIssuesActions } from "@/hooks/use-issues-actions";
 // views
-<<<<<<< HEAD
 // stores
 // components
 import { IssueLayoutHOC } from "../issue-layout-HOC";
-import { IQuickActionProps } from "../list/list-view-types";
-=======
 // types
 // constants
 import { IQuickActionProps, TRenderQuickActions } from "../list/list-view-types";
->>>>>>> 90d5dd5a
 import { SpreadsheetView } from "./spreadsheet-view";
 
 export type SpreadsheetStoreType =
