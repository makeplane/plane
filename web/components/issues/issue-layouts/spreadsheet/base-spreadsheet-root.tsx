--- conflicted
+++ resolved
@@ -52,12 +52,9 @@
     projectMember: { projectMembers },
     user: userStore,
   } = useMobxStore();
-<<<<<<< HEAD
   const {
     project: { projectLabels },
   } = useLabel();
-=======
->>>>>>> f3398ec5
   const { projectStates } = useProjectState();
   // derived values
   const { enableInlineEditing, enableQuickAdd, enableIssueCreation } = issueStore?.viewFlags || {};
