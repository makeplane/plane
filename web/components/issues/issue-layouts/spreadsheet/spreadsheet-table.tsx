--- conflicted
+++ resolved
@@ -39,7 +39,6 @@
     containerRef,
   } = props;
 
-<<<<<<< HEAD
   // states
   const isScrolled = useRef(false);
 
@@ -75,9 +74,8 @@
       if (currentContainerRef) currentContainerRef.removeEventListener("scroll", handleScroll);
     };
   }, []);
-=======
+
   const handleKeyBoardNavigation = useTableKeyboardNavigation();
->>>>>>> f9e187d8
 
   return (
     <table className="overflow-y-auto" onKeyDown={handleKeyBoardNavigation}>
