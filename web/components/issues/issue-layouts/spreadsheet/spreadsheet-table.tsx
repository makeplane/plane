import { MutableRefObject, useCallback, useEffect, useRef } from "react";
import { observer } from "mobx-react-lite";
// types
import { IIssueDisplayFilterOptions, IIssueDisplayProperties, TIssue } from "@plane/types";
<<<<<<< HEAD
import { SpreadsheetIssueRowLoader } from "@/components/ui/loader";
//hooks
import { useIntersectionObserver } from "@/hooks/use-intersection-observer";
=======
//types
>>>>>>> 17f83d64
import { TSelectionHelper } from "@/hooks/use-multiple-select";
import { useTableKeyboardNavigation } from "@/hooks/use-table-keyboard-navigation";
// components
import { TRenderQuickActions } from "../list/list-view-types";
import { getDisplayPropertiesCount } from "../utils";
import { SpreadsheetIssueRow } from "./issue-row";
import { SpreadsheetHeader } from "./spreadsheet-header";

type Props = {
  displayProperties: IIssueDisplayProperties;
  displayFilters: IIssueDisplayFilterOptions;
  handleDisplayFilterUpdate: (data: Partial<IIssueDisplayFilterOptions>) => void;
  issueIds: string[];
  isEstimateEnabled: boolean;
  quickActions: TRenderQuickActions;
  updateIssue: ((projectId: string | null, issueId: string, data: Partial<TIssue>) => Promise<void>) | undefined;
  canEditProperties: (projectId: string | undefined) => boolean;
  portalElement: React.MutableRefObject<HTMLDivElement | null>;
  containerRef: MutableRefObject<HTMLTableElement | null>;
  canLoadMoreIssues: boolean;
  loadMoreIssues: () => void;
  spreadsheetColumnsList: (keyof IIssueDisplayProperties)[];
  selectionHelpers: TSelectionHelper;
};

export const SpreadsheetTable = observer((props: Props) => {
  const {
    displayProperties,
    displayFilters,
    handleDisplayFilterUpdate,
    issueIds,
    isEstimateEnabled,
    portalElement,
    quickActions,
    updateIssue,
    canEditProperties,
    canLoadMoreIssues,
    containerRef,
    loadMoreIssues,
    spreadsheetColumnsList,
    selectionHelpers,
  } = props;

  // states
  const isScrolled = useRef(false);
  const intersectionRef = useRef<HTMLTableSectionElement | null>(null);

  const handleScroll = useCallback(() => {
    if (!containerRef.current) return;
    const scrollLeft = containerRef.current.scrollLeft;

    const columnShadow = "8px 22px 22px 10px rgba(0, 0, 0, 0.05)"; // shadow for regular columns
    const headerShadow = "8px -22px 22px 10px rgba(0, 0, 0, 0.05)"; // shadow for headers

    //The shadow styles are added this way to avoid re-render of all the rows of table, which could be costly
    if (scrollLeft > 0 !== isScrolled.current) {
      const firstColumns = containerRef.current.querySelectorAll("table tr td:first-child, th:first-child");

      for (let i = 0; i < firstColumns.length; i++) {
        const shadow = i === 0 ? headerShadow : columnShadow;
        if (scrollLeft > 0) {
          (firstColumns[i] as HTMLElement).style.boxShadow = shadow;
        } else {
          (firstColumns[i] as HTMLElement).style.boxShadow = "none";
        }
      }
      isScrolled.current = scrollLeft > 0;
    }
  }, [containerRef]);

  useEffect(() => {
    const currentContainerRef = containerRef.current;

    if (currentContainerRef) currentContainerRef.addEventListener("scroll", handleScroll);

    return () => {
      if (currentContainerRef) currentContainerRef.removeEventListener("scroll", handleScroll);
    };
  }, [handleScroll, containerRef]);

  useIntersectionObserver(containerRef, intersectionRef, loadMoreIssues, `50% 0% 50% 0%`);

  const handleKeyBoardNavigation = useTableKeyboardNavigation();

  const ignoreFieldsForCounting: (keyof IIssueDisplayProperties)[] = ["key"];
  if (!isEstimateEnabled) ignoreFieldsForCounting.push("estimate");
  const displayPropertiesCount = getDisplayPropertiesCount(displayProperties, ignoreFieldsForCounting);

  return (
    <table className="overflow-y-auto bg-custom-background-100" onKeyDown={handleKeyBoardNavigation}>
      <SpreadsheetHeader
        displayProperties={displayProperties}
        displayFilters={displayFilters}
        handleDisplayFilterUpdate={handleDisplayFilterUpdate}
        canEditProperties={canEditProperties}
        isEstimateEnabled={isEstimateEnabled}
        spreadsheetColumnsList={spreadsheetColumnsList}
        selectionHelpers={selectionHelpers}
      />
      <tbody>
        {issueIds.map((id) => (
          <SpreadsheetIssueRow
            key={id}
            issueId={id}
            displayProperties={displayProperties}
            quickActions={quickActions}
            canEditProperties={canEditProperties}
            nestingLevel={0}
            isEstimateEnabled={isEstimateEnabled}
            updateIssue={updateIssue}
            portalElement={portalElement}
            containerRef={containerRef}
            isScrolled={isScrolled}
            issueIds={issueIds}
            spreadsheetColumnsList={spreadsheetColumnsList}
            selectionHelpers={selectionHelpers}
          />
        ))}
      </tbody>
      {canLoadMoreIssues && (
        <tfoot ref={intersectionRef}>
          <SpreadsheetIssueRowLoader columnCount={displayPropertiesCount} />
        </tfoot>
      )}
    </table>
  );
});<|MERGE_RESOLUTION|>--- conflicted
+++ resolved
@@ -1,14 +1,10 @@
-import { MutableRefObject, useCallback, useEffect, useRef } from "react";
+import { MutableRefObject, useCallback, useEffect, useRef, useState } from "react";
 import { observer } from "mobx-react-lite";
 // types
 import { IIssueDisplayFilterOptions, IIssueDisplayProperties, TIssue } from "@plane/types";
-<<<<<<< HEAD
 import { SpreadsheetIssueRowLoader } from "@/components/ui/loader";
 //hooks
 import { useIntersectionObserver } from "@/hooks/use-intersection-observer";
-=======
-//types
->>>>>>> 17f83d64
 import { TSelectionHelper } from "@/hooks/use-multiple-select";
 import { useTableKeyboardNavigation } from "@/hooks/use-table-keyboard-navigation";
 // components
@@ -54,7 +50,7 @@
 
   // states
   const isScrolled = useRef(false);
-  const intersectionRef = useRef<HTMLTableSectionElement | null>(null);
+  const [intersectionElement, setIntersectionElement] = useState<HTMLTableSectionElement | null>(null);
 
   const handleScroll = useCallback(() => {
     if (!containerRef.current) return;
@@ -89,7 +85,7 @@
     };
   }, [handleScroll, containerRef]);
 
-  useIntersectionObserver(containerRef, intersectionRef, loadMoreIssues, `50% 0% 50% 0%`);
+  useIntersectionObserver(containerRef, intersectionElement, loadMoreIssues, `50% 0% 50% 0%`);
 
   const handleKeyBoardNavigation = useTableKeyboardNavigation();
 
@@ -129,7 +125,7 @@
         ))}
       </tbody>
       {canLoadMoreIssues && (
-        <tfoot ref={intersectionRef}>
+        <tfoot ref={setIntersectionElement}>
           <SpreadsheetIssueRowLoader columnCount={displayPropertiesCount} />
         </tfoot>
       )}
