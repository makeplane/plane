import { MutableRefObject, useCallback, useEffect, useRef } from "react";
import { observer } from "mobx-react-lite";
import { IIssueDisplayFilterOptions, IIssueDisplayProperties, TIssue } from "@plane/types";
import { SpreadsheetIssueRowLoader } from "@/components/ui/loader";
//hooks
import { useIntersectionObserver } from "@/hooks/use-intersection-observer";
import { useTableKeyboardNavigation } from "@/hooks/use-table-keyboard-navigation";
//components
import { getDisplayPropertiesCount } from "../utils";
import { SpreadsheetIssueRow } from "./issue-row";
import { SpreadsheetHeader } from "./spreadsheet-header";

type Props = {
  displayProperties: IIssueDisplayProperties;
  displayFilters: IIssueDisplayFilterOptions;
  handleDisplayFilterUpdate: (data: Partial<IIssueDisplayFilterOptions>) => void;
  issueIds: string[];
  isEstimateEnabled: boolean;
  quickActions: (
    issue: TIssue,
    customActionButton?: React.ReactElement,
    portalElement?: HTMLDivElement | null
  ) => React.ReactNode;
  updateIssue:
    | ((projectId: string | undefined | null, issueId: string, data: Partial<TIssue>) => Promise<void>)
    | undefined;
  canEditProperties: (projectId: string | undefined) => boolean;
  portalElement: React.MutableRefObject<HTMLDivElement | null>;
  containerRef: MutableRefObject<HTMLTableElement | null>;
<<<<<<< HEAD
  canLoadMoreIssues: boolean;
  loadMoreIssues: () => void;
=======
  spreadsheetColumnsList: (keyof IIssueDisplayProperties)[];
>>>>>>> 3742ea91
};

export const SpreadsheetTable = observer((props: Props) => {
  const {
    displayProperties,
    displayFilters,
    handleDisplayFilterUpdate,
    issueIds,
    isEstimateEnabled,
    portalElement,
    quickActions,
    updateIssue,
    canEditProperties,
    canLoadMoreIssues,
    containerRef,
<<<<<<< HEAD
    loadMoreIssues,
=======
    spreadsheetColumnsList,
>>>>>>> 3742ea91
  } = props;

  // states
  const isScrolled = useRef(false);
  const intersectionRef = useRef<HTMLTableSectionElement | null>(null);

  const handleScroll = useCallback(() => {
    if (!containerRef.current) return;
    const scrollLeft = containerRef.current.scrollLeft;

    const columnShadow = "8px 22px 22px 10px rgba(0, 0, 0, 0.05)"; // shadow for regular columns
    const headerShadow = "8px -22px 22px 10px rgba(0, 0, 0, 0.05)"; // shadow for headers

    //The shadow styles are added this way to avoid re-render of all the rows of table, which could be costly
    if (scrollLeft > 0 !== isScrolled.current) {
      const firstColumns = containerRef.current.querySelectorAll("table tr td:first-child, th:first-child");

      for (let i = 0; i < firstColumns.length; i++) {
        const shadow = i === 0 ? headerShadow : columnShadow;
        if (scrollLeft > 0) {
          (firstColumns[i] as HTMLElement).style.boxShadow = shadow;
        } else {
          (firstColumns[i] as HTMLElement).style.boxShadow = "none";
        }
      }
      isScrolled.current = scrollLeft > 0;
    }
  }, [containerRef]);

  useEffect(() => {
    const currentContainerRef = containerRef.current;

    if (currentContainerRef) currentContainerRef.addEventListener("scroll", handleScroll);

    return () => {
      if (currentContainerRef) currentContainerRef.removeEventListener("scroll", handleScroll);
    };
  }, [handleScroll, containerRef]);

  useIntersectionObserver(containerRef, intersectionRef, loadMoreIssues, `50% 0% 50% 0%`);

  const handleKeyBoardNavigation = useTableKeyboardNavigation();

  const ignoreFieldsForCounting: (keyof IIssueDisplayProperties)[] = ["key"];
  if (!isEstimateEnabled) ignoreFieldsForCounting.push("estimate");
  const displayPropertiesCount = getDisplayPropertiesCount(displayProperties, ignoreFieldsForCounting);

  return (
    <table className="overflow-y-auto bg-custom-background-100" onKeyDown={handleKeyBoardNavigation}>
      <SpreadsheetHeader
        displayProperties={displayProperties}
        displayFilters={displayFilters}
        handleDisplayFilterUpdate={handleDisplayFilterUpdate}
        isEstimateEnabled={isEstimateEnabled}
        spreadsheetColumnsList={spreadsheetColumnsList}
      />
      <tbody>
        {issueIds.map((id) => (
          <SpreadsheetIssueRow
            key={id}
            issueId={id}
            displayProperties={displayProperties}
            quickActions={quickActions}
            canEditProperties={canEditProperties}
            nestingLevel={0}
            isEstimateEnabled={isEstimateEnabled}
            updateIssue={updateIssue}
            portalElement={portalElement}
            containerRef={containerRef}
            isScrolled={isScrolled}
            issueIds={issueIds}
            spreadsheetColumnsList={spreadsheetColumnsList}
          />
        ))}
      </tbody>
      {canLoadMoreIssues && (
        <tfoot ref={intersectionRef}>
          <SpreadsheetIssueRowLoader columnCount={displayPropertiesCount} />
        </tfoot>
      )}
    </table>
  );
});<|MERGE_RESOLUTION|>--- conflicted
+++ resolved
@@ -27,12 +27,9 @@
   canEditProperties: (projectId: string | undefined) => boolean;
   portalElement: React.MutableRefObject<HTMLDivElement | null>;
   containerRef: MutableRefObject<HTMLTableElement | null>;
-<<<<<<< HEAD
   canLoadMoreIssues: boolean;
   loadMoreIssues: () => void;
-=======
   spreadsheetColumnsList: (keyof IIssueDisplayProperties)[];
->>>>>>> 3742ea91
 };
 
 export const SpreadsheetTable = observer((props: Props) => {
@@ -48,11 +45,8 @@
     canEditProperties,
     canLoadMoreIssues,
     containerRef,
-<<<<<<< HEAD
     loadMoreIssues,
-=======
     spreadsheetColumnsList,
->>>>>>> 3742ea91
   } = props;
 
   // states
