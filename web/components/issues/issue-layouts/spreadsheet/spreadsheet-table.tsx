--- conflicted
+++ resolved
@@ -1,11 +1,5 @@
 import { MutableRefObject, useCallback, useEffect, useRef } from "react";
-<<<<<<< HEAD
-import { observer } from "mobx-react";
-//types
-import { useTableKeyboardNavigation } from "hooks/use-table-keyboard-navigation";
-=======
 import { observer } from "mobx-react-lite";
->>>>>>> 204e4a8c
 import { IIssueDisplayFilterOptions, IIssueDisplayProperties, TIssue } from "@plane/types";
 //types
 import { useTableKeyboardNavigation } from "@/hooks/use-table-keyboard-navigation";
