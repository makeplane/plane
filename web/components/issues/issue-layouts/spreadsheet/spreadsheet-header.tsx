import { observer } from "mobx-react";
<<<<<<< HEAD
import { useRouter } from "next/router";
// types
=======
import { useParams } from "next/navigation";
// ui
>>>>>>> 5d807db6
import { IIssueDisplayFilterOptions, IIssueDisplayProperties } from "@plane/types";
// components
import { MultipleSelectGroupAction } from "@/components/core";
import { SpreadsheetHeaderColumn } from "@/components/issues/issue-layouts";
// constants
import { SPREADSHEET_SELECT_GROUP } from "@/constants/spreadsheet";
// helpers
import { cn } from "@/helpers/common.helper";
// hooks
import { TSelectionHelper } from "@/hooks/use-multiple-select";

interface Props {
  displayProperties: IIssueDisplayProperties;
  displayFilters: IIssueDisplayFilterOptions;
  handleDisplayFilterUpdate: (data: Partial<IIssueDisplayFilterOptions>) => void;
  canEditProperties: (projectId: string | undefined) => boolean;
  isEstimateEnabled: boolean;
  spreadsheetColumnsList: (keyof IIssueDisplayProperties)[];
  selectionHelpers: TSelectionHelper;
}

export const SpreadsheetHeader = observer((props: Props) => {
  const {
    displayProperties,
    displayFilters,
    handleDisplayFilterUpdate,
    canEditProperties,
    isEstimateEnabled,
    spreadsheetColumnsList,
    selectionHelpers,
  } = props;
  // router
  const { projectId } = useParams();
  // derived values
  const isGroupSelectionEmpty = selectionHelpers.isGroupSelected(SPREADSHEET_SELECT_GROUP) === "empty";
  // auth
  const canSelectIssues = canEditProperties(projectId?.toString()) && !selectionHelpers.isSelectionDisabled;

  return (
    <thead className="sticky top-0 left-0 z-[12] border-b-[0.5px] border-custom-border-100">
      <tr>
        <th
          className="group/list-header sticky left-0 z-[15] h-11 w-[28rem] flex items-center gap-1 bg-custom-background-90 text-sm font-medium before:absolute before:h-full before:right-0 before:border-[0.5px] before:border-custom-border-100 pl-2"
          tabIndex={-1}
        >
          {canSelectIssues && (
            <div className="flex-shrink-0 flex items-center w-3.5 mr-1">
              <MultipleSelectGroupAction
                className={cn(
                  "size-3.5 opacity-0 pointer-events-none group-hover/list-header:opacity-100 group-hover/list-header:pointer-events-auto !outline-none",
                  {
                    "opacity-100 pointer-events-auto": !isGroupSelectionEmpty,
                  }
                )}
                groupID={SPREADSHEET_SELECT_GROUP}
                selectionHelpers={selectionHelpers}
              />
            </div>
          )}
          <span className="flex h-full w-full flex-grow items-center py-2.5">Issues</span>
        </th>

        {spreadsheetColumnsList.map((property) => (
          <SpreadsheetHeaderColumn
            key={property}
            property={property}
            displayProperties={displayProperties}
            displayFilters={displayFilters}
            handleDisplayFilterUpdate={handleDisplayFilterUpdate}
            isEstimateEnabled={isEstimateEnabled}
          />
        ))}
      </tr>
    </thead>
  );
});<|MERGE_RESOLUTION|>--- conflicted
+++ resolved
@@ -1,11 +1,6 @@
 import { observer } from "mobx-react";
-<<<<<<< HEAD
-import { useRouter } from "next/router";
-// types
-=======
 import { useParams } from "next/navigation";
 // ui
->>>>>>> 5d807db6
 import { IIssueDisplayFilterOptions, IIssueDisplayProperties } from "@plane/types";
 // components
 import { MultipleSelectGroupAction } from "@/components/core";
