import React from "react";
// hooks
<<<<<<< HEAD
import useSubIssue from "hooks/use-sub-issue";
// components
import { PriorityDropdown } from "components/dropdowns";
=======
import { useIssueDetail } from "hooks/store";
>>>>>>> d995fc3d
// types
import { TIssue } from "types";

type Props = {
  issueId: string;
  onChange: (issue: TIssue, data: Partial<TIssue>) => void;
  expandedIssues: string[];
  disabled: boolean;
};

export const SpreadsheetPriorityColumn: React.FC<Props> = ({ issueId, onChange, expandedIssues, disabled }) => {
  const isExpanded = expandedIssues.indexOf(issueId) > -1;

  // const { subIssues, isLoading, mutateSubIssues } = useSubIssue(issue.project_id, issue.id, isExpanded);

  const { subIssues: subIssuesStore, issue } = useIssueDetail();

  const issueDetail = issue.getIssueById(issueId);
  const subIssues = subIssuesStore.subIssuesByIssueId(issueId);

  return (
    <>
<<<<<<< HEAD
      <div className="h-11 border-b-[0.5px] border-custom-border-200">
        <PriorityDropdown
          value={issue.priority}
          onChange={(data) => {
            onChange(issue, { priority: data });
            if (issue.parent_id) mutateSubIssues(issue, { priority: data });
          }}
          disabled={disabled}
          buttonVariant="transparent-with-text"
          buttonClassName="rounded-none"
        />
      </div>
=======
      {issueDetail && (
        <PrioritySelect
          value={issueDetail.priority}
          onChange={(data) => {
            onChange(issueDetail, { priority: data });
          }}
          className="h-11 w-full border-b-[0.5px] border-custom-border-200 hover:bg-custom-background-80"
          buttonClassName="!shadow-none !border-0 h-full w-full px-2.5 py-1"
          showTitle
          highlightUrgentPriority={false}
          hideDropdownArrow
          disabled={disabled}
        />
      )}
>>>>>>> d995fc3d

      {isExpanded &&
        subIssues &&
        subIssues.length > 0 &&
<<<<<<< HEAD
        subIssues.map((subIssue: TIssue) => (
          <SpreadsheetPriorityColumn
            key={subIssue.id}
            issue={subIssue}
            onChange={onChange}
            expandedIssues={expandedIssues}
            disabled={disabled}
          />
=======
        subIssues.map((subIssueId: string) => (
          <div className={`h-11`}>
            <SpreadsheetPriorityColumn
              key={subIssueId}
              issueId={subIssueId}
              onChange={onChange}
              expandedIssues={expandedIssues}
              disabled={disabled}
            />
          </div>
>>>>>>> d995fc3d
        ))}
    </>
  );
};<|MERGE_RESOLUTION|>--- conflicted
+++ resolved
@@ -1,12 +1,8 @@
 import React from "react";
 // hooks
-<<<<<<< HEAD
-import useSubIssue from "hooks/use-sub-issue";
+import { useIssueDetail } from "hooks/store";
 // components
 import { PriorityDropdown } from "components/dropdowns";
-=======
-import { useIssueDetail } from "hooks/store";
->>>>>>> d995fc3d
 // types
 import { TIssue } from "types";
 
@@ -17,72 +13,40 @@
   disabled: boolean;
 };
 
-export const SpreadsheetPriorityColumn: React.FC<Props> = ({ issueId, onChange, expandedIssues, disabled }) => {
-  const isExpanded = expandedIssues.indexOf(issueId) > -1;
-
-  // const { subIssues, isLoading, mutateSubIssues } = useSubIssue(issue.project_id, issue.id, isExpanded);
-
+export const SpreadsheetPriorityColumn: React.FC<Props> = (props) => {
+  const { issueId, onChange, expandedIssues, disabled } = props;
+  // store hooks
   const { subIssues: subIssuesStore, issue } = useIssueDetail();
-
+  // derived values
   const issueDetail = issue.getIssueById(issueId);
   const subIssues = subIssuesStore.subIssuesByIssueId(issueId);
+  const isExpanded = expandedIssues.indexOf(issueId) > -1;
 
   return (
     <>
-<<<<<<< HEAD
-      <div className="h-11 border-b-[0.5px] border-custom-border-200">
-        <PriorityDropdown
-          value={issue.priority}
-          onChange={(data) => {
-            onChange(issue, { priority: data });
-            if (issue.parent_id) mutateSubIssues(issue, { priority: data });
-          }}
-          disabled={disabled}
-          buttonVariant="transparent-with-text"
-          buttonClassName="rounded-none"
-        />
-      </div>
-=======
       {issueDetail && (
-        <PrioritySelect
-          value={issueDetail.priority}
-          onChange={(data) => {
-            onChange(issueDetail, { priority: data });
-          }}
-          className="h-11 w-full border-b-[0.5px] border-custom-border-200 hover:bg-custom-background-80"
-          buttonClassName="!shadow-none !border-0 h-full w-full px-2.5 py-1"
-          showTitle
-          highlightUrgentPriority={false}
-          hideDropdownArrow
-          disabled={disabled}
-        />
+        <div className="h-11 border-b-[0.5px] border-custom-border-200">
+          <PriorityDropdown
+            value={issueDetail.priority}
+            onChange={(data) => onChange(issueDetail, { priority: data })}
+            disabled={disabled}
+            buttonVariant="transparent-with-text"
+            buttonClassName="rounded-none"
+          />
+        </div>
       )}
->>>>>>> d995fc3d
 
       {isExpanded &&
         subIssues &&
         subIssues.length > 0 &&
-<<<<<<< HEAD
-        subIssues.map((subIssue: TIssue) => (
+        subIssues.map((subIssueId: string) => (
           <SpreadsheetPriorityColumn
-            key={subIssue.id}
-            issue={subIssue}
+            key={subIssueId}
+            issueId={subIssueId}
             onChange={onChange}
             expandedIssues={expandedIssues}
             disabled={disabled}
           />
-=======
-        subIssues.map((subIssueId: string) => (
-          <div className={`h-11`}>
-            <SpreadsheetPriorityColumn
-              key={subIssueId}
-              issueId={subIssueId}
-              onChange={onChange}
-              expandedIssues={expandedIssues}
-              disabled={disabled}
-            />
-          </div>
->>>>>>> d995fc3d
         ))}
     </>
   );
