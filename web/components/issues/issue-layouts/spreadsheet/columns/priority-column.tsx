import React from "react";
// hooks
import useSubIssue from "hooks/use-sub-issue";
// components
import { PriorityDropdown } from "components/dropdowns";
// types
import { TIssue } from "types";

type Props = {
  issue: TIssue;
  onChange: (issue: TIssue, data: Partial<TIssue>) => void;
  expandedIssues: string[];
  disabled: boolean;
};

export const SpreadsheetPriorityColumn: React.FC<Props> = ({ issue, onChange, expandedIssues, disabled }) => {
  const isExpanded = expandedIssues.indexOf(issue.id) > -1;

  const { subIssues, isLoading, mutateSubIssues } = useSubIssue(issue.project_id, issue.id, isExpanded);

  return (
    <>
<<<<<<< HEAD
      <div className="h-11 border-b-[0.5px] border-custom-border-200">
        <PriorityDropdown
          value={issue.priority}
          onChange={(data) => {
            onChange(issue, { priority: data });
            if (issue.parent) mutateSubIssues(issue, { priority: data });
          }}
          disabled={disabled}
          buttonVariant="transparent-with-text"
          buttonClassName="rounded-none"
        />
      </div>
=======
      <PrioritySelect
        value={issue.priority}
        onChange={(data) => {
          onChange(issue, { priority: data });
          if (issue.parent_id) {
            mutateSubIssues(issue, { priority: data });
          }
        }}
        className="h-11 w-full border-b-[0.5px] border-custom-border-200 hover:bg-custom-background-80"
        buttonClassName="!shadow-none !border-0 h-full w-full px-2.5 py-1"
        showTitle
        highlightUrgentPriority={false}
        hideDropdownArrow
        disabled={disabled}
      />
>>>>>>> 705642a9

      {isExpanded &&
        !isLoading &&
        subIssues &&
        subIssues.length > 0 &&
<<<<<<< HEAD
        subIssues.map((subIssue: IIssue) => (
          <SpreadsheetPriorityColumn
            key={subIssue.id}
            issue={subIssue}
            onChange={onChange}
            expandedIssues={expandedIssues}
            disabled={disabled}
          />
=======
        subIssues.map((subIssue: TIssue) => (
          <div className={`h-11`}>
            <SpreadsheetPriorityColumn
              key={subIssue.id}
              issue={subIssue}
              onChange={onChange}
              expandedIssues={expandedIssues}
              disabled={disabled}
            />
          </div>
>>>>>>> 705642a9
        ))}
    </>
  );
};<|MERGE_RESOLUTION|>--- conflicted
+++ resolved
@@ -20,43 +20,24 @@
 
   return (
     <>
-<<<<<<< HEAD
       <div className="h-11 border-b-[0.5px] border-custom-border-200">
         <PriorityDropdown
           value={issue.priority}
           onChange={(data) => {
             onChange(issue, { priority: data });
-            if (issue.parent) mutateSubIssues(issue, { priority: data });
+            if (issue.parent_id) mutateSubIssues(issue, { priority: data });
           }}
           disabled={disabled}
           buttonVariant="transparent-with-text"
           buttonClassName="rounded-none"
         />
       </div>
-=======
-      <PrioritySelect
-        value={issue.priority}
-        onChange={(data) => {
-          onChange(issue, { priority: data });
-          if (issue.parent_id) {
-            mutateSubIssues(issue, { priority: data });
-          }
-        }}
-        className="h-11 w-full border-b-[0.5px] border-custom-border-200 hover:bg-custom-background-80"
-        buttonClassName="!shadow-none !border-0 h-full w-full px-2.5 py-1"
-        showTitle
-        highlightUrgentPriority={false}
-        hideDropdownArrow
-        disabled={disabled}
-      />
->>>>>>> 705642a9
 
       {isExpanded &&
         !isLoading &&
         subIssues &&
         subIssues.length > 0 &&
-<<<<<<< HEAD
-        subIssues.map((subIssue: IIssue) => (
+        subIssues.map((subIssue: TIssue) => (
           <SpreadsheetPriorityColumn
             key={subIssue.id}
             issue={subIssue}
@@ -64,18 +45,6 @@
             expandedIssues={expandedIssues}
             disabled={disabled}
           />
-=======
-        subIssues.map((subIssue: TIssue) => (
-          <div className={`h-11`}>
-            <SpreadsheetPriorityColumn
-              key={subIssue.id}
-              issue={subIssue}
-              onChange={onChange}
-              expandedIssues={expandedIssues}
-              disabled={disabled}
-            />
-          </div>
->>>>>>> 705642a9
         ))}
     </>
   );
