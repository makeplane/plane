--- conflicted
+++ resolved
@@ -12,13 +12,8 @@
   expandedIssues: string[];
   setExpandedIssues: React.Dispatch<React.SetStateAction<string[]>>;
   properties: IIssueDisplayProperties;
-<<<<<<< HEAD
-  quickActions: (issue: IIssue,customActionButton?: React.ReactElement) => React.ReactNode;
-  disableUserActions: boolean;
-=======
   quickActions: (issue: IIssue, customActionButton?: React.ReactElement) => React.ReactNode;
   canEditProperties: (projectId: string | undefined) => boolean;
->>>>>>> 9147b58b
   nestingLevel?: number;
 };
 
@@ -28,11 +23,7 @@
   setExpandedIssues,
   properties,
   quickActions,
-<<<<<<< HEAD
-  disableUserActions,
-=======
   canEditProperties,
->>>>>>> 9147b58b
   nestingLevel = 0,
 }) => {
   const handleToggleExpand = (issueId: string) => {
@@ -58,11 +49,7 @@
         expanded={isExpanded}
         handleToggleExpand={handleToggleExpand}
         properties={properties}
-<<<<<<< HEAD
-        disableUserActions={disableUserActions}
-=======
         canEditProperties={canEditProperties}
->>>>>>> 9147b58b
         nestingLevel={nestingLevel}
         quickActions={quickActions}
       />
@@ -79,11 +66,7 @@
             setExpandedIssues={setExpandedIssues}
             properties={properties}
             quickActions={quickActions}
-<<<<<<< HEAD
-            disableUserActions={disableUserActions}
-=======
             canEditProperties={canEditProperties}
->>>>>>> 9147b58b
             nestingLevel={nestingLevel + 1}
           />
         ))}
