--- conflicted
+++ resolved
@@ -25,10 +25,7 @@
   disableUserActions,
   nestingLevel,
 }) => {
-<<<<<<< HEAD
-=======
   // router
->>>>>>> 86de3188
   const router = useRouter();
 
   const handleIssuePeekOverview = (issue: IIssue) => {
