// components
<<<<<<< HEAD
import { observer } from "mobx-react";
import { EstimateDropdown } from "components/dropdowns";
// types
=======
import { observer } from "mobx-react-lite";
>>>>>>> 204e4a8c
import { TIssue } from "@plane/types";
import { EstimateDropdown } from "@/components/dropdowns";
// types

type Props = {
  issue: TIssue;
  onClose: () => void;
  onChange: (issue: TIssue, data: Partial<TIssue>, updates: any) => void;
  disabled: boolean;
};

export const SpreadsheetEstimateColumn: React.FC<Props> = observer((props: Props) => {
  const { issue, onChange, disabled, onClose } = props;

  return (
    <div className="h-11 border-b-[0.5px] border-custom-border-200">
      <EstimateDropdown
        value={issue.estimate_point}
        onChange={(data) =>
          onChange(issue, { estimate_point: data }, { changed_property: "estimate_point", change_details: data })
        }
        projectId={issue.project_id}
        disabled={disabled}
        buttonVariant="transparent-with-text"
        buttonClassName="rounded-none text-left"
        buttonContainerClassName="w-full"
        onClose={onClose}
      />
    </div>
  );
});<|MERGE_RESOLUTION|>--- conflicted
+++ resolved
@@ -1,11 +1,5 @@
 // components
-<<<<<<< HEAD
-import { observer } from "mobx-react";
-import { EstimateDropdown } from "components/dropdowns";
-// types
-=======
 import { observer } from "mobx-react-lite";
->>>>>>> 204e4a8c
 import { TIssue } from "@plane/types";
 import { EstimateDropdown } from "@/components/dropdowns";
 // types
