--- conflicted
+++ resolved
@@ -21,12 +21,8 @@
         onChange={(data) =>
           onChange(issue, { estimate_point: data }, { changed_property: "estimate_point", change_details: data })
         }
-<<<<<<< HEAD
+        placeholder="Estimate"
         projectId={issue.project_id ?? undefined}
-=======
-        placeholder="Estimate"
-        projectId={issue.project_id}
->>>>>>> 69901701
         disabled={disabled}
         buttonVariant="transparent-with-text"
         buttonClassName="rounded-none text-left"
