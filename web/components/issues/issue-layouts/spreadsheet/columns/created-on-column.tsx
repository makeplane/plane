import React from "react";
<<<<<<< HEAD
import { observer } from "mobx-react";
=======
import { observer } from "mobx-react-lite";
import { TIssue } from "@plane/types";
>>>>>>> 204e4a8c
// helpers
import { renderFormattedDate } from "@/helpers/date-time.helper";
// types

type Props = {
  issue: TIssue;
};

export const SpreadsheetCreatedOnColumn: React.FC<Props> = observer((props: Props) => {
  const { issue } = props;
  return (
    <div className="flex h-11 w-full items-center justify-center text-xs border-b-[0.5px] border-custom-border-200 hover:bg-custom-background-80">
      {renderFormattedDate(issue.created_at)}
    </div>
  );
});<|MERGE_RESOLUTION|>--- conflicted
+++ resolved
@@ -1,10 +1,6 @@
 import React from "react";
-<<<<<<< HEAD
-import { observer } from "mobx-react";
-=======
 import { observer } from "mobx-react-lite";
 import { TIssue } from "@plane/types";
->>>>>>> 204e4a8c
 // helpers
 import { renderFormattedDate } from "@/helpers/date-time.helper";
 // types
@@ -16,7 +12,7 @@
 export const SpreadsheetCreatedOnColumn: React.FC<Props> = observer((props: Props) => {
   const { issue } = props;
   return (
-    <div className="flex h-11 w-full items-center justify-center text-xs border-b-[0.5px] border-custom-border-200 hover:bg-custom-background-80">
+    <div className="flex h-11 w-full items-center justify-center border-b-[0.5px] border-custom-border-200 text-xs hover:bg-custom-background-80">
       {renderFormattedDate(issue.created_at)}
     </div>
   );
