--- conflicted
+++ resolved
@@ -20,18 +20,11 @@
 
   return (
     <>
-<<<<<<< HEAD
       {issueDetail && (
         <div className="flex h-11 w-full items-center justify-center text-xs border-b-[0.5px] border-custom-border-200 hover:bg-custom-background-80">
-          {renderLongDetailDateFormat(issueDetail.created_at)}
+          {renderFormattedDate(issueDetail.created_at)}
         </div>
       )}
-=======
-      <div className="flex h-11 w-full items-center justify-center text-xs border-b-[0.5px] border-custom-border-200 hover:bg-custom-background-80">
-        {renderFormattedDate(issue.created_at)}
-      </div>
->>>>>>> 15393401
-
       {isExpanded &&
         subIssues &&
         subIssues.length > 0 &&
