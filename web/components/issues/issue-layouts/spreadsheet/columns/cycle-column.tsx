--- conflicted
+++ resolved
@@ -5,18 +5,9 @@
 import { TIssue } from "@plane/types";
 // components
 import { CycleDropdown } from "@/components/dropdowns";
-<<<<<<< HEAD
+// hooks
 import { useEventTracker } from "@/hooks/store";
 import { useIssuesStore } from "@/hooks/use-issue-layout-store";
-// components
-// types
-// constants
-=======
-// constants
-import { EIssuesStoreType } from "@/constants/issue";
-// hooks
-import { useEventTracker, useIssues } from "@/hooks/store";
->>>>>>> b0e808d5
 
 type Props = {
   issue: TIssue;
