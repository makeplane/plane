--- conflicted
+++ resolved
@@ -21,21 +21,12 @@
   const { subIssues, isLoading } = useSubIssue(issue.project_detail.id, issue.id, isExpanded);
 
   return (
-<<<<<<< HEAD
     <>
       <IssuePropertyAssignee
         projectId={issue.project_detail.id ?? null}
         value={issue.assignees}
-        onChange={(data) => onChange({ assignees_list: data })}
-        buttonClassName="!p-0 !rounded-none !shadow-none !border-0"
-=======
-    <div className="flex items-center h-full px-4">
-      <MembersSelect
-        value={issue.assignees}
         onChange={(data) => onChange({ assignees: data })}
-        members={members ?? []}
         buttonClassName="!p-0 !rounded-none !border-0"
->>>>>>> 705b3337
         hideDropdownArrow
         disabled={disabled}
         multiple
@@ -55,6 +46,6 @@
             disabled={disabled}
           />
         ))}
-    </div>
+    </>
   );
 };