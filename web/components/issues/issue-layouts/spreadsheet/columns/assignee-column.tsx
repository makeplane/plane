import React from "react";
// hooks
import { useIssueDetail } from "hooks/store";
// components
import { ProjectMemberDropdown } from "components/dropdowns";
// types
<<<<<<< HEAD
import { TIssue } from "types";
=======
import { TIssue } from "@plane/types";
import { useIssueDetail } from "hooks/store";
>>>>>>> dee0ea85

type Props = {
  issueId: string;
  onChange: (issue: TIssue, data: Partial<TIssue>) => void;
  expandedIssues: string[];
  disabled: boolean;
};

export const SpreadsheetAssigneeColumn: React.FC<Props> = ({ issueId, onChange, expandedIssues, disabled }) => {
  const isExpanded = expandedIssues.indexOf(issueId) > -1;

  const { subIssues: subIssuesStore, issue } = useIssueDetail();

  const issueDetail = issue.getIssueById(issueId);
  const subIssues = subIssuesStore.subIssuesByIssueId(issueId);

  return (
    <>
      {issueDetail && (
        <div className="h-11 border-b-[0.5px] border-custom-border-200">
          <ProjectMemberDropdown
            value={issueDetail?.assignee_ids ?? []}
            onChange={(data) => onChange(issueDetail, { assignee_ids: data })}
            projectId={issueDetail?.project_id}
            disabled={disabled}
            multiple
            placeholder="Assignees"
            buttonVariant={issueDetail.assignee_ids.length > 0 ? "transparent-without-text" : "transparent-with-text"}
            buttonClassName="text-left"
            buttonContainerClassName="w-full"
          />
        </div>
      )}

      {isExpanded &&
        subIssues &&
        subIssues.length > 0 &&
        subIssues.map((subIssueId) => (
          <SpreadsheetAssigneeColumn
            key={subIssueId}
            issueId={subIssueId}
            onChange={onChange}
            expandedIssues={expandedIssues}
            disabled={disabled}
          />
        ))}
    </>
  );
};<|MERGE_RESOLUTION|>--- conflicted
+++ resolved
@@ -4,12 +4,7 @@
 // components
 import { ProjectMemberDropdown } from "components/dropdowns";
 // types
-<<<<<<< HEAD
-import { TIssue } from "types";
-=======
 import { TIssue } from "@plane/types";
-import { useIssueDetail } from "hooks/store";
->>>>>>> dee0ea85
 
 type Props = {
   issueId: string;
