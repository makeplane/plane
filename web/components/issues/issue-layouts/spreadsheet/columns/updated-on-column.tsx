--- conflicted
+++ resolved
@@ -4,7 +4,6 @@
 // helpers
 import { renderFormattedDate } from "helpers/date-time.helper";
 // types
-import { TIssue } from "@plane/types";
 import { useIssueDetail } from "hooks/store";
 
 type Props = {
@@ -25,17 +24,11 @@
 
   return (
     <>
-<<<<<<< HEAD
       {issueDetail && (
         <div className="flex h-11 w-full items-center justify-center text-xs border-b-[0.5px] border-custom-border-200 hover:bg-custom-background-80">
-          {renderLongDetailDateFormat(issueDetail.updated_at)}
+          {renderFormattedDate(issueDetail.updated_at)}
         </div>
       )}
-=======
-      <div className="flex h-11 w-full items-center justify-center text-xs border-b-[0.5px] border-custom-border-200 hover:bg-custom-background-80">
-        {renderFormattedDate(issue.updated_at)}
-      </div>
->>>>>>> 15393401
 
       {isExpanded &&
         subIssues &&
