import React, { useEffect, useRef, useState } from "react";
import { useRouter } from "next/router";
import { observer } from "mobx-react-lite";
// components
import {
  IssuePeekOverview,
  SpreadsheetColumnsList,
  SpreadsheetIssuesColumn,
  SpreadsheetQuickAddIssueForm,
} from "components/issues";
import { Spinner, LayersIcon } from "@plane/ui";
// types
import { IIssue, IIssueDisplayFilterOptions, IIssueDisplayProperties, IIssueLabel, IState, IUserLite } from "types";
import { EIssueActions } from "../types";

type Props = {
  displayProperties: IIssueDisplayProperties;
  displayFilters: IIssueDisplayFilterOptions;
  handleDisplayFilterUpdate: (data: Partial<IIssueDisplayFilterOptions>) => void;
  issues: IIssue[] | undefined;
  members?: IUserLite[] | undefined;
  labels?: IIssueLabel[] | undefined;
  states?: IState[] | undefined;
<<<<<<< HEAD
  quickActions: (issue: IIssue,customActionButton?: React.ReactElement) => React.ReactNode;
  handleIssues: (issue: IIssue, action: EIssueActions) => void;
=======
  quickActions: (issue: IIssue, customActionButton: any) => React.ReactNode; // TODO: replace any with type
  handleIssues: (issue: IIssue, action: EIssueActions) => Promise<void>;
>>>>>>> 9147b58b
  openIssuesListModal?: (() => void) | null;
  quickAddCallback?: (
    workspaceSlug: string,
    projectId: string,
    data: IIssue,
    viewId?: string
  ) => Promise<IIssue | undefined>;
  viewId?: string;
<<<<<<< HEAD
  disableUserActions: boolean;
=======
  canEditProperties: (projectId: string | undefined) => boolean;
>>>>>>> 9147b58b
  enableQuickCreateIssue?: boolean;
};

export const SpreadsheetView: React.FC<Props> = observer((props) => {
  const {
    displayProperties,
    displayFilters,
    handleDisplayFilterUpdate,
    issues,
    members,
    labels,
    states,
    quickActions,
    handleIssues,
    quickAddCallback,
    viewId,
<<<<<<< HEAD
    disableUserActions,
=======
    canEditProperties,
>>>>>>> 9147b58b
    enableQuickCreateIssue,
  } = props;
  // states
  const [expandedIssues, setExpandedIssues] = useState<string[]>([]);
  const [isScrolled, setIsScrolled] = useState(false);
  // refs
  const containerRef = useRef<HTMLDivElement | null>(null);
  // router
  const router = useRouter();
  const { workspaceSlug, peekIssueId, peekProjectId } = router.query;

  const handleScroll = () => {
    if (!containerRef.current) return;

    const scrollLeft = containerRef.current.scrollLeft;
    setIsScrolled(scrollLeft > 0);
  };

  useEffect(() => {
    const currentContainerRef = containerRef.current;

    if (currentContainerRef) currentContainerRef.addEventListener("scroll", handleScroll);

    return () => {
      if (currentContainerRef) currentContainerRef.removeEventListener("scroll", handleScroll);
    };
  }, []);

  return (
    <div className="relative flex h-full w-full rounded-lg text-custom-text-200 overflow-x-auto whitespace-nowrap bg-custom-background-200">
      <div className="h-full w-full flex flex-col">
        <div
          ref={containerRef}
          className="flex overflow-y-auto divide-x-[0.5px] divide-custom-border-200 horizontal-scroll-enable"
        >
          {issues && issues.length > 0 ? (
            <>
              <div className="sticky left-0 w-[28rem] z-[2]">
                <div
                  className="relative flex flex-col h-max w-full bg-custom-background-100 z-[2]"
                  style={{
                    boxShadow: isScrolled ? "8px -9px 12px rgba(0, 0, 0, 0.05)" : "",
                  }}
                >
                  <div className="flex items-center text-sm font-medium z-[2] h-11 w-full sticky top-0 bg-custom-background-90 border border-l-0 border-custom-border-100">
                    {displayProperties.key && (
                      <span className="flex items-center px-4 py-2.5 h-full w-24 flex-shrink-0">
                        <span className="mr-1.5 text-custom-text-400">#</span>ID
                      </span>
                    )}
                    <span className="flex items-center justify-center px-4 py-2.5 h-full w-full flex-grow">
                      <LayersIcon className="h-4 w-4 text-custom-text-400 mr-1.5" />
                      Issue
                    </span>
                  </div>

                  {issues.map((issue, index) =>
                    issue ? (
                      <SpreadsheetIssuesColumn
                        key={`${issue?.id}_${index}`}
                        issue={issue}
                        expandedIssues={expandedIssues}
                        setExpandedIssues={setExpandedIssues}
                        properties={displayProperties}
                        quickActions={quickActions}
<<<<<<< HEAD
                        disableUserActions={disableUserActions}
=======
                        canEditProperties={canEditProperties}
>>>>>>> 9147b58b
                      />
                    ) : null
                  )}
                </div>
              </div>

              <SpreadsheetColumnsList
                displayFilters={displayFilters}
                displayProperties={displayProperties}
                canEditProperties={canEditProperties}
                expandedIssues={expandedIssues}
                handleDisplayFilterUpdate={handleDisplayFilterUpdate}
                handleUpdateIssue={(issue, data) => handleIssues({ ...issue, ...data }, EIssueActions.UPDATE)}
                issues={issues}
                members={members}
                labels={labels}
                states={states}
              />
            </>
          ) : (
            <div className="grid place-items-center h-full w-full">
              <Spinner />
            </div>
          )}
          <div /> {/* empty div to show right most border */}
        </div>

        <div className="border-t border-custom-border-100">
          <div className="mb-3 z-5 sticky bottom-0 left-0">
            {enableQuickCreateIssue && (
              <SpreadsheetQuickAddIssueForm formKey="name" quickAddCallback={quickAddCallback} viewId={viewId} />
            )}
          </div>

          {/* {!disableUserActions &&
            !isInlineCreateIssueFormOpen &&
            (type === "issue" ? (
              <button
                className="flex gap-1.5 items-center text-custom-primary-100 pl-4 py-2.5 text-sm sticky left-0 z-[1] w-full"
                onClick={() => setIsInlineCreateIssueFormOpen(true)}
              >
                <PlusIcon className="h-4 w-4" />
                New Issue
              </button>
            ) : (
              <CustomMenu
                className="sticky left-0 z-10"
                customButton={
                  <button
                    className="flex gap-1.5 items-center text-custom-primary-100 pl-4 py-2.5 text-sm sticky left-0 z-[1] border-custom-border-200 w-full"
                    type="button"
                  >
                    <PlusIcon className="h-4 w-4" />
                    New Issue
                  </button>
                }
                optionsClassName="left-5 !w-36"
                noBorder
              >
                <CustomMenu.MenuItem onClick={() => setIsInlineCreateIssueFormOpen(true)}>
                  Create new
                </CustomMenu.MenuItem>
                {openIssuesListModal && (
                  <CustomMenu.MenuItem onClick={openIssuesListModal}>Add an existing issue</CustomMenu.MenuItem>
                )}
              </CustomMenu>
            ))} */}
        </div>
      </div>
      {workspaceSlug && peekIssueId && peekProjectId && (
        <IssuePeekOverview
          workspaceSlug={workspaceSlug.toString()}
          projectId={peekProjectId.toString()}
          issueId={peekIssueId.toString()}
<<<<<<< HEAD
          handleIssue={(issueToUpdate: any) => handleIssues(issueToUpdate, EIssueActions.UPDATE)}
=======
          handleIssue={async (issueToUpdate: any) => await handleIssues(issueToUpdate, EIssueActions.UPDATE)}
>>>>>>> 9147b58b
        />
      )}
    </div>
  );
});<|MERGE_RESOLUTION|>--- conflicted
+++ resolved
@@ -21,13 +21,8 @@
   members?: IUserLite[] | undefined;
   labels?: IIssueLabel[] | undefined;
   states?: IState[] | undefined;
-<<<<<<< HEAD
-  quickActions: (issue: IIssue,customActionButton?: React.ReactElement) => React.ReactNode;
-  handleIssues: (issue: IIssue, action: EIssueActions) => void;
-=======
   quickActions: (issue: IIssue, customActionButton: any) => React.ReactNode; // TODO: replace any with type
   handleIssues: (issue: IIssue, action: EIssueActions) => Promise<void>;
->>>>>>> 9147b58b
   openIssuesListModal?: (() => void) | null;
   quickAddCallback?: (
     workspaceSlug: string,
@@ -36,11 +31,7 @@
     viewId?: string
   ) => Promise<IIssue | undefined>;
   viewId?: string;
-<<<<<<< HEAD
-  disableUserActions: boolean;
-=======
   canEditProperties: (projectId: string | undefined) => boolean;
->>>>>>> 9147b58b
   enableQuickCreateIssue?: boolean;
 };
 
@@ -57,11 +48,7 @@
     handleIssues,
     quickAddCallback,
     viewId,
-<<<<<<< HEAD
-    disableUserActions,
-=======
     canEditProperties,
->>>>>>> 9147b58b
     enableQuickCreateIssue,
   } = props;
   // states
@@ -127,11 +114,7 @@
                         setExpandedIssues={setExpandedIssues}
                         properties={displayProperties}
                         quickActions={quickActions}
-<<<<<<< HEAD
-                        disableUserActions={disableUserActions}
-=======
                         canEditProperties={canEditProperties}
->>>>>>> 9147b58b
                       />
                     ) : null
                   )}
@@ -206,11 +189,7 @@
           workspaceSlug={workspaceSlug.toString()}
           projectId={peekProjectId.toString()}
           issueId={peekIssueId.toString()}
-<<<<<<< HEAD
-          handleIssue={(issueToUpdate: any) => handleIssues(issueToUpdate, EIssueActions.UPDATE)}
-=======
           handleIssue={async (issueToUpdate: any) => await handleIssues(issueToUpdate, EIssueActions.UPDATE)}
->>>>>>> 9147b58b
         />
       )}
     </div>
