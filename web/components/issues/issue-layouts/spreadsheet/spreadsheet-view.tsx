--- conflicted
+++ resolved
@@ -1,21 +1,12 @@
 import React, { useRef } from "react";
 import { observer } from "mobx-react-lite";
-<<<<<<< HEAD
-// edition-specific
-import { IssueBulkOperationsRoot } from "@plane/bulk-operations";
-=======
->>>>>>> 90d3a16c
 // types
 import { TIssue, IIssueDisplayFilterOptions, IIssueDisplayProperties } from "@plane/types";
 // components
 import { LogoSpinner } from "@/components/common";
 import { MultipleSelectGroup } from "@/components/core";
-<<<<<<< HEAD
-import { SpreadsheetQuickAddIssueForm } from "@/components/issues";
-=======
 import { IssueBulkOperationsRoot, SpreadsheetQuickAddIssueForm } from "@/components/issues";
 // constants
->>>>>>> 90d3a16c
 import { SPREADSHEET_PROPERTY_LIST, SPREADSHEET_SELECT_GROUP } from "@/constants/spreadsheet";
 // hooks
 import { useProject } from "@/hooks/store";
@@ -116,11 +107,7 @@
                 )}
               </div>
             </div>
-<<<<<<< HEAD
-            <IssueBulkOperationsRoot selectionHelpers={helpers} />
-=======
             <IssueBulkOperationsRoot />
->>>>>>> 90d3a16c
           </>
         )}
       </MultipleSelectGroup>
