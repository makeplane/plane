--- conflicted
+++ resolved
@@ -1,13 +1,8 @@
 import React, { useEffect, useRef, useState } from "react";
 import { observer } from "mobx-react-lite";
 // components
-<<<<<<< HEAD
-import { IssuePeekOverview, SpreadsheetQuickAddIssueForm } from "components/issues";
 import { Spinner } from "@plane/ui";
-=======
-import { SpreadsheetColumnsList, SpreadsheetIssuesColumn, SpreadsheetQuickAddIssueForm } from "components/issues";
-import { Spinner, LayersIcon } from "@plane/ui";
->>>>>>> a71491ec
+import {  SpreadsheetQuickAddIssueForm } from "components/issues";
 // types
 import { TIssue, IIssueDisplayFilterOptions, IIssueDisplayProperties } from "@plane/types";
 import { EIssueActions } from "../types";
@@ -52,14 +47,7 @@
   // states
   const [isScrolled, setIsScrolled] = useState(false);
   // refs
-<<<<<<< HEAD
   const containerRef = useRef<HTMLTableElement | null>(null);
-  // router
-  const router = useRouter();
-  const { workspaceSlug, peekIssueId, peekProjectId } = router.query;
-=======
-  const containerRef = useRef<HTMLDivElement | null>(null);
->>>>>>> a71491ec
 
   const { currentProjectDetails } = useProject();
 
@@ -91,10 +79,10 @@
 
   return (
     <div className="relative flex h-full w-full overflow-x-auto whitespace-nowrap rounded-lg bg-custom-background-200 text-custom-text-200">
-      <div className="flex h-full w-full flex-col">
+      <div className="h-full w-full">
         <table
           ref={containerRef}
-          className="horizontal-scroll-enable flex divide-x-[0.5px] divide-custom-border-200 overflow-y-auto"
+          className="horizontal-scroll-enable divide-x-[0.5px] divide-custom-border-200 overflow-y-auto"
         >
           <SpreadsheetHeader
             displayProperties={displayProperties}
@@ -102,18 +90,20 @@
             handleDisplayFilterUpdate={handleDisplayFilterUpdate}
             isEstimateEnabled={isEstimateEnabled}
           />
-          {issues.map(({ id }) => (
-            <SpreadsheetIssueRow
-              key={id}
-              issueId={id}
-              displayProperties={displayProperties}
-              quickActions={quickActions}
-              canEditProperties={canEditProperties}
-              nestingLevel={0}
-              isEstimateEnabled={isEstimateEnabled}
-              handleIssues={handleIssues}
-            />
-          ))}
+          <tbody>
+            {issues.map(({ id }) => (
+              <SpreadsheetIssueRow
+                key={id}
+                issueId={id}
+                displayProperties={displayProperties}
+                quickActions={quickActions}
+                canEditProperties={canEditProperties}
+                nestingLevel={0}
+                isEstimateEnabled={isEstimateEnabled}
+                handleIssues={handleIssues}
+              />
+            ))}
+          </tbody>
         </table>
 
         <div className="border-t border-custom-border-100">
