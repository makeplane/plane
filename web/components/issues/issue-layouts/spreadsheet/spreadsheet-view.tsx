import React, { useRef } from "react";
import { observer } from "mobx-react-lite";
import { TIssue, IIssueDisplayFilterOptions, IIssueDisplayProperties } from "@plane/types";
// components
import { Spinner } from "@plane/ui";
import { SpreadsheetQuickAddIssueForm } from "@/components/issues";
import { SPREADSHEET_PROPERTY_LIST } from "@/constants/spreadsheet";
import { useProject } from "@/hooks/store";
import { SpreadsheetTable } from "./spreadsheet-table";
// types
//hooks

type Props = {
  displayProperties: IIssueDisplayProperties;
  displayFilters: IIssueDisplayFilterOptions;
  handleDisplayFilterUpdate: (data: Partial<IIssueDisplayFilterOptions>) => void;
  issueIds: string[] | undefined;
  quickActions: (
    issue: TIssue,
    customActionButton?: React.ReactElement,
    portalElement?: HTMLDivElement | null
  ) => React.ReactNode;
  updateIssue:
    | ((projectId: string | undefined | null, issueId: string, data: Partial<TIssue>) => Promise<void>)
    | undefined;
  openIssuesListModal?: (() => void) | null;
  quickAddCallback?: (projectId: string | null | undefined, data: TIssue) => Promise<TIssue | undefined>;
  canEditProperties: (projectId: string | undefined) => boolean;
  canLoadMoreIssues: boolean;
  loadMoreIssues: () => void;
  enableQuickCreateIssue?: boolean;
  disableIssueCreation?: boolean;
  isWorkspaceLevel?: boolean;
};

export const SpreadsheetView: React.FC<Props> = observer((props) => {
  const {
    displayProperties,
    displayFilters,
    handleDisplayFilterUpdate,
    issueIds,
    quickActions,
    updateIssue,
    quickAddCallback,
    canEditProperties,
    enableQuickCreateIssue,
    disableIssueCreation,
<<<<<<< HEAD
    canLoadMoreIssues,
    loadMoreIssues,
=======
    isWorkspaceLevel = false,
>>>>>>> 3742ea91
  } = props;
  // refs
  const containerRef = useRef<HTMLTableElement | null>(null);
  const portalRef = useRef<HTMLDivElement | null>(null);

  const { currentProjectDetails } = useProject();

  const isEstimateEnabled: boolean = currentProjectDetails?.estimate !== null;

  const spreadsheetColumnsList = isWorkspaceLevel
    ? SPREADSHEET_PROPERTY_LIST
    : SPREADSHEET_PROPERTY_LIST.filter((property) => {
        if (property === "cycle" && !currentProjectDetails?.cycle_view) return false;
        if (property === "modules" && !currentProjectDetails?.module_view) return false;
        return true;
      });

  if (!issueIds || issueIds.length === 0)
    return (
      <div className="grid h-full w-full place-items-center">
        <Spinner />
      </div>
    );

  return (
    <div className="relative flex flex-col h-full w-full overflow-x-hidden whitespace-nowrap rounded-lg bg-custom-background-200 text-custom-text-200">
      <div ref={portalRef} className="spreadsheet-menu-portal" />
      <div ref={containerRef} className="vertical-scrollbar horizontal-scrollbar scrollbar-lg h-full w-full">
        <SpreadsheetTable
          displayProperties={displayProperties}
          displayFilters={displayFilters}
          handleDisplayFilterUpdate={handleDisplayFilterUpdate}
          issueIds={issueIds}
          isEstimateEnabled={isEstimateEnabled}
          portalElement={portalRef}
          quickActions={quickActions}
          updateIssue={updateIssue}
          canEditProperties={canEditProperties}
          containerRef={containerRef}
<<<<<<< HEAD
          canLoadMoreIssues={canLoadMoreIssues}
          loadMoreIssues={loadMoreIssues}
=======
          spreadsheetColumnsList={spreadsheetColumnsList}
>>>>>>> 3742ea91
        />
      </div>
      <div className="border-t border-custom-border-100">
        <div className="z-5 sticky bottom-0 left-0 mb-3">
          {enableQuickCreateIssue && !disableIssueCreation && (
            <SpreadsheetQuickAddIssueForm formKey="name" quickAddCallback={quickAddCallback} />
          )}
        </div>
      </div>
    </div>
  );
});<|MERGE_RESOLUTION|>--- conflicted
+++ resolved
@@ -45,12 +45,9 @@
     canEditProperties,
     enableQuickCreateIssue,
     disableIssueCreation,
-<<<<<<< HEAD
     canLoadMoreIssues,
     loadMoreIssues,
-=======
     isWorkspaceLevel = false,
->>>>>>> 3742ea91
   } = props;
   // refs
   const containerRef = useRef<HTMLTableElement | null>(null);
@@ -90,12 +87,9 @@
           updateIssue={updateIssue}
           canEditProperties={canEditProperties}
           containerRef={containerRef}
-<<<<<<< HEAD
           canLoadMoreIssues={canLoadMoreIssues}
           loadMoreIssues={loadMoreIssues}
-=======
           spreadsheetColumnsList={spreadsheetColumnsList}
->>>>>>> 3742ea91
         />
       </div>
       <div className="border-t border-custom-border-100">
