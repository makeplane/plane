--- conflicted
+++ resolved
@@ -26,7 +26,7 @@
   quickActions: TRenderQuickActions;
   canEditProperties: (projectId: string | undefined) => boolean;
   updateIssue:
-    | ((projectId: string | undefined | null, issueId: string, data: Partial<TIssue>) => Promise<void>)
+    | ((projectId: string | null, issueId: string, data: Partial<TIssue>) => Promise<void>)
     | undefined;
   portalElement: React.MutableRefObject<HTMLDivElement | null>;
   nestingLevel: number;
@@ -117,7 +117,7 @@
   quickActions: TRenderQuickActions;
   canEditProperties: (projectId: string | undefined) => boolean;
   updateIssue:
-    | ((projectId: string | undefined | null, issueId: string, data: Partial<TIssue>) => Promise<void>)
+    | ((projectId: string | null, issueId: string, data: Partial<TIssue>) => Promise<void>)
     | undefined;
   portalElement: React.MutableRefObject<HTMLDivElement | null>;
   nestingLevel: number;
@@ -179,17 +179,6 @@
 
   useOutsideClickDetector(menuActionRef, () => setIsMenuActive(false));
 
-<<<<<<< HEAD
-  const handleToggleExpand = () => {
-    setExpanded((prevState) => {
-      if (!prevState && workspaceSlug && issueDetail && issueDetail.project_id)
-        subIssuesStore.fetchSubIssues(workspaceSlug.toString(), issueDetail.project_id, issueDetail.id);
-      return !prevState;
-    });
-  };
-
-=======
->>>>>>> 90d5dd5a
   const customActionButton = (
     <div
       ref={menuActionRef}
@@ -203,9 +192,6 @@
   );
   if (!issueDetail) return null;
 
-<<<<<<< HEAD
-  const disableUserActions = !canEditProperties(issueDetail.project_id ?? undefined);
-=======
   const handleToggleExpand = (e: MouseEvent<HTMLButtonElement>) => {
     e.stopPropagation();
     e.preventDefault();
@@ -213,16 +199,15 @@
       handleIssuePeekOverview(issueDetail);
     } else {
       setExpanded((prevState) => {
-        if (!prevState && workspaceSlug && issueDetail)
+        if (!prevState && workspaceSlug && issueDetail && issueDetail.project_id)
           subIssuesStore.fetchSubIssues(workspaceSlug.toString(), issueDetail.project_id, issueDetail.id);
         return !prevState;
       });
     }
   };
 
-  const disableUserActions = !canEditProperties(issueDetail.project_id);
+  const disableUserActions = !canEditProperties(issueDetail.project_id ?? undefined);
   const subIssuesCount = issueDetail?.sub_issues_count ?? 0;
->>>>>>> 90d5dd5a
 
   return (
     <>
