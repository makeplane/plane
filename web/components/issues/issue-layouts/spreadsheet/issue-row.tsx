import { Dispatch, MutableRefObject, SetStateAction, useRef, useState } from "react";
import { useRouter } from "next/router";
import { observer } from "mobx-react-lite";
// icons
import { ChevronRight, MoreHorizontal } from "lucide-react";
// constants
import { SPREADSHEET_PROPERTY_LIST } from "constants/spreadsheet";
// components
import { WithDisplayPropertiesHOC } from "../properties/with-display-properties-HOC";
import RenderIfVisible from "components/core/render-if-visible-HOC";
import { IssueColumn } from "./issue-column";
// ui
import { ControlLink, Tooltip } from "@plane/ui";
// hooks
import useOutsideClickDetector from "hooks/use-outside-click-detector";
import { useIssueDetail, useProject } from "hooks/store";
// helper
import { cn } from "helpers/common.helper";
// types
import { IIssueDisplayProperties, TIssue } from "@plane/types";
import { EIssueActions } from "../types";

interface Props {
  displayProperties: IIssueDisplayProperties;
  isEstimateEnabled: boolean;
  quickActions: (
    issue: TIssue,
    customActionButton?: React.ReactElement,
    portalElement?: HTMLDivElement | null
  ) => React.ReactNode;
  canEditProperties: (projectId: string | undefined) => boolean;
  handleIssues: (issue: TIssue, action: EIssueActions) => Promise<void>;
  portalElement: React.MutableRefObject<HTMLDivElement | null>;
  nestingLevel: number;
  issueId: string;
  isScrolled: MutableRefObject<boolean>;
  containerRef: MutableRefObject<HTMLTableElement | null>;
  issueIds: string[];
}

export const SpreadsheetIssueRow = observer((props: Props) => {
  const {
    displayProperties,
    issueId,
    isEstimateEnabled,
    nestingLevel,
    portalElement,
    handleIssues,
    quickActions,
    canEditProperties,
    isScrolled,
    containerRef,
    issueIds,
  } = props;

  const [isExpanded, setExpanded] = useState<boolean>(false);
  const { subIssues: subIssuesStore } = useIssueDetail();

  const subIssues = subIssuesStore.subIssuesByIssueId(issueId);

  return (
    <>
      {/* first column/ issue name and key column */}
      <RenderIfVisible
        as="tr"
        defaultHeight="calc(2.75rem - 1px)"
        root={containerRef}
        placeholderChildren={<td colSpan={100} className="border-b-[0.5px]" />}
        changingReference={issueIds}
      >
        <IssueRowDetails
          issueId={issueId}
          displayProperties={displayProperties}
          quickActions={quickActions}
          canEditProperties={canEditProperties}
          nestingLevel={nestingLevel}
          isEstimateEnabled={isEstimateEnabled}
          handleIssues={handleIssues}
          portalElement={portalElement}
          isScrolled={isScrolled}
          isExpanded={isExpanded}
          setExpanded={setExpanded}
        />
      </RenderIfVisible>

      {isExpanded &&
        subIssues &&
        subIssues.length > 0 &&
        subIssues.map((subIssueId: string) => (
          <SpreadsheetIssueRow
            key={subIssueId}
            issueId={subIssueId}
            displayProperties={displayProperties}
            quickActions={quickActions}
            canEditProperties={canEditProperties}
            nestingLevel={nestingLevel + 1}
            isEstimateEnabled={isEstimateEnabled}
            handleIssues={handleIssues}
            portalElement={portalElement}
            isScrolled={isScrolled}
            containerRef={containerRef}
            issueIds={issueIds}
          />
        ))}
    </>
  );
});

interface IssueRowDetailsProps {
  displayProperties: IIssueDisplayProperties;
  isEstimateEnabled: boolean;
  quickActions: (
    issue: TIssue,
    customActionButton?: React.ReactElement,
    portalElement?: HTMLDivElement | null
  ) => React.ReactNode;
  canEditProperties: (projectId: string | undefined) => boolean;
  handleIssues: (issue: TIssue, action: EIssueActions) => Promise<void>;
  portalElement: React.MutableRefObject<HTMLDivElement | null>;
  nestingLevel: number;
  issueId: string;
  isScrolled: MutableRefObject<boolean>;
  isExpanded: boolean;
  setExpanded: Dispatch<SetStateAction<boolean>>;
}

const IssueRowDetails = observer((props: IssueRowDetailsProps) => {
  const {
    displayProperties,
    issueId,
    isEstimateEnabled,
    nestingLevel,
    portalElement,
    handleIssues,
    quickActions,
    canEditProperties,
    isScrolled,
    isExpanded,
    setExpanded,
  } = props;
  // router
  const router = useRouter();
  const { workspaceSlug } = router.query;
  //hooks
  const { getProjectById } = useProject();
  const { peekIssue, setPeekIssue } = useIssueDetail();
  // states
  const [isMenuActive, setIsMenuActive] = useState(false);
  const menuActionRef = useRef<HTMLDivElement | null>(null);

  const handleIssuePeekOverview = (issue: TIssue) => {
    if (workspaceSlug && issue && issue.project_id && issue.id)
      setPeekIssue({ workspaceSlug: workspaceSlug.toString(), projectId: issue.project_id, issueId: issue.id });
  };

  const { subIssues: subIssuesStore, issue } = useIssueDetail();

  const issueDetail = issue.getIssueById(issueId);

  const paddingLeft = `${nestingLevel * 54}px`;

  useOutsideClickDetector(menuActionRef, () => setIsMenuActive(false));

  const handleToggleExpand = () => {
    setExpanded((prevState) => {
      if (!prevState && workspaceSlug && issueDetail)
        subIssuesStore.fetchSubIssues(workspaceSlug.toString(), issueDetail.project_id, issueDetail.id);
      return !prevState;
    });
  };

  const customActionButton = (
    <div
      ref={menuActionRef}
      className={`w-full cursor-pointer rounded p-1 text-custom-sidebar-text-400 hover:bg-custom-background-80 ${
        isMenuActive ? "bg-custom-background-80 text-custom-text-100" : "text-custom-text-200"
      }`}
      onClick={() => setIsMenuActive(!isMenuActive)}
    >
      <MoreHorizontal className="h-3.5 w-3.5" />
    </div>
  );
  if (!issueDetail) return null;

  const disableUserActions = !canEditProperties(issueDetail.project_id);

  return (
    <>
      <td
        className={cn(
          "sticky group left-0 h-11  w-[28rem] flex items-center bg-custom-background-100 text-sm after:absolute border-r-[0.5px] border-custom-border-200",
          {
            "border-b-[0.5px]": peekIssue?.issueId !== issueDetail.id,
          },
          {
            "border border-custom-primary-70 hover:border-custom-primary-70": peekIssue?.issueId === issueDetail.id,
          },
          {
            "shadow-[8px_22px_22px_10px_rgba(0,0,0,0.05)]": isScrolled.current,
          }
        )}
        tabIndex={0}
      >
<<<<<<< HEAD
        {/* first column/ issue name and key column */}
        <td
          className={cn(
            "group sticky left-0 flex  h-11 w-[28rem] items-center border-r-[0.5px] border-custom-border-200 bg-custom-background-100 text-sm after:absolute focus:border-custom-primary-70",
            {
              "border-b-[0.5px]": peekIssue?.issueId !== issueDetail.id,
            }
          )}
          tabIndex={0}
        >
          <WithDisplayPropertiesHOC displayProperties={displayProperties} displayPropertyKey="key">
            <div
              className="flex min-w-min items-center gap-1.5 px-4 py-2.5 pr-0"
              style={issueDetail.parent_id && nestingLevel !== 0 ? { paddingLeft } : {}}
            >
              <div className="relative flex cursor-pointer items-center text-center text-xs hover:text-custom-text-100">
                <span
                  className={`flex items-center justify-center font-medium  group-hover:opacity-0 ${
                    isMenuActive ? "opacity-0" : "opacity-100"
                  }`}
                >
                  {getProjectById(issueDetail.project_id)?.identifier}-{issueDetail.sequence_id}
                </span>

                {canEditProperties(issueDetail.project_id) && (
                  <div className={`absolute left-2.5 top-0 hidden group-hover:block ${isMenuActive ? "!block" : ""}`}>
                    {quickActions(issueDetail, customActionButton, portalElement.current)}
                  </div>
                )}
              </div>
=======
        <WithDisplayPropertiesHOC displayProperties={displayProperties} displayPropertyKey="key">
          <div
            className="flex min-w-min items-center gap-1.5 px-4 py-2.5 pr-0"
            style={issueDetail.parent_id && nestingLevel !== 0 ? { paddingLeft } : {}}
          >
            <div className="relative flex cursor-pointer items-center text-center text-xs hover:text-custom-text-100">
              <span
                className={`flex items-center justify-center font-medium  group-hover:opacity-0 ${
                  isMenuActive ? "opacity-0" : "opacity-100"
                }`}
              >
                {getProjectById(issueDetail.project_id)?.identifier}-{issueDetail.sequence_id}
              </span>
>>>>>>> 27037a21

              {canEditProperties(issueDetail.project_id) && (
                <div className={`absolute left-2.5 top-0 hidden group-hover:block ${isMenuActive ? "!block" : ""}`}>
                  {quickActions(issueDetail, customActionButton, portalElement.current)}
                </div>
              )}
            </div>
<<<<<<< HEAD
          </WithDisplayPropertiesHOC>
          <ControlLink
            href={`/${workspaceSlug}/projects/${issueDetail.project_id}/issues/${issueId}`}
            target="_blank"
            onClick={() => handleIssuePeekOverview(issueDetail)}
            className="clickable line-clamp-1 w-full cursor-pointer text-sm text-custom-text-100"
          >
            <div className="w-full overflow-hidden">
              <Tooltip tooltipHeading="Title" tooltipContent={issueDetail.name}>
                <div
                  className="h-full w-full cursor-pointer truncate px-4 py-2.5 text-left text-[0.825rem] text-custom-text-100"
                  tabIndex={-1}
=======

            {issueDetail.sub_issues_count > 0 && (
              <div className="flex h-6 w-6 items-center justify-center">
                <button
                  className="h-5 w-5 cursor-pointer rounded-sm hover:bg-custom-background-90 hover:text-custom-text-100"
                  onClick={() => handleToggleExpand()}
>>>>>>> 27037a21
                >
                  <ChevronRight className={`h-3.5 w-3.5 ${isExpanded ? "rotate-90" : ""}`} />
                </button>
              </div>
            )}
          </div>
        </WithDisplayPropertiesHOC>
        <ControlLink
          href={`/${workspaceSlug}/projects/${issueDetail.project_id}/issues/${issueId}`}
          target="_blank"
          onClick={() => handleIssuePeekOverview(issueDetail)}
          className="clickable w-full line-clamp-1 cursor-pointer text-sm text-custom-text-100"
        >
          <div className="w-full overflow-hidden">
            <Tooltip tooltipHeading="Title" tooltipContent={issueDetail.name}>
              <div className="h-full w-full cursor-pointer truncate px-4 py-2.5 text-left text-[0.825rem] text-custom-text-100" tabIndex={-1}>
                {issueDetail.name}
              </div>
            </Tooltip>
          </div>
        </ControlLink>
      </td>
      {/* Rest of the columns */}
      {SPREADSHEET_PROPERTY_LIST.map((property) => (
          <IssueColumn
            displayProperties={displayProperties}
            issueDetail={issueDetail}
            disableUserActions={disableUserActions}
            property={property}
            handleIssues={handleIssues}
            isEstimateEnabled={isEstimateEnabled}
          />
        ))}
    </>
  );
});<|MERGE_RESOLUTION|>--- conflicted
+++ resolved
@@ -201,38 +201,6 @@
         )}
         tabIndex={0}
       >
-<<<<<<< HEAD
-        {/* first column/ issue name and key column */}
-        <td
-          className={cn(
-            "group sticky left-0 flex  h-11 w-[28rem] items-center border-r-[0.5px] border-custom-border-200 bg-custom-background-100 text-sm after:absolute focus:border-custom-primary-70",
-            {
-              "border-b-[0.5px]": peekIssue?.issueId !== issueDetail.id,
-            }
-          )}
-          tabIndex={0}
-        >
-          <WithDisplayPropertiesHOC displayProperties={displayProperties} displayPropertyKey="key">
-            <div
-              className="flex min-w-min items-center gap-1.5 px-4 py-2.5 pr-0"
-              style={issueDetail.parent_id && nestingLevel !== 0 ? { paddingLeft } : {}}
-            >
-              <div className="relative flex cursor-pointer items-center text-center text-xs hover:text-custom-text-100">
-                <span
-                  className={`flex items-center justify-center font-medium  group-hover:opacity-0 ${
-                    isMenuActive ? "opacity-0" : "opacity-100"
-                  }`}
-                >
-                  {getProjectById(issueDetail.project_id)?.identifier}-{issueDetail.sequence_id}
-                </span>
-
-                {canEditProperties(issueDetail.project_id) && (
-                  <div className={`absolute left-2.5 top-0 hidden group-hover:block ${isMenuActive ? "!block" : ""}`}>
-                    {quickActions(issueDetail, customActionButton, portalElement.current)}
-                  </div>
-                )}
-              </div>
-=======
         <WithDisplayPropertiesHOC displayProperties={displayProperties} displayPropertyKey="key">
           <div
             className="flex min-w-min items-center gap-1.5 px-4 py-2.5 pr-0"
@@ -246,7 +214,6 @@
               >
                 {getProjectById(issueDetail.project_id)?.identifier}-{issueDetail.sequence_id}
               </span>
->>>>>>> 27037a21
 
               {canEditProperties(issueDetail.project_id) && (
                 <div className={`absolute left-2.5 top-0 hidden group-hover:block ${isMenuActive ? "!block" : ""}`}>
@@ -254,27 +221,12 @@
                 </div>
               )}
             </div>
-<<<<<<< HEAD
-          </WithDisplayPropertiesHOC>
-          <ControlLink
-            href={`/${workspaceSlug}/projects/${issueDetail.project_id}/issues/${issueId}`}
-            target="_blank"
-            onClick={() => handleIssuePeekOverview(issueDetail)}
-            className="clickable line-clamp-1 w-full cursor-pointer text-sm text-custom-text-100"
-          >
-            <div className="w-full overflow-hidden">
-              <Tooltip tooltipHeading="Title" tooltipContent={issueDetail.name}>
-                <div
-                  className="h-full w-full cursor-pointer truncate px-4 py-2.5 text-left text-[0.825rem] text-custom-text-100"
-                  tabIndex={-1}
-=======
 
             {issueDetail.sub_issues_count > 0 && (
               <div className="flex h-6 w-6 items-center justify-center">
                 <button
                   className="h-5 w-5 cursor-pointer rounded-sm hover:bg-custom-background-90 hover:text-custom-text-100"
                   onClick={() => handleToggleExpand()}
->>>>>>> 27037a21
                 >
                   <ChevronRight className={`h-3.5 w-3.5 ${isExpanded ? "rotate-90" : ""}`} />
                 </button>
