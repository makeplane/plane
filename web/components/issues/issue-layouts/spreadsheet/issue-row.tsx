--- conflicted
+++ resolved
@@ -175,12 +175,22 @@
             displayPropertyKey={property}
             shouldRenderProperty={shouldRenderProperty}
           >
-<<<<<<< HEAD
             <td className="h-11 w-full min-w-[8rem] bg-custom-background-100 text-sm after:absolute after:w-full after:bottom-[-1px] after:border after:border-custom-border-100 border-r-[1px] border-custom-border-100">
               <Column
                 issue={issueDetail}
-                onChange={(issue: TIssue, data: Partial<TIssue>) =>
-                  handleIssues({ ...issue, ...data }, EIssueActions.UPDATE)
+                onChange={(issue: TIssue, data: Partial<TIssue>, updates: any) =>
+                  handleIssues({ ...issue, ...data }, EIssueActions.UPDATE).then(() => {
+                    captureIssueEvent({
+                      eventName: "Issue updated",
+                      payload: {
+                        ...issue,
+                        ...data,
+                        element: "Spreadsheet layout",
+                      },
+                      updates: updates,
+                      path: router.asPath,
+                    });
+                  })
                 }
                 disabled={disableUserActions}
               />
@@ -188,53 +198,6 @@
           </WithDisplayPropertiesHOC>
         );
       })}
-=======
-            <div className="w-full overflow-hidden">
-              <Tooltip tooltipHeading="Title" tooltipContent={issueDetail.name}>
-                <div className="h-full w-full cursor-pointer truncate px-4 py-2.5 text-left text-[0.825rem] text-custom-text-100">
-                  {issueDetail.name}
-                </div>
-              </Tooltip>
-            </div>
-          </ControlLink>
-        </td>
-        {/* Rest of the columns */}
-        {SPREADSHEET_PROPERTY_LIST.map((property) => {
-          const { Column } = SPREADSHEET_PROPERTY_DETAILS[property];
-
-          const shouldRenderProperty = property === "estimate" ? isEstimateEnabled : true;
-
-          return (
-            <WithDisplayPropertiesHOC
-              displayProperties={displayProperties}
-              displayPropertyKey={property}
-              shouldRenderProperty={shouldRenderProperty}
-            >
-              <td className="h-11 w-full min-w-[8rem] bg-custom-background-100 text-sm after:absolute after:w-full after:bottom-[-1px] after:border after:border-custom-border-100 border-r-[1px] border-custom-border-100">
-                <Column
-                  issue={issueDetail}
-                  onChange={(issue: TIssue, data: Partial<TIssue>, updates: any) =>
-                    handleIssues({ ...issue, ...data }, EIssueActions.UPDATE).then(() => {
-                      captureIssueEvent({
-                        eventName: "Issue updated",
-                        payload: {
-                          ...issue,
-                          ...data,
-                          element: "Spreadsheet layout",
-                        },
-                        updates: updates,
-                        path: router.asPath,
-                      });
-                    })
-                  }
-                  disabled={disableUserActions}
-                />
-              </td>
-            </WithDisplayPropertiesHOC>
-          );
-        })}
-      </tr>
->>>>>>> 76db394a
 
       {isExpanded &&
         subIssues &&
