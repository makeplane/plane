--- conflicted
+++ resolved
@@ -196,13 +196,8 @@
         className={cn(
           "group sticky left-0 h-11 w-[28rem] flex items-center bg-custom-background-100 text-sm after:absolute border-r-[0.5px] z-10 border-custom-border-200",
           {
-<<<<<<< HEAD
-            "border-b-[0.5px]": peekIssue?.issueId !== issueDetail.id,
-            "border border-custom-primary-70 hover:border-custom-primary-70": peekIssue?.issueId === issueDetail.id,
-=======
             "border-b-[0.5px]": !getIsIssuePeeked(issueDetail.id),
             "border border-custom-primary-70 hover:border-custom-primary-70": getIsIssuePeeked(issueDetail.id),
->>>>>>> 4f4f1d92
             "shadow-[8px_22px_22px_10px_rgba(0,0,0,0.05)]": isScrolled.current,
           }
         )}
