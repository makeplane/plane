import { Dispatch, MouseEvent, MutableRefObject, SetStateAction, useRef, useState } from "react";
import { observer } from "mobx-react";
import { useRouter } from "next/router";
import { ChevronRight, MoreHorizontal } from "lucide-react";
// types
import { IIssueDisplayProperties, TIssue } from "@plane/types";
// ui
import { ControlLink, Tooltip } from "@plane/ui";
// components
import { MultipleSelectEntityAction } from "@/components/core";
import RenderIfVisible from "@/components/core/render-if-visible-HOC";
// constants
import { SPREADSHEET_SELECT_GROUP } from "@/constants/spreadsheet";
// helper
import { cn } from "@/helpers/common.helper";
// hooks
import { useIssueDetail, useProject } from "@/hooks/store";
import { TSelectionHelper } from "@/hooks/use-multiple-select";
import useOutsideClickDetector from "@/hooks/use-outside-click-detector";
import { usePlatformOS } from "@/hooks/use-platform-os";
// local components
import { TRenderQuickActions } from "../list/list-view-types";
import { WithDisplayPropertiesHOC } from "../properties/with-display-properties-HOC";
import { IssueColumn } from "./issue-column";

interface Props {
  displayProperties: IIssueDisplayProperties;
  isEstimateEnabled: boolean;
  quickActions: TRenderQuickActions;
  canEditProperties: (projectId: string | undefined) => boolean;
  updateIssue:
    | ((projectId: string | null, issueId: string, data: Partial<TIssue>) => Promise<void>)
    | undefined;
  portalElement: React.MutableRefObject<HTMLDivElement | null>;
  nestingLevel: number;
  issueId: string;
  isScrolled: MutableRefObject<boolean>;
  containerRef: MutableRefObject<HTMLTableElement | null>;
  issueIds: string[];
  spreadsheetColumnsList: (keyof IIssueDisplayProperties)[];
  spacingLeft?: number;
  selectionHelpers: TSelectionHelper;
}

export const SpreadsheetIssueRow = observer((props: Props) => {
  const {
    displayProperties,
    issueId,
    isEstimateEnabled,
    nestingLevel,
    portalElement,
    updateIssue,
    quickActions,
    canEditProperties,
    isScrolled,
    containerRef,
    issueIds,
    spreadsheetColumnsList,
    spacingLeft = 6,
    selectionHelpers,
  } = props;
  // states
  const [isExpanded, setExpanded] = useState<boolean>(false);
  // store hooks
  const { subIssues: subIssuesStore } = useIssueDetail();
  // derived values
  const subIssues = subIssuesStore.subIssuesByIssueId(issueId);
  const isIssueSelected = selectionHelpers.getIsEntitySelected(issueId);
  const isIssueActive = selectionHelpers.getIsEntityActive(issueId);

  return (
    <>
      {/* first column/ issue name and key column */}
      <RenderIfVisible
        as="tr"
        defaultHeight="calc(2.75rem - 1px)"
        root={containerRef}
        placeholderChildren={
          <td colSpan={100} className="border-[0.5px] border-transparent border-b-custom-border-200" />
        }
        classNames={cn("bg-custom-background-100 transition-[background-color]", {
          "group selected-issue-row": isIssueSelected,
          "border-[0.5px] border-custom-border-400": isIssueActive,
        })}
      >
        <IssueRowDetails
          issueId={issueId}
          displayProperties={displayProperties}
          quickActions={quickActions}
          canEditProperties={canEditProperties}
          nestingLevel={nestingLevel}
          spacingLeft={spacingLeft}
          isEstimateEnabled={isEstimateEnabled}
          updateIssue={updateIssue}
          portalElement={portalElement}
          isScrolled={isScrolled}
          isExpanded={isExpanded}
          setExpanded={setExpanded}
          spreadsheetColumnsList={spreadsheetColumnsList}
          selectionHelpers={selectionHelpers}
        />
      </RenderIfVisible>

      {isExpanded &&
<<<<<<< HEAD
        subIssues?.map((subIssueId) => (
=======
        subIssues?.map((subIssueId: string) => (
>>>>>>> 17f83d64
          <SpreadsheetIssueRow
            key={subIssueId}
            issueId={subIssueId}
            displayProperties={displayProperties}
            quickActions={quickActions}
            canEditProperties={canEditProperties}
            nestingLevel={nestingLevel + 1}
            spacingLeft={spacingLeft + (displayProperties.key ? 12 : 28)}
            isEstimateEnabled={isEstimateEnabled}
            updateIssue={updateIssue}
            portalElement={portalElement}
            isScrolled={isScrolled}
            containerRef={containerRef}
            issueIds={issueIds}
            spreadsheetColumnsList={spreadsheetColumnsList}
            selectionHelpers={selectionHelpers}
          />
        ))}
    </>
  );
});

interface IssueRowDetailsProps {
  displayProperties: IIssueDisplayProperties;
  isEstimateEnabled: boolean;
  quickActions: TRenderQuickActions;
  canEditProperties: (projectId: string | undefined) => boolean;
  updateIssue:
    | ((projectId: string | null, issueId: string, data: Partial<TIssue>) => Promise<void>)
    | undefined;
  portalElement: React.MutableRefObject<HTMLDivElement | null>;
  nestingLevel: number;
  issueId: string;
  isScrolled: MutableRefObject<boolean>;
  isExpanded: boolean;
  setExpanded: Dispatch<SetStateAction<boolean>>;
  spreadsheetColumnsList: (keyof IIssueDisplayProperties)[];
  spacingLeft?: number;
  selectionHelpers: TSelectionHelper;
}

const IssueRowDetails = observer((props: IssueRowDetailsProps) => {
  const {
    displayProperties,
    issueId,
    isEstimateEnabled,
    nestingLevel,
    portalElement,
    updateIssue,
    quickActions,
    canEditProperties,
    isScrolled,
    isExpanded,
    setExpanded,
    spreadsheetColumnsList,
    spacingLeft = 6,
    selectionHelpers,
  } = props;
  // states
  const [isMenuActive, setIsMenuActive] = useState(false);
  // refs
  const cellRef = useRef(null);
  const menuActionRef = useRef<HTMLDivElement | null>(null);
  // router
  const router = useRouter();
  const { workspaceSlug, projectId } = router.query;
  // hooks
  const { getProjectIdentifierById } = useProject();
  const { getIsIssuePeeked, peekIssue, setPeekIssue } = useIssueDetail();
  const { isMobile } = usePlatformOS();

  const handleIssuePeekOverview = (issue: TIssue) =>
    workspaceSlug &&
    issue &&
    issue.project_id &&
    issue.id &&
    !getIsIssuePeeked(issue.id) &&
    setPeekIssue({
      workspaceSlug: workspaceSlug.toString(),
      projectId: issue.project_id,
      issueId: issue.id,
      nestingLevel: nestingLevel,
    });

  const { subIssues: subIssuesStore, issue } = useIssueDetail();

  const issueDetail = issue.getIssueById(issueId);

  const marginLeft = `${spacingLeft}px`;

  useOutsideClickDetector(menuActionRef, () => setIsMenuActive(false));

  const customActionButton = (
    <div
      ref={menuActionRef}
      className={`flex items-center h-full w-full cursor-pointer rounded p-1 text-custom-sidebar-text-400 hover:bg-custom-background-80 ${
        isMenuActive ? "bg-custom-background-80 text-custom-text-100" : "text-custom-text-200"
      }`}
      onClick={() => setIsMenuActive(!isMenuActive)}
    >
      <MoreHorizontal className="h-3.5 w-3.5" />
    </div>
  );
  if (!issueDetail) return null;

  const handleToggleExpand = (e: MouseEvent<HTMLButtonElement>) => {
    e.stopPropagation();
    e.preventDefault();
    if (nestingLevel >= 3) {
      handleIssuePeekOverview(issueDetail);
    } else {
      setExpanded((prevState) => {
        if (!prevState && workspaceSlug && issueDetail && issueDetail.project_id)
          subIssuesStore.fetchSubIssues(workspaceSlug.toString(), issueDetail.project_id, issueDetail.id);
        return !prevState;
      });
    }
  };

  const disableUserActions = !canEditProperties(issueDetail.project_id ?? undefined);
  const subIssuesCount = issueDetail?.sub_issues_count ?? 0;
  const isIssueSelected = selectionHelpers.getIsEntitySelected(issueDetail.id);

  return (
    <>
      <td
        id={`issue-${issueId}`}
        ref={cellRef}
        tabIndex={0}
        className="sticky left-0 z-10 group/list-block bg-custom-background-100"
      >
        <ControlLink
          href={`/${workspaceSlug}/projects/${issueDetail.project_id}/issues/${issueId}`}
          target="_blank"
          onClick={() => handleIssuePeekOverview(issueDetail)}
          className={cn(
            "group clickable cursor-pointer h-11 w-[28rem] flex items-center text-sm after:absolute border-r-[0.5px] z-10 border-custom-border-200 bg-transparent group-[.selected-issue-row]:bg-custom-primary-100/5 group-[.selected-issue-row]:hover:bg-custom-primary-100/10",
            {
              "border-b-[0.5px]": !getIsIssuePeeked(issueDetail.id),
              "border border-custom-primary-70 hover:border-custom-primary-70":
                getIsIssuePeeked(issueDetail.id) && nestingLevel === peekIssue?.nestingLevel,
              "shadow-[8px_22px_22px_10px_rgba(0,0,0,0.05)]": isScrolled.current,
            }
          )}
          disabled={!!issueDetail?.tempId}
        >
          <div className="flex items-center gap-1 min-w-min py-2.5 pl-2">
            {/* select checkbox */}
            {projectId && !disableUserActions && (
              <Tooltip
                tooltipContent={
                  <>
                    Only issues within the current
                    <br />
                    project can be selected.
                  </>
                }
                disabled={issueDetail.project_id === projectId}
              >
                <div className="flex-shrink-0 grid place-items-center w-3.5">
                  <MultipleSelectEntityAction
                    className={cn(
                      "opacity-0 pointer-events-none group-hover/list-block:opacity-100 group-hover/list-block:pointer-events-auto transition-opacity",
                      {
                        "opacity-100 pointer-events-auto": isIssueSelected,
                      }
                    )}
                    groupId={SPREADSHEET_SELECT_GROUP}
                    id={issueDetail.id}
                    selectionHelpers={selectionHelpers}
                    disabled={issueDetail.project_id !== projectId}
                  />
                </div>
              </Tooltip>
            )}
            {/* sub-issues chevron */}
            <div className="grid place-items-center size-4" style={nestingLevel !== 0 ? { marginLeft } : {}}>
              {subIssuesCount > 0 && (
                <button
                  type="button"
                  className="grid place-items-center size-4 rounded-sm text-custom-text-400 hover:text-custom-text-300"
                  onClick={handleToggleExpand}
                >
                  <ChevronRight
                    className={cn("size-4", {
                      "rotate-90": isExpanded,
                    })}
                    strokeWidth={2.5}
                  />
                </button>
              )}
            </div>

            <WithDisplayPropertiesHOC displayProperties={displayProperties} displayPropertyKey="key">
              <div className="relative flex cursor-pointer items-center text-center text-xs hover:text-custom-text-100">
                <p className={`flex items-center justify-center font-medium leading-7`}>
                  {getProjectIdentifierById(issueDetail.project_id)}-{issueDetail.sequence_id}
                </p>
              </div>
            </WithDisplayPropertiesHOC>
          </div>

          <div className="flex items-center gap-2 justify-between h-full w-full pr-4 truncate">
            <div className="w-full line-clamp-1 text-sm text-custom-text-100">
              <div className="w-full overflow-hidden">
                <Tooltip tooltipContent={issueDetail.name} isMobile={isMobile}>
                  <div
                    className="h-full w-full cursor-pointer truncate px-4 text-left text-[0.825rem] text-custom-text-100 focus:outline-none"
                    tabIndex={-1}
                  >
                    {issueDetail.name}
                  </div>
                </Tooltip>
              </div>
            </div>
            <div className={`hidden group-hover:block ${isMenuActive ? "!block" : ""}`}>
              {quickActions({
                issue: issueDetail,
                parentRef: cellRef,
                customActionButton,
                portalElement: portalElement.current,
              })}
            </div>
          </div>
        </ControlLink>
      </td>
      {/* Rest of the columns */}
      {spreadsheetColumnsList.map((property) => (
        <IssueColumn
          key={property}
          displayProperties={displayProperties}
          issueDetail={issueDetail}
          disableUserActions={disableUserActions}
          property={property}
          updateIssue={updateIssue}
          isEstimateEnabled={isEstimateEnabled}
        />
      ))}
    </>
  );
});<|MERGE_RESOLUTION|>--- conflicted
+++ resolved
@@ -102,11 +102,7 @@
       </RenderIfVisible>
 
       {isExpanded &&
-<<<<<<< HEAD
-        subIssues?.map((subIssueId) => (
-=======
         subIssues?.map((subIssueId: string) => (
->>>>>>> 17f83d64
           <SpreadsheetIssueRow
             key={subIssueId}
             issueId={subIssueId}
