--- conflicted
+++ resolved
@@ -211,12 +211,8 @@
   };
 
   const disableUserActions = !canEditProperties(issueDetail.project_id);
-<<<<<<< HEAD
-  const subIssuesCount = issueDetail.sub_issues_count;
+  const subIssuesCount = issueDetail?.sub_issues_count ?? 0;
   const isIssueSelected = selectionHelpers.getIsEntitySelected(issueDetail.id);
-=======
-  const subIssuesCount = issueDetail?.sub_issues_count ?? 0;
->>>>>>> dbba991d
 
   return (
     <>
