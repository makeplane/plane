<<<<<<< HEAD
import { Dispatch, MutableRefObject, SetStateAction, useRef, useState } from "react";
=======
import { Dispatch, MouseEvent, MutableRefObject, SetStateAction, useRef, useState } from "react";
>>>>>>> f77761b4
import { observer } from "mobx-react";
import { useRouter } from "next/router";
// icons
import { ChevronRight, MoreHorizontal } from "lucide-react";
import { IIssueDisplayProperties, TIssue } from "@plane/types";
// ui
import { ControlLink, Tooltip } from "@plane/ui";
// components
import RenderIfVisible from "@/components/core/render-if-visible-HOC";
// helper
import { cn } from "@/helpers/common.helper";
// hooks
import { useIssueDetail, useProject } from "@/hooks/store";
import useOutsideClickDetector from "@/hooks/use-outside-click-detector";
import { usePlatformOS } from "@/hooks/use-platform-os";
// types
// local components
import { TRenderQuickActions } from "../list/list-view-types";
import { WithDisplayPropertiesHOC } from "../properties/with-display-properties-HOC";
import { IssueColumn } from "./issue-column";

interface Props {
  displayProperties: IIssueDisplayProperties;
  isEstimateEnabled: boolean;
  quickActions: TRenderQuickActions;
  canEditProperties: (projectId: string | undefined) => boolean;
  updateIssue: ((projectId: string, issueId: string, data: Partial<TIssue>) => Promise<void>) | undefined;
  portalElement: React.MutableRefObject<HTMLDivElement | null>;
  nestingLevel: number;
  issueId: string;
  isScrolled: MutableRefObject<boolean>;
  containerRef: MutableRefObject<HTMLTableElement | null>;
  issueIds: string[];
  spreadsheetColumnsList: (keyof IIssueDisplayProperties)[];
  spacingLeft?: number;
}

export const SpreadsheetIssueRow = observer((props: Props) => {
  const {
    displayProperties,
    issueId,
    isEstimateEnabled,
    nestingLevel,
    portalElement,
    updateIssue,
    quickActions,
    canEditProperties,
    isScrolled,
    containerRef,
    issueIds,
    spreadsheetColumnsList,
    spacingLeft = 6,
  } = props;

  const [isExpanded, setExpanded] = useState<boolean>(false);
  const { subIssues: subIssuesStore } = useIssueDetail();

  const subIssues = subIssuesStore.subIssuesByIssueId(issueId);

  return (
    <>
      {/* first column/ issue name and key column */}
      <RenderIfVisible
        as="tr"
        defaultHeight="calc(2.75rem - 1px)"
        root={containerRef}
        placeholderChildren={<td colSpan={100} className="border-b-[0.5px] border-custom-border-200" />}
      >
        <IssueRowDetails
          issueId={issueId}
          displayProperties={displayProperties}
          quickActions={quickActions}
          canEditProperties={canEditProperties}
          nestingLevel={nestingLevel}
          spacingLeft={spacingLeft}
          isEstimateEnabled={isEstimateEnabled}
          updateIssue={updateIssue}
          portalElement={portalElement}
          isScrolled={isScrolled}
          isExpanded={isExpanded}
          setExpanded={setExpanded}
          spreadsheetColumnsList={spreadsheetColumnsList}
        />
      </RenderIfVisible>

      {isExpanded &&
        subIssues &&
        subIssues.length > 0 &&
        subIssues.map((subIssueId: string) => (
          <SpreadsheetIssueRow
            key={subIssueId}
            issueId={subIssueId}
            displayProperties={displayProperties}
            quickActions={quickActions}
            canEditProperties={canEditProperties}
            nestingLevel={nestingLevel + 1}
            spacingLeft={spacingLeft + (displayProperties.key ? 12 : 28)}
            isEstimateEnabled={isEstimateEnabled}
            updateIssue={updateIssue}
            portalElement={portalElement}
            isScrolled={isScrolled}
            containerRef={containerRef}
            issueIds={issueIds}
            spreadsheetColumnsList={spreadsheetColumnsList}
          />
        ))}
    </>
  );
});

interface IssueRowDetailsProps {
  displayProperties: IIssueDisplayProperties;
  isEstimateEnabled: boolean;
  quickActions: TRenderQuickActions;
  canEditProperties: (projectId: string | undefined) => boolean;
  updateIssue: ((projectId: string, issueId: string, data: Partial<TIssue>) => Promise<void>) | undefined;
  portalElement: React.MutableRefObject<HTMLDivElement | null>;
  nestingLevel: number;
  issueId: string;
  isScrolled: MutableRefObject<boolean>;
  isExpanded: boolean;
  setExpanded: Dispatch<SetStateAction<boolean>>;
  spreadsheetColumnsList: (keyof IIssueDisplayProperties)[];
  spacingLeft?: number;
}

const IssueRowDetails = observer((props: IssueRowDetailsProps) => {
  const {
    displayProperties,
    issueId,
    isEstimateEnabled,
    nestingLevel,
    portalElement,
    updateIssue,
    quickActions,
    canEditProperties,
    isScrolled,
    isExpanded,
    setExpanded,
    spreadsheetColumnsList,
    spacingLeft = 6,
  } = props;
  // states
  const [isMenuActive, setIsMenuActive] = useState(false);
  // refs
  const cellRef = useRef(null);
  const menuActionRef = useRef<HTMLDivElement | null>(null);
  // router
  const router = useRouter();
  const { workspaceSlug } = router.query;
  // hooks
  const { getProjectIdentifierById } = useProject();
  const { getIsIssuePeeked, peekIssue, setPeekIssue } = useIssueDetail();
  const { isMobile } = usePlatformOS();

  const handleIssuePeekOverview = (issue: TIssue) =>
    workspaceSlug &&
    issue &&
    issue.project_id &&
    issue.id &&
    !getIsIssuePeeked(issue.id) &&
    setPeekIssue({
      workspaceSlug: workspaceSlug.toString(),
      projectId: issue.project_id,
      issueId: issue.id,
      nestingLevel: nestingLevel,
    });

  const { subIssues: subIssuesStore, issue } = useIssueDetail();

  const issueDetail = issue.getIssueById(issueId);
  const subIssues = subIssuesStore.subIssuesByIssueId(issueId);

  const paddingLeft = `${spacingLeft}px`;

  useOutsideClickDetector(menuActionRef, () => setIsMenuActive(false));

  const customActionButton = (
    <div
      ref={menuActionRef}
      className={`flex items-center h-full w-full cursor-pointer rounded p-1 text-custom-sidebar-text-400 hover:bg-custom-background-80 ${
        isMenuActive ? "bg-custom-background-80 text-custom-text-100" : "text-custom-text-200"
      }`}
      onClick={() => setIsMenuActive(!isMenuActive)}
    >
      <MoreHorizontal className="h-3.5 w-3.5" />
    </div>
  );
  if (!issueDetail) return null;

  const handleToggleExpand = (e: MouseEvent<HTMLButtonElement>) => {
    e.stopPropagation();
    e.preventDefault();
    if (nestingLevel >= 3) {
      handleIssuePeekOverview(issueDetail);
    } else {
      setExpanded((prevState) => {
        if (!prevState && workspaceSlug && issueDetail)
          subIssuesStore.fetchSubIssues(workspaceSlug.toString(), issueDetail.project_id, issueDetail.id);
        return !prevState;
      });
    }
  };

  const disableUserActions = !canEditProperties(issueDetail.project_id);
  // if sub issues have been fetched for the issue, use that for count or use issue's sub_issues_count
  const subIssuesCount = subIssues ? subIssues.length : issueDetail.sub_issues_count;

  return (
    <>
      <td id={`issue-${issueId}`} ref={cellRef} tabIndex={0} className="sticky left-0 z-10">
        <ControlLink
          href={`/${workspaceSlug}/projects/${issueDetail.project_id}/issues/${issueId}`}
          target="_blank"
          onClick={() => handleIssuePeekOverview(issueDetail)}
          className={cn(
            "group clickable cursor-pointer h-11 w-[28rem] flex items-center bg-custom-background-100 text-sm after:absolute border-r-[0.5px] z-10 border-custom-border-200",
            {
              "border-b-[0.5px]": !getIsIssuePeeked(issueDetail.id),
              "border border-custom-primary-70 hover:border-custom-primary-70":
                getIsIssuePeeked(issueDetail.id) && nestingLevel === peekIssue?.nestingLevel,
              "shadow-[8px_22px_22px_10px_rgba(0,0,0,0.05)]": isScrolled.current,
            }
          )}
          disabled={!!issueDetail?.tempId}
        >
          <div
            className="flex min-w-min items-center gap-0.5 px-4 py-2.5 pl-1.5 pr-0"
            style={nestingLevel !== 0 ? { paddingLeft } : {}}
          >
            <div className="flex items-center">
              {/* bulk ops */}
              <span className="size-3.5" />
              <div className="flex size-4 items-center justify-center">
                {subIssuesCount > 0 && (
                  <button
                    className="flex items-center justify-center size-4 cursor-pointer rounded-sm text-custom-text-400 hover:text-custom-text-300"
                    onClick={handleToggleExpand}
                  >
                    <ChevronRight className={`size-4 ${isExpanded ? "rotate-90" : ""}`} />
                  </button>
                )}
              </div>
            </div>

            <WithDisplayPropertiesHOC displayProperties={displayProperties} displayPropertyKey="key">
              <div className="relative flex cursor-pointer items-center text-center text-xs hover:text-custom-text-100">
                <p className={`flex items-center justify-center font-medium leading-7`}>
                  {getProjectIdentifierById(issueDetail.project_id)}-{issueDetail.sequence_id}
                </p>
              </div>
            </WithDisplayPropertiesHOC>
          </div>

          <div className="flex items-center gap-2 justify-between h-full w-full pr-4 truncate">
            <div className="w-full line-clamp-1 text-sm text-custom-text-100">
              <div className="w-full overflow-hidden">
                <Tooltip tooltipContent={issueDetail.name} isMobile={isMobile}>
                  <div
                    className="h-full w-full cursor-pointer truncate px-4 text-left text-[0.825rem] text-custom-text-100 focus:outline-none"
                    tabIndex={-1}
                  >
                    {issueDetail.name}
                  </div>
                </Tooltip>
              </div>
            </div>
            <div className={`hidden group-hover:block ${isMenuActive ? "!block" : ""}`}>
              {quickActions({
                issue: issueDetail,
                parentRef: cellRef,
                customActionButton,
                portalElement: portalElement.current,
              })}
            </div>
          </div>
        </ControlLink>
      </td>
      {/* Rest of the columns */}
      {spreadsheetColumnsList.map((property) => (
        <IssueColumn
          key={property}
          displayProperties={displayProperties}
          issueDetail={issueDetail}
          disableUserActions={disableUserActions}
          property={property}
          updateIssue={updateIssue}
          isEstimateEnabled={isEstimateEnabled}
        />
      ))}
    </>
  );
});<|MERGE_RESOLUTION|>--- conflicted
+++ resolved
@@ -1,8 +1,4 @@
-<<<<<<< HEAD
-import { Dispatch, MutableRefObject, SetStateAction, useRef, useState } from "react";
-=======
 import { Dispatch, MouseEvent, MutableRefObject, SetStateAction, useRef, useState } from "react";
->>>>>>> f77761b4
 import { observer } from "mobx-react";
 import { useRouter } from "next/router";
 // icons
