import { useRef, useState } from "react";
import { useRouter } from "next/router";
import { observer } from "mobx-react-lite";
// icons
import { ChevronRight, MoreHorizontal } from "lucide-react";
// constants
<<<<<<< HEAD
import { SPREADSHEET_PROPERTY_DETAILS, SPREADSHEET_PROPERTY_LIST } from "constants/spreadsheet";
import { ISSUE_UPDATED } from "constants/event-tracker";
=======
import { SPREADSHEET_PROPERTY_LIST } from "constants/spreadsheet";
>>>>>>> f9e187d8
// components
import { WithDisplayPropertiesHOC } from "../properties/with-display-properties-HOC";
import { IssueColumn } from "./issue-column";
// ui
import { ControlLink, Tooltip } from "@plane/ui";
// hooks
import useOutsideClickDetector from "hooks/use-outside-click-detector";
import { useIssueDetail, useProject } from "hooks/store";
// helper
import { cn } from "helpers/common.helper";
// types
import { IIssueDisplayProperties, TIssue } from "@plane/types";
import { EIssueActions } from "../types";

interface Props {
  displayProperties: IIssueDisplayProperties;
  isEstimateEnabled: boolean;
  quickActions: (
    issue: TIssue,
    customActionButton?: React.ReactElement,
    portalElement?: HTMLDivElement | null
  ) => React.ReactNode;
  canEditProperties: (projectId: string | undefined) => boolean;
  handleIssues: (issue: TIssue, action: EIssueActions) => Promise<void>;
  portalElement: React.MutableRefObject<HTMLDivElement | null>;
  nestingLevel: number;
  issueId: string;
}

export const SpreadsheetIssueRow = observer((props: Props) => {
  const {
    displayProperties,
    issueId,
    isEstimateEnabled,
    nestingLevel,
    portalElement,
    handleIssues,
    quickActions,
    canEditProperties,
  } = props;

  // router
  const router = useRouter();
  const { workspaceSlug } = router.query;
  //hooks
  const { getProjectById } = useProject();
  const { peekIssue, setPeekIssue } = useIssueDetail();
  // states
  const [isMenuActive, setIsMenuActive] = useState(false);
  const [isExpanded, setExpanded] = useState<boolean>(false);

  const menuActionRef = useRef<HTMLDivElement | null>(null);

  const handleIssuePeekOverview = (issue: TIssue) => {
    if (workspaceSlug && issue && issue.project_id && issue.id)
      setPeekIssue({ workspaceSlug: workspaceSlug.toString(), projectId: issue.project_id, issueId: issue.id });
  };

  const { subIssues: subIssuesStore, issue } = useIssueDetail();

  const issueDetail = issue.getIssueById(issueId);
  const subIssues = subIssuesStore.subIssuesByIssueId(issueId);

  const paddingLeft = `${nestingLevel * 54}px`;

  useOutsideClickDetector(menuActionRef, () => setIsMenuActive(false));

  const handleToggleExpand = () => {
    setExpanded((prevState) => {
      if (!prevState && workspaceSlug && issueDetail)
        subIssuesStore.fetchSubIssues(workspaceSlug.toString(), issueDetail.project_id, issueDetail.id);
      return !prevState;
    });
  };

  const customActionButton = (
    <div
      ref={menuActionRef}
      className={`w-full cursor-pointer rounded p-1 text-custom-sidebar-text-400 hover:bg-custom-background-80 ${
        isMenuActive ? "bg-custom-background-80 text-custom-text-100" : "text-custom-text-200"
      }`}
      onClick={() => setIsMenuActive(!isMenuActive)}
    >
      <MoreHorizontal className="h-3.5 w-3.5" />
    </div>
  );

  if (!issueDetail) return null;

  const disableUserActions = !canEditProperties(issueDetail.project_id);

  return (
    <>
      <tr
        className={cn({
          "border border-custom-primary-70 hover:border-custom-primary-70": peekIssue?.issueId === issueDetail.id,
        })}
      >
        {/* first column/ issue name and key column */}
        <td
          className={cn(
            "sticky group left-0 h-11  w-[28rem] flex items-center bg-custom-background-100 text-sm after:absolute border-r-[0.5px] border-custom-border-200 focus:border-custom-primary-70",
            {
              "border-b-[0.5px]": peekIssue?.issueId !== issueDetail.id,
            }
          )}
          tabIndex={0}
        >
          <WithDisplayPropertiesHOC displayProperties={displayProperties} displayPropertyKey="key">
            <div
              className="flex min-w-min items-center gap-1.5 px-4 py-2.5 pr-0"
              style={issueDetail.parent_id && nestingLevel !== 0 ? { paddingLeft } : {}}
            >
              <div className="relative flex cursor-pointer items-center text-center text-xs hover:text-custom-text-100">
                <span
                  className={`flex items-center justify-center font-medium  group-hover:opacity-0 ${
                    isMenuActive ? "opacity-0" : "opacity-100"
                  }`}
                >
                  {getProjectById(issueDetail.project_id)?.identifier}-{issueDetail.sequence_id}
                </span>

                {canEditProperties(issueDetail.project_id) && (
                  <div className={`absolute left-2.5 top-0 hidden group-hover:block ${isMenuActive ? "!block" : ""}`}>
                    {quickActions(issueDetail, customActionButton, portalElement.current)}
                  </div>
                )}
              </div>

              {issueDetail.sub_issues_count > 0 && (
                <div className="flex h-6 w-6 items-center justify-center">
                  <button
                    className="h-5 w-5 cursor-pointer rounded-sm hover:bg-custom-background-90 hover:text-custom-text-100"
                    onClick={() => handleToggleExpand()}
                  >
                    <ChevronRight className={`h-3.5 w-3.5 ${isExpanded ? "rotate-90" : ""}`} />
                  </button>
                </div>
              )}
            </div>
          </WithDisplayPropertiesHOC>
          <ControlLink
            href={`/${workspaceSlug}/projects/${issueDetail.project_id}/issues/${issueId}`}
            target="_blank"
            onClick={() => handleIssuePeekOverview(issueDetail)}
            className="clickable w-full line-clamp-1 cursor-pointer text-sm text-custom-text-100"
          >
            <div className="w-full overflow-hidden">
              <Tooltip tooltipHeading="Title" tooltipContent={issueDetail.name}>
                <div
                  className="h-full w-full cursor-pointer truncate px-4 py-2.5 text-left text-[0.825rem] text-custom-text-100"
                  tabIndex={-1}
                >
                  {issueDetail.name}
                </div>
              </Tooltip>
            </div>
          </ControlLink>
        </td>
        {/* Rest of the columns */}
<<<<<<< HEAD
        {SPREADSHEET_PROPERTY_LIST.map((property) => {
          const { Column } = SPREADSHEET_PROPERTY_DETAILS[property];

          const shouldRenderProperty = property === "estimate" ? isEstimateEnabled : true;

          return (
            <WithDisplayPropertiesHOC
              displayProperties={displayProperties}
              displayPropertyKey={property}
              shouldRenderProperty={shouldRenderProperty}
            >
              <td className="h-11 w-full min-w-[8rem] bg-custom-background-100 text-sm after:absolute after:w-full after:bottom-[-1px] after:border after:border-custom-border-100 border-r-[1px] border-custom-border-100">
                <Column
                  issue={issueDetail}
                  onChange={(issue: TIssue, data: Partial<TIssue>, updates: any) =>
                    handleIssues({ ...issue, ...data }, EIssueActions.UPDATE).then(() => {
                      captureIssueEvent({
                        eventName: ISSUE_UPDATED,
                        payload: {
                          ...issue,
                          ...data,
                          element: "Spreadsheet layout",
                        },
                        updates: updates,
                        path: router.asPath,
                      });
                    })
                  }
                  disabled={disableUserActions}
                />
              </td>
            </WithDisplayPropertiesHOC>
          );
        })}
=======
        {SPREADSHEET_PROPERTY_LIST.map((property) => (
          <IssueColumn
            displayProperties={displayProperties}
            issueDetail={issueDetail}
            disableUserActions={disableUserActions}
            property={property}
            handleIssues={handleIssues}
            isEstimateEnabled={isEstimateEnabled}
          />
        ))}
>>>>>>> f9e187d8
      </tr>

      {isExpanded &&
        subIssues &&
        subIssues.length > 0 &&
        subIssues.map((subIssueId: string) => (
          <SpreadsheetIssueRow
            key={subIssueId}
            issueId={subIssueId}
            displayProperties={displayProperties}
            quickActions={quickActions}
            canEditProperties={canEditProperties}
            nestingLevel={nestingLevel + 1}
            isEstimateEnabled={isEstimateEnabled}
            handleIssues={handleIssues}
            portalElement={portalElement}
          />
        ))}
    </>
  );
});<|MERGE_RESOLUTION|>--- conflicted
+++ resolved
@@ -4,12 +4,7 @@
 // icons
 import { ChevronRight, MoreHorizontal } from "lucide-react";
 // constants
-<<<<<<< HEAD
-import { SPREADSHEET_PROPERTY_DETAILS, SPREADSHEET_PROPERTY_LIST } from "constants/spreadsheet";
-import { ISSUE_UPDATED } from "constants/event-tracker";
-=======
 import { SPREADSHEET_PROPERTY_LIST } from "constants/spreadsheet";
->>>>>>> f9e187d8
 // components
 import { WithDisplayPropertiesHOC } from "../properties/with-display-properties-HOC";
 import { IssueColumn } from "./issue-column";
@@ -111,7 +106,7 @@
         {/* first column/ issue name and key column */}
         <td
           className={cn(
-            "sticky group left-0 h-11  w-[28rem] flex items-center bg-custom-background-100 text-sm after:absolute border-r-[0.5px] border-custom-border-200 focus:border-custom-primary-70",
+            "group sticky left-0 flex  h-11 w-[28rem] items-center border-r-[0.5px] border-custom-border-200 bg-custom-background-100 text-sm after:absolute focus:border-custom-primary-70",
             {
               "border-b-[0.5px]": peekIssue?.issueId !== issueDetail.id,
             }
@@ -155,7 +150,7 @@
             href={`/${workspaceSlug}/projects/${issueDetail.project_id}/issues/${issueId}`}
             target="_blank"
             onClick={() => handleIssuePeekOverview(issueDetail)}
-            className="clickable w-full line-clamp-1 cursor-pointer text-sm text-custom-text-100"
+            className="clickable line-clamp-1 w-full cursor-pointer text-sm text-custom-text-100"
           >
             <div className="w-full overflow-hidden">
               <Tooltip tooltipHeading="Title" tooltipContent={issueDetail.name}>
@@ -170,42 +165,6 @@
           </ControlLink>
         </td>
         {/* Rest of the columns */}
-<<<<<<< HEAD
-        {SPREADSHEET_PROPERTY_LIST.map((property) => {
-          const { Column } = SPREADSHEET_PROPERTY_DETAILS[property];
-
-          const shouldRenderProperty = property === "estimate" ? isEstimateEnabled : true;
-
-          return (
-            <WithDisplayPropertiesHOC
-              displayProperties={displayProperties}
-              displayPropertyKey={property}
-              shouldRenderProperty={shouldRenderProperty}
-            >
-              <td className="h-11 w-full min-w-[8rem] bg-custom-background-100 text-sm after:absolute after:w-full after:bottom-[-1px] after:border after:border-custom-border-100 border-r-[1px] border-custom-border-100">
-                <Column
-                  issue={issueDetail}
-                  onChange={(issue: TIssue, data: Partial<TIssue>, updates: any) =>
-                    handleIssues({ ...issue, ...data }, EIssueActions.UPDATE).then(() => {
-                      captureIssueEvent({
-                        eventName: ISSUE_UPDATED,
-                        payload: {
-                          ...issue,
-                          ...data,
-                          element: "Spreadsheet layout",
-                        },
-                        updates: updates,
-                        path: router.asPath,
-                      });
-                    })
-                  }
-                  disabled={disableUserActions}
-                />
-              </td>
-            </WithDisplayPropertiesHOC>
-          );
-        })}
-=======
         {SPREADSHEET_PROPERTY_LIST.map((property) => (
           <IssueColumn
             displayProperties={displayProperties}
@@ -216,7 +175,6 @@
             isEstimateEnabled={isEstimateEnabled}
           />
         ))}
->>>>>>> f9e187d8
       </tr>
 
       {isExpanded &&
