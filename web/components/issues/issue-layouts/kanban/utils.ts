--- conflicted
+++ resolved
@@ -113,19 +113,9 @@
     };
 
     // for both horizontal and vertical dnd
-<<<<<<< HEAD
     updatedIssue = {
       ...updatedIssue,
-      ...handleSortOrder(destinationIssues, destination.index, issueMap),
-=======
-    updateIssue = {
-      ...updateIssue,
-      ...handleSortOrder(
-        sourceDroppableId === destinationDroppableId ? sourceIssues : destinationIssues,
-        destination.index,
-        issueMap
-      ),
->>>>>>> d73cd2ec
+      ...handleSortOrder(sourceDroppableId === destinationDroppableId ? sourceIssues : destinationIssues, destination.index, issueMap),
     };
 
     if (subGroupBy && sourceSubGroupByColumnId && destinationSubGroupByColumnId) {
