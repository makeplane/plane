--- conflicted
+++ resolved
@@ -1,10 +1,6 @@
 // components
 import { KanbanIssueBlock } from "components/issues";
-<<<<<<< HEAD
-import { IIssue } from "types";
-=======
-import { IEstimatePoint, IIssue, IIssueDisplayProperties, IIssueLabels, IState, IUserLite } from "types";
->>>>>>> 705b3337
+import { IIssueDisplayProperties, IIssue } from "types";
 
 interface IssueBlocksListProps {
   sub_group_id: string;
@@ -18,35 +14,11 @@
     action: "update" | "delete"
   ) => void;
   quickActions: (sub_group_by: string | null, group_by: string | null, issue: IIssue) => React.ReactNode;
-<<<<<<< HEAD
-  display_properties: any;
+  displayProperties: IIssueDisplayProperties;
 }
 
 export const KanbanIssueBlocksList: React.FC<IssueBlocksListProps> = (props) => {
-  const { sub_group_id, columnId, issues, isDragDisabled, handleIssues, quickActions, display_properties } = props;
-=======
-  displayProperties: IIssueDisplayProperties;
-  states: IState[] | null;
-  labels: IIssueLabels[] | null;
-  members: IUserLite[] | null;
-  estimates: IEstimatePoint[] | null;
-}
-
-export const KanbanIssueBlocksList: React.FC<IssueBlocksListProps> = (props) => {
-  const {
-    sub_group_id,
-    columnId,
-    issues,
-    isDragDisabled,
-    handleIssues,
-    quickActions,
-    displayProperties,
-    states,
-    labels,
-    members,
-    estimates,
-  } = props;
->>>>>>> 705b3337
+  const { sub_group_id, columnId, issues, isDragDisabled, handleIssues, quickActions, displayProperties } = props;
 
   return (
     <>
