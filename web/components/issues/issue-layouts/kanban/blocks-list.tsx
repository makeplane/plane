import { MutableRefObject } from "react";
import { observer } from "mobx-react";
//types
import { TIssue, IIssueDisplayProperties, IIssueMap } from "@plane/types";
import { KanbanIssueBlock } from "@/components/issues";
import { TRenderQuickActions } from "../list/list-view-types";
// components

interface IssueBlocksListProps {
  sub_group_id: string;
  groupId: string;
  issuesMap: IIssueMap;
  issueIds: string[];
  displayProperties: IIssueDisplayProperties | undefined;
  isDragDisabled: boolean;
<<<<<<< HEAD
  updateIssue:
    | ((projectId: string | null | undefined, issueId: string, data: Partial<TIssue>) => Promise<void>)
    | undefined;
  quickActions: (issue: TIssue, customActionButton?: React.ReactElement) => React.ReactNode;
=======
  updateIssue: ((projectId: string, issueId: string, data: Partial<TIssue>) => Promise<void>) | undefined;
  quickActions: TRenderQuickActions;
>>>>>>> 90d5dd5a
  canEditProperties: (projectId: string | undefined) => boolean;
  canDropOverIssue: boolean;
  scrollableContainerRef?: MutableRefObject<HTMLDivElement | null>;
}

export const KanbanIssueBlocksList: React.FC<IssueBlocksListProps> = observer((props) => {
  const {
    sub_group_id,
    groupId,
    issuesMap,
    issueIds,
    displayProperties,
    isDragDisabled,
    canDropOverIssue,
    updateIssue,
    quickActions,
    canEditProperties,
    scrollableContainerRef,
  } = props;

  return (
    <>
      {issueIds && issueIds.length > 0 ? (
        <>
          {issueIds.map((issueId) => {
            if (!issueId) return null;

            let draggableId = issueId;
            if (groupId) draggableId = `${draggableId}__${groupId}`;
            if (sub_group_id) draggableId = `${draggableId}__${sub_group_id}`;

            return (
              <KanbanIssueBlock
                key={draggableId}
                issueId={issueId}
                groupId={groupId}
                subGroupId={sub_group_id}
                issuesMap={issuesMap}
                displayProperties={displayProperties}
                updateIssue={updateIssue}
                quickActions={quickActions}
                draggableId={draggableId}
                isDragDisabled={isDragDisabled}
                canDropOverIssue={canDropOverIssue}
                canEditProperties={canEditProperties}
                scrollableContainerRef={scrollableContainerRef}
              />
            );
          })}
        </>
      ) : null}
    </>
  );
});<|MERGE_RESOLUTION|>--- conflicted
+++ resolved
@@ -12,16 +12,8 @@
   issuesMap: IIssueMap;
   issueIds: string[];
   displayProperties: IIssueDisplayProperties | undefined;
-  isDragDisabled: boolean;
-<<<<<<< HEAD
-  updateIssue:
-    | ((projectId: string | null | undefined, issueId: string, data: Partial<TIssue>) => Promise<void>)
-    | undefined;
-  quickActions: (issue: TIssue, customActionButton?: React.ReactElement) => React.ReactNode;
-=======
-  updateIssue: ((projectId: string, issueId: string, data: Partial<TIssue>) => Promise<void>) | undefined;
+  updateIssue: ((projectId: string | null, issueId: string, data: Partial<TIssue>) => Promise<void>) | undefined;
   quickActions: TRenderQuickActions;
->>>>>>> 90d5dd5a
   canEditProperties: (projectId: string | undefined) => boolean;
   canDropOverIssue: boolean;
   scrollableContainerRef?: MutableRefObject<HTMLDivElement | null>;
@@ -34,7 +26,6 @@
     issuesMap,
     issueIds,
     displayProperties,
-    isDragDisabled,
     canDropOverIssue,
     updateIssue,
     quickActions,
@@ -64,7 +55,6 @@
                 updateIssue={updateIssue}
                 quickActions={quickActions}
                 draggableId={draggableId}
-                isDragDisabled={isDragDisabled}
                 canDropOverIssue={canDropOverIssue}
                 canEditProperties={canEditProperties}
                 scrollableContainerRef={scrollableContainerRef}
