--- conflicted
+++ resolved
@@ -19,11 +19,7 @@
     customActionButton?: React.ReactElement
   ) => React.ReactNode;
   displayProperties: IIssueDisplayProperties | null;
-<<<<<<< HEAD
-  isReadOnly: boolean;
-=======
   canEditProperties: (projectId: string | undefined) => boolean;
->>>>>>> 9147b58b
 }
 
 export const KanbanIssueBlocksList: React.FC<IssueBlocksListProps> = (props) => {
@@ -37,11 +33,7 @@
     handleIssues,
     quickActions,
     displayProperties,
-<<<<<<< HEAD
-    isReadOnly,
-=======
     canEditProperties,
->>>>>>> 9147b58b
   } = props;
 
   return (
@@ -65,11 +57,7 @@
                 columnId={columnId}
                 sub_group_id={sub_group_id}
                 isDragDisabled={isDragDisabled}
-<<<<<<< HEAD
-                isReadOnly={isReadOnly}
-=======
                 canEditProperties={canEditProperties}
->>>>>>> 9147b58b
               />
             );
           })}
