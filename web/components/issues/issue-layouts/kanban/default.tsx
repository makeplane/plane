--- conflicted
+++ resolved
@@ -48,11 +48,7 @@
   disableIssueCreation?: boolean;
   currentStore?: EProjectStore;
   addIssuesToView?: (issueIds: string[]) => Promise<IIssue>;
-<<<<<<< HEAD
-  isReadOnly: boolean;
-=======
   canEditProperties: (projectId: string | undefined) => boolean;
->>>>>>> 9147b58b
 }
 
 const GroupByKanBan: React.FC<IGroupByKanBan> = observer((props) => {
@@ -79,15 +75,9 @@
     quickAddCallback,
     viewId,
     disableIssueCreation,
-<<<<<<< HEAD
-    isReadOnly,
-    currentStore,
-    addIssuesToView,
-=======
     currentStore,
     addIssuesToView,
     canEditProperties,
->>>>>>> 9147b58b
   } = props;
 
   const verticalAlignPosition = (_list: any) =>
@@ -119,13 +109,8 @@
             )}
 
             <div
-<<<<<<< HEAD
-              className={`min-h-[150px] ${
-                verticalAlignPosition(_list) ? `w-[0px] overflow-hidden` : `w-full transition-all`
-=======
               className={`${
                 verticalAlignPosition(_list) ? `min-h-[150px] w-[0px] overflow-hidden` : `w-full transition-all`
->>>>>>> 9147b58b
               }`}
             >
               <Droppable droppableId={`${getValueFromObject(_list, listKey) as string}__${sub_group_id}`}>
@@ -148,11 +133,7 @@
                         handleIssues={handleIssues}
                         quickActions={quickActions}
                         displayProperties={displayProperties}
-<<<<<<< HEAD
-                        isReadOnly={isReadOnly}
-=======
                         canEditProperties={canEditProperties}
->>>>>>> 9147b58b
                       />
                     ) : (
                       isDragDisabled && (
@@ -235,11 +216,7 @@
   disableIssueCreation?: boolean;
   currentStore?: EProjectStore;
   addIssuesToView?: (issueIds: string[]) => Promise<IIssue>;
-<<<<<<< HEAD
-  isReadOnly: boolean;
-=======
   canEditProperties: (projectId: string | undefined) => boolean;
->>>>>>> 9147b58b
 }
 
 export const KanBan: React.FC<IKanBan> = observer((props) => {
@@ -267,15 +244,9 @@
     quickAddCallback,
     viewId,
     disableIssueCreation,
-<<<<<<< HEAD
-    isReadOnly,
-    currentStore,
-    addIssuesToView,
-=======
     currentStore,
     addIssuesToView,
     canEditProperties,
->>>>>>> 9147b58b
   } = props;
 
   const { issueKanBanView: issueKanBanViewStore } = useMobxStore();
@@ -305,15 +276,9 @@
           quickAddCallback={quickAddCallback}
           viewId={viewId}
           disableIssueCreation={disableIssueCreation}
-<<<<<<< HEAD
-          isReadOnly={isReadOnly}
-          currentStore={currentStore}
-          addIssuesToView={addIssuesToView}
-=======
-          currentStore={currentStore}
-          addIssuesToView={addIssuesToView}
-          canEditProperties={canEditProperties}
->>>>>>> 9147b58b
+          currentStore={currentStore}
+          addIssuesToView={addIssuesToView}
+          canEditProperties={canEditProperties}
         />
       )}
 
@@ -340,15 +305,9 @@
           quickAddCallback={quickAddCallback}
           viewId={viewId}
           disableIssueCreation={disableIssueCreation}
-<<<<<<< HEAD
-          isReadOnly={isReadOnly}
-          currentStore={currentStore}
-          addIssuesToView={addIssuesToView}
-=======
-          currentStore={currentStore}
-          addIssuesToView={addIssuesToView}
-          canEditProperties={canEditProperties}
->>>>>>> 9147b58b
+          currentStore={currentStore}
+          addIssuesToView={addIssuesToView}
+          canEditProperties={canEditProperties}
         />
       )}
 
@@ -375,15 +334,9 @@
           quickAddCallback={quickAddCallback}
           viewId={viewId}
           disableIssueCreation={disableIssueCreation}
-<<<<<<< HEAD
-          isReadOnly={isReadOnly}
-          currentStore={currentStore}
-          addIssuesToView={addIssuesToView}
-=======
-          currentStore={currentStore}
-          addIssuesToView={addIssuesToView}
-          canEditProperties={canEditProperties}
->>>>>>> 9147b58b
+          currentStore={currentStore}
+          addIssuesToView={addIssuesToView}
+          canEditProperties={canEditProperties}
         />
       )}
 
@@ -410,15 +363,9 @@
           quickAddCallback={quickAddCallback}
           viewId={viewId}
           disableIssueCreation={disableIssueCreation}
-<<<<<<< HEAD
-          isReadOnly={isReadOnly}
-          currentStore={currentStore}
-          addIssuesToView={addIssuesToView}
-=======
-          currentStore={currentStore}
-          addIssuesToView={addIssuesToView}
-          canEditProperties={canEditProperties}
->>>>>>> 9147b58b
+          currentStore={currentStore}
+          addIssuesToView={addIssuesToView}
+          canEditProperties={canEditProperties}
         />
       )}
 
@@ -445,15 +392,9 @@
           quickAddCallback={quickAddCallback}
           viewId={viewId}
           disableIssueCreation={disableIssueCreation}
-<<<<<<< HEAD
-          isReadOnly={isReadOnly}
-          currentStore={currentStore}
-          addIssuesToView={addIssuesToView}
-=======
-          currentStore={currentStore}
-          addIssuesToView={addIssuesToView}
-          canEditProperties={canEditProperties}
->>>>>>> 9147b58b
+          currentStore={currentStore}
+          addIssuesToView={addIssuesToView}
+          canEditProperties={canEditProperties}
         />
       )}
 
@@ -480,15 +421,9 @@
           quickAddCallback={quickAddCallback}
           viewId={viewId}
           disableIssueCreation={disableIssueCreation}
-<<<<<<< HEAD
-          isReadOnly={isReadOnly}
-          currentStore={currentStore}
-          addIssuesToView={addIssuesToView}
-=======
-          currentStore={currentStore}
-          addIssuesToView={addIssuesToView}
-          canEditProperties={canEditProperties}
->>>>>>> 9147b58b
+          currentStore={currentStore}
+          addIssuesToView={addIssuesToView}
+          canEditProperties={canEditProperties}
         />
       )}
 
@@ -515,15 +450,9 @@
           quickAddCallback={quickAddCallback}
           viewId={viewId}
           disableIssueCreation={disableIssueCreation}
-<<<<<<< HEAD
-          isReadOnly={isReadOnly}
-          currentStore={currentStore}
-          addIssuesToView={addIssuesToView}
-=======
-          currentStore={currentStore}
-          addIssuesToView={addIssuesToView}
-          canEditProperties={canEditProperties}
->>>>>>> 9147b58b
+          currentStore={currentStore}
+          addIssuesToView={addIssuesToView}
+          canEditProperties={canEditProperties}
         />
       )}
     </div>
