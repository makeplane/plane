import { MutableRefObject } from "react";
<<<<<<< HEAD
import { observer } from "mobx-react";
=======
import { observer } from "mobx-react-lite";
import {
  GroupByColumnTypes,
  IGroupByColumn,
  TGroupedIssues,
  TIssue,
  IIssueDisplayProperties,
  IIssueMap,
  TSubGroupedIssues,
  TUnGroupedIssues,
  TIssueKanbanFilters,
} from "@plane/types";
>>>>>>> 204e4a8c
// constants
// hooks
import {
  useCycle,
  useIssueDetail,
  useKanbanView,
  useLabel,
  useMember,
  useModule,
  useProject,
  useProjectState,
} from "@/hooks/store";
// types
// parent components
import { getGroupByColumns, isWorkspaceLevel } from "../utils";
// components
import { KanbanStoreType } from "./base-kanban-root";
import { HeaderGroupByCard } from "./headers/group-by-card";
import { KanbanGroup } from "./kanban-group";

export interface IGroupByKanBan {
  issuesMap: IIssueMap;
  issueIds: TGroupedIssues | TSubGroupedIssues | TUnGroupedIssues;
  displayProperties: IIssueDisplayProperties | undefined;
  sub_group_by: string | null;
  group_by: string | null;
  sub_group_id: string;
  isDragDisabled: boolean;
  updateIssue: ((projectId: string, issueId: string, data: Partial<TIssue>) => Promise<void>) | undefined;
  quickActions: (issue: TIssue, customActionButton?: React.ReactElement) => React.ReactNode;
  kanbanFilters: TIssueKanbanFilters;
  handleKanbanFilters: any;
  enableQuickIssueCreate?: boolean;
  quickAddCallback?: (
    workspaceSlug: string,
    projectId: string,
    data: TIssue,
    viewId?: string
  ) => Promise<TIssue | undefined>;
  viewId?: string;
  disableIssueCreation?: boolean;
  storeType: KanbanStoreType;
  addIssuesToView?: (issueIds: string[]) => Promise<TIssue>;
  canEditProperties: (projectId: string | undefined) => boolean;
  scrollableContainerRef?: MutableRefObject<HTMLDivElement | null>;
  isDragStarted?: boolean;
  showEmptyGroup?: boolean;
  subGroupIssueHeaderCount?: (listId: string) => number;
}

const GroupByKanBan: React.FC<IGroupByKanBan> = observer((props) => {
  const {
    issuesMap,
    issueIds,
    displayProperties,
    sub_group_by,
    group_by,
    sub_group_id = "null",
    isDragDisabled,
    updateIssue,
    quickActions,
    kanbanFilters,
    handleKanbanFilters,
    enableQuickIssueCreate,
    quickAddCallback,
    viewId,
    disableIssueCreation,
    storeType,
    addIssuesToView,
    canEditProperties,
    scrollableContainerRef,
    isDragStarted,
    showEmptyGroup = true,
    subGroupIssueHeaderCount,
  } = props;

  const member = useMember();
  const project = useProject();
  const label = useLabel();
  const cycle = useCycle();
  const moduleInfo = useModule();
  const projectState = useProjectState();
  const { peekIssue } = useIssueDetail();

  const list = getGroupByColumns(
    group_by as GroupByColumnTypes,
    project,
    cycle,
    moduleInfo,
    label,
    projectState,
    member,
    true,
    isWorkspaceLevel(storeType)
  );

  if (!list) return null;

  const visibilityGroupBy = (_list: IGroupByColumn): { showGroup: boolean; showIssues: boolean } => {
    if (sub_group_by) {
      const groupVisibility = {
        showGroup: true,
        showIssues: true,
      };
      if (!showEmptyGroup) {
        groupVisibility.showGroup = subGroupIssueHeaderCount ? subGroupIssueHeaderCount(_list.id) > 0 : true;
      }
      return groupVisibility;
    } else {
      const groupVisibility = {
        showGroup: true,
        showIssues: true,
      };
      if (!showEmptyGroup) {
        if ((issueIds as TGroupedIssues)?.[_list.id]?.length > 0) groupVisibility.showGroup = true;
        else groupVisibility.showGroup = false;
      }
      if (kanbanFilters?.group_by.includes(_list.id)) groupVisibility.showIssues = false;
      return groupVisibility;
    }
  };

  const isGroupByCreatedBy = group_by === "created_by";

  return (
    <div className={`relative w-full flex gap-2 ${sub_group_by ? "h-full" : "h-full"}`}>
      {list &&
        list.length > 0 &&
        list.map((subList: IGroupByColumn) => {
          const groupByVisibilityToggle = visibilityGroupBy(subList);

          if (groupByVisibilityToggle.showGroup === false) return <></>;
          return (
            <div
              key={subList.id}
              className={`relative flex flex-shrink-0 flex-col group ${
                groupByVisibilityToggle.showIssues ? `w-[350px]` : ``
              } `}
            >
              {sub_group_by === null && (
                <div className="sticky top-0 z-[2] w-full flex-shrink-0 bg-custom-background-90 py-1">
                  <HeaderGroupByCard
                    sub_group_by={sub_group_by}
                    group_by={group_by}
                    column_id={subList.id}
                    icon={subList.icon}
                    title={subList.name}
                    count={(issueIds as TGroupedIssues)?.[subList.id]?.length || 0}
                    issuePayload={subList.payload}
                    disableIssueCreation={disableIssueCreation || isGroupByCreatedBy}
                    storeType={storeType}
                    addIssuesToView={addIssuesToView}
                    kanbanFilters={kanbanFilters}
                    handleKanbanFilters={handleKanbanFilters}
                  />
                </div>
              )}

              {groupByVisibilityToggle.showIssues && (
                <KanbanGroup
                  groupId={subList.id}
                  issuesMap={issuesMap}
                  issueIds={issueIds}
                  peekIssueId={peekIssue?.issueId ?? ""}
                  displayProperties={displayProperties}
                  sub_group_by={sub_group_by}
                  group_by={group_by}
                  sub_group_id={sub_group_id}
                  isDragDisabled={isDragDisabled}
                  updateIssue={updateIssue}
                  quickActions={quickActions}
                  enableQuickIssueCreate={enableQuickIssueCreate}
                  quickAddCallback={quickAddCallback}
                  viewId={viewId}
                  disableIssueCreation={disableIssueCreation}
                  canEditProperties={canEditProperties}
                  scrollableContainerRef={scrollableContainerRef}
                  isDragStarted={isDragStarted}
                />
              )}
            </div>
          );
        })}
    </div>
  );
});

export interface IKanBan {
  issuesMap: IIssueMap;
  issueIds: TGroupedIssues | TSubGroupedIssues | TUnGroupedIssues;
  displayProperties: IIssueDisplayProperties | undefined;
  sub_group_by: string | null;
  group_by: string | null;
  sub_group_id?: string;
  updateIssue: ((projectId: string, issueId: string, data: Partial<TIssue>) => Promise<void>) | undefined;
  quickActions: (issue: TIssue, customActionButton?: React.ReactElement) => React.ReactNode;
  kanbanFilters: TIssueKanbanFilters;
  handleKanbanFilters: (toggle: "group_by" | "sub_group_by", value: string) => void;
  showEmptyGroup: boolean;
  enableQuickIssueCreate?: boolean;
  quickAddCallback?: (
    workspaceSlug: string,
    projectId: string,
    data: TIssue,
    viewId?: string
  ) => Promise<TIssue | undefined>;
  viewId?: string;
  disableIssueCreation?: boolean;
  storeType: KanbanStoreType;
  addIssuesToView?: (issueIds: string[]) => Promise<TIssue>;
  canEditProperties: (projectId: string | undefined) => boolean;
  scrollableContainerRef?: MutableRefObject<HTMLDivElement | null>;
  isDragStarted?: boolean;
  subGroupIssueHeaderCount?: (listId: string) => number;
}

export const KanBan: React.FC<IKanBan> = observer((props) => {
  const {
    issuesMap,
    issueIds,
    displayProperties,
    sub_group_by,
    group_by,
    sub_group_id = "null",
    updateIssue,
    quickActions,
    kanbanFilters,
    handleKanbanFilters,
    enableQuickIssueCreate,
    quickAddCallback,
    viewId,
    disableIssueCreation,
    storeType,
    addIssuesToView,
    canEditProperties,
    scrollableContainerRef,
    isDragStarted,
    showEmptyGroup,
    subGroupIssueHeaderCount,
  } = props;

  const issueKanBanView = useKanbanView();

  return (
    <GroupByKanBan
      issuesMap={issuesMap}
      issueIds={issueIds}
      displayProperties={displayProperties}
      group_by={group_by}
      sub_group_by={sub_group_by}
      sub_group_id={sub_group_id}
      isDragDisabled={!issueKanBanView?.getCanUserDragDrop(group_by, sub_group_by)}
      updateIssue={updateIssue}
      quickActions={quickActions}
      kanbanFilters={kanbanFilters}
      handleKanbanFilters={handleKanbanFilters}
      enableQuickIssueCreate={enableQuickIssueCreate}
      quickAddCallback={quickAddCallback}
      viewId={viewId}
      disableIssueCreation={disableIssueCreation}
      storeType={storeType}
      addIssuesToView={addIssuesToView}
      canEditProperties={canEditProperties}
      scrollableContainerRef={scrollableContainerRef}
      isDragStarted={isDragStarted}
      showEmptyGroup={showEmptyGroup}
      subGroupIssueHeaderCount={subGroupIssueHeaderCount}
    />
  );
});<|MERGE_RESOLUTION|>--- conflicted
+++ resolved
@@ -1,7 +1,4 @@
 import { MutableRefObject } from "react";
-<<<<<<< HEAD
-import { observer } from "mobx-react";
-=======
 import { observer } from "mobx-react-lite";
 import {
   GroupByColumnTypes,
@@ -14,7 +11,6 @@
   TUnGroupedIssues,
   TIssueKanbanFilters,
 } from "@plane/types";
->>>>>>> 204e4a8c
 // constants
 // hooks
 import {
@@ -140,7 +136,7 @@
   const isGroupByCreatedBy = group_by === "created_by";
 
   return (
-    <div className={`relative w-full flex gap-2 ${sub_group_by ? "h-full" : "h-full"}`}>
+    <div className={`relative flex w-full gap-2 ${sub_group_by ? "h-full" : "h-full"}`}>
       {list &&
         list.length > 0 &&
         list.map((subList: IGroupByColumn) => {
@@ -150,7 +146,7 @@
           return (
             <div
               key={subList.id}
-              className={`relative flex flex-shrink-0 flex-col group ${
+              className={`group relative flex flex-shrink-0 flex-col ${
                 groupByVisibilityToggle.showIssues ? `w-[350px]` : ``
               } `}
             >
