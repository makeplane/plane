import { MutableRefObject } from "react";
import { observer } from "mobx-react-lite";
import {
  GroupByColumnTypes,
  IGroupByColumn,
  TGroupedIssues,
  TIssue,
  IIssueDisplayProperties,
  IIssueMap,
  TSubGroupedIssues,
  TIssueKanbanFilters,
  TIssueGroupByOptions,
  TIssueOrderByOptions,
} from "@plane/types";
// constants
// hooks
<<<<<<< HEAD
import {
  useCycle,
  useIssueDetail,
  useKanbanView,
  useLabel,
  useMember,
  useModule,
  useProject,
  useProjectState,
} from "@/hooks/store";
import { useIssueStoreType } from "@/hooks/use-issue-layout-store";
=======
import { useCycle, useKanbanView, useLabel, useMember, useModule, useProject, useProjectState } from "@/hooks/store";
>>>>>>> 90d5dd5a
// types
// parent components
import { TRenderQuickActions } from "../list/list-view-types";
import { getGroupByColumns, isWorkspaceLevel, GroupDropLocation } from "../utils";
// components
import { HeaderGroupByCard } from "./headers/group-by-card";
import { KanbanGroup } from "./kanban-group";

export interface IKanBan {
  issuesMap: IIssueMap;
  groupedIssueIds: TGroupedIssues | TSubGroupedIssues;
  getGroupIssueCount: (
    groupId: string | undefined,
    subGroupId: string | undefined,
    isSubGroupCumulative: boolean
  ) => number | undefined;
  displayProperties: IIssueDisplayProperties | undefined;
<<<<<<< HEAD
  sub_group_by: string | null;
  group_by: string | null;
  sub_group_id: string;
  isDragDisabled: boolean;
  updateIssue:
    | ((projectId: string | null | undefined, issueId: string, data: Partial<TIssue>) => Promise<void>)
    | undefined;
  quickActions: (issue: TIssue, customActionButton?: React.ReactElement) => React.ReactNode;
=======
  sub_group_by: TIssueGroupByOptions | undefined;
  group_by: TIssueGroupByOptions | undefined;
  orderBy: TIssueOrderByOptions | undefined;
  isDropDisabled?: boolean;
  dropErrorMessage?: string | undefined;
  sub_group_id?: string;
  updateIssue: ((projectId: string, issueId: string, data: Partial<TIssue>) => Promise<void>) | undefined;
  quickActions: TRenderQuickActions;
>>>>>>> 90d5dd5a
  kanbanFilters: TIssueKanbanFilters;
  handleKanbanFilters: any;
  loadMoreIssues: (groupId?: string, subGroupId?: string) => void;
  enableQuickIssueCreate?: boolean;
  quickAddCallback?: (projectId: string | null | undefined, data: TIssue) => Promise<TIssue | undefined>;
  disableIssueCreation?: boolean;
  addIssuesToView?: (issueIds: string[]) => Promise<TIssue>;
  canEditProperties: (projectId: string | undefined) => boolean;
  scrollableContainerRef?: MutableRefObject<HTMLDivElement | null>;
  handleOnDrop: (source: GroupDropLocation, destination: GroupDropLocation) => Promise<void>;
  showEmptyGroup?: boolean;
  subGroupIssueHeaderCount?: (listId: string) => number;
}

export const KanBan: React.FC<IKanBan> = observer((props) => {
  const {
    issuesMap,
    groupedIssueIds,
    getGroupIssueCount,
    displayProperties,
    sub_group_by,
    group_by,
    sub_group_id = "null",
    updateIssue,
    quickActions,
    kanbanFilters,
    handleKanbanFilters,
    enableQuickIssueCreate,
    quickAddCallback,
    loadMoreIssues,
    disableIssueCreation,
    addIssuesToView,
    canEditProperties,
    scrollableContainerRef,
    handleOnDrop,
    showEmptyGroup = true,
    subGroupIssueHeaderCount,
    orderBy,
    isDropDisabled,
    dropErrorMessage,
  } = props;

  const storeType = useIssueStoreType();

  const member = useMember();
  const project = useProject();
  const label = useLabel();
  const cycle = useCycle();
  const moduleInfo = useModule();
  const projectState = useProjectState();
  const issueKanBanView = useKanbanView();

  const isDragDisabled = !issueKanBanView?.getCanUserDragDrop(group_by, sub_group_by);

  const list = getGroupByColumns(
    group_by as GroupByColumnTypes,
    project,
    cycle,
    moduleInfo,
    label,
    projectState,
    member,
    true,
    isWorkspaceLevel(storeType)
  );

  if (!list) return null;

  const visibilityGroupBy = (_list: IGroupByColumn): { showGroup: boolean; showIssues: boolean } => {
    if (sub_group_by) {
      const groupVisibility = {
        showGroup: true,
        showIssues: true,
      };
      if (!showEmptyGroup) {
        groupVisibility.showGroup = subGroupIssueHeaderCount ? subGroupIssueHeaderCount(_list.id) > 0 : true;
      }
      return groupVisibility;
    } else {
      const groupVisibility = {
        showGroup: true,
        showIssues: true,
      };
      if (!showEmptyGroup) {
        if ((getGroupIssueCount(_list.id, undefined, false) ?? 0) > 0) groupVisibility.showGroup = true;
        else groupVisibility.showGroup = false;
      }
      if (kanbanFilters?.group_by.includes(_list.id)) groupVisibility.showIssues = false;
      return groupVisibility;
    }
  };

  const isGroupByCreatedBy = group_by === "created_by";

  return (
    <div className={`relative w-full flex gap-2 px-2 ${sub_group_by ? "h-full" : "h-full"}`}>
      {list &&
        list.length > 0 &&
        list.map((subList: IGroupByColumn) => {
          const groupByVisibilityToggle = visibilityGroupBy(subList);

          if (groupByVisibilityToggle.showGroup === false) return <></>;
          return (
            <div
              key={subList.id}
              className={`group relative flex flex-shrink-0 flex-col ${
                groupByVisibilityToggle.showIssues ? `w-[350px]` : ``
              } `}
            >
              {sub_group_by === null && (
                <div className="sticky top-0 z-[2] w-full flex-shrink-0 bg-custom-background-90 py-1">
                  <HeaderGroupByCard
                    sub_group_by={sub_group_by}
                    group_by={group_by}
                    column_id={subList.id}
                    icon={subList.icon}
                    title={subList.name}
                    count={getGroupIssueCount(subList.id, undefined, false) ?? 0}
                    issuePayload={subList.payload}
                    disableIssueCreation={disableIssueCreation || isGroupByCreatedBy}
                    addIssuesToView={addIssuesToView}
                    kanbanFilters={kanbanFilters}
                    handleKanbanFilters={handleKanbanFilters}
                  />
                </div>
              )}

              {groupByVisibilityToggle.showIssues && (
                <KanbanGroup
                  groupId={subList.id}
                  issuesMap={issuesMap}
<<<<<<< HEAD
                  groupedIssueIds={groupedIssueIds}
                  peekIssueId={peekIssue?.issueId ?? ""}
=======
                  issueIds={issueIds}
>>>>>>> 90d5dd5a
                  displayProperties={displayProperties}
                  sub_group_by={sub_group_by}
                  group_by={group_by}
                  orderBy={orderBy}
                  sub_group_id={sub_group_id}
                  isDragDisabled={isDragDisabled}
                  isDropDisabled={!!subList.isDropDisabled || !!isDropDisabled}
                  dropErrorMessage={subList.dropErrorMessage ?? dropErrorMessage}
                  updateIssue={updateIssue}
                  quickActions={quickActions}
                  enableQuickIssueCreate={enableQuickIssueCreate}
                  quickAddCallback={quickAddCallback}
                  disableIssueCreation={disableIssueCreation}
                  canEditProperties={canEditProperties}
                  scrollableContainerRef={scrollableContainerRef}
<<<<<<< HEAD
                  isDragStarted={isDragStarted}
                  loadMoreIssues={loadMoreIssues}
=======
                  handleOnDrop={handleOnDrop}
>>>>>>> 90d5dd5a
                />
              )}
            </div>
          );
        })}
    </div>
  );
<<<<<<< HEAD
});

export interface IKanBan {
  issuesMap: IIssueMap;
  groupedIssueIds: TGroupedIssues | TSubGroupedIssues;
  getGroupIssueCount: (
    groupId: string | undefined,
    subGroupId: string | undefined,
    isSubGroupCumulative: boolean
  ) => number | undefined;
  displayProperties: IIssueDisplayProperties | undefined;
  sub_group_by: string | null;
  group_by: string | null;
  sub_group_id?: string;
  updateIssue:
    | ((projectId: string | null | undefined, issueId: string, data: Partial<TIssue>) => Promise<void>)
    | undefined;
  quickActions: (issue: TIssue, customActionButton?: React.ReactElement) => React.ReactNode;
  kanbanFilters: TIssueKanbanFilters;
  handleKanbanFilters: (toggle: "group_by" | "sub_group_by", value: string) => void;
  loadMoreIssues: (groupId?: string, subGroupId?: string) => void;
  showEmptyGroup: boolean;
  enableQuickIssueCreate?: boolean;
  quickAddCallback?: (projectId: string | null | undefined, data: TIssue) => Promise<TIssue | undefined>;
  disableIssueCreation?: boolean;
  addIssuesToView?: (issueIds: string[]) => Promise<TIssue>;
  canEditProperties: (projectId: string | undefined) => boolean;
  scrollableContainerRef?: MutableRefObject<HTMLDivElement | null>;
  isDragStarted?: boolean;
  subGroupIssueHeaderCount?: (listId: string) => number;
}

export const KanBan: React.FC<IKanBan> = observer((props) => {
  const {
    issuesMap,
    groupedIssueIds,
    getGroupIssueCount,
    displayProperties,
    sub_group_by,
    group_by,
    sub_group_id = "null",
    updateIssue,
    quickActions,
    kanbanFilters,
    handleKanbanFilters,
    loadMoreIssues,
    enableQuickIssueCreate,
    quickAddCallback,
    disableIssueCreation,
    addIssuesToView,
    canEditProperties,
    scrollableContainerRef,
    isDragStarted,
    showEmptyGroup,
    subGroupIssueHeaderCount,
  } = props;

  const issueKanBanView = useKanbanView();

  return (
    <GroupByKanBan
      issuesMap={issuesMap}
      groupedIssueIds={groupedIssueIds}
      getGroupIssueCount={getGroupIssueCount}
      displayProperties={displayProperties}
      group_by={group_by}
      sub_group_by={sub_group_by}
      sub_group_id={sub_group_id}
      isDragDisabled={!issueKanBanView?.getCanUserDragDrop(group_by, sub_group_by)}
      updateIssue={updateIssue}
      quickActions={quickActions}
      kanbanFilters={kanbanFilters}
      handleKanbanFilters={handleKanbanFilters}
      loadMoreIssues={loadMoreIssues}
      enableQuickIssueCreate={enableQuickIssueCreate}
      quickAddCallback={quickAddCallback}
      disableIssueCreation={disableIssueCreation}
      addIssuesToView={addIssuesToView}
      canEditProperties={canEditProperties}
      scrollableContainerRef={scrollableContainerRef}
      isDragStarted={isDragStarted}
      showEmptyGroup={showEmptyGroup}
      subGroupIssueHeaderCount={subGroupIssueHeaderCount}
    />
  );
=======
>>>>>>> 90d5dd5a
});<|MERGE_RESOLUTION|>--- conflicted
+++ resolved
@@ -14,21 +14,8 @@
 } from "@plane/types";
 // constants
 // hooks
-<<<<<<< HEAD
-import {
-  useCycle,
-  useIssueDetail,
-  useKanbanView,
-  useLabel,
-  useMember,
-  useModule,
-  useProject,
-  useProjectState,
-} from "@/hooks/store";
+import { useCycle, useKanbanView, useLabel, useMember, useModule, useProject, useProjectState } from "@/hooks/store";
 import { useIssueStoreType } from "@/hooks/use-issue-layout-store";
-=======
-import { useCycle, useKanbanView, useLabel, useMember, useModule, useProject, useProjectState } from "@/hooks/store";
->>>>>>> 90d5dd5a
 // types
 // parent components
 import { TRenderQuickActions } from "../list/list-view-types";
@@ -46,25 +33,14 @@
     isSubGroupCumulative: boolean
   ) => number | undefined;
   displayProperties: IIssueDisplayProperties | undefined;
-<<<<<<< HEAD
-  sub_group_by: string | null;
-  group_by: string | null;
-  sub_group_id: string;
-  isDragDisabled: boolean;
-  updateIssue:
-    | ((projectId: string | null | undefined, issueId: string, data: Partial<TIssue>) => Promise<void>)
-    | undefined;
-  quickActions: (issue: TIssue, customActionButton?: React.ReactElement) => React.ReactNode;
-=======
   sub_group_by: TIssueGroupByOptions | undefined;
   group_by: TIssueGroupByOptions | undefined;
   orderBy: TIssueOrderByOptions | undefined;
   isDropDisabled?: boolean;
   dropErrorMessage?: string | undefined;
   sub_group_id?: string;
-  updateIssue: ((projectId: string, issueId: string, data: Partial<TIssue>) => Promise<void>) | undefined;
+  updateIssue: ((projectId: string | null, issueId: string, data: Partial<TIssue>) => Promise<void>) | undefined;
   quickActions: TRenderQuickActions;
->>>>>>> 90d5dd5a
   kanbanFilters: TIssueKanbanFilters;
   handleKanbanFilters: any;
   loadMoreIssues: (groupId?: string, subGroupId?: string) => void;
@@ -196,12 +172,7 @@
                 <KanbanGroup
                   groupId={subList.id}
                   issuesMap={issuesMap}
-<<<<<<< HEAD
-                  groupedIssueIds={groupedIssueIds}
-                  peekIssueId={peekIssue?.issueId ?? ""}
-=======
-                  issueIds={issueIds}
->>>>>>> 90d5dd5a
+groupedIssueIds={groupedIssueIds}
                   displayProperties={displayProperties}
                   sub_group_by={sub_group_by}
                   group_by={group_by}
@@ -217,12 +188,8 @@
                   disableIssueCreation={disableIssueCreation}
                   canEditProperties={canEditProperties}
                   scrollableContainerRef={scrollableContainerRef}
-<<<<<<< HEAD
-                  isDragStarted={isDragStarted}
                   loadMoreIssues={loadMoreIssues}
-=======
                   handleOnDrop={handleOnDrop}
->>>>>>> 90d5dd5a
                 />
               )}
             </div>
@@ -230,92 +197,4 @@
         })}
     </div>
   );
-<<<<<<< HEAD
-});
-
-export interface IKanBan {
-  issuesMap: IIssueMap;
-  groupedIssueIds: TGroupedIssues | TSubGroupedIssues;
-  getGroupIssueCount: (
-    groupId: string | undefined,
-    subGroupId: string | undefined,
-    isSubGroupCumulative: boolean
-  ) => number | undefined;
-  displayProperties: IIssueDisplayProperties | undefined;
-  sub_group_by: string | null;
-  group_by: string | null;
-  sub_group_id?: string;
-  updateIssue:
-    | ((projectId: string | null | undefined, issueId: string, data: Partial<TIssue>) => Promise<void>)
-    | undefined;
-  quickActions: (issue: TIssue, customActionButton?: React.ReactElement) => React.ReactNode;
-  kanbanFilters: TIssueKanbanFilters;
-  handleKanbanFilters: (toggle: "group_by" | "sub_group_by", value: string) => void;
-  loadMoreIssues: (groupId?: string, subGroupId?: string) => void;
-  showEmptyGroup: boolean;
-  enableQuickIssueCreate?: boolean;
-  quickAddCallback?: (projectId: string | null | undefined, data: TIssue) => Promise<TIssue | undefined>;
-  disableIssueCreation?: boolean;
-  addIssuesToView?: (issueIds: string[]) => Promise<TIssue>;
-  canEditProperties: (projectId: string | undefined) => boolean;
-  scrollableContainerRef?: MutableRefObject<HTMLDivElement | null>;
-  isDragStarted?: boolean;
-  subGroupIssueHeaderCount?: (listId: string) => number;
-}
-
-export const KanBan: React.FC<IKanBan> = observer((props) => {
-  const {
-    issuesMap,
-    groupedIssueIds,
-    getGroupIssueCount,
-    displayProperties,
-    sub_group_by,
-    group_by,
-    sub_group_id = "null",
-    updateIssue,
-    quickActions,
-    kanbanFilters,
-    handleKanbanFilters,
-    loadMoreIssues,
-    enableQuickIssueCreate,
-    quickAddCallback,
-    disableIssueCreation,
-    addIssuesToView,
-    canEditProperties,
-    scrollableContainerRef,
-    isDragStarted,
-    showEmptyGroup,
-    subGroupIssueHeaderCount,
-  } = props;
-
-  const issueKanBanView = useKanbanView();
-
-  return (
-    <GroupByKanBan
-      issuesMap={issuesMap}
-      groupedIssueIds={groupedIssueIds}
-      getGroupIssueCount={getGroupIssueCount}
-      displayProperties={displayProperties}
-      group_by={group_by}
-      sub_group_by={sub_group_by}
-      sub_group_id={sub_group_id}
-      isDragDisabled={!issueKanBanView?.getCanUserDragDrop(group_by, sub_group_by)}
-      updateIssue={updateIssue}
-      quickActions={quickActions}
-      kanbanFilters={kanbanFilters}
-      handleKanbanFilters={handleKanbanFilters}
-      loadMoreIssues={loadMoreIssues}
-      enableQuickIssueCreate={enableQuickIssueCreate}
-      quickAddCallback={quickAddCallback}
-      disableIssueCreation={disableIssueCreation}
-      addIssuesToView={addIssuesToView}
-      canEditProperties={canEditProperties}
-      scrollableContainerRef={scrollableContainerRef}
-      isDragStarted={isDragStarted}
-      showEmptyGroup={showEmptyGroup}
-      subGroupIssueHeaderCount={subGroupIssueHeaderCount}
-    />
-  );
-=======
->>>>>>> 90d5dd5a
 });