--- conflicted
+++ resolved
@@ -29,15 +29,12 @@
   display_properties: any;
   kanBanToggle: any;
   handleKanBanToggle: any;
-<<<<<<< HEAD
   enableQuickIssueCreate?: boolean;
-=======
   states: IState[] | null;
   labels: IIssueLabels[] | null;
   members: IUserLite[] | null;
   priorities: any;
   estimates: IEstimatePoint[] | null;
->>>>>>> d95ea463
 }
 
 const GroupByKanBan: React.FC<IGroupByKanBan> = observer((props) => {
@@ -54,15 +51,12 @@
     display_properties,
     kanBanToggle,
     handleKanBanToggle,
-<<<<<<< HEAD
-    enableQuickIssueCreate,
-=======
     states,
     labels,
     members,
     priorities,
     estimates,
->>>>>>> d95ea463
+    enableQuickIssueCreate,
   } = props;
 
   const verticalAlignPosition = (_list: any) =>
@@ -163,19 +157,11 @@
   states: IState[] | null;
   stateGroups: any;
   priorities: any;
-<<<<<<< HEAD
-  labels: any;
-  members: any;
-  projects: any;
-  estimates: any;
-
-  enableQuickIssueCreate?: boolean;
-=======
   labels: IIssueLabels[] | null;
   members: IUserLite[] | null;
   projects: IProject[] | null;
   estimates: IEstimatePoint[] | null;
->>>>>>> d95ea463
+  enableQuickIssueCreate?: boolean;
 }
 
 export const KanBan: React.FC<IKanBan> = observer((props) => {
@@ -217,15 +203,12 @@
           display_properties={display_properties}
           kanBanToggle={kanBanToggle}
           handleKanBanToggle={handleKanBanToggle}
-<<<<<<< HEAD
-          enableQuickIssueCreate={enableQuickIssueCreate}
-=======
-          states={states}
-          labels={labels}
-          members={members}
-          priorities={priorities}
-          estimates={estimates}
->>>>>>> d95ea463
+          enableQuickIssueCreate={enableQuickIssueCreate}
+          states={states}
+          labels={labels}
+          members={members}
+          priorities={priorities}
+          estimates={estimates}
         />
       )}
 
@@ -243,15 +226,12 @@
           display_properties={display_properties}
           kanBanToggle={kanBanToggle}
           handleKanBanToggle={handleKanBanToggle}
-<<<<<<< HEAD
-          enableQuickIssueCreate={enableQuickIssueCreate}
-=======
-          states={states}
-          labels={labels}
-          members={members}
-          priorities={priorities}
-          estimates={estimates}
->>>>>>> d95ea463
+          enableQuickIssueCreate={enableQuickIssueCreate}
+          states={states}
+          labels={labels}
+          members={members}
+          priorities={priorities}
+          estimates={estimates}
         />
       )}
 
@@ -269,15 +249,12 @@
           display_properties={display_properties}
           kanBanToggle={kanBanToggle}
           handleKanBanToggle={handleKanBanToggle}
-<<<<<<< HEAD
-          enableQuickIssueCreate={enableQuickIssueCreate}
-=======
-          states={states}
-          labels={labels}
-          members={members}
-          priorities={priorities}
-          estimates={estimates}
->>>>>>> d95ea463
+          enableQuickIssueCreate={enableQuickIssueCreate}
+          states={states}
+          labels={labels}
+          members={members}
+          priorities={priorities}
+          estimates={estimates}
         />
       )}
 
@@ -295,15 +272,12 @@
           display_properties={display_properties}
           kanBanToggle={kanBanToggle}
           handleKanBanToggle={handleKanBanToggle}
-<<<<<<< HEAD
-          enableQuickIssueCreate={enableQuickIssueCreate}
-=======
-          states={states}
-          labels={labels}
-          members={members}
-          priorities={priorities}
-          estimates={estimates}
->>>>>>> d95ea463
+          enableQuickIssueCreate={enableQuickIssueCreate}
+          states={states}
+          labels={labels}
+          members={members}
+          priorities={priorities}
+          estimates={estimates}
         />
       )}
 
@@ -321,15 +295,12 @@
           display_properties={display_properties}
           kanBanToggle={kanBanToggle}
           handleKanBanToggle={handleKanBanToggle}
-<<<<<<< HEAD
-          enableQuickIssueCreate={enableQuickIssueCreate}
-=======
-          states={states}
-          labels={labels}
-          members={members}
-          priorities={priorities}
-          estimates={estimates}
->>>>>>> d95ea463
+          enableQuickIssueCreate={enableQuickIssueCreate}
+          states={states}
+          labels={labels}
+          members={members}
+          priorities={priorities}
+          estimates={estimates}
         />
       )}
 
@@ -347,15 +318,12 @@
           display_properties={display_properties}
           kanBanToggle={kanBanToggle}
           handleKanBanToggle={handleKanBanToggle}
-<<<<<<< HEAD
-          enableQuickIssueCreate={enableQuickIssueCreate}
-=======
-          states={states}
-          labels={labels}
-          members={members}
-          priorities={priorities}
-          estimates={estimates}
->>>>>>> d95ea463
+          enableQuickIssueCreate={enableQuickIssueCreate}
+          states={states}
+          labels={labels}
+          members={members}
+          priorities={priorities}
+          estimates={estimates}
         />
       )}
     </div>
