--- conflicted
+++ resolved
@@ -7,11 +7,8 @@
 import { ControlLink, DropIndicator, Tooltip } from "@plane/ui";
 import RenderIfVisible from "@/components/core/render-if-visible-HOC";
 import { cn } from "@/helpers/common.helper";
-<<<<<<< HEAD
-import { useAppRouter, useIssueDetail, useProject } from "@/hooks/store";
-=======
-import { useApplication, useIssueDetail, useKanbanView, useProject } from "@/hooks/store";
->>>>>>> 7a21855a
+import { useAppRouter, useIssueDetail, useProject, useKanbanView } from "@/hooks/store";
+
 import { usePlatformOS } from "@/hooks/use-platform-os";
 // components
 import { IssueProperties } from "../properties/all-properties";
@@ -107,15 +104,10 @@
     issueIds,
   } = props;
 
-<<<<<<< HEAD
   const { workspaceSlug } = useAppRouter();
-=======
+  const { peekIssue, setPeekIssue } = useIssueDetail();
+
   const cardRef = useRef<HTMLDivElement | null>(null);
-  const {
-    router: { workspaceSlug },
-  } = useApplication();
->>>>>>> 7a21855a
-  const { peekIssue, setPeekIssue } = useIssueDetail();
 
   const handleIssuePeekOverview = (issue: TIssue) =>
     workspaceSlug &&
