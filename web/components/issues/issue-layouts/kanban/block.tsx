import { MutableRefObject, memo } from "react";
import { Draggable, DraggableProvided, DraggableStateSnapshot } from "@hello-pangea/dnd";
import { observer } from "mobx-react-lite";
import { TIssue, IIssueDisplayProperties, IIssueMap } from "@plane/types";
// hooks
import { ControlLink, Tooltip } from "@plane/ui";
import RenderIfVisible from "@/components/core/render-if-visible-HOC";
import { cn } from "@/helpers/common.helper";
import { useAppRouter, useIssueDetail, useProject } from "@/hooks/store";
import { usePlatformOS } from "@/hooks/use-platform-os";
// components
import { IssueProperties } from "../properties/all-properties";
import { WithDisplayPropertiesHOC } from "../properties/with-display-properties-HOC";
// ui
// types
// helper

interface IssueBlockProps {
  peekIssueId?: string;
  issueId: string;
  issuesMap: IIssueMap;
  displayProperties: IIssueDisplayProperties | undefined;
  isDragDisabled: boolean;
  draggableId: string;
  index: number;
  updateIssue: ((projectId: string, issueId: string, data: Partial<TIssue>) => Promise<void>) | undefined;
  quickActions: (issue: TIssue) => React.ReactNode;
  canEditProperties: (projectId: string | undefined) => boolean;
  scrollableContainerRef?: MutableRefObject<HTMLDivElement | null>;
  isDragStarted?: boolean;
  issueIds: string[]; //DO NOT REMOVE< needed to force render for virtualization
}

interface IssueDetailsBlockProps {
  issue: TIssue;
  displayProperties: IIssueDisplayProperties | undefined;
  updateIssue: ((projectId: string, issueId: string, data: Partial<TIssue>) => Promise<void>) | undefined;
  quickActions: (issue: TIssue) => React.ReactNode;
  isReadOnly: boolean;
}

const KanbanIssueDetailsBlock: React.FC<IssueDetailsBlockProps> = observer((props: IssueDetailsBlockProps) => {
  const { issue, updateIssue, quickActions, isReadOnly, displayProperties } = props;
  // hooks
  const { isMobile } = usePlatformOS();
  const { getProjectIdentifierById } = useProject();
<<<<<<< HEAD
  const { workspaceSlug } = useAppRouter();
  const { peekIssue, setPeekIssue } = useIssueDetail();
  const handleIssuePeekOverview = (issue: TIssue) =>
    workspaceSlug &&
    issue &&
    issue.project_id &&
    issue.id &&
    peekIssue?.issueId !== issue.id &&
    setPeekIssue({ workspaceSlug, projectId: issue.project_id, issueId: issue.id });
=======

  const handleEventPropagation = (e: React.MouseEvent) => {
    e.stopPropagation();
    e.preventDefault();
  };
>>>>>>> c8063809

  return (
    <>
      <WithDisplayPropertiesHOC displayProperties={displayProperties || {}} displayPropertyKey="key">
        <div className="relative" onClick={handleEventPropagation}>
          <div className="line-clamp-1 text-xs text-custom-text-300">
            {getProjectIdentifierById(issue.project_id)}-{issue.sequence_id}
          </div>
          <div className="absolute -top-1 right-0 hidden group-hover/kanban-block:block">{quickActions(issue)}</div>
        </div>
      </WithDisplayPropertiesHOC>

      {issue?.is_draft ? (
        <Tooltip tooltipContent={issue.name} isMobile={isMobile}>
          <span className="pb-1.5">{issue.name}</span>
        </Tooltip>
      ) : (
        <Tooltip tooltipContent={issue.name} isMobile={isMobile}>
          <span className="w-full line-clamp-1 cursor-pointer text-sm text-custom-text-100 pb-1.5">{issue.name}</span>
        </Tooltip>
      )}

      <IssueProperties
        className="flex flex-wrap items-center gap-2 whitespace-nowrap text-custom-text-300"
        issue={issue}
        displayProperties={displayProperties}
        activeLayout="Kanban"
        updateIssue={updateIssue}
        isReadOnly={isReadOnly}
      />
    </>
  );
});

export const KanbanIssueBlock: React.FC<IssueBlockProps> = memo((props) => {
  const {
    peekIssueId,
    issueId,
    issuesMap,
    displayProperties,
    isDragDisabled,
    draggableId,
    index,
    updateIssue,
    quickActions,
    canEditProperties,
    scrollableContainerRef,
    isDragStarted,
    issueIds,
  } = props;

  const {
    router: { workspaceSlug },
  } = useApplication();
  const { peekIssue, setPeekIssue } = useIssueDetail();

  const handleIssuePeekOverview = (issue: TIssue) =>
    workspaceSlug &&
    issue &&
    issue.project_id &&
    issue.id &&
    peekIssue?.issueId !== issue.id &&
    setPeekIssue({ workspaceSlug, projectId: issue.project_id, issueId: issue.id });

  const issue = issuesMap[issueId];

  if (!issue) return null;

  const canEditIssueProperties = canEditProperties(issue.project_id);

  return (
    <Draggable
      key={draggableId}
      draggableId={draggableId}
      index={index}
      isDragDisabled={!canEditIssueProperties || isDragDisabled}
    >
      {(provided: DraggableProvided, snapshot: DraggableStateSnapshot) => (
        <div
          className="group/kanban-block relative p-1.5 hover:cursor-default"
          {...provided.draggableProps}
          {...provided.dragHandleProps}
          ref={provided.innerRef}
        >
          <ControlLink
            id={`issue-${issue.id}`}
            href={`/${workspaceSlug}/projects/${issue.project_id}/${issue.archived_at ? "archives/" : ""}issues/${
              issue.id
            }`}
            target="_blank"
            onClick={() => handleIssuePeekOverview(issue)}
            disabled={!!issue?.tempId}
          >
            <div
              className={cn(
                "rounded border-[0.5px] outline-[0.5px] outline-transparent w-full border-custom-border-200 bg-custom-background-100 text-sm transition-all hover:border-custom-border-400",
                { "hover:cursor-pointer": !isDragDisabled },
                { "border-custom-primary-100": snapshot.isDragging },
                { "border border-custom-primary-70 hover:border-custom-primary-70": peekIssueId === issue.id }
              )}
            >
              <RenderIfVisible
                classNames="space-y-2 px-3 py-2"
                root={scrollableContainerRef}
                defaultHeight="100px"
                horizontalOffset={50}
                alwaysRender={snapshot.isDragging}
                pauseHeightUpdateWhileRendering={isDragStarted}
                changingReference={issueIds}
              >
                <KanbanIssueDetailsBlock
                  issue={issue}
                  displayProperties={displayProperties}
                  updateIssue={updateIssue}
                  quickActions={quickActions}
                  isReadOnly={!canEditIssueProperties}
                />
              </RenderIfVisible>
            </div>
          </ControlLink>
        </div>
      )}
    </Draggable>
  );
});

KanbanIssueBlock.displayName = "KanbanIssueBlock";<|MERGE_RESOLUTION|>--- conflicted
+++ resolved
@@ -44,23 +44,21 @@
   // hooks
   const { isMobile } = usePlatformOS();
   const { getProjectIdentifierById } = useProject();
-<<<<<<< HEAD
-  const { workspaceSlug } = useAppRouter();
-  const { peekIssue, setPeekIssue } = useIssueDetail();
-  const handleIssuePeekOverview = (issue: TIssue) =>
-    workspaceSlug &&
-    issue &&
-    issue.project_id &&
-    issue.id &&
-    peekIssue?.issueId !== issue.id &&
-    setPeekIssue({ workspaceSlug, projectId: issue.project_id, issueId: issue.id });
-=======
+  // const { workspaceSlug } = useAppRouter();
+  // const { peekIssue, setPeekIssue } = useIssueDetail();
+
+  // const handleIssuePeekOverview = (issue: TIssue) =>
+  //   workspaceSlug &&
+  //   issue &&
+  //   issue.project_id &&
+  //   issue.id &&
+  //   peekIssue?.issueId !== issue.id &&
+  //   setPeekIssue({ workspaceSlug, projectId: issue.project_id, issueId: issue.id });
 
   const handleEventPropagation = (e: React.MouseEvent) => {
     e.stopPropagation();
     e.preventDefault();
   };
->>>>>>> c8063809
 
   return (
     <>
@@ -112,9 +110,7 @@
     issueIds,
   } = props;
 
-  const {
-    router: { workspaceSlug },
-  } = useApplication();
+  const { workspaceSlug } = useAppRouter();
   const { peekIssue, setPeekIssue } = useIssueDetail();
 
   const handleIssuePeekOverview = (issue: TIssue) =>
