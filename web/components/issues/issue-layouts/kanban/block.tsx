--- conflicted
+++ resolved
@@ -1,8 +1,5 @@
-<<<<<<< HEAD
 import { useRef, useState } from "react";
-=======
 import { memo } from "react";
->>>>>>> 8dee7e51
 import { Draggable } from "@hello-pangea/dnd";
 import isEqual from "lodash/isEqual";
 // components
@@ -82,23 +79,6 @@
             {issue.tempId !== undefined && (
               <div className="absolute top-0 left-0 w-full h-full animate-pulse bg-custom-background-100/20 z-[99999]" />
             )}
-<<<<<<< HEAD
-            <div
-              ref={menuActionRef}
-              className={`absolute top-3 right-3 hidden group-hover/kanban-block:block ${isMenuActive ? "!block" : ""}`}
-              onClick={(event) => {
-                setIsMenuActive(!isMenuActive);
-                event.stopPropagation();
-              }}
-            >
-              {quickActions(
-                !sub_group_id && sub_group_id === "null" ? null : sub_group_id,
-                !columnId && columnId === "null" ? null : columnId,
-                issue
-              )}
-            </div>
-=======
->>>>>>> 8dee7e51
             <div
               className={`text-sm rounded py-2 px-3 shadow-custom-shadow-2xs space-y-2 border-[0.5px] border-custom-border-200 transition-all bg-custom-background-100 ${
                 isDragDisabled ? "" : "hover:cursor-grab"
@@ -109,7 +89,13 @@
                   <div className="text-xs line-clamp-1 text-custom-text-300">
                     {issue.project_detail.identifier}-{issue.sequence_id}
                   </div>
-                  <div className="absolute -top-1 right-0 hidden group-hover/kanban-block:block">
+                  <div
+                    ref={menuActionRef}
+                    className={`absolute -top-1 right-0 hidden group-hover/kanban-block:block ${
+                      isMenuActive ? "!block" : ""
+                    }`}
+                    onClick={() => setIsMenuActive(!isMenuActive)}
+                  >
                     {quickActions(
                       !sub_group_id && sub_group_id === "null" ? null : sub_group_id,
                       !columnId && columnId === "null" ? null : columnId,
