--- conflicted
+++ resolved
@@ -104,14 +104,7 @@
     issueIds,
   } = props;
 
-<<<<<<< HEAD
   const { workspaceSlug } = useAppRouter();
-=======
-  const cardRef = useRef<HTMLAnchorElement | null>(null);
-  const {
-    router: { workspaceSlug },
-  } = useApplication();
->>>>>>> 0c880bbb
   const { peekIssue, setPeekIssue } = useIssueDetail();
 
   const cardRef = useRef<HTMLDivElement | null>(null);
