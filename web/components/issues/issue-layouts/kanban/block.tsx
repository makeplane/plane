--- conflicted
+++ resolved
@@ -138,11 +138,7 @@
         >
           <div
             className={cn(
-<<<<<<< HEAD
-              "rounded border-[0.5px] border-neutral-border-medium bg-neutral-component-surface-light px-3 py-2 text-sm transition-all hover:border-neutral-border-strong",
-=======
-              "rounded border-[0.5px] border-custom-border-200 bg-custom-background-100 text-sm transition-all hover:border-custom-border-400",
->>>>>>> 41e812a8
+              "rounded border-[0.5px] border-neutral-border-medium bg-neutral-component-surface-light text-sm transition-all hover:border-neutral-border-strong",
               { "hover:cursor-grab": !isDragDisabled },
               { "border-primary-border-subtle": snapshot.isDragging },
               { "border border-primary-border-subtle hover:border-primary-border-subtle": peekIssueId === issue.id }
