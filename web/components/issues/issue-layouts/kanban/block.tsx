--- conflicted
+++ resolved
@@ -12,11 +12,6 @@
 import { WithDisplayPropertiesHOC } from "../properties/with-display-properties-HOC";
 // ui
 // types
-<<<<<<< HEAD
-import { TIssue, IIssueDisplayProperties, IIssueMap } from "@plane/types";
-=======
-import { EIssueActions } from "../types";
->>>>>>> b3d3c0fb
 // helper
 
 interface IssueBlockProps {
