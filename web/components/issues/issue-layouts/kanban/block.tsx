--- conflicted
+++ resolved
@@ -2,11 +2,7 @@
 // components
 import { KanBanProperties } from "./properties";
 // types
-<<<<<<< HEAD
-import { IIssue } from "types";
-=======
-import { IEstimatePoint, IIssue, IIssueDisplayProperties, IIssueLabels, IState, IUserLite } from "types";
->>>>>>> 705b3337
+import { IIssueDisplayProperties, IIssue } from "types";
 
 interface IssueBlockProps {
   sub_group_id: string;
@@ -21,15 +17,7 @@
     action: "update" | "delete"
   ) => void;
   quickActions: (sub_group_by: string | null, group_by: string | null, issue: IIssue) => React.ReactNode;
-<<<<<<< HEAD
-  displayProperties: any;
-=======
   displayProperties: IIssueDisplayProperties;
-  states: IState[] | null;
-  labels: IIssueLabels[] | null;
-  members: IUserLite[] | null;
-  estimates: IEstimatePoint[] | null;
->>>>>>> 705b3337
 }
 
 export const KanbanIssueBlock: React.FC<IssueBlockProps> = (props) => {
@@ -76,15 +64,7 @@
                   columnId={columnId}
                   issue={issue}
                   handleIssues={updateIssue}
-<<<<<<< HEAD
-                  display_properties={displayProperties}
-=======
                   displayProperties={displayProperties}
-                  states={states}
-                  labels={labels}
-                  members={members}
-                  estimates={estimates}
->>>>>>> 705b3337
                 />
               </div>
             </div>
