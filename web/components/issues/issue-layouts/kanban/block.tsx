import { MutableRefObject, memo } from "react";
import { Draggable, DraggableProvided, DraggableStateSnapshot } from "@hello-pangea/dnd";
import { observer } from "mobx-react-lite";
import { TIssue, IIssueDisplayProperties, IIssueMap } from "@plane/types";
// hooks
import { Tooltip, ControlLink } from "@plane/ui";
import RenderIfVisible from "@/components/core/render-if-visible-HOC";
import { cn } from "@/helpers/common.helper";
import { useAppRouter, useIssueDetail, useProject } from "@/hooks/store";
import { usePlatformOS } from "@/hooks/use-platform-os";
// components
import { IssueProperties } from "../properties/all-properties";
import { WithDisplayPropertiesHOC } from "../properties/with-display-properties-HOC";
// ui
// types
// helper

interface IssueBlockProps {
  peekIssueId?: string;
  issueId: string;
  issuesMap: IIssueMap;
  displayProperties: IIssueDisplayProperties | undefined;
  isDragDisabled: boolean;
  draggableId: string;
  index: number;
  updateIssue: ((projectId: string, issueId: string, data: Partial<TIssue>) => Promise<void>) | undefined;
  quickActions: (issue: TIssue) => React.ReactNode;
  canEditProperties: (projectId: string | undefined) => boolean;
  scrollableContainerRef?: MutableRefObject<HTMLDivElement | null>;
  isDragStarted?: boolean;
  issueIds: string[]; //DO NOT REMOVE< needed to force render for virtualization
}

interface IssueDetailsBlockProps {
  issue: TIssue;
  displayProperties: IIssueDisplayProperties | undefined;
  updateIssue: ((projectId: string, issueId: string, data: Partial<TIssue>) => Promise<void>) | undefined;
  quickActions: (issue: TIssue) => React.ReactNode;
  isReadOnly: boolean;
}

const KanbanIssueDetailsBlock: React.FC<IssueDetailsBlockProps> = observer((props: IssueDetailsBlockProps) => {
  const { issue, updateIssue, quickActions, isReadOnly, displayProperties } = props;
  // hooks
  const { isMobile } = usePlatformOS();
  const { getProjectIdentifierById } = useProject();
<<<<<<< HEAD
  const { workspaceSlug } = useAppRouter();
  const { setPeekIssue } = useIssueDetail();
=======
  const {
    router: { workspaceSlug },
  } = useApplication();
  const { peekIssue, setPeekIssue } = useIssueDetail();
>>>>>>> 03df410b

  const handleIssuePeekOverview = (issue: TIssue) =>
    workspaceSlug &&
    issue &&
    issue.project_id &&
    issue.id &&
    peekIssue?.issueId !== issue.id &&
    setPeekIssue({ workspaceSlug, projectId: issue.project_id, issueId: issue.id });

  return (
    <>
      <WithDisplayPropertiesHOC displayProperties={displayProperties || {}} displayPropertyKey="key">
        <div className="relative">
          <div className="line-clamp-1 text-xs text-custom-text-300">
            {getProjectIdentifierById(issue.project_id)}-{issue.sequence_id}
          </div>
          <div className="absolute -top-1 right-0 hidden group-hover/kanban-block:block">{quickActions(issue)}</div>
        </div>
      </WithDisplayPropertiesHOC>

      {issue?.is_draft ? (
        <Tooltip tooltipContent={issue.name} isMobile={isMobile}>
          <span className="pb-1.5">{issue.name}</span>
        </Tooltip>
      ) : (
        <ControlLink
          id={`issue-${issue.id}`}
          href={`/${workspaceSlug}/projects/${issue.project_id}/${issue.archived_at ? "archives/" : ""}issues/${
            issue.id
          }`}
          target="_blank"
          onClick={() => handleIssuePeekOverview(issue)}
<<<<<<< HEAD
          className="line-clamp-1 w-full cursor-pointer text-sm text-custom-text-100"
=======
          className="w-full line-clamp-1 cursor-pointer text-sm text-custom-text-100 pb-1.5"
>>>>>>> 03df410b
          disabled={!!issue?.tempId}
        >
          <Tooltip tooltipContent={issue.name} isMobile={isMobile}>
            <span>{issue.name}</span>
          </Tooltip>
        </ControlLink>
      )}

      <IssueProperties
        className="flex flex-wrap items-center gap-2 whitespace-nowrap"
        issue={issue}
        displayProperties={displayProperties}
        activeLayout="Kanban"
        updateIssue={updateIssue}
        isReadOnly={isReadOnly}
      />
    </>
  );
});

export const KanbanIssueBlock: React.FC<IssueBlockProps> = memo((props) => {
  const {
    peekIssueId,
    issueId,
    issuesMap,
    displayProperties,
    isDragDisabled,
    draggableId,
    index,
    updateIssue,
    quickActions,
    canEditProperties,
    scrollableContainerRef,
    isDragStarted,
    issueIds,
  } = props;

  const issue = issuesMap[issueId];

  if (!issue) return null;

  const canEditIssueProperties = canEditProperties(issue.project_id);

  return (
    <Draggable
      key={draggableId}
      draggableId={draggableId}
      index={index}
      isDragDisabled={!canEditIssueProperties || isDragDisabled}
    >
      {(provided: DraggableProvided, snapshot: DraggableStateSnapshot) => (
        <div
          className="group/kanban-block relative p-1.5 hover:cursor-default"
          {...provided.draggableProps}
          {...provided.dragHandleProps}
          ref={provided.innerRef}
        >
          <div
            className={cn(
<<<<<<< HEAD
              "w-full rounded border-[0.5px] border-custom-border-200 bg-custom-background-100 text-sm transition-all hover:border-custom-border-400",
=======
              "rounded border-[0.5px] outline-[0.5px] outline-transparent w-full border-custom-border-200 bg-custom-background-100 text-sm transition-all hover:border-custom-border-400",
>>>>>>> 03df410b
              { "hover:cursor-grab": !isDragDisabled },
              { "border-custom-primary-100": snapshot.isDragging },
              { "border border-custom-primary-70 hover:border-custom-primary-70": peekIssueId === issue.id }
            )}
          >
            <RenderIfVisible
              classNames="space-y-2 px-3 py-2"
              root={scrollableContainerRef}
              defaultHeight="100px"
              horizontalOffset={50}
              alwaysRender={snapshot.isDragging}
              pauseHeightUpdateWhileRendering={isDragStarted}
              changingReference={issueIds}
            >
              <KanbanIssueDetailsBlock
                issue={issue}
                displayProperties={displayProperties}
                updateIssue={updateIssue}
                quickActions={quickActions}
                isReadOnly={!canEditIssueProperties}
              />
            </RenderIfVisible>
          </div>
        </div>
      )}
    </Draggable>
  );
});

KanbanIssueBlock.displayName = "KanbanIssueBlock";<|MERGE_RESOLUTION|>--- conflicted
+++ resolved
@@ -44,16 +44,8 @@
   // hooks
   const { isMobile } = usePlatformOS();
   const { getProjectIdentifierById } = useProject();
-<<<<<<< HEAD
   const { workspaceSlug } = useAppRouter();
-  const { setPeekIssue } = useIssueDetail();
-=======
-  const {
-    router: { workspaceSlug },
-  } = useApplication();
   const { peekIssue, setPeekIssue } = useIssueDetail();
->>>>>>> 03df410b
-
   const handleIssuePeekOverview = (issue: TIssue) =>
     workspaceSlug &&
     issue &&
@@ -85,11 +77,7 @@
           }`}
           target="_blank"
           onClick={() => handleIssuePeekOverview(issue)}
-<<<<<<< HEAD
-          className="line-clamp-1 w-full cursor-pointer text-sm text-custom-text-100"
-=======
           className="w-full line-clamp-1 cursor-pointer text-sm text-custom-text-100 pb-1.5"
->>>>>>> 03df410b
           disabled={!!issue?.tempId}
         >
           <Tooltip tooltipContent={issue.name} isMobile={isMobile}>
@@ -149,11 +137,7 @@
         >
           <div
             className={cn(
-<<<<<<< HEAD
-              "w-full rounded border-[0.5px] border-custom-border-200 bg-custom-background-100 text-sm transition-all hover:border-custom-border-400",
-=======
               "rounded border-[0.5px] outline-[0.5px] outline-transparent w-full border-custom-border-200 bg-custom-background-100 text-sm transition-all hover:border-custom-border-400",
->>>>>>> 03df410b
               { "hover:cursor-grab": !isDragDisabled },
               { "border-custom-primary-100": snapshot.isDragging },
               { "border border-custom-primary-70 hover:border-custom-primary-70": peekIssueId === issue.id }
