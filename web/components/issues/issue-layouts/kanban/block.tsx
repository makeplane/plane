--- conflicted
+++ resolved
@@ -1,5 +1,6 @@
 import { memo, useRef, useState } from "react";
 import { Draggable } from "@hello-pangea/dnd";
+import isEqual from "lodash/isEqual";
 // components
 import { KanBanProperties } from "./properties";
 // ui
@@ -48,9 +49,6 @@
   const router = useRouter();
 
   // states
-  const [isMenuActive, setIsMenuActive] = useState(false);
-
-  const menuActionRef = useRef<HTMLDivElement | null>(null);
 
   const updateIssue = (sub_group_by: string | null, group_by: string | null, issueToUpdate: IIssue) => {
     if (issueToUpdate) handleIssues(sub_group_by, group_by, issueToUpdate, EIssueActions.UPDATE);
@@ -129,8 +127,9 @@
   if (columnId) draggableId = `${draggableId}__${columnId}`;
   if (sub_group_id) draggableId = `${draggableId}__${sub_group_id}`;
 
+  const menuActionRef = useRef<HTMLDivElement | null>(null);
+  const [isMenuActive, setIsMenuActive] = useState(false);
   useOutsideClickDetector(menuActionRef, () => setIsMenuActive(false));
-
   const customActionButton = (
     <div
       ref={menuActionRef}
@@ -161,7 +160,6 @@
                 isDragDisabled ? "" : "hover:cursor-grab"
               } ${snapshot.isDragging ? `border-custom-primary-100` : `border-transparent`}`}
             >
-<<<<<<< HEAD
               <KanbanIssueMemoBlock
                 sub_group_id={sub_group_id}
                 columnId={columnId}
@@ -172,46 +170,6 @@
                 displayProperties={displayProperties}
                 isReadOnly={isReadOnly}
               />
-=======
-              {displayProperties && displayProperties?.key && (
-                <div className="relative">
-                  <div className="text-xs line-clamp-1 text-custom-text-300">
-                    {issue.project_detail.identifier}-{issue.sequence_id}
-                  </div>
-                  <div
-                    className={`absolute -top-1 right-0 hidden group-hover/kanban-block:block ${
-                      isMenuActive ? "!block" : ""
-                    }`}
-                  >
-                    {quickActions(
-                      !sub_group_id && sub_group_id === "null" ? null : sub_group_id,
-                      !columnId && columnId === "null" ? null : columnId,
-                      issue,
-                      customActionButton
-                    )}
-                  </div>
-                </div>
-              )}
-              <Tooltip tooltipHeading="Title" tooltipContent={issue.name}>
-                <div
-                  className="line-clamp-2 text-sm font-medium text-custom-text-100"
-                  onClick={handleIssuePeekOverview}
-                >
-                  {issue.name}
-                </div>
-              </Tooltip>
-              <div>
-                <KanBanProperties
-                  sub_group_id={sub_group_id}
-                  columnId={columnId}
-                  issue={issue}
-                  handleIssues={updateIssue}
-                  displayProperties={displayProperties}
-                  showEmptyGroup={showEmptyGroup}
-                  isReadOnly={isReadOnly}
-                />
-              </div>
->>>>>>> bffba6b9
             </div>
           </div>
         )}
