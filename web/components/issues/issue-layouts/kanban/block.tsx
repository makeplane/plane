--- conflicted
+++ resolved
@@ -99,9 +99,7 @@
     issueIds,
   } = props;
 
-<<<<<<< HEAD
   const cardRef = useRef<HTMLDivElement | null>(null);
-=======
   const {
     router: { workspaceSlug },
   } = useApplication();
@@ -115,7 +113,6 @@
     peekIssue?.issueId !== issue.id &&
     setPeekIssue({ workspaceSlug, projectId: issue.project_id, issueId: issue.id });
 
->>>>>>> 43534dca
   const issue = issuesMap[issueId];
 
   const {setIsDragging: setIsKanbanDragging} =useKanbanView();
@@ -159,9 +156,17 @@
   const canEditIssueProperties = canEditProperties(issue.project_id);
 
   return (
-<<<<<<< HEAD
     <div className="group/kanban-block p-1.5">
           <div className={cn("block h-[2px] w-full",{"bg-custom-primary-100": !isDragging && isDraggingOver})}/>
+          <ControlLink
+            id={`issue-${issue.id}`}
+            href={`/${workspaceSlug}/projects/${issue.project_id}/${issue.archived_at ? "archives/" : ""}issues/${
+              issue.id
+            }`}
+            target="_blank"
+            onClick={() => handleIssuePeekOverview(issue)}
+            disabled={!!issue?.tempId}
+          >
           <div
             className={cn(
               "rounded border-[0.5px] outline-[0.5px] outline-transparent w-full border-custom-border-200 bg-custom-background-100 text-sm transition-all hover:border-custom-border-400",
@@ -187,61 +192,8 @@
               />
             </RenderIfVisible>
           </div>
+          </ControlLink>
           </div>
-=======
-    <Draggable
-      key={draggableId}
-      draggableId={draggableId}
-      index={index}
-      isDragDisabled={!canEditIssueProperties || isDragDisabled}
-    >
-      {(provided: DraggableProvided, snapshot: DraggableStateSnapshot) => (
-        <div
-          className="group/kanban-block relative p-1.5 hover:cursor-default"
-          {...provided.draggableProps}
-          {...provided.dragHandleProps}
-          ref={provided.innerRef}
-        >
-          <ControlLink
-            id={`issue-${issue.id}`}
-            href={`/${workspaceSlug}/projects/${issue.project_id}/${issue.archived_at ? "archives/" : ""}issues/${
-              issue.id
-            }`}
-            target="_blank"
-            onClick={() => handleIssuePeekOverview(issue)}
-            disabled={!!issue?.tempId}
-          >
-            <div
-              className={cn(
-                "rounded border-[0.5px] outline-[0.5px] outline-transparent w-full border-custom-border-200 bg-custom-background-100 text-sm transition-all hover:border-custom-border-400",
-                { "hover:cursor-pointer": !isDragDisabled },
-                { "border-custom-primary-100": snapshot.isDragging },
-                { "border border-custom-primary-70 hover:border-custom-primary-70": peekIssueId === issue.id }
-              )}
-            >
-              <RenderIfVisible
-                classNames="space-y-2 px-3 py-2"
-                root={scrollableContainerRef}
-                defaultHeight="100px"
-                horizontalOffset={50}
-                alwaysRender={snapshot.isDragging}
-                pauseHeightUpdateWhileRendering={isDragStarted}
-                changingReference={issueIds}
-              >
-                <KanbanIssueDetailsBlock
-                  issue={issue}
-                  displayProperties={displayProperties}
-                  updateIssue={updateIssue}
-                  quickActions={quickActions}
-                  isReadOnly={!canEditIssueProperties}
-                />
-              </RenderIfVisible>
-            </div>
-          </ControlLink>
-        </div>
-      )}
-    </Draggable>
->>>>>>> 43534dca
   );
 });
 
