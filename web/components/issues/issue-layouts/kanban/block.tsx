--- conflicted
+++ resolved
@@ -1,11 +1,7 @@
 import { MutableRefObject, memo } from "react";
 import { Draggable, DraggableProvided, DraggableStateSnapshot } from "@hello-pangea/dnd";
-<<<<<<< HEAD
-import { observer } from "mobx-react";
-=======
 import { observer } from "mobx-react-lite";
 import { TIssue, IIssueDisplayProperties, IIssueMap } from "@plane/types";
->>>>>>> 204e4a8c
 // hooks
 import { Tooltip, ControlLink } from "@plane/ui";
 import RenderIfVisible from "@/components/core/render-if-visible-HOC";
@@ -82,7 +78,7 @@
           }`}
           target="_blank"
           onClick={() => handleIssuePeekOverview(issue)}
-          className="w-full line-clamp-1 cursor-pointer text-sm text-custom-text-100"
+          className="line-clamp-1 w-full cursor-pointer text-sm text-custom-text-100"
           disabled={!!issue?.tempId}
         >
           <Tooltip tooltipContent={issue.name} isMobile={isMobile}>
@@ -142,7 +138,7 @@
         >
           <div
             className={cn(
-              "rounded border-[0.5px] w-full border-custom-border-200 bg-custom-background-100 text-sm transition-all hover:border-custom-border-400",
+              "w-full rounded border-[0.5px] border-custom-border-200 bg-custom-background-100 text-sm transition-all hover:border-custom-border-400",
               { "hover:cursor-grab": !isDragDisabled },
               { "border-custom-primary-100": snapshot.isDragging },
               { "border border-custom-primary-70 hover:border-custom-primary-70": peekIssueId === issue.id }
