--- conflicted
+++ resolved
@@ -204,26 +204,8 @@
             horizontalOffset={50}
             changingReference={issueIds}
           >
-<<<<<<< HEAD
-            <RenderIfVisible
-              classNames="space-y-2 px-3 py-2"
-              root={scrollableContainerRef}
-              defaultHeight="100px"
-              horizontalOffset={50}
-              changingReference={issueIds}
-            >
-              <KanbanIssueDetailsBlock
-                cardRef={cardRef}
-                issue={issue}
-                displayProperties={displayProperties}
-                updateIssue={updateIssue}
-                quickActions={quickActions}
-                isReadOnly={!canEditIssueProperties}
-              />
-            </RenderIfVisible>
-          </div>
-=======
             <KanbanIssueDetailsBlock
+              cardRef={cardRef}
               issue={issue}
               displayProperties={displayProperties}
               updateIssue={updateIssue}
@@ -231,7 +213,6 @@
               isReadOnly={!canEditIssueProperties}
             />
           </RenderIfVisible>
->>>>>>> e5681534
         </ControlLink>
       </div>
     </>
