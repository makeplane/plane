--- conflicted
+++ resolved
@@ -20,11 +20,7 @@
   handleIssues: (sub_group_by: string | null, group_by: string | null, issue: IIssue, action: EIssueActions) => void;
   quickActions: (sub_group_by: string | null, group_by: string | null, issue: IIssue) => React.ReactNode;
   displayProperties: IIssueDisplayProperties | null;
-<<<<<<< HEAD
-  isReadOnly: boolean;
-=======
   canEditProperties: (projectId: string | undefined) => boolean;
->>>>>>> 9147b58b
 }
 
 interface IssueDetailsBlockProps {
@@ -114,21 +110,14 @@
     handleIssues,
     quickActions,
     displayProperties,
-<<<<<<< HEAD
-    isReadOnly,
-=======
     canEditProperties,
->>>>>>> 9147b58b
   } = props;
 
   let draggableId = issue.id;
   if (columnId) draggableId = `${draggableId}__${columnId}`;
   if (sub_group_id) draggableId = `${draggableId}__${sub_group_id}`;
-<<<<<<< HEAD
-=======
 
   const canEditIssueProperties = canEditProperties(issue.project);
->>>>>>> 9147b58b
 
   return (
     <>
@@ -156,11 +145,7 @@
                 handleIssues={handleIssues}
                 quickActions={quickActions}
                 displayProperties={displayProperties}
-<<<<<<< HEAD
-                isReadOnly={isReadOnly}
-=======
                 isReadOnly={!canEditIssueProperties}
->>>>>>> 9147b58b
               />
             </div>
           </div>
