<<<<<<< HEAD
import React from "react";
import { observer } from "mobx-react";
=======
import React, { FC } from "react";
import { observer } from "mobx-react-lite";
>>>>>>> f174a96e
import { Circle, ChevronDown, ChevronUp } from "lucide-react";
import { TIssueKanbanFilters } from "@plane/types";
// mobx

interface IHeaderSubGroupByCard {
  icon?: React.ReactNode;
  title: string;
  count: number;
  column_id: string;
  kanbanFilters: TIssueKanbanFilters;
  handleKanbanFilters: (toggle: "group_by" | "sub_group_by", value: string) => void;
}

export const HeaderSubGroupByCard: FC<IHeaderSubGroupByCard> = observer((props) => {
  const { icon, title, count, column_id, kanbanFilters, handleKanbanFilters } = props;
  return (
    <div
      className={`relative flex w-full flex-shrink-0 flex-row items-center gap-2 rounded-sm p-1.5 cursor-pointer`}
      onClick={() => handleKanbanFilters("sub_group_by", column_id)}
    >
      <div className="flex h-[20px] w-[20px] flex-shrink-0 items-center justify-center overflow-hidden rounded-sm transition-all hover:bg-custom-background-80">
        {kanbanFilters?.sub_group_by.includes(column_id) ? (
          <ChevronDown width={14} strokeWidth={2} />
        ) : (
          <ChevronUp width={14} strokeWidth={2} />
        )}
      </div>

      <div className="flex h-[20px] w-[20px] flex-shrink-0 items-center justify-center overflow-hidden rounded-sm">
        {icon ? icon : <Circle width={14} strokeWidth={2} />}
      </div>

      <div className="flex flex-shrink-0 items-center gap-1 text-sm">
        <div className="line-clamp-1 text-custom-text-100">{title}</div>
        <div className="pl-2 text-sm font-medium text-custom-text-300">{count || 0}</div>
      </div>
    </div>
  );
});<|MERGE_RESOLUTION|>--- conflicted
+++ resolved
@@ -1,10 +1,5 @@
-<<<<<<< HEAD
-import React from "react";
-import { observer } from "mobx-react";
-=======
 import React, { FC } from "react";
 import { observer } from "mobx-react-lite";
->>>>>>> f174a96e
 import { Circle, ChevronDown, ChevronUp } from "lucide-react";
 import { TIssueKanbanFilters } from "@plane/types";
 // mobx
