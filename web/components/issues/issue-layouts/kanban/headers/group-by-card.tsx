import React, { FC } from "react";
import { observer } from "mobx-react-lite";
import { useRouter } from "next/router";
// lucide icons
import { Minimize2, Maximize2, Circle, Plus } from "lucide-react";
// ui
import { CustomMenu, TOAST_TYPE, setToast } from "@plane/ui";
// components
import { ExistingIssuesListModal } from "components/core";
import { CreateUpdateIssueModal } from "components/issues";
// constants
import { TCreateModalStoreTypes } from "constants/issue";
// hooks
import { useEventTracker } from "hooks/store";
// types
import { TIssue, ISearchIssueResponse, TIssueKanbanFilters } from "@plane/types";
<<<<<<< HEAD
import { KanbanStoreType } from "../base-kanban-root";
=======
>>>>>>> b3d3c0fb

interface IHeaderGroupByCard {
  sub_group_by: string | null;
  group_by: string | null;
  column_id: string;
  icon?: React.ReactNode;
  title: string;
  count: number;
  kanbanFilters: TIssueKanbanFilters;
  handleKanbanFilters: any;
  issuePayload: Partial<TIssue>;
  disableIssueCreation?: boolean;
  storeType: KanbanStoreType;
  addIssuesToView?: (issueIds: string[]) => Promise<TIssue>;
}

export const HeaderGroupByCard: FC<IHeaderGroupByCard> = observer((props) => {
  const {
    sub_group_by,
    column_id,
    icon,
    title,
    count,
    kanbanFilters,
    handleKanbanFilters,
    issuePayload,
    disableIssueCreation,
    storeType,
    addIssuesToView,
  } = props;
  const verticalAlignPosition = sub_group_by ? false : kanbanFilters?.group_by.includes(column_id);
  // states
  const [isOpen, setIsOpen] = React.useState(false);
  const [openExistingIssueListModal, setOpenExistingIssueListModal] = React.useState(false);
  // hooks
  const { setTrackElement } = useEventTracker();
  // router
  const router = useRouter();
  const { workspaceSlug, projectId, moduleId, cycleId } = router.query;

  const isDraftIssue = router.pathname.includes("draft-issue");

  const renderExistingIssueModal = moduleId || cycleId;
  const ExistingIssuesListModalPayload = moduleId ? { module: moduleId.toString() } : { cycle: true };

  const handleAddIssuesToView = async (data: ISearchIssueResponse[]) => {
    if (!workspaceSlug || !projectId) return;

    const issues = data.map((i) => i.id);

    try {
      addIssuesToView && addIssuesToView(issues);
    } catch (error) {
      setToast({
        type: TOAST_TYPE.ERROR,
        title: "Error!",
        message: "Selected issues could not be added to the cycle. Please try again.",
      });
    }
  };

  return (
    <>
      <CreateUpdateIssueModal
        isOpen={isOpen}
        onClose={() => setIsOpen(false)}
        data={issuePayload}
        storeType={storeType}
        isDraft={isDraftIssue}
      />

      {renderExistingIssueModal && (
        <ExistingIssuesListModal
          workspaceSlug={workspaceSlug?.toString()}
          projectId={projectId?.toString()}
          isOpen={openExistingIssueListModal}
          handleClose={() => setOpenExistingIssueListModal(false)}
          searchParams={ExistingIssuesListModalPayload}
          handleOnSubmit={handleAddIssuesToView}
        />
      )}
      <div
        className={`relative flex flex-shrink-0 gap-2 p-1.5 ${
          verticalAlignPosition ? `w-[44px] flex-col items-center` : `w-full flex-row items-center`
        }`}
      >
        <div className="flex h-[20px] w-[20px] flex-shrink-0 items-center justify-center overflow-hidden rounded-sm">
          {icon ? icon : <Circle width={14} strokeWidth={2} />}
        </div>

        <div
          className={`relative flex items-center gap-1 overflow-hidden ${
            verticalAlignPosition ? `flex-col` : `w-full flex-row`
          }`}
        >
          <div
            className={`line-clamp-1 inline-block overflow-hidden truncate font-medium text-custom-text-100 ${
              verticalAlignPosition ? `vertical-lr max-h-[400px]` : ``
            }`}
          >
            {title}
          </div>
          <div
            className={`flex-shrink-0 text-sm font-medium text-custom-text-300 ${verticalAlignPosition ? `` : `pl-2`}`}
          >
            {count || 0}
          </div>
        </div>

        {sub_group_by === null && (
          <div
            className="flex h-[20px] w-[20px] flex-shrink-0 cursor-pointer items-center justify-center overflow-hidden rounded-sm transition-all hover:bg-custom-background-80"
            onClick={() => handleKanbanFilters("group_by", column_id)}
          >
            {verticalAlignPosition ? (
              <Maximize2 width={14} strokeWidth={2} />
            ) : (
              <Minimize2 width={14} strokeWidth={2} />
            )}
          </div>
        )}

        {!disableIssueCreation &&
          (renderExistingIssueModal ? (
            <CustomMenu
              customButton={
                <span className="flex h-[20px] w-[20px] flex-shrink-0 cursor-pointer items-center justify-center overflow-hidden rounded-sm transition-all hover:bg-custom-background-80">
                  <Plus height={14} width={14} strokeWidth={2} />
                </span>
              }
              placement="bottom-end"
            >
              <CustomMenu.MenuItem
                onClick={() => {
                  setTrackElement("Kanban layout");
                  setIsOpen(true);
                }}
              >
                <span className="flex items-center justify-start gap-2">Create issue</span>
              </CustomMenu.MenuItem>
              <CustomMenu.MenuItem
                onClick={() => {
                  setTrackElement("Kanban layout");
                  setOpenExistingIssueListModal(true);
                }}
              >
                <span className="flex items-center justify-start gap-2">Add an existing issue</span>
              </CustomMenu.MenuItem>
            </CustomMenu>
          ) : (
            <div
              className="flex h-[20px] w-[20px] flex-shrink-0 cursor-pointer items-center justify-center overflow-hidden rounded-sm transition-all hover:bg-custom-background-80"
              onClick={() => {
                setTrackElement("Kanban layout");
                setIsOpen(true);
              }}
            >
              <Plus width={14} strokeWidth={2} />
            </div>
          ))}
      </div>
    </>
  );
});<|MERGE_RESOLUTION|>--- conflicted
+++ resolved
@@ -9,15 +9,11 @@
 import { ExistingIssuesListModal } from "components/core";
 import { CreateUpdateIssueModal } from "components/issues";
 // constants
-import { TCreateModalStoreTypes } from "constants/issue";
 // hooks
 import { useEventTracker } from "hooks/store";
 // types
 import { TIssue, ISearchIssueResponse, TIssueKanbanFilters } from "@plane/types";
-<<<<<<< HEAD
 import { KanbanStoreType } from "../base-kanban-root";
-=======
->>>>>>> b3d3c0fb
 
 interface IHeaderGroupByCard {
   sub_group_by: string | null;
