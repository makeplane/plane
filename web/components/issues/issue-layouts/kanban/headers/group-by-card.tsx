import React, { FC } from "react";
import { useRouter } from "next/router";
// components
import { CustomMenu } from "@plane/ui";
import { ExistingIssuesListModal } from "components/core";
import { CreateUpdateIssueModal, CreateUpdateDraftIssueModal } from "components/issues";
// lucide icons
import { Minimize2, Maximize2, Circle, Plus } from "lucide-react";
// hooks
import useToast from "hooks/use-toast";
import { useEventTracker } from "hooks/store";
// mobx
import { observer } from "mobx-react-lite";
// types
import { TIssue, ISearchIssueResponse, TIssueKanbanFilters } from "@plane/types";
import { TCreateModalStoreTypes } from "constants/issue";

interface IHeaderGroupByCard {
  sub_group_by: string | null;
  group_by: string | null;
  column_id: string;
  icon?: React.ReactNode;
  title: string;
  count: number;
  kanbanFilters: TIssueKanbanFilters;
  handleKanbanFilters: any;
  issuePayload: Partial<TIssue>;
  disableIssueCreation?: boolean;
  storeType?: TCreateModalStoreTypes;
  addIssuesToView?: (issueIds: string[]) => Promise<TIssue>;
}

export const HeaderGroupByCard: FC<IHeaderGroupByCard> = observer((props) => {
  const {
    sub_group_by,
    column_id,
    icon,
    title,
    count,
    kanbanFilters,
    handleKanbanFilters,
    issuePayload,
    disableIssueCreation,
    storeType,
    addIssuesToView,
  } = props;
  const verticalAlignPosition = sub_group_by ? false : kanbanFilters?.group_by.includes(column_id);
  // states
  const [isOpen, setIsOpen] = React.useState(false);
  const [openExistingIssueListModal, setOpenExistingIssueListModal] = React.useState(false);
  // hooks
  const { setTrackElement } = useEventTracker();
  // router
  const router = useRouter();
  const { workspaceSlug, projectId, moduleId, cycleId } = router.query;

  const isDraftIssue = router.pathname.includes("draft-issue");

  const { setToastAlert } = useToast();

  const renderExistingIssueModal = moduleId || cycleId;
  const ExistingIssuesListModalPayload = moduleId ? { module: [moduleId.toString()] } : { cycle: true };

  const handleAddIssuesToView = async (data: ISearchIssueResponse[]) => {
    if (!workspaceSlug || !projectId) return;

    const issues = data.map((i) => i.id);

    try {
      addIssuesToView && addIssuesToView(issues);
    } catch (error) {
      setToastAlert({
        type: "error",
        title: "Error!",
        message: "Selected issues could not be added to the cycle. Please try again.",
      });
    }
  };

  return (
    <>
      <CreateUpdateIssueModal
        isOpen={isOpen}
        onClose={() => setIsOpen(false)}
        data={issuePayload}
        storeType={storeType}
        isDraft={isDraftIssue}
      />

      {renderExistingIssueModal && (
        <ExistingIssuesListModal
          workspaceSlug={workspaceSlug?.toString()}
          projectId={projectId?.toString()}
          isOpen={openExistingIssueListModal}
          handleClose={() => setOpenExistingIssueListModal(false)}
          searchParams={ExistingIssuesListModalPayload}
          handleOnSubmit={handleAddIssuesToView}
        />
      )}
      <div
        className={`relative flex flex-shrink-0 gap-2 p-1.5 ${
          verticalAlignPosition ? `w-[44px] flex-col items-center` : `w-full flex-row items-center`
        }`}
      >
        <div className="flex h-[20px] w-[20px] flex-shrink-0 items-center justify-center overflow-hidden rounded-sm">
          {icon ? icon : <Circle width={14} strokeWidth={2} />}
        </div>

        <div className={`flex items-center gap-1 ${verticalAlignPosition ? `flex-col` : `w-full flex-row`}`}>
          <div
            className={`line-clamp-1 font-medium text-custom-text-100 ${verticalAlignPosition ? `vertical-lr` : ``}`}
          >
            {title}
          </div>
          <div className={`text-sm font-medium text-custom-text-300 ${verticalAlignPosition ? `` : `pl-2`}`}>
            {count || 0}
          </div>
        </div>

        {sub_group_by === null && (
          <div
            className="flex h-[20px] w-[20px] flex-shrink-0 cursor-pointer items-center justify-center overflow-hidden rounded-sm transition-all hover:bg-neutral-component-surface-dark"
            onClick={() => handleKanbanFilters("group_by", column_id)}
          >
            {verticalAlignPosition ? (
              <Maximize2 width={14} strokeWidth={2} />
            ) : (
              <Minimize2 width={14} strokeWidth={2} />
            )}
          </div>
        )}

        {!disableIssueCreation &&
          (renderExistingIssueModal ? (
            <CustomMenu
              customButton={
                <span className="flex h-[20px] w-[20px] flex-shrink-0 cursor-pointer items-center justify-center overflow-hidden rounded-sm transition-all hover:bg-neutral-component-surface-dark">
                  <Plus height={14} width={14} strokeWidth={2} />
                </span>
              }
            >
              <CustomMenu.MenuItem
                onClick={() => {
                  setTrackElement("Kanban layout");
                  setIsOpen(true);
                }}
              >
                <span className="flex items-center justify-start gap-2">Create issue</span>
              </CustomMenu.MenuItem>
              <CustomMenu.MenuItem
                onClick={() => {
                  setTrackElement("Kanban layout");
                  setOpenExistingIssueListModal(true);
                }}
              >
                <span className="flex items-center justify-start gap-2">Add an existing issue</span>
              </CustomMenu.MenuItem>
            </CustomMenu>
          ) : (
            <div
<<<<<<< HEAD
              className="flex h-[20px] w-[20px] flex-shrink-0 cursor-pointer items-center justify-center overflow-hidden rounded-sm transition-all hover:bg-neutral-component-surface-dark"
              onClick={() => setIsOpen(true)}
=======
              className="flex h-[20px] w-[20px] flex-shrink-0 cursor-pointer items-center justify-center overflow-hidden rounded-sm transition-all hover:bg-custom-background-80"
              onClick={() => {
                setTrackElement("Kanban layout");
                setIsOpen(true);
              }}
>>>>>>> f9e187d8
            >
              <Plus width={14} strokeWidth={2} />
            </div>
          ))}
      </div>
    </>
  );
});<|MERGE_RESOLUTION|>--- conflicted
+++ resolved
@@ -158,16 +158,11 @@
             </CustomMenu>
           ) : (
             <div
-<<<<<<< HEAD
-              className="flex h-[20px] w-[20px] flex-shrink-0 cursor-pointer items-center justify-center overflow-hidden rounded-sm transition-all hover:bg-neutral-component-surface-dark"
-              onClick={() => setIsOpen(true)}
-=======
               className="flex h-[20px] w-[20px] flex-shrink-0 cursor-pointer items-center justify-center overflow-hidden rounded-sm transition-all hover:bg-custom-background-80"
               onClick={() => {
                 setTrackElement("Kanban layout");
                 setIsOpen(true);
               }}
->>>>>>> f9e187d8
             >
               <Plus width={14} strokeWidth={2} />
             </div>
