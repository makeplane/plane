--- conflicted
+++ resolved
@@ -7,14 +7,9 @@
 // ui
 import { CustomMenu, TOAST_TYPE, setToast } from "@plane/ui";
 // components
-<<<<<<< HEAD
-import { ExistingIssuesListModal } from "components/core";
-import { CreateUpdateIssueModal } from "components/issues";
-=======
 import { ExistingIssuesListModal } from "@/components/core";
 import { CreateUpdateIssueModal } from "@/components/issues";
 // constants
->>>>>>> 15c7deb2
 // hooks
 import { useEventTracker } from "@/hooks/store";
 // types
