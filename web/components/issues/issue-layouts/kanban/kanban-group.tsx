<<<<<<< HEAD
import { MutableRefObject, useRef } from "react";
import { Droppable } from "@hello-pangea/dnd";
import { observer } from "mobx-react";
// hooks
import { TGroupedIssues, TIssue, IIssueDisplayProperties, IIssueMap, TSubGroupedIssues } from "@plane/types";
//components
import { KanbanIssueBlockLoader } from "@/components/ui/loader";
//hooks
import { useProjectState } from "@/hooks/store";
import { useIntersectionObserver } from "@/hooks/use-intersection-observer";
import { useIssuesStore } from "@/hooks/use-issue-layout-store";
//types
=======
import { MutableRefObject, useEffect, useRef, useState } from "react";
import { combine } from "@atlaskit/pragmatic-drag-and-drop/combine";
import { dropTargetForElements } from "@atlaskit/pragmatic-drag-and-drop/element/adapter";
import { autoScrollForElements } from "@atlaskit/pragmatic-drag-and-drop-auto-scroll/element";
import { observer } from "mobx-react";
//types
import {
  TGroupedIssues,
  TIssue,
  IIssueDisplayProperties,
  IIssueMap,
  TSubGroupedIssues,
  TUnGroupedIssues,
  TIssueGroupByOptions,
  TIssueOrderByOptions,
} from "@plane/types";
import { TOAST_TYPE, setToast } from "@plane/ui";
import { highlightIssueOnDrop } from "@/components/issues/issue-layouts/utils";
// helpers
import { cn } from "@/helpers/common.helper";
// hooks
import { useProjectState } from "@/hooks/store";
//components
import { GroupDragOverlay } from "../group-drag-overlay";
import { TRenderQuickActions } from "../list/list-view-types";
import { GroupDropLocation, getSourceFromDropPayload, getDestinationFromDropPayload, getIssueBlockId } from "../utils";
>>>>>>> 90d5dd5a
import { KanbanIssueBlocksList, KanBanQuickAddIssueForm } from ".";

interface IKanbanGroup {
  groupId: string;
  issuesMap: IIssueMap;
<<<<<<< HEAD
  peekIssueId?: string;
  groupedIssueIds: TGroupedIssues | TSubGroupedIssues;
=======
  issueIds: TGroupedIssues | TSubGroupedIssues | TUnGroupedIssues;
>>>>>>> 90d5dd5a
  displayProperties: IIssueDisplayProperties | undefined;
  sub_group_by: TIssueGroupByOptions | undefined;
  group_by: TIssueGroupByOptions | undefined;
  sub_group_id: string;
  isDragDisabled: boolean;
<<<<<<< HEAD
  updateIssue:
    | ((projectId: string | null | undefined, issueId: string, data: Partial<TIssue>) => Promise<void>)
    | undefined;
  quickActions: (issue: TIssue, customActionButton?: React.ReactElement) => React.ReactNode;
=======
  isDropDisabled: boolean;
  dropErrorMessage: string | undefined;
  updateIssue: ((projectId: string, issueId: string, data: Partial<TIssue>) => Promise<void>) | undefined;
  quickActions: TRenderQuickActions;
>>>>>>> 90d5dd5a
  enableQuickIssueCreate?: boolean;
  quickAddCallback?: (projectId: string | null | undefined, data: TIssue) => Promise<TIssue | undefined>;
  loadMoreIssues: (groupId?: string, subGroupId?: string) => void;
  disableIssueCreation?: boolean;
  canEditProperties: (projectId: string | undefined) => boolean;
  groupByVisibilityToggle?: boolean;
  scrollableContainerRef?: MutableRefObject<HTMLDivElement | null>;
  handleOnDrop: (source: GroupDropLocation, destination: GroupDropLocation) => Promise<void>;
  orderBy: TIssueOrderByOptions | undefined;
}

export const KanbanGroup = observer((props: IKanbanGroup) => {
  const {
    groupId,
    sub_group_id,
    group_by,
    orderBy,
    sub_group_by,
    issuesMap,
    displayProperties,
<<<<<<< HEAD
    groupedIssueIds,
    peekIssueId,
=======
    issueIds,
>>>>>>> 90d5dd5a
    isDragDisabled,
    isDropDisabled,
    dropErrorMessage,
    updateIssue,
    quickActions,
    canEditProperties,
    loadMoreIssues,
    enableQuickIssueCreate,
    disableIssueCreation,
    quickAddCallback,
    scrollableContainerRef,
    handleOnDrop,
  } = props;
  // hooks
  const projectState = useProjectState();

<<<<<<< HEAD
  const {
    issues: { getGroupIssueCount, getPaginationData, getIssueLoader },
  } = useIssuesStore();

  const intersectionRef = useRef<HTMLSpanElement | null>(null);

  useIntersectionObserver(scrollableContainerRef, intersectionRef, loadMoreIssues, `0% 100% 50% 100%`);
=======
  const [isDraggingOverColumn, setIsDraggingOverColumn] = useState(false);

  const columnRef = useRef<HTMLDivElement | null>(null);

  // Enable Kanban Columns as Drop Targets
  useEffect(() => {
    const element = columnRef.current;

    if (!element) return;

    return combine(
      dropTargetForElements({
        element,
        getData: () => ({ groupId, subGroupId: sub_group_id, columnId: `${groupId}__${sub_group_id}`, type: "COLUMN" }),
        onDragEnter: () => {
          setIsDraggingOverColumn(true);
        },
        onDragLeave: () => {
          setIsDraggingOverColumn(false);
        },
        onDragStart: () => {
          setIsDraggingOverColumn(true);
        },
        onDrop: (payload) => {
          setIsDraggingOverColumn(false);
          const source = getSourceFromDropPayload(payload);
          const destination = getDestinationFromDropPayload(payload);

          if (!source || !destination) return;

          if (isDropDisabled) {
            dropErrorMessage &&
              setToast({
                type: TOAST_TYPE.WARNING,
                title: "Warning!",
                message: dropErrorMessage,
              });
            return;
          }

          handleOnDrop(source, destination);

          highlightIssueOnDrop(
            getIssueBlockId(source.id, destination?.groupId, destination?.subGroupId),
            orderBy !== "sort_order"
          );
        },
      }),
      autoScrollForElements({
        element,
      })
    );
  }, [columnRef, groupId, sub_group_id, setIsDraggingOverColumn, orderBy, isDropDisabled, dropErrorMessage, handleOnDrop]);
>>>>>>> 90d5dd5a

  const prePopulateQuickAddData = (
    groupByKey: string | undefined,
    subGroupByKey: string | undefined | null,
    groupValue: string,
    subGroupValue: string
  ) => {
    const defaultState = projectState.projectStates?.find((state) => state.default);
    let preloadedData: object = { state_id: defaultState?.id };

    if (groupByKey) {
      if (groupByKey === "state") {
        preloadedData = { ...preloadedData, state_id: groupValue };
      } else if (groupByKey === "priority") {
        preloadedData = { ...preloadedData, priority: groupValue };
      } else if (groupByKey === "cycle") {
        preloadedData = { ...preloadedData, cycle_id: groupValue };
      } else if (groupByKey === "module") {
        preloadedData = { ...preloadedData, module_ids: [groupValue] };
      } else if (groupByKey === "labels" && groupValue != "None") {
        preloadedData = { ...preloadedData, label_ids: [groupValue] };
      } else if (groupByKey === "assignees" && groupValue != "None") {
        preloadedData = { ...preloadedData, assignee_ids: [groupValue] };
      } else if (groupByKey === "created_by") {
        preloadedData = { ...preloadedData };
      } else {
        preloadedData = { ...preloadedData, [groupByKey]: groupValue };
      }
    }

    if (subGroupByKey) {
      if (subGroupByKey === "state") {
        preloadedData = { ...preloadedData, state_id: subGroupValue };
      } else if (subGroupByKey === "priority") {
        preloadedData = { ...preloadedData, priority: subGroupValue };
      } else if (groupByKey === "cycle") {
        preloadedData = { ...preloadedData, cycle_id: subGroupValue };
      } else if (groupByKey === "module") {
        preloadedData = { ...preloadedData, module_ids: [subGroupValue] };
      } else if (subGroupByKey === "labels" && subGroupValue != "None") {
        preloadedData = { ...preloadedData, label_ids: [subGroupValue] };
      } else if (subGroupByKey === "assignees" && subGroupValue != "None") {
        preloadedData = { ...preloadedData, assignee_ids: [subGroupValue] };
      } else if (subGroupByKey === "created_by") {
        preloadedData = { ...preloadedData };
      } else {
        preloadedData = { ...preloadedData, [subGroupByKey]: subGroupValue };
      }
    }

    return preloadedData;
  };

<<<<<<< HEAD
  const isSubGroup = !!sub_group_id && sub_group_id !== "null";

  const issueIds = isSubGroup
    ? (groupedIssueIds as TSubGroupedIssues)?.[groupId]?.[sub_group_id] ?? []
    : (groupedIssueIds as TGroupedIssues)?.[groupId] ?? [];

  const groupIssueCount = getGroupIssueCount(groupId, sub_group_id, false);

  const nextPageResults = getPaginationData(groupId, sub_group_id)?.nextPageResults;

  const isPaginating = !!getIssueLoader(groupId, sub_group_id);

  const loadMore = isPaginating ? (
    <KanbanIssueBlockLoader />
  ) : (
    <div
      className="w-full sticky bottom-0 p-3 text-sm text-custom-primary-100 hover:underline cursor-pointer"
      onClick={() => loadMoreIssues(groupId, sub_group_id)}
    >
      {" "}
      Load more &darr;
    </div>
  );

  const shouldLoadMore =
    nextPageResults === undefined && groupIssueCount !== undefined
      ? issueIds?.length < groupIssueCount
      : !!nextPageResults;

  return (
    <div className={`relative w-full h-full transition-all`}>
      <Droppable droppableId={`${groupId}__${sub_group_id}`}>
        {(provided: any, snapshot: any) => (
          <div
            className={`relative h-full transition-all ${snapshot.isDraggingOver ? `bg-custom-background-80` : ``}`}
            {...provided.droppableProps}
            ref={provided.innerRef}
          >
            <KanbanIssueBlocksList
              sub_group_id={sub_group_id}
              columnId={groupId}
              issuesMap={issuesMap}
              peekIssueId={peekIssueId}
              issueIds={issueIds}
              displayProperties={displayProperties}
              isDragDisabled={isDragDisabled}
              updateIssue={updateIssue}
              quickActions={quickActions}
              canEditProperties={canEditProperties}
              scrollableContainerRef={scrollableContainerRef}
              isDragStarted={isDragStarted}
            />

            {provided.placeholder}

            {shouldLoadMore && (isSubGroup ? <>{loadMore}</> : <KanbanIssueBlockLoader ref={intersectionRef} />)}

            {enableQuickIssueCreate && !disableIssueCreation && (
              <div className="w-full bg-custom-background-90 py-0.5 sticky bottom-0">
                <KanBanQuickAddIssueForm
                  formKey="name"
                  groupId={groupId}
                  subGroupId={sub_group_id}
                  prePopulatedData={{
                    ...(group_by && prePopulateQuickAddData(group_by, sub_group_by, groupId, sub_group_id)),
                  }}
                  quickAddCallback={quickAddCallback}
                />
              </div>
            )}
          </div>
        )}
      </Droppable>
=======
  const canOverlayBeVisible = orderBy !== "sort_order" || isDropDisabled;
  const shouldOverlayBeVisible = isDraggingOverColumn && canOverlayBeVisible;

  return (
    <div
      id={`${groupId}__${sub_group_id}`}
      className={cn(
        "relative h-full transition-all min-h-[120px]",
        { "bg-custom-background-80 rounded": isDraggingOverColumn },
        { "vertical-scrollbar scrollbar-md": !sub_group_by && !shouldOverlayBeVisible }
      )}
      ref={columnRef}
    >
      <GroupDragOverlay
        dragColumnOrientation={sub_group_by ? "justify-start": "justify-center" }
        canOverlayBeVisible={canOverlayBeVisible}
        isDropDisabled={isDropDisabled}
        dropErrorMessage={dropErrorMessage}
        orderBy={orderBy}
        isDraggingOverColumn={isDraggingOverColumn}
      />
      <KanbanIssueBlocksList
        sub_group_id={sub_group_id}
        groupId={groupId}
        issuesMap={issuesMap}
        issueIds={(issueIds as TGroupedIssues)?.[groupId] || []}
        displayProperties={displayProperties}
        isDragDisabled={isDragDisabled}
        updateIssue={updateIssue}
        quickActions={quickActions}
        canEditProperties={canEditProperties}
        scrollableContainerRef={sub_group_by ? scrollableContainerRef : columnRef}
        canDropOverIssue={!canOverlayBeVisible}
      />

      {enableQuickIssueCreate && !disableIssueCreation && (
        <div className="w-full bg-custom-background-90 py-0.5 sticky bottom-0">
          <KanBanQuickAddIssueForm
            formKey="name"
            groupId={groupId}
            subGroupId={sub_group_id}
            prePopulatedData={{
              ...(group_by && prePopulateQuickAddData(group_by, sub_group_by, groupId, sub_group_id)),
            }}
            quickAddCallback={quickAddCallback}
            viewId={viewId}
          />
        </div>
      )}
>>>>>>> 90d5dd5a
    </div>
  );
});<|MERGE_RESOLUTION|>--- conflicted
+++ resolved
@@ -1,17 +1,3 @@
-<<<<<<< HEAD
-import { MutableRefObject, useRef } from "react";
-import { Droppable } from "@hello-pangea/dnd";
-import { observer } from "mobx-react";
-// hooks
-import { TGroupedIssues, TIssue, IIssueDisplayProperties, IIssueMap, TSubGroupedIssues } from "@plane/types";
-//components
-import { KanbanIssueBlockLoader } from "@/components/ui/loader";
-//hooks
-import { useProjectState } from "@/hooks/store";
-import { useIntersectionObserver } from "@/hooks/use-intersection-observer";
-import { useIssuesStore } from "@/hooks/use-issue-layout-store";
-//types
-=======
 import { MutableRefObject, useEffect, useRef, useState } from "react";
 import { combine } from "@atlaskit/pragmatic-drag-and-drop/combine";
 import { dropTargetForElements } from "@atlaskit/pragmatic-drag-and-drop/element/adapter";
@@ -24,48 +10,36 @@
   IIssueDisplayProperties,
   IIssueMap,
   TSubGroupedIssues,
-  TUnGroupedIssues,
   TIssueGroupByOptions,
   TIssueOrderByOptions,
 } from "@plane/types";
 import { TOAST_TYPE, setToast } from "@plane/ui";
 import { highlightIssueOnDrop } from "@/components/issues/issue-layouts/utils";
+import { KanbanIssueBlockLoader } from "@/components/ui";
 // helpers
 import { cn } from "@/helpers/common.helper";
 // hooks
 import { useProjectState } from "@/hooks/store";
-//components
+import { useIntersectionObserver } from "@/hooks/use-intersection-observer";
+import { useIssuesStore } from "@/hooks/use-issue-layout-store";
 import { GroupDragOverlay } from "../group-drag-overlay";
 import { TRenderQuickActions } from "../list/list-view-types";
 import { GroupDropLocation, getSourceFromDropPayload, getDestinationFromDropPayload, getIssueBlockId } from "../utils";
->>>>>>> 90d5dd5a
 import { KanbanIssueBlocksList, KanBanQuickAddIssueForm } from ".";
 
 interface IKanbanGroup {
   groupId: string;
   issuesMap: IIssueMap;
-<<<<<<< HEAD
-  peekIssueId?: string;
-  groupedIssueIds: TGroupedIssues | TSubGroupedIssues;
-=======
-  issueIds: TGroupedIssues | TSubGroupedIssues | TUnGroupedIssues;
->>>>>>> 90d5dd5a
+groupedIssueIds: TGroupedIssues | TSubGroupedIssues;
   displayProperties: IIssueDisplayProperties | undefined;
   sub_group_by: TIssueGroupByOptions | undefined;
   group_by: TIssueGroupByOptions | undefined;
   sub_group_id: string;
   isDragDisabled: boolean;
-<<<<<<< HEAD
-  updateIssue:
-    | ((projectId: string | null | undefined, issueId: string, data: Partial<TIssue>) => Promise<void>)
-    | undefined;
-  quickActions: (issue: TIssue, customActionButton?: React.ReactElement) => React.ReactNode;
-=======
   isDropDisabled: boolean;
   dropErrorMessage: string | undefined;
-  updateIssue: ((projectId: string, issueId: string, data: Partial<TIssue>) => Promise<void>) | undefined;
+  updateIssue: ((projectId: string | null, issueId: string, data: Partial<TIssue>) => Promise<void>) | undefined;
   quickActions: TRenderQuickActions;
->>>>>>> 90d5dd5a
   enableQuickIssueCreate?: boolean;
   quickAddCallback?: (projectId: string | null | undefined, data: TIssue) => Promise<TIssue | undefined>;
   loadMoreIssues: (groupId?: string, subGroupId?: string) => void;
@@ -86,13 +60,7 @@
     sub_group_by,
     issuesMap,
     displayProperties,
-<<<<<<< HEAD
     groupedIssueIds,
-    peekIssueId,
-=======
-    issueIds,
->>>>>>> 90d5dd5a
-    isDragDisabled,
     isDropDisabled,
     dropErrorMessage,
     updateIssue,
@@ -108,7 +76,6 @@
   // hooks
   const projectState = useProjectState();
 
-<<<<<<< HEAD
   const {
     issues: { getGroupIssueCount, getPaginationData, getIssueLoader },
   } = useIssuesStore();
@@ -116,7 +83,6 @@
   const intersectionRef = useRef<HTMLSpanElement | null>(null);
 
   useIntersectionObserver(scrollableContainerRef, intersectionRef, loadMoreIssues, `0% 100% 50% 100%`);
-=======
   const [isDraggingOverColumn, setIsDraggingOverColumn] = useState(false);
 
   const columnRef = useRef<HTMLDivElement | null>(null);
@@ -170,7 +136,6 @@
       })
     );
   }, [columnRef, groupId, sub_group_id, setIsDraggingOverColumn, orderBy, isDropDisabled, dropErrorMessage, handleOnDrop]);
->>>>>>> 90d5dd5a
 
   const prePopulateQuickAddData = (
     groupByKey: string | undefined,
@@ -224,7 +189,6 @@
     return preloadedData;
   };
 
-<<<<<<< HEAD
   const isSubGroup = !!sub_group_id && sub_group_id !== "null";
 
   const issueIds = isSubGroup
@@ -253,53 +217,7 @@
     nextPageResults === undefined && groupIssueCount !== undefined
       ? issueIds?.length < groupIssueCount
       : !!nextPageResults;
-
-  return (
-    <div className={`relative w-full h-full transition-all`}>
-      <Droppable droppableId={`${groupId}__${sub_group_id}`}>
-        {(provided: any, snapshot: any) => (
-          <div
-            className={`relative h-full transition-all ${snapshot.isDraggingOver ? `bg-custom-background-80` : ``}`}
-            {...provided.droppableProps}
-            ref={provided.innerRef}
-          >
-            <KanbanIssueBlocksList
-              sub_group_id={sub_group_id}
-              columnId={groupId}
-              issuesMap={issuesMap}
-              peekIssueId={peekIssueId}
-              issueIds={issueIds}
-              displayProperties={displayProperties}
-              isDragDisabled={isDragDisabled}
-              updateIssue={updateIssue}
-              quickActions={quickActions}
-              canEditProperties={canEditProperties}
-              scrollableContainerRef={scrollableContainerRef}
-              isDragStarted={isDragStarted}
-            />
-
-            {provided.placeholder}
-
-            {shouldLoadMore && (isSubGroup ? <>{loadMore}</> : <KanbanIssueBlockLoader ref={intersectionRef} />)}
-
-            {enableQuickIssueCreate && !disableIssueCreation && (
-              <div className="w-full bg-custom-background-90 py-0.5 sticky bottom-0">
-                <KanBanQuickAddIssueForm
-                  formKey="name"
-                  groupId={groupId}
-                  subGroupId={sub_group_id}
-                  prePopulatedData={{
-                    ...(group_by && prePopulateQuickAddData(group_by, sub_group_by, groupId, sub_group_id)),
-                  }}
-                  quickAddCallback={quickAddCallback}
-                />
-              </div>
-            )}
-          </div>
-        )}
-      </Droppable>
-=======
-  const canOverlayBeVisible = orderBy !== "sort_order" || isDropDisabled;
+      const canOverlayBeVisible = orderBy !== "sort_order" || isDropDisabled;
   const shouldOverlayBeVisible = isDraggingOverColumn && canOverlayBeVisible;
 
   return (
@@ -324,15 +242,16 @@
         sub_group_id={sub_group_id}
         groupId={groupId}
         issuesMap={issuesMap}
-        issueIds={(issueIds as TGroupedIssues)?.[groupId] || []}
+        issueIds={issueIds || []}
         displayProperties={displayProperties}
-        isDragDisabled={isDragDisabled}
         updateIssue={updateIssue}
         quickActions={quickActions}
         canEditProperties={canEditProperties}
         scrollableContainerRef={sub_group_by ? scrollableContainerRef : columnRef}
         canDropOverIssue={!canOverlayBeVisible}
       />
+
+{shouldLoadMore && (isSubGroup ? <>{loadMore}</> : <KanbanIssueBlockLoader ref={intersectionRef} />)}
 
       {enableQuickIssueCreate && !disableIssueCreation && (
         <div className="w-full bg-custom-background-90 py-0.5 sticky bottom-0">
@@ -344,11 +263,9 @@
               ...(group_by && prePopulateQuickAddData(group_by, sub_group_by, groupId, sub_group_id)),
             }}
             quickAddCallback={quickAddCallback}
-            viewId={viewId}
           />
         </div>
       )}
->>>>>>> 90d5dd5a
     </div>
   );
 });