--- conflicted
+++ resolved
@@ -1,11 +1,5 @@
 import { MutableRefObject } from "react";
-<<<<<<< HEAD
-import { observer } from "mobx-react";
-// components
-import { useCycle, useLabel, useMember, useModule, useProject, useProjectState } from "hooks/store";
-=======
 import { observer } from "mobx-react-lite";
->>>>>>> 204e4a8c
 import {
   GroupByColumnTypes,
   IGroupByColumn,
