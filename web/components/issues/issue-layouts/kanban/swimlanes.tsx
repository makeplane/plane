--- conflicted
+++ resolved
@@ -1,7 +1,6 @@
 import { MutableRefObject } from "react";
 import { observer } from "mobx-react-lite";
 // components
-import { TCreateModalStoreTypes } from "constants/issue";
 import { useCycle, useLabel, useMember, useModule, useProject, useProjectState } from "hooks/store";
 import {
   GroupByColumnTypes,
@@ -14,20 +13,13 @@
   TUnGroupedIssues,
   TIssueKanbanFilters,
 } from "@plane/types";
-<<<<<<< HEAD
-// constants
-import { useCycle, useLabel, useMember, useModule, useProject, useProjectState } from "hooks/store";
-import { getGroupByColumns } from "../utils";
-import { KanbanStoreType } from "./base-kanban-root";
-=======
-import { EIssueActions } from "../types";
 import { getGroupByColumns } from "../utils";
 import { KanBan } from "./default";
 import { HeaderGroupByCard } from "./headers/group-by-card";
 import { HeaderSubGroupByCard } from "./headers/sub-group-by-card";
+import { KanbanStoreType } from "./base-kanban-root";
 // types
 // constants
->>>>>>> b3d3c0fb
 
 interface ISubGroupSwimlaneHeader {
   issueIds: TGroupedIssues | TSubGroupedIssues | TUnGroupedIssues;
