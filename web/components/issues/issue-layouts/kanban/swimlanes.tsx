--- conflicted
+++ resolved
@@ -14,15 +14,10 @@
 } from "@plane/types";
 // hooks
 import { useCycle, useLabel, useMember, useModule, useProject, useProjectState } from "@/hooks/store";
-<<<<<<< HEAD
 import { useIssueStoreType } from "@/hooks/use-issue-layout-store";
 // components
-import { getGroupByColumns, isWorkspaceLevel } from "../utils";
-=======
 import { TRenderQuickActions } from "../list/list-view-types";
 import { getGroupByColumns, isWorkspaceLevel, GroupDropLocation } from "../utils";
-import { KanbanStoreType } from "./base-kanban-root";
->>>>>>> 90d5dd5a
 import { KanBan } from "./default";
 import { HeaderGroupByCard } from "./headers/group-by-card";
 import { HeaderSubGroupByCard } from "./headers/sub-group-by-card";
@@ -30,19 +25,13 @@
 // constants
 
 interface ISubGroupSwimlaneHeader {
-<<<<<<< HEAD
   getGroupIssueCount: (
     groupId: string | undefined,
     subGroupId: string | undefined,
     isSubGroupCumulative: boolean
   ) => number | undefined;
-  sub_group_by: string | null;
-  group_by: string | null;
-=======
-  issueIds: TGroupedIssues | TSubGroupedIssues | TUnGroupedIssues;
   sub_group_by: TIssueGroupByOptions | undefined;
   group_by: TIssueGroupByOptions | undefined;
->>>>>>> 90d5dd5a
   list: IGroupByColumn[];
   kanbanFilters: TIssueKanbanFilters;
   handleKanbanFilters: (toggle: "group_by" | "sub_group_by", value: string) => void;
@@ -103,15 +92,8 @@
   ) => number | undefined;
   showEmptyGroup: boolean;
   displayProperties: IIssueDisplayProperties | undefined;
-<<<<<<< HEAD
-  updateIssue:
-    | ((projectId: string | null | undefined, issueId: string, data: Partial<TIssue>) => Promise<void>)
-    | undefined;
-  quickActions: (issue: TIssue, customActionButton?: React.ReactElement) => React.ReactNode;
-=======
-  updateIssue: ((projectId: string, issueId: string, data: Partial<TIssue>) => Promise<void>) | undefined;
+  updateIssue: ((projectId: string | null, issueId: string, data: Partial<TIssue>) => Promise<void>) | undefined;
   quickActions: TRenderQuickActions;
->>>>>>> 90d5dd5a
   kanbanFilters: TIssueKanbanFilters;
   handleKanbanFilters: (toggle: "group_by" | "sub_group_by", value: string) => void;
   handleOnDrop: (source: GroupDropLocation, destination: GroupDropLocation) => Promise<void>;
@@ -170,14 +152,9 @@
     <div className="relative h-max min-h-full w-full">
       {list &&
         list.length > 0 &&
-<<<<<<< HEAD
-        list.map((_list: any) => {
+        list.map((_list: IGroupByColumn) => {
           const issueCount = getGroupIssueCount(undefined, _list.id, true) ?? 0;
           const subGroupByVisibilityToggle = visibilitySubGroupBy(_list, issueCount);
-=======
-        list.map((_list: IGroupByColumn) => {
-          const subGroupByVisibilityToggle = visibilitySubGroupBy(_list);
->>>>>>> 90d5dd5a
           if (subGroupByVisibilityToggle.showGroup === false) return <></>;
           return (
             <div key={_list.id} className="flex flex-shrink-0 flex-col">
@@ -214,18 +191,14 @@
                     addIssuesToView={addIssuesToView}
                     quickAddCallback={quickAddCallback}
                     scrollableContainerRef={scrollableContainerRef}
-<<<<<<< HEAD
-                    isDragStarted={isDragStarted}
                     loadMoreIssues={loadMoreIssues}
-=======
                     handleOnDrop={handleOnDrop}
                     orderBy={orderBy}
                     isDropDisabled={_list.isDropDisabled}
                     dropErrorMessage={_list.dropErrorMessage}
                     subGroupIssueHeaderCount={(groupByListId: string) =>
-                      getSubGroupHeaderIssuesCount(issueIds as TSubGroupedIssues, groupByListId)
+                      getGroupIssueCount(groupByListId, _list.id, true) ?? 0
                     }
->>>>>>> 90d5dd5a
                   />
                 </div>
               )}
@@ -245,19 +218,10 @@
     isSubGroupCumulative: boolean
   ) => number | undefined;
   displayProperties: IIssueDisplayProperties | undefined;
-<<<<<<< HEAD
-  sub_group_by: string | null;
-  group_by: string | null;
-  updateIssue:
-    | ((projectId: string | null | undefined, issueId: string, data: Partial<TIssue>) => Promise<void>)
-    | undefined;
-  quickActions: (issue: TIssue, customActionButton?: React.ReactElement) => React.ReactNode;
-=======
   sub_group_by: TIssueGroupByOptions | undefined;
   group_by: TIssueGroupByOptions | undefined;
-  updateIssue: ((projectId: string, issueId: string, data: Partial<TIssue>) => Promise<void>) | undefined;
+  updateIssue: ((projectId: string | null, issueId: string, data: Partial<TIssue>) => Promise<void>) | undefined;
   quickActions: TRenderQuickActions;
->>>>>>> 90d5dd5a
   kanbanFilters: TIssueKanbanFilters;
   handleKanbanFilters: (toggle: "group_by" | "sub_group_by", value: string) => void;
   loadMoreIssues: (groupId?: string, subGroupId?: string) => void;
