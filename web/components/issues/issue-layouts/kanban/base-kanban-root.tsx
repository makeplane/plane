import { FC, useCallback, useRef, useState } from "react";
import { DragDropContext, DragStart, DraggableLocation, DropResult, Droppable } from "@hello-pangea/dnd";
import { observer } from "mobx-react-lite";
import { useRouter } from "next/router";
// hooks
import { Spinner, TOAST_TYPE, setToast } from "@plane/ui";
import { DeleteIssueModal } from "components/issues";
import { ISSUE_DELETED } from "constants/event-tracker";
import { EIssueFilterType, TCreateModalStoreTypes } from "constants/issue";
import { EUserProjectRoles } from "constants/project";
import { useEventTracker, useUser } from "hooks/store";
<<<<<<< HEAD
import { useIssuesActions } from "hooks/use-issues-actions";
import useToast from "hooks/use-toast";
=======
>>>>>>> b3d3c0fb
// ui
// types
import { ICycleIssues, ICycleIssuesFilter } from "store/issue/cycle";
import { IDraftIssues, IDraftIssuesFilter } from "store/issue/draft";
import { IModuleIssues, IModuleIssuesFilter } from "store/issue/module";
import { IProfileIssues, IProfileIssuesFilter } from "store/issue/profile";
import { IProjectIssues, IProjectIssuesFilter } from "store/issue/project";
import { IProjectViewIssues, IProjectViewIssuesFilter } from "store/issue/project-views";
import { TIssue } from "@plane/types";
import { IQuickActionProps } from "../list/list-view-types";
<<<<<<< HEAD
=======
import { EIssueActions } from "../types";
>>>>>>> b3d3c0fb
//components
import { KanBan } from "./default";
import { KanBanSwimLanes } from "./swimlanes";
import { handleDragDrop } from "./utils";
<<<<<<< HEAD
import { EIssueFilterType, EIssuesStoreType } from "constants/issue";
import { ISSUE_DELETED } from "constants/event-tracker";
=======
>>>>>>> b3d3c0fb

export type KanbanStoreType =
  | EIssuesStoreType.PROJECT
  | EIssuesStoreType.MODULE
  | EIssuesStoreType.CYCLE
  | EIssuesStoreType.PROJECT_VIEW
  | EIssuesStoreType.DRAFT
  | EIssuesStoreType.PROFILE;
export interface IBaseKanBanLayout {
  QuickActions: FC<IQuickActionProps>;
  showLoader?: boolean;
  viewId?: string;
  storeType: KanbanStoreType;
  addIssuesToView?: (issueIds: string[]) => Promise<any>;
  canEditPropertiesBasedOnProject?: (projectId: string) => boolean;
  isCompletedCycle?: boolean;
}

type KanbanDragState = {
  draggedIssueId?: string | null;
  source?: DraggableLocation | null;
  destination?: DraggableLocation | null;
};

export const BaseKanBanRoot: React.FC<IBaseKanBanLayout> = observer((props: IBaseKanBanLayout) => {
  const {
    QuickActions,
    showLoader,
    viewId,
    storeType,
    addIssuesToView,
    canEditPropertiesBasedOnProject,
    isCompletedCycle = false,
  } = props;
  // router
  const router = useRouter();
  const { workspaceSlug, projectId } = router.query;
  // store hooks
  const {
    membership: { currentProjectRole },
  } = useUser();
  const { captureIssueEvent } = useEventTracker();
<<<<<<< HEAD
  const { issueMap, issuesFilter, issues } = useIssues(storeType);
  const { updateIssue, removeIssue, removeIssueFromView, archiveIssue, restoreIssue, updateFilters } =
    useIssuesActions(storeType);
  // toast alert
  const { setToastAlert } = useToast();
=======
  const { issueMap } = useIssues();
>>>>>>> b3d3c0fb

  const issueIds = issues?.groupedIssueIds || [];

  const displayFilters = issuesFilter?.issueFilters?.displayFilters;
  const displayProperties = issuesFilter?.issueFilters?.displayProperties;

  const sub_group_by: string | null = displayFilters?.sub_group_by || null;
  const group_by: string | null = displayFilters?.group_by || null;

  const userDisplayFilters = displayFilters || null;

  const KanBanView = sub_group_by ? KanBanSwimLanes : KanBan;

  const { enableInlineEditing, enableQuickAdd, enableIssueCreation } = issues?.viewFlags || {};

  const scrollableContainerRef = useRef<HTMLDivElement | null>(null);

  // states
  const [isDragStarted, setIsDragStarted] = useState<boolean>(false);
  const [dragState, setDragState] = useState<KanbanDragState>({});
  const [deleteIssueModal, setDeleteIssueModal] = useState(false);

  const isEditingAllowed = !!currentProjectRole && currentProjectRole >= EUserProjectRoles.MEMBER;

  const canEditProperties = useCallback(
    (projectId: string | undefined) => {
      const isEditingAllowedBasedOnProject =
        canEditPropertiesBasedOnProject && projectId ? canEditPropertiesBasedOnProject(projectId) : isEditingAllowed;

      return enableInlineEditing && isEditingAllowedBasedOnProject;
    },
    [canEditPropertiesBasedOnProject, enableInlineEditing, isEditingAllowed]
  );

  const onDragStart = (dragStart: DragStart) => {
    setDragState({
      draggedIssueId: dragStart.draggableId.split("__")[0],
    });
    setIsDragStarted(true);
  };

  const onDragEnd = async (result: DropResult) => {
    setIsDragStarted(false);

    if (!result) return;

    if (
      result.destination &&
      result.source &&
      result.source.droppableId &&
      result.destination.droppableId &&
      result.destination.droppableId === result.source.droppableId &&
      result.destination.index === result.source.index
    )
      return;

    if (handleDragDrop) {
      if (result.destination?.droppableId && result.destination?.droppableId.split("__")[0] === "issue-trash-box") {
        setDragState({
          ...dragState,
          source: result.source,
          destination: result.destination,
        });
        setDeleteIssueModal(true);
      } else {
        await handleDragDrop(
          result.source,
          result.destination,
          workspaceSlug?.toString(),
          projectId?.toString(),
          sub_group_by,
          group_by,
          issueMap,
          issueIds,
          updateIssue,
          removeIssue
        ).catch((err) => {
          setToast({
            title: "Error",
            type: TOAST_TYPE.ERROR,
            message: err.detail ?? "Failed to perform this action",
          });
        });
      }
    }
  };

  const renderQuickActions = useCallback(
    (issue: TIssue, customActionButton?: React.ReactElement) => (
      <QuickActions
        customActionButton={customActionButton}
        issue={issue}
        handleDelete={async () => removeIssue(issue.project_id, issue.id)}
        handleUpdate={async (data) => updateIssue && updateIssue(issue.project_id, issue.id, data)}
        handleRemoveFromView={async () => removeIssueFromView && removeIssueFromView(issue.project_id, issue.id)}
        handleArchive={async () => archiveIssue && archiveIssue(issue.project_id, issue.id)}
        handleRestore={async () => restoreIssue && restoreIssue(issue.project_id, issue.id)}
        readOnly={!isEditingAllowed || isCompletedCycle}
      />
    ),
    // eslint-disable-next-line react-hooks/exhaustive-deps
    [isEditingAllowed, isCompletedCycle, removeIssue, updateIssue, removeIssueFromView, archiveIssue, restoreIssue]
  );

  const handleDeleteIssue = async () => {
    if (!handleDragDrop || !dragState.draggedIssueId) return;
    await handleDragDrop(
      dragState.source,
      dragState.destination,
      workspaceSlug?.toString(),
      projectId?.toString(),
      sub_group_by,
      group_by,
      issueMap,
      issueIds,
      updateIssue,
      removeIssue
    ).finally(() => {
      const draggedIssue = issueMap[dragState.draggedIssueId!];
      removeIssue(draggedIssue.project_id, draggedIssue.id);
      setDeleteIssueModal(false);
      setDragState({});
      captureIssueEvent({
        eventName: ISSUE_DELETED,
        payload: { id: dragState.draggedIssueId!, state: "FAILED", element: "Kanban layout drag & drop" },
        path: router.asPath,
      });
    });
  };

  const handleKanbanFilters = (toggle: "group_by" | "sub_group_by", value: string) => {
    if (workspaceSlug && projectId) {
<<<<<<< HEAD
      let _kanbanFilters = issuesFilter?.issueFilters?.kanbanFilters?.[toggle] || [];
      if (_kanbanFilters.includes(value)) _kanbanFilters = _kanbanFilters.filter((_value) => _value != value);
      else _kanbanFilters.push(value);
      updateFilters(projectId.toString(), EIssueFilterType.KANBAN_FILTERS, {
        [toggle]: _kanbanFilters,
      });
=======
      let kanbanFilters = issuesFilter?.issueFilters?.kanbanFilters?.[toggle] || [];
      if (kanbanFilters.includes(value)) kanbanFilters = kanbanFilters.filter((_value) => _value != value);
      else kanbanFilters.push(value);
      issuesFilter.updateFilters(
        workspaceSlug.toString(),
        projectId.toString(),
        EIssueFilterType.KANBAN_FILTERS,
        {
          [toggle]: kanbanFilters,
        },
        viewId
      );
>>>>>>> b3d3c0fb
    }
  };

  const kanbanFilters = issuesFilter?.issueFilters?.kanbanFilters || { group_by: [], sub_group_by: [] };

  return (
    <>
      <DeleteIssueModal
        dataId={dragState.draggedIssueId}
        isOpen={deleteIssueModal}
        handleClose={() => setDeleteIssueModal(false)}
        onSubmit={handleDeleteIssue}
      />

      {showLoader && issues?.loader === "init-loader" && (
        <div className="fixed right-2 top-16 z-30 flex h-10 w-10 items-center justify-center rounded bg-custom-background-80 shadow-custom-shadow-sm">
          <Spinner className="h-5 w-5" />
        </div>
      )}

      <div
        className="vertical-scrollbar horizontal-scrollbar scrollbar-lg relative flex h-full w-full overflow-auto bg-custom-background-90"
        ref={scrollableContainerRef}
      >
        <div className="relative h-max w-max min-w-full bg-custom-background-90 px-2">
          <DragDropContext onDragStart={onDragStart} onDragEnd={onDragEnd}>
            {/* drag and delete component */}
            <div
              className={`fixed left-1/2 -translate-x-1/2 ${
                isDragStarted ? "z-40" : ""
              } top-3 mx-3 flex w-72 items-center justify-center`}
            >
              <Droppable droppableId="issue-trash-box" isDropDisabled={!isDragStarted}>
                {(provided, snapshot) => (
                  <div
                    className={`${
                      isDragStarted ? `opacity-100` : `opacity-0`
                    } flex w-full items-center justify-center rounded border-2 border-red-500/20 bg-custom-background-100 px-3 py-5 text-xs font-medium italic text-red-500 ${
                      snapshot.isDraggingOver ? "bg-red-500 opacity-70 blur-2xl" : ""
                    } transition duration-300`}
                    ref={provided.innerRef}
                    {...provided.droppableProps}
                  >
                    Drop here to delete the issue.
                  </div>
                )}
              </Droppable>
            </div>
<<<<<<< HEAD
            <div className="w-max h-max">
=======

            <div className="h-max w-max">
>>>>>>> b3d3c0fb
              <KanBanView
                issuesMap={issueMap}
                issueIds={issueIds}
                displayProperties={displayProperties}
                sub_group_by={sub_group_by}
                group_by={group_by}
                updateIssue={updateIssue}
                quickActions={renderQuickActions}
                handleKanbanFilters={handleKanbanFilters}
                kanbanFilters={kanbanFilters}
                enableQuickIssueCreate={enableQuickAdd}
                showEmptyGroup={userDisplayFilters?.show_empty_groups ?? true}
                quickAddCallback={issues?.quickAddIssue}
                viewId={viewId}
                disableIssueCreation={!enableIssueCreation || !isEditingAllowed || isCompletedCycle}
                canEditProperties={canEditProperties}
                storeType={storeType}
                addIssuesToView={addIssuesToView}
                scrollableContainerRef={scrollableContainerRef}
                isDragStarted={isDragStarted}
              />
            </div>
          </DragDropContext>
        </div>
      </div>
    </>
  );
});<|MERGE_RESOLUTION|>--- conflicted
+++ resolved
@@ -6,37 +6,18 @@
 import { Spinner, TOAST_TYPE, setToast } from "@plane/ui";
 import { DeleteIssueModal } from "components/issues";
 import { ISSUE_DELETED } from "constants/event-tracker";
-import { EIssueFilterType, TCreateModalStoreTypes } from "constants/issue";
+import { EIssueFilterType, EIssuesStoreType } from "constants/issue";
 import { EUserProjectRoles } from "constants/project";
-import { useEventTracker, useUser } from "hooks/store";
-<<<<<<< HEAD
+import { useEventTracker, useIssues, useUser } from "hooks/store";
 import { useIssuesActions } from "hooks/use-issues-actions";
-import useToast from "hooks/use-toast";
-=======
->>>>>>> b3d3c0fb
 // ui
 // types
-import { ICycleIssues, ICycleIssuesFilter } from "store/issue/cycle";
-import { IDraftIssues, IDraftIssuesFilter } from "store/issue/draft";
-import { IModuleIssues, IModuleIssuesFilter } from "store/issue/module";
-import { IProfileIssues, IProfileIssuesFilter } from "store/issue/profile";
-import { IProjectIssues, IProjectIssuesFilter } from "store/issue/project";
-import { IProjectViewIssues, IProjectViewIssuesFilter } from "store/issue/project-views";
 import { TIssue } from "@plane/types";
 import { IQuickActionProps } from "../list/list-view-types";
-<<<<<<< HEAD
-=======
-import { EIssueActions } from "../types";
->>>>>>> b3d3c0fb
 //components
 import { KanBan } from "./default";
 import { KanBanSwimLanes } from "./swimlanes";
 import { handleDragDrop } from "./utils";
-<<<<<<< HEAD
-import { EIssueFilterType, EIssuesStoreType } from "constants/issue";
-import { ISSUE_DELETED } from "constants/event-tracker";
-=======
->>>>>>> b3d3c0fb
 
 export type KanbanStoreType =
   | EIssuesStoreType.PROJECT
@@ -79,15 +60,9 @@
     membership: { currentProjectRole },
   } = useUser();
   const { captureIssueEvent } = useEventTracker();
-<<<<<<< HEAD
   const { issueMap, issuesFilter, issues } = useIssues(storeType);
   const { updateIssue, removeIssue, removeIssueFromView, archiveIssue, restoreIssue, updateFilters } =
     useIssuesActions(storeType);
-  // toast alert
-  const { setToastAlert } = useToast();
-=======
-  const { issueMap } = useIssues();
->>>>>>> b3d3c0fb
 
   const issueIds = issues?.groupedIssueIds || [];
 
@@ -220,27 +195,16 @@
 
   const handleKanbanFilters = (toggle: "group_by" | "sub_group_by", value: string) => {
     if (workspaceSlug && projectId) {
-<<<<<<< HEAD
-      let _kanbanFilters = issuesFilter?.issueFilters?.kanbanFilters?.[toggle] || [];
-      if (_kanbanFilters.includes(value)) _kanbanFilters = _kanbanFilters.filter((_value) => _value != value);
-      else _kanbanFilters.push(value);
-      updateFilters(projectId.toString(), EIssueFilterType.KANBAN_FILTERS, {
-        [toggle]: _kanbanFilters,
-      });
-=======
       let kanbanFilters = issuesFilter?.issueFilters?.kanbanFilters?.[toggle] || [];
       if (kanbanFilters.includes(value)) kanbanFilters = kanbanFilters.filter((_value) => _value != value);
       else kanbanFilters.push(value);
-      issuesFilter.updateFilters(
-        workspaceSlug.toString(),
+      updateFilters(
         projectId.toString(),
         EIssueFilterType.KANBAN_FILTERS,
         {
           [toggle]: kanbanFilters,
-        },
-        viewId
+        }
       );
->>>>>>> b3d3c0fb
     }
   };
 
@@ -289,12 +253,8 @@
                 )}
               </Droppable>
             </div>
-<<<<<<< HEAD
-            <div className="w-max h-max">
-=======
 
             <div className="h-max w-max">
->>>>>>> b3d3c0fb
               <KanBanView
                 issuesMap={issueMap}
                 issueIds={issueIds}
