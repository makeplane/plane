--- conflicted
+++ resolved
@@ -247,14 +247,10 @@
         </div>
       )}
 
-<<<<<<< HEAD
       <div
         className="horizontal-scroll-enable relative h-full w-full overflow-auto bg-custom-background-90"
         ref={scrollableContainerRef}
       >
-=======
-      <div className="horizontal-scroll-enable relative h-full w-full overflow-auto bg-custom-background-90">
->>>>>>> 76db394a
         <div className="relative h-max w-max min-w-full bg-custom-background-90 px-2">
           <DragDropContext onDragStart={onDragStart} onDragEnd={onDragEnd}>
             {/* drag and delete component */}
