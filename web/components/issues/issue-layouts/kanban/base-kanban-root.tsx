import { FC, useCallback, useRef, useState } from "react";
import { DragDropContext, DragStart, DraggableLocation, DropResult, Droppable } from "@hello-pangea/dnd";
import { useRouter } from "next/router";
import { observer } from "mobx-react-lite";
// hooks
import { useEventTracker, useUser } from "hooks/store";
import { useIssuesActions } from "hooks/use-issues-actions";
import useToast from "hooks/use-toast";
// ui
import { Spinner } from "@plane/ui";
// types
import { TIssue } from "@plane/types";
import { IQuickActionProps } from "../list/list-view-types";
//components
import { KanBan } from "./default";
import { KanBanSwimLanes } from "./swimlanes";
import { DeleteIssueModal } from "components/issues";
import { EUserProjectRoles } from "constants/project";
import { useIssues } from "hooks/store/use-issues";
import { handleDragDrop } from "./utils";
import { EIssueFilterType, EIssuesStoreType } from "constants/issue";
import { ISSUE_DELETED } from "constants/event-tracker";

export type KanbanStoreType =
  | EIssuesStoreType.PROJECT
  | EIssuesStoreType.MODULE
  | EIssuesStoreType.CYCLE
  | EIssuesStoreType.PROJECT_VIEW
  | EIssuesStoreType.DRAFT
  | EIssuesStoreType.PROFILE;
export interface IBaseKanBanLayout {
  QuickActions: FC<IQuickActionProps>;
  showLoader?: boolean;
  viewId?: string;
  storeType: KanbanStoreType;
  addIssuesToView?: (issueIds: string[]) => Promise<any>;
  canEditPropertiesBasedOnProject?: (projectId: string) => boolean;
  isCompletedCycle?: boolean;
}

type KanbanDragState = {
  draggedIssueId?: string | null;
  source?: DraggableLocation | null;
  destination?: DraggableLocation | null;
};

export const BaseKanBanRoot: React.FC<IBaseKanBanLayout> = observer((props: IBaseKanBanLayout) => {
  const {
    QuickActions,
    showLoader,
    viewId,
    storeType,
    addIssuesToView,
    canEditPropertiesBasedOnProject,
    isCompletedCycle = false,
  } = props;
  // router
  const router = useRouter();
  const { workspaceSlug, projectId } = router.query;
  // store hooks
  const {
    membership: { currentProjectRole },
  } = useUser();
  const { captureIssueEvent } = useEventTracker();
  const { issueMap, issuesFilter, issues } = useIssues(storeType);
  const { updateIssue, removeIssue, removeIssueFromView, archiveIssue, restoreIssue, updateFilters } =
    useIssuesActions(storeType);
  // toast alert
  const { setToastAlert } = useToast();

  const issueIds = issues?.groupedIssueIds || [];

  const displayFilters = issuesFilter?.issueFilters?.displayFilters;
  const displayProperties = issuesFilter?.issueFilters?.displayProperties;

  const sub_group_by: string | null = displayFilters?.sub_group_by || null;
  const group_by: string | null = displayFilters?.group_by || null;

  const userDisplayFilters = displayFilters || null;

  const KanBanView = sub_group_by ? KanBanSwimLanes : KanBan;

  const { enableInlineEditing, enableQuickAdd, enableIssueCreation } = issues?.viewFlags || {};

  const scrollableContainerRef = useRef<HTMLDivElement | null>(null);

  // states
  const [isDragStarted, setIsDragStarted] = useState<boolean>(false);
  const [dragState, setDragState] = useState<KanbanDragState>({});
  const [deleteIssueModal, setDeleteIssueModal] = useState(false);

  const isEditingAllowed = !!currentProjectRole && currentProjectRole >= EUserProjectRoles.MEMBER;

  const canEditProperties = useCallback(
    (projectId: string | undefined) => {
      const isEditingAllowedBasedOnProject =
        canEditPropertiesBasedOnProject && projectId ? canEditPropertiesBasedOnProject(projectId) : isEditingAllowed;

      return enableInlineEditing && isEditingAllowedBasedOnProject;
    },
    [canEditPropertiesBasedOnProject, enableInlineEditing, isEditingAllowed]
  );

  const onDragStart = (dragStart: DragStart) => {
    setDragState({
      draggedIssueId: dragStart.draggableId.split("__")[0],
    });
    setIsDragStarted(true);
  };

  const onDragEnd = async (result: DropResult) => {
    setIsDragStarted(false);

    if (!result) return;

    if (
      result.destination &&
      result.source &&
      result.source.droppableId &&
      result.destination.droppableId &&
      result.destination.droppableId === result.source.droppableId &&
      result.destination.index === result.source.index
    )
      return;

    if (handleDragDrop) {
      if (result.destination?.droppableId && result.destination?.droppableId.split("__")[0] === "issue-trash-box") {
        setDragState({
          ...dragState,
          source: result.source,
          destination: result.destination,
        });
        setDeleteIssueModal(true);
      } else {
        await handleDragDrop(
          result.source,
          result.destination,
          workspaceSlug?.toString(),
          projectId?.toString(),
          sub_group_by,
          group_by,
          issueMap,
          issueIds,
          updateIssue,
          removeIssue
        ).catch((err) => {
          setToastAlert({
            title: "Error",
            type: "error",
            message: err.detail ?? "Failed to perform this action",
          });
        });
      }
    }
  };

  const renderQuickActions = useCallback(
    (issue: TIssue, customActionButton?: React.ReactElement) => (
      <QuickActions
        customActionButton={customActionButton}
        issue={issue}
        handleDelete={async () => removeIssue(issue.project_id, issue.id)}
        handleUpdate={async (data) => updateIssue && updateIssue(issue.project_id, issue.id, data)}
        handleRemoveFromView={async () => removeIssueFromView && removeIssueFromView(issue.project_id, issue.id)}
        handleArchive={async () => archiveIssue && archiveIssue(issue.project_id, issue.id)}
        handleRestore={async () => restoreIssue && restoreIssue(issue.project_id, issue.id)}
        readOnly={!isEditingAllowed || isCompletedCycle}
      />
    ),
    // eslint-disable-next-line react-hooks/exhaustive-deps
    [isEditingAllowed, isCompletedCycle, removeIssue, updateIssue, removeIssueFromView, archiveIssue, restoreIssue]
  );

  const handleDeleteIssue = async () => {
    if (!handleDragDrop || !dragState.draggedIssueId) return;
    await handleDragDrop(
      dragState.source,
      dragState.destination,
      workspaceSlug?.toString(),
      projectId?.toString(),
      sub_group_by,
      group_by,
      issueMap,
      issueIds,
      updateIssue,
      removeIssue
    ).finally(() => {
      const draggedIssue = issueMap[dragState.draggedIssueId!];
      removeIssue(draggedIssue.project_id, draggedIssue.id);
      setDeleteIssueModal(false);
      setDragState({});
      captureIssueEvent({
        eventName: ISSUE_DELETED,
        payload: { id: dragState.draggedIssueId!, state: "FAILED", element: "Kanban layout drag & drop" },
        path: router.asPath,
      });
    });
  };

  const handleKanbanFilters = (toggle: "group_by" | "sub_group_by", value: string) => {
    if (workspaceSlug && projectId) {
      let _kanbanFilters = issuesFilter?.issueFilters?.kanbanFilters?.[toggle] || [];
      if (_kanbanFilters.includes(value)) _kanbanFilters = _kanbanFilters.filter((_value) => _value != value);
      else _kanbanFilters.push(value);
      updateFilters(projectId.toString(), EIssueFilterType.KANBAN_FILTERS, {
        [toggle]: _kanbanFilters,
      });
    }
  };

  const kanbanFilters = issuesFilter?.issueFilters?.kanbanFilters || { group_by: [], sub_group_by: [] };

  return (
    <>
      <DeleteIssueModal
        dataId={dragState.draggedIssueId}
        isOpen={deleteIssueModal}
        handleClose={() => setDeleteIssueModal(false)}
        onSubmit={handleDeleteIssue}
      />

      {showLoader && issues?.loader === "init-loader" && (
        <div className="fixed right-2 top-16 z-30 flex h-10 w-10 items-center justify-center rounded bg-custom-background-80 shadow-custom-shadow-sm">
          <Spinner className="h-5 w-5" />
        </div>
      )}

      <div
        className="flex relative h-full w-full overflow-auto bg-custom-background-90 vertical-scrollbar horizontal-scrollbar scrollbar-lg"
        ref={scrollableContainerRef}
      >
        <div className="relative h-max w-max min-w-full bg-custom-background-90 px-2">
          <DragDropContext onDragStart={onDragStart} onDragEnd={onDragEnd}>
            {/* drag and delete component */}
            <div
              className={`fixed left-1/2 -translate-x-1/2 ${
                isDragStarted ? "z-40" : ""
              } top-3 mx-3 flex w-72 items-center justify-center`}
            >
              <Droppable droppableId="issue-trash-box" isDropDisabled={!isDragStarted}>
                {(provided, snapshot) => (
                  <div
                    className={`${
                      isDragStarted ? `opacity-100` : `opacity-0`
                    } flex w-full items-center justify-center rounded border-2 border-red-500/20 bg-custom-background-100 px-3 py-5 text-xs font-medium italic text-red-500 ${
                      snapshot.isDraggingOver ? "bg-red-500 opacity-70 blur-2xl" : ""
                    } transition duration-300`}
                    ref={provided.innerRef}
                    {...provided.droppableProps}
                  >
                    Drop here to delete the issue.
                  </div>
                )}
              </Droppable>
            </div>

<<<<<<< HEAD
            <KanBanView
              issuesMap={issueMap}
              issueIds={issueIds}
              displayProperties={displayProperties}
              sub_group_by={sub_group_by}
              group_by={group_by}
              updateIssue={updateIssue}
              quickActions={renderQuickActions}
              handleKanbanFilters={handleKanbanFilters}
              kanbanFilters={kanbanFilters}
              enableQuickIssueCreate={enableQuickAdd}
              showEmptyGroup={userDisplayFilters?.show_empty_groups ?? true}
              quickAddCallback={issues?.quickAddIssue}
              viewId={viewId}
              disableIssueCreation={!enableIssueCreation || !isEditingAllowed || isCompletedCycle}
              canEditProperties={canEditProperties}
              storeType={storeType}
              addIssuesToView={addIssuesToView}
              scrollableContainerRef={scrollableContainerRef}
              isDragStarted={isDragStarted}
            />
=======
            <div className="w-max h-max">
              <KanBanView
                issuesMap={issueMap}
                issueIds={issueIds}
                displayProperties={displayProperties}
                sub_group_by={sub_group_by}
                group_by={group_by}
                handleIssues={handleIssues}
                quickActions={renderQuickActions}
                handleKanbanFilters={handleKanbanFilters}
                kanbanFilters={kanbanFilters}
                enableQuickIssueCreate={enableQuickAdd}
                showEmptyGroup={userDisplayFilters?.show_empty_groups ?? true}
                quickAddCallback={issues?.quickAddIssue}
                viewId={viewId}
                disableIssueCreation={!enableIssueCreation || !isEditingAllowed || isCompletedCycle}
                canEditProperties={canEditProperties}
                storeType={storeType}
                addIssuesToView={addIssuesToView}
                scrollableContainerRef={scrollableContainerRef}
                isDragStarted={isDragStarted}
              />
            </div>
>>>>>>> 894de80f
          </DragDropContext>
        </div>
      </div>
    </>
  );
});<|MERGE_RESOLUTION|>--- conflicted
+++ resolved
@@ -253,30 +253,6 @@
                 )}
               </Droppable>
             </div>
-
-<<<<<<< HEAD
-            <KanBanView
-              issuesMap={issueMap}
-              issueIds={issueIds}
-              displayProperties={displayProperties}
-              sub_group_by={sub_group_by}
-              group_by={group_by}
-              updateIssue={updateIssue}
-              quickActions={renderQuickActions}
-              handleKanbanFilters={handleKanbanFilters}
-              kanbanFilters={kanbanFilters}
-              enableQuickIssueCreate={enableQuickAdd}
-              showEmptyGroup={userDisplayFilters?.show_empty_groups ?? true}
-              quickAddCallback={issues?.quickAddIssue}
-              viewId={viewId}
-              disableIssueCreation={!enableIssueCreation || !isEditingAllowed || isCompletedCycle}
-              canEditProperties={canEditProperties}
-              storeType={storeType}
-              addIssuesToView={addIssuesToView}
-              scrollableContainerRef={scrollableContainerRef}
-              isDragStarted={isDragStarted}
-            />
-=======
             <div className="w-max h-max">
               <KanBanView
                 issuesMap={issueMap}
@@ -284,7 +260,7 @@
                 displayProperties={displayProperties}
                 sub_group_by={sub_group_by}
                 group_by={group_by}
-                handleIssues={handleIssues}
+                updateIssue={updateIssue}
                 quickActions={renderQuickActions}
                 handleKanbanFilters={handleKanbanFilters}
                 kanbanFilters={kanbanFilters}
@@ -300,7 +276,6 @@
                 isDragStarted={isDragStarted}
               />
             </div>
->>>>>>> 894de80f
           </DragDropContext>
         </div>
       </div>
