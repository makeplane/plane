--- conflicted
+++ resolved
@@ -102,74 +102,9 @@
 
   return (
     <>
-<<<<<<< HEAD
       {issueStore?.loader === "mutation" && (
         <div className="fixed top-16 right-2 z-30 bg-custom-background-80 shadow-custom-shadow-sm w-10 h-10 rounded flex justify-center items-center">
           <Spinner className="w-5 h-5" />
-=======
-      {issueStore.loader ? (
-        <div className="w-full h-full flex justify-center items-center">
-          <Spinner />
-        </div>
-      ) : (
-        <div className="relative min-w-full min-h-full h-max bg-custom-background-90 px-3 horizontal-scroll-enable">
-          <DragDropContext onDragStart={onDragStart} onDragEnd={onDragEnd}>
-            {currentKanBanView === "default" ? (
-              <KanBan
-                issues={issues}
-                sub_group_by={sub_group_by}
-                group_by={group_by}
-                order_by={order_by}
-                handleIssues={handleIssues}
-                quickActions={(sub_group_by, group_by, issue) => (
-                  <ProjectIssueQuickActions
-                    issue={issue}
-                    handleDelete={async () => handleIssues(sub_group_by, group_by, issue, "delete")}
-                    handleUpdate={async (data) => handleIssues(sub_group_by, group_by, data, "update")}
-                  />
-                )}
-                displayProperties={displayProperties}
-                kanBanToggle={issueKanBanViewStore?.kanBanToggle}
-                handleKanBanToggle={handleKanBanToggle}
-                states={states}
-                stateGroups={stateGroups}
-                priorities={priorities}
-                labels={projectLabels}
-                members={projectMembers?.map((m) => m.member) ?? null}
-                projects={workspaceProjects}
-                enableQuickIssueCreate
-                showEmptyGroup={userDisplayFilters?.show_empty_groups || true}
-                isDragStarted={isDragStarted}
-              />
-            ) : (
-              <KanBanSwimLanes
-                issues={issues}
-                sub_group_by={sub_group_by}
-                group_by={group_by}
-                order_by={order_by}
-                handleIssues={handleIssues}
-                quickActions={(sub_group_by, group_by, issue) => (
-                  <ProjectIssueQuickActions
-                    issue={issue}
-                    handleDelete={async () => handleIssues(sub_group_by, group_by, issue, "delete")}
-                    handleUpdate={async (data) => handleIssues(sub_group_by, group_by, data, "update")}
-                  />
-                )}
-                displayProperties={displayProperties}
-                kanBanToggle={issueKanBanViewStore?.kanBanToggle}
-                handleKanBanToggle={handleKanBanToggle}
-                states={states}
-                stateGroups={stateGroups}
-                priorities={priorities}
-                labels={projectLabels}
-                members={projectMembers?.map((m) => m.member) ?? null}
-                projects={workspaceProjects}
-                showEmptyGroup={userDisplayFilters?.show_empty_groups || true}
-                isDragStarted={isDragStarted}
-              />
-            )}
-          </DragDropContext>
->>>>>>> 9db63120
         </div>
       )}
 
@@ -195,9 +130,9 @@
               states={states}
               stateGroups={stateGroups}
               priorities={priorities}
-              labels={labels}
+              labels={projectLabels}
               members={projectMembers?.map((m) => m.member) ?? null}
-              projects={projects}
+              projects={workspaceProjects}
               enableQuickIssueCreate
               showEmptyGroup={userDisplayFilters?.show_empty_groups || true}
               isDragStarted={isDragStarted}
@@ -222,9 +157,9 @@
               states={states}
               stateGroups={stateGroups}
               priorities={priorities}
-              labels={labels}
+              labels={projectLabels}
               members={projectMembers?.map((m) => m.member) ?? null}
-              projects={projects}
+              projects={workspaceProjects}
               showEmptyGroup={userDisplayFilters?.show_empty_groups || true}
               isDragStarted={isDragStarted}
             />
