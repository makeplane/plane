--- conflicted
+++ resolved
@@ -1,66 +1,12 @@
-<<<<<<< HEAD
 import { observer } from "mobx-react-lite";
-// components
-import { ProjectIssueQuickActions } from "components/issues";
-import { BaseKanBanRoot } from "../base-kanban-root";
-import { EIssuesStoreType } from "constants/issue";
-
-export const KanBanLayout: React.FC = observer(() => (
-  <BaseKanBanRoot showLoader={true} QuickActions={ProjectIssueQuickActions} storeType={EIssuesStoreType.PROJECT} />
-));
-=======
-import { useMemo } from "react";
-import { observer } from "mobx-react-lite";
-import { useRouter } from "next/router";
 // mobx store
 import { ProjectIssueQuickActions } from "components/issues";
 import { EIssuesStoreType } from "constants/issue";
-import { useIssues } from "hooks/store/use-issues";
 // components
 // types
-import { TIssue } from "@plane/types";
 // constants
-import { EIssueActions } from "../../types";
 import { BaseKanBanRoot } from "../base-kanban-root";
 
-export interface IKanBanLayout {}
-
-export const KanBanLayout: React.FC = observer(() => {
-  const router = useRouter();
-  const { workspaceSlug } = router.query as { workspaceSlug: string; projectId: string };
-
-  const { issues, issuesFilter } = useIssues(EIssuesStoreType.PROJECT);
-
-  const issueActions = useMemo(
-    () => ({
-      [EIssueActions.UPDATE]: async (issue: TIssue) => {
-        if (!workspaceSlug) return;
-
-        await issues.updateIssue(workspaceSlug, issue.project_id, issue.id, issue);
-      },
-      [EIssueActions.DELETE]: async (issue: TIssue) => {
-        if (!workspaceSlug) return;
-
-        await issues.removeIssue(workspaceSlug, issue.project_id, issue.id);
-      },
-      [EIssueActions.ARCHIVE]: async (issue: TIssue) => {
-        if (!workspaceSlug) return;
-
-        await issues.archiveIssue(workspaceSlug, issue.project_id, issue.id);
-      },
-    }),
-    [issues, workspaceSlug]
-  );
-
-  return (
-    <BaseKanBanRoot
-      issueActions={issueActions}
-      issues={issues}
-      issuesFilter={issuesFilter}
-      showLoader
-      QuickActions={ProjectIssueQuickActions}
-      storeType={EIssuesStoreType.PROJECT}
-    />
-  );
-});
->>>>>>> b3d3c0fb
+export const KanBanLayout: React.FC = observer(() => (
+  <BaseKanBanRoot showLoader QuickActions={ProjectIssueQuickActions} storeType={EIssuesStoreType.PROJECT} />
+));