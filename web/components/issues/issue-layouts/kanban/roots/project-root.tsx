--- conflicted
+++ resolved
@@ -45,22 +45,6 @@
     groupBy: string | null,
     issues: IIssueResponse | undefined,
     issueWithIds: IGroupedIssues | ISubGroupedIssues | TUnGroupedIssues | undefined
-<<<<<<< HEAD
-  ) => {
-    if (kanBanHelperStore.handleDragDrop)
-      return await kanBanHelperStore.handleDragDrop(
-        source,
-        destination,
-        workspaceSlug,
-        projectId,
-        issueStore,
-        subGroupBy,
-        groupBy,
-        issues,
-        issueWithIds
-      );
-  };
-=======
   ) =>
     await kanBanHelperStore.handleDragDrop(
       source,
@@ -73,7 +57,6 @@
       issues,
       issueWithIds
     );
->>>>>>> 9147b58b
 
   return (
     <BaseKanBanRoot
