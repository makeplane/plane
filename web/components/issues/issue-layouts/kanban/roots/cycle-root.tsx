import React from "react";
import { useRouter } from "next/router";
import { observer } from "mobx-react-lite";
// mobx store
import { useMobxStore } from "lib/mobx/store-provider";
// ui
import { CycleIssueQuickActions } from "components/issues";
// types
import { IIssue } from "types";
import { EIssueActions } from "../../types";
// components
import { BaseKanBanRoot } from "../base-kanban-root";
import { EProjectStore } from "store/command-palette.store";
import { IGroupedIssues, IIssueResponse, ISubGroupedIssues, TUnGroupedIssues } from "store/issues/types";

export interface ICycleKanBanLayout {}

export const CycleKanBanLayout: React.FC = observer(() => {
  const router = useRouter();
<<<<<<< HEAD
  const { workspaceSlug, projectId, cycleId } = router.query as {
    workspaceSlug: string;
    projectId: string;
    cycleId: string;
  };
=======
  const { workspaceSlug, projectId, cycleId } = router.query;
>>>>>>> 9147b58b

  // store
  const {
    cycleIssues: cycleIssueStore,
    cycleIssuesFilter: cycleIssueFilterStore,
    cycleIssueKanBanView: cycleIssueKanBanViewStore,
    kanBanHelpers: kanBanHelperStore,
  } = useMobxStore();

  const issueActions = {
    [EIssueActions.UPDATE]: async (issue: IIssue) => {
      if (!workspaceSlug || !cycleId) return;

<<<<<<< HEAD
      cycleIssueStore.updateIssue(workspaceSlug, issue.project, issue.id, issue, cycleId);
    },
    [EIssueActions.DELETE]: async (issue: IIssue) => {
      if (!workspaceSlug || !cycleId) return;
      cycleIssueStore.removeIssue(workspaceSlug, issue.project, issue.id, cycleId);
    },
    [EIssueActions.REMOVE]: async (issue: IIssue) => {
      if (!workspaceSlug || !cycleId || !issue.bridge_id) return;
      cycleIssueStore.removeIssueFromCycle(workspaceSlug, issue.project, cycleId, issue.id, issue.bridge_id);
    },
=======
      await cycleIssueStore.updateIssue(workspaceSlug.toString(), issue.project, issue.id, issue, cycleId.toString());
    },
    [EIssueActions.DELETE]: async (issue: IIssue) => {
      if (!workspaceSlug || !cycleId) return;

      await cycleIssueStore.removeIssue(workspaceSlug.toString(), issue.project, issue.id, cycleId.toString());
    },
    [EIssueActions.REMOVE]: async (issue: IIssue) => {
      if (!workspaceSlug || !cycleId || !issue.bridge_id) return;

      await cycleIssueStore.removeIssueFromCycle(
        workspaceSlug.toString(),
        issue.project,
        cycleId.toString(),
        issue.id,
        issue.bridge_id
      );
    },
>>>>>>> 9147b58b
  };

  const handleDragDrop = async (
    source: any,
    destination: any,
    subGroupBy: string | null,
    groupBy: string | null,
    issues: IIssueResponse | undefined,
    issueWithIds: IGroupedIssues | ISubGroupedIssues | TUnGroupedIssues | undefined
  ) => {
<<<<<<< HEAD
    if (kanBanHelperStore.handleDragDrop)
      return await kanBanHelperStore.handleDragDrop(
        source,
        destination,
        workspaceSlug,
        projectId,
=======
    if (workspaceSlug && projectId && cycleId)
      return await kanBanHelperStore.handleDragDrop(
        source,
        destination,
        workspaceSlug.toString(),
        projectId.toString(),
>>>>>>> 9147b58b
        cycleIssueStore,
        subGroupBy,
        groupBy,
        issues,
        issueWithIds,
<<<<<<< HEAD
        cycleId
=======
        cycleId.toString()
>>>>>>> 9147b58b
      );
  };

  return (
    <BaseKanBanRoot
      issueActions={issueActions}
      issueStore={cycleIssueStore}
      issuesFilterStore={cycleIssueFilterStore}
      kanbanViewStore={cycleIssueKanBanViewStore}
      showLoader={true}
      QuickActions={CycleIssueQuickActions}
<<<<<<< HEAD
      viewId={cycleId}
      currentStore={EProjectStore.CYCLE}
      handleDragDrop={handleDragDrop}
      addIssuesToView={(issues: string[]) => cycleIssueStore.addIssueToCycle(workspaceSlug, cycleId, issues)}
=======
      viewId={cycleId?.toString() ?? ""}
      currentStore={EProjectStore.CYCLE}
      handleDragDrop={handleDragDrop}
      addIssuesToView={(issues: string[]) =>
        cycleIssueStore.addIssueToCycle(workspaceSlug?.toString() ?? "", cycleId?.toString() ?? "", issues)
      }
>>>>>>> 9147b58b
    />
  );
});<|MERGE_RESOLUTION|>--- conflicted
+++ resolved
@@ -17,15 +17,7 @@
 
 export const CycleKanBanLayout: React.FC = observer(() => {
   const router = useRouter();
-<<<<<<< HEAD
-  const { workspaceSlug, projectId, cycleId } = router.query as {
-    workspaceSlug: string;
-    projectId: string;
-    cycleId: string;
-  };
-=======
   const { workspaceSlug, projectId, cycleId } = router.query;
->>>>>>> 9147b58b
 
   // store
   const {
@@ -39,18 +31,6 @@
     [EIssueActions.UPDATE]: async (issue: IIssue) => {
       if (!workspaceSlug || !cycleId) return;
 
-<<<<<<< HEAD
-      cycleIssueStore.updateIssue(workspaceSlug, issue.project, issue.id, issue, cycleId);
-    },
-    [EIssueActions.DELETE]: async (issue: IIssue) => {
-      if (!workspaceSlug || !cycleId) return;
-      cycleIssueStore.removeIssue(workspaceSlug, issue.project, issue.id, cycleId);
-    },
-    [EIssueActions.REMOVE]: async (issue: IIssue) => {
-      if (!workspaceSlug || !cycleId || !issue.bridge_id) return;
-      cycleIssueStore.removeIssueFromCycle(workspaceSlug, issue.project, cycleId, issue.id, issue.bridge_id);
-    },
-=======
       await cycleIssueStore.updateIssue(workspaceSlug.toString(), issue.project, issue.id, issue, cycleId.toString());
     },
     [EIssueActions.DELETE]: async (issue: IIssue) => {
@@ -69,7 +49,6 @@
         issue.bridge_id
       );
     },
->>>>>>> 9147b58b
   };
 
   const handleDragDrop = async (
@@ -80,31 +59,18 @@
     issues: IIssueResponse | undefined,
     issueWithIds: IGroupedIssues | ISubGroupedIssues | TUnGroupedIssues | undefined
   ) => {
-<<<<<<< HEAD
-    if (kanBanHelperStore.handleDragDrop)
-      return await kanBanHelperStore.handleDragDrop(
-        source,
-        destination,
-        workspaceSlug,
-        projectId,
-=======
     if (workspaceSlug && projectId && cycleId)
       return await kanBanHelperStore.handleDragDrop(
         source,
         destination,
         workspaceSlug.toString(),
         projectId.toString(),
->>>>>>> 9147b58b
         cycleIssueStore,
         subGroupBy,
         groupBy,
         issues,
         issueWithIds,
-<<<<<<< HEAD
-        cycleId
-=======
         cycleId.toString()
->>>>>>> 9147b58b
       );
   };
 
@@ -116,19 +82,12 @@
       kanbanViewStore={cycleIssueKanBanViewStore}
       showLoader={true}
       QuickActions={CycleIssueQuickActions}
-<<<<<<< HEAD
-      viewId={cycleId}
-      currentStore={EProjectStore.CYCLE}
-      handleDragDrop={handleDragDrop}
-      addIssuesToView={(issues: string[]) => cycleIssueStore.addIssueToCycle(workspaceSlug, cycleId, issues)}
-=======
       viewId={cycleId?.toString() ?? ""}
       currentStore={EProjectStore.CYCLE}
       handleDragDrop={handleDragDrop}
       addIssuesToView={(issues: string[]) =>
         cycleIssueStore.addIssueToCycle(workspaceSlug?.toString() ?? "", cycleId?.toString() ?? "", issues)
       }
->>>>>>> 9147b58b
     />
   );
 });