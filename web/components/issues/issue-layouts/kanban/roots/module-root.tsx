<<<<<<< HEAD
import React from "react";
import { useRouter } from "next/router";
=======
import React, { useMemo } from "react";
>>>>>>> b3d3c0fb
import { observer } from "mobx-react-lite";
import { useRouter } from "next/router";
// hook
import { ModuleIssueQuickActions } from "components/issues";
import { EIssuesStoreType } from "constants/issue";
import { useIssues } from "hooks/store";
// components
<<<<<<< HEAD
import { ModuleIssueQuickActions } from "components/issues";
=======
// types
import { TIssue } from "@plane/types";
>>>>>>> b3d3c0fb
// constants
import { BaseKanBanRoot } from "../base-kanban-root";

export interface IModuleKanBanLayout {}

export const ModuleKanBanLayout: React.FC = observer(() => {
  const router = useRouter();
  const { workspaceSlug, projectId, moduleId } = router.query;

  // store
  const { issues } = useIssues(EIssuesStoreType.MODULE);

  return (
    <BaseKanBanRoot
<<<<<<< HEAD
      showLoader={true}
=======
      issueActions={issueActions}
      issues={issues}
      issuesFilter={issuesFilter}
      showLoader
>>>>>>> b3d3c0fb
      QuickActions={ModuleIssueQuickActions}
      viewId={moduleId?.toString()}
      storeType={EIssuesStoreType.MODULE}
      addIssuesToView={(issueIds: string[]) => {
        if (!workspaceSlug || !projectId || !moduleId) throw new Error();
        return issues.addIssuesToModule(workspaceSlug.toString(), projectId.toString(), moduleId.toString(), issueIds);
      }}
    />
  );
});<|MERGE_RESOLUTION|>--- conflicted
+++ resolved
@@ -1,9 +1,4 @@
-<<<<<<< HEAD
 import React from "react";
-import { useRouter } from "next/router";
-=======
-import React, { useMemo } from "react";
->>>>>>> b3d3c0fb
 import { observer } from "mobx-react-lite";
 import { useRouter } from "next/router";
 // hook
@@ -11,12 +6,7 @@
 import { EIssuesStoreType } from "constants/issue";
 import { useIssues } from "hooks/store";
 // components
-<<<<<<< HEAD
-import { ModuleIssueQuickActions } from "components/issues";
-=======
 // types
-import { TIssue } from "@plane/types";
->>>>>>> b3d3c0fb
 // constants
 import { BaseKanBanRoot } from "../base-kanban-root";
 
@@ -31,14 +21,7 @@
 
   return (
     <BaseKanBanRoot
-<<<<<<< HEAD
-      showLoader={true}
-=======
-      issueActions={issueActions}
-      issues={issues}
-      issuesFilter={issuesFilter}
       showLoader
->>>>>>> b3d3c0fb
       QuickActions={ModuleIssueQuickActions}
       viewId={moduleId?.toString()}
       storeType={EIssuesStoreType.MODULE}
