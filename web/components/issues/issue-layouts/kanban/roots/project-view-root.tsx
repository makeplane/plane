import React from "react";
import { observer } from "mobx-react-lite";
import { useRouter } from "next/router";
<<<<<<< HEAD
// constant
import { EIssuesStoreType } from "constants/issue";
=======
// hooks
import { EIssuesStoreType } from "constants/issue";
import { useIssues } from "hooks/store";
// constant
// types
import { TIssue } from "@plane/types";
import { ProjectIssueQuickActions } from "../../quick-action-dropdowns";
import { EIssueActions } from "../../types";
>>>>>>> b3d3c0fb
// components
import { BaseKanBanRoot } from "../base-kanban-root";

export const ProjectViewKanBanLayout: React.FC = observer(() => {
  // router
  const router = useRouter();
  const { viewId } = router.query;

  return (
    <BaseKanBanRoot
<<<<<<< HEAD
      showLoader={true}
=======
      issueActions={issueActions}
      issuesFilter={issuesFilter}
      issues={issues}
      showLoader
>>>>>>> b3d3c0fb
      QuickActions={ProjectIssueQuickActions}
      storeType={EIssuesStoreType.PROJECT_VIEW}
      viewId={viewId?.toString()}
    />
  );
});<|MERGE_RESOLUTION|>--- conflicted
+++ resolved
@@ -1,19 +1,11 @@
 import React from "react";
 import { observer } from "mobx-react-lite";
 import { useRouter } from "next/router";
-<<<<<<< HEAD
-// constant
-import { EIssuesStoreType } from "constants/issue";
-=======
 // hooks
 import { EIssuesStoreType } from "constants/issue";
-import { useIssues } from "hooks/store";
 // constant
 // types
-import { TIssue } from "@plane/types";
 import { ProjectIssueQuickActions } from "../../quick-action-dropdowns";
-import { EIssueActions } from "../../types";
->>>>>>> b3d3c0fb
 // components
 import { BaseKanBanRoot } from "../base-kanban-root";
 
@@ -24,14 +16,7 @@
 
   return (
     <BaseKanBanRoot
-<<<<<<< HEAD
-      showLoader={true}
-=======
-      issueActions={issueActions}
-      issuesFilter={issuesFilter}
-      issues={issues}
       showLoader
->>>>>>> b3d3c0fb
       QuickActions={ProjectIssueQuickActions}
       storeType={EIssuesStoreType.PROJECT_VIEW}
       viewId={viewId?.toString()}
