// mobx
import { observer } from "mobx-react-lite";
// lucide icons
import { Layers, Link, Paperclip } from "lucide-react";
// components
import { IssuePropertyState } from "../properties/state";
import { IssuePropertyPriority } from "../properties/priority";
import { IssuePropertyLabels } from "../properties/labels";
import { IssuePropertyAssignee } from "../properties/assignee";
import { IssuePropertyEstimates } from "../properties/estimates";
import { IssuePropertyDate } from "../properties/date";
import { Tooltip } from "@plane/ui";
import {
  IEstimatePoint,
  IIssue,
  IIssueDisplayProperties,
  IIssueLabels,
  IState,
  IUserLite,
  TIssuePriorities,
} from "types";

export interface IKanBanProperties {
  sub_group_id: string;
  columnId: string;
  issue: IIssue;
  handleIssues: (sub_group_by: string | null, group_by: string | null, issue: IIssue) => void;
  displayProperties: IIssueDisplayProperties;
  states: IState[] | null;
  labels: IIssueLabels[] | null;
  members: IUserLite[] | null;
  estimates: IEstimatePoint[] | null;
}

export const KanBanProperties: React.FC<IKanBanProperties> = observer((props) => {
  const {
    sub_group_id,
    columnId: group_id,
    issue,
    handleIssues,
    displayProperties,
    states,
    labels,
    members,
    estimates,
  } = props;

  const handleState = (state: IState) => {
    handleIssues(
      !sub_group_id && sub_group_id === "null" ? null : sub_group_id,
      !group_id && group_id === "null" ? null : group_id,
      { ...issue, state: state.id }
    );
  };

  const handlePriority = (value: TIssuePriorities) => {
    handleIssues(
      !sub_group_id && sub_group_id === "null" ? null : sub_group_id,
      !group_id && group_id === "null" ? null : group_id,
      { ...issue, priority: value }
    );
  };

  const handleLabel = (ids: string[]) => {
    handleIssues(
      !sub_group_id && sub_group_id === "null" ? null : sub_group_id,
      !group_id && group_id === "null" ? null : group_id,
      { ...issue, labels: ids }
    );
  };

  const handleAssignee = (ids: string[]) => {
    handleIssues(
      !sub_group_id && sub_group_id === "null" ? null : sub_group_id,
      !group_id && group_id === "null" ? null : group_id,
      { ...issue, assignees: ids }
    );
  };

  const handleStartDate = (date: string) => {
    handleIssues(
      !sub_group_id && sub_group_id === "null" ? null : sub_group_id,
      !group_id && group_id === "null" ? null : group_id,
      { ...issue, start_date: date }
    );
  };

  const handleTargetDate = (date: string) => {
    handleIssues(
      !sub_group_id && sub_group_id === "null" ? null : sub_group_id,
      !group_id && group_id === "null" ? null : group_id,
      { ...issue, target_date: date }
    );
  };

  const handleEstimate = (value: number | null) => {
    handleIssues(
      !sub_group_id && sub_group_id === "null" ? null : sub_group_id,
      !group_id && group_id === "null" ? null : group_id,
      { ...issue, estimate_point: value }
    );
  };

  return (
    <div className="flex items-center gap-2 flex-wrap whitespace-nowrap">
      {/* basic properties */}
      {/* state */}
      {displayProperties && displayProperties?.state && (
        <IssuePropertyState
          value={issue?.state_detail || null}
          onChange={handleState}
          states={states}
          disabled={false}
          hideDropdownArrow
        />
      )}

      {/* priority */}
      {displayProperties && displayProperties?.priority && (
        <IssuePropertyPriority
          value={issue?.priority || null}
          onChange={handlePriority}
          disabled={false}
          hideDropdownArrow
        />
      )}

      {/* label */}
      {displayProperties && displayProperties?.labels && (
        <IssuePropertyLabels
          value={issue?.labels || null}
          onChange={handleLabel}
          labels={labels}
          disabled={false}
          hideDropdownArrow
        />
      )}

<<<<<<< HEAD
=======
      {/* assignee */}
      {displayProperties && displayProperties?.assignee && (
        <IssuePropertyAssignee
          value={issue?.assignees || null}
          hideDropdownArrow
          onChange={handleAssignee}
          members={members}
          disabled={false}
        />
      )}

>>>>>>> 80e6d7e1
      {/* start date */}
      {displayProperties && displayProperties?.start_date && (
        <IssuePropertyDate
          value={issue?.start_date || null}
          onChange={(date: string) => handleStartDate(date)}
          disabled={false}
          placeHolder="Start date"
        />
      )}

      {/* target/due date */}
      {displayProperties && displayProperties?.due_date && (
        <IssuePropertyDate
          value={issue?.target_date || null}
          onChange={(date: string) => handleTargetDate(date)}
          disabled={false}
          placeHolder="Target date"
        />
      )}

      {/* estimates */}
      {displayProperties && displayProperties?.estimate && (
        <IssuePropertyEstimates
          value={issue?.estimate_point || null}
          onChange={handleEstimate}
          estimatePoints={estimates}
          disabled={false}
          hideDropdownArrow
        />
      )}

      {/* extra render properties */}
      {/* sub-issues */}
      {displayProperties && displayProperties?.sub_issue_count && (
        <Tooltip tooltipHeading="Sub-issues" tooltipContent={`${issue.sub_issues_count}`}>
          <div className="flex-shrink-0 border-[0.5px] border-custom-border-300 overflow-hidden rounded flex justify-center items-center gap-2 px-2.5 py-1 h-5">
            <Layers className="h-3 w-3 flex-shrink-0" strokeWidth={2} />
            <div className="text-xs">{issue.sub_issues_count}</div>
          </div>
        </Tooltip>
      )}

      {/* attachments */}
      {displayProperties && displayProperties?.attachment_count && (
        <Tooltip tooltipHeading="Attachments" tooltipContent={`${issue.attachment_count}`}>
          <div className="flex-shrink-0 border-[0.5px] border-custom-border-300 overflow-hidden rounded flex justify-center items-center gap-2 px-2.5 py-1 h-5">
            <Paperclip className="h-3 w-3 flex-shrink-0" strokeWidth={2} />
            <div className="text-xs">{issue.attachment_count}</div>
          </div>
        </Tooltip>
      )}

      {/* link */}
      {displayProperties && displayProperties?.link && (
        <Tooltip tooltipHeading="Links" tooltipContent={`${issue.link_count}`}>
          <div className="flex-shrink-0 border-[0.5px] border-custom-border-300 overflow-hidden rounded flex justify-center items-center gap-2 px-2.5 py-1 h-5">
            <Link className="h-3 w-3 flex-shrink-0" strokeWidth={2} />
            <div className="text-xs">{issue.link_count}</div>
          </div>
        </Tooltip>
      )}

      {/* assignee */}
      {displayProperties && displayProperties?.assignee && (
        <IssuePropertyAssignee
          value={issue?.assignees || null}
          hideDropdownArrow={true}
          onChange={handleAssignee}
          members={members}
          disabled={false}
        />
      )}
    </div>
  );
});<|MERGE_RESOLUTION|>--- conflicted
+++ resolved
@@ -136,20 +136,6 @@
         />
       )}
 
-<<<<<<< HEAD
-=======
-      {/* assignee */}
-      {displayProperties && displayProperties?.assignee && (
-        <IssuePropertyAssignee
-          value={issue?.assignees || null}
-          hideDropdownArrow
-          onChange={handleAssignee}
-          members={members}
-          disabled={false}
-        />
-      )}
-
->>>>>>> 80e6d7e1
       {/* start date */}
       {displayProperties && displayProperties?.start_date && (
         <IssuePropertyDate
