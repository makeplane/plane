import { Fragment, useState } from "react";
import { observer } from "mobx-react-lite";
import { useMobxStore } from "lib/mobx/store-provider";
import { usePopper } from "react-popper";
import { Combobox } from "@headlessui/react";
import { Check, ChevronDown, Search, User2 } from "lucide-react";
// ui
import { Avatar, AvatarGroup, Tooltip } from "@plane/ui";
// types
import { Placement } from "@popperjs/core";

export interface IIssuePropertyAssignee {
  view?: "profile" | "workspace" | "project";
  projectId: string | null;
  value: string[] | string;
  onChange: (data: string[]) => void;
  disabled?: boolean;
  hideDropdownArrow?: boolean;
  className?: string;
  buttonClassName?: string;
  optionsClassName?: string;
  placement?: Placement;
  multiple?: true;
  noLabelBorder?: boolean;
}

export const IssuePropertyAssignee: React.FC<IIssuePropertyAssignee> = observer((props) => {
  const {
    view,
    projectId,
    value,
    onChange,
    disabled = false,
    hideDropdownArrow = false,
    className,
    buttonClassName,
    optionsClassName,
    placement,
    multiple = false,
    noLabelBorder = false,
  } = props;

  const { workspace: workspaceStore, project: projectStore } = useMobxStore();
  const workspaceSlug = workspaceStore?.workspaceSlug;

  const [query, setQuery] = useState("");

  const [referenceElement, setReferenceElement] = useState<HTMLButtonElement | null>(null);
  const [popperElement, setPopperElement] = useState<HTMLDivElement | null>(null);
  const [isLoading, setIsLoading] = useState<Boolean>(false);

  const workspaceMembers = workspaceSlug ? workspaceStore?.workspaceMembers : undefined;

  const fetchProjectMembers = () => {
    setIsLoading(true);
    if (workspaceSlug && projectId)
      workspaceSlug &&
        projectId &&
        projectStore.fetchProjectMembers(workspaceSlug, projectId).then(() => setIsLoading(false));
  };

  const fetchWorkspaceMembers = () => {
    setIsLoading(true);
    if (workspaceSlug)
      workspaceSlug && workspaceStore.fetchWorkspaceMembers(workspaceSlug).then(() => setIsLoading(false));
  };

  const options = (workspaceMembers ?? [])?.map((member) => ({
    value: member.member.id,
    query: member.member.display_name,
    content: (
      <div className="flex items-center gap-2">
        <Avatar name={member.member.display_name} src={member.member.avatar} showTooltip={false} />
        {member.member.display_name}
      </div>
    ),
  }));

  const filteredOptions =
    query === "" ? options : options?.filter((option) => option.query.toLowerCase().includes(query.toLowerCase()));

  const getTooltipContent = (): string => {
    if (!value || value.length === 0) return "No Assignee";

    if (Array.isArray(value)) {
      const assignees = projectMembers?.filter((m) => value.includes(m.member.id));

      if (!assignees || assignees.length === 0) return "No Assignee";

      if (assignees.length === 1) {
        return "1 assignee";
      } else return `${assignees.length} assignees`;
    }

    const assignee = projectMembers?.find((m) => m.member.id === value)?.member;

    if (!assignee) return "No Assignee";

    return "1 assignee";
  };

  const label = (
<<<<<<< HEAD
    <Tooltip tooltipHeading="Assignee" tooltipContent={getTooltipContent()} position="top">
=======
    <Tooltip
      tooltipHeading="Assignee"
      tooltipContent={
        value && value.length > 0
          ? (workspaceMembers ? workspaceMembers : [])
              ?.filter((m) => value.includes(m.member.display_name))
              .map((m) => m.member.display_name)
              .join(", ")
          : "No Assignee"
      }
      position="top"
    >
>>>>>>> 931f9d28
      <div className="flex items-center cursor-pointer h-full w-full gap-2 text-custom-text-200">
        {value && value.length > 0 && Array.isArray(value) ? (
          <AvatarGroup showTooltip={false}>
            {value.map((assigneeId) => {
              const member = workspaceMembers?.find((m) => m.member.id === assigneeId)?.member;
              if (!member) return null;
              return <Avatar key={member.id} name={member.display_name} src={member.avatar} />;
            })}
          </AvatarGroup>
        ) : (
          <span
            className={`flex items-center justify-between gap-1 h-full w-full text-xs rounded duration-300 focus:outline-none ${
              noLabelBorder ? "" : " px-2.5 py-1 border border-custom-border-300"
            }}`}
          >
            <User2 className="h-3 w-3" />
          </span>
        )}
      </div>
    </Tooltip>
  );

  const { styles, attributes } = usePopper(referenceElement, popperElement, {
    placement: placement ?? "bottom-start",
    modifiers: [
      {
        name: "preventOverflow",
        options: {
          padding: 12,
        },
      },
    ],
  });

  const comboboxProps: any = { value, onChange, disabled };
  if (multiple) comboboxProps.multiple = true;

  return (
    <Combobox as="div" className={`flex-shrink-0 text-left ${className}`} {...comboboxProps}>
      <Combobox.Button as={Fragment}>
        <button
          ref={setReferenceElement}
          type="button"
          className={`flex items-center justify-between gap-1 w-full text-xs ${
            disabled ? "cursor-not-allowed text-custom-text-200" : "cursor-pointer hover:bg-custom-background-80"
          } ${buttonClassName}`}
          onClick={() => !workspaceMembers && fetchWorkspaceMembers()}
        >
          {label}
          {!hideDropdownArrow && !disabled && <ChevronDown className="h-3 w-3" aria-hidden="true" />}
        </button>
      </Combobox.Button>
      <Combobox.Options className="fixed z-10">
        <div
          className={`border border-custom-border-300 px-2 py-2.5 rounded bg-custom-background-100 text-xs shadow-custom-shadow-rg focus:outline-none w-48 whitespace-nowrap my-1 ${optionsClassName}`}
          ref={setPopperElement}
          style={styles.popper}
          {...attributes.popper}
        >
          <div className="flex w-full items-center justify-start rounded border border-custom-border-200 bg-custom-background-90 px-2">
            <Search className="h-3.5 w-3.5 text-custom-text-300" />
            <Combobox.Input
              className="w-full bg-transparent py-1 px-2 text-xs text-custom-text-200 placeholder:text-custom-text-400 focus:outline-none"
              value={query}
              onChange={(e) => setQuery(e.target.value)}
              placeholder="Search"
              displayValue={(assigned: any) => assigned?.name}
            />
          </div>
          <div className={`mt-2 space-y-1 max-h-48 overflow-y-scroll`}>
            {isLoading ? (
              <p className="text-center text-custom-text-200">Loading...</p>
            ) : filteredOptions.length > 0 ? (
              filteredOptions.map((option) => (
                <Combobox.Option
                  key={option.value}
                  value={option.value}
                  className={({ active, selected }) =>
                    `flex items-center justify-between gap-2 cursor-pointer select-none truncate rounded px-1 py-1.5 ${
                      active && !selected ? "bg-custom-background-80" : ""
                    } ${selected ? "text-custom-text-100" : "text-custom-text-200"}`
                  }
                >
                  {({ selected }) => (
                    <>
                      {option.content}
                      {selected && <Check className={`h-3.5 w-3.5`} />}
                    </>
                  )}
                </Combobox.Option>
              ))
            ) : (
              <span className="flex items-center gap-2 p-1">
                <p className="text-left text-custom-text-200 ">No matching results</p>
              </span>
            )}
          </div>
        </div>
      </Combobox.Options>
    </Combobox>
  );
});<|MERGE_RESOLUTION|>--- conflicted
+++ resolved
@@ -100,22 +100,7 @@
   };
 
   const label = (
-<<<<<<< HEAD
     <Tooltip tooltipHeading="Assignee" tooltipContent={getTooltipContent()} position="top">
-=======
-    <Tooltip
-      tooltipHeading="Assignee"
-      tooltipContent={
-        value && value.length > 0
-          ? (workspaceMembers ? workspaceMembers : [])
-              ?.filter((m) => value.includes(m.member.display_name))
-              .map((m) => m.member.display_name)
-              .join(", ")
-          : "No Assignee"
-      }
-      position="top"
-    >
->>>>>>> 931f9d28
       <div className="flex items-center cursor-pointer h-full w-full gap-2 text-custom-text-200">
         {value && value.length > 0 && Array.isArray(value) ? (
           <AvatarGroup showTooltip={false}>
