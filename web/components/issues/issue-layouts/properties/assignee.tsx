import { FC, useRef, useState } from "react";
import { Combobox } from "@headlessui/react";
import { ChevronDown, Search, X, Check } from "lucide-react";
import { observer } from "mobx-react-lite";
// components
import { Tooltip } from "@plane/ui";
// hooks
import useDynamicDropdownPosition from "hooks/use-dynamic-dropdown";

interface IFiltersOption {
  id: string;
  title: string;
  avatar: string;
}

export interface IIssuePropertyAssignee {
  value?: any;
  onChange?: (id: any, data: any) => void;
  disabled?: boolean;
  list?: any;

  className?: string;
  buttonClassName?: string;
  optionsClassName?: string;
  dropdownArrow?: boolean;
}

export const IssuePropertyAssignee: FC<IIssuePropertyAssignee> = observer((props) => {
  const { value, onChange, disabled, list, className, buttonClassName, optionsClassName, dropdownArrow = true } = props;

  const dropdownBtn = useRef<any>(null);
  const dropdownOptions = useRef<any>(null);

  const [isOpen, setIsOpen] = useState<boolean>(false);
  const [search, setSearch] = useState<string>("");

  const options: IFiltersOption[] | [] =
    (list &&
      list?.length > 0 &&
      list.map((_member: any) => ({
        id: _member?.member?.id,
        title: _member?.member?.display_name,
        avatar: _member?.member?.avatar && _member?.member?.avatar !== "" ? _member?.member?.avatar : null,
      }))) ||
    [];

  useDynamicDropdownPosition(isOpen, () => setIsOpen(false), dropdownBtn, dropdownOptions);

  const selectedOption: IFiltersOption[] =
    (value && value?.length > 0 && options.filter((_member: IFiltersOption) => value.includes(_member.id))) || [];

  const filteredOptions: IFiltersOption[] =
    search === ""
      ? options && options.length > 0
        ? options
        : []
      : options && options.length > 0
      ? options.filter((_member: IFiltersOption) =>
          _member.title.toLowerCase().replace(/\s+/g, "").includes(search.toLowerCase().replace(/\s+/g, ""))
        )
      : [];

  const assigneeRenderLength = 5;

  return (
    <Combobox
      multiple={true}
      as="div"
      className={`${className}`}
      value={selectedOption.map((_member: IFiltersOption) => _member.id) as string[]}
      onChange={(data: string[]) => {
        if (onChange && selectedOption) onChange(data, selectedOption);
      }}
      disabled={disabled}
    >
      {({ open }: { open: boolean }) => {
        if (open) {
          if (!isOpen) setIsOpen(true);
        } else if (isOpen) setIsOpen(false);

        return (
          <>
            <Combobox.Button
              ref={dropdownBtn}
              type="button"
              className={`flex items-center justify-between gap-1 px-1 py-0.5 rounded-sm shadow-sm border border-custom-border-300 duration-300 outline-none ${
                disabled ? "cursor-not-allowed text-custom-text-200" : "cursor-pointer hover:bg-custom-background-80"
              } ${buttonClassName}`}
            >
              {selectedOption && selectedOption?.length > 0 ? (
                <>
                  {selectedOption?.length > 1 ? (
                    <Tooltip
                      tooltipHeading={`Assignees`}
                      tooltipContent={(selectedOption.map((_label: IFiltersOption) => _label.title) || []).join(", ")}
                    >
                      <div className="flex-shrink-0 flex justify-center items-center gap-1 pr-[8px]">
                        {selectedOption.slice(0, assigneeRenderLength).map((_assignee) => (
                          <div
                            key={_assignee?.id}
                            className="flex-shrink-0 w-[16px] h-[16px] rounded-sm bg-gray-700 flex justify-center items-center text-white capitalize relative -mr-[8px] text-xs overflow-hidden border border-custom-border-300"
                          >
                            {_assignee && _assignee.avatar ? (
                              <img
                                src={_assignee.avatar}
                                className="absolute top-0 left-0 h-full w-full object-cover"
                                alt={_assignee.title}
                              />
                            ) : (
                              _assignee.title[0]
                            )}
                          </div>
                        ))}
                        {selectedOption.length > assigneeRenderLength && (
                          <div className="flex-shrink-0 h-[16px] px-0.5 rounded-sm bg-gray-700 flex justify-center items-center text-white capitalize relative -mr-[8px] text-xs overflow-hidden border border-custom-border-300">
                            +{selectedOption?.length - assigneeRenderLength}
                          </div>
                        )}
                      </div>
                    </Tooltip>
                  ) : (
                    <Tooltip
                      tooltipHeading={`Assignees`}
                      tooltipContent={(selectedOption.map((_label: IFiltersOption) => _label.title) || []).join(", ")}
                    >
                      <div className="flex-shrink-0 flex justify-center items-center gap-1 text-xs">
                        <div className="flex-shrink-0 w-[14px] h-[14px] rounded-sm flex justify-center items-center text-white capitalize relative overflow-hidden text-xs">
                          {selectedOption[0] && selectedOption[0].avatar ? (
                            <img
                              src={selectedOption[0].avatar}
                              className="absolute top-0 left-0 h-full w-full object-cover"
                              alt={selectedOption[0].title}
                            />
                          ) : (
                            <div className="w-full h-full bg-gray-700 flex justify-center items-center">
                              {selectedOption[0].title[0]}
                            </div>
                          )}
                        </div>
                        <div className="line-clamp-1">{selectedOption[0].title}</div>
                      </div>
                    </Tooltip>
                  )}
                </>
              ) : (
                <Tooltip tooltipHeading={`Assignees`} tooltipContent={``}>
                  <div className="text-xs">Select Assignees</div>
                </Tooltip>
              )}

              {dropdownArrow && !disabled && (
                <div className="flex-shrink-0 w-[14px] h-[14px] flex justify-center items-center">
                  <ChevronDown width={14} strokeWidth={2} />
                </div>
              )}
            </Combobox.Button>

            <div className={`${open ? "fixed z-20 top-0 left-0 h-full w-full cursor-auto" : ""}`}>
              <Combobox.Options
                ref={dropdownOptions}
                className={`absolute z-10 border border-custom-border-300 p-2 rounded bg-custom-background-100 text-xs shadow-lg focus:outline-none whitespace-nowrap mt-1 space-y-1 ${optionsClassName}`}
              >
                {options && options.length > 0 ? (
                  <>
                    <div className="flex w-full items-center justify-start rounded border border-custom-border-200 bg-custom-background-90 px-1">
                      <div className="flex-shrink-0 flex justify-center items-center w-[16px] h-[16px] rounded-sm">
                        <Search width={12} strokeWidth={2} />
                      </div>

<<<<<<< HEAD
                      <div>
                        <Combobox.Input
                          className="w-full bg-transparent p-1 text-xs text-custom-text-200 placeholder:text-custom-text-400 focus:outline-none"
                          value={search}
                          onChange={(e) => setSearch(e.target.value)}
                          placeholder="Search"
                          displayValue={(assigned: any) => assigned?.name}
                        />
                      </div>

                      {search && search.length > 0 && (
                        <div
                          onClick={() => setSearch("")}
                          className="flex-shrink-0 flex justify-center items-center w-[16px] h-[16px] rounded-sm cursor-pointer hover:bg-custom-background-80"
                        >
                          <X width={12} strokeWidth={2} />
                        </div>
                      )}
                    </div>

                    <div className={`space-y-0.5 max-h-48 overflow-y-scroll`}>
                      {filteredOptions ? (
                        filteredOptions.length > 0 ? (
                          filteredOptions.map((option) => (
                            <Combobox.Option
                              key={option.id}
                              value={option.id}
                              className={({ active }) =>
                                `cursor-pointer select-none truncate rounded px-1 py-1.5 ${
                                  active || (value && value.length > 0 && value.includes(option?.id))
                                    ? "bg-custom-background-80"
                                    : ""
                                } ${
                                  value && value.length > 0 && value.includes(option?.id)
                                    ? "text-custom-text-100"
                                    : "text-custom-text-200"
                                }`
                              }
                            >
                              <div className="flex items-center gap-1 w-full px-1">
                                <div className="flex-shrink-0 w-[18px] h-[18px] rounded-sm flex justify-center items-center text-white capitalize relative overflow-hidden">
                                  {option && option.avatar ? (
                                    <img
                                      src={option.avatar}
                                      className="absolute top-0 left-0 h-full w-full object-cover"
                                      alt={option.title}
                                    />
                                  ) : (
                                    <div className="w-full h-full bg-gray-700 flex justify-center items-center">
                                      {option.title[0]}
=======
                      <div className={`space-y-0.5 max-h-48 overflow-y-scroll`}>
                        {filteredOptions ? (
                          filteredOptions.length > 0 ? (
                            filteredOptions.map((option) => (
                              <Combobox.Option
                                key={option.id}
                                value={option.id}
                                className={({ active }) =>
                                  `cursor-pointer select-none truncate rounded px-1 py-1.5 ${
                                    active || (value && value.length > 0 && value.includes(option?.id))
                                      ? "bg-custom-background-80"
                                      : ""
                                  } ${
                                    value && value.length > 0 && value.includes(option?.id)
                                      ? "text-custom-text-100"
                                      : "text-custom-text-200"
                                  }`
                                }
                              >
                                <div className="flex items-center gap-1 w-full px-1">
                                  <div className="flex-shrink-0 w-4 h-4 rounded-sm flex justify-center items-center text-white capitalize relative overflow-hidden">
                                    {option && option.avatar ? (
                                      <img
                                        src={option.avatar}
                                        className="absolute top-0 left-0 h-full w-full object-cover"
                                        alt={option.title}
                                      />
                                    ) : (
                                      <div className="w-full h-full bg-gray-700 flex justify-center items-center">
                                        {option.title[0]}
                                      </div>
                                    )}
                                  </div>
                                  <div className="line-clamp-1">{option.title}</div>
                                  {value && value.length > 0 && value.includes(option?.id) && (
                                    <div className="flex-shrink-0 ml-auto w-[13px] h-[13px] flex justify-center items-center">
                                      <Check width={13} strokeWidth={2} />
>>>>>>> 4bd73630
                                    </div>
                                  )}
                                </div>
                                <div className="line-clamp-1">{option.title}</div>
                                {value && value.length > 0 && value.includes(option?.id) && (
                                  <div className="flex-shrink-0 ml-auto w-[13px] h-[13px] flex justify-center items-center">
                                    <Check width={13} strokeWidth={2} />
                                  </div>
                                )}
                              </div>
                            </Combobox.Option>
                          ))
                        ) : (
                          <span className="flex items-center gap-2 p-1">
                            <p className="text-left text-custom-text-200 ">No matching results</p>
                          </span>
                        )
                      ) : (
                        <p className="text-center text-custom-text-200">Loading...</p>
                      )}
                    </div>
                  </>
                ) : (
                  <p className="text-center text-custom-text-200">No options available.</p>
                )}
              </Combobox.Options>
            </div>
          </>
        );
      }}
    </Combobox>
  );
});<|MERGE_RESOLUTION|>--- conflicted
+++ resolved
@@ -124,7 +124,7 @@
                       tooltipContent={(selectedOption.map((_label: IFiltersOption) => _label.title) || []).join(", ")}
                     >
                       <div className="flex-shrink-0 flex justify-center items-center gap-1 text-xs">
-                        <div className="flex-shrink-0 w-[14px] h-[14px] rounded-sm flex justify-center items-center text-white capitalize relative overflow-hidden text-xs">
+                        <div className="flex-shrink-0 w-4 h-4 rounded-sm flex justify-center items-center text-white capitalize relative overflow-hidden text-xs">
                           {selectedOption[0] && selectedOption[0].avatar ? (
                             <img
                               src={selectedOption[0].avatar}
@@ -167,7 +167,6 @@
                         <Search width={12} strokeWidth={2} />
                       </div>
 
-<<<<<<< HEAD
                       <div>
                         <Combobox.Input
                           className="w-full bg-transparent p-1 text-xs text-custom-text-200 placeholder:text-custom-text-400 focus:outline-none"
@@ -218,45 +217,6 @@
                                   ) : (
                                     <div className="w-full h-full bg-gray-700 flex justify-center items-center">
                                       {option.title[0]}
-=======
-                      <div className={`space-y-0.5 max-h-48 overflow-y-scroll`}>
-                        {filteredOptions ? (
-                          filteredOptions.length > 0 ? (
-                            filteredOptions.map((option) => (
-                              <Combobox.Option
-                                key={option.id}
-                                value={option.id}
-                                className={({ active }) =>
-                                  `cursor-pointer select-none truncate rounded px-1 py-1.5 ${
-                                    active || (value && value.length > 0 && value.includes(option?.id))
-                                      ? "bg-custom-background-80"
-                                      : ""
-                                  } ${
-                                    value && value.length > 0 && value.includes(option?.id)
-                                      ? "text-custom-text-100"
-                                      : "text-custom-text-200"
-                                  }`
-                                }
-                              >
-                                <div className="flex items-center gap-1 w-full px-1">
-                                  <div className="flex-shrink-0 w-4 h-4 rounded-sm flex justify-center items-center text-white capitalize relative overflow-hidden">
-                                    {option && option.avatar ? (
-                                      <img
-                                        src={option.avatar}
-                                        className="absolute top-0 left-0 h-full w-full object-cover"
-                                        alt={option.title}
-                                      />
-                                    ) : (
-                                      <div className="w-full h-full bg-gray-700 flex justify-center items-center">
-                                        {option.title[0]}
-                                      </div>
-                                    )}
-                                  </div>
-                                  <div className="line-clamp-1">{option.title}</div>
-                                  {value && value.length > 0 && value.includes(option?.id) && (
-                                    <div className="flex-shrink-0 ml-auto w-[13px] h-[13px] flex justify-center items-center">
-                                      <Check width={13} strokeWidth={2} />
->>>>>>> 4bd73630
                                     </div>
                                   )}
                                 </div>
