import { useCallback, useMemo } from "react";
import xor from "lodash/xor";
import { observer } from "mobx-react";
import { useRouter } from "next/router";
// icons
import { CalendarCheck2, CalendarClock, Layers, Link, Paperclip } from "lucide-react";
// types
import { TIssue, IIssueDisplayProperties, TIssuePriorities } from "@plane/types";
// ui
import { Tooltip } from "@plane/ui";
// components
import {
  DateDropdown,
  EstimateDropdown,
  PriorityDropdown,
  MemberDropdown,
  ModuleDropdown,
  CycleDropdown,
  StateDropdown,
} from "@/components/dropdowns";
// constants
import { ISSUE_UPDATED } from "@/constants/event-tracker";
<<<<<<< HEAD
=======
import { EIssuesStoreType } from "@/constants/issue";
// helpers
>>>>>>> 90d5dd5a
import { cn } from "@/helpers/common.helper";
import { getDate, renderFormattedPayloadDate } from "@/helpers/date-time.helper";
import { shouldHighlightIssueDueDate } from "@/helpers/issue.helper";
// hooks
import { useEventTracker, useEstimate, useLabel, useIssues, useProjectState, useProject } from "@/hooks/store";
import { useIssueStoreType } from "@/hooks/use-issue-layout-store";
import { usePlatformOS } from "@/hooks/use-platform-os";
// local components
import { IssuePropertyLabels } from "../properties/labels";
import { WithDisplayPropertiesHOC } from "../properties/with-display-properties-HOC";

export interface IIssueProperties {
  issue: TIssue;
  updateIssue:
    | ((projectId: string | undefined | null, issueId: string, data: Partial<TIssue>) => Promise<void>)
    | undefined;
  displayProperties: IIssueDisplayProperties | undefined;
  isReadOnly: boolean;
  className: string;
  activeLayout: string;
}

export const IssueProperties: React.FC<IIssueProperties> = observer((props) => {
  const { issue, updateIssue, displayProperties, activeLayout, isReadOnly, className } = props;
  // store hooks
  const { getProjectById } = useProject();
  const { labelMap } = useLabel();
  const { captureIssueEvent } = useEventTracker();
  const storeType = useIssueStoreType();
  const {
<<<<<<< HEAD
    issues: { addModulesToIssue, removeModulesFromIssue },
  } = useIssues(storeType);
  const {
    issues: { addIssueToCycle, removeIssueFromCycle },
  } = useIssues(storeType);
=======
    issues: { changeModulesInIssue },
  } = useIssues(EIssuesStoreType.MODULE);
  const {
    issues: { addCycleToIssue, removeCycleFromIssue },
  } = useIssues(EIssuesStoreType.CYCLE);
>>>>>>> 90d5dd5a
  const { areEstimatesEnabledForCurrentProject } = useEstimate();
  const { getStateById } = useProjectState();
  const { isMobile } = usePlatformOS();
  const projectDetails = getProjectById(issue.project_id);
  // router
  const router = useRouter();
  const { workspaceSlug } = router.query;
  const currentLayout = `${activeLayout} layout`;
  // derived values
  const stateDetails = getStateById(issue.state_id);
  const subIssueCount = issue?.sub_issues_count ?? 0;

  const issueOperations = useMemo(
    () => ({
      addModulesToIssue: async (moduleIds: string[]) => {
        if (!workspaceSlug || !issue.project_id || !issue.id) return;
        await changeModulesInIssue?.(workspaceSlug.toString(), issue.project_id, issue.id, moduleIds, []);
      },
      removeModulesFromIssue: async (moduleIds: string[]) => {
        if (!workspaceSlug || !issue.project_id || !issue.id) return;
        await changeModulesInIssue?.(workspaceSlug.toString(), issue.project_id, issue.id, [], moduleIds);
      },
      addIssueToCycle: async (cycleId: string) => {
        if (!workspaceSlug || !issue.project_id || !issue.id) return;
        await addCycleToIssue?.(workspaceSlug.toString(), issue.project_id, cycleId, issue.id);
      },
      removeIssueFromCycle: async () => {
        if (!workspaceSlug || !issue.project_id || !issue.id) return;
        await removeCycleFromIssue?.(workspaceSlug.toString(), issue.project_id, issue.id);
      },
    }),
    [workspaceSlug, issue, changeModulesInIssue, addCycleToIssue, removeCycleFromIssue]
  );

  const handleState = (stateId: string) => {
    updateIssue &&
      updateIssue(issue.project_id, issue.id, { state_id: stateId }).then(() => {
        captureIssueEvent({
          eventName: ISSUE_UPDATED,
          payload: { ...issue, state: "SUCCESS", element: currentLayout },
          path: router.asPath,
          updates: {
            changed_property: "state",
            change_details: stateId,
          },
        });
      });
  };

  const handlePriority = (value: TIssuePriorities) => {
    updateIssue &&
      updateIssue(issue.project_id, issue.id, { priority: value }).then(() => {
        captureIssueEvent({
          eventName: ISSUE_UPDATED,
          payload: { ...issue, state: "SUCCESS", element: currentLayout },
          path: router.asPath,
          updates: {
            changed_property: "priority",
            change_details: value,
          },
        });
      });
  };

  const handleLabel = (ids: string[]) => {
    updateIssue &&
      updateIssue(issue.project_id, issue.id, { label_ids: ids }).then(() => {
        captureIssueEvent({
          eventName: ISSUE_UPDATED,
          payload: { ...issue, state: "SUCCESS", element: currentLayout },
          path: router.asPath,
          updates: {
            changed_property: "labels",
            change_details: ids,
          },
        });
      });
  };

  const handleAssignee = (ids: string[]) => {
    updateIssue &&
      updateIssue(issue.project_id, issue.id, { assignee_ids: ids }).then(() => {
        captureIssueEvent({
          eventName: ISSUE_UPDATED,
          payload: { ...issue, state: "SUCCESS", element: currentLayout },
          path: router.asPath,
          updates: {
            changed_property: "assignees",
            change_details: ids,
          },
        });
      });
  };

  const handleModule = useCallback(
    (moduleIds: string[] | null) => {
      if (!issue || !issue.module_ids || !moduleIds) return;

      const updatedModuleIds = xor(issue.module_ids, moduleIds);
      const modulesToAdd: string[] = [];
      const modulesToRemove: string[] = [];
      for (const moduleId of updatedModuleIds)
        if (issue.module_ids.includes(moduleId)) modulesToRemove.push(moduleId);
        else modulesToAdd.push(moduleId);
      if (modulesToAdd.length > 0) issueOperations.addModulesToIssue(modulesToAdd);
      if (modulesToRemove.length > 0) issueOperations.removeModulesFromIssue(modulesToRemove);

      captureIssueEvent({
        eventName: ISSUE_UPDATED,
        payload: { ...issue, state: "SUCCESS", element: currentLayout },
        path: router.asPath,
        updates: { changed_property: "module_ids", change_details: { module_ids: moduleIds } },
      });
    },
    [issueOperations, captureIssueEvent, currentLayout, router, issue]
  );

  const handleCycle = useCallback(
    (cycleId: string | null) => {
      if (!issue || issue.cycle_id === cycleId) return;
      if (cycleId) issueOperations.addIssueToCycle?.(cycleId);
      else issueOperations.removeIssueFromCycle?.();

      captureIssueEvent({
        eventName: ISSUE_UPDATED,
        payload: { ...issue, state: "SUCCESS", element: currentLayout },
        path: router.asPath,
        updates: { changed_property: "cycle", change_details: { cycle_id: cycleId } },
      });
    },
    [issue, issueOperations, captureIssueEvent, currentLayout, router.asPath]
  );

  const handleStartDate = (date: Date | null) => {
    updateIssue &&
      updateIssue(issue.project_id, issue.id, { start_date: date ? renderFormattedPayloadDate(date) : null }).then(
        () => {
          captureIssueEvent({
            eventName: ISSUE_UPDATED,
            payload: { ...issue, state: "SUCCESS", element: currentLayout },
            path: router.asPath,
            updates: {
              changed_property: "start_date",
              change_details: date ? renderFormattedPayloadDate(date) : null,
            },
          });
        }
      );
  };

  const handleTargetDate = (date: Date | null) => {
    updateIssue &&
      updateIssue(issue.project_id, issue.id, { target_date: date ? renderFormattedPayloadDate(date) : null }).then(
        () => {
          captureIssueEvent({
            eventName: ISSUE_UPDATED,
            payload: { ...issue, state: "SUCCESS", element: currentLayout },
            path: router.asPath,
            updates: {
              changed_property: "target_date",
              change_details: date ? renderFormattedPayloadDate(date) : null,
            },
          });
        }
      );
  };

  const handleEstimate = (value: number | null) => {
    updateIssue &&
      updateIssue(issue.project_id, issue.id, { estimate_point: value }).then(() => {
        captureIssueEvent({
          eventName: ISSUE_UPDATED,
          payload: { ...issue, state: "SUCCESS", element: currentLayout },
          path: router.asPath,
          updates: {
            changed_property: "estimate_point",
            change_details: value,
          },
        });
      });
  };

  const redirectToIssueDetail = () => {
    router.push({
      pathname: `/${workspaceSlug}/projects/${issue.project_id}/${issue.archived_at ? "archives/" : ""}issues/${
        issue.id
      }`,
      hash: "sub-issues",
    });
  };

  if (!displayProperties || !issue.project_id) return null;

  const defaultLabelOptions = issue?.label_ids?.map((id) => labelMap[id]) || [];

  const minDate = getDate(issue.start_date);
  minDate?.setDate(minDate.getDate());

  const maxDate = getDate(issue.target_date);
  maxDate?.setDate(maxDate.getDate());

  const handleEventPropagation = (e: React.MouseEvent) => {
    e.stopPropagation();
    e.preventDefault();
  };

  return (
    <div className={className}>
      {/* basic properties */}
      {/* state */}
      <WithDisplayPropertiesHOC displayProperties={displayProperties} displayPropertyKey="state">
        <div className="h-5" onClick={handleEventPropagation}>
          <StateDropdown
            buttonContainerClassName="truncate max-w-40"
            value={issue.state_id}
            onChange={handleState}
            projectId={issue.project_id}
            disabled={isReadOnly}
            buttonVariant="border-with-text"
            showTooltip
          />
        </div>
      </WithDisplayPropertiesHOC>

      {/* priority */}
      <WithDisplayPropertiesHOC displayProperties={displayProperties} displayPropertyKey="priority">
        <div className="h-5" onClick={handleEventPropagation}>
          <PriorityDropdown
            value={issue?.priority}
            onChange={handlePriority}
            disabled={isReadOnly}
            buttonVariant="border-without-text"
            buttonClassName="border"
            showTooltip
          />
        </div>
      </WithDisplayPropertiesHOC>

      {/* label */}
      <WithDisplayPropertiesHOC displayProperties={displayProperties} displayPropertyKey="labels">
        <div className="h-5" onClick={handleEventPropagation}>
          <IssuePropertyLabels
            projectId={issue?.project_id || null}
            value={issue?.label_ids || null}
            defaultOptions={defaultLabelOptions}
            onChange={handleLabel}
            disabled={isReadOnly}
            hideDropdownArrow
          />
        </div>
      </WithDisplayPropertiesHOC>

      {/* start date */}
      <WithDisplayPropertiesHOC displayProperties={displayProperties} displayPropertyKey="start_date">
        <div className="h-5" onClick={handleEventPropagation}>
          <DateDropdown
            value={issue.start_date ?? null}
            onChange={handleStartDate}
            maxDate={maxDate}
            placeholder="Start date"
            icon={<CalendarClock className="h-3 w-3 flex-shrink-0" />}
            buttonVariant={issue.start_date ? "border-with-text" : "border-without-text"}
            disabled={isReadOnly}
            showTooltip
          />
        </div>
      </WithDisplayPropertiesHOC>

      {/* target/due date */}
      <WithDisplayPropertiesHOC displayProperties={displayProperties} displayPropertyKey="due_date">
        <div className="h-5" onClick={handleEventPropagation}>
          <DateDropdown
            value={issue?.target_date ?? null}
            onChange={handleTargetDate}
            minDate={minDate}
            placeholder="Due date"
            icon={<CalendarCheck2 className="h-3 w-3 flex-shrink-0" />}
            buttonVariant={issue.target_date ? "border-with-text" : "border-without-text"}
            buttonClassName={shouldHighlightIssueDueDate(issue.target_date, stateDetails?.group) ? "text-red-500" : ""}
            clearIconClassName="!text-custom-text-100"
            disabled={isReadOnly}
            showTooltip
          />
        </div>
      </WithDisplayPropertiesHOC>

      {/* assignee */}
      <WithDisplayPropertiesHOC displayProperties={displayProperties} displayPropertyKey="assignee">
        <div className="h-5" onClick={handleEventPropagation}>
          <MemberDropdown
            projectId={issue?.project_id}
            value={issue?.assignee_ids}
            onChange={handleAssignee}
            disabled={isReadOnly}
            multiple
            buttonVariant={issue.assignee_ids?.length > 0 ? "transparent-without-text" : "border-without-text"}
            buttonClassName={issue.assignee_ids?.length > 0 ? "hover:bg-transparent px-0" : ""}
            showTooltip={issue?.assignee_ids?.length === 0}
            placeholder="Assignees"
            tooltipContent=""
          />
        </div>
      </WithDisplayPropertiesHOC>

      {/* modules */}
      {projectDetails?.module_view && (
        <WithDisplayPropertiesHOC displayProperties={displayProperties} displayPropertyKey="modules">
          <div className="h-5" onClick={handleEventPropagation}>
            <ModuleDropdown
              buttonContainerClassName="truncate max-w-40"
              projectId={issue?.project_id}
              value={issue?.module_ids ?? []}
              onChange={handleModule}
              disabled={isReadOnly}
              multiple
              buttonVariant="border-with-text"
              showCount
              showTooltip
            />
          </div>
        </WithDisplayPropertiesHOC>
      )}

      {/* cycles */}
      {projectDetails?.cycle_view && (
        <WithDisplayPropertiesHOC displayProperties={displayProperties} displayPropertyKey="cycle">
          <div className="h-5" onClick={handleEventPropagation}>
            <CycleDropdown
              buttonContainerClassName="truncate max-w-40"
              projectId={issue?.project_id}
              value={issue?.cycle_id}
              onChange={handleCycle}
              disabled={isReadOnly}
              buttonVariant="border-with-text"
              showTooltip
            />
          </div>
        </WithDisplayPropertiesHOC>
      )}

      {/* estimates */}
      {areEstimatesEnabledForCurrentProject && (
        <WithDisplayPropertiesHOC displayProperties={displayProperties} displayPropertyKey="estimate">
          <div className="h-5" onClick={handleEventPropagation}>
            <EstimateDropdown
              value={issue.estimate_point}
              onChange={handleEstimate}
              projectId={issue.project_id}
              disabled={isReadOnly}
              buttonVariant="border-with-text"
              showTooltip
            />
          </div>
        </WithDisplayPropertiesHOC>
      )}

      {/* extra render properties */}
      {/* sub-issues */}
      <WithDisplayPropertiesHOC
        displayProperties={displayProperties}
        displayPropertyKey="sub_issue_count"
        shouldRenderProperty={(properties) => !!properties.sub_issue_count && !!subIssueCount}
      >
        <Tooltip tooltipHeading="Sub-issues" tooltipContent={`${subIssueCount}`} isMobile={isMobile}>
          <div
            onClick={(e) => {
              e.stopPropagation();
              e.preventDefault();
              if (subIssueCount) redirectToIssueDetail();
            }}
            className={cn(
              "flex h-5 flex-shrink-0 items-center justify-center gap-2 overflow-hidden rounded border-[0.5px] border-custom-border-300 px-2.5 py-1",
              {
                "hover:bg-custom-background-80 cursor-pointer": subIssueCount,
              }
            )}
          >
            <Layers className="h-3 w-3 flex-shrink-0" strokeWidth={2} />
            <div className="text-xs">{subIssueCount}</div>
          </div>
        </Tooltip>
      </WithDisplayPropertiesHOC>

      {/* attachments */}
      <WithDisplayPropertiesHOC
        displayProperties={displayProperties}
        displayPropertyKey="attachment_count"
        shouldRenderProperty={(properties) => !!properties.attachment_count && !!issue.attachment_count}
      >
        <Tooltip tooltipHeading="Attachments" tooltipContent={`${issue.attachment_count}`} isMobile={isMobile}>
          <div
            className="flex h-5 flex-shrink-0 items-center justify-center gap-2 overflow-hidden rounded border-[0.5px] border-custom-border-300 px-2.5 py-1"
            onClick={handleEventPropagation}
          >
            <Paperclip className="h-3 w-3 flex-shrink-0" strokeWidth={2} />
            <div className="text-xs">{issue.attachment_count}</div>
          </div>
        </Tooltip>
      </WithDisplayPropertiesHOC>

      {/* link */}
      <WithDisplayPropertiesHOC
        displayProperties={displayProperties}
        displayPropertyKey="link"
        shouldRenderProperty={(properties) => !!properties.link && !!issue.link_count}
      >
        <Tooltip tooltipHeading="Links" tooltipContent={`${issue.link_count}`} isMobile={isMobile}>
          <div
            className="flex h-5 flex-shrink-0 items-center justify-center gap-2 overflow-hidden rounded border-[0.5px] border-custom-border-300 px-2.5 py-1"
            onClick={handleEventPropagation}
          >
            <Link className="h-3 w-3 flex-shrink-0" strokeWidth={2} />
            <div className="text-xs">{issue.link_count}</div>
          </div>
        </Tooltip>
      </WithDisplayPropertiesHOC>
    </div>
  );
});<|MERGE_RESOLUTION|>--- conflicted
+++ resolved
@@ -20,11 +20,7 @@
 } from "@/components/dropdowns";
 // constants
 import { ISSUE_UPDATED } from "@/constants/event-tracker";
-<<<<<<< HEAD
-=======
-import { EIssuesStoreType } from "@/constants/issue";
 // helpers
->>>>>>> 90d5dd5a
 import { cn } from "@/helpers/common.helper";
 import { getDate, renderFormattedPayloadDate } from "@/helpers/date-time.helper";
 import { shouldHighlightIssueDueDate } from "@/helpers/issue.helper";
@@ -39,7 +35,7 @@
 export interface IIssueProperties {
   issue: TIssue;
   updateIssue:
-    | ((projectId: string | undefined | null, issueId: string, data: Partial<TIssue>) => Promise<void>)
+    | ((projectId: string | null, issueId: string, data: Partial<TIssue>) => Promise<void>)
     | undefined;
   displayProperties: IIssueDisplayProperties | undefined;
   isReadOnly: boolean;
@@ -55,19 +51,11 @@
   const { captureIssueEvent } = useEventTracker();
   const storeType = useIssueStoreType();
   const {
-<<<<<<< HEAD
-    issues: { addModulesToIssue, removeModulesFromIssue },
+    issues: { changeModulesInIssue },
   } = useIssues(storeType);
   const {
-    issues: { addIssueToCycle, removeIssueFromCycle },
+    issues: { addCycleToIssue, removeCycleFromIssue },
   } = useIssues(storeType);
-=======
-    issues: { changeModulesInIssue },
-  } = useIssues(EIssuesStoreType.MODULE);
-  const {
-    issues: { addCycleToIssue, removeCycleFromIssue },
-  } = useIssues(EIssuesStoreType.CYCLE);
->>>>>>> 90d5dd5a
   const { areEstimatesEnabledForCurrentProject } = useEstimate();
   const { getStateById } = useProjectState();
   const { isMobile } = usePlatformOS();
