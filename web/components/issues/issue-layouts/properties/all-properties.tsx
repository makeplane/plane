import { useCallback, useMemo } from "react";
import xor from "lodash/xor";
import { observer } from "mobx-react-lite";
import { useRouter } from "next/router";
import { CalendarCheck2, CalendarClock, Layers, Link, Paperclip } from "lucide-react";
import { TIssue, IIssueDisplayProperties, TIssuePriorities } from "@plane/types";
// hooks
import { Tooltip } from "@plane/ui";
import {
  DateDropdown,
  EstimateDropdown,
  PriorityDropdown,
  MemberDropdown,
  ModuleDropdown,
  CycleDropdown,
  StateDropdown,
} from "@/components/dropdowns";
// helpers

// types
// constants
import { ISSUE_UPDATED } from "@/constants/event-tracker";
import { cn } from "@/helpers/common.helper";
import { getDate, renderFormattedPayloadDate } from "@/helpers/date-time.helper";
import { shouldHighlightIssueDueDate } from "@/helpers/issue.helper";
<<<<<<< HEAD
// hooks
import { useEventTracker, useEstimate, useLabel, useIssues, useProjectState } from "@/hooks/store";
import { useIssueStoreType } from "@/hooks/use-issue-layout-store";
=======
import { useEventTracker, useEstimate, useLabel, useIssues, useProjectState, useProject } from "@/hooks/store";
>>>>>>> 3742ea91
import { usePlatformOS } from "@/hooks/use-platform-os";
// components
import { IssuePropertyLabels } from "../properties/labels";
import { WithDisplayPropertiesHOC } from "../properties/with-display-properties-HOC";
// helpers
// types
// constants

export interface IIssueProperties {
  issue: TIssue;
  updateIssue:
    | ((projectId: string | undefined | null, issueId: string, data: Partial<TIssue>) => Promise<void>)
    | undefined;
  displayProperties: IIssueDisplayProperties | undefined;
  isReadOnly: boolean;
  className: string;
  activeLayout: string;
}

export const IssueProperties: React.FC<IIssueProperties> = observer((props) => {
  const { issue, updateIssue, displayProperties, activeLayout, isReadOnly, className } = props;
  // store hooks
  const { getProjectById } = useProject();
  const { labelMap } = useLabel();
  const { captureIssueEvent } = useEventTracker();
  const storeType = useIssueStoreType();
  const {
    issues: { addModulesToIssue, removeModulesFromIssue },
  } = useIssues(storeType);
  const {
    issues: { addIssueToCycle, removeIssueFromCycle },
  } = useIssues(storeType);
  const { areEstimatesEnabledForCurrentProject } = useEstimate();
  const { getStateById } = useProjectState();
  const { isMobile } = usePlatformOS();
  const projectDetails = getProjectById(issue.project_id);
  // router
  const router = useRouter();
  const { workspaceSlug } = router.query;
  const currentLayout = `${activeLayout} layout`;
  // derived values
  const stateDetails = getStateById(issue.state_id);

  const issueOperations = useMemo(
    () => ({
      addModulesToIssue: async (moduleIds: string[]) => {
        if (!workspaceSlug || !issue.project_id || !issue.id) return;
        await addModulesToIssue?.(workspaceSlug.toString(), issue.project_id, issue.id, moduleIds);
      },
      removeModulesFromIssue: async (moduleIds: string[]) => {
        if (!workspaceSlug || !issue.project_id || !issue.id) return;
        await removeModulesFromIssue?.(workspaceSlug.toString(), issue.project_id, issue.id, moduleIds);
      },
      addIssueToCycle: async (cycleId: string) => {
        if (!workspaceSlug || !issue.project_id || !issue.id) return;
        await addIssueToCycle?.(workspaceSlug.toString(), issue.project_id, cycleId, [issue.id]);
      },
      removeIssueFromCycle: async (cycleId: string) => {
        if (!workspaceSlug || !issue.project_id || !issue.id) return;
        await removeIssueFromCycle?.(workspaceSlug.toString(), issue.project_id, cycleId, issue.id);
      },
    }),
    [workspaceSlug, issue, addModulesToIssue, removeModulesFromIssue, addIssueToCycle, removeIssueFromCycle]
  );

  const handleState = (stateId: string) => {
    updateIssue &&
      updateIssue(issue.project_id, issue.id, { state_id: stateId }).then(() => {
        captureIssueEvent({
          eventName: ISSUE_UPDATED,
          payload: { ...issue, state: "SUCCESS", element: currentLayout },
          path: router.asPath,
          updates: {
            changed_property: "state",
            change_details: stateId,
          },
        });
      });
  };

  const handlePriority = (value: TIssuePriorities) => {
    updateIssue &&
      updateIssue(issue.project_id, issue.id, { priority: value }).then(() => {
        captureIssueEvent({
          eventName: ISSUE_UPDATED,
          payload: { ...issue, state: "SUCCESS", element: currentLayout },
          path: router.asPath,
          updates: {
            changed_property: "priority",
            change_details: value,
          },
        });
      });
  };

  const handleLabel = (ids: string[]) => {
    updateIssue &&
      updateIssue(issue.project_id, issue.id, { label_ids: ids }).then(() => {
        captureIssueEvent({
          eventName: ISSUE_UPDATED,
          payload: { ...issue, state: "SUCCESS", element: currentLayout },
          path: router.asPath,
          updates: {
            changed_property: "labels",
            change_details: ids,
          },
        });
      });
  };

  const handleAssignee = (ids: string[]) => {
    updateIssue &&
      updateIssue(issue.project_id, issue.id, { assignee_ids: ids }).then(() => {
        captureIssueEvent({
          eventName: ISSUE_UPDATED,
          payload: { ...issue, state: "SUCCESS", element: currentLayout },
          path: router.asPath,
          updates: {
            changed_property: "assignees",
            change_details: ids,
          },
        });
      });
  };

  const handleModule = useCallback(
    (moduleIds: string[] | null) => {
      if (!issue || !issue.module_ids || !moduleIds) return;

      const updatedModuleIds = xor(issue.module_ids, moduleIds);
      const modulesToAdd: string[] = [];
      const modulesToRemove: string[] = [];
      for (const moduleId of updatedModuleIds)
        if (issue.module_ids.includes(moduleId)) modulesToRemove.push(moduleId);
        else modulesToAdd.push(moduleId);
      if (modulesToAdd.length > 0) issueOperations.addModulesToIssue(modulesToAdd);
      if (modulesToRemove.length > 0) issueOperations.removeModulesFromIssue(modulesToRemove);

      captureIssueEvent({
        eventName: ISSUE_UPDATED,
        payload: { ...issue, state: "SUCCESS", element: currentLayout },
        path: router.asPath,
        updates: { changed_property: "module_ids", change_details: { module_ids: moduleIds } },
      });
    },
    [issueOperations, captureIssueEvent, currentLayout, router, issue]
  );

  const handleCycle = useCallback(
    (cycleId: string | null) => {
      if (!issue || issue.cycle_id === cycleId) return;
      if (cycleId) issueOperations.addIssueToCycle?.(cycleId);
      else issueOperations.removeIssueFromCycle?.(issue.cycle_id ?? "");

      captureIssueEvent({
        eventName: ISSUE_UPDATED,
        payload: { ...issue, state: "SUCCESS", element: currentLayout },
        path: router.asPath,
        updates: { changed_property: "cycle", change_details: { cycle_id: cycleId } },
      });
    },
    [issue, issueOperations, captureIssueEvent, currentLayout, router.asPath]
  );

  const handleStartDate = (date: Date | null) => {
    updateIssue &&
      updateIssue(issue.project_id, issue.id, { start_date: date ? renderFormattedPayloadDate(date) : null }).then(
        () => {
          captureIssueEvent({
            eventName: ISSUE_UPDATED,
            payload: { ...issue, state: "SUCCESS", element: currentLayout },
            path: router.asPath,
            updates: {
              changed_property: "start_date",
              change_details: date ? renderFormattedPayloadDate(date) : null,
            },
          });
        }
      );
  };

  const handleTargetDate = (date: Date | null) => {
    updateIssue &&
      updateIssue(issue.project_id, issue.id, { target_date: date ? renderFormattedPayloadDate(date) : null }).then(
        () => {
          captureIssueEvent({
            eventName: ISSUE_UPDATED,
            payload: { ...issue, state: "SUCCESS", element: currentLayout },
            path: router.asPath,
            updates: {
              changed_property: "target_date",
              change_details: date ? renderFormattedPayloadDate(date) : null,
            },
          });
        }
      );
  };

  const handleEstimate = (value: number | null) => {
    updateIssue &&
      updateIssue(issue.project_id, issue.id, { estimate_point: value }).then(() => {
        captureIssueEvent({
          eventName: ISSUE_UPDATED,
          payload: { ...issue, state: "SUCCESS", element: currentLayout },
          path: router.asPath,
          updates: {
            changed_property: "estimate_point",
            change_details: value,
          },
        });
      });
  };

  const redirectToIssueDetail = () => {
    router.push({
      pathname: `/${workspaceSlug}/projects/${issue.project_id}/${issue.archived_at ? "archives/" : ""}issues/${
        issue.id
      }`,
      hash: "sub-issues",
    });
  };

  if (!displayProperties || !issue.project_id) return null;

  const defaultLabelOptions = issue?.label_ids?.map((id) => labelMap[id]) || [];

  const minDate = getDate(issue.start_date);
  minDate?.setDate(minDate.getDate());

  const maxDate = getDate(issue.target_date);
  maxDate?.setDate(maxDate.getDate());

  return (
    <div className={className}>
      {/* basic properties */}
      {/* state */}
      <WithDisplayPropertiesHOC displayProperties={displayProperties} displayPropertyKey="state">
        <div className="h-5">
          <StateDropdown
            buttonContainerClassName="truncate max-w-40"
            value={issue.state_id}
            onChange={handleState}
            projectId={issue.project_id}
            disabled={isReadOnly}
            buttonVariant="border-with-text"
            showTooltip
          />
        </div>
      </WithDisplayPropertiesHOC>

      {/* priority */}
      <WithDisplayPropertiesHOC displayProperties={displayProperties} displayPropertyKey="priority">
        <div className="h-5">
          <PriorityDropdown
            value={issue?.priority}
            onChange={handlePriority}
            disabled={isReadOnly}
            buttonVariant="border-without-text"
            buttonClassName="border"
            showTooltip
          />
        </div>
      </WithDisplayPropertiesHOC>

      {/* label */}
      <WithDisplayPropertiesHOC displayProperties={displayProperties} displayPropertyKey="labels">
        <IssuePropertyLabels
          projectId={issue?.project_id || null}
          value={issue?.label_ids || null}
          defaultOptions={defaultLabelOptions}
          onChange={handleLabel}
          disabled={isReadOnly}
          hideDropdownArrow
        />
      </WithDisplayPropertiesHOC>

      {/* start date */}
      <WithDisplayPropertiesHOC displayProperties={displayProperties} displayPropertyKey="start_date">
        <div className="h-5">
          <DateDropdown
            value={issue.start_date ?? null}
            onChange={handleStartDate}
            maxDate={maxDate}
            placeholder="Start date"
            icon={<CalendarClock className="h-3 w-3 flex-shrink-0" />}
            buttonVariant={issue.start_date ? "border-with-text" : "border-without-text"}
            disabled={isReadOnly}
            showTooltip
          />
        </div>
      </WithDisplayPropertiesHOC>

      {/* target/due date */}
      <WithDisplayPropertiesHOC displayProperties={displayProperties} displayPropertyKey="due_date">
        <div className="h-5">
          <DateDropdown
            value={issue?.target_date ?? null}
            onChange={handleTargetDate}
            minDate={minDate}
            placeholder="Due date"
            icon={<CalendarCheck2 className="h-3 w-3 flex-shrink-0" />}
            buttonVariant={issue.target_date ? "border-with-text" : "border-without-text"}
            buttonClassName={shouldHighlightIssueDueDate(issue.target_date, stateDetails?.group) ? "text-red-500" : ""}
            clearIconClassName="!text-custom-text-100"
            disabled={isReadOnly}
            showTooltip
          />
        </div>
      </WithDisplayPropertiesHOC>

      {/* assignee */}
      <WithDisplayPropertiesHOC displayProperties={displayProperties} displayPropertyKey="assignee">
        <div className="h-5">
          <MemberDropdown
            projectId={issue?.project_id}
            value={issue?.assignee_ids}
            onChange={handleAssignee}
            disabled={isReadOnly}
            multiple
            buttonVariant={issue.assignee_ids?.length > 0 ? "transparent-without-text" : "border-without-text"}
            buttonClassName={issue.assignee_ids?.length > 0 ? "hover:bg-transparent px-0" : ""}
            showTooltip={issue?.assignee_ids?.length === 0}
            placeholder="Assignees"
            tooltipContent=""
          />
        </div>
      </WithDisplayPropertiesHOC>

      {/* modules */}
      {projectDetails?.module_view && (
        <WithDisplayPropertiesHOC displayProperties={displayProperties} displayPropertyKey="modules">
          <div className="h-5">
            <ModuleDropdown
              buttonContainerClassName="truncate max-w-40"
              projectId={issue?.project_id}
              value={issue?.module_ids ?? []}
              onChange={handleModule}
              disabled={isReadOnly}
              multiple
              buttonVariant="border-with-text"
              showCount
              showTooltip
            />
          </div>
        </WithDisplayPropertiesHOC>
      )}

      {/* cycles */}
      {projectDetails?.cycle_view && (
        <WithDisplayPropertiesHOC displayProperties={displayProperties} displayPropertyKey="cycle">
          <div className="h-5">
            <CycleDropdown
              buttonContainerClassName="truncate max-w-40"
              projectId={issue?.project_id}
              value={issue?.cycle_id}
              onChange={handleCycle}
              disabled={isReadOnly}
              buttonVariant="border-with-text"
              showTooltip
            />
          </div>
        </WithDisplayPropertiesHOC>
      )}

      {/* estimates */}
      {areEstimatesEnabledForCurrentProject && (
        <WithDisplayPropertiesHOC displayProperties={displayProperties} displayPropertyKey="estimate">
          <div className="h-5">
            <EstimateDropdown
              value={issue.estimate_point}
              onChange={handleEstimate}
              projectId={issue.project_id}
              disabled={isReadOnly}
              buttonVariant="border-with-text"
              showTooltip
            />
          </div>
        </WithDisplayPropertiesHOC>
      )}

      {/* extra render properties */}
      {/* sub-issues */}
      <WithDisplayPropertiesHOC
        displayProperties={displayProperties}
        displayPropertyKey="sub_issue_count"
        shouldRenderProperty={(properties) => !!properties.sub_issue_count && !!issue.sub_issues_count}
      >
        <Tooltip tooltipHeading="Sub-issues" tooltipContent={`${issue.sub_issues_count}`} isMobile={isMobile}>
          <div
            onClick={issue.sub_issues_count ? redirectToIssueDetail : () => {}}
            className={cn(
              "flex h-5 flex-shrink-0 items-center justify-center gap-2 overflow-hidden rounded border-[0.5px] border-custom-border-300 px-2.5 py-1",
              {
                "hover:bg-custom-background-80 cursor-pointer": issue.sub_issues_count,
              }
            )}
          >
            <Layers className="h-3 w-3 flex-shrink-0" strokeWidth={2} />
            <div className="text-xs">{issue.sub_issues_count}</div>
          </div>
        </Tooltip>
      </WithDisplayPropertiesHOC>

      {/* attachments */}
      <WithDisplayPropertiesHOC
        displayProperties={displayProperties}
        displayPropertyKey="attachment_count"
        shouldRenderProperty={(properties) => !!properties.attachment_count && !!issue.attachment_count}
      >
        <Tooltip tooltipHeading="Attachments" tooltipContent={`${issue.attachment_count}`} isMobile={isMobile}>
          <div className="flex h-5 flex-shrink-0 items-center justify-center gap-2 overflow-hidden rounded border-[0.5px] border-custom-border-300 px-2.5 py-1">
            <Paperclip className="h-3 w-3 flex-shrink-0" strokeWidth={2} />
            <div className="text-xs">{issue.attachment_count}</div>
          </div>
        </Tooltip>
      </WithDisplayPropertiesHOC>

      {/* link */}
      <WithDisplayPropertiesHOC
        displayProperties={displayProperties}
        displayPropertyKey="link"
        shouldRenderProperty={(properties) => !!properties.link && !!issue.link_count}
      >
        <Tooltip tooltipHeading="Links" tooltipContent={`${issue.link_count}`} isMobile={isMobile}>
          <div className="flex h-5 flex-shrink-0 items-center justify-center gap-2 overflow-hidden rounded border-[0.5px] border-custom-border-300 px-2.5 py-1">
            <Link className="h-3 w-3 flex-shrink-0" strokeWidth={2} />
            <div className="text-xs">{issue.link_count}</div>
          </div>
        </Tooltip>
      </WithDisplayPropertiesHOC>
    </div>
  );
});<|MERGE_RESOLUTION|>--- conflicted
+++ resolved
@@ -23,13 +23,8 @@
 import { cn } from "@/helpers/common.helper";
 import { getDate, renderFormattedPayloadDate } from "@/helpers/date-time.helper";
 import { shouldHighlightIssueDueDate } from "@/helpers/issue.helper";
-<<<<<<< HEAD
-// hooks
-import { useEventTracker, useEstimate, useLabel, useIssues, useProjectState } from "@/hooks/store";
+import { useEventTracker, useEstimate, useLabel, useIssues, useProjectState, useProject } from "@/hooks/store";
 import { useIssueStoreType } from "@/hooks/use-issue-layout-store";
-=======
-import { useEventTracker, useEstimate, useLabel, useIssues, useProjectState, useProject } from "@/hooks/store";
->>>>>>> 3742ea91
 import { usePlatformOS } from "@/hooks/use-platform-os";
 // components
 import { IssuePropertyLabels } from "../properties/labels";
