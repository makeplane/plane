--- conflicted
+++ resolved
@@ -1,21 +1,15 @@
 import { observer } from "mobx-react-lite";
 import { Layers, Link, Paperclip } from "lucide-react";
+// hooks
+import { useLabel } from "hooks/store";
 // components
 import { IssuePropertyLabels } from "../properties/labels";
 import { IssuePropertyDate } from "../properties/date";
 import { Tooltip } from "@plane/ui";
-<<<<<<< HEAD
 import { WithDisplayPropertiesHOC } from "../properties/with-display-properties-HOC";
 import { EstimateDropdown, PriorityDropdown, ProjectMemberDropdown, StateDropdown } from "components/dropdowns";
 // types
-import { IIssue, IIssueDisplayProperties, TIssuePriorities } from "types";
-=======
-import { TIssue, IIssueDisplayProperties, IState, TIssuePriorities } from "types";
-import { WithDisplayPropertiesHOC } from "../properties/with-display-properties-HOC";
-import { IssuePropertyEstimates } from "./estimates";
-import { IssuePropertyAssignee } from "./assignee";
-import { useLabel, useProjectState } from "hooks/store";
->>>>>>> 705642a9
+import { TIssue, IIssueDisplayProperties, TIssuePriorities } from "types";
 
 export interface IIssueProperties {
   issue: TIssue;
@@ -27,17 +21,10 @@
 
 export const IssueProperties: React.FC<IIssueProperties> = observer((props) => {
   const { issue, handleIssues, displayProperties, isReadOnly, className } = props;
-
-<<<<<<< HEAD
-  const handleState = (stateId: string) => {
-    handleIssues({ ...issue, state: stateId });
-=======
-  const { stateMap } = useProjectState();
   const { labelMap } = useLabel();
 
-  const handleState = (state: IState) => {
-    handleIssues({ ...issue, state_id: state.id });
->>>>>>> 705642a9
+  const handleState = (stateId: string) => {
+    handleIssues({ ...issue, state_id: stateId });
   };
 
   const handlePriority = (value: TIssuePriorities) => {
@@ -66,7 +53,6 @@
 
   if (!displayProperties) return null;
 
-  const defaultStateOptions = [stateMap[issue?.state_id]];
   const defaultLabelOptions = issue?.label_ids?.map((id) => labelMap[id]) || [];
 
   return (
@@ -74,31 +60,19 @@
       {/* basic properties */}
       {/* state */}
       <WithDisplayPropertiesHOC displayProperties={displayProperties} displayPropertyKey="state">
-<<<<<<< HEAD
         <div className="h-5">
           <StateDropdown
-            value={issue.state}
+            value={issue.state_id}
             onChange={handleState}
-            projectId={issue.project}
+            projectId={issue.project_id}
             disabled={isReadOnly}
             buttonVariant="border-with-text"
           />
         </div>
-=======
-        <IssuePropertyState
-          projectId={issue?.project_id || null}
-          value={issue?.state_id || null}
-          defaultOptions={defaultStateOptions}
-          onChange={handleState}
-          disabled={isReadOnly}
-          hideDropdownArrow
-        />
->>>>>>> 705642a9
       </WithDisplayPropertiesHOC>
 
       {/* priority */}
       <WithDisplayPropertiesHOC displayProperties={displayProperties} displayPropertyKey="priority">
-<<<<<<< HEAD
         <div className="h-5">
           <PriorityDropdown
             value={issue?.priority || null}
@@ -108,14 +82,6 @@
             buttonClassName="border px-1"
           />
         </div>
-=======
-        <IssuePropertyPriority
-          value={issue?.priority}
-          onChange={handlePriority}
-          disabled={isReadOnly}
-          hideDropdownArrow
-        />
->>>>>>> 705642a9
       </WithDisplayPropertiesHOC>
 
       {/* label */}
@@ -153,51 +119,30 @@
 
       {/* assignee */}
       <WithDisplayPropertiesHOC displayProperties={displayProperties} displayPropertyKey="assignee">
-<<<<<<< HEAD
         <div className="h-5">
           <ProjectMemberDropdown
-            projectId={issue?.project}
-            value={issue?.assignees}
+            projectId={issue?.project_id}
+            value={issue?.assignee_ids}
             onChange={handleAssignee}
             disabled={isReadOnly}
             multiple
-            buttonVariant={issue.assignees.length > 0 ? "transparent-without-text" : "border-without-text"}
-            buttonClassName={issue.assignees.length > 0 ? "hover:bg-transparent px-0" : ""}
+            buttonVariant={issue.assignee_ids.length > 0 ? "transparent-without-text" : "border-without-text"}
+            buttonClassName={issue.assignee_ids.length > 0 ? "hover:bg-transparent px-0" : ""}
           />
         </div>
-=======
-        <IssuePropertyAssignee
-          projectId={issue?.project_id || null}
-          value={issue?.assignee_ids || null}
-          hideDropdownArrow
-          onChange={handleAssignee}
-          disabled={isReadOnly}
-          multiple
-        />
->>>>>>> 705642a9
       </WithDisplayPropertiesHOC>
 
       {/* estimates */}
       <WithDisplayPropertiesHOC displayProperties={displayProperties} displayPropertyKey="estimate">
-<<<<<<< HEAD
         <div className="h-5">
           <EstimateDropdown
             value={issue.estimate_point}
             onChange={handleEstimate}
-            projectId={issue.project}
+            projectId={issue.project_id}
             disabled={isReadOnly}
             buttonVariant="border-with-text"
           />
         </div>
-=======
-        <IssuePropertyEstimates
-          projectId={issue?.project_id || null}
-          value={issue?.estimate_point || null}
-          onChange={handleEstimate}
-          disabled={isReadOnly}
-          hideDropdownArrow
-        />
->>>>>>> 705642a9
       </WithDisplayPropertiesHOC>
 
       {/* extra render properties */}
