--- conflicted
+++ resolved
@@ -20,11 +20,8 @@
 } from "components/dropdowns";
 // helpers
 import { renderFormattedPayloadDate } from "helpers/date-time.helper";
-<<<<<<< HEAD
 import { shouldHighlightIssueDueDate } from "helpers/issue.helper";
-=======
 import { cn } from "helpers/common.helper";
->>>>>>> 5f6c9a41
 // types
 import { TIssue, IIssueDisplayProperties, TIssuePriorities } from "@plane/types";
 // constants
