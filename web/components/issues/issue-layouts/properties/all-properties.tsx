import { useCallback, useMemo } from "react";
import xor from "lodash/xor";
import { observer } from "mobx-react";
import { useParams, usePathname, useRouter } from "next/navigation";
// icons
import { CalendarCheck2, CalendarClock, Layers, Link, Paperclip } from "lucide-react";
// types
import { TIssue, IIssueDisplayProperties, TIssuePriorities } from "@plane/types";
// ui
import { Tooltip } from "@plane/ui";
// components
import {
  DateDropdown,
  EstimateDropdown,
  PriorityDropdown,
  MemberDropdown,
  ModuleDropdown,
  CycleDropdown,
  StateDropdown,
} from "@/components/dropdowns";
// constants
import { ISSUE_UPDATED } from "@/constants/event-tracker";
// helpers
import { cn } from "@/helpers/common.helper";
import { getDate, renderFormattedPayloadDate } from "@/helpers/date-time.helper";
import { shouldHighlightIssueDueDate } from "@/helpers/issue.helper";
// hooks
import { useEventTracker, useLabel, useIssues, useProjectState, useProject, useProjectEstimates } from "@/hooks/store";
<<<<<<< HEAD
import { useIssueStoreType } from "@/hooks/use-issue-layout-store";
=======
>>>>>>> 5d807db6
import { usePlatformOS } from "@/hooks/use-platform-os";
// local components
import { IssuePropertyLabels } from "../properties/labels";
import { WithDisplayPropertiesHOC } from "../properties/with-display-properties-HOC";

export interface IIssueProperties {
  issue: TIssue;
  updateIssue:
    | ((projectId: string | null, issueId: string, data: Partial<TIssue>) => Promise<void>)
    | undefined;
  displayProperties: IIssueDisplayProperties | undefined;
  isReadOnly: boolean;
  className: string;
  activeLayout: string;
}

export const IssueProperties: React.FC<IIssueProperties> = observer((props) => {
  // router
  const router = useRouter();
  const { workspaceSlug, projectId } = router.query;
  const { issue, updateIssue, displayProperties, activeLayout, isReadOnly, className } = props;
  // store hooks
  const { getProjectById } = useProject();
  const { labelMap } = useLabel();
  const { captureIssueEvent } = useEventTracker();
  const storeType = useIssueStoreType();
  const {
    issues: { changeModulesInIssue },
  } = useIssues(storeType);
  const {
    issues: { addCycleToIssue, removeCycleFromIssue },
<<<<<<< HEAD
  } = useIssues(storeType);
=======
  } = useIssues(EIssuesStoreType.CYCLE);
>>>>>>> 5d807db6
  const { areEstimateEnabledByProjectId } = useProjectEstimates();
  const { getStateById } = useProjectState();
  const { isMobile } = usePlatformOS();
  const projectDetails = getProjectById(issue.project_id);
<<<<<<< HEAD
=======
  // router
  const router = useRouter();
  const { workspaceSlug } = useParams();
  const pathname = usePathname();
>>>>>>> 5d807db6
  const currentLayout = `${activeLayout} layout`;
  // derived values
  const stateDetails = getStateById(issue.state_id);
  const subIssueCount = issue?.sub_issues_count ?? 0;

  const issueOperations = useMemo(
    () => ({
      addModulesToIssue: async (moduleIds: string[]) => {
        if (!workspaceSlug || !issue.project_id || !issue.id) return;
        await changeModulesInIssue?.(workspaceSlug.toString(), issue.project_id, issue.id, moduleIds, []);
      },
      removeModulesFromIssue: async (moduleIds: string[]) => {
        if (!workspaceSlug || !issue.project_id || !issue.id) return;
        await changeModulesInIssue?.(workspaceSlug.toString(), issue.project_id, issue.id, [], moduleIds);
      },
      addIssueToCycle: async (cycleId: string) => {
        if (!workspaceSlug || !issue.project_id || !issue.id) return;
        await addCycleToIssue?.(workspaceSlug.toString(), issue.project_id, cycleId, issue.id);
      },
      removeIssueFromCycle: async () => {
        if (!workspaceSlug || !issue.project_id || !issue.id) return;
        await removeCycleFromIssue?.(workspaceSlug.toString(), issue.project_id, issue.id);
      },
    }),
    [workspaceSlug, issue, changeModulesInIssue, addCycleToIssue, removeCycleFromIssue]
  );

  const handleState = (stateId: string) => {
    updateIssue &&
      updateIssue(issue.project_id, issue.id, { state_id: stateId }).then(() => {
        captureIssueEvent({
          eventName: ISSUE_UPDATED,
          payload: { ...issue, state: "SUCCESS", element: currentLayout },
          path: pathname,
          updates: {
            changed_property: "state",
            change_details: stateId,
          },
        });
      });
  };

  const handlePriority = (value: TIssuePriorities) => {
    updateIssue &&
      updateIssue(issue.project_id, issue.id, { priority: value }).then(() => {
        captureIssueEvent({
          eventName: ISSUE_UPDATED,
          payload: { ...issue, state: "SUCCESS", element: currentLayout },
          path: pathname,
          updates: {
            changed_property: "priority",
            change_details: value,
          },
        });
      });
  };

  const handleLabel = (ids: string[]) => {
    updateIssue &&
      updateIssue(issue.project_id, issue.id, { label_ids: ids }).then(() => {
        captureIssueEvent({
          eventName: ISSUE_UPDATED,
          payload: { ...issue, state: "SUCCESS", element: currentLayout },
          path: pathname,
          updates: {
            changed_property: "labels",
            change_details: ids,
          },
        });
      });
  };

  const handleAssignee = (ids: string[]) => {
    updateIssue &&
      updateIssue(issue.project_id, issue.id, { assignee_ids: ids }).then(() => {
        captureIssueEvent({
          eventName: ISSUE_UPDATED,
          payload: { ...issue, state: "SUCCESS", element: currentLayout },
          path: pathname,
          updates: {
            changed_property: "assignees",
            change_details: ids,
          },
        });
      });
  };

  const handleModule = useCallback(
    (moduleIds: string[] | null) => {
      if (!issue || !issue.module_ids || !moduleIds) return;

      const updatedModuleIds = xor(issue.module_ids, moduleIds);
      const modulesToAdd: string[] = [];
      const modulesToRemove: string[] = [];
      for (const moduleId of updatedModuleIds)
        if (issue.module_ids.includes(moduleId)) modulesToRemove.push(moduleId);
        else modulesToAdd.push(moduleId);
      if (modulesToAdd.length > 0) issueOperations.addModulesToIssue(modulesToAdd);
      if (modulesToRemove.length > 0) issueOperations.removeModulesFromIssue(modulesToRemove);

      captureIssueEvent({
        eventName: ISSUE_UPDATED,
        payload: { ...issue, state: "SUCCESS", element: currentLayout },
        path: pathname,
        updates: { changed_property: "module_ids", change_details: { module_ids: moduleIds } },
      });
    },
    [issueOperations, captureIssueEvent, currentLayout, pathname, issue]
  );

  const handleCycle = useCallback(
    (cycleId: string | null) => {
      if (!issue || issue.cycle_id === cycleId) return;
      if (cycleId) issueOperations.addIssueToCycle?.(cycleId);
      else issueOperations.removeIssueFromCycle?.();

      captureIssueEvent({
        eventName: ISSUE_UPDATED,
        payload: { ...issue, state: "SUCCESS", element: currentLayout },
        path: pathname,
        updates: { changed_property: "cycle", change_details: { cycle_id: cycleId } },
      });
    },
    [issue, issueOperations, captureIssueEvent, currentLayout, pathname]
  );

  const handleStartDate = (date: Date | null) => {
    updateIssue &&
      updateIssue(issue.project_id, issue.id, { start_date: date ? renderFormattedPayloadDate(date) : null }).then(
        () => {
          captureIssueEvent({
            eventName: ISSUE_UPDATED,
            payload: { ...issue, state: "SUCCESS", element: currentLayout },
            path: pathname,
            updates: {
              changed_property: "start_date",
              change_details: date ? renderFormattedPayloadDate(date) : null,
            },
          });
        }
      );
  };

  const handleTargetDate = (date: Date | null) => {
    updateIssue &&
      updateIssue(issue.project_id, issue.id, { target_date: date ? renderFormattedPayloadDate(date) : null }).then(
        () => {
          captureIssueEvent({
            eventName: ISSUE_UPDATED,
            payload: { ...issue, state: "SUCCESS", element: currentLayout },
            path: pathname,
            updates: {
              changed_property: "target_date",
              change_details: date ? renderFormattedPayloadDate(date) : null,
            },
          });
        }
      );
  };

  const handleEstimate = (value: string | undefined) => {
    updateIssue &&
      updateIssue(issue.project_id, issue.id, { estimate_point: value }).then(() => {
        captureIssueEvent({
          eventName: ISSUE_UPDATED,
          payload: { ...issue, state: "SUCCESS", element: currentLayout },
          path: pathname,
          updates: {
            changed_property: "estimate_point",
            change_details: value,
          },
        });
      });
  };

  const redirectToIssueDetail = () => {
    router.push(
      `/${workspaceSlug}/projects/${issue.project_id}/${issue.archived_at ? "archives/" : ""}issues/${issue.id}#sub-issues`
    );
    // router.push({
    //   pathname: `/${workspaceSlug}/projects/${issue.project_id}/${issue.archived_at ? "archives/" : ""}issues/${
    //     issue.id
    //   }`,
    //   hash: "sub-issues",
    // });
  };

  if (!displayProperties || !issue.project_id) return null;

  const defaultLabelOptions = issue?.label_ids?.map((id) => labelMap[id]) || [];

  const minDate = getDate(issue.start_date);
  minDate?.setDate(minDate.getDate());

  const maxDate = getDate(issue.target_date);
  maxDate?.setDate(maxDate.getDate());

  const handleEventPropagation = (e: React.MouseEvent) => {
    e.stopPropagation();
    e.preventDefault();
  };

  return (
    <div className={className}>
      {/* basic properties */}
      {/* state */}
      <WithDisplayPropertiesHOC displayProperties={displayProperties} displayPropertyKey="state">
        <div className="h-5" onClick={handleEventPropagation}>
          <StateDropdown
            buttonContainerClassName="truncate max-w-40"
            value={issue.state_id}
            onChange={handleState}
            projectId={issue.project_id}
            disabled={isReadOnly}
            buttonVariant="border-with-text"
            showTooltip
          />
        </div>
      </WithDisplayPropertiesHOC>

      {/* priority */}
      <WithDisplayPropertiesHOC displayProperties={displayProperties} displayPropertyKey="priority">
        <div className="h-5" onClick={handleEventPropagation}>
          <PriorityDropdown
            value={issue?.priority}
            onChange={handlePriority}
            disabled={isReadOnly}
            buttonVariant="border-without-text"
            buttonClassName="border"
            showTooltip
          />
        </div>
      </WithDisplayPropertiesHOC>

      {/* label */}
      <WithDisplayPropertiesHOC displayProperties={displayProperties} displayPropertyKey="labels">
        <div className="h-5" onClick={handleEventPropagation}>
          <IssuePropertyLabels
            projectId={issue?.project_id || null}
            value={issue?.label_ids || null}
            defaultOptions={defaultLabelOptions}
            onChange={handleLabel}
            disabled={isReadOnly}
            hideDropdownArrow
          />
        </div>
      </WithDisplayPropertiesHOC>

      {/* start date */}
      <WithDisplayPropertiesHOC displayProperties={displayProperties} displayPropertyKey="start_date">
        <div className="h-5" onClick={handleEventPropagation}>
          <DateDropdown
            value={issue.start_date ?? null}
            onChange={handleStartDate}
            maxDate={maxDate}
            placeholder="Start date"
            icon={<CalendarClock className="h-3 w-3 flex-shrink-0" />}
            buttonVariant={issue.start_date ? "border-with-text" : "border-without-text"}
            disabled={isReadOnly}
            showTooltip
          />
        </div>
      </WithDisplayPropertiesHOC>

      {/* target/due date */}
      <WithDisplayPropertiesHOC displayProperties={displayProperties} displayPropertyKey="due_date">
        <div className="h-5" onClick={handleEventPropagation}>
          <DateDropdown
            value={issue?.target_date ?? null}
            onChange={handleTargetDate}
            minDate={minDate}
            placeholder="Due date"
            icon={<CalendarCheck2 className="h-3 w-3 flex-shrink-0" />}
            buttonVariant={issue.target_date ? "border-with-text" : "border-without-text"}
            buttonClassName={shouldHighlightIssueDueDate(issue.target_date, stateDetails?.group) ? "text-red-500" : ""}
            clearIconClassName="!text-custom-text-100"
            disabled={isReadOnly}
            showTooltip
          />
        </div>
      </WithDisplayPropertiesHOC>

      {/* assignee */}
      <WithDisplayPropertiesHOC displayProperties={displayProperties} displayPropertyKey="assignee">
        <div className="h-5" onClick={handleEventPropagation}>
          <MemberDropdown
            projectId={issue?.project_id}
            value={issue?.assignee_ids}
            onChange={handleAssignee}
            disabled={isReadOnly}
            multiple
            buttonVariant={issue.assignee_ids?.length > 0 ? "transparent-without-text" : "border-without-text"}
            buttonClassName={issue.assignee_ids?.length > 0 ? "hover:bg-transparent px-0" : ""}
            showTooltip={issue?.assignee_ids?.length === 0}
            placeholder="Assignees"
            tooltipContent=""
          />
        </div>
      </WithDisplayPropertiesHOC>

      {/* modules */}
      {projectDetails?.module_view && (
        <WithDisplayPropertiesHOC displayProperties={displayProperties} displayPropertyKey="modules">
          <div className="h-5" onClick={handleEventPropagation}>
            <ModuleDropdown
              buttonContainerClassName="truncate max-w-40"
              projectId={issue?.project_id}
              value={issue?.module_ids ?? []}
              onChange={handleModule}
              disabled={isReadOnly}
              multiple
              buttonVariant="border-with-text"
              showCount
              showTooltip
            />
          </div>
        </WithDisplayPropertiesHOC>
      )}

      {/* cycles */}
      {projectDetails?.cycle_view && (
        <WithDisplayPropertiesHOC displayProperties={displayProperties} displayPropertyKey="cycle">
          <div className="h-5" onClick={handleEventPropagation}>
            <CycleDropdown
              buttonContainerClassName="truncate max-w-40"
              projectId={issue?.project_id}
              value={issue?.cycle_id}
              onChange={handleCycle}
              disabled={isReadOnly}
              buttonVariant="border-with-text"
              showTooltip
            />
          </div>
        </WithDisplayPropertiesHOC>
      )}

      {/* estimates */}
      {projectId && areEstimateEnabledByProjectId(projectId?.toString()) && (
        <WithDisplayPropertiesHOC displayProperties={displayProperties} displayPropertyKey="estimate">
          <div className="h-5" onClick={handleEventPropagation}>
            <EstimateDropdown
              value={issue.estimate_point ?? undefined}
              onChange={handleEstimate}
              projectId={issue.project_id}
              disabled={isReadOnly}
              buttonVariant="border-with-text"
              showTooltip
            />
          </div>
        </WithDisplayPropertiesHOC>
      )}

      {/* extra render properties */}
      {/* sub-issues */}
      <WithDisplayPropertiesHOC
        displayProperties={displayProperties}
        displayPropertyKey="sub_issue_count"
        shouldRenderProperty={(properties) => !!properties.sub_issue_count && !!subIssueCount}
      >
        <Tooltip tooltipHeading="Sub-issues" tooltipContent={`${subIssueCount}`} isMobile={isMobile}>
          <div
            onClick={(e) => {
              e.stopPropagation();
              e.preventDefault();
              if (subIssueCount) redirectToIssueDetail();
            }}
            className={cn(
              "flex h-5 flex-shrink-0 items-center justify-center gap-2 overflow-hidden rounded border-[0.5px] border-custom-border-300 px-2.5 py-1",
              {
                "hover:bg-custom-background-80 cursor-pointer": subIssueCount,
              }
            )}
          >
            <Layers className="h-3 w-3 flex-shrink-0" strokeWidth={2} />
            <div className="text-xs">{subIssueCount}</div>
          </div>
        </Tooltip>
      </WithDisplayPropertiesHOC>

      {/* attachments */}
      <WithDisplayPropertiesHOC
        displayProperties={displayProperties}
        displayPropertyKey="attachment_count"
        shouldRenderProperty={(properties) => !!properties.attachment_count && !!issue.attachment_count}
      >
        <Tooltip tooltipHeading="Attachments" tooltipContent={`${issue.attachment_count}`} isMobile={isMobile}>
          <div
            className="flex h-5 flex-shrink-0 items-center justify-center gap-2 overflow-hidden rounded border-[0.5px] border-custom-border-300 px-2.5 py-1"
            onClick={handleEventPropagation}
          >
            <Paperclip className="h-3 w-3 flex-shrink-0" strokeWidth={2} />
            <div className="text-xs">{issue.attachment_count}</div>
          </div>
        </Tooltip>
      </WithDisplayPropertiesHOC>

      {/* link */}
      <WithDisplayPropertiesHOC
        displayProperties={displayProperties}
        displayPropertyKey="link"
        shouldRenderProperty={(properties) => !!properties.link && !!issue.link_count}
      >
        <Tooltip tooltipHeading="Links" tooltipContent={`${issue.link_count}`} isMobile={isMobile}>
          <div
            className="flex h-5 flex-shrink-0 items-center justify-center gap-2 overflow-hidden rounded border-[0.5px] border-custom-border-300 px-2.5 py-1"
            onClick={handleEventPropagation}
          >
            <Link className="h-3 w-3 flex-shrink-0" strokeWidth={2} />
            <div className="text-xs">{issue.link_count}</div>
          </div>
        </Tooltip>
      </WithDisplayPropertiesHOC>
    </div>
  );
});<|MERGE_RESOLUTION|>--- conflicted
+++ resolved
@@ -26,10 +26,7 @@
 import { shouldHighlightIssueDueDate } from "@/helpers/issue.helper";
 // hooks
 import { useEventTracker, useLabel, useIssues, useProjectState, useProject, useProjectEstimates } from "@/hooks/store";
-<<<<<<< HEAD
 import { useIssueStoreType } from "@/hooks/use-issue-layout-store";
-=======
->>>>>>> 5d807db6
 import { usePlatformOS } from "@/hooks/use-platform-os";
 // local components
 import { IssuePropertyLabels } from "../properties/labels";
@@ -49,7 +46,8 @@
 export const IssueProperties: React.FC<IIssueProperties> = observer((props) => {
   // router
   const router = useRouter();
-  const { workspaceSlug, projectId } = router.query;
+  const { workspaceSlug, projectId } = useParams();
+  const pathname = usePathname();
   const { issue, updateIssue, displayProperties, activeLayout, isReadOnly, className } = props;
   // store hooks
   const { getProjectById } = useProject();
@@ -61,22 +59,12 @@
   } = useIssues(storeType);
   const {
     issues: { addCycleToIssue, removeCycleFromIssue },
-<<<<<<< HEAD
   } = useIssues(storeType);
-=======
-  } = useIssues(EIssuesStoreType.CYCLE);
->>>>>>> 5d807db6
   const { areEstimateEnabledByProjectId } = useProjectEstimates();
   const { getStateById } = useProjectState();
   const { isMobile } = usePlatformOS();
   const projectDetails = getProjectById(issue.project_id);
-<<<<<<< HEAD
-=======
-  // router
-  const router = useRouter();
-  const { workspaceSlug } = useParams();
-  const pathname = usePathname();
->>>>>>> 5d807db6
+
   const currentLayout = `${activeLayout} layout`;
   // derived values
   const stateDetails = getStateById(issue.state_id);
