--- conflicted
+++ resolved
@@ -60,13 +60,10 @@
   const { getStateById } = useProjectState();
   const { isMobile } = usePlatformOS();
   const projectDetails = getProjectById(issue.project_id);
-<<<<<<< HEAD
   // router
   const router = useRouter();
   const { workspaceSlug } = useParams();
   const pathname = usePathname();
-=======
->>>>>>> 59fdd611
   const currentLayout = `${activeLayout} layout`;
   // derived values
   const stateDetails = getStateById(issue.state_id);
