--- conflicted
+++ resolved
@@ -155,10 +155,6 @@
             multiple
             buttonVariant={issue.assignee_ids?.length > 0 ? "transparent-without-text" : "border-without-text"}
             buttonClassName={issue.assignee_ids?.length > 0 ? "hover:bg-transparent px-0" : ""}
-<<<<<<< HEAD
-            showTooltip
-=======
->>>>>>> c9d2ea36
           />
         </div>
       </WithDisplayPropertiesHOC>
