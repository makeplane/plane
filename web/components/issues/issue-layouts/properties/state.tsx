--- conflicted
+++ resolved
@@ -96,13 +96,8 @@
   const label = (
     <Tooltip tooltipHeading="State" tooltipContent={selectedOption?.name ?? ""} position="top">
       <div className="flex items-center cursor-pointer w-full gap-2 text-custom-text-200">
-<<<<<<< HEAD
-        {value && <StateGroupIcon stateGroup={selectedOption?.group as any} color={selectedOption?.color} />}
+        {selectedOption && <StateGroupIcon stateGroup={selectedOption?.group as any} color={selectedOption?.color} />}
         <span className="truncate line-clamp-1 inline-block">{selectedOption?.name ?? "State"}</span>
-=======
-        {value && <StateGroupIcon stateGroup={value.group} color={value.color} />}
-        <span className="truncate line-clamp-1 inline-block w-auto max-w-[100px]">{value?.name ?? "State"}</span>
->>>>>>> 96862e06
       </div>
     </Tooltip>
   );
@@ -112,13 +107,8 @@
       {workspaceSlug && projectId && (
         <Combobox
           as="div"
-<<<<<<< HEAD
           className={`flex-shrink-0 text-left w-auto max-w-full ${className}`}
           value={selectedOption?.id}
-=======
-          className={`text-left w-auto max-w-full ${className}`}
-          value={value.id}
->>>>>>> 96862e06
           onChange={(data: string) => {
             const selectedState = projectStates?.find((state) => state.id === data);
             if (selectedState) onChange(selectedState);
