import { Fragment, useState } from "react";

import { observer } from "mobx-react-lite";
import { useMobxStore } from "lib/mobx/store-provider";

// hooks
import { usePopper } from "react-popper";
// components
import { Combobox } from "@headlessui/react";
import { Tooltip } from "@plane/ui";
import { Check, ChevronDown, Search } from "lucide-react";
// types
import { Placement } from "@popperjs/core";
import { RootStore } from "store/root";

export interface IIssuePropertyLabels {
  view?: "profile" | "workspace" | "project";
  projectId: string | null;
  value: string[];
  onChange: (data: string[]) => void;
  disabled?: boolean;
  hideDropdownArrow?: boolean;
  className?: string;
  buttonClassName?: string;
  optionsClassName?: string;
  placement?: Placement;
  maxRender?: number;
  noLabelBorder?: boolean;
}

export const IssuePropertyLabels: React.FC<IIssuePropertyLabels> = observer((props) => {
  const {
    view,
    projectId,
    value,
    onChange,
    disabled,
    hideDropdownArrow = false,
    className,
    buttonClassName,
    optionsClassName,
    placement,
    maxRender = 2,
    noLabelBorder = false,
  } = props;

  const { workspace: workspaceStore, project: projectStore }: RootStore = useMobxStore();
  const workspaceSlug = workspaceStore?.workspaceSlug;

  const [query, setQuery] = useState("");

  const [referenceElement, setReferenceElement] = useState<HTMLButtonElement | null>(null);
  const [popperElement, setPopperElement] = useState<HTMLDivElement | null>(null);

  const projectLabels = projectId && projectStore?.labels?.[projectId];

  const fetchProjectLabels = () =>
    workspaceSlug && projectId && projectStore.fetchProjectLabels(workspaceSlug, projectId);

  const options = (projectLabels ? projectLabels : []).map((label) => ({
    value: label.id,
    query: label.name,
    content: (
      <div className="flex items-center justify-start gap-2">
        <span
          className="h-2.5 w-2.5 flex-shrink-0 rounded-full"
          style={{
            backgroundColor: label.color,
          }}
        />
        <span>{label.name}</span>
      </div>
    ),
  }));

  const filteredOptions =
    query === "" ? options : options?.filter((option) => option.query.toLowerCase().includes(query.toLowerCase()));

  const { styles, attributes } = usePopper(referenceElement, popperElement, {
    placement: placement ?? "bottom-start",
    modifiers: [
      {
        name: "preventOverflow",
        options: {
          padding: 12,
        },
      },
    ],
  });

  const label = (
    <div className="flex items-center gap-2 text-custom-text-200 h-full">
      {value.length > 0 ? (
        value.length <= maxRender ? (
          <>
            {(projectLabels ? projectLabels : [])
              ?.filter((l) => value.includes(l.id))
              .map((label) => (
                <div
                  key={label.id}
                  className="flex cursor-default items-center flex-shrink-0 rounded border-[0.5px] border-custom-border-300 px-2.5 py-1 text-xs h-full"
                >
                  <div className="flex items-center gap-1.5 text-custom-text-200">
                    <span
                      className="h-2 w-2 flex-shrink-0 rounded-full"
                      style={{
                        backgroundColor: label?.color ?? "#000000",
                      }}
                    />
                    {label.name}
                  </div>
                </div>
              ))}
          </>
        ) : (
          <div className="h-full flex cursor-default items-center flex-shrink-0 rounded border-[0.5px] border-custom-border-300 px-2.5 py-1 text-xs">
            <Tooltip
              position="top"
              tooltipHeading="Labels"
              tooltipContent={(projectLabels ? projectLabels : [])
                ?.filter((l) => value.includes(l.id))
                .map((l) => l.name)
                .join(", ")}
            >
              <div className="h-full flex items-center gap-1.5 text-custom-text-200">
                <span className="h-2 w-2 flex-shrink-0 rounded-full bg-custom-primary" />
                {`${value.length} Labels`}
              </div>
            </Tooltip>
          </div>
        )
      ) : (
        <div className="h-full flex items-center justify-center text-xs rounded border-[0.5px] border-custom-border-300 px-2.5 py-1 hover:bg-custom-background-80">
          Select labels
        </div>
      )}
    </div>
  );

  return (
    <Combobox
      as="div"
      className={`flex-shrink-0 text-left ${className}`}
      value={value}
      onChange={onChange}
      disabled={disabled}
      multiple
    >
      <Combobox.Button as={Fragment}>
        <button
          ref={setReferenceElement}
          type="button"
          className={`flex items-center justify-between gap-1 w-full text-xs ${
            disabled
              ? "cursor-not-allowed text-custom-text-200"
              : value.length <= maxRender
              ? "cursor-pointer"
              : "cursor-pointer hover:bg-custom-background-80"
          }  ${buttonClassName}`}
          onClick={() => fetchProjectLabels()}
        >
<<<<<<< HEAD
          {label}
=======
          <div className="flex items-center gap-2 text-custom-text-200 h-full">
            {value.length > 0 ? (
              value.length <= maxRender ? (
                <>
                  {(projectLabels ? projectLabels : [])
                    ?.filter((l) => value.includes(l.id))
                    .map((label) => (
                      <div
                        key={label.id}
                        className="flex cursor-default items-center flex-shrink-0 rounded border-[0.5px] border-custom-border-300 px-2.5 py-1 text-xs h-full"
                      >
                        <div className="flex items-center gap-1.5 text-custom-text-200">
                          <span
                            className="h-2 w-2 flex-shrink-0 rounded-full"
                            style={{
                              backgroundColor: label?.color ?? "#000000",
                            }}
                          />
                          {label.name}
                        </div>
                      </div>
                    ))}
                </>
              ) : (
                <div className="h-full flex cursor-default items-center flex-shrink-0 rounded border-[0.5px] border-custom-border-300 px-2.5 py-1 text-xs">
                  <Tooltip
                    position="top"
                    tooltipHeading="Labels"
                    tooltipContent={(projectLabels ? projectLabels : [])
                      ?.filter((l) => value.includes(l.id))
                      .map((l) => l.name)
                      .join(", ")}
                  >
                    <div className="h-full flex items-center gap-1.5 text-custom-text-200">
                      <span className="h-2 w-2 flex-shrink-0 rounded-full bg-custom-primary" />
                      {`${value.length} Labels`}
                    </div>
                  </Tooltip>
                </div>
              )
            ) : (
              <div
                className={`h-full flex items-center justify-center text-xs rounded px-2.5 py-1 hover:bg-custom-background-80 ${
                  noLabelBorder ? "" : "border-[0.5px] border-custom-border-300"
                }`}
              >
                Select labels
              </div>
            )}
          </div>
>>>>>>> 7f3dbe29
          {!hideDropdownArrow && !disabled && <ChevronDown className="h-3 w-3" aria-hidden="true" />}
        </button>
      </Combobox.Button>

      <Combobox.Options className="fixed z-10">
        <div
          className={`z-10 border border-custom-border-300 px-2 py-2.5 rounded bg-custom-background-100 text-xs shadow-custom-shadow-rg focus:outline-none w-48 whitespace-nowrap my-1 ${optionsClassName}`}
          ref={setPopperElement}
          style={styles.popper}
          {...attributes.popper}
        >
          <div className="flex w-full items-center justify-start rounded border border-custom-border-200 bg-custom-background-90 px-2">
            <Search className="h-3.5 w-3.5 text-custom-text-300" />
            <Combobox.Input
              className="w-full bg-transparent py-1 px-2 text-xs text-custom-text-200 placeholder:text-custom-text-400 focus:outline-none"
              value={query}
              onChange={(e) => setQuery(e.target.value)}
              placeholder="Search"
              displayValue={(assigned: any) => assigned?.name}
            />
          </div>
          <div className={`mt-2 space-y-1 max-h-48 overflow-y-scroll`}>
            {filteredOptions ? (
              filteredOptions.length > 0 ? (
                filteredOptions.map((option) => (
                  <Combobox.Option
                    key={option.value}
                    value={option.value}
                    className={({ active, selected }) =>
                      `flex items-center justify-between gap-2 cursor-pointer select-none truncate rounded px-1 py-1.5 ${
                        active ? "bg-custom-background-80" : ""
                      } ${selected ? "text-custom-text-100" : "text-custom-text-200"}`
                    }
                  >
                    {({ selected }) => (
                      <>
                        {option.content}
                        {selected && <Check className={`h-3.5 w-3.5`} />}
                      </>
                    )}
                  </Combobox.Option>
                ))
              ) : (
                <span className="flex items-center gap-2 p-1">
                  <p className="text-left text-custom-text-200 ">No matching results</p>
                </span>
              )
            ) : (
              <p className="text-center text-custom-text-200">Loading...</p>
            )}
          </div>
        </div>
      </Combobox.Options>
    </Combobox>
  );
});<|MERGE_RESOLUTION|>--- conflicted
+++ resolved
@@ -130,7 +130,11 @@
           </div>
         )
       ) : (
-        <div className="h-full flex items-center justify-center text-xs rounded border-[0.5px] border-custom-border-300 px-2.5 py-1 hover:bg-custom-background-80">
+        <div
+                className={`h-full flex items-center justify-center text-xs rounded px-2.5 py-1 hover:bg-custom-background-80 ${
+                  noLabelBorder ? "" : "border-[0.5px] border-custom-border-300"
+                }`}
+              >
           Select labels
         </div>
       )}
@@ -159,60 +163,7 @@
           }  ${buttonClassName}`}
           onClick={() => fetchProjectLabels()}
         >
-<<<<<<< HEAD
           {label}
-=======
-          <div className="flex items-center gap-2 text-custom-text-200 h-full">
-            {value.length > 0 ? (
-              value.length <= maxRender ? (
-                <>
-                  {(projectLabels ? projectLabels : [])
-                    ?.filter((l) => value.includes(l.id))
-                    .map((label) => (
-                      <div
-                        key={label.id}
-                        className="flex cursor-default items-center flex-shrink-0 rounded border-[0.5px] border-custom-border-300 px-2.5 py-1 text-xs h-full"
-                      >
-                        <div className="flex items-center gap-1.5 text-custom-text-200">
-                          <span
-                            className="h-2 w-2 flex-shrink-0 rounded-full"
-                            style={{
-                              backgroundColor: label?.color ?? "#000000",
-                            }}
-                          />
-                          {label.name}
-                        </div>
-                      </div>
-                    ))}
-                </>
-              ) : (
-                <div className="h-full flex cursor-default items-center flex-shrink-0 rounded border-[0.5px] border-custom-border-300 px-2.5 py-1 text-xs">
-                  <Tooltip
-                    position="top"
-                    tooltipHeading="Labels"
-                    tooltipContent={(projectLabels ? projectLabels : [])
-                      ?.filter((l) => value.includes(l.id))
-                      .map((l) => l.name)
-                      .join(", ")}
-                  >
-                    <div className="h-full flex items-center gap-1.5 text-custom-text-200">
-                      <span className="h-2 w-2 flex-shrink-0 rounded-full bg-custom-primary" />
-                      {`${value.length} Labels`}
-                    </div>
-                  </Tooltip>
-                </div>
-              )
-            ) : (
-              <div
-                className={`h-full flex items-center justify-center text-xs rounded px-2.5 py-1 hover:bg-custom-background-80 ${
-                  noLabelBorder ? "" : "border-[0.5px] border-custom-border-300"
-                }`}
-              >
-                Select labels
-              </div>
-            )}
-          </div>
->>>>>>> 7f3dbe29
           {!hideDropdownArrow && !disabled && <ChevronDown className="h-3 w-3" aria-hidden="true" />}
         </button>
       </Combobox.Button>
