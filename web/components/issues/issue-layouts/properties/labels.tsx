import { Fragment, useState } from "react";

import { observer } from "mobx-react-lite";
import { useMobxStore } from "lib/mobx/store-provider";

// hooks
import { usePopper } from "react-popper";
// components
import { Combobox } from "@headlessui/react";
import { Tooltip } from "@plane/ui";
import { Check, ChevronDown, Search } from "lucide-react";
// types
import { Placement } from "@popperjs/core";
import { RootStore } from "store/root";

export interface IIssuePropertyLabels {
  view?: "profile" | "workspace" | "project";
  projectId: string | null;
  value: string[];
  onChange: (data: string[]) => void;
  disabled?: boolean;
  hideDropdownArrow?: boolean;
  className?: string;
  buttonClassName?: string;
  optionsClassName?: string;
  placement?: Placement;
  maxRender?: number;
  noLabelBorder?: boolean;
}

export const IssuePropertyLabels: React.FC<IIssuePropertyLabels> = observer((props) => {
  const {
    view,
    projectId,
    value,
    onChange,
    disabled,
    hideDropdownArrow = false,
    className,
    buttonClassName = "",
    optionsClassName = "",
    placement,
    maxRender = 2,
    noLabelBorder = false,
  } = props;

  const { workspace: workspaceStore, project: projectStore }: RootStore = useMobxStore();
  const workspaceSlug = workspaceStore?.workspaceSlug;

  const [query, setQuery] = useState("");

  const [referenceElement, setReferenceElement] = useState<HTMLButtonElement | null>(null);
  const [popperElement, setPopperElement] = useState<HTMLDivElement | null>(null);
  const [isLoading, setIsLoading] = useState<Boolean>(false);

  const projectLabels = projectId && projectStore?.labels?.[projectId];

  const fetchProjectLabels = () => {
    setIsLoading(true);
    if (workspaceSlug && projectId)
      projectStore.fetchProjectLabels(workspaceSlug, projectId).then(() => setIsLoading(false));
  };

  const options = (projectLabels ? projectLabels : []).map((label) => ({
    value: label.id,
    query: label.name,
    content: (
      <div className="flex items-center justify-start gap-2 overflow-hidden">
        <span
          className="h-2.5 w-2.5 flex-shrink-0 rounded-full"
          style={{
            backgroundColor: label.color,
          }}
        />
        <div className="truncate inline-block line-clamp-1">{label.name}</div>
      </div>
    ),
  }));

  const filteredOptions =
    query === "" ? options : options?.filter((option) => option.query.toLowerCase().includes(query.toLowerCase()));

  const { styles, attributes } = usePopper(referenceElement, popperElement, {
    placement: placement ?? "bottom-start",
    modifiers: [
      {
        name: "preventOverflow",
        options: {
          padding: 12,
        },
      },
    ],
  });

  const label = (
<<<<<<< HEAD
    <div className="overflow-hidden flex flex-wrap items-center gap-2 text-custom-text-200 w-full">
=======
    <div className="flex items-center h-5 gap-2 text-custom-text-200">
>>>>>>> faaba45e
      {value.length > 0 ? (
        value.length <= maxRender ? (
          <>
            {(projectLabels ? projectLabels : [])
              ?.filter((l) => value.includes(l.id))
              .map((label) => (
                <Tooltip
                  position="top"
                  tooltipHeading="Labels"
                  tooltipContent={label.name ?? ''}
                >
                  <div
                    key={label.id}
                    className={`overflow-hidden flex hover:bg-custom-background-80 ${!disabled && "cursor-pointer"} items-center flex-shrink-0 rounded border-[0.5px] border-custom-border-300 px-2.5 py-1 text-xs h-full max-w-full`}
                  >
                    <div className="overflow-hidden flex items-center gap-1.5 text-custom-text-200 max-w-full">
                      <span
                        className="h-2 w-2 flex-shrink-0 rounded-full"
                        style={{
                          backgroundColor: label?.color ?? "#000000",
                        }}
                      />
                      <div className="truncate line-clamp-1 inline-block w-auto max-w-[100px]">
                        {label.name}
                      </div>
                    </div>
                  </div>
                </Tooltip>
              ))}
          </>
        ) : (
          <div className="h-full flex cursor-pointer items-center flex-shrink-0 rounded border-[0.5px] border-custom-border-300 px-2.5 py-1 text-xs">
            <Tooltip
              position="top"
              tooltipHeading="Labels"
              tooltipContent={(projectLabels ? projectLabels : [])
                ?.filter((l) => value.includes(l.id))
                .map((l) => l.name)
                .join(", ")}
            >
              <div className="h-full flex items-center gap-1.5 text-custom-text-200">
                <span className="h-2 w-2 flex-shrink-0 rounded-full bg-custom-primary" />
                {`${value.length} Labels`}
              </div>
            </Tooltip>
          </div>
        )
      ) : (
        <div
          className={`h-full flex items-center justify-center text-xs rounded px-2.5 py-1 hover:bg-custom-background-80 ${noLabelBorder ? "" : "border-[0.5px] border-custom-border-300"
            }`}
        >
          Select labels
        </div>
      )}
    </div>
  );

  return (
    <Combobox
      as="div"
      className={`flex-shrink-0 text-left w-auto max-w-full ${className}`}
      value={value}
      onChange={onChange}
      disabled={disabled}
      multiple
    >
      <Combobox.Button as={Fragment}>
        <button
          ref={setReferenceElement}
          type="button"
          className={`flex items-center justify-between gap-1 w-full text-xs ${disabled
            ? "cursor-not-allowed text-custom-text-200"
            : value.length <= maxRender
              ? "cursor-pointer"
              : "cursor-pointer hover:bg-custom-background-80"
            }  ${buttonClassName}`}
          onClick={() => !projectLabels && fetchProjectLabels()}
        >
          {label}
          {!hideDropdownArrow && !disabled && <ChevronDown className="h-3 w-3" aria-hidden="true" />}
        </button>
      </Combobox.Button>

      <Combobox.Options className="fixed z-10">
        <div
          className={`z-10 border border-custom-border-300 px-2 py-2.5 rounded bg-custom-background-100 text-xs shadow-custom-shadow-rg focus:outline-none w-48 whitespace-nowrap my-1 ${optionsClassName}`}
          ref={setPopperElement}
          style={styles.popper}
          {...attributes.popper}
        >
          <div className="flex w-full items-center justify-start rounded border border-custom-border-200 bg-custom-background-90 px-2">
            <Search className="h-3.5 w-3.5 text-custom-text-300" />
            <Combobox.Input
              className="w-full bg-transparent py-1 px-2 text-xs text-custom-text-200 placeholder:text-custom-text-400 focus:outline-none"
              value={query}
              onChange={(e) => setQuery(e.target.value)}
              placeholder="Search"
              displayValue={(assigned: any) => assigned?.name}
            />
          </div>
          <div className={`mt-2 space-y-1 max-h-48 overflow-y-scroll`}>
            {isLoading ? (
              <p className="text-center text-custom-text-200">Loading...</p>
            ) : filteredOptions.length > 0 ? (
              filteredOptions.map((option) => (
                <Combobox.Option
                  key={option.value}
                  value={option.value}
                  className={({ active, selected }) =>
                    `flex items-center justify-between gap-2 cursor-pointer select-none truncate rounded px-1 py-1.5 ${active ? "bg-custom-background-80" : ""
                    } ${selected ? "text-custom-text-100" : "text-custom-text-200"}`
                  }
                >
                  {({ selected }) => (
                    <>
                      {option.content}
                      {selected &&
                        <div className="flex-shrink-0">

                          <Check className={`h-3.5 w-3.5`} />
                        </div>
                      }
                    </>
                  )}
                </Combobox.Option>
              ))
            ) : (
              <span className="flex items-center gap-2 p-1">
                <p className="text-left text-custom-text-200 ">No matching results</p>
              </span>
            )}
          </div>
        </div>
      </Combobox.Options>
    </Combobox>
  );
});<|MERGE_RESOLUTION|>--- conflicted
+++ resolved
@@ -93,11 +93,7 @@
   });
 
   const label = (
-<<<<<<< HEAD
-    <div className="overflow-hidden flex flex-wrap items-center gap-2 text-custom-text-200 w-full">
-=======
-    <div className="flex items-center h-5 gap-2 text-custom-text-200">
->>>>>>> faaba45e
+    <div className="overflow-hidden flex flex-wrap items-center h-5 gap-2 text-custom-text-200 w-full">
       {value.length > 0 ? (
         value.length <= maxRender ? (
           <>
