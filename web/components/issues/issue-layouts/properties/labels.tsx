import { Fragment, useState } from "react";
import { observer } from "mobx-react-lite";
import { usePopper } from "react-popper";
import { Check, ChevronDown, Search, Tags } from "lucide-react";
// hooks
import { useApplication, useLabel } from "hooks/store";
// components
import { Combobox } from "@headlessui/react";
import { Tooltip } from "@plane/ui";
// types
import { Placement } from "@popperjs/core";
import { IIssueLabel } from "@plane/types";

export interface IIssuePropertyLabels {
  projectId: string | null;
  value: string[];
  defaultOptions?: any;
  onChange: (data: string[]) => void;
  disabled?: boolean;
  hideDropdownArrow?: boolean;
  className?: string;
  buttonClassName?: string;
  optionsClassName?: string;
  placement?: Placement;
  maxRender?: number;
  noLabelBorder?: boolean;
  placeholderText?: string;
}

export const IssuePropertyLabels: React.FC<IIssuePropertyLabels> = observer((props) => {
  const {
    projectId,
    value,
    defaultOptions = [],
    onChange,
    disabled,
    hideDropdownArrow = false,
    className,
    buttonClassName = "",
    optionsClassName = "",
    placement,
    maxRender = 2,
    noLabelBorder = false,
    placeholderText,
  } = props;
  // states
  const [query, setQuery] = useState("");
  // popper-js refs
  const [referenceElement, setReferenceElement] = useState<HTMLButtonElement | null>(null);
  const [popperElement, setPopperElement] = useState<HTMLDivElement | null>(null);
  const [isLoading, setIsLoading] = useState<Boolean>(false);
  // store hooks
  const {
    router: { workspaceSlug },
  } = useApplication();
  const {
    project: { fetchProjectLabels, projectLabels: storeLabels },
  } = useLabel();

  const fetchLabels = () => {
    setIsLoading(true);
    if (workspaceSlug && projectId) fetchProjectLabels(workspaceSlug, projectId).then(() => setIsLoading(false));
  };

  if (!value) return null;

  let projectLabels: IIssueLabel[] = defaultOptions;
  if (storeLabels && storeLabels.length > 0) projectLabels = storeLabels;

  const options = projectLabels.map((label) => ({
    value: label.id,
    query: label.name,
    content: (
      <div className="flex items-center justify-start gap-2 overflow-hidden">
        <span
          className="h-2.5 w-2.5 flex-shrink-0 rounded-full"
          style={{
            backgroundColor: label.color,
          }}
        />
        <div className="line-clamp-1 inline-block truncate">{label.name}</div>
      </div>
    ),
  }));

  const filteredOptions =
    query === "" ? options : options?.filter((option) => option.query.toLowerCase().includes(query.toLowerCase()));

  const { styles, attributes } = usePopper(referenceElement, popperElement, {
    placement: placement ?? "bottom-start",
    modifiers: [
      {
        name: "preventOverflow",
        options: {
          padding: 12,
        },
      },
    ],
  });

  const label = (
    <div className="flex h-5 w-full flex-wrap items-center gap-2 overflow-hidden text-custom-text-200">
      {value.length > 0 ? (
        value.length <= maxRender ? (
          <>
            {projectLabels
              ?.filter((l) => value.includes(l.id))
              .map((label) => (
                <Tooltip position="top" tooltipHeading="Labels" tooltipContent={label.name ?? ""}>
                  <div
                    key={label.id}
                    className={`flex overflow-hidden hover:bg-custom-background-80 ${
                      !disabled && "cursor-pointer"
                    } h-full max-w-full flex-shrink-0 items-center rounded border-[0.5px] border-custom-border-300 px-2.5 py-1 text-xs`}
                  >
                    <div className="flex max-w-full items-center gap-1.5 overflow-hidden text-custom-text-200">
                      <span
                        className="h-2 w-2 flex-shrink-0 rounded-full"
                        style={{
                          backgroundColor: label?.color ?? "#000000",
                        }}
                      />
                      <div className="line-clamp-1 inline-block w-auto max-w-[100px] truncate">{label.name}</div>
                    </div>
                  </div>
                </Tooltip>
              ))}
          </>
        ) : (
          <div
            className={`flex h-full flex-shrink-0 items-center rounded border-[0.5px] border-custom-border-300 px-2.5 py-1 text-xs ${
              disabled ? "cursor-not-allowed" : "cursor-pointer"
            }`}
          >
            <Tooltip
              position="top"
              tooltipHeading="Labels"
              tooltipContent={projectLabels
                ?.filter((l) => value.includes(l.id))
                .map((l) => l.name)
                .join(", ")}
            >
              <div className="flex h-full items-center gap-1.5 text-custom-text-200">
                <span className="h-2 w-2 flex-shrink-0 rounded-full bg-custom-primary" />
                {`${value.length} Labels`}
              </div>
            </Tooltip>
          </div>
        )
      ) : (
<<<<<<< HEAD
        <div
          className={`h-full flex items-center justify-center gap-2 rounded px-2.5 py-1 text-xs hover:bg-custom-background-80 ${
            noLabelBorder ? "" : "border-[0.5px] border-custom-border-300"
          }`}
        >
          <Tags className="h-3.5 w-3.5" strokeWidth={2} />
          {placeholderText}
        </div>
=======
        <Tooltip position="top" tooltipHeading="Labels" tooltipContent="None">
          <div
            className={`flex h-full items-center justify-center gap-2 rounded px-2.5 py-1 text-xs hover:bg-custom-background-80 ${
              noLabelBorder ? "" : "border-[0.5px] border-custom-border-300"
            }`}
          >
            <Tags className="h-3.5 w-3.5" strokeWidth={2} />
            {placeholderText}
          </div>
        </Tooltip>
>>>>>>> 15393401
      )}
    </div>
  );

  return (
    <Combobox
      as="div"
      className={`w-auto max-w-full flex-shrink-0 text-left ${className}`}
      value={value}
      onChange={onChange}
      disabled={disabled}
      multiple
    >
      <Combobox.Button as={Fragment}>
        <button
          ref={setReferenceElement}
          type="button"
          className={`flex w-full items-center justify-between gap-1 text-xs ${
            disabled
              ? "cursor-not-allowed text-custom-text-200"
              : value.length <= maxRender
              ? "cursor-pointer"
              : "cursor-pointer hover:bg-custom-background-80"
          }  ${buttonClassName}`}
          onClick={() => !storeLabels && fetchLabels()}
        >
          {label}
          {!hideDropdownArrow && !disabled && <ChevronDown className="h-3 w-3" aria-hidden="true" />}
        </button>
      </Combobox.Button>

      <Combobox.Options className="fixed z-10">
        <div
          className={`z-10 my-1 w-48 whitespace-nowrap rounded border border-custom-border-300 bg-custom-background-100 px-2 py-2.5 text-xs shadow-custom-shadow-rg focus:outline-none ${optionsClassName}`}
          ref={setPopperElement}
          style={styles.popper}
          {...attributes.popper}
        >
          <div className="flex w-full items-center justify-start rounded border border-custom-border-200 bg-custom-background-90 px-2">
            <Search className="h-3.5 w-3.5 text-custom-text-300" />
            <Combobox.Input
              className="w-full bg-transparent px-2 py-1 text-xs text-custom-text-200 placeholder:text-custom-text-400 focus:outline-none"
              value={query}
              onChange={(e) => setQuery(e.target.value)}
              placeholder="Search"
              displayValue={(assigned: any) => assigned?.name}
            />
          </div>
          <div className={`mt-2 max-h-48 space-y-1 overflow-y-scroll`}>
            {isLoading ? (
              <p className="text-center text-custom-text-200">Loading...</p>
            ) : filteredOptions.length > 0 ? (
              filteredOptions.map((option) => (
                <Combobox.Option
                  key={option.value}
                  value={option.value}
                  className={({ selected }) =>
                    `flex cursor-pointer select-none items-center justify-between gap-2 truncate rounded px-1 py-1.5 hover:bg-custom-background-80 ${
                      selected ? "text-custom-text-100" : "text-custom-text-200"
                    }`
                  }
                >
                  {({ selected }) => (
                    <>
                      {option.content}
                      {selected && (
                        <div className="flex-shrink-0">
                          <Check className={`h-3.5 w-3.5`} />
                        </div>
                      )}
                    </>
                  )}
                </Combobox.Option>
              ))
            ) : (
              <span className="flex items-center gap-2 p-1">
                <p className="text-left text-custom-text-200 ">No matching results</p>
              </span>
            )}
          </div>
        </div>
      </Combobox.Options>
    </Combobox>
  );
});<|MERGE_RESOLUTION|>--- conflicted
+++ resolved
@@ -148,16 +148,6 @@
           </div>
         )
       ) : (
-<<<<<<< HEAD
-        <div
-          className={`h-full flex items-center justify-center gap-2 rounded px-2.5 py-1 text-xs hover:bg-custom-background-80 ${
-            noLabelBorder ? "" : "border-[0.5px] border-custom-border-300"
-          }`}
-        >
-          <Tags className="h-3.5 w-3.5" strokeWidth={2} />
-          {placeholderText}
-        </div>
-=======
         <Tooltip position="top" tooltipHeading="Labels" tooltipContent="None">
           <div
             className={`flex h-full items-center justify-center gap-2 rounded px-2.5 py-1 text-xs hover:bg-custom-background-80 ${
@@ -168,7 +158,6 @@
             {placeholderText}
           </div>
         </Tooltip>
->>>>>>> 15393401
       )}
     </div>
   );
