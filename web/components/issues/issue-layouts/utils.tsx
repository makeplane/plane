--- conflicted
+++ resolved
@@ -5,18 +5,15 @@
 import uniq from "lodash/uniq";
 import scrollIntoView from "smooth-scroll-into-view-if-needed";
 import { ContrastIcon } from "lucide-react";
-<<<<<<< HEAD
-import { GroupByColumnTypes, IGroupByColumn, IIssueDisplayProperties, TCycleGroups } from "@plane/types";
-=======
 import {
   GroupByColumnTypes,
   IGroupByColumn,
   TCycleGroups,
+  IIssueDisplayProperties,
   IPragmaticDropPayload,
   TIssue,
   TIssueGroupByOptions,
 } from "@plane/types";
->>>>>>> 90d5dd5a
 import { Avatar, CycleGroupIcon, DiceIcon, PriorityIcon, StateGroupIcon } from "@plane/ui";
 // components
 import { ProjectLogo } from "@/components/project";
@@ -24,7 +21,7 @@
 import { ISSUE_PRIORITIES, EIssuesStoreType } from "@/constants/issue";
 import { STATE_GROUPS } from "@/constants/state";
 import { ICycleStore } from "@/store/cycle.store";
-import { ISSUE_FILTER_DEFAULT_DATA } from "@/store/issue/helpers/issue-helper.store";
+import { ISSUE_FILTER_DEFAULT_DATA } from "@/store/issue/helpers/base-issues.store";
 import { ILabelStore } from "@/store/label.store";
 import { IMemberRootStore } from "@/store/member";
 import { IModuleStore } from "@/store/module.store";
@@ -280,7 +277,6 @@
   });
 };
 
-<<<<<<< HEAD
 export const getDisplayPropertiesCount = (
   displayProperties: IIssueDisplayProperties,
   ignoreFields?: (keyof IIssueDisplayProperties)[]
@@ -295,7 +291,7 @@
   }
 
   return count;
-=======
+}
 /**
  * This Method finds the DOM element with elementId, scrolls to it and highlights the issue block
  * @param elementId
@@ -551,8 +547,7 @@
     updatedIssue = { ...updatedIssue, [subGroupKey]: subGroupValue };
   }
 
-  if (updatedIssue) {
-    return await updateIssueOnDrop(sourceIssue.project_id, sourceIssue.id, updatedIssue, issueUpdates);
-  }
->>>>>>> 90d5dd5a
+  if (updatedIssue && sourceIssue?.project_id) {
+    return await updateIssueOnDrop(sourceIssue?.project_id, sourceIssue.id, updatedIssue, issueUpdates);
+  }
 };