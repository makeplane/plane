--- conflicted
+++ resolved
@@ -5,20 +5,13 @@
 // stores
 import { ISSUE_PRIORITIES } from "constants/issue";
 import { STATE_GROUPS } from "constants/state";
-import { renderEmoji } from "helpers/emoji.helper";
 import { ICycleStore } from "store/cycle.store";
 import { ILabelStore } from "store/label.store";
 import { IMemberRootStore } from "store/member";
 import { IModuleStore } from "store/module.store";
 import { IProjectStore } from "store/project/project.store";
 import { IStateStore } from "store/state.store";
-<<<<<<< HEAD
-import { ILabelStore } from "store/label.store";
-import { ICycleStore } from "store/cycle.store";
-import { IModuleStore } from "store/module.store";
-=======
 // helpers
->>>>>>> cace132a
 // constants
 // types
 import { GroupByColumnTypes, IGroupByColumn, TCycleGroups } from "@plane/types";
@@ -70,15 +63,11 @@
       return {
         id: project.id,
         name: project.name,
-<<<<<<< HEAD
         icon: (
           <div className="w-6 h-6 grid place-items-center flex-shrink-0">
             <ProjectLogo logo={project.logo_props} />
           </div>
         ),
-=======
-        icon: <div className="h-6 w-6">{renderEmoji(project.emoji || "")}</div>,
->>>>>>> cace132a
         payload: { project_id: project.id },
       };
     }) as any;
