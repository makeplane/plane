--- conflicted
+++ resolved
@@ -1,19 +1,8 @@
-<<<<<<< HEAD
-import { Avatar, PriorityIcon, StateGroupIcon } from "@plane/ui";
-import { ISSUE_PRIORITIES } from "constants/issue";
-import { renderEmoji } from "helpers/emoji.helper";
-import { IMemberRootStore } from "store/member";
-import { IProjectStore } from "store/project/project.store";
-import { IStateStore } from "store/state.store";
-import { GroupByColumnTypes, IGroupByColumn } from "@plane/types";
-import { STATE_GROUPS } from "constants/state";
-=======
 import { Avatar, CycleGroupIcon, DiceIcon, PriorityIcon, StateGroupIcon } from "@plane/ui";
 // stores
 import { IMemberRootStore } from "store/member";
 import { IProjectStore } from "store/project/project.store";
 import { IStateStore } from "store/state.store";
->>>>>>> 62693abb
 import { ILabelStore } from "store/label.store";
 import { ICycleStore } from "store/cycle.store";
 import { IModuleStore } from "store/module.store";
