--- conflicted
+++ resolved
@@ -4,11 +4,7 @@
 import { Copy, Link, Pencil, Trash2, XCircle } from "lucide-react";
 // hooks
 import useToast from "hooks/use-toast";
-<<<<<<< HEAD
-import { useUser } from "hooks/store";
-=======
-import { useIssues, useEventTracker } from "hooks/store";
->>>>>>> 0165abab
+import { useIssues, useEventTracker ,useUser } from "hooks/store";
 // components
 import { CreateUpdateIssueModal, DeleteIssueModal } from "components/issues";
 // helpers
@@ -43,16 +39,14 @@
   // toast alert
   const { setToastAlert } = useToast();
 
-<<<<<<< HEAD
   // store hooks
   const {
     membership: { currentProjectRole },
   } = useUser();
 
   const isEditingAllowed = !!currentProjectRole && currentProjectRole >= EUserProjectRoles.MEMBER;
-=======
+
   const activeLayout = `${issuesFilter.issueFilters?.displayFilters?.layout} layout`;
->>>>>>> 0165abab
 
   const handleCopyIssueLink = () => {
     copyUrlToClipboard(`${workspaceSlug}/projects/${issue.project}/issues/${issue.id}`).then(() =>
@@ -107,13 +101,13 @@
             Copy link
           </div>
         </CustomMenu.MenuItem>
-<<<<<<< HEAD
         {isEditingAllowed && !readOnly && (
           <>
             <CustomMenu.MenuItem
               onClick={() => {
                 setIssueToEdit({ ...issue, module: moduleId?.toString() ?? null });
-                setCreateUpdateIssueModal(true);
+                setTrackElement(activeLayout);
+            setCreateUpdateIssueModal(true);
               }}
             >
               <div className="flex items-center gap-2">
@@ -133,7 +127,8 @@
             </CustomMenu.MenuItem>
             <CustomMenu.MenuItem
               onClick={() => {
-                setCreateUpdateIssueModal(true);
+                setTrackElement(activeLayout);
+            setCreateUpdateIssueModal(true);
               }}
             >
               <div className="flex items-center gap-2">
@@ -145,7 +140,8 @@
               onClick={(e) => {
                 e.preventDefault();
                 e.stopPropagation();
-                setDeleteIssueModal(true);
+                setTrackElement(activeLayout);
+            setDeleteIssueModal(true);
               }}
             >
               <div className="flex items-center gap-2">
@@ -155,54 +151,6 @@
             </CustomMenu.MenuItem>
           </>
         )}
-=======
-        <CustomMenu.MenuItem
-          onClick={() => {
-            setIssueToEdit({ ...issue, module: moduleId?.toString() ?? null });
-            setTrackElement(activeLayout);
-            setCreateUpdateIssueModal(true);
-          }}
-        >
-          <div className="flex items-center gap-2">
-            <Pencil className="h-3 w-3" />
-            Edit issue
-          </div>
-        </CustomMenu.MenuItem>
-        <CustomMenu.MenuItem
-          onClick={() => {
-            handleRemoveFromView && handleRemoveFromView();
-          }}
-        >
-          <div className="flex items-center gap-2">
-            <XCircle className="h-3 w-3" />
-            Remove from module
-          </div>
-        </CustomMenu.MenuItem>
-        <CustomMenu.MenuItem
-          onClick={() => {
-            setTrackElement(activeLayout);
-            setCreateUpdateIssueModal(true);
-          }}
-        >
-          <div className="flex items-center gap-2">
-            <Copy className="h-3 w-3" />
-            Make a copy
-          </div>
-        </CustomMenu.MenuItem>
-        <CustomMenu.MenuItem
-          onClick={(e) => {
-            e.preventDefault();
-            e.stopPropagation();
-            setTrackElement(activeLayout);
-            setDeleteIssueModal(true);
-          }}
-        >
-          <div className="flex items-center gap-2">
-            <Trash2 className="h-3 w-3" />
-            Delete issue
-          </div>
-        </CustomMenu.MenuItem>
->>>>>>> 0165abab
       </CustomMenu>
     </>
   );
