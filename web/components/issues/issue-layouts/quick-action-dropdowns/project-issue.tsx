import { useState } from "react";
import { useRouter } from "next/router";
<<<<<<< HEAD
import { Copy, Link, Pencil, Trash2 } from "lucide-react";
import omit from "lodash/omit";
// hooks
import { useEventTracker, useIssues, useUser } from "hooks/store";
// ui
import { CustomMenu, TOAST_TYPE, setToast } from "@plane/ui";
=======
import { ArchiveIcon, CustomMenu } from "@plane/ui";
import { observer } from "mobx-react";
import { Copy, ExternalLink, Link, Pencil, Trash2 } from "lucide-react";
import omit from "lodash/omit";
// hooks
import { useEventTracker, useIssues, useProjectState, useUser } from "hooks/store";
import useToast from "hooks/use-toast";
>>>>>>> e6f33eb2
// components
import { ArchiveIssueModal, CreateUpdateIssueModal, DeleteIssueModal } from "components/issues";
// helpers
import { copyUrlToClipboard } from "helpers/string.helper";
// types
import { TIssue } from "@plane/types";
import { IQuickActionProps } from "../list/list-view-types";
// constant
import { EUserProjectRoles } from "constants/project";
import { EIssuesStoreType } from "constants/issue";
import { STATE_GROUPS } from "constants/state";

export const ProjectIssueQuickActions: React.FC<IQuickActionProps> = observer((props) => {
  const {
    issue,
    handleDelete,
    handleUpdate,
    handleArchive,
    customActionButton,
    portalElement,
    readOnly = false,
  } = props;
  // router
  const router = useRouter();
  const { workspaceSlug } = router.query;
  // states
  const [createUpdateIssueModal, setCreateUpdateIssueModal] = useState(false);
  const [issueToEdit, setIssueToEdit] = useState<TIssue | undefined>(undefined);
  const [deleteIssueModal, setDeleteIssueModal] = useState(false);
  const [archiveIssueModal, setArchiveIssueModal] = useState(false);
  // store hooks
  const {
    membership: { currentProjectRole },
  } = useUser();
  const { setTrackElement } = useEventTracker();
  const { issuesFilter } = useIssues(EIssuesStoreType.PROJECT);
  const { getStateById } = useProjectState();
  // derived values
  const activeLayout = `${issuesFilter.issueFilters?.displayFilters?.layout} layout`;
  const stateDetails = getStateById(issue.state_id);
  // auth
  const isEditingAllowed = !!currentProjectRole && currentProjectRole >= EUserProjectRoles.MEMBER && !readOnly;
  const isArchivingAllowed = handleArchive && isEditingAllowed;
  const isInArchivableGroup =
    !!stateDetails && [STATE_GROUPS.completed.key, STATE_GROUPS.cancelled.key].includes(stateDetails?.group);
  const isDeletingAllowed = isEditingAllowed;

<<<<<<< HEAD
  const handleCopyIssueLink = () => {
    copyUrlToClipboard(`${workspaceSlug}/projects/${issue.project_id}/issues/${issue.id}`).then(() =>
      setToast({
        type: TOAST_TYPE.SUCCESS,
=======
  const { setToastAlert } = useToast();

  const issueLink = `${workspaceSlug}/projects/${issue.project_id}/issues/${issue.id}`;

  const handleOpenInNewTab = () => window.open(`/${issueLink}`, "_blank");

  const handleCopyIssueLink = () =>
    copyUrlToClipboard(issueLink).then(() =>
      setToastAlert({
        type: "success",
>>>>>>> e6f33eb2
        title: "Link copied",
        message: "Issue link copied to clipboard",
      })
    );

  const isDraftIssue = router?.asPath?.includes("draft-issues") || false;

  const duplicateIssuePayload = omit(
    {
      ...issue,
      name: `${issue.name} (copy)`,
      is_draft: isDraftIssue ? false : issue.is_draft,
    },
    ["id"]
  );

  return (
    <>
      <ArchiveIssueModal
        data={issue}
        isOpen={archiveIssueModal}
        handleClose={() => setArchiveIssueModal(false)}
        onSubmit={handleArchive}
      />
      <DeleteIssueModal
        data={issue}
        isOpen={deleteIssueModal}
        handleClose={() => setDeleteIssueModal(false)}
        onSubmit={handleDelete}
      />
      <CreateUpdateIssueModal
        isOpen={createUpdateIssueModal}
        onClose={() => {
          setCreateUpdateIssueModal(false);
          setIssueToEdit(undefined);
        }}
        data={issueToEdit ?? duplicateIssuePayload}
        onSubmit={async (data) => {
          if (issueToEdit && handleUpdate) await handleUpdate({ ...issueToEdit, ...data });
        }}
        storeType={EIssuesStoreType.PROJECT}
        isDraft={isDraftIssue}
      />
      <CustomMenu
        placement="bottom-start"
        customButton={customActionButton}
        portalElement={portalElement}
        closeOnSelect
        ellipsis
      >
        {isEditingAllowed && (
          <CustomMenu.MenuItem
            onClick={() => {
              setTrackElement(activeLayout);
              setIssueToEdit(issue);
              setCreateUpdateIssueModal(true);
            }}
          >
            <div className="flex items-center gap-2">
              <Pencil className="h-3 w-3" />
              Edit
            </div>
          </CustomMenu.MenuItem>
        )}
        <CustomMenu.MenuItem onClick={handleOpenInNewTab}>
          <div className="flex items-center gap-2">
            <ExternalLink className="h-3 w-3" />
            Open in new tab
          </div>
        </CustomMenu.MenuItem>
        <CustomMenu.MenuItem onClick={handleCopyIssueLink}>
          <div className="flex items-center gap-2">
            <Link className="h-3 w-3" />
            Copy link
          </div>
        </CustomMenu.MenuItem>
        {isEditingAllowed && (
          <CustomMenu.MenuItem
            onClick={() => {
              setTrackElement(activeLayout);
              setCreateUpdateIssueModal(true);
            }}
          >
            <div className="flex items-center gap-2">
              <Copy className="h-3 w-3" />
              Make a copy
            </div>
          </CustomMenu.MenuItem>
        )}
        {isArchivingAllowed && (
          <CustomMenu.MenuItem onClick={() => setArchiveIssueModal(true)} disabled={!isInArchivableGroup}>
            {isInArchivableGroup ? (
              <div className="flex items-center gap-2">
                <ArchiveIcon className="h-3 w-3" />
                Archive
              </div>
            ) : (
              <div className="flex items-start gap-2">
                <ArchiveIcon className="h-3 w-3" />
                <div className="-mt-1">
                  <p>Archive</p>
                  <p className="text-xs text-custom-text-400">
                    Only completed or canceled
                    <br />
                    issues can be archived
                  </p>
                </div>
              </div>
            )}
          </CustomMenu.MenuItem>
        )}
        {isDeletingAllowed && (
          <CustomMenu.MenuItem
            onClick={() => {
              setTrackElement(activeLayout);
              setDeleteIssueModal(true);
            }}
          >
            <div className="flex items-center gap-2">
              <Trash2 className="h-3 w-3" />
              Delete
            </div>
          </CustomMenu.MenuItem>
        )}
      </CustomMenu>
    </>
  );
});<|MERGE_RESOLUTION|>--- conflicted
+++ resolved
@@ -1,21 +1,12 @@
 import { useState } from "react";
 import { useRouter } from "next/router";
-<<<<<<< HEAD
-import { Copy, Link, Pencil, Trash2 } from "lucide-react";
 import omit from "lodash/omit";
-// hooks
-import { useEventTracker, useIssues, useUser } from "hooks/store";
-// ui
-import { CustomMenu, TOAST_TYPE, setToast } from "@plane/ui";
-=======
-import { ArchiveIcon, CustomMenu } from "@plane/ui";
 import { observer } from "mobx-react";
-import { Copy, ExternalLink, Link, Pencil, Trash2 } from "lucide-react";
-import omit from "lodash/omit";
 // hooks
 import { useEventTracker, useIssues, useProjectState, useUser } from "hooks/store";
-import useToast from "hooks/use-toast";
->>>>>>> e6f33eb2
+// ui
+import { ArchiveIcon, CustomMenu, TOAST_TYPE, setToast } from "@plane/ui";
+import { Copy, ExternalLink, Link, Pencil, Trash2 } from "lucide-react";
 // components
 import { ArchiveIssueModal, CreateUpdateIssueModal, DeleteIssueModal } from "components/issues";
 // helpers
@@ -63,23 +54,14 @@
     !!stateDetails && [STATE_GROUPS.completed.key, STATE_GROUPS.cancelled.key].includes(stateDetails?.group);
   const isDeletingAllowed = isEditingAllowed;
 
-<<<<<<< HEAD
-  const handleCopyIssueLink = () => {
-    copyUrlToClipboard(`${workspaceSlug}/projects/${issue.project_id}/issues/${issue.id}`).then(() =>
-      setToast({
-        type: TOAST_TYPE.SUCCESS,
-=======
-  const { setToastAlert } = useToast();
-
   const issueLink = `${workspaceSlug}/projects/${issue.project_id}/issues/${issue.id}`;
 
   const handleOpenInNewTab = () => window.open(`/${issueLink}`, "_blank");
 
   const handleCopyIssueLink = () =>
     copyUrlToClipboard(issueLink).then(() =>
-      setToastAlert({
-        type: "success",
->>>>>>> e6f33eb2
+      setToast({
+        type: TOAST_TYPE.SUCCESS,
         title: "Link copied",
         message: "Issue link copied to clipboard",
       })
