import { useState } from "react";
import { useRouter } from "next/router";
import { CustomMenu } from "@plane/ui";
import { Copy, Link, Pencil, Trash2 } from "lucide-react";
// mobx store
import { useMobxStore } from "lib/mobx/store-provider";
// hooks
import useToast from "hooks/use-toast";
// components
import { CreateUpdateIssueModal, DeleteIssueModal } from "components/issues";
// helpers
import { copyUrlToClipboard } from "helpers/string.helper";
// types
import { IIssue } from "types";
import { IQuickActionProps } from "../list/list-view-types";
<<<<<<< HEAD
import { EProjectStore } from "store_legacy/command-palette.store";
=======
import { EProjectStore } from "store/command-palette.store";
// constant
import { EUserWorkspaceRoles } from "constants/workspace";
>>>>>>> c7cad452

export const ProjectIssueQuickActions: React.FC<IQuickActionProps> = (props) => {
  const { issue, handleDelete, handleUpdate, customActionButton } = props;

  const router = useRouter();
  const { workspaceSlug } = router.query;

  // states
  const [createUpdateIssueModal, setCreateUpdateIssueModal] = useState(false);
  const [issueToEdit, setIssueToEdit] = useState<IIssue | null>(null);
  const [deleteIssueModal, setDeleteIssueModal] = useState(false);

  const { user: userStore } = useMobxStore();

  const { currentProjectRole } = userStore;

  const isEditingAllowed = !!currentProjectRole && currentProjectRole >= EUserWorkspaceRoles.MEMBER;

  const { setToastAlert } = useToast();

  const handleCopyIssueLink = () => {
    copyUrlToClipboard(`/${workspaceSlug}/projects/${issue.project}/issues/${issue.id}`).then(() =>
      setToastAlert({
        type: "success",
        title: "Link copied",
        message: "Issue link copied to clipboard",
      })
    );
  };

  return (
    <>
      <DeleteIssueModal
        data={issue}
        isOpen={deleteIssueModal}
        handleClose={() => setDeleteIssueModal(false)}
        onSubmit={handleDelete}
      />
      <CreateUpdateIssueModal
        isOpen={createUpdateIssueModal}
        handleClose={() => {
          setCreateUpdateIssueModal(false);
          setIssueToEdit(null);
        }}
        // pre-populate date only if not editing
        prePopulateData={!issueToEdit && createUpdateIssueModal ? { ...issue, name: `${issue.name} (copy)` } : {}}
        data={issueToEdit}
        onSubmit={async (data) => {
          if (issueToEdit && handleUpdate) handleUpdate({ ...issueToEdit, ...data });
        }}
        currentStore={EProjectStore.PROJECT}
      />
      <CustomMenu placement="bottom-start" customButton={customActionButton} ellipsis>
        <CustomMenu.MenuItem
          onClick={(e) => {
            e.preventDefault();
            e.stopPropagation();
            handleCopyIssueLink();
          }}
        >
          <div className="flex items-center gap-2">
            <Link className="h-3 w-3" />
            Copy link
          </div>
        </CustomMenu.MenuItem>
        {isEditingAllowed && (
          <>
            <CustomMenu.MenuItem
              onClick={(e) => {
                e.preventDefault();
                e.stopPropagation();
                setIssueToEdit(issue);
                setCreateUpdateIssueModal(true);
              }}
            >
              <div className="flex items-center gap-2">
                <Pencil className="h-3 w-3" />
                Edit issue
              </div>
            </CustomMenu.MenuItem>
            <CustomMenu.MenuItem
              onClick={(e) => {
                e.preventDefault();
                e.stopPropagation();
                setCreateUpdateIssueModal(true);
              }}
            >
              <div className="flex items-center gap-2">
                <Copy className="h-3 w-3" />
                Make a copy
              </div>
            </CustomMenu.MenuItem>
            <CustomMenu.MenuItem
              onClick={(e) => {
                e.preventDefault();
                e.stopPropagation();
                setDeleteIssueModal(true);
              }}
            >
              <div className="flex items-center gap-2">
                <Trash2 className="h-3 w-3" />
                Delete issue
              </div>
            </CustomMenu.MenuItem>
          </>
        )}
      </CustomMenu>
    </>
  );
};<|MERGE_RESOLUTION|>--- conflicted
+++ resolved
@@ -13,13 +13,9 @@
 // types
 import { IIssue } from "types";
 import { IQuickActionProps } from "../list/list-view-types";
-<<<<<<< HEAD
 import { EProjectStore } from "store_legacy/command-palette.store";
-=======
-import { EProjectStore } from "store/command-palette.store";
 // constant
 import { EUserWorkspaceRoles } from "constants/workspace";
->>>>>>> c7cad452
 
 export const ProjectIssueQuickActions: React.FC<IQuickActionProps> = (props) => {
   const { issue, handleDelete, handleUpdate, customActionButton } = props;
