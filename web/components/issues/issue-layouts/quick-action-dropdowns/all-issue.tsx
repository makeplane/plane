--- conflicted
+++ resolved
@@ -1,21 +1,12 @@
 import { useState } from "react";
 import { useRouter } from "next/router";
-<<<<<<< HEAD
-import { Copy, Link, Pencil, Trash2 } from "lucide-react";
-import omit from "lodash/omit";
-// hooks
-import { useEventTracker } from "hooks/store";
-// ui
-import { CustomMenu, TOAST_TYPE, setToast } from "@plane/ui";
-=======
-import { ArchiveIcon, CustomMenu } from "@plane/ui";
-import { observer } from "mobx-react";
 import { Copy, ExternalLink, Link, Pencil, Trash2 } from "lucide-react";
 import omit from "lodash/omit";
+import { observer } from "mobx-react";
 // hooks
-import useToast from "hooks/use-toast";
 import { useEventTracker, useProjectState } from "hooks/store";
->>>>>>> e6f33eb2
+// ui
+import { ArchiveIcon, CustomMenu, TOAST_TYPE, setToast } from "@plane/ui";
 // components
 import { ArchiveIssueModal, CreateUpdateIssueModal, DeleteIssueModal } from "components/issues";
 // helpers
@@ -47,16 +38,7 @@
   const { workspaceSlug } = router.query;
   // store hooks
   const { setTrackElement } = useEventTracker();
-<<<<<<< HEAD
-
-  const handleCopyIssueLink = () => {
-    copyUrlToClipboard(`/${workspaceSlug}/projects/${issue.project_id}/issues/${issue.id}`).then(() =>
-      setToast({
-        type: TOAST_TYPE.SUCCESS,
-=======
   const { getStateById } = useProjectState();
-  // toast alert
-  const { setToastAlert } = useToast();
   // derived values
   const stateDetails = getStateById(issue.state_id);
   const isEditingAllowed = !readOnly;
@@ -70,9 +52,8 @@
   const handleOpenInNewTab = () => window.open(`/${issueLink}`, "_blank");
   const handleCopyIssueLink = () =>
     copyUrlToClipboard(issueLink).then(() =>
-      setToastAlert({
-        type: "success",
->>>>>>> e6f33eb2
+      setToast({
+        type: TOAST_TYPE.SUCCESS,
         title: "Link copied",
         message: "Issue link copied to clipboard",
       })
