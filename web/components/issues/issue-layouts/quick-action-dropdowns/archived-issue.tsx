--- conflicted
+++ resolved
@@ -1,11 +1,6 @@
 import { useState } from "react";
 import { useRouter } from "next/router";
-<<<<<<< HEAD
-import { Link, Trash2 } from "lucide-react";
-=======
-import { CustomMenu } from "@plane/ui";
 import { ExternalLink, Link, RotateCcw, Trash2 } from "lucide-react";
->>>>>>> e6f33eb2
 // hooks
 import { useEventTracker, useIssues, useUser } from "hooks/store";
 // ui
@@ -26,12 +21,6 @@
   // router
   const router = useRouter();
   const { workspaceSlug } = router.query;
-<<<<<<< HEAD
-  // states
-  const [deleteIssueModal, setDeleteIssueModal] = useState(false);
-
-=======
->>>>>>> e6f33eb2
   // store hooks
   const {
     membership: { currentProjectRole },
@@ -43,23 +32,14 @@
   // auth
   const isEditingAllowed = !!currentProjectRole && currentProjectRole >= EUserProjectRoles.MEMBER && !readOnly;
   const isRestoringAllowed = handleRestore && isEditingAllowed;
-  // toast alert
-  const { setToastAlert } = useToast();
 
   const issueLink = `${workspaceSlug}/projects/${issue.project_id}/archived-issues/${issue.id}`;
 
-<<<<<<< HEAD
-  const handleCopyIssueLink = () => {
-    copyUrlToClipboard(`${workspaceSlug}/projects/${issue.project_id}/archived-issues/${issue.id}`).then(() =>
-      setToast({
-        type: TOAST_TYPE.SUCCESS,
-=======
   const handleOpenInNewTab = () => window.open(`/${issueLink}`, "_blank");
   const handleCopyIssueLink = () =>
     copyUrlToClipboard(issueLink).then(() =>
-      setToastAlert({
-        type: "success",
->>>>>>> e6f33eb2
+      setToast({
+        type: TOAST_TYPE.SUCCESS,
         title: "Link copied",
         message: "Issue link copied to clipboard",
       })
