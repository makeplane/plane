--- conflicted
+++ resolved
@@ -4,39 +4,25 @@
 import { Link, Trash2 } from "lucide-react";
 // hooks
 import useToast from "hooks/use-toast";
-import { useEventTracker, useIssues } from "hooks/store";
+import { useEventTracker, useIssues ,useUser} from "hooks/store";
 // components
 import { DeleteArchivedIssueModal } from "components/issues";
 // helpers
 import { copyUrlToClipboard } from "helpers/string.helper";
 // types
 import { IQuickActionProps } from "../list/list-view-types";
-<<<<<<< HEAD
 import { EUserProjectRoles } from "constants/project";
-import { useUser } from "hooks/store";
+import { EIssuesStoreType } from "constants/issue";
 
 export const ArchivedIssueQuickActions: React.FC<IQuickActionProps> = (props) => {
   const { issue, handleDelete, customActionButton, portalElement, readOnly = false } = props;
-
-=======
-// constants
-import { EIssuesStoreType } from "constants/issue";
-
-export const ArchivedIssueQuickActions: React.FC<IQuickActionProps> = (props) => {
-  const { issue, handleDelete, customActionButton, portalElement } = props;
   // router
->>>>>>> 0165abab
   const router = useRouter();
   const { workspaceSlug } = router.query;
   // states
   const [deleteIssueModal, setDeleteIssueModal] = useState(false);
   // toast alert
   const { setToastAlert } = useToast();
-  // store hooks
-  const { setTrackElement } = useEventTracker();
-  const { issuesFilter } = useIssues(EIssuesStoreType.ARCHIVED);
-
-  const activeLayout = `${issuesFilter.issueFilters?.displayFilters?.layout} layout`;
 
   // store hooks
   const {
@@ -44,6 +30,11 @@
   } = useUser();
 
   const isEditingAllowed = !!currentProjectRole && currentProjectRole >= EUserProjectRoles.MEMBER;
+  // store hooks
+  const { setTrackElement } = useEventTracker();
+  const { issuesFilter } = useIssues(EIssuesStoreType.ARCHIVED);
+
+  const activeLayout = `${issuesFilter.issueFilters?.displayFilters?.layout} layout`;
 
   const handleCopyIssueLink = () => {
     copyUrlToClipboard(`${workspaceSlug}/projects/${issue.project}/archived-issues/${issue.id}`).then(() =>
@@ -80,11 +71,11 @@
             Copy link
           </div>
         </CustomMenu.MenuItem>
-<<<<<<< HEAD
         {isEditingAllowed && !readOnly && (
           <CustomMenu.MenuItem
             onClick={() => {
-              setDeleteIssueModal(true);
+              setTrackElement(activeLayout);
+            setDeleteIssueModal(true);
             }}
           >
             <div className="flex items-center gap-2">
@@ -93,19 +84,6 @@
             </div>
           </CustomMenu.MenuItem>
         )}
-=======
-        <CustomMenu.MenuItem
-          onClick={() => {
-            setTrackElement(activeLayout);
-            setDeleteIssueModal(true);
-          }}
-        >
-          <div className="flex items-center gap-2">
-            <Trash2 className="h-3 w-3" />
-            Delete issue
-          </div>
-        </CustomMenu.MenuItem>
->>>>>>> 0165abab
       </CustomMenu>
     </>
   );
