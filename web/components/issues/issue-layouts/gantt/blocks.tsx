--- conflicted
+++ resolved
@@ -30,12 +30,8 @@
     workspaceSlug &&
     issueDetails &&
     !issueDetails.tempId &&
-<<<<<<< HEAD
     issueDetails.project_id &&
-    peekIssue?.issueId !== issueDetails.id &&
-=======
     !getIsIssuePeeked(issueDetails.id) &&
->>>>>>> 90d5dd5a
     setPeekIssue({ workspaceSlug, projectId: issueDetails.project_id, issueId: issueDetails.id });
   const { isMobile } = usePlatformOS();
 
