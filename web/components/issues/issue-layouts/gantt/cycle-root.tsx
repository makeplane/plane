--- conflicted
+++ resolved
@@ -1,52 +1,48 @@
 import { observer } from "mobx-react-lite";
 import { useRouter } from "next/router";
 // hooks
-import { useIssues } from "hooks/store";
+import { useCycle, useIssues } from "hooks/store";
 // components
 import { BaseGanttRoot } from "./base-gantt-root";
 import { EIssuesStoreType } from "constants/issue";
+import { EIssueActions } from "../types";
+import { IIssue } from "types";
 
 export const CycleGanttLayout: React.FC = observer(() => {
+  // router
   const router = useRouter();
-<<<<<<< HEAD
-  const { cycleId } = router.query;
-=======
-  const { cycleId, workspaceSlug } = router.query;
-
-  const {
-    cycleIssues: cycleIssueStore,
-    cycleIssuesFilter: cycleIssueFilterStore,
-    cycle: { fetchCycleWithId },
-  } = useMobxStore();
+  const { workspaceSlug, cycleId } = router.query;
+  // store hooks
+  const { issues, issuesFilter } = useIssues(EIssuesStoreType.CYCLE);
+  const { fetchCycleDetails } = useCycle();
 
   const issueActions = {
     [EIssueActions.UPDATE]: async (issue: IIssue) => {
       if (!workspaceSlug || !cycleId) return;
 
-      await cycleIssueStore.updateIssue(workspaceSlug.toString(), issue.project, issue.id, issue, cycleId.toString());
-      fetchCycleWithId(workspaceSlug.toString(), issue.project, cycleId.toString());
+      await issues.updateIssue(workspaceSlug.toString(), issue.project, issue.id, issue, cycleId.toString());
+      fetchCycleDetails(workspaceSlug.toString(), issue.project, cycleId.toString());
     },
     [EIssueActions.DELETE]: async (issue: IIssue) => {
       if (!workspaceSlug || !cycleId) return;
 
-      await cycleIssueStore.removeIssue(workspaceSlug.toString(), issue.project, issue.id, cycleId.toString());
-      fetchCycleWithId(workspaceSlug.toString(), issue.project, cycleId.toString());
+      await issues.removeIssue(workspaceSlug.toString(), issue.project, issue.id, cycleId.toString());
+      fetchCycleDetails(workspaceSlug.toString(), issue.project, cycleId.toString());
     },
     [EIssueActions.REMOVE]: async (issue: IIssue) => {
       if (!workspaceSlug || !cycleId || !issue.bridge_id) return;
 
-      await cycleIssueStore.removeIssueFromCycle(
-        workspaceSlug.toString(),
-        issue.project,
-        cycleId.toString(),
-        issue.id,
-        issue.bridge_id
-      );
-      fetchCycleWithId(workspaceSlug.toString(), issue.project, cycleId.toString());
+      await issues.removeIssueFromCycle(workspaceSlug.toString(), issue.project, cycleId.toString(), issue.id);
+      fetchCycleDetails(workspaceSlug.toString(), issue.project, cycleId.toString());
     },
   };
->>>>>>> b8b58d3a
 
-  const { issues, issuesFilter } = useIssues(EIssuesStoreType.CYCLE);
-  return <BaseGanttRoot issueFiltersStore={issuesFilter} issueStore={issues} viewId={cycleId?.toString()} />;
+  return (
+    <BaseGanttRoot
+      issueActions={issueActions}
+      issueFiltersStore={issuesFilter}
+      issueStore={issues}
+      viewId={cycleId?.toString()}
+    />
+  );
 });