import { useEffect, useState, useRef, FC } from "react";
import { useRouter } from "next/router";
import { useForm } from "react-hook-form";
import { observer } from "mobx-react-lite";
import { PlusIcon } from "lucide-react";
// hooks
import { useEventTracker, useProject } from "hooks/store";
import useToast from "hooks/use-toast";
import useKeypress from "hooks/use-keypress";
import useOutsideClickDetector from "hooks/use-outside-click-detector";
// helpers
import { renderFormattedPayloadDate } from "helpers/date-time.helper";
import { createIssuePayload } from "helpers/issue.helper";
// types
import { IProject, TIssue } from "@plane/types";
<<<<<<< HEAD
import { cn } from "helpers/common.helper";
=======
// constants
import { ISSUE_CREATED } from "constants/event-tracker";
>>>>>>> 1927fdd4

interface IInputProps {
  formKey: string;
  register: any;
  setFocus: any;
  projectDetail: IProject | null;
}
const Inputs: FC<IInputProps> = (props) => {
  const { formKey, register, setFocus, projectDetail } = props;

  useEffect(() => {
    setFocus(formKey);
  }, [formKey, setFocus]);

  return (
    <div className="flex w-full items-center gap-3">
      <div className="text-xs font-medium text-custom-text-400">{projectDetail?.identifier ?? "..."}</div>
      <input
        type="text"
        autoComplete="off"
        placeholder="Issue Title"
        {...register(formKey, {
          required: "Issue title is required.",
        })}
        className="w-full rounded-md bg-transparent px-2 py-3 text-sm font-medium leading-5 text-custom-text-200 outline-none"
      />
    </div>
  );
};

type IGanttQuickAddIssueForm = {
  prePopulatedData?: Partial<TIssue>;
  onSuccess?: (data: TIssue) => Promise<void> | void;
  quickAddCallback?: (
    workspaceSlug: string,
    projectId: string,
    data: TIssue,
    viewId?: string
  ) => Promise<TIssue | undefined>;
  viewId?: string;
};

const defaultValues: Partial<TIssue> = {
  name: "",
};

export const GanttQuickAddIssueForm: React.FC<IGanttQuickAddIssueForm> = observer((props) => {
  const { prePopulatedData, quickAddCallback, viewId } = props;
  // router
  const router = useRouter();
  const { workspaceSlug, projectId } = router.query;
  // hooks
  const { getProjectById } = useProject();
  const { captureIssueEvent } = useEventTracker();
  const { setToastAlert } = useToast();

  const projectDetail = (projectId && getProjectById(projectId.toString())) || undefined;

  const ref = useRef<HTMLFormElement>(null);

  const [isOpen, setIsOpen] = useState(false);
  const handleClose = () => setIsOpen(false);

  useKeypress("Escape", handleClose);
  useOutsideClickDetector(ref, handleClose);

  // form info
  const {
    reset,
    handleSubmit,
    setFocus,
    register,
    formState: { errors, isSubmitting },
  } = useForm<TIssue>({ defaultValues });

  useEffect(() => {
    if (!isOpen) reset({ ...defaultValues });
  }, [isOpen, reset]);

  const onSubmitHandler = async (formData: TIssue) => {
    if (isSubmitting || !workspaceSlug || !projectId) return;

    reset({ ...defaultValues });

    const targetDate = new Date();
    targetDate.setDate(targetDate.getDate() + 1);

    const payload = createIssuePayload(projectId.toString(), {
      ...(prePopulatedData ?? {}),
      ...formData,
      start_date: renderFormattedPayloadDate(new Date()),
      target_date: renderFormattedPayloadDate(targetDate),
    });

    try {
      quickAddCallback &&
        (await quickAddCallback(workspaceSlug.toString(), projectId.toString(), { ...payload }, viewId).then((res) => {
          captureIssueEvent({
            eventName: ISSUE_CREATED,
            payload: { ...res, state: "SUCCESS", element: "Gantt quick add" },
            path: router.asPath,
          });
        }));
      setToastAlert({
        type: "success",
        title: "Success!",
        message: "Issue created successfully.",
      });
    } catch (err: any) {
      captureIssueEvent({
        eventName: ISSUE_CREATED,
        payload: { ...payload, state: "FAILED", element: "Gantt quick add" },
        path: router.asPath,
      });
      setToastAlert({
        type: "error",
        title: "Error!",
        message: err?.message || "Some error occurred. Please try again.",
      });
    }
  };
  return (
    <>
      {isOpen ? (
        <div
          className={cn("sticky bottom-0 z-[1] bg-custom-background-100", {
            "border border-red-500/20 bg-red-500/10": errors && errors?.name && errors?.name?.message,
          })}
        >
          <div className="shadow-custom-shadow-sm">
            <form
              ref={ref}
              onSubmit={handleSubmit(onSubmitHandler)}
              className="flex w-full items-center gap-x-3 border-[0.5px] border-custom-border-100 bg-custom-background-100 px-3"
            >
              <Inputs formKey={"name"} register={register} setFocus={setFocus} projectDetail={projectDetail ?? null} />
            </form>
            <div className="px-3 py-2 text-xs italic text-custom-text-200">{`Press 'Enter' to add another issue`}</div>
          </div>
        </div>
      ) : (
        <button
          type="button"
          className="sticky bottom-0 z-[1] flex w-full cursor-pointer items-center gap-2 p-3 py-3 text-custom-primary-100 bg-custom-background-100"
          onClick={() => setIsOpen(true)}
        >
          <PlusIcon className="h-3.5 w-3.5 stroke-2" />
          <span className="text-sm font-medium text-custom-primary-100">New Issue</span>
        </button>
      )}
    </>
  );
});<|MERGE_RESOLUTION|>--- conflicted
+++ resolved
@@ -11,14 +11,11 @@
 // helpers
 import { renderFormattedPayloadDate } from "helpers/date-time.helper";
 import { createIssuePayload } from "helpers/issue.helper";
+import { cn } from "helpers/common.helper";
 // types
 import { IProject, TIssue } from "@plane/types";
-<<<<<<< HEAD
-import { cn } from "helpers/common.helper";
-=======
 // constants
 import { ISSUE_CREATED } from "constants/event-tracker";
->>>>>>> 1927fdd4
 
 interface IInputProps {
   formKey: string;
