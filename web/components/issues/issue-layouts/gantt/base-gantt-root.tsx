import React from "react";
import { useRouter } from "next/router";
import { observer } from "mobx-react-lite";
// mobx store
import { useMobxStore } from "lib/mobx/store-provider";
// components
import { IssueGanttBlock, IssuePeekOverview } from "components/issues";
import {
  GanttChartRoot,
  IBlockUpdateData,
  renderIssueBlocksStructure,
  IssueGanttSidebar,
} from "components/gantt-chart";
// types
import { IIssueUnGroupedStructure } from "store/issue";
import { IIssue } from "types";
import {
  ICycleIssuesFilterStore,
  ICycleIssuesStore,
  IModuleIssuesFilterStore,
  IModuleIssuesStore,
  IProjectIssuesFilterStore,
  IProjectIssuesStore,
  IViewIssuesFilterStore,
  IViewIssuesStore,
} from "store/issues";
import { TUnGroupedIssues } from "store/issues/types";

interface IBaseGanttRoot {
  issueFiltersStore:
    | IProjectIssuesFilterStore
    | IModuleIssuesFilterStore
    | ICycleIssuesFilterStore
    | IViewIssuesFilterStore;
  issueStore: IProjectIssuesStore | IModuleIssuesStore | ICycleIssuesStore | IViewIssuesStore;
  viewId?: string;
}

export const BaseGanttRoot: React.FC<IBaseGanttRoot> = observer((props: IBaseGanttRoot) => {
  const { issueFiltersStore, issueStore, viewId } = props;

  const router = useRouter();
<<<<<<< HEAD
  const { workspaceSlug } = router.query as { workspaceSlug: string; projectId: string };
=======
  const { workspaceSlug, peekIssueId, peekProjectId } = router.query;
>>>>>>> 86de3188

  const {
    user: { currentProjectRole },
  } = useMobxStore();

  const appliedDisplayFilters = issueFiltersStore.issueFilters?.displayFilters;

  const issuesResponse = issueStore.getIssues;
  const issueIds = (issueStore.getIssuesIds ?? []) as TUnGroupedIssues;

  const issues = issueIds.map((id) => issuesResponse?.[id]);

  const updateIssue = (issue: IIssue, payload: IBlockUpdateData) => {
    if (!workspaceSlug) return;

    //Todo fix sort order in the structure
    issueStore.updateIssue(
      workspaceSlug.toString(),
      issue.project,
      issue.id,
      {
        start_date: payload.start_date,
        target_date: payload.target_date,
      },
      viewId
    );
  };

  const isAllowed = currentProjectRole && currentProjectRole >= 15;

  return (
    <>
      <div className="w-full h-full">
        <GanttChartRoot
          border={false}
          title="Issues"
          loaderTitle="Issues"
          blocks={issues ? renderIssueBlocksStructure(issues as IIssueUnGroupedStructure) : null}
          blockUpdateHandler={updateIssue}
          blockToRender={(data: IIssue) => <IssueGanttBlock data={data} />}
          sidebarToRender={(props) => (
            <IssueGanttSidebar
              {...props}
              quickAddCallback={issueStore.quickAddIssue}
              viewId={viewId}
              enableQuickIssueCreate
            />
          )}
          enableBlockLeftResize={isAllowed}
          enableBlockRightResize={isAllowed}
          enableBlockMove={isAllowed}
          enableReorder={appliedDisplayFilters?.order_by === "sort_order" && isAllowed}
        />
      </div>
      {workspaceSlug && peekIssueId && peekProjectId && (
        <IssuePeekOverview
          workspaceSlug={workspaceSlug.toString()}
          projectId={peekProjectId.toString()}
          issueId={peekIssueId.toString()}
          handleIssue={(issueToUpdate) => {
            // TODO: update the logic here
            updateIssue(issueToUpdate as IIssue, {});
          }}
        />
      )}
    </>
  );
});<|MERGE_RESOLUTION|>--- conflicted
+++ resolved
@@ -40,11 +40,7 @@
   const { issueFiltersStore, issueStore, viewId } = props;
 
   const router = useRouter();
-<<<<<<< HEAD
-  const { workspaceSlug } = router.query as { workspaceSlug: string; projectId: string };
-=======
   const { workspaceSlug, peekIssueId, peekProjectId } = router.query;
->>>>>>> 86de3188
 
   const {
     user: { currentProjectRole },
