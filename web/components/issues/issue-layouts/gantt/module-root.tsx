import { observer } from "mobx-react-lite";
import { useRouter } from "next/router";
// hooks
import { useIssues } from "hooks/store";
// components
import { BaseGanttRoot } from "./base-gantt-root";
import { EIssuesStoreType } from "constants/issue";

export const ModuleGanttLayout: React.FC = observer(() => {
  const router = useRouter();
<<<<<<< HEAD
  const { moduleId } = router.query;
=======
  const { moduleId, workspaceSlug } = router.query;

  const {
    moduleIssues: moduleIssueStore,
    moduleIssuesFilter: moduleIssueFilterStore,
    module: { fetchModuleDetails },
  } = useMobxStore();

  const issueActions = {
    [EIssueActions.UPDATE]: async (issue: IIssue) => {
      if (!workspaceSlug || !moduleId) return;

      await moduleIssueStore.updateIssue(workspaceSlug.toString(), issue.project, issue.id, issue, moduleId.toString());
      fetchModuleDetails(workspaceSlug.toString(), issue.project, moduleId.toString());
    },
    [EIssueActions.DELETE]: async (issue: IIssue) => {
      if (!workspaceSlug || !moduleId) return;

      await moduleIssueStore.removeIssue(workspaceSlug.toString(), issue.project, issue.id, moduleId.toString());
      fetchModuleDetails(workspaceSlug.toString(), issue.project, moduleId.toString());
    },
    [EIssueActions.REMOVE]: async (issue: IIssue) => {
      if (!workspaceSlug || !moduleId || !issue.bridge_id) return;

      await moduleIssueStore.removeIssueFromModule(
        workspaceSlug.toString(),
        issue.project,
        moduleId.toString(),
        issue.id,
        issue.bridge_id
      );
      fetchModuleDetails(workspaceSlug.toString(), issue.project, moduleId.toString());
    },
  };
>>>>>>> b8b58d3a

  const { issues, issuesFilter } = useIssues(EIssuesStoreType.MODULE);
  return <BaseGanttRoot issueFiltersStore={issuesFilter} issueStore={issues} viewId={moduleId?.toString()} />;
});<|MERGE_RESOLUTION|>--- conflicted
+++ resolved
@@ -1,52 +1,48 @@
 import { observer } from "mobx-react-lite";
 import { useRouter } from "next/router";
 // hooks
-import { useIssues } from "hooks/store";
+import { useIssues, useModule } from "hooks/store";
 // components
 import { BaseGanttRoot } from "./base-gantt-root";
 import { EIssuesStoreType } from "constants/issue";
+import { EIssueActions } from "../types";
+import { IIssue } from "types";
 
 export const ModuleGanttLayout: React.FC = observer(() => {
+  // router
   const router = useRouter();
-<<<<<<< HEAD
-  const { moduleId } = router.query;
-=======
-  const { moduleId, workspaceSlug } = router.query;
-
-  const {
-    moduleIssues: moduleIssueStore,
-    moduleIssuesFilter: moduleIssueFilterStore,
-    module: { fetchModuleDetails },
-  } = useMobxStore();
+  const { workspaceSlug, moduleId } = router.query;
+  // store hooks
+  const { issues, issuesFilter } = useIssues(EIssuesStoreType.MODULE);
+  const { fetchModuleDetails } = useModule();
 
   const issueActions = {
     [EIssueActions.UPDATE]: async (issue: IIssue) => {
       if (!workspaceSlug || !moduleId) return;
 
-      await moduleIssueStore.updateIssue(workspaceSlug.toString(), issue.project, issue.id, issue, moduleId.toString());
+      await issues.updateIssue(workspaceSlug.toString(), issue.project, issue.id, issue, moduleId.toString());
       fetchModuleDetails(workspaceSlug.toString(), issue.project, moduleId.toString());
     },
     [EIssueActions.DELETE]: async (issue: IIssue) => {
       if (!workspaceSlug || !moduleId) return;
 
-      await moduleIssueStore.removeIssue(workspaceSlug.toString(), issue.project, issue.id, moduleId.toString());
+      await issues.removeIssue(workspaceSlug.toString(), issue.project, issue.id, moduleId.toString());
       fetchModuleDetails(workspaceSlug.toString(), issue.project, moduleId.toString());
     },
     [EIssueActions.REMOVE]: async (issue: IIssue) => {
       if (!workspaceSlug || !moduleId || !issue.bridge_id) return;
 
-      await moduleIssueStore.removeIssueFromModule(
-        workspaceSlug.toString(),
-        issue.project,
-        moduleId.toString(),
-        issue.id,
-        issue.bridge_id
-      );
+      await issues.removeIssueFromModule(workspaceSlug.toString(), issue.project, moduleId.toString(), issue.id);
       fetchModuleDetails(workspaceSlug.toString(), issue.project, moduleId.toString());
     },
   };
->>>>>>> b8b58d3a
 
-  const { issues, issuesFilter } = useIssues(EIssuesStoreType.MODULE);
-  return <BaseGanttRoot issueFiltersStore={issuesFilter} issueStore={issues} viewId={moduleId?.toString()} />;
+  return (
+    <BaseGanttRoot
+      issueActions={issueActions}
+      issueFiltersStore={issuesFilter}
+      issueStore={issues}
+      viewId={moduleId?.toString()}
+    />
+  );
 });