import { observer } from "mobx-react-lite";
import { useRouter } from "next/router";
<<<<<<< HEAD
// components
import { BaseGanttRoot } from "./base-gantt-root";
import { EIssuesStoreType } from "constants/issue";
=======
// hooks
import { EIssuesStoreType } from "constants/issue";
import { useIssues, useModule } from "hooks/store";
// components
import { TIssue } from "@plane/types";
import { EIssueActions } from "../types";
import { BaseGanttRoot } from "./base-gantt-root";
>>>>>>> b3d3c0fb

export const ModuleGanttLayout: React.FC = observer(() => {
  // router
  const router = useRouter();
  const { moduleId } = router.query;

  return <BaseGanttRoot viewId={moduleId?.toString()} storeType={EIssuesStoreType.MODULE} />;
});<|MERGE_RESOLUTION|>--- conflicted
+++ resolved
@@ -1,18 +1,9 @@
 import { observer } from "mobx-react-lite";
 import { useRouter } from "next/router";
-<<<<<<< HEAD
+// hooks
+import { EIssuesStoreType } from "constants/issue";
 // components
 import { BaseGanttRoot } from "./base-gantt-root";
-import { EIssuesStoreType } from "constants/issue";
-=======
-// hooks
-import { EIssuesStoreType } from "constants/issue";
-import { useIssues, useModule } from "hooks/store";
-// components
-import { TIssue } from "@plane/types";
-import { EIssueActions } from "../types";
-import { BaseGanttRoot } from "./base-gantt-root";
->>>>>>> b3d3c0fb
 
 export const ModuleGanttLayout: React.FC = observer(() => {
   // router
