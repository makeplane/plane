import { observer } from "mobx-react-lite";
<<<<<<< HEAD
=======
import { useRouter } from "next/router";
// hooks
import { EIssuesStoreType } from "constants/issue";
import { useIssues } from "hooks/store";
>>>>>>> b3d3c0fb
// components
import { TIssue } from "@plane/types";
import { EIssueActions } from "../types";
import { BaseGanttRoot } from "./base-gantt-root";
// constants
<<<<<<< HEAD
import { EIssuesStoreType } from "constants/issue";
=======
// types
>>>>>>> b3d3c0fb

export const ProjectViewGanttLayout: React.FC = observer(() => {
  // router
  const router = useRouter();
  const { viewId } = router.query;

  return <BaseGanttRoot viewId={viewId?.toString()} storeType={EIssuesStoreType.PROJECT_VIEW} />;
});<|MERGE_RESOLUTION|>--- conflicted
+++ resolved
@@ -1,21 +1,11 @@
 import { observer } from "mobx-react-lite";
-<<<<<<< HEAD
-=======
 import { useRouter } from "next/router";
 // hooks
 import { EIssuesStoreType } from "constants/issue";
-import { useIssues } from "hooks/store";
->>>>>>> b3d3c0fb
 // components
-import { TIssue } from "@plane/types";
-import { EIssueActions } from "../types";
 import { BaseGanttRoot } from "./base-gantt-root";
 // constants
-<<<<<<< HEAD
-import { EIssuesStoreType } from "constants/issue";
-=======
 // types
->>>>>>> b3d3c0fb
 
 export const ProjectViewGanttLayout: React.FC = observer(() => {
   // router
