--- conflicted
+++ resolved
@@ -94,12 +94,8 @@
           value={issue?.assignees || null}
           hideDropdownArrow
           onChange={handleAssignee}
-<<<<<<< HEAD
           disabled={isReadonly}
-=======
-          disabled={false}
           multiple
->>>>>>> 43e42f18
         />
       )}
 
