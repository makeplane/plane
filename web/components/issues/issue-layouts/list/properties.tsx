import { FC } from "react";
import { observer } from "mobx-react-lite";
import { Layers, Link, Paperclip } from "lucide-react";
// components
import { IssuePropertyState } from "../properties/state";
import { IssuePropertyPriority } from "../properties/priority";
import { IssuePropertyLabels } from "../properties/labels";
import { IssuePropertyAssignee } from "../properties/assignee";
import { IssuePropertyEstimates } from "../properties/estimates";
import { IssuePropertyDate } from "../properties/date";
// ui
import { Tooltip } from "@plane/ui";
// types
import { IIssue, IState, TIssuePriorities } from "types";

export interface IKanBanProperties {
  columnId: string;
  issue: IIssue;
  handleIssues: (group_by: string | null, issue: IIssue) => void;
  display_properties: any;
  isReadonly?: boolean;
<<<<<<< HEAD
}

export const KanBanProperties: FC<IKanBanProperties> = observer((props) => {
  const { columnId: group_id, issue, handleIssues, display_properties, isReadonly } = props;
=======
  showEmptyGroup?: boolean;
}

export const KanBanProperties: FC<IKanBanProperties> = observer((props) => {
  const { columnId: group_id, issue, handleIssues, display_properties, isReadonly, showEmptyGroup } = props;
>>>>>>> 5efc6993

  const handleState = (state: IState) => {
    handleIssues(!group_id && group_id === "null" ? null : group_id, { ...issue, state: state.id });
  };

  const handlePriority = (value: TIssuePriorities) => {
    handleIssues(!group_id && group_id === "null" ? null : group_id, { ...issue, priority: value });
  };

  const handleLabel = (ids: string[]) => {
    handleIssues(!group_id && group_id === "null" ? null : group_id, { ...issue, labels: ids });
  };

  const handleAssignee = (ids: string[]) => {
    handleIssues(!group_id && group_id === "null" ? null : group_id, { ...issue, assignees: ids });
  };

  const handleStartDate = (date: string) => {
    handleIssues(!group_id && group_id === "null" ? null : group_id, { ...issue, start_date: date });
  };

  const handleTargetDate = (date: string) => {
    handleIssues(!group_id && group_id === "null" ? null : group_id, { ...issue, target_date: date });
  };

  const handleEstimate = (value: number | null) => {
    handleIssues(!group_id && group_id === "null" ? null : group_id, { ...issue, estimate_point: value });
  };

  return (
    <div className="relative flex gap-2 overflow-x-auto whitespace-nowrap">
      {/* basic properties */}
      {/* state */}
      {display_properties && display_properties?.state && (
        <IssuePropertyState
          projectId={issue?.project_detail?.id || null}
          value={issue?.state_detail || null}
          hideDropdownArrow
          onChange={handleState}
          disabled={isReadonly}
        />
      )}

      {/* priority */}
      {display_properties && display_properties?.priority && (
        <IssuePropertyPriority
          value={issue?.priority || null}
          onChange={handlePriority}
          disabled={isReadonly}
          hideDropdownArrow
        />
      )}

      {/* label */}
      {display_properties && display_properties?.labels && (showEmptyGroup || issue?.labels.length > 0) && (
        <IssuePropertyLabels
          projectId={issue?.project_detail?.id || null}
          value={issue?.labels || null}
          onChange={handleLabel}
          disabled={isReadonly}
          hideDropdownArrow
        />
      )}

      {/* assignee */}
      {display_properties && display_properties?.assignee && (showEmptyGroup || issue?.assignees?.length > 0) && (
        <IssuePropertyAssignee
          projectId={issue?.project_detail?.id || null}
          value={issue?.assignees || null}
          hideDropdownArrow
          onChange={handleAssignee}
<<<<<<< HEAD
          disabled={isReadonly}
          multiple
=======
          disabled={false}
>>>>>>> 5efc6993
        />
      )}

      {/* start date */}
      {display_properties && display_properties?.start_date && (showEmptyGroup || issue?.start_date) && (
        <IssuePropertyDate
          value={issue?.start_date || null}
          onChange={(date: string) => handleStartDate(date)}
          disabled={isReadonly}
          placeHolder="Start date"
        />
      )}

      {/* target/due date */}
      {display_properties && display_properties?.due_date && (showEmptyGroup || issue?.target_date) && (
        <IssuePropertyDate
          value={issue?.target_date || null}
          onChange={(date: string) => handleTargetDate(date)}
          disabled={isReadonly}
          placeHolder="Target date"
        />
      )}

      {/* estimates */}
      {display_properties && display_properties?.estimate && (
        <IssuePropertyEstimates
          projectId={issue?.project_detail?.id || null}
          value={issue?.estimate_point || null}
          hideDropdownArrow
          onChange={handleEstimate}
          disabled={isReadonly}
        />
      )}

      {/* extra render properties */}
      {/* sub-issues */}
      {display_properties && display_properties?.sub_issue_count && (
        <Tooltip tooltipHeading="Sub-issues" tooltipContent={`${issue.sub_issues_count}`}>
          <div className="flex-shrink-0 border-[0.5px] border-custom-border-300 overflow-hidden rounded flex justify-center items-center gap-2 px-2.5 py-1 h-5">
            <Layers className="h-3 w-3 flex-shrink-0" strokeWidth={2} />
            <div className="text-xs">{issue.sub_issues_count}</div>
          </div>
        </Tooltip>
      )}

      {/* attachments */}
      {display_properties && display_properties?.attachment_count && (
        <Tooltip tooltipHeading="Attachments" tooltipContent={`${issue.attachment_count}`}>
          <div className="flex-shrink-0 border-[0.5px] border-custom-border-300 overflow-hidden rounded flex justify-center items-center gap-2 px-2.5 py-1 h-5">
            <Paperclip className="h-3 w-3 flex-shrink-0" strokeWidth={2} />
            <div className="text-xs">{issue.attachment_count}</div>
          </div>
        </Tooltip>
      )}

      {/* link */}
      {display_properties && display_properties?.link && (
        <Tooltip tooltipHeading="Links" tooltipContent={`${issue.link_count}`}>
          <div className="flex-shrink-0 border-[0.5px] border-custom-border-300 overflow-hidden rounded flex justify-center items-center gap-2 px-2.5 py-1 h-5">
            <Link className="h-3 w-3 flex-shrink-0" strokeWidth={2} />
            <div className="text-xs">{issue.link_count}</div>
          </div>
        </Tooltip>
      )}
    </div>
  );
});<|MERGE_RESOLUTION|>--- conflicted
+++ resolved
@@ -19,18 +19,11 @@
   handleIssues: (group_by: string | null, issue: IIssue) => void;
   display_properties: any;
   isReadonly?: boolean;
-<<<<<<< HEAD
-}
-
-export const KanBanProperties: FC<IKanBanProperties> = observer((props) => {
-  const { columnId: group_id, issue, handleIssues, display_properties, isReadonly } = props;
-=======
   showEmptyGroup?: boolean;
 }
 
 export const KanBanProperties: FC<IKanBanProperties> = observer((props) => {
   const { columnId: group_id, issue, handleIssues, display_properties, isReadonly, showEmptyGroup } = props;
->>>>>>> 5efc6993
 
   const handleState = (state: IState) => {
     handleIssues(!group_id && group_id === "null" ? null : group_id, { ...issue, state: state.id });
@@ -102,12 +95,8 @@
           value={issue?.assignees || null}
           hideDropdownArrow
           onChange={handleAssignee}
-<<<<<<< HEAD
           disabled={isReadonly}
           multiple
-=======
-          disabled={false}
->>>>>>> 5efc6993
         />
       )}
 
