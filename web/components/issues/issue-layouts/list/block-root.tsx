import React, { FC, MutableRefObject, useEffect, useRef, useState } from "react";
import { combine } from "@atlaskit/pragmatic-drag-and-drop/combine";
import { dropTargetForElements } from "@atlaskit/pragmatic-drag-and-drop/element/adapter";
import { attachInstruction, extractInstruction } from "@atlaskit/pragmatic-drag-and-drop-hitbox/tree-item";
import { observer } from "mobx-react";
// types
import { IIssueDisplayProperties, TIssue, TIssueMap } from "@plane/types";
// components
import { DropIndicator } from "@plane/ui";
import RenderIfVisible from "@/components/core/render-if-visible-HOC";
import { IssueBlock } from "@/components/issues/issue-layouts/list";
// hooks
import { useIssueDetail } from "@/hooks/store";
<<<<<<< HEAD
import { TSelectionHelper } from "@/hooks/use-multiple-select";
=======
import useOutsideClickDetector from "@/hooks/use-outside-click-detector";
>>>>>>> 709cd9dd
// types
import { HIGHLIGHT_CLASS, getIssueBlockId } from "../utils";
import { TRenderQuickActions } from "./list-view-types";

type Props = {
  groupId: string;
  issueIds: string[];
  issueId: string;
  issuesMap: TIssueMap;
  updateIssue: ((projectId: string, issueId: string, data: Partial<TIssue>) => Promise<void>) | undefined;
  quickActions: TRenderQuickActions;
  canEditProperties: (projectId: string | undefined) => boolean;
  displayProperties: IIssueDisplayProperties | undefined;
  nestingLevel: number;
  spacingLeft?: number;
  containerRef: MutableRefObject<HTMLDivElement | null>;
<<<<<<< HEAD
  selectionHelpers: TSelectionHelper;
=======
  groupId: string;
  isDragAllowed: boolean;
  canDropOverIssue: boolean;
  isParentIssueBeingDragged?: boolean;
  isLastChild?: boolean;
>>>>>>> 709cd9dd
};

export const IssueBlockRoot: FC<Props> = observer((props) => {
  const {
    groupId,
    issueIds,
    issueId,
    issuesMap,
    groupId,
    updateIssue,
    quickActions,
    canEditProperties,
    displayProperties,
    nestingLevel,
    spacingLeft = 14,
    containerRef,
<<<<<<< HEAD
    selectionHelpers,
  } = props;
  // states
  const [isExpanded, setExpanded] = useState(false);
=======
    isDragAllowed,
    canDropOverIssue,
    isParentIssueBeingDragged = false,
    isLastChild = false,
  } = props;
  // states
  const [isExpanded, setExpanded] = useState<boolean>(false);
  const [instruction, setInstruction] = useState<"DRAG_OVER" | "DRAG_BELOW" | undefined>(undefined);
  const [isCurrentBlockDragging, setIsCurrentBlockDragging] = useState(false);
  // ref
  const issueBlockRef = useRef<HTMLDivElement | null>(null);
>>>>>>> 709cd9dd
  // store hooks
  const { subIssues: subIssuesStore } = useIssueDetail();

  const isSubIssue = nestingLevel !== 0;

  useEffect(() => {
    const blockElement = issueBlockRef.current;

    if (!blockElement) return;

    return combine(
      dropTargetForElements({
        element: blockElement,
        canDrop: ({ source }) => source?.data?.id !== issueId && !isSubIssue && canDropOverIssue,
        getData: ({ input, element }) => {
          const data = { id: issueId, type: "ISSUE" };

          // attach instruction for last in list
          return attachInstruction(data, {
            input,
            element,
            currentLevel: 0,
            indentPerLevel: 0,
            mode: isLastChild ? "last-in-group" : "standard",
          });
        },
        onDrag: ({ self }) => {
          const extractedInstruction = extractInstruction(self?.data)?.type;
          // check if the highlight is to be shown above or below
          setInstruction(
            extractedInstruction
              ? extractedInstruction === "reorder-below" && isLastChild
                ? "DRAG_BELOW"
                : "DRAG_OVER"
              : undefined
          );
        },
        onDragLeave: () => {
          setInstruction(undefined);
        },
        onDrop: () => {
          setInstruction(undefined);
        },
      })
    );
  }, [issueId, isLastChild, issueBlockRef, isSubIssue, canDropOverIssue, setInstruction]);

  useOutsideClickDetector(issueBlockRef, () => {
    issueBlockRef?.current?.classList?.remove(HIGHLIGHT_CLASS);
  });

  if (!issueId) return null;

  const subIssues = subIssuesStore.subIssuesByIssueId(issueId);
  return (
    <div className="relative" ref={issueBlockRef} id={getIssueBlockId(issueId, groupId)}>
      <DropIndicator classNames={"absolute top-0 z-[2]"} isVisible={instruction === "DRAG_OVER"} />
      <RenderIfVisible
        key={`${issueId}`}
        defaultHeight="3rem"
        root={containerRef}
        classNames={`relative ${isLastChild ? "" : "border-b border-b-custom-border-200"}`}
      >
        <IssueBlock
          groupId={groupId}
          issueId={issueId}
          issuesMap={issuesMap}
          groupId={groupId}
          updateIssue={updateIssue}
          quickActions={quickActions}
          canEditProperties={canEditProperties}
          displayProperties={displayProperties}
          isExpanded={isExpanded}
          setExpanded={setExpanded}
          nestingLevel={nestingLevel}
          spacingLeft={spacingLeft}
<<<<<<< HEAD
          selectionHelpers={selectionHelpers}
=======
          canDrag={!isSubIssue && isDragAllowed}
          isCurrentBlockDragging={isParentIssueBeingDragged || isCurrentBlockDragging}
          setIsCurrentBlockDragging={setIsCurrentBlockDragging}
>>>>>>> 709cd9dd
        />
      </RenderIfVisible>

      {isExpanded &&
        subIssues?.map((subIssueId) => (
          <IssueBlockRoot
            key={`${subIssueId}`}
            groupId={groupId}
            issueIds={issueIds}
            issueId={subIssueId}
            issuesMap={issuesMap}
            updateIssue={updateIssue}
            quickActions={quickActions}
            canEditProperties={canEditProperties}
            displayProperties={displayProperties}
            nestingLevel={nestingLevel + 1}
            spacingLeft={spacingLeft + (displayProperties?.key ? 12 : 0)}
            containerRef={containerRef}
<<<<<<< HEAD
            selectionHelpers={selectionHelpers}
=======
            groupId={groupId}
            isDragAllowed={isDragAllowed}
            canDropOverIssue={canDropOverIssue}
            isParentIssueBeingDragged={isParentIssueBeingDragged || isCurrentBlockDragging}
>>>>>>> 709cd9dd
          />
        ))}
      {isLastChild && <DropIndicator classNames={"absolute z-[2]"} isVisible={instruction === "DRAG_BELOW"} />}
    </div>
  );
});<|MERGE_RESOLUTION|>--- conflicted
+++ resolved
@@ -11,17 +11,13 @@
 import { IssueBlock } from "@/components/issues/issue-layouts/list";
 // hooks
 import { useIssueDetail } from "@/hooks/store";
-<<<<<<< HEAD
 import { TSelectionHelper } from "@/hooks/use-multiple-select";
-=======
 import useOutsideClickDetector from "@/hooks/use-outside-click-detector";
->>>>>>> 709cd9dd
 // types
 import { HIGHLIGHT_CLASS, getIssueBlockId } from "../utils";
 import { TRenderQuickActions } from "./list-view-types";
 
 type Props = {
-  groupId: string;
   issueIds: string[];
   issueId: string;
   issuesMap: TIssueMap;
@@ -32,20 +28,16 @@
   nestingLevel: number;
   spacingLeft?: number;
   containerRef: MutableRefObject<HTMLDivElement | null>;
-<<<<<<< HEAD
   selectionHelpers: TSelectionHelper;
-=======
   groupId: string;
   isDragAllowed: boolean;
   canDropOverIssue: boolean;
   isParentIssueBeingDragged?: boolean;
   isLastChild?: boolean;
->>>>>>> 709cd9dd
 };
 
 export const IssueBlockRoot: FC<Props> = observer((props) => {
   const {
-    groupId,
     issueIds,
     issueId,
     issuesMap,
@@ -57,16 +49,11 @@
     nestingLevel,
     spacingLeft = 14,
     containerRef,
-<<<<<<< HEAD
-    selectionHelpers,
-  } = props;
-  // states
-  const [isExpanded, setExpanded] = useState(false);
-=======
     isDragAllowed,
     canDropOverIssue,
     isParentIssueBeingDragged = false,
     isLastChild = false,
+    selectionHelpers,
   } = props;
   // states
   const [isExpanded, setExpanded] = useState<boolean>(false);
@@ -74,7 +61,6 @@
   const [isCurrentBlockDragging, setIsCurrentBlockDragging] = useState(false);
   // ref
   const issueBlockRef = useRef<HTMLDivElement | null>(null);
->>>>>>> 709cd9dd
   // store hooks
   const { subIssues: subIssuesStore } = useIssueDetail();
 
@@ -139,7 +125,6 @@
         classNames={`relative ${isLastChild ? "" : "border-b border-b-custom-border-200"}`}
       >
         <IssueBlock
-          groupId={groupId}
           issueId={issueId}
           issuesMap={issuesMap}
           groupId={groupId}
@@ -151,13 +136,10 @@
           setExpanded={setExpanded}
           nestingLevel={nestingLevel}
           spacingLeft={spacingLeft}
-<<<<<<< HEAD
           selectionHelpers={selectionHelpers}
-=======
           canDrag={!isSubIssue && isDragAllowed}
           isCurrentBlockDragging={isParentIssueBeingDragged || isCurrentBlockDragging}
           setIsCurrentBlockDragging={setIsCurrentBlockDragging}
->>>>>>> 709cd9dd
         />
       </RenderIfVisible>
 
@@ -165,7 +147,6 @@
         subIssues?.map((subIssueId) => (
           <IssueBlockRoot
             key={`${subIssueId}`}
-            groupId={groupId}
             issueIds={issueIds}
             issueId={subIssueId}
             issuesMap={issuesMap}
@@ -176,14 +157,11 @@
             nestingLevel={nestingLevel + 1}
             spacingLeft={spacingLeft + (displayProperties?.key ? 12 : 0)}
             containerRef={containerRef}
-<<<<<<< HEAD
             selectionHelpers={selectionHelpers}
-=======
             groupId={groupId}
             isDragAllowed={isDragAllowed}
             canDropOverIssue={canDropOverIssue}
             isParentIssueBeingDragged={isParentIssueBeingDragged || isCurrentBlockDragging}
->>>>>>> 709cd9dd
           />
         ))}
       {isLastChild && <DropIndicator classNames={"absolute z-[2]"} isVisible={instruction === "DRAG_BELOW"} />}
