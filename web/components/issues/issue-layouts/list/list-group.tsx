import { MutableRefObject, useEffect, useRef, useState } from "react";
import { combine } from "@atlaskit/pragmatic-drag-and-drop/combine";
import { dropTargetForElements } from "@atlaskit/pragmatic-drag-and-drop/element/adapter";
import { observer } from "mobx-react";
import { cn } from "@plane/editor-core";
// plane
import {
  IGroupByColumn,
  IIssueDisplayProperties,
  TGroupedIssues,
  TIssue,
  TIssueGroupByOptions,
  TIssueMap,
  TIssueOrderByOptions,
  TUnGroupedIssues,
} from "@plane/types";
import { TOAST_TYPE, setToast } from "@plane/ui";
// constants
import { DRAG_ALLOWED_GROUPS, EIssuesStoreType } from "@/constants/issue";
// hooks
import { useProjectState } from "@/hooks/store";
import { TSelectionHelper } from "@/hooks/use-multiple-select";
// components
import { GroupDragOverlay } from "../group-drag-overlay";
import {
  GroupDropLocation,
  getDestinationFromDropPayload,
  getIssueBlockId,
  getSourceFromDropPayload,
  highlightIssueOnDrop,
} from "../utils";
import { IssueBlocksList } from "./blocks-list";
import { HeaderGroupByCard } from "./headers/group-by-card";
import { TRenderQuickActions } from "./list-view-types";
import { ListQuickAddIssueForm } from "./quick-add-issue-form";

type Props = {
  issueIds: TGroupedIssues | TUnGroupedIssues | any;
  group: IGroupByColumn;
  issuesMap: TIssueMap;
  group_by: TIssueGroupByOptions | null;
  orderBy: TIssueOrderByOptions | undefined;
  getGroupIndex: (groupId: string | undefined) => number;
  updateIssue: ((projectId: string, issueId: string, data: Partial<TIssue>) => Promise<void>) | undefined;
  quickActions: TRenderQuickActions;
  displayProperties: IIssueDisplayProperties | undefined;
  enableIssueQuickAdd: boolean;
  canEditProperties: (projectId: string | undefined) => boolean;
  storeType: EIssuesStoreType;
  containerRef: MutableRefObject<HTMLDivElement | null>;
  quickAddCallback?: (
    workspaceSlug: string,
    projectId: string,
    data: TIssue,
    viewId?: string
  ) => Promise<TIssue | undefined>;
  handleOnDrop: (source: GroupDropLocation, destination: GroupDropLocation) => Promise<void>;
  disableIssueCreation?: boolean;
  addIssuesToView?: (issueIds: string[]) => Promise<TIssue>;
  viewId?: string;
  isCompletedCycle?: boolean;
  selectionHelpers: TSelectionHelper;
};

export const ListGroup = observer((props: Props) => {
  const {
    group,
    issueIds,
    group_by,
    orderBy,
    issuesMap,
    getGroupIndex,
    disableIssueCreation,
    addIssuesToView,
    updateIssue,
    quickActions,
    displayProperties,
    canEditProperties,
    quickAddCallback,
    containerRef,
    viewId,
    handleOnDrop,
    enableIssueQuickAdd,
    isCompletedCycle,
    storeType,
    selectionHelpers,
  } = props;

  const [isDraggingOverColumn, setIsDraggingOverColumn] = useState(false);
  const [dragColumnOrientation, setDragColumnOrientation] = useState<"justify-start" | "justify-end">("justify-start");
  const groupRef = useRef<HTMLDivElement | null>(null);

  const projectState = useProjectState();

  const prePopulateQuickAddData = (groupByKey: string | null, value: any) => {
    const defaultState = projectState.projectStates?.find((state) => state.default);
    let preloadedData: object = { state_id: defaultState?.id };

    if (groupByKey === null) {
      preloadedData = { ...preloadedData };
    } else {
      if (groupByKey === "state") {
        preloadedData = { ...preloadedData, state_id: value };
      } else if (groupByKey === "priority") {
        preloadedData = { ...preloadedData, priority: value };
      } else if (groupByKey === "labels" && value != "None") {
        preloadedData = { ...preloadedData, label_ids: [value] };
      } else if (groupByKey === "assignees" && value != "None") {
        preloadedData = { ...preloadedData, assignee_ids: [value] };
      } else if (groupByKey === "cycle" && value != "None") {
        preloadedData = { ...preloadedData, cycle_id: value };
      } else if (groupByKey === "module" && value != "None") {
        preloadedData = { ...preloadedData, module_ids: [value] };
      } else if (groupByKey === "created_by") {
        preloadedData = { ...preloadedData };
      } else {
        preloadedData = { ...preloadedData, [groupByKey]: value };
      }
    }

    return preloadedData;
  };

  useEffect(() => {
    const element = groupRef.current;

    if (!element) return;

    return combine(
      dropTargetForElements({
        element,
        getData: () => ({ groupId: group.id, type: "COLUMN" }),
        onDragEnter: () => {
          setIsDraggingOverColumn(true);
        },
        onDragLeave: () => {
          setIsDraggingOverColumn(false);
        },
        onDragStart: () => {
          setIsDraggingOverColumn(true);
        },
        onDrag: ({ source }) => {
          const sourceGroupId = source?.data?.groupId as string | undefined;
          const currentGroupId = group.id;

          const sourceIndex = getGroupIndex(sourceGroupId);
          const currentIndex = getGroupIndex(currentGroupId);

          if (sourceIndex > currentIndex) {
            setDragColumnOrientation("justify-end");
          } else {
            setDragColumnOrientation("justify-start");
          }
        },
        onDrop: (payload) => {
          setIsDraggingOverColumn(false);
          const source = getSourceFromDropPayload(payload);
          const destination = getDestinationFromDropPayload(payload);

          if (!source || !destination) return;

          if (group.isDropDisabled) {
            group.dropErrorMessage &&
              setToast({
                type: TOAST_TYPE.WARNING,
                title: "Warning!",
                message: group.dropErrorMessage,
              });
            return;
          }

          handleOnDrop(source, destination);

          highlightIssueOnDrop(getIssueBlockId(source.id, destination?.groupId), orderBy !== "sort_order");
        },
      })
    );
  }, [groupRef?.current, group, orderBy, getGroupIndex, setDragColumnOrientation, setIsDraggingOverColumn]);

  const is_list = group_by === null ? true : false;
  const isDragAllowed = !!group_by && DRAG_ALLOWED_GROUPS.includes(group_by);
  const canOverlayBeVisible = orderBy !== "sort_order" || !!group.isDropDisabled;

  const issueCount: number = is_list ? issueIds?.length ?? 0 : issueIds?.[group.id]?.length ?? 0;

  const isGroupByCreatedBy = group_by === "created_by";

  return (
    <div
      ref={groupRef}
      className={cn(`relative flex flex-shrink-0 flex-col border-[1px] border-transparent`, {
        "border-custom-primary-100": isDraggingOverColumn,
        "border-custom-error-200": isDraggingOverColumn && !!group.isDropDisabled,
      })}
    >
      <div className="sticky top-0 z-[2] w-full flex-shrink-0 border-b border-custom-border-200 bg-custom-background-90 px-3 py-1">
        <HeaderGroupByCard
          groupID={group.id}
          icon={group.icon}
          title={group.name || ""}
          count={issueCount}
          issuePayload={group.payload}
          canEditProperties={canEditProperties}
          disableIssueCreation={disableIssueCreation || isGroupByCreatedBy || isCompletedCycle}
          storeType={storeType}
          addIssuesToView={addIssuesToView}
          selectionHelpers={selectionHelpers}
        />
      </div>

      {!!issueCount && (
        <div className="relative">
          <GroupDragOverlay
            dragColumnOrientation={dragColumnOrientation}
            canOverlayBeVisible={canOverlayBeVisible}
            isDropDisabled={!!group.isDropDisabled}
            dropErrorMessage={group.dropErrorMessage}
            orderBy={orderBy}
            isDraggingOverColumn={isDraggingOverColumn}
          />
          {issueIds && (
            <IssueBlocksList
              issueIds={is_list ? issueIds : issueIds?.[group.id]}
              groupId={group.id}
              issuesMap={issuesMap}
              updateIssue={updateIssue}
              quickActions={quickActions}
              displayProperties={displayProperties}
              canEditProperties={canEditProperties}
              containerRef={containerRef}
              isDragAllowed={isDragAllowed}
<<<<<<< HEAD
              canDropOverIssue={canDropOverIssue}
              selectionHelpers={selectionHelpers}
=======
              canDropOverIssue={!canOverlayBeVisible}
>>>>>>> 63a6be21
            />
          )}

          {enableIssueQuickAdd && !disableIssueCreation && !isGroupByCreatedBy && !isCompletedCycle && (
            <div className="sticky bottom-0 z-[1] w-full flex-shrink-0">
              <ListQuickAddIssueForm
                prePopulatedData={prePopulateQuickAddData(group_by, group.id)}
                quickAddCallback={quickAddCallback}
                viewId={viewId}
              />
            </div>
          )}
        </div>
      )}
    </div>
  );
});<|MERGE_RESOLUTION|>--- conflicted
+++ resolved
@@ -229,12 +229,8 @@
               canEditProperties={canEditProperties}
               containerRef={containerRef}
               isDragAllowed={isDragAllowed}
-<<<<<<< HEAD
-              canDropOverIssue={canDropOverIssue}
+              canDropOverIssue={!canOverlayBeVisible}
               selectionHelpers={selectionHelpers}
-=======
-              canDropOverIssue={!canOverlayBeVisible}
->>>>>>> 63a6be21
             />
           )}
 
