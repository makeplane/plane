import { MutableRefObject, useEffect, useRef, useState } from "react";
import { combine } from "@atlaskit/pragmatic-drag-and-drop/combine";
import { dropTargetForElements } from "@atlaskit/pragmatic-drag-and-drop/element/adapter";
import { isNil } from "lodash";
import { observer } from "mobx-react";
import { cn } from "@plane/editor-core";
// plane packages
import {
  IGroupByColumn,
  TIssueMap,
  TIssueGroupByOptions,
  TIssueOrderByOptions,
  TIssue,
  IIssueDisplayProperties,
} from "@plane/types";
import { setToast, TOAST_TYPE } from "@plane/ui";
// components
import { ListLoaderItemRow } from "@/components/ui";
// constants
import { DRAG_ALLOWED_GROUPS } from "@/constants/issue";
// hooks
import { useProjectState } from "@/hooks/store";
<<<<<<< HEAD
import { useIntersectionObserver } from "@/hooks/use-intersection-observer";
import { useIssuesStore } from "@/hooks/use-issue-layout-store";
=======
>>>>>>> 17f83d64
import { TSelectionHelper } from "@/hooks/use-multiple-select";
// components
import { GroupDragOverlay } from "../group-drag-overlay";
import {
  GroupDropLocation,
  getDestinationFromDropPayload,
  getIssueBlockId,
  getSourceFromDropPayload,
  highlightIssueOnDrop,
} from "../utils";
import { IssueBlocksList } from "./blocks-list";
import { HeaderGroupByCard } from "./headers/group-by-card";
import { TRenderQuickActions } from "./list-view-types";
import { ListQuickAddIssueForm } from "./quick-add-issue-form";

interface Props {
  groupIssueIds: string[] | undefined;
  group: IGroupByColumn;
  issuesMap: TIssueMap;
  group_by: TIssueGroupByOptions | null;
  orderBy: TIssueOrderByOptions | undefined;
  getGroupIndex: (groupId: string | undefined) => number;
  updateIssue: ((projectId: string | null, issueId: string, data: Partial<TIssue>) => Promise<void>) | undefined;
  quickActions: TRenderQuickActions;
  displayProperties: IIssueDisplayProperties | undefined;
  enableIssueQuickAdd: boolean;
  canEditProperties: (projectId: string | undefined) => boolean;
  containerRef: MutableRefObject<HTMLDivElement | null>;
  quickAddCallback?: ((projectId: string | null | undefined, data: TIssue) => Promise<TIssue | undefined>) | undefined;
  handleOnDrop: (source: GroupDropLocation, destination: GroupDropLocation) => Promise<void>;
  disableIssueCreation?: boolean;
  addIssuesToView?: (issueIds: string[]) => Promise<TIssue>;
  isCompletedCycle?: boolean;
<<<<<<< HEAD
  showEmptyGroup?: boolean;
  loadMoreIssues: (groupId?: string) => void;
=======
>>>>>>> 17f83d64
  selectionHelpers: TSelectionHelper;
};

export const ListGroup = observer((props: Props) => {
  const {
    groupIssueIds,
    group,
    issuesMap,
    group_by,
    orderBy,
    getGroupIndex,
    updateIssue,
    quickActions,
    displayProperties,
    enableIssueQuickAdd,
    canEditProperties,
    containerRef,
    quickAddCallback,
    handleOnDrop,
    disableIssueCreation,
    addIssuesToView,
    isCompletedCycle,
<<<<<<< HEAD
    showEmptyGroup,
    loadMoreIssues,
=======
    storeType,
>>>>>>> 17f83d64
    selectionHelpers,
  } = props;

  const [isDraggingOverColumn, setIsDraggingOverColumn] = useState(false);
  const [dragColumnOrientation, setDragColumnOrientation] = useState<"justify-start" | "justify-end">("justify-start");
  const [isExpanded, setIsExpanded] = useState(true);
  const groupRef = useRef<HTMLDivElement | null>(null);

  const projectState = useProjectState();

  const {
    issues: { getGroupIssueCount, getPaginationData, getIssueLoader },
  } = useIssuesStore();

  const intersectionRef = useRef<HTMLDivElement | null>(null);

  useIntersectionObserver(containerRef, intersectionRef, loadMoreIssues, `50% 0% 50% 0%`);

  const groupIssueCount = getGroupIssueCount(group.id, undefined, false);
  const nextPageResults = getPaginationData(group.id, undefined)?.nextPageResults;
  const isPaginating = !!getIssueLoader(group.id);

  const shouldLoadMore =
    nextPageResults === undefined && groupIssueCount !== undefined && groupIssueIds
      ? groupIssueIds.length < groupIssueCount
      : !!nextPageResults;

  const loadMore = isPaginating ? (
    <ListLoaderItemRow />
  ) : (
    <div
      className={
        "h-11 relative flex items-center gap-3 bg-custom-background-100 border-t border-b-custom-border-200 pl-12 p-3 text-sm font-medium text-custom-text-350 hover:text-custom-text-300 hover:underline cursor-pointer"
      }
      onClick={() => loadMoreIssues(group.id)}
    >
      Load More &darr;
    </div>
  );

  const validateEmptyIssueGroups = (issueCount: number = 0) => {
    if (!showEmptyGroup && issueCount <= 0) return false;
    return true;
  };

  const toggleListGroup = () => {
    setIsExpanded((prevState) => !prevState);
  };

  const prePopulateQuickAddData = (groupByKey: string | null, value: any) => {
    const defaultState = projectState.projectStates?.find((state) => state.default);
    let preloadedData: object = { state_id: defaultState?.id };

    if (groupByKey === null) {
      preloadedData = { ...preloadedData };
    } else {
      if (groupByKey === "state") {
        preloadedData = { ...preloadedData, state_id: value };
      } else if (groupByKey === "priority") {
        preloadedData = { ...preloadedData, priority: value };
      } else if (groupByKey === "labels" && value != "None") {
        preloadedData = { ...preloadedData, label_ids: [value] };
      } else if (groupByKey === "assignees" && value != "None") {
        preloadedData = { ...preloadedData, assignee_ids: [value] };
      } else if (groupByKey === "cycle" && value != "None") {
        preloadedData = { ...preloadedData, cycle_id: value };
      } else if (groupByKey === "module" && value != "None") {
        preloadedData = { ...preloadedData, module_ids: [value] };
      } else if (groupByKey === "created_by") {
        preloadedData = { ...preloadedData };
      } else {
        preloadedData = { ...preloadedData, [groupByKey]: value };
      }
    }

    return preloadedData;
  };

  useEffect(() => {
    const element = groupRef.current;

    if (!element) return;

    return combine(
      dropTargetForElements({
        element,
        getData: () => ({ groupId: group.id, type: "COLUMN" }),
        onDragEnter: () => {
          setIsDraggingOverColumn(true);
        },
        onDragLeave: () => {
          setIsDraggingOverColumn(false);
        },
        onDragStart: () => {
          setIsDraggingOverColumn(true);
        },
        onDrag: ({ source }) => {
          const sourceGroupId = source?.data?.groupId as string | undefined;
          const currentGroupId = group.id;

          const sourceIndex = getGroupIndex(sourceGroupId);
          const currentIndex = getGroupIndex(currentGroupId);

          if (sourceIndex > currentIndex) {
            setDragColumnOrientation("justify-end");
          } else {
            setDragColumnOrientation("justify-start");
          }
        },
        onDrop: (payload) => {
          setIsDraggingOverColumn(false);
          const source = getSourceFromDropPayload(payload);
          const destination = getDestinationFromDropPayload(payload);

          if (!source || !destination) return;

          if (group.isDropDisabled) {
            group.dropErrorMessage &&
              setToast({
                type: TOAST_TYPE.WARNING,
                title: "Warning!",
                message: group.dropErrorMessage,
              });
            return;
          }

          handleOnDrop(source, destination);

          highlightIssueOnDrop(getIssueBlockId(source.id, destination?.groupId), orderBy !== "sort_order");
        },
      })
    );
  }, [groupRef?.current, group, orderBy, getGroupIndex, setDragColumnOrientation, setIsDraggingOverColumn]);

  const isDragAllowed = !!group_by && DRAG_ALLOWED_GROUPS.includes(group_by);
  const canOverlayBeVisible = orderBy !== "sort_order" || !!group.isDropDisabled;

  const isGroupByCreatedBy = group_by === "created_by";
  const shouldExpand = (!!groupIssueCount && isExpanded) || !group_by;

  return groupIssueIds && !isNil(groupIssueCount) && validateEmptyIssueGroups(groupIssueCount) ? (
    <div
      ref={groupRef}
      className={cn(`relative flex flex-shrink-0 flex-col border-[1px] border-transparent`, {
        "border-custom-primary-100": isDraggingOverColumn,
        "border-custom-error-200": isDraggingOverColumn && !!group.isDropDisabled,
      })}
    >
<<<<<<< HEAD
      <div className="sticky top-0 z-[2] w-full flex-shrink-0 border-b border-custom-border-200 bg-custom-background-90 px-3 py-1">
=======
      <div className="sticky top-0 z-[2] w-full flex-shrink-0 border-b border-custom-border-200 bg-custom-background-90 pl-2 pr-3 py-1">
>>>>>>> 17f83d64
        <HeaderGroupByCard
          groupID={group.id}
          icon={group.icon}
          title={group.name || ""}
          count={groupIssueCount}
          issuePayload={group.payload}
          canEditProperties={canEditProperties}
          disableIssueCreation={disableIssueCreation || isGroupByCreatedBy || isCompletedCycle}
          addIssuesToView={addIssuesToView}
          selectionHelpers={selectionHelpers}
<<<<<<< HEAD
          toggleListGroup={toggleListGroup}
=======
>>>>>>> 17f83d64
        />
      </div>
      {shouldExpand && (
        <div className="relative">
          <GroupDragOverlay
            dragColumnOrientation={dragColumnOrientation}
            canOverlayBeVisible={canOverlayBeVisible}
            isDropDisabled={!!group.isDropDisabled}
            dropErrorMessage={group.dropErrorMessage}
            orderBy={orderBy}
            isDraggingOverColumn={isDraggingOverColumn}
          />
          {groupIssueIds && (
            <IssueBlocksList
              issueIds={groupIssueIds}
              groupId={group.id}
              issuesMap={issuesMap}
              updateIssue={updateIssue}
              quickActions={quickActions}
              displayProperties={displayProperties}
              canEditProperties={canEditProperties}
              containerRef={containerRef}
              isDragAllowed={isDragAllowed}
              canDropOverIssue={!canOverlayBeVisible}
              selectionHelpers={selectionHelpers}
            />
          )}

          {shouldLoadMore && (group_by ? <>{loadMore}</> : <ListLoaderItemRow ref={intersectionRef} />)}

          {enableIssueQuickAdd && !disableIssueCreation && !isGroupByCreatedBy && !isCompletedCycle && (
            <div className="sticky bottom-0 z-[1] w-full flex-shrink-0">
              <ListQuickAddIssueForm
                prePopulatedData={prePopulateQuickAddData(group_by, group.id)}
                quickAddCallback={quickAddCallback}
              />
            </div>
          )}
        </div>
      )}
    </div>
  ) : null;
});<|MERGE_RESOLUTION|>--- conflicted
+++ resolved
@@ -20,11 +20,8 @@
 import { DRAG_ALLOWED_GROUPS } from "@/constants/issue";
 // hooks
 import { useProjectState } from "@/hooks/store";
-<<<<<<< HEAD
 import { useIntersectionObserver } from "@/hooks/use-intersection-observer";
 import { useIssuesStore } from "@/hooks/use-issue-layout-store";
-=======
->>>>>>> 17f83d64
 import { TSelectionHelper } from "@/hooks/use-multiple-select";
 // components
 import { GroupDragOverlay } from "../group-drag-overlay";
@@ -58,11 +55,8 @@
   disableIssueCreation?: boolean;
   addIssuesToView?: (issueIds: string[]) => Promise<TIssue>;
   isCompletedCycle?: boolean;
-<<<<<<< HEAD
   showEmptyGroup?: boolean;
   loadMoreIssues: (groupId?: string) => void;
-=======
->>>>>>> 17f83d64
   selectionHelpers: TSelectionHelper;
 };
 
@@ -85,12 +79,8 @@
     disableIssueCreation,
     addIssuesToView,
     isCompletedCycle,
-<<<<<<< HEAD
     showEmptyGroup,
     loadMoreIssues,
-=======
-    storeType,
->>>>>>> 17f83d64
     selectionHelpers,
   } = props;
 
@@ -105,9 +95,9 @@
     issues: { getGroupIssueCount, getPaginationData, getIssueLoader },
   } = useIssuesStore();
 
-  const intersectionRef = useRef<HTMLDivElement | null>(null);
-
-  useIntersectionObserver(containerRef, intersectionRef, loadMoreIssues, `50% 0% 50% 0%`);
+  const [intersectionElement, setIntersectionElement] = useState<HTMLDivElement | null>(null);
+
+  useIntersectionObserver(containerRef, intersectionElement, loadMoreIssues, `50% 0% 50% 0%`);
 
   const groupIssueCount = getGroupIssueCount(group.id, undefined, false);
   const nextPageResults = getPaginationData(group.id, undefined)?.nextPageResults;
@@ -239,11 +229,7 @@
         "border-custom-error-200": isDraggingOverColumn && !!group.isDropDisabled,
       })}
     >
-<<<<<<< HEAD
-      <div className="sticky top-0 z-[2] w-full flex-shrink-0 border-b border-custom-border-200 bg-custom-background-90 px-3 py-1">
-=======
       <div className="sticky top-0 z-[2] w-full flex-shrink-0 border-b border-custom-border-200 bg-custom-background-90 pl-2 pr-3 py-1">
->>>>>>> 17f83d64
         <HeaderGroupByCard
           groupID={group.id}
           icon={group.icon}
@@ -254,10 +240,7 @@
           disableIssueCreation={disableIssueCreation || isGroupByCreatedBy || isCompletedCycle}
           addIssuesToView={addIssuesToView}
           selectionHelpers={selectionHelpers}
-<<<<<<< HEAD
           toggleListGroup={toggleListGroup}
-=======
->>>>>>> 17f83d64
         />
       </div>
       {shouldExpand && (
@@ -286,7 +269,7 @@
             />
           )}
 
-          {shouldLoadMore && (group_by ? <>{loadMore}</> : <ListLoaderItemRow ref={intersectionRef} />)}
+          {shouldLoadMore && (group_by ? <>{loadMore}</> : <ListLoaderItemRow ref={setIntersectionElement} />)}
 
           {enableIssueQuickAdd && !disableIssueCreation && !isGroupByCreatedBy && !isCompletedCycle && (
             <div className="sticky bottom-0 z-[1] w-full flex-shrink-0">
