import React from "react";
import { useRouter } from "next/router";
import { observer } from "mobx-react-lite";
// mobx store
import { useMobxStore } from "lib/mobx/store-provider";
// components
import { CycleIssueQuickActions } from "components/issues";
// types
import { IIssue } from "types";
// constants
import { BaseListRoot } from "../base-list-root";
import { IProjectStore } from "store/project";
import { EIssueActions } from "../../types";
import { EProjectStore } from "store/command-palette.store";

export interface ICycleListLayout {}

export const CycleListLayout: React.FC = observer(() => {
  const router = useRouter();
  const { workspaceSlug, cycleId } = router.query as { workspaceSlug: string; cycleId: string };
  // store
  const { cycleIssues: cycleIssueStore, cycleIssuesFilter: cycleIssueFilterStore } = useMobxStore();

  const issueActions = {
<<<<<<< HEAD
    [EIssueActions.UPDATE]: (group_by: string | null, issue: IIssue) => {
      if (!workspaceSlug || !cycleId) return;
      cycleIssueStore.updateIssue(workspaceSlug, issue.project, issue.id, issue, cycleId);
    },
    [EIssueActions.DELETE]: (group_by: string | null, issue: IIssue) => {
      if (!workspaceSlug || !cycleId) return;
      cycleIssueStore.removeIssue(workspaceSlug, issue.project, issue.id, cycleId);
    },
    [EIssueActions.REMOVE]: (group_by: string | null, issue: IIssue) => {
      if (!workspaceSlug || !cycleId || !issue.bridge_id) return;
      cycleIssueStore.removeIssueFromCycle(workspaceSlug, issue.project, cycleId, issue.id, issue.bridge_id);
=======
    [EIssueActions.UPDATE]: async (group_by: string | null, issue: IIssue) => {
      if (!workspaceSlug || !cycleId) return;

      await cycleIssueStore.updateIssue(workspaceSlug, issue.project, issue.id, issue, cycleId);
    },
    [EIssueActions.DELETE]: async (group_by: string | null, issue: IIssue) => {
      if (!workspaceSlug || !cycleId) return;

      await cycleIssueStore.removeIssue(workspaceSlug, issue.project, issue.id, cycleId);
    },
    [EIssueActions.REMOVE]: async (group_by: string | null, issue: IIssue) => {
      if (!workspaceSlug || !cycleId || !issue.bridge_id) return;

      await cycleIssueStore.removeIssueFromCycle(workspaceSlug, issue.project, cycleId, issue.id, issue.bridge_id);
>>>>>>> 9147b58b
    },
  };
  const getProjects = (projectStore: IProjectStore) => {
    if (!workspaceSlug) return null;
    return projectStore?.projects[workspaceSlug] || null;
  };

  return (
    <BaseListRoot
      issueFilterStore={cycleIssueFilterStore}
      issueStore={cycleIssueStore}
      QuickActions={CycleIssueQuickActions}
      issueActions={issueActions}
      getProjects={getProjects}
      viewId={cycleId}
      currentStore={EProjectStore.CYCLE}
      addIssuesToView={(issues: string[]) => cycleIssueStore.addIssueToCycle(workspaceSlug, cycleId, issues)}
    />
  );
});<|MERGE_RESOLUTION|>--- conflicted
+++ resolved
@@ -22,19 +22,6 @@
   const { cycleIssues: cycleIssueStore, cycleIssuesFilter: cycleIssueFilterStore } = useMobxStore();
 
   const issueActions = {
-<<<<<<< HEAD
-    [EIssueActions.UPDATE]: (group_by: string | null, issue: IIssue) => {
-      if (!workspaceSlug || !cycleId) return;
-      cycleIssueStore.updateIssue(workspaceSlug, issue.project, issue.id, issue, cycleId);
-    },
-    [EIssueActions.DELETE]: (group_by: string | null, issue: IIssue) => {
-      if (!workspaceSlug || !cycleId) return;
-      cycleIssueStore.removeIssue(workspaceSlug, issue.project, issue.id, cycleId);
-    },
-    [EIssueActions.REMOVE]: (group_by: string | null, issue: IIssue) => {
-      if (!workspaceSlug || !cycleId || !issue.bridge_id) return;
-      cycleIssueStore.removeIssueFromCycle(workspaceSlug, issue.project, cycleId, issue.id, issue.bridge_id);
-=======
     [EIssueActions.UPDATE]: async (group_by: string | null, issue: IIssue) => {
       if (!workspaceSlug || !cycleId) return;
 
@@ -49,7 +36,6 @@
       if (!workspaceSlug || !cycleId || !issue.bridge_id) return;
 
       await cycleIssueStore.removeIssueFromCycle(workspaceSlug, issue.project, cycleId, issue.id, issue.bridge_id);
->>>>>>> 9147b58b
     },
   };
   const getProjects = (projectStore: IProjectStore) => {
