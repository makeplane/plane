--- conflicted
+++ resolved
@@ -1,22 +1,11 @@
-<<<<<<< HEAD
 import { FC } from "react";
-import { useRouter } from "next/router";
-import { observer } from "mobx-react-lite";
-// components
-import { ProjectIssueQuickActions } from "components/issues";
-=======
-import { FC, useMemo } from "react";
 import { observer } from "mobx-react-lite";
 import { useRouter } from "next/router";
 // hooks
 import { ProjectIssueQuickActions } from "components/issues";
 import { EIssuesStoreType } from "constants/issue";
-import { useIssues } from "hooks/store";
 // components
 // types
-import { TIssue } from "@plane/types";
-import { EIssueActions } from "../../types";
->>>>>>> b3d3c0fb
 // constants
 import { BaseListRoot } from "../base-list-root";
 
