--- conflicted
+++ resolved
@@ -12,35 +12,11 @@
 import { BaseListRoot } from "../base-list-root";
 import { IProjectStore } from "store/project";
 import { EProjectStore } from "store/command-palette.store";
-<<<<<<< HEAD
-=======
 import { EUserWorkspaceRoles } from "constants/workspace";
->>>>>>> 9147b58b
 
 export const ProfileIssuesListLayout: FC = observer(() => {
   const router = useRouter();
   const { workspaceSlug, userId } = router.query as { workspaceSlug: string; userId: string };
-<<<<<<< HEAD
-
-  // store
-  const { workspaceProfileIssuesFilter: profileIssueFiltersStore, workspaceProfileIssues: profileIssuesStore } =
-    useMobxStore();
-
-  const issueActions = {
-    [EIssueActions.UPDATE]: async (group_by: string | null, issue: IIssue) => {
-      if (!workspaceSlug || !userId) return;
-
-      await profileIssuesStore.updateIssue(workspaceSlug, userId, issue.id, issue);
-    },
-    [EIssueActions.DELETE]: async (group_by: string | null, issue: IIssue) => {
-      if (!workspaceSlug || !userId) return;
-
-      await profileIssuesStore.removeIssue(workspaceSlug, issue.project, issue.id, userId);
-    },
-  };
-
-  const getProjects = (projectStore: IProjectStore) => projectStore.workspaceProjects;
-=======
 
   // store
   const {
@@ -74,7 +50,6 @@
     );
     return !!currentProjectRole && currentProjectRole >= EUserWorkspaceRoles.MEMBER;
   };
->>>>>>> 9147b58b
 
   return (
     <BaseListRoot
@@ -84,10 +59,7 @@
       issueActions={issueActions}
       getProjects={getProjects}
       currentStore={EProjectStore.PROFILE}
-<<<<<<< HEAD
-=======
       canEditPropertiesBasedOnProject={canEditPropertiesBasedOnProject}
->>>>>>> 9147b58b
     />
   );
 });