--- conflicted
+++ resolved
@@ -1,26 +1,12 @@
-<<<<<<< HEAD
 import { FC } from "react";
 import { observer } from "mobx-react-lite";
-// components
-import { ArchivedIssueQuickActions } from "components/issues";
-// constants
-import { BaseListRoot } from "../base-list-root";
-import { EIssuesStoreType } from "constants/issue";
-=======
-import { FC, useMemo } from "react";
-import { observer } from "mobx-react-lite";
-import { useRouter } from "next/router";
 // hooks
 import { ArchivedIssueQuickActions } from "components/issues";
 import { EIssuesStoreType } from "constants/issue";
-import { useIssues } from "hooks/store";
 // components
 // types
-import { TIssue } from "@plane/types";
 // constants
-import { EIssueActions } from "../../types";
 import { BaseListRoot } from "../base-list-root";
->>>>>>> b3d3c0fb
 
 export const ArchivedIssueListLayout: FC = observer(() => {
   const canEditPropertiesBasedOnProject = () => false;
