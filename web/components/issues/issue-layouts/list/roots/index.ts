--- conflicted
+++ resolved
@@ -3,8 +3,5 @@
 export * from "./profile-issues-root";
 export * from "./project-root";
 export * from "./project-view-root";
-<<<<<<< HEAD
 export * from "./project-draft-issue-root";
-=======
-export * from "./archived-issue-root";
->>>>>>> 14ac885e
+export * from "./archived-issue-root";