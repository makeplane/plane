--- conflicted
+++ resolved
@@ -46,12 +46,7 @@
     [issueStore, issueDetailStore, workspaceSlug]
   );
 
-<<<<<<< HEAD
-  // info: below variables are used to render the list layout based on the project group_by
-  const states = projectStore?.projectStates || null;
-=======
   const states = projectStateStore?.projectStates || null;
->>>>>>> 96862e06
   const priorities = ISSUE_PRIORITIES || null;
   const labels = projectStore?.projectLabels || null;
   const members = projectStore?.projectMembers || null;
