--- conflicted
+++ resolved
@@ -55,40 +55,9 @@
 
   return (
     <>
-<<<<<<< HEAD
       {issueStore?.loader === "mutation" && (
         <div className="fixed top-16 right-2 z-30 bg-custom-background-80 shadow-custom-shadow-sm w-10 h-10 rounded flex justify-center items-center">
           <Spinner className="w-5 h-5" />
-=======
-      {issueStore.loader ? (
-        <div className="w-full h-full flex justify-center items-center">
-          <Spinner />
-        </div>
-      ) : (
-        <div className="relative w-full h-full bg-custom-background-90">
-          <List
-            issues={issues}
-            group_by={group_by}
-            handleIssues={handleIssues}
-            quickActions={(group_by, issue) => (
-              <ProjectIssueQuickActions
-                issue={issue}
-                handleDelete={async () => handleIssues(group_by, issue, "delete")}
-                handleUpdate={async (data) => handleIssues(group_by, data, "update")}
-              />
-            )}
-            displayProperties={displayProperties}
-            states={states}
-            stateGroups={stateGroups}
-            priorities={priorities}
-            labels={labels}
-            members={projectMembers?.map((m) => m.member) ?? null}
-            projects={projects}
-            enableQuickIssueCreate
-            estimates={estimates?.points ? orderArrayBy(estimates.points, "key") : null}
-            showEmptyGroup={userDisplayFilters.show_empty_groups}
-          />
->>>>>>> e6f947ad
         </div>
       )}
 
@@ -112,7 +81,7 @@
           stateGroups={stateGroups}
           priorities={priorities}
           labels={labels}
-          members={members?.map((m) => m.member) ?? null}
+          members={projectMembers?.map((m) => m.member) ?? null}
           projects={projects}
         />
       </div>
