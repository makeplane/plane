import { FC, useMemo } from "react";
import { useRouter } from "next/router";
import { observer } from "mobx-react-lite";
// hooks
import { useMobxStore } from "lib/mobx/store-provider";
// components
import { ProjectIssueQuickActions } from "components/issues";
// types
import { IIssue } from "types";
import { EIssueActions } from "../../types";
// constants
import { BaseListRoot } from "../base-list-root";
import { EProjectStore } from "store_legacy/command-palette.store";
import { useIssues } from "hooks/store/use-issues";
import { EIssuesStoreType } from "constants/issue";

export const ListLayout: FC = observer(() => {
  const router = useRouter();
  const { workspaceSlug, projectId } = router.query as { workspaceSlug: string; projectId: string };

  if (!workspaceSlug || !projectId) return null;

  // store
<<<<<<< HEAD
  const { projectIssuesFilter: projectIssuesFilterStore, projectIssues: projectIssuesStore } = useMobxStore();

  const issueActions = {
    [EIssueActions.UPDATE]: async (group_by: string | null, issue: IIssue) => {
      if (!workspaceSlug || !projectId) return;

      await projectIssuesStore.updateIssue(workspaceSlug, projectId, issue.id, issue);
    },
    [EIssueActions.DELETE]: async (group_by: string | null, issue: IIssue) => {
      if (!workspaceSlug || !projectId) return;

      await projectIssuesStore.removeIssue(workspaceSlug, projectId, issue.id);
    },
  };
=======
  const { issuesFilter, issues } = useIssues(EIssuesStoreType.PROJECT);

  const issueActions = useMemo(
    () => ({
      [EIssueActions.UPDATE]: async (issue: IIssue) => {
        if (!workspaceSlug || !projectId) return;

        await issues.updateIssue(workspaceSlug, projectId, issue.id, issue);
      },
      [EIssueActions.DELETE]: async (issue: IIssue) => {
        if (!workspaceSlug || !projectId) return;

        await issues.removeIssue(workspaceSlug, projectId, issue.id);
      },
    }),
    [issues]
  );
>>>>>>> 5da7531d

  return (
    <BaseListRoot
      issuesFilter={issuesFilter}
      issues={issues}
      QuickActions={ProjectIssueQuickActions}
      issueActions={issueActions}
      currentStore={EProjectStore.PROJECT}
    />
  );
});<|MERGE_RESOLUTION|>--- conflicted
+++ resolved
@@ -21,22 +21,6 @@
   if (!workspaceSlug || !projectId) return null;
 
   // store
-<<<<<<< HEAD
-  const { projectIssuesFilter: projectIssuesFilterStore, projectIssues: projectIssuesStore } = useMobxStore();
-
-  const issueActions = {
-    [EIssueActions.UPDATE]: async (group_by: string | null, issue: IIssue) => {
-      if (!workspaceSlug || !projectId) return;
-
-      await projectIssuesStore.updateIssue(workspaceSlug, projectId, issue.id, issue);
-    },
-    [EIssueActions.DELETE]: async (group_by: string | null, issue: IIssue) => {
-      if (!workspaceSlug || !projectId) return;
-
-      await projectIssuesStore.removeIssue(workspaceSlug, projectId, issue.id);
-    },
-  };
-=======
   const { issuesFilter, issues } = useIssues(EIssuesStoreType.PROJECT);
 
   const issueActions = useMemo(
@@ -54,7 +38,6 @@
     }),
     [issues]
   );
->>>>>>> 5da7531d
 
   return (
     <BaseListRoot
