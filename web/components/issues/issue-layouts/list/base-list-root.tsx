import { List } from "./default";
import { FC, useCallback } from "react";
import { observer } from "mobx-react-lite";
// types
import { TIssue } from "@plane/types";
import { IProjectIssues, IProjectIssuesFilter } from "store/issue/project";
import { ICycleIssues, ICycleIssuesFilter } from "store/issue/cycle";
import { IModuleIssues, IModuleIssuesFilter } from "store/issue/module";
import { IProfileIssues, IProfileIssuesFilter } from "store/issue/profile";
import { IProjectViewIssues, IProjectViewIssuesFilter } from "store/issue/project-views";
import { IDraftIssuesFilter, IDraftIssues } from "store/issue/draft";
import { IArchivedIssuesFilter, IArchivedIssues } from "store/issue/archived";
// components
import { IQuickActionProps } from "./list-view-types";
// constants
import { EUserProjectRoles } from "constants/project";
import { TCreateModalStoreTypes } from "constants/issue";
// hooks
import { useIssues, useUser } from "hooks/store";

enum EIssueActions {
  UPDATE = "update",
  DELETE = "delete",
  REMOVE = "remove",
}

interface IBaseListRoot {
  issuesFilter:
    | IProjectIssuesFilter
    | IModuleIssuesFilter
    | ICycleIssuesFilter
    | IProjectViewIssuesFilter
    | IProfileIssuesFilter
    | IDraftIssuesFilter
    | IArchivedIssuesFilter;
  issues:
    | IProjectIssues
    | ICycleIssues
    | IModuleIssues
    | IProjectViewIssues
    | IProfileIssues
    | IDraftIssues
    | IArchivedIssues;
  QuickActions: FC<IQuickActionProps>;
  issueActions: {
    [EIssueActions.DELETE]: (issue: TIssue) => Promise<void>;
    [EIssueActions.UPDATE]?: (issue: TIssue) => Promise<void>;
    [EIssueActions.REMOVE]?: (issue: TIssue) => Promise<void>;
  };
  viewId?: string;
  storeType: TCreateModalStoreTypes;
  addIssuesToView?: (issueIds: string[]) => Promise<any>;
  canEditPropertiesBasedOnProject?: (projectId: string) => boolean;
  isCompletedCycle?: boolean;
}

export const BaseListRoot = observer((props: IBaseListRoot) => {
  const {
    issuesFilter,
    issues,
    QuickActions,
    issueActions,
    viewId,
    storeType,
    addIssuesToView,
    canEditPropertiesBasedOnProject,
    isCompletedCycle = false,
  } = props;
  // mobx store
  const {
    membership: { currentProjectRole },
  } = useUser();

  const { issueMap } = useIssues();

  const isEditingAllowed = !!currentProjectRole && currentProjectRole >= EUserProjectRoles.MEMBER;

  const issueIds = issues?.groupedIssueIds || [];

  const { enableInlineEditing, enableQuickAdd, enableIssueCreation } = issues?.viewFlags || {};
  const canEditProperties = useCallback(
    (projectId: string | undefined) => {
      const isEditingAllowedBasedOnProject =
        canEditPropertiesBasedOnProject && projectId ? canEditPropertiesBasedOnProject(projectId) : isEditingAllowed;

      return enableInlineEditing && isEditingAllowedBasedOnProject;
    },
    [canEditPropertiesBasedOnProject, enableInlineEditing, isEditingAllowed]
  );

  const displayFilters = issuesFilter?.issueFilters?.displayFilters;
  const displayProperties = issuesFilter?.issueFilters?.displayProperties;

  const group_by = displayFilters?.group_by || null;
  const showEmptyGroup = displayFilters?.show_empty_groups ?? false;

  const handleIssues = useCallback(
    async (issue: TIssue, action: EIssueActions) => {
      if (issueActions[action]) {
        await issueActions[action]!(issue);
      }
    },
    [issueActions]
  );

  const renderQuickActions = useCallback(
    (issue: TIssue) => (
      <QuickActions
        issue={issue}
        handleDelete={async () => handleIssues(issue, EIssueActions.DELETE)}
        handleUpdate={
          issueActions[EIssueActions.UPDATE] ? async (data) => handleIssues(data, EIssueActions.UPDATE) : undefined
        }
        handleRemoveFromView={
          issueActions[EIssueActions.REMOVE] ? async () => handleIssues(issue, EIssueActions.REMOVE) : undefined
        }
        readOnly={!isEditingAllowed || isCompletedCycle}
      />
    ),
    // eslint-disable-next-line react-hooks/exhaustive-deps
    [handleIssues]
  );

  return (
<<<<<<< HEAD
    <>
      <div className="relative h-full w-full bg-neutral-page-surface-default">
        <List
          issuesMap={issueMap}
          displayProperties={displayProperties}
          group_by={group_by}
          handleIssues={handleIssues}
          quickActions={renderQuickActions}
          issueIds={issueIds}
          showEmptyGroup={showEmptyGroup}
          viewId={viewId}
          quickAddCallback={issues?.quickAddIssue}
          enableIssueQuickAdd={!!enableQuickAdd}
          canEditProperties={canEditProperties}
          disableIssueCreation={!enableIssueCreation || !isEditingAllowed}
          storeType={storeType}
          addIssuesToView={addIssuesToView}
          isCompletedCycle={isCompletedCycle}
        />
      </div>
    </>
=======
    <div className={`relative h-full w-full bg-custom-background-90`}>
      <List
        issuesMap={issueMap}
        displayProperties={displayProperties}
        group_by={group_by}
        handleIssues={handleIssues}
        quickActions={renderQuickActions}
        issueIds={issueIds}
        showEmptyGroup={showEmptyGroup}
        viewId={viewId}
        quickAddCallback={issues?.quickAddIssue}
        enableIssueQuickAdd={!!enableQuickAdd}
        canEditProperties={canEditProperties}
        disableIssueCreation={!enableIssueCreation || !isEditingAllowed}
        storeType={storeType}
        addIssuesToView={addIssuesToView}
        isCompletedCycle={isCompletedCycle}
      />
    </div>
>>>>>>> 41a3cb70
  );
});<|MERGE_RESOLUTION|>--- conflicted
+++ resolved
@@ -122,30 +122,7 @@
   );
 
   return (
-<<<<<<< HEAD
-    <>
-      <div className="relative h-full w-full bg-neutral-page-surface-default">
-        <List
-          issuesMap={issueMap}
-          displayProperties={displayProperties}
-          group_by={group_by}
-          handleIssues={handleIssues}
-          quickActions={renderQuickActions}
-          issueIds={issueIds}
-          showEmptyGroup={showEmptyGroup}
-          viewId={viewId}
-          quickAddCallback={issues?.quickAddIssue}
-          enableIssueQuickAdd={!!enableQuickAdd}
-          canEditProperties={canEditProperties}
-          disableIssueCreation={!enableIssueCreation || !isEditingAllowed}
-          storeType={storeType}
-          addIssuesToView={addIssuesToView}
-          isCompletedCycle={isCompletedCycle}
-        />
-      </div>
-    </>
-=======
-    <div className={`relative h-full w-full bg-custom-background-90`}>
+    <div className={`relative h-full w-full bg-neutral-page-surface-default`}>
       <List
         issuesMap={issueMap}
         displayProperties={displayProperties}
@@ -164,6 +141,5 @@
         isCompletedCycle={isCompletedCycle}
       />
     </div>
->>>>>>> 41a3cb70
   );
 });