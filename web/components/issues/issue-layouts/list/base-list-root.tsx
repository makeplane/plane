--- conflicted
+++ resolved
@@ -1,32 +1,18 @@
 import { FC, useCallback } from "react";
 import { observer } from "mobx-react-lite";
-import { TIssue } from "@plane/types";
+import useSWR from "swr";
 // types
-<<<<<<< HEAD
-import { EIssueLayoutTypes, EIssuesStoreType } from "constants/issue";
-import { EUserProjectRoles } from "constants/project";
-import { useIssues, useUser } from "hooks/store";
-
 import { TGroupedIssues, TIssue } from "@plane/types";
+// constants
+import { EIssueLayoutTypes, EIssuesStoreType } from "@/constants/issue";
+import { EUserProjectRoles } from "@/constants/project";
+import { useIssues, useUser } from "@/hooks/store";
+// hooks
+import { useIssuesActions } from "@/hooks/use-issues-actions";
 // components
+import { IssueLayoutHOC } from "../issue-layout-HOC";
 import { List } from "./default";
 import { IQuickActionProps } from "./list-view-types";
-import { useIssuesActions } from "hooks/use-issues-actions";
-import { IssueLayoutHOC } from "../issue-layout-HOC";
-import useSWR from "swr";
-import { ALL_ISSUES } from "store/issue/helpers/base-issues.store";
-=======
-import { EIssuesStoreType } from "@/constants/issue";
-import { EUserProjectRoles } from "@/constants/project";
-import { useIssues, useUser } from "@/hooks/store";
-
-import { useIssuesActions } from "@/hooks/use-issues-actions";
-// components
-import { List } from "./default";
-import { IQuickActionProps } from "./list-view-types";
->>>>>>> 1c3619a4
-// constants
-// hooks
 
 type ListStoreType =
   | EIssuesStoreType.PROJECT
@@ -118,16 +104,12 @@
   );
 
   const getPaginationData = useCallback(
-    (groupId?: string) => {
-      return issues?.getPaginationData(groupId, undefined);
-    },
+    (groupId?: string) => issues?.getPaginationData(groupId, undefined),
     [issues?.getPaginationData]
   );
 
   const getGroupIssueCount = useCallback(
-    (groupId?: string) => {
-      return issues?.getGroupIssueCount(groupId, undefined, false);
-    },
+    (groupId?: string) => issues?.getGroupIssueCount(groupId, undefined, false),
     [issues?.getGroupIssueCount]
   );
 
