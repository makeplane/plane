--- conflicted
+++ resolved
@@ -1,28 +1,21 @@
 import { FC, useCallback, useEffect } from "react";
 import { observer } from "mobx-react-lite";
 // types
-import { GroupByColumnTypes, TGroupedIssues, TIssue } from "@plane/types";
+import { GroupByColumnTypes, TGroupedIssues } from "@plane/types";
 // constants
 import { EIssueLayoutTypes, EIssuesStoreType } from "@/constants/issue";
 import { EUserProjectRoles } from "@/constants/project";
 import { useIssues, useUser } from "@/hooks/store";
-<<<<<<< HEAD
 // hooks
+import { useGroupIssuesDragNDrop } from "@/hooks/use-group-dragndrop";
 import { useIssueStoreType } from "@/hooks/use-issue-layout-store";
-=======
-import { useGroupIssuesDragNDrop } from "@/hooks/use-group-dragndrop";
->>>>>>> 90d5dd5a
 import { useIssuesActions } from "@/hooks/use-issues-actions";
 // components
 import { IssueLayoutHOC } from "../issue-layout-HOC";
 import { List } from "./default";
-<<<<<<< HEAD
-import { IQuickActionProps } from "./list-view-types";
-=======
 import { IQuickActionProps, TRenderQuickActions } from "./list-view-types";
 // constants
 // hooks
->>>>>>> 90d5dd5a
 
 type ListStoreType =
   | EIssuesStoreType.PROJECT
@@ -40,22 +33,16 @@
   isCompletedCycle?: boolean;
 }
 export const BaseListRoot = observer((props: IBaseListRoot) => {
-<<<<<<< HEAD
-  const { QuickActions, addIssuesToView, canEditPropertiesBasedOnProject, isCompletedCycle = false, viewId } = props;
-
-  const storeType = useIssueStoreType() as ListStoreType;
-=======
   const {
     QuickActions,
     viewId,
-    storeType,
     addIssuesToView,
     canEditPropertiesBasedOnProject,
     isCompletedCycle = false,
   } = props;
   // router
+  const storeType = useIssueStoreType() as ListStoreType;
   //stores
->>>>>>> 90d5dd5a
   const { issuesFilter, issues } = useIssues(storeType);
   const {
     fetchIssues,
@@ -76,6 +63,7 @@
 
   const displayFilters = issuesFilter?.issueFilters?.displayFilters;
   const displayProperties = issuesFilter?.issueFilters?.displayProperties;
+  const orderBy = displayFilters?.order_by || undefined;
 
   const group_by = (displayFilters?.group_by || null) as GroupByColumnTypes | null;
   const showEmptyGroup = displayFilters?.show_empty_groups ?? false;
@@ -99,22 +87,10 @@
     [canEditPropertiesBasedOnProject, enableInlineEditing, isEditingAllowed]
   );
 
-<<<<<<< HEAD
-  const renderQuickActions = useCallback(
-    (issue: TIssue) => (
-=======
-  const displayFilters = issuesFilter?.issueFilters?.displayFilters;
-  const displayProperties = issuesFilter?.issueFilters?.displayProperties;
-
-  const group_by = displayFilters?.group_by || null;
-  const orderBy = displayFilters?.order_by || undefined;
-  const showEmptyGroup = displayFilters?.show_empty_groups ?? false;
-
   const handleOnDrop = useGroupIssuesDragNDrop(storeType, orderBy, group_by);
 
   const renderQuickActions: TRenderQuickActions = useCallback(
     ({ issue, parentRef }) => (
->>>>>>> 90d5dd5a
       <QuickActions
         parentRef={parentRef}
         issue={issue}
@@ -138,29 +114,8 @@
   );
 
   return (
-<<<<<<< HEAD
     <IssueLayoutHOC layout={EIssueLayoutTypes.LIST}>
       <div className={`relative h-full w-full bg-custom-background-90`}>
-        <List
-          issuesMap={issueMap}
-          displayProperties={displayProperties}
-          group_by={group_by}
-          updateIssue={updateIssue}
-          quickActions={renderQuickActions}
-          groupedIssueIds={groupedIssueIds ?? {}}
-          loadMoreIssues={loadMoreIssues}
-          showEmptyGroup={showEmptyGroup}
-          quickAddCallback={quickAddIssue}
-          enableIssueQuickAdd={!!enableQuickAdd}
-          canEditProperties={canEditProperties}
-          disableIssueCreation={!enableIssueCreation || !isEditingAllowed}
-          addIssuesToView={addIssuesToView}
-          isCompletedCycle={isCompletedCycle}
-        />
-      </div>
-    </IssueLayoutHOC>
-=======
-    <div className={`relative h-full w-full bg-custom-background-90`}>
       <List
         issuesMap={issueMap}
         displayProperties={displayProperties}
@@ -168,19 +123,18 @@
         orderBy={orderBy}
         updateIssue={updateIssue}
         quickActions={renderQuickActions}
-        issueIds={issueIds}
+        groupedIssueIds={groupedIssueIds ?? {}}
+        loadMoreIssues={loadMoreIssues}
         showEmptyGroup={showEmptyGroup}
-        viewId={viewId}
-        quickAddCallback={issues?.quickAddIssue}
+        quickAddCallback={quickAddIssue}
         enableIssueQuickAdd={!!enableQuickAdd}
         canEditProperties={canEditProperties}
         disableIssueCreation={!enableIssueCreation || !isEditingAllowed}
-        storeType={storeType}
         addIssuesToView={addIssuesToView}
         isCompletedCycle={isCompletedCycle}
         handleOnDrop={handleOnDrop}
       />
-    </div>
->>>>>>> 90d5dd5a
+      </div>
+    </IssueLayoutHOC>
   );
 });