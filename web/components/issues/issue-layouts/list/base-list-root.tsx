--- conflicted
+++ resolved
@@ -122,7 +122,6 @@
   );
 
   return (
-<<<<<<< HEAD
     <div className={`relative h-full w-full bg-custom-background-90`}>
       <List
         issuesMap={issueMap}
@@ -139,30 +138,8 @@
         disableIssueCreation={!enableIssueCreation || !isEditingAllowed}
         storeType={storeType}
         addIssuesToView={addIssuesToView}
+        isCompletedCycle={isCompletedCycle}
       />
     </div>
-=======
-    <>
-      <div className={`relative h-full w-full bg-custom-background-90`}>
-        <List
-          issuesMap={issueMap}
-          displayProperties={displayProperties}
-          group_by={group_by}
-          handleIssues={handleIssues}
-          quickActions={renderQuickActions}
-          issueIds={issueIds}
-          showEmptyGroup={showEmptyGroup}
-          viewId={viewId}
-          quickAddCallback={issues?.quickAddIssue}
-          enableIssueQuickAdd={!!enableQuickAdd}
-          canEditProperties={canEditProperties}
-          disableIssueCreation={!enableIssueCreation || !isEditingAllowed}
-          storeType={storeType}
-          addIssuesToView={addIssuesToView}
-          isCompletedCycle={isCompletedCycle}
-        />
-      </div>
-    </>
->>>>>>> 76db394a
   );
 });