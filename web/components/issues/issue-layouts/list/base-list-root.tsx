--- conflicted
+++ resolved
@@ -61,20 +61,12 @@
   const { workspaceSlug, peekIssueId, peekProjectId } = router.query;
   // mobx store
   const {
-<<<<<<< HEAD
-    projectMember: { projectMembers },
-    projectState: projectStateStore,
-    projectLabel: { projectLabels },
-    user: userStore,
-  } = useMobxStore();
-=======
     membership: { currentProjectRole },
   } = useUser();
 
   const {
     issuesMap: { allIssues: issuesMap },
   } = useIssues();
->>>>>>> 5da7531d
 
   const isEditingAllowed = !!currentProjectRole && currentProjectRole >= EUserProjectRoles.MEMBER;
 
@@ -106,18 +98,6 @@
     [issueActions]
   );
 
-<<<<<<< HEAD
-  const states = projectStateStore?.projectStates;
-  const priorities = ISSUE_PRIORITIES;
-  const labels = projectLabels;
-  const stateGroups = ISSUE_STATE_GROUPS;
-  const members = projectMembers?.map((m) => m.member) ?? null;
-  const handleIssues = async (issue: IIssue, action: EIssueActions) => {
-    if (issueActions[action]) {
-      await issueActions[action]!(group_by, issue);
-    }
-  };
-=======
   const renderQuickActions = useCallback(
     (issue: IIssue) => (
       <QuickActions
@@ -133,7 +113,6 @@
     ),
     [handleIssues]
   );
->>>>>>> 5da7531d
 
   return (
     <>
@@ -148,30 +127,7 @@
             displayProperties={displayProperties}
             group_by={group_by}
             handleIssues={handleIssues}
-<<<<<<< HEAD
-            quickActions={(group_by, issue) => (
-              <QuickActions
-                issue={issue}
-                handleDelete={async () => handleIssues(issue, EIssueActions.DELETE)}
-                handleUpdate={
-                  issueActions[EIssueActions.UPDATE]
-                    ? async (data) => handleIssues(data, EIssueActions.UPDATE)
-                    : undefined
-                }
-                handleRemoveFromView={
-                  issueActions[EIssueActions.REMOVE] ? async () => handleIssues(issue, EIssueActions.REMOVE) : undefined
-                }
-              />
-            )}
-            displayProperties={displayProperties}
-            states={states}
-            stateGroups={stateGroups}
-            priorities={priorities}
-            labels={labels}
-            members={members}
-=======
             quickActions={renderQuickActions}
->>>>>>> 5da7531d
             issueIds={issueIds}
             showEmptyGroup={showEmptyGroup}
             viewId={viewId}
