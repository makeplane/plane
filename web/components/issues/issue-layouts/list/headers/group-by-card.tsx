--- conflicted
+++ resolved
@@ -111,13 +111,8 @@
           (renderExistingIssueModal ? (
             <CustomMenu
               customButton={
-<<<<<<< HEAD
-                <span className="size-5 flex-shrink-0 cursor-pointer flex items-center justify-center overflow-hidden rounded-sm transition-all hover:bg-custom-background-80">
-                  <Plus className="size-3.5" strokeWidth={2} />
-=======
                 <span className="flex h-5 w-5 flex-shrink-0 cursor-pointer items-center justify-center overflow-hidden rounded-sm transition-all hover:bg-custom-background-80">
                   <Plus className="h-3.5 w-3.5" strokeWidth={2} />
->>>>>>> 90d3a16c
                 </span>
               }
             >
@@ -140,21 +135,13 @@
             </CustomMenu>
           ) : (
             <div
-<<<<<<< HEAD
-              className="size-5 flex-shrink-0 cursor-pointer flex items-center justify-center overflow-hidden rounded-sm transition-all hover:bg-custom-background-80"
-=======
               className="flex h-5 w-5 flex-shrink-0 cursor-pointer items-center justify-center overflow-hidden rounded-sm transition-all hover:bg-custom-background-80"
->>>>>>> 90d3a16c
               onClick={() => {
                 setTrackElement("List layout");
                 setIsOpen(true);
               }}
             >
-<<<<<<< HEAD
-              <Plus className="size-3.5" strokeWidth={2} />
-=======
               <Plus width={14} strokeWidth={2} />
->>>>>>> 90d3a16c
             </div>
           ))}
 
