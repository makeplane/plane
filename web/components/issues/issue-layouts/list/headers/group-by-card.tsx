--- conflicted
+++ resolved
@@ -10,18 +10,11 @@
 import { ExistingIssuesListModal, MultipleSelectGroupAction } from "@/components/core";
 import { CreateUpdateIssueModal } from "@/components/issues";
 // constants
-<<<<<<< HEAD
-=======
-import { EIssuesStoreType } from "@/constants/issue";
->>>>>>> 17f83d64
 // helpers
 import { cn } from "@/helpers/common.helper";
 // hooks
 import { useEventTracker } from "@/hooks/store";
-<<<<<<< HEAD
 import { useIssueStoreType } from "@/hooks/use-issue-layout-store";
-=======
->>>>>>> 17f83d64
 import { TSelectionHelper } from "@/hooks/use-multiple-select";
 
 interface IHeaderGroupByCard {
@@ -31,10 +24,7 @@
   count: number;
   issuePayload: Partial<TIssue>;
   canEditProperties: (projectId: string | undefined) => boolean;
-<<<<<<< HEAD
   toggleListGroup: () => void;
-=======
->>>>>>> 17f83d64
   disableIssueCreation?: boolean;
   addIssuesToView?: (issueIds: string[]) => Promise<TIssue>;
   selectionHelpers: TSelectionHelper;
@@ -49,15 +39,9 @@
     issuePayload,
     canEditProperties,
     disableIssueCreation,
-<<<<<<< HEAD
     addIssuesToView,
     selectionHelpers,
     toggleListGroup,
-=======
-    storeType,
-    addIssuesToView,
-    selectionHelpers,
->>>>>>> 17f83d64
   } = props;
   // states
   const [isOpen, setIsOpen] = useState(false);
@@ -67,10 +51,7 @@
   const { workspaceSlug, projectId, moduleId, cycleId } = router.query;
   // hooks
   const { setTrackElement } = useEventTracker();
-<<<<<<< HEAD
   const storeType = useIssueStoreType();
-=======
->>>>>>> 17f83d64
   // derived values
   const isDraftIssue = router.pathname.includes("draft-issue");
   const renderExistingIssueModal = moduleId || cycleId;
@@ -78,34 +59,6 @@
   const isGroupSelectionEmpty = selectionHelpers.isGroupSelected(groupID) === "empty";
   // auth
   const canSelectIssues = canEditProperties(projectId?.toString());
-<<<<<<< HEAD
-
-  const handleAddIssuesToView = async (data: ISearchIssueResponse[]) => {
-    if (!workspaceSlug || !projectId) return;
-
-    const issues = data.map((i) => i.id);
-
-    try {
-      await addIssuesToView?.(issues);
-
-      setToast({
-        type: TOAST_TYPE.SUCCESS,
-        title: "Success!",
-        message: "Issues added to the cycle successfully.",
-      });
-    } catch (error) {
-      setToast({
-        type: TOAST_TYPE.ERROR,
-        title: "Error!",
-        message: "Selected issues could not be added to the cycle. Please try again.",
-      });
-    }
-  };
-
-  return (
-    <>
-      <div className="group/list-header relative w-full flex-shrink-0 flex items-center gap-2.5 py-1.5 pl-3.5">
-=======
 
   const handleAddIssuesToView = async (data: ISearchIssueResponse[]) => {
     if (!workspaceSlug || !projectId) return;
@@ -132,7 +85,6 @@
   return (
     <>
       <div className="group/list-header relative w-full flex-shrink-0 flex items-center gap-2 py-1.5">
->>>>>>> 17f83d64
         {canSelectIssues && (
           <div className="flex-shrink-0 flex items-center w-3.5">
             <MultipleSelectGroupAction
@@ -147,22 +99,12 @@
             />
           </div>
         )}
-<<<<<<< HEAD
-        <div className="flex-shrink-0 grid place-items-center overflow-hidden pl-3">
-          {icon ?? <CircleDashed className="size-3.5" strokeWidth={2} />}
-        </div>
-
-        <div
-          className="relative flex w-full flex-row items-center gap-1 overflow-hidden cursor-pointer"
-          onClick={toggleListGroup}
-        >
-=======
         <div className="flex-shrink-0 grid place-items-center overflow-hidden">
           {icon ?? <CircleDashed className="size-3.5" strokeWidth={2} />}
         </div>
 
-        <div className="relative flex w-full flex-row items-center gap-1 overflow-hidden">
->>>>>>> 17f83d64
+        <div className="relative flex w-full flex-row items-center gap-1 overflow-hidden cursor-pointer"
+        onClick={toggleListGroup}>
           <div className="inline-block line-clamp-1 truncate font-medium text-custom-text-100">{title}</div>
           <div className="pl-2 text-sm font-medium text-custom-text-300">{count || 0}</div>
         </div>
@@ -171,13 +113,8 @@
           (renderExistingIssueModal ? (
             <CustomMenu
               customButton={
-<<<<<<< HEAD
-                <span className="size-5 flex-shrink-0 cursor-pointer flex items-center justify-center overflow-hidden rounded-sm transition-all hover:bg-custom-background-80">
-                  <Plus className="size-3.5" strokeWidth={2} />
-=======
                 <span className="flex h-5 w-5 flex-shrink-0 cursor-pointer items-center justify-center overflow-hidden rounded-sm transition-all hover:bg-custom-background-80">
                   <Plus className="h-3.5 w-3.5" strokeWidth={2} />
->>>>>>> 17f83d64
                 </span>
               }
             >
@@ -200,21 +137,13 @@
             </CustomMenu>
           ) : (
             <div
-<<<<<<< HEAD
-              className="size-5 flex-shrink-0 cursor-pointer flex items-center justify-center overflow-hidden rounded-sm transition-all hover:bg-custom-background-80"
-=======
               className="flex h-5 w-5 flex-shrink-0 cursor-pointer items-center justify-center overflow-hidden rounded-sm transition-all hover:bg-custom-background-80"
->>>>>>> 17f83d64
               onClick={() => {
                 setTrackElement("List layout");
                 setIsOpen(true);
               }}
             >
-<<<<<<< HEAD
-              <Plus className="size-3.5" strokeWidth={2} />
-=======
               <Plus width={14} strokeWidth={2} />
->>>>>>> 17f83d64
             </div>
           ))}
 
