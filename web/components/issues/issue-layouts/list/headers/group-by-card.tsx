--- conflicted
+++ resolved
@@ -10,16 +10,10 @@
 // ui
 // mobx
 // hooks
-import { TCreateModalStoreTypes } from "constants/issue";
+import { EIssuesStoreType } from "constants/issue";
 import { useEventTracker } from "hooks/store";
 // types
 import { TIssue, ISearchIssueResponse } from "@plane/types";
-<<<<<<< HEAD
-import useToast from "hooks/use-toast";
-import { useState } from "react";
-import { EIssuesStoreType } from "constants/issue";
-=======
->>>>>>> b3d3c0fb
 
 interface IHeaderGroupByCard {
   icon?: React.ReactNode;
