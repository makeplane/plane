--- conflicted
+++ resolved
@@ -11,15 +11,11 @@
 // ui
 // mobx
 // hooks
+// constants
+import { E_LIST_LAYOUT } from "@/constants/event-tracker";
 import { EIssuesStoreType } from "@/constants/issue";
 import { useEventTracker } from "@/hooks/store";
 // types
-<<<<<<< HEAD
-import { TIssue, ISearchIssueResponse } from "@plane/types";
-// constants
-import { E_LIST_LAYOUT } from "constants/event-tracker";
-=======
->>>>>>> 15c7deb2
 
 interface IHeaderGroupByCard {
   icon?: React.ReactNode;
