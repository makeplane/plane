import { FC } from "react";
import { observer } from "mobx-react-lite";
// components
import { HeaderGroupByCard } from "./group-by-card";
// ui
import { Avatar } from "@plane/ui";

export interface IAssigneesHeader {
  column_id: string;
  column_value: any;
  issues_count: number;
}

export const Icon = ({ user }: any) => <Avatar name={user.display_name} src={user.avatar} size="md" />;

export const AssigneesHeader: FC<IAssigneesHeader> = observer((props) => {
  const { column_id, column_value, issues_count } = props;

  const assignee = column_value ?? null;

  return (
    <>
      {assignee && (
<<<<<<< HEAD
        <HeaderGroupByCard
          icon={<Icon user={assignee?.member} />}
          title={assignee?.member?.display_name || ""}
          count={issues_count}
          issuePayload={{ assignees: [assignee?.member?.id] }}
        />
=======
        <HeaderGroupByCard icon={<Icon user={assignee} />} title={assignee?.display_name || ""} count={issues_count} />
>>>>>>> e9321a66
      )}
    </>
  );
});<|MERGE_RESOLUTION|>--- conflicted
+++ resolved
@@ -21,16 +21,12 @@
   return (
     <>
       {assignee && (
-<<<<<<< HEAD
         <HeaderGroupByCard
-          icon={<Icon user={assignee?.member} />}
-          title={assignee?.member?.display_name || ""}
+          icon={<Icon user={assignee} />}
+          title={assignee?.display_name || ""}
           count={issues_count}
           issuePayload={{ assignees: [assignee?.member?.id] }}
         />
-=======
-        <HeaderGroupByCard icon={<Icon user={assignee} />} title={assignee?.display_name || ""} count={issues_count} />
->>>>>>> e9321a66
       )}
     </>
   );
