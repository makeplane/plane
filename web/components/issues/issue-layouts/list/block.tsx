--- conflicted
+++ resolved
@@ -14,19 +14,11 @@
   handleIssues: (issue: IIssue, action: EIssueActions) => void;
   quickActions: (group_by: string | null, issue: IIssue) => React.ReactNode;
   displayProperties: IIssueDisplayProperties | undefined;
-<<<<<<< HEAD
-  isReadonly?: boolean;
-}
-
-export const IssueBlock: React.FC<IssueBlockProps> = (props) => {
-  const { columnId, issue, handleIssues, quickActions, displayProperties, isReadonly } = props;
-=======
   canEditProperties: (projectId: string | undefined) => boolean;
 }
 
 export const IssueBlock: React.FC<IssueBlockProps> = (props) => {
   const { columnId, issue, handleIssues, quickActions, displayProperties, canEditProperties } = props;
->>>>>>> 9147b58b
   // router
   const router = useRouter();
   const updateIssue = (group_by: string | null, issueToUpdate: IIssue) => {
@@ -71,11 +63,7 @@
               <ListProperties
                 columnId={columnId}
                 issue={issue}
-<<<<<<< HEAD
-                isReadonly={isReadonly}
-=======
                 isReadonly={!canEditIssueProperties}
->>>>>>> 9147b58b
                 handleIssues={updateIssue}
                 displayProperties={displayProperties}
               />
