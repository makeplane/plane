--- conflicted
+++ resolved
@@ -106,12 +106,6 @@
   const isIssueActive = selectionHelpers.getIsEntityActive(issue.id);
   const isSubIssue = nestingLevel !== 0;
 
-<<<<<<< HEAD
-  // if sub issues have been fetched for the issue, use that for count or use issue's sub_issues_count
-  // const subIssuesCount = subIssues ? subIssues.length : issue.sub_issues_count;
-
-=======
->>>>>>> 90d3a16c
   const marginLeft = `${spacingLeft}px`;
 
   const handleToggleExpand = (e: MouseEvent<HTMLButtonElement>) => {
