import { observer } from "mobx-react-lite";
// components
import { IssueProperties } from "../properties/all-properties";
// hooks
import { useApplication, useIssueDetail, useProject } from "hooks/store";
// ui
import { Spinner, Tooltip, ControlLink } from "@plane/ui";
// helper
import { cn } from "helpers/common.helper";
// types
import { TIssue, IIssueDisplayProperties, TIssueMap } from "@plane/types";
import { EIssueActions } from "../types";

interface IssueBlockProps {
  issueId: string;
  issuesMap: TIssueMap;
  handleIssues: (issue: TIssue, action: EIssueActions) => Promise<void>;
  quickActions: (issue: TIssue) => React.ReactNode;
  displayProperties: IIssueDisplayProperties | undefined;
  canEditProperties: (projectId: string | undefined) => boolean;
}

export const IssueBlock: React.FC<IssueBlockProps> = observer((props: IssueBlockProps) => {
  const { issuesMap, issueId, handleIssues, quickActions, displayProperties, canEditProperties } = props;
  // hooks
  const {
    router: { workspaceSlug, projectId },
  } = useApplication();
  const { getProjectById } = useProject();
  const { peekIssue, setPeekIssue } = useIssueDetail();

  const updateIssue = async (issueToUpdate: TIssue) => {
    await handleIssues(issueToUpdate, EIssueActions.UPDATE);
  };

  const handleIssuePeekOverview = (issue: TIssue) =>
    workspaceSlug &&
    issue &&
    issue.project_id &&
    issue.id &&
    setPeekIssue({ workspaceSlug, projectId: issue.project_id, issueId: issue.id });

  const issue = issuesMap[issueId];

  if (!issue) return null;

  const canEditIssueProperties = canEditProperties(issue.project_id);
  const projectDetails = getProjectById(issue.project_id);

  return (
    <div
      className={cn("min-h-12 relative flex items-center gap-3 bg-custom-background-100 p-3 text-sm", {
        "border border-custom-primary-70 hover:border-custom-primary-70":
              peekIssue && peekIssue.issueId === issue.id,
            "last:border-b-transparent": peekIssue?.issueId !== issue.id
      })}
    >
      {displayProperties && displayProperties?.key && (
        <div className="flex-shrink-0 text-xs font-medium text-custom-text-300">
          {projectDetails?.identifier}-{issue.sequence_id}
        </div>
      )}

      {issue?.tempId !== undefined && (
        <div className="absolute left-0 top-0 z-[99999] h-full w-full animate-pulse bg-custom-background-100/20" />
      )}

<<<<<<< HEAD
      <ControlLink
        href={`/${workspaceSlug}/projects/${projectId}/issues/${issueId}`}
        target="_blank"
        onClick={() => handleIssuePeekOverview(issue)}
        className="w-full line-clamp-1 cursor-pointer text-sm text-custom-text-100"
      >
        <Tooltip tooltipHeading="Title" tooltipContent={issue.name}>
          <span>{issue.name}</span>
        </Tooltip>
      </ControlLink>
=======
        {issue?.is_draft ? (
          <Tooltip tooltipHeading="Title" tooltipContent={issue.name}>
            <span>{issue.name}</span>
          </Tooltip>
        ) : (
          <ControlLink
            href={`/${workspaceSlug}/projects/${projectId}/issues/${issueId}`}
            target="_blank"
            onClick={() => handleIssuePeekOverview(issue)}
            className="w-full line-clamp-1 cursor-pointer text-sm text-custom-text-100"
          >
            <Tooltip tooltipHeading="Title" tooltipContent={issue.name}>
              <span>{issue.name}</span>
            </Tooltip>
          </ControlLink>
        )}
>>>>>>> f9e187d8

      <div className="ml-auto flex flex-shrink-0 items-center gap-2">
        {!issue?.tempId ? (
          <>
            <IssueProperties
              className="relative flex items-center gap-2 whitespace-nowrap"
              issue={issue}
              isReadOnly={!canEditIssueProperties}
              handleIssues={updateIssue}
              displayProperties={displayProperties}
              activeLayout="List"
            />
            {quickActions(issue)}
          </>
        ) : (
          <div className="h-4 w-4">
            <Spinner className="h-4 w-4" />
          </div>
        )}
      </div>
    </div>
  );
});<|MERGE_RESOLUTION|>--- conflicted
+++ resolved
@@ -65,35 +65,22 @@
         <div className="absolute left-0 top-0 z-[99999] h-full w-full animate-pulse bg-custom-background-100/20" />
       )}
 
-<<<<<<< HEAD
-      <ControlLink
-        href={`/${workspaceSlug}/projects/${projectId}/issues/${issueId}`}
-        target="_blank"
-        onClick={() => handleIssuePeekOverview(issue)}
-        className="w-full line-clamp-1 cursor-pointer text-sm text-custom-text-100"
-      >
+      {issue?.is_draft ? (
         <Tooltip tooltipHeading="Title" tooltipContent={issue.name}>
           <span>{issue.name}</span>
         </Tooltip>
-      </ControlLink>
-=======
-        {issue?.is_draft ? (
+      ) : (
+        <ControlLink
+          href={`/${workspaceSlug}/projects/${projectId}/issues/${issueId}`}
+          target="_blank"
+          onClick={() => handleIssuePeekOverview(issue)}
+          className="w-full line-clamp-1 cursor-pointer text-sm text-custom-text-100"
+        >
           <Tooltip tooltipHeading="Title" tooltipContent={issue.name}>
             <span>{issue.name}</span>
           </Tooltip>
-        ) : (
-          <ControlLink
-            href={`/${workspaceSlug}/projects/${projectId}/issues/${issueId}`}
-            target="_blank"
-            onClick={() => handleIssuePeekOverview(issue)}
-            className="w-full line-clamp-1 cursor-pointer text-sm text-custom-text-100"
-          >
-            <Tooltip tooltipHeading="Title" tooltipContent={issue.name}>
-              <span>{issue.name}</span>
-            </Tooltip>
-          </ControlLink>
-        )}
->>>>>>> f9e187d8
+        </ControlLink>
+      )}
 
       <div className="ml-auto flex flex-shrink-0 items-center gap-2">
         {!issue?.tempId ? (
