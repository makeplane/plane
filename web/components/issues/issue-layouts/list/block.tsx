import { Dispatch, MouseEvent, SetStateAction, useEffect, useRef } from "react";
import { combine } from "@atlaskit/pragmatic-drag-and-drop/combine";
import { draggable } from "@atlaskit/pragmatic-drag-and-drop/element/adapter";
import { observer } from "mobx-react-lite";
import { ChevronRight } from "lucide-react";
// types
import { TIssue, IIssueDisplayProperties, TIssueMap } from "@plane/types";
// ui
import { Spinner, Tooltip, ControlLink, setToast, TOAST_TYPE } from "@plane/ui";
// components
import { MultipleSelectEntityAction } from "@/components/core";
import { IssueProperties } from "@/components/issues/issue-layouts/properties";
// helpers
import { cn } from "@/helpers/common.helper";
// hooks
import { useAppRouter, useIssueDetail, useProject } from "@/hooks/store";
import { TSelectionHelper } from "@/hooks/use-multiple-select";
import { usePlatformOS } from "@/hooks/use-platform-os";
// types
import { TRenderQuickActions } from "./list-view-types";

interface IssueBlockProps {
  issueId: string;
  issuesMap: TIssueMap;
  groupId: string;
  updateIssue: ((projectId: string | null, issueId: string, data: Partial<TIssue>) => Promise<void>) | undefined;
  quickActions: TRenderQuickActions;
  displayProperties: IIssueDisplayProperties | undefined;
  canEditProperties: (projectId: string | undefined) => boolean;
  nestingLevel: number;
  spacingLeft?: number;
  isExpanded: boolean;
  setExpanded: Dispatch<SetStateAction<boolean>>;
  selectionHelpers: TSelectionHelper;
  isCurrentBlockDragging: boolean;
  setIsCurrentBlockDragging: React.Dispatch<React.SetStateAction<boolean>>;
  canDrag: boolean;
}

export const IssueBlock = observer((props: IssueBlockProps) => {
  const {
    issuesMap,
    issueId,
    groupId,
    updateIssue,
    quickActions,
    displayProperties,
    canEditProperties,
    nestingLevel,
    spacingLeft = 14,
    isExpanded,
    setExpanded,
    selectionHelpers,
    isCurrentBlockDragging,
    setIsCurrentBlockDragging,
    canDrag,
  } = props;
  // ref
  const issueRef = useRef<HTMLDivElement | null>(null);
  // hooks
  const { workspaceSlug, projectId } = useAppRouter();
  const { getProjectIdentifierById } = useProject();
  const { getIsIssuePeeked, peekIssue, setPeekIssue, subIssues: subIssuesStore } = useIssueDetail();

  const handleIssuePeekOverview = (issue: TIssue) =>
    workspaceSlug &&
    issue &&
    issue.project_id &&
    issue.id &&
    !getIsIssuePeeked(issue.id) &&
    setPeekIssue({ workspaceSlug, projectId: issue.project_id, issueId: issue.id, nestingLevel: nestingLevel });

  const issue = issuesMap[issueId];
  const subIssuesCount = issue?.sub_issues_count ?? 0;

  const { isMobile } = usePlatformOS();

  useEffect(() => {
    const element = issueRef.current;

    if (!element) return;

    return combine(
      draggable({
        element,
        canDrag: () => canDrag,
        getInitialData: () => ({ id: issueId, type: "ISSUE", groupId }),
        onDragStart: () => {
          setIsCurrentBlockDragging(true);
        },
        onDrop: () => {
          setIsCurrentBlockDragging(false);
        },
      })
    );
  }, [canDrag, issueId, groupId, setIsCurrentBlockDragging]);

  if (!issue) return null;

  const canEditIssueProperties = canEditProperties(issue.project_id ?? undefined);
  const projectIdentifier = getProjectIdentifierById(issue.project_id);
  const isIssueSelected = selectionHelpers.getIsEntitySelected(issue.id);
  const isIssueActive = selectionHelpers.getIsEntityActive(issue.id);
  const isSubIssue = nestingLevel !== 0;

<<<<<<< HEAD
  // if sub issues have been fetched for the issue, use that for count or use issue's sub_issues_count
  // const subIssuesCount = subIssues ? subIssues.length : issue.sub_issues_count;

=======
>>>>>>> 17f83d64
  const marginLeft = `${spacingLeft}px`;

  const handleToggleExpand = (e: MouseEvent<HTMLButtonElement>) => {
    e.stopPropagation();
    e.preventDefault();
    if (nestingLevel >= 3) {
      handleIssuePeekOverview(issue);
    } else {
      setExpanded((prevState) => {
        if (!prevState && workspaceSlug && issue && issue.project_id)
          subIssuesStore.fetchSubIssues(workspaceSlug.toString(), issue.project_id, issue.id);
        return !prevState;
      });
    }
  };

  return (
    <div
      ref={issueRef}
      className={cn(
        "group/list-block min-h-11 relative flex flex-col md:flex-row md:items-center gap-3 bg-custom-background-100 hover:bg-custom-background-90 p-3 pl-1.5 text-sm transition-colors border border-transparent",
        {
          "border-custom-primary-70": getIsIssuePeeked(issue.id) && peekIssue?.nestingLevel === nestingLevel,
          "border-custom-border-400": isIssueActive,
          "last:border-b-transparent": !getIsIssuePeeked(issue.id) && !isIssueActive,
          "bg-custom-primary-100/5 hover:bg-custom-primary-100/10": isIssueSelected,
          "bg-custom-background-80": isCurrentBlockDragging,
        }
      )}
      onDragStart={() => {
        if (!canDrag) {
          setToast({
            type: TOAST_TYPE.WARNING,
            title: "Cannot move issue",
            message: "Drag and drop is disabled for the current grouping",
          });
        }
      }}
    >
      <div className="flex w-full truncate">
<<<<<<< HEAD
        <div className="flex flex-grow items-center gap-3 truncate">
          <div className="flex items-center gap-0.5">
            {/* drag handle */}
            <div className="size-4 flex items-center group/drag-handle">
              <DragHandle
                ref={dragHandleRef}
                disabled={!canDrag}
                className={cn("opacity-0 group-hover/drag-handle:opacity-100", {
                  "opacity-100": isCurrentBlockDragging,
                })}
              />
            </div>
=======
        <div className="flex flex-grow items-center gap-1.5 truncate">
          <div className="flex items-center gap-2" style={isSubIssue ? { marginLeft } : {}}>
>>>>>>> 17f83d64
            {/* select checkbox */}
            {projectId && canEditIssueProperties && (
              <Tooltip
                tooltipContent={
                  <>
                    Only issues within the current
                    <br />
                    project can be selected.
                  </>
                }
                disabled={issue.project_id === projectId}
              >
                <div className="flex-shrink-0 grid place-items-center w-3.5">
                  <MultipleSelectEntityAction
                    className={cn(
                      "opacity-0 pointer-events-none group-hover/list-block:opacity-100 group-hover/list-block:pointer-events-auto transition-opacity",
                      {
                        "opacity-100 pointer-events-auto": isIssueSelected,
                      }
                    )}
                    groupId={groupId}
                    id={issue.id}
                    selectionHelpers={selectionHelpers}
                    disabled={issue.project_id !== projectId}
                  />
                </div>
              </Tooltip>
            )}
<<<<<<< HEAD
            {/* sub-issues chevron */}
            <div className="size-4 grid place-items-center flex-shrink-0" style={isSubIssue ? { marginLeft } : {}}>
              {subIssuesCount > 0 && (
                <button
                  type="button"
                  className="size-4 grid place-items-center rounded-sm text-custom-text-400 hover:text-custom-text-300"
                  onClick={handleToggleExpand}
                >
                  <ChevronRight
                    className={cn("size-4", {
                      "rotate-90": isExpanded,
                    })}
                    strokeWidth={2.5}
                  />
                </button>
              )}
            </div>
=======
>>>>>>> 17f83d64
            {displayProperties && displayProperties?.key && (
              <div className="flex-shrink-0 text-xs font-medium text-custom-text-300">
                {projectIdentifier}-{issue.sequence_id}
              </div>
            )}

            {/* sub-issues chevron */}
            <div className="size-4 grid place-items-center flex-shrink-0">
              {subIssuesCount > 0 && (
                <button
                  type="button"
                  className="size-4 grid place-items-center rounded-sm text-custom-text-400 hover:text-custom-text-300"
                  onClick={handleToggleExpand}
                >
                  <ChevronRight
                    className={cn("size-4", {
                      "rotate-90": isExpanded,
                    })}
                    strokeWidth={2.5}
                  />
                </button>
              )}
            </div>

            {issue?.tempId !== undefined && (
              <div className="absolute left-0 top-0 z-[99999] h-full w-full animate-pulse bg-custom-background-100/20" />
            )}
          </div>

          {issue?.is_draft ? (
            <Tooltip
              tooltipContent={issue.name}
              isMobile={isMobile}
              position="top-left"
              disabled={isCurrentBlockDragging}
            >
              <p className="truncate">{issue.name}</p>
            </Tooltip>
          ) : (
            <ControlLink
              id={`issue-${issue.id}`}
              href={`/${workspaceSlug}/projects/${issue.project_id}/${issue.archived_at ? "archives/" : ""}issues/${
                issue.id
              }`}
              target="_blank"
              onClick={() => handleIssuePeekOverview(issue)}
              className="w-full truncate cursor-pointer text-sm text-custom-text-100"
              disabled={!!issue?.tempId}
            >
              <Tooltip tooltipContent={issue.name} isMobile={isMobile} position="top-left">
                <p className="truncate">{issue.name}</p>
              </Tooltip>
            </ControlLink>
          )}
        </div>
        {!issue?.tempId && (
          <div className="block md:hidden border border-custom-border-300 rounded">
            {quickActions({
              issue,
              parentRef: issueRef,
            })}
          </div>
        )}
      </div>
      <div className="flex flex-shrink-0 items-center gap-2">
        {!issue?.tempId ? (
          <>
            <IssueProperties
              className="relative flex flex-wrap md:flex-grow md:flex-shrink-0 items-center gap-2 whitespace-nowrap"
              issue={issue}
              isReadOnly={!canEditIssueProperties}
              updateIssue={updateIssue}
              displayProperties={displayProperties}
              activeLayout="List"
            />
            <div className="hidden md:block">
              {quickActions({
                issue,
                parentRef: issueRef,
              })}
            </div>
          </>
        ) : (
          <div className="h-4 w-4">
            <Spinner className="h-4 w-4" />
          </div>
        )}
      </div>
    </div>
  );
});<|MERGE_RESOLUTION|>--- conflicted
+++ resolved
@@ -103,12 +103,6 @@
   const isIssueActive = selectionHelpers.getIsEntityActive(issue.id);
   const isSubIssue = nestingLevel !== 0;
 
-<<<<<<< HEAD
-  // if sub issues have been fetched for the issue, use that for count or use issue's sub_issues_count
-  // const subIssuesCount = subIssues ? subIssues.length : issue.sub_issues_count;
-
-=======
->>>>>>> 17f83d64
   const marginLeft = `${spacingLeft}px`;
 
   const handleToggleExpand = (e: MouseEvent<HTMLButtonElement>) => {
@@ -149,23 +143,8 @@
       }}
     >
       <div className="flex w-full truncate">
-<<<<<<< HEAD
-        <div className="flex flex-grow items-center gap-3 truncate">
-          <div className="flex items-center gap-0.5">
-            {/* drag handle */}
-            <div className="size-4 flex items-center group/drag-handle">
-              <DragHandle
-                ref={dragHandleRef}
-                disabled={!canDrag}
-                className={cn("opacity-0 group-hover/drag-handle:opacity-100", {
-                  "opacity-100": isCurrentBlockDragging,
-                })}
-              />
-            </div>
-=======
         <div className="flex flex-grow items-center gap-1.5 truncate">
           <div className="flex items-center gap-2" style={isSubIssue ? { marginLeft } : {}}>
->>>>>>> 17f83d64
             {/* select checkbox */}
             {projectId && canEditIssueProperties && (
               <Tooltip
@@ -194,26 +173,6 @@
                 </div>
               </Tooltip>
             )}
-<<<<<<< HEAD
-            {/* sub-issues chevron */}
-            <div className="size-4 grid place-items-center flex-shrink-0" style={isSubIssue ? { marginLeft } : {}}>
-              {subIssuesCount > 0 && (
-                <button
-                  type="button"
-                  className="size-4 grid place-items-center rounded-sm text-custom-text-400 hover:text-custom-text-300"
-                  onClick={handleToggleExpand}
-                >
-                  <ChevronRight
-                    className={cn("size-4", {
-                      "rotate-90": isExpanded,
-                    })}
-                    strokeWidth={2.5}
-                  />
-                </button>
-              )}
-            </div>
-=======
->>>>>>> 17f83d64
             {displayProperties && displayProperties?.key && (
               <div className="flex-shrink-0 text-xs font-medium text-custom-text-300">
                 {projectIdentifier}-{issue.sequence_id}
