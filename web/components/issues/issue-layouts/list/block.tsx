// components
import { KanBanProperties } from "./properties";
import { IssuePeekOverview } from "components/issues/issue-peek-overview";
// ui
import { Tooltip } from "@plane/ui";
// types
import { IIssue } from "types";

interface IssueBlockProps {
  columnId: string;
  issue: IIssue;
  handleIssues: (group_by: string | null, issue: IIssue, action: "update" | "delete") => void;
  quickActions: (group_by: string | null, issue: IIssue) => React.ReactNode;
  display_properties: any;
<<<<<<< HEAD
  isReadonly?: boolean;
}

export const IssueBlock: React.FC<IssueBlockProps> = (props) => {
  const { columnId, issue, handleIssues, quickActions, display_properties, isReadonly } = props;
=======
  showEmptyGroup?: boolean;
}

export const IssueBlock: React.FC<IssueBlockProps> = (props) => {
  const { columnId, issue, handleIssues, quickActions, display_properties, showEmptyGroup } = props;
>>>>>>> 5efc6993

  const updateIssue = (group_by: string | null, issueToUpdate: IIssue) => {
    handleIssues(group_by, issueToUpdate, "update");
  };

  return (
    <>
      <div className="text-sm p-3 relative bg-custom-background-100 flex items-center gap-3">
        {display_properties && display_properties?.key && (
          <div className="flex-shrink-0 text-xs text-custom-text-300">
            {issue?.project_detail?.identifier}-{issue.sequence_id}
          </div>
        )}
        {issue?.tempId !== undefined && (
          <div className="absolute top-0 left-0 w-full h-full animate-pulse bg-custom-background-100/20 z-[99999]" />
        )}
        <IssuePeekOverview
          workspaceSlug={issue?.workspace_detail?.slug}
          projectId={issue?.project_detail?.id}
          issueId={issue?.id}
          isArchived={issue?.archived_at !== null}
          handleIssue={(issueToUpdate) => {
            handleIssues(!columnId && columnId === "null" ? null : columnId, issueToUpdate as IIssue, "update");
          }}
        >
          <Tooltip tooltipHeading="Title" tooltipContent={issue.name}>
            <div className="line-clamp-1 text-sm font-medium text-custom-text-100 w-full">{issue.name}</div>
          </Tooltip>
        </IssuePeekOverview>

        <div className="ml-auto flex-shrink-0 flex items-center gap-2">
          <KanBanProperties
            columnId={columnId}
            issue={issue}
            isReadonly={isReadonly}
            handleIssues={updateIssue}
            display_properties={display_properties}
            showEmptyGroup={showEmptyGroup}
          />
          {quickActions(!columnId && columnId === "null" ? null : columnId, issue)}
        </div>
      </div>
    </>
  );
};<|MERGE_RESOLUTION|>--- conflicted
+++ resolved
@@ -12,19 +12,12 @@
   handleIssues: (group_by: string | null, issue: IIssue, action: "update" | "delete") => void;
   quickActions: (group_by: string | null, issue: IIssue) => React.ReactNode;
   display_properties: any;
-<<<<<<< HEAD
   isReadonly?: boolean;
-}
-
-export const IssueBlock: React.FC<IssueBlockProps> = (props) => {
-  const { columnId, issue, handleIssues, quickActions, display_properties, isReadonly } = props;
-=======
   showEmptyGroup?: boolean;
 }
 
 export const IssueBlock: React.FC<IssueBlockProps> = (props) => {
-  const { columnId, issue, handleIssues, quickActions, display_properties, showEmptyGroup } = props;
->>>>>>> 5efc6993
+  const { columnId, issue, handleIssues, quickActions, display_properties, showEmptyGroup, isReadonly } = props;
 
   const updateIssue = (group_by: string | null, issueToUpdate: IIssue) => {
     handleIssues(group_by, issueToUpdate, "update");
