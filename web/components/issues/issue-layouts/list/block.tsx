--- conflicted
+++ resolved
@@ -71,13 +71,8 @@
     !getIsIssuePeeked(issue.id) &&
     setPeekIssue({ workspaceSlug, projectId: issue.project_id, issueId: issue.id, nestingLevel: nestingLevel });
 
-<<<<<<< HEAD
   const issue = issuesMap[issueId];
-  const subIssuesCount = issue.sub_issues_count;
-=======
-    const issue = issuesMap[issueId];
-    const subIssuesCount = issue?.sub_issues_count ?? 0;
->>>>>>> dbba991d
+  const subIssuesCount = issue?.sub_issues_count ?? 0;
 
   const { isMobile } = usePlatformOS();
 
