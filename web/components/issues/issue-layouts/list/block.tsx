--- conflicted
+++ resolved
@@ -8,11 +8,7 @@
 import { useApplication, useIssueDetail, useProject } from "hooks/store";
 // types
 import { TIssue, IIssueDisplayProperties, TIssueMap } from "@plane/types";
-<<<<<<< HEAD
-=======
 import { IssueProperties } from "../properties/all-properties";
-import { EIssueActions } from "../types";
->>>>>>> b3d3c0fb
 
 interface IssueBlockProps {
   issueId: string;
