import { Dispatch, MouseEvent, SetStateAction, useEffect, useRef } from "react";
import { combine } from "@atlaskit/pragmatic-drag-and-drop/combine";
import { draggable } from "@atlaskit/pragmatic-drag-and-drop/element/adapter";
import { observer } from "mobx-react-lite";
import { ChevronRight } from "lucide-react";
// types
import { TIssue, IIssueDisplayProperties, TIssueMap } from "@plane/types";
// ui
import { Spinner, Tooltip, ControlLink, DragHandle } from "@plane/ui";
// components
import { IssueProperties } from "@/components/issues/issue-layouts/properties";
// helpers
import { cn } from "@/helpers/common.helper";
// hooks
import { useAppRouter, useIssueDetail, useProject } from "@/hooks/store";
import { usePlatformOS } from "@/hooks/use-platform-os";
// types
import { TRenderQuickActions } from "./list-view-types";

interface IssueBlockProps {
  issueId: string;
  issuesMap: TIssueMap;
<<<<<<< HEAD
  updateIssue:
    | ((projectId: string | null | undefined, issueId: string, data: Partial<TIssue>) => Promise<void>)
    | undefined;
  quickActions: (issue: TIssue) => React.ReactNode;
=======
  groupId: string;
  updateIssue: ((projectId: string, issueId: string, data: Partial<TIssue>) => Promise<void>) | undefined;
  quickActions: TRenderQuickActions;
>>>>>>> 90d5dd5a
  displayProperties: IIssueDisplayProperties | undefined;
  canEditProperties: (projectId: string | undefined) => boolean;
  nestingLevel: number;
  spacingLeft?: number;
  isExpanded: boolean;
  setExpanded: Dispatch<SetStateAction<boolean>>;
  isCurrentBlockDragging: boolean;
  setIsCurrentBlockDragging: React.Dispatch<React.SetStateAction<boolean>>;
  canDrag: boolean;
}

export const IssueBlock = observer((props: IssueBlockProps) => {
  const {
    issuesMap,
    issueId,
    groupId,
    updateIssue,
    quickActions,
    displayProperties,
    canEditProperties,
    nestingLevel,
    spacingLeft = 14,
    isExpanded,
    setExpanded,
    isCurrentBlockDragging,
    setIsCurrentBlockDragging,
    canDrag,
  } = props;
  // ref
  const issueRef = useRef<HTMLDivElement | null>(null);
  const dragHandleRef = useRef(null);
  // hooks
  const { workspaceSlug } = useAppRouter();
  const { getProjectIdentifierById } = useProject();
  const { getIsIssuePeeked, peekIssue, setPeekIssue, subIssues: subIssuesStore } = useIssueDetail();

  const handleIssuePeekOverview = (issue: TIssue) =>
    workspaceSlug &&
    issue &&
    issue.project_id &&
    issue.id &&
    !getIsIssuePeeked(issue.id) &&
    setPeekIssue({ workspaceSlug, projectId: issue.project_id, issueId: issue.id, nestingLevel: nestingLevel });

    const issue = issuesMap[issueId];
    const subIssuesCount = issue?.sub_issues_count ?? 0;

  const { isMobile } = usePlatformOS();

  useEffect(() => {
    const element = issueRef.current;
    const dragHandleElement = dragHandleRef.current;

    if (!element || !dragHandleElement) return;

    return combine(
      draggable({
        element,
        dragHandle: dragHandleElement,
        canDrag: () => canDrag,
        getInitialData: () => ({ id: issueId, type: "ISSUE", groupId }),
        onDragStart: () => {
          setIsCurrentBlockDragging(true);
        },
        onDrop: () => {
          setIsCurrentBlockDragging(false);
        },
      })
    );
  }, [issueRef?.current, canDrag, issueId, groupId, dragHandleRef?.current, setIsCurrentBlockDragging]);

  if (!issue) return null;

  const canEditIssueProperties = canEditProperties(issue.project_id ?? undefined);
  const projectIdentifier = getProjectIdentifierById(issue.project_id);

  const paddingLeft = `${spacingLeft}px`;

  const handleToggleExpand = (e: MouseEvent<HTMLButtonElement>) => {
    e.stopPropagation();
    e.preventDefault();
    if (nestingLevel >= 3) {
      handleIssuePeekOverview(issue);
    } else {
      setExpanded((prevState) => {
        if (!prevState && workspaceSlug && issue)
          subIssuesStore.fetchSubIssues(workspaceSlug.toString(), issue.project_id, issue.id);
        return !prevState;
      });
    }
  };

  return (
    <div
      ref={issueRef}
      className={cn(
        "group min-h-11 relative flex flex-col md:flex-row md:items-center gap-3 bg-custom-background-100 pl-1.5 pr-1 text-sm",
        {
          "border border-custom-primary-70 hover:border-custom-primary-70":
            getIsIssuePeeked(issue.id) && peekIssue?.nestingLevel === nestingLevel,
          "last:border-b-transparent": !getIsIssuePeeked(issue.id),
          "bg-custom-background-80": isCurrentBlockDragging,
        }
      )}
    >
      <div className="flex w-full truncate" style={nestingLevel !== 0 ? { paddingLeft } : {}}>
        <div className="flex flex-grow items-center gap-3 truncate">
          <div className="flex items-center gap-0.5">
            <div className="flex items-center group">
              <DragHandle isDragging={isCurrentBlockDragging} ref={dragHandleRef} disabled={!canDrag} />
              <div className="flex h-5 w-5 items-center justify-center">
                {subIssuesCount > 0 && (
                  <button
                    className="flex items-center justify-center h-5 w-5 cursor-pointer rounded-sm text-custom-text-400  hover:text-custom-text-300"
                    onClick={handleToggleExpand}
                  >
                    <ChevronRight className={`h-4 w-4 ${isExpanded ? "rotate-90" : ""}`} />
                  </button>
                )}
              </div>
            </div>
            {displayProperties && displayProperties?.key && (
              <div className="pl-1 flex-shrink-0 text-xs font-medium text-custom-text-300">
                {projectIdentifier}-{issue.sequence_id}
              </div>
            )}

            {issue?.tempId !== undefined && (
              <div className="absolute left-0 top-0 z-[99999] h-full w-full animate-pulse bg-custom-background-100/20" />
            )}
          </div>

          {issue?.is_draft ? (
            <Tooltip tooltipContent={issue.name} isMobile={isMobile} position="top-left">
              <p className="truncate">{issue.name}</p>
            </Tooltip>
          ) : (
            <ControlLink
              id={`issue-${issue.id}`}
              href={`/${workspaceSlug}/projects/${issue.project_id}/${issue.archived_at ? "archives/" : ""}issues/${
                issue.id
              }`}
              target="_blank"
              onClick={() => handleIssuePeekOverview(issue)}
              className="w-full truncate cursor-pointer text-sm text-custom-text-100"
              disabled={!!issue?.tempId}
            >
              <Tooltip tooltipContent={issue.name} isMobile={isMobile} position="top-left">
                <p className="truncate">{issue.name}</p>
              </Tooltip>
            </ControlLink>
          )}
        </div>
        {!issue?.tempId && (
          <div className="block md:hidden border border-custom-border-300 rounded ">
            {quickActions({
              issue,
              parentRef: issueRef,
            })}
          </div>
        )}
      </div>
      <div className="flex flex-shrink-0 items-center gap-2">
        {!issue?.tempId ? (
          <>
            <IssueProperties
              className="relative flex flex-wrap md:flex-grow md:flex-shrink-0 items-center gap-2 whitespace-nowrap"
              issue={issue}
              isReadOnly={!canEditIssueProperties}
              updateIssue={updateIssue}
              displayProperties={displayProperties}
              activeLayout="List"
            />
            <div className="hidden md:block">
              {quickActions({
                issue,
                parentRef: issueRef,
              })}
            </div>
          </>
        ) : (
          <div className="h-4 w-4">
            <Spinner className="h-4 w-4" />
          </div>
        )}
      </div>
    </div>
  );
});<|MERGE_RESOLUTION|>--- conflicted
+++ resolved
@@ -20,16 +20,9 @@
 interface IssueBlockProps {
   issueId: string;
   issuesMap: TIssueMap;
-<<<<<<< HEAD
-  updateIssue:
-    | ((projectId: string | null | undefined, issueId: string, data: Partial<TIssue>) => Promise<void>)
-    | undefined;
-  quickActions: (issue: TIssue) => React.ReactNode;
-=======
   groupId: string;
-  updateIssue: ((projectId: string, issueId: string, data: Partial<TIssue>) => Promise<void>) | undefined;
+  updateIssue: ((projectId: string | null, issueId: string, data: Partial<TIssue>) => Promise<void>) | undefined;
   quickActions: TRenderQuickActions;
->>>>>>> 90d5dd5a
   displayProperties: IIssueDisplayProperties | undefined;
   canEditProperties: (projectId: string | undefined) => boolean;
   nestingLevel: number;
@@ -115,7 +108,7 @@
       handleIssuePeekOverview(issue);
     } else {
       setExpanded((prevState) => {
-        if (!prevState && workspaceSlug && issue)
+        if (!prevState && workspaceSlug && issue && issue.project_id)
           subIssuesStore.fetchSubIssues(workspaceSlug.toString(), issue.project_id, issue.id);
         return !prevState;
       });
