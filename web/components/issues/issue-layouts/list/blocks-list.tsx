--- conflicted
+++ resolved
@@ -2,10 +2,6 @@
 // components
 import { TIssue, IIssueDisplayProperties, TIssueMap, TUnGroupedIssues } from "@plane/types";
 import { IssueBlockRoot } from "@/components/issues/issue-layouts/list";
-<<<<<<< HEAD
-// hooks
-=======
->>>>>>> 90d3a16c
 import { TSelectionHelper } from "@/hooks/use-multiple-select";
 // types
 import { TRenderQuickActions } from "./list-view-types";
@@ -19,7 +15,6 @@
   quickActions: TRenderQuickActions;
   displayProperties: IIssueDisplayProperties | undefined;
   containerRef: MutableRefObject<HTMLDivElement | null>;
-  selectionHelpers: TSelectionHelper;
   isDragAllowed: boolean;
   canDropOverIssue: boolean;
   selectionHelpers: TSelectionHelper;
