import { FC, MutableRefObject } from "react";
import { observer } from "mobx-react";
// components
<<<<<<< HEAD
import { TGroupedIssues, TIssue, IIssueDisplayProperties, TIssueMap } from "@plane/types";
import RenderIfVisible from "@/components/core/render-if-visible-HOC";
import { IssueBlock } from "@/components/issues";
=======
import { TIssue, IIssueDisplayProperties, TIssueMap, TUnGroupedIssues } from "@plane/types";
import { IssueBlockRoot } from "@/components/issues/issue-layouts/list";
>>>>>>> 90d5dd5a
// types
import { TRenderQuickActions } from "./list-view-types";

interface Props {
<<<<<<< HEAD
  issueIds: TGroupedIssues | any;
=======
  issueIds: TUnGroupedIssues;
>>>>>>> 90d5dd5a
  issuesMap: TIssueMap;
  groupId: string;
  canEditProperties: (projectId: string | undefined) => boolean;
<<<<<<< HEAD
  updateIssue:
    | ((projectId: string | null | undefined, issueId: string, data: Partial<TIssue>) => Promise<void>)
    | undefined;
  quickActions: (issue: TIssue) => React.ReactNode;
=======
  updateIssue: ((projectId: string, issueId: string, data: Partial<TIssue>) => Promise<void>) | undefined;
  quickActions: TRenderQuickActions;
>>>>>>> 90d5dd5a
  displayProperties: IIssueDisplayProperties | undefined;
  containerRef: MutableRefObject<HTMLDivElement | null>;
  isDragAllowed: boolean;
  canDropOverIssue: boolean;
}

<<<<<<< HEAD
export const IssueBlocksList: FC<Props> = observer((props) => {
  const { issueIds, issuesMap, updateIssue, quickActions, displayProperties, canEditProperties, containerRef } = props;

  return (
    <div className="relative h-full w-full">
      {issueIds && issueIds.length > 0 ? (
        issueIds.map((issueId: string) => {
          if (!issueId) return null;
          return (
            <RenderIfVisible
              key={`${issueId}`}
              defaultHeight="3rem"
              root={containerRef}
              classNames={"relative border border-transparent border-b-custom-border-200"}
              changingReference={issueIds}
            >
              <IssueBlock
                issueId={issueId}
                issuesMap={issuesMap}
                updateIssue={updateIssue}
                quickActions={quickActions}
                canEditProperties={canEditProperties}
                displayProperties={displayProperties}
              />
            </RenderIfVisible>
          );
        })
      ) : (
        <div className="bg-custom-background-100 p-3 text-sm text-custom-text-400">No issues</div>
      )}
=======
export const IssueBlocksList: FC<Props> = (props) => {
  const {
    issueIds,
    issuesMap,
    groupId,
    updateIssue,
    quickActions,
    displayProperties,
    canEditProperties,
    containerRef,
    isDragAllowed,
    canDropOverIssue,
  } = props;

  return (
    <div className="relative h-full w-full">
      {issueIds &&
        issueIds.length > 0 &&
        issueIds.map((issueId: string, index) => (
          <IssueBlockRoot
            key={`${issueId}`}
            issueIds={issueIds}
            issueId={issueId}
            issuesMap={issuesMap}
            updateIssue={updateIssue}
            quickActions={quickActions}
            canEditProperties={canEditProperties}
            displayProperties={displayProperties}
            nestingLevel={0}
            spacingLeft={0}
            containerRef={containerRef}
            groupId={groupId}
            isLastChild={index === issueIds.length - 1}
            isDragAllowed={isDragAllowed}
            canDropOverIssue={canDropOverIssue}
          />
        ))}
>>>>>>> 90d5dd5a
    </div>
  );
});<|MERGE_RESOLUTION|>--- conflicted
+++ resolved
@@ -1,73 +1,23 @@
 import { FC, MutableRefObject } from "react";
-import { observer } from "mobx-react";
 // components
-<<<<<<< HEAD
-import { TGroupedIssues, TIssue, IIssueDisplayProperties, TIssueMap } from "@plane/types";
-import RenderIfVisible from "@/components/core/render-if-visible-HOC";
-import { IssueBlock } from "@/components/issues";
-=======
-import { TIssue, IIssueDisplayProperties, TIssueMap, TUnGroupedIssues } from "@plane/types";
+import { TIssue, IIssueDisplayProperties, TIssueMap, TGroupedIssues } from "@plane/types";
 import { IssueBlockRoot } from "@/components/issues/issue-layouts/list";
->>>>>>> 90d5dd5a
 // types
 import { TRenderQuickActions } from "./list-view-types";
 
 interface Props {
-<<<<<<< HEAD
   issueIds: TGroupedIssues | any;
-=======
-  issueIds: TUnGroupedIssues;
->>>>>>> 90d5dd5a
   issuesMap: TIssueMap;
   groupId: string;
   canEditProperties: (projectId: string | undefined) => boolean;
-<<<<<<< HEAD
-  updateIssue:
-    | ((projectId: string | null | undefined, issueId: string, data: Partial<TIssue>) => Promise<void>)
-    | undefined;
-  quickActions: (issue: TIssue) => React.ReactNode;
-=======
-  updateIssue: ((projectId: string, issueId: string, data: Partial<TIssue>) => Promise<void>) | undefined;
+  updateIssue: ((projectId: string | null, issueId: string, data: Partial<TIssue>) => Promise<void>) | undefined;
   quickActions: TRenderQuickActions;
->>>>>>> 90d5dd5a
   displayProperties: IIssueDisplayProperties | undefined;
   containerRef: MutableRefObject<HTMLDivElement | null>;
   isDragAllowed: boolean;
   canDropOverIssue: boolean;
 }
 
-<<<<<<< HEAD
-export const IssueBlocksList: FC<Props> = observer((props) => {
-  const { issueIds, issuesMap, updateIssue, quickActions, displayProperties, canEditProperties, containerRef } = props;
-
-  return (
-    <div className="relative h-full w-full">
-      {issueIds && issueIds.length > 0 ? (
-        issueIds.map((issueId: string) => {
-          if (!issueId) return null;
-          return (
-            <RenderIfVisible
-              key={`${issueId}`}
-              defaultHeight="3rem"
-              root={containerRef}
-              classNames={"relative border border-transparent border-b-custom-border-200"}
-              changingReference={issueIds}
-            >
-              <IssueBlock
-                issueId={issueId}
-                issuesMap={issuesMap}
-                updateIssue={updateIssue}
-                quickActions={quickActions}
-                canEditProperties={canEditProperties}
-                displayProperties={displayProperties}
-              />
-            </RenderIfVisible>
-          );
-        })
-      ) : (
-        <div className="bg-custom-background-100 p-3 text-sm text-custom-text-400">No issues</div>
-      )}
-=======
 export const IssueBlocksList: FC<Props> = (props) => {
   const {
     issueIds,
@@ -86,9 +36,9 @@
     <div className="relative h-full w-full">
       {issueIds &&
         issueIds.length > 0 &&
-        issueIds.map((issueId: string, index) => (
+        issueIds.map((issueId: string, index: number) => (
           <IssueBlockRoot
-            key={`${issueId}`}
+            key={issueId}
             issueIds={issueIds}
             issueId={issueId}
             issuesMap={issuesMap}
@@ -105,7 +55,6 @@
             canDropOverIssue={canDropOverIssue}
           />
         ))}
->>>>>>> 90d5dd5a
     </div>
   );
-});+};