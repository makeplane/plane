--- conflicted
+++ resolved
@@ -37,7 +37,6 @@
   } = props;
 
   return (
-<<<<<<< HEAD
     <div className="relative h-full w-full">
       {issueIds &&
         issueIds.length > 0 &&
@@ -54,35 +53,13 @@
             nestingLevel={0}
             spacingLeft={0}
             containerRef={containerRef}
+            selectionHelpers={selectionHelpers}
             groupId={groupId}
             isLastChild={index === issueIds.length - 1}
             isDragAllowed={isDragAllowed}
             canDropOverIssue={canDropOverIssue}
           />
         ))}
-=======
-    <div className="relative size-full">
-      {issueIds?.map((issueId, index) => (
-        <IssueBlockRoot
-          key={`${issueId}`}
-          issueIds={issueIds}
-          issueId={issueId}
-          issuesMap={issuesMap}
-          updateIssue={updateIssue}
-          quickActions={quickActions}
-          canEditProperties={canEditProperties}
-          displayProperties={displayProperties}
-          nestingLevel={0}
-          spacingLeft={0}
-          containerRef={containerRef}
-          selectionHelpers={selectionHelpers}
-          groupId={groupId}
-          isLastChild={index === issueIds.length - 1}
-          isDragAllowed={isDragAllowed}
-          canDropOverIssue={canDropOverIssue}
-        />
-      ))}
->>>>>>> b0e808d5
     </div>
   );
 };