import { FC, MutableRefObject } from "react";
// components
import RenderIfVisible from "components/core/render-if-visible-HOC";
import { IssueBlock } from "components/issues";
// types
import { TGroupedIssues, TIssue, IIssueDisplayProperties, TIssueMap, TUnGroupedIssues } from "@plane/types";
<<<<<<< HEAD
import RenderIfVisible from "components/core/render-if-visible-HOC";
=======
import { EIssueActions } from "../types";
>>>>>>> b3d3c0fb

interface Props {
  issueIds: TGroupedIssues | TUnGroupedIssues | any;
  issuesMap: TIssueMap;
  canEditProperties: (projectId: string | undefined) => boolean;
  updateIssue: ((projectId: string, issueId: string, data: Partial<TIssue>) => Promise<void>) | undefined;
  quickActions: (issue: TIssue) => React.ReactNode;
  displayProperties: IIssueDisplayProperties | undefined;
  containerRef: MutableRefObject<HTMLDivElement | null>;
}

export const IssueBlocksList: FC<Props> = (props) => {
  const { issueIds, issuesMap, updateIssue, quickActions, displayProperties, canEditProperties, containerRef } = props;

  return (
    <div className="relative h-full w-full">
      {issueIds && issueIds.length > 0 ? (
        issueIds.map((issueId: string) => {
          if (!issueId) return null;
          return (
            <RenderIfVisible
              key={`${issueId}`}
              defaultHeight="3rem"
              root={containerRef}
              classNames={"relative border border-transparent border-b-custom-border-200 last:border-b-transparent"}
              changingReference={issueIds}
            >
              <IssueBlock
                issueId={issueId}
                issuesMap={issuesMap}
                updateIssue={updateIssue}
                quickActions={quickActions}
                canEditProperties={canEditProperties}
                displayProperties={displayProperties}
              />
            </RenderIfVisible>
          );
        })
      ) : (
        <div className="bg-custom-background-100 p-3 text-sm text-custom-text-400">No issues</div>
      )}
    </div>
  );
};<|MERGE_RESOLUTION|>--- conflicted
+++ resolved
@@ -4,11 +4,6 @@
 import { IssueBlock } from "components/issues";
 // types
 import { TGroupedIssues, TIssue, IIssueDisplayProperties, TIssueMap, TUnGroupedIssues } from "@plane/types";
-<<<<<<< HEAD
-import RenderIfVisible from "components/core/render-if-visible-HOC";
-=======
-import { EIssueActions } from "../types";
->>>>>>> b3d3c0fb
 
 interface Props {
   issueIds: TGroupedIssues | TUnGroupedIssues | any;
