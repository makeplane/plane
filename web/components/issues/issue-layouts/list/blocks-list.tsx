--- conflicted
+++ resolved
@@ -8,12 +8,7 @@
 import { TRenderQuickActions } from "./list-view-types";
 
 interface Props {
-<<<<<<< HEAD
-  groupId: string;
-  issueIds: TGroupedIssues | TUnGroupedIssues | any;
-=======
   issueIds: TUnGroupedIssues;
->>>>>>> 709cd9dd
   issuesMap: TIssueMap;
   groupId: string;
   canEditProperties: (projectId: string | undefined) => boolean;
@@ -21,36 +16,24 @@
   quickActions: TRenderQuickActions;
   displayProperties: IIssueDisplayProperties | undefined;
   containerRef: MutableRefObject<HTMLDivElement | null>;
-<<<<<<< HEAD
   selectionHelpers: TSelectionHelper;
-=======
   isDragAllowed: boolean;
   canDropOverIssue: boolean;
->>>>>>> 709cd9dd
 }
 
 export const IssueBlocksList: FC<Props> = (props) => {
   const {
-<<<<<<< HEAD
-    groupId,
-    issueIds,
-    issuesMap,
-=======
     issueIds,
     issuesMap,
     groupId,
->>>>>>> 709cd9dd
     updateIssue,
     quickActions,
     displayProperties,
     canEditProperties,
     containerRef,
-<<<<<<< HEAD
     selectionHelpers,
-=======
     isDragAllowed,
     canDropOverIssue,
->>>>>>> 709cd9dd
   } = props;
 
   return (
@@ -59,7 +42,6 @@
         issueIds.length > 0 &&
         issueIds.map((issueId: string, index) => (
           <IssueBlockRoot
-            groupId={groupId}
             key={`${issueId}`}
             issueIds={issueIds}
             issueId={issueId}
@@ -71,14 +53,11 @@
             nestingLevel={0}
             spacingLeft={0}
             containerRef={containerRef}
-<<<<<<< HEAD
             selectionHelpers={selectionHelpers}
-=======
             groupId={groupId}
             isLastChild={index === issueIds.length - 1}
             isDragAllowed={isDragAllowed}
             canDropOverIssue={canDropOverIssue}
->>>>>>> 709cd9dd
           />
         ))}
     </div>
