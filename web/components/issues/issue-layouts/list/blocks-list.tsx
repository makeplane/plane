import { FC } from "react";
// components
import { IssueBlock } from "components/issues";
// types
import { IIssue, IIssueDisplayProperties } from "types";
import { IIssueResponse, IGroupedIssues, TUnGroupedIssues } from "store/issues/types";
import { EIssueActions } from "../types";

interface Props {
  columnId: string;
  issueIds: IGroupedIssues | TUnGroupedIssues | any;
  issues: IIssueResponse;
<<<<<<< HEAD
  isReadonly?: boolean;
=======
  canEditProperties: (projectId: string | undefined) => boolean;
>>>>>>> 9147b58b
  handleIssues: (issue: IIssue, action: EIssueActions) => void;
  quickActions: (group_by: string | null, issue: IIssue) => React.ReactNode;
  displayProperties: IIssueDisplayProperties | undefined;
}

export const IssueBlocksList: FC<Props> = (props) => {
<<<<<<< HEAD
  const { columnId, issueIds, issues, handleIssues, quickActions, displayProperties, isReadonly } = props;
=======
  const { columnId, issueIds, issues, handleIssues, quickActions, displayProperties, canEditProperties } = props;
>>>>>>> 9147b58b

  return (
    <div className="w-full h-full relative divide-y-[0.5px] divide-custom-border-200">
      {issueIds && issueIds.length > 0 ? (
        issueIds.map(
          (issueId: string) =>
            issues[issueId] && (
              <IssueBlock
                key={issues[issueId].id}
                columnId={columnId}
                issue={issues[issueId]}
                handleIssues={handleIssues}
                quickActions={quickActions}
<<<<<<< HEAD
                isReadonly={isReadonly}
=======
                canEditProperties={canEditProperties}
>>>>>>> 9147b58b
                displayProperties={displayProperties}
              />
            )
        )
      ) : (
        <div className="bg-custom-background-100 text-custom-text-400 text-sm p-3">No issues</div>
      )}
    </div>
  );
};<|MERGE_RESOLUTION|>--- conflicted
+++ resolved
@@ -10,22 +10,14 @@
   columnId: string;
   issueIds: IGroupedIssues | TUnGroupedIssues | any;
   issues: IIssueResponse;
-<<<<<<< HEAD
-  isReadonly?: boolean;
-=======
   canEditProperties: (projectId: string | undefined) => boolean;
->>>>>>> 9147b58b
   handleIssues: (issue: IIssue, action: EIssueActions) => void;
   quickActions: (group_by: string | null, issue: IIssue) => React.ReactNode;
   displayProperties: IIssueDisplayProperties | undefined;
 }
 
 export const IssueBlocksList: FC<Props> = (props) => {
-<<<<<<< HEAD
-  const { columnId, issueIds, issues, handleIssues, quickActions, displayProperties, isReadonly } = props;
-=======
   const { columnId, issueIds, issues, handleIssues, quickActions, displayProperties, canEditProperties } = props;
->>>>>>> 9147b58b
 
   return (
     <div className="w-full h-full relative divide-y-[0.5px] divide-custom-border-200">
@@ -39,11 +31,7 @@
                 issue={issues[issueId]}
                 handleIssues={handleIssues}
                 quickActions={quickActions}
-<<<<<<< HEAD
-                isReadonly={isReadonly}
-=======
                 canEditProperties={canEditProperties}
->>>>>>> 9147b58b
                 displayProperties={displayProperties}
               />
             )
