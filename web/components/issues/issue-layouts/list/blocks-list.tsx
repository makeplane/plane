import { FC } from "react";
// components
import { IssueBlock } from "components/issues";
// types
import { IIssue } from "types";

interface Props {
  columnId: string;
  issues: IIssue[];
  isReadonly?: boolean;
  handleIssues: (group_by: string | null, issue: IIssue, action: "update" | "delete") => void;
  quickActions: (group_by: string | null, issue: IIssue) => React.ReactNode;
  display_properties: any;
  showEmptyGroup?: boolean;
}

export const IssueBlocksList: FC<Props> = (props) => {
<<<<<<< HEAD
  const { columnId, issues, handleIssues, quickActions, display_properties, isReadonly } = props;
=======
  const { columnId, issues, handleIssues, quickActions, display_properties, showEmptyGroup } = props;
>>>>>>> 5efc6993

  return (
    <div className="w-full h-full relative divide-y-[0.5px] divide-custom-border-200">
      {issues && issues.length > 0 ? (
        issues.map((issue) => (
          <IssueBlock
            key={issue.id}
            columnId={columnId}
            issue={issue}
            handleIssues={handleIssues}
            quickActions={quickActions}
            isReadonly={isReadonly}
            display_properties={display_properties}
            showEmptyGroup={showEmptyGroup}
          />
        ))
      ) : (
        <div className="bg-custom-background-100 text-custom-text-400 text-sm p-3">No issues</div>
      )}
    </div>
  );
};<|MERGE_RESOLUTION|>--- conflicted
+++ resolved
@@ -15,11 +15,7 @@
 }
 
 export const IssueBlocksList: FC<Props> = (props) => {
-<<<<<<< HEAD
-  const { columnId, issues, handleIssues, quickActions, display_properties, isReadonly } = props;
-=======
-  const { columnId, issues, handleIssues, quickActions, display_properties, showEmptyGroup } = props;
->>>>>>> 5efc6993
+  const { columnId, issues, handleIssues, quickActions, display_properties, showEmptyGroup, isReadonly } = props;
 
   return (
     <div className="w-full h-full relative divide-y-[0.5px] divide-custom-border-200">
