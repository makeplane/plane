import React from "react";
import { observer } from "mobx-react-lite";
// components
import { ListGroupByHeaderRoot } from "./headers/group-by-root";
import { IssueBlocksList, ListInlineCreateIssueForm } from "components/issues";
// types
import { IEstimatePoint, IIssue, IIssueLabels, IProject, IState, IUserLite } from "types";
// constants
import { getValueFromObject } from "constants/issue";

export interface IGroupByList {
  issues: any;
  group_by: string | null;
  list: any;
  listKey: string;
  handleIssues: (group_by: string | null, issue: IIssue, action: "update" | "delete") => void;
  quickActions: (group_by: string | null, issue: IIssue) => React.ReactNode;
  display_properties: any;
  is_list?: boolean;
  enableQuickIssueCreate?: boolean;
}

const GroupByList: React.FC<IGroupByList> = observer((props) => {
  const {
    issues,
    group_by,
    list,
    listKey,
    handleIssues,
    quickActions,
    display_properties,
    is_list = false,
    enableQuickIssueCreate,
  } = props;

  return (
    <div className="relative w-full h-full">
      {list &&
        list.length > 0 &&
        list.map((_list: any) => (
          <div key={getValueFromObject(_list, listKey) as string} className={`flex-shrink-0 flex flex-col`}>
            <div className="flex-shrink-0 w-full py-1 sticky top-0 z-[2] px-3">
              <ListGroupByHeaderRoot
                column_id={getValueFromObject(_list, listKey) as string}
                column_value={_list}
                group_by={group_by}
                issues_count={
                  is_list ? issues?.length || 0 : issues?.[getValueFromObject(_list, listKey) as string]?.length || 0
                }
              />
            </div>
<<<<<<< HEAD
            <div className={`w-full h-full relative transition-all`}>
              {issues && (
                <IssueBlocksList
                  columnId={getValueFromObject(_list, listKey) as string}
                  issues={is_list ? issues : issues[getValueFromObject(_list, listKey) as string]}
                  handleIssues={handleIssues}
                  quickActions={quickActions}
                  display_properties={display_properties}
                />
              )}
            </div>
=======
            {issues && (
              <IssueBlocksList
                columnId={getValueFromObject(_list, listKey) as string}
                issues={is_list ? issues : issues[getValueFromObject(_list, listKey) as string]}
                handleIssues={handleIssues}
                quickActions={quickActions}
                display_properties={display_properties}
                states={states}
                labels={labels}
                members={members}
                estimates={estimates}
              />
            )}
>>>>>>> 705b3337
            {enableQuickIssueCreate && (
              <ListInlineCreateIssueForm
                groupId={getValueFromObject(_list, listKey) as string}
                prePopulatedData={{
                  [group_by!]: getValueFromObject(_list, listKey),
                }}
              />
            )}
          </div>
        ))}
    </div>
  );
});

// TODO: update all the types
export interface IList {
  issues: any;
  group_by: string | null;
  handleDragDrop?: (result: any) => void | undefined;
  handleIssues: (group_by: string | null, issue: IIssue, action: "update" | "delete") => void;
  quickActions: (group_by: string | null, issue: IIssue) => React.ReactNode;
  display_properties: any;
  states: IState[] | null;
  labels: IIssueLabels[] | null;
  members: IUserLite[] | null;
  projects: IProject[] | null;
  stateGroups: any;
  priorities: any;
  enableQuickIssueCreate?: boolean;
  estimates: IEstimatePoint[] | null;
}

export const List: React.FC<IList> = observer((props) => {
  const {
    issues,
    group_by,
    handleIssues,
    quickActions,
    display_properties,
    states,
    labels,
    members,
    projects,
    stateGroups,
    priorities,

    enableQuickIssueCreate,
  } = props;

  return (
    <div className="relative w-full h-full">
      {group_by === null && (
        <GroupByList
          issues={issues}
          group_by={group_by}
          list={[{ id: "null", title: "All Issues" }]}
          listKey={`id`}
          handleIssues={handleIssues}
          quickActions={quickActions}
          display_properties={display_properties}
          is_list={true}
          enableQuickIssueCreate={enableQuickIssueCreate}
        />
      )}

      {group_by && group_by === "project" && projects && (
        <GroupByList
          issues={issues}
          group_by={group_by}
          list={projects}
          listKey={`id`}
          handleIssues={handleIssues}
          quickActions={quickActions}
          display_properties={display_properties}
          enableQuickIssueCreate={enableQuickIssueCreate}
        />
      )}

      {group_by && group_by === "state" && states && (
        <GroupByList
          issues={issues}
          group_by={group_by}
          list={states}
          listKey={`id`}
          handleIssues={handleIssues}
          quickActions={quickActions}
          display_properties={display_properties}
          enableQuickIssueCreate={enableQuickIssueCreate}
        />
      )}

      {group_by && group_by === "state_detail.group" && stateGroups && (
        <GroupByList
          issues={issues}
          group_by={group_by}
          list={stateGroups}
          listKey={`key`}
          handleIssues={handleIssues}
          quickActions={quickActions}
          display_properties={display_properties}
          enableQuickIssueCreate={enableQuickIssueCreate}
        />
      )}

      {group_by && group_by === "priority" && priorities && (
        <GroupByList
          issues={issues}
          group_by={group_by}
          list={priorities}
          listKey={`key`}
          handleIssues={handleIssues}
          quickActions={quickActions}
          display_properties={display_properties}
          enableQuickIssueCreate={enableQuickIssueCreate}
        />
      )}

      {group_by && group_by === "labels" && labels && (
        <GroupByList
          issues={issues}
          group_by={group_by}
          list={labels}
          listKey={`id`}
          handleIssues={handleIssues}
          quickActions={quickActions}
          display_properties={display_properties}
          enableQuickIssueCreate={enableQuickIssueCreate}
        />
      )}

      {group_by && group_by === "assignees" && members && (
        <GroupByList
          issues={issues}
          group_by={group_by}
          list={members}
          listKey={`member.id`}
          handleIssues={handleIssues}
          quickActions={quickActions}
          display_properties={display_properties}
          enableQuickIssueCreate={enableQuickIssueCreate}
        />
      )}

      {group_by && group_by === "created_by" && members && (
        <GroupByList
          issues={issues}
          group_by={group_by}
          list={members}
          listKey={`member.id`}
          handleIssues={handleIssues}
          quickActions={quickActions}
          display_properties={display_properties}
          enableQuickIssueCreate={enableQuickIssueCreate}
        />
      )}
    </div>
  );
});<|MERGE_RESOLUTION|>--- conflicted
+++ resolved
@@ -49,19 +49,6 @@
                 }
               />
             </div>
-<<<<<<< HEAD
-            <div className={`w-full h-full relative transition-all`}>
-              {issues && (
-                <IssueBlocksList
-                  columnId={getValueFromObject(_list, listKey) as string}
-                  issues={is_list ? issues : issues[getValueFromObject(_list, listKey) as string]}
-                  handleIssues={handleIssues}
-                  quickActions={quickActions}
-                  display_properties={display_properties}
-                />
-              )}
-            </div>
-=======
             {issues && (
               <IssueBlocksList
                 columnId={getValueFromObject(_list, listKey) as string}
@@ -69,13 +56,8 @@
                 handleIssues={handleIssues}
                 quickActions={quickActions}
                 display_properties={display_properties}
-                states={states}
-                labels={labels}
-                members={members}
-                estimates={estimates}
               />
             )}
->>>>>>> 705b3337
             {enableQuickIssueCreate && (
               <ListInlineCreateIssueForm
                 groupId={getValueFromObject(_list, listKey) as string}
