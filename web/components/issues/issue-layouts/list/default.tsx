<<<<<<< HEAD
import { useRef } from "react";
import { observer } from "mobx-react";
//types
=======
import { useEffect, useRef } from "react";
import { combine } from "@atlaskit/pragmatic-drag-and-drop/combine";
import { autoScrollForElements } from "@atlaskit/pragmatic-drag-and-drop-auto-scroll/element";
// components
>>>>>>> 90d5dd5a
import {
  GroupByColumnTypes,
  TGroupedIssues,
  TIssue,
  IIssueDisplayProperties,
  TIssueMap,
  IGroupByColumn,
  TIssueOrderByOptions,
  TIssueGroupByOptions,
} from "@plane/types";
<<<<<<< HEAD
// components
=======
>>>>>>> 90d5dd5a
// hooks
import { useCycle, useLabel, useMember, useModule, useProject, useProjectState } from "@/hooks/store";
import { useIntersectionObserver } from "@/hooks/use-intersection-observer";
import { useIssueStoreType } from "@/hooks/use-issue-layout-store";
// utils
<<<<<<< HEAD
import { getGroupByColumns, isWorkspaceLevel } from "../utils";
//components
import { ListGroup } from "./list-group";
=======
import { getGroupByColumns, isWorkspaceLevel, GroupDropLocation } from "../utils";
import { ListGroup } from "./list-group";
import { TRenderQuickActions } from "./list-view-types";
>>>>>>> 90d5dd5a

export interface IGroupByList {
  groupedIssueIds: TGroupedIssues;
  issuesMap: TIssueMap;
<<<<<<< HEAD
  group_by: GroupByColumnTypes | null;
  updateIssue:
    | ((projectId: string | null | undefined, issueId: string, data: Partial<TIssue>) => Promise<void>)
    | undefined;
  quickActions: (issue: TIssue) => React.ReactNode;
=======
  group_by: TIssueGroupByOptions | null;
  orderBy: TIssueOrderByOptions | undefined;
  updateIssue: ((projectId: string, issueId: string, data: Partial<TIssue>) => Promise<void>) | undefined;
  quickActions: TRenderQuickActions;
>>>>>>> 90d5dd5a
  displayProperties: IIssueDisplayProperties | undefined;
  enableIssueQuickAdd: boolean;
  showEmptyGroup?: boolean;
  canEditProperties: (projectId: string | undefined) => boolean;
  quickAddCallback?: (projectId: string | null | undefined, data: TIssue) => Promise<TIssue | undefined>;
  disableIssueCreation?: boolean;
<<<<<<< HEAD
=======
  storeType: EIssuesStoreType;
  handleOnDrop: (source: GroupDropLocation, destination: GroupDropLocation) => Promise<void>;
>>>>>>> 90d5dd5a
  addIssuesToView?: (issueIds: string[]) => Promise<TIssue>;
  isCompletedCycle?: boolean;
  loadMoreIssues: (groupId?: string) => void;
}

const GroupByList: React.FC<IGroupByList> = observer((props) => {
  const {
    groupedIssueIds,
    issuesMap,
    group_by,
    orderBy,
    updateIssue,
    quickActions,
    displayProperties,
    enableIssueQuickAdd,
    showEmptyGroup,
    canEditProperties,
    quickAddCallback,
    disableIssueCreation,
<<<<<<< HEAD
=======
    storeType,
    handleOnDrop,
>>>>>>> 90d5dd5a
    addIssuesToView,
    isCompletedCycle = false,
    loadMoreIssues,
  } = props;

  const storeType = useIssueStoreType();
  // store hooks
  const member = useMember();
  const project = useProject();
  const label = useLabel();
  const projectState = useProjectState();
  const cycle = useCycle();
  const projectModule = useModule();

  const intersectionRef = useRef<HTMLDivElement | null>(null);
  const containerRef = useRef<HTMLDivElement | null>(null);

  useIntersectionObserver(containerRef, intersectionRef, loadMoreIssues, `50% 0% 50% 0%`);

  const groups = getGroupByColumns(
    group_by,
    project,
    cycle,
    projectModule,
    label,
    projectState,
    member,
    true,
    isWorkspaceLevel(storeType)
  );

  // Enable Auto Scroll for Main Kanban
  useEffect(() => {
    const element = containerRef.current;

<<<<<<< HEAD
=======
    if (!element) return;

    return combine(
      autoScrollForElements({
        element,
      })
    );
  }, [containerRef]);

  if (!groups) return null;

  const validateEmptyIssueGroups = (issues: TIssue[]) => {
    const issuesCount = issues?.length || 0;
    if (!showEmptyGroup && issuesCount <= 0) return false;
    return true;
  };

  const getGroupIndex = (groupId: string | undefined) => groups.findIndex(({ id }) => id === groupId);

  const is_list = group_by === null ? true : false;

>>>>>>> 90d5dd5a
  return (
    <div
      ref={containerRef}
      className="vertical-scrollbar scrollbar-lg relative h-full w-full overflow-auto vertical-scrollbar-margin-top-md"
    >
      {groups &&
        groups.length > 0 &&
<<<<<<< HEAD
        groups.map((group: IGroupByColumn) => (
          <ListGroup
            key={group.id}
            groupIssueIds={groupedIssueIds?.[group.id]}
            issuesMap={issuesMap}
            group_by={group_by}
            group={group}
            projectState={projectState}
            updateIssue={updateIssue}
            quickActions={quickActions}
            displayProperties={displayProperties}
            enableIssueQuickAdd={enableIssueQuickAdd}
            showEmptyGroup={showEmptyGroup}
            canEditProperties={canEditProperties}
            quickAddCallback={quickAddCallback}
            disableIssueCreation={disableIssueCreation}
            addIssuesToView={addIssuesToView}
            isCompletedCycle={isCompletedCycle}
            loadMoreIssues={loadMoreIssues}
            containerRef={containerRef}
          />
        ))}
=======
        groups.map(
          (group: IGroupByColumn) =>
            validateEmptyIssueGroups(is_list ? issueIds : issueIds?.[group.id]) && (
              <ListGroup
                key={group.id}
                group={group}
                getGroupIndex={getGroupIndex}
                issueIds={issueIds}
                issuesMap={issuesMap}
                group_by={group_by}
                orderBy={orderBy}
                updateIssue={updateIssue}
                quickActions={quickActions}
                displayProperties={displayProperties}
                enableIssueQuickAdd={enableIssueQuickAdd}
                canEditProperties={canEditProperties}
                storeType={storeType}
                containerRef={containerRef}
                quickAddCallback={quickAddCallback}
                disableIssueCreation={disableIssueCreation}
                addIssuesToView={addIssuesToView}
                handleOnDrop={handleOnDrop}
                viewId={viewId}
                isCompletedCycle={isCompletedCycle}
              />
            )
        )}
>>>>>>> 90d5dd5a
    </div>
  );
});

export interface IList {
  groupedIssueIds: TGroupedIssues;
  issuesMap: TIssueMap;
<<<<<<< HEAD
  group_by: GroupByColumnTypes | null;
  updateIssue:
    | ((projectId: string | null | undefined, issueId: string, data: Partial<TIssue>) => Promise<void>)
    | undefined;
  quickActions: (issue: TIssue) => React.ReactNode;
=======
  group_by: TIssueGroupByOptions | null;
  orderBy: TIssueOrderByOptions | undefined;
  updateIssue: ((projectId: string, issueId: string, data: Partial<TIssue>) => Promise<void>) | undefined;
  quickActions: TRenderQuickActions;
>>>>>>> 90d5dd5a
  displayProperties: IIssueDisplayProperties | undefined;
  showEmptyGroup: boolean;
  enableIssueQuickAdd: boolean;
  canEditProperties: (projectId: string | undefined) => boolean;
  quickAddCallback?: (projectId: string | null | undefined, data: TIssue) => Promise<TIssue | undefined>;
  disableIssueCreation?: boolean;
<<<<<<< HEAD
=======
  storeType: EIssuesStoreType;
  handleOnDrop: (source: GroupDropLocation, destination: GroupDropLocation) => Promise<void>;
>>>>>>> 90d5dd5a
  addIssuesToView?: (issueIds: string[]) => Promise<TIssue>;
  loadMoreIssues: (groupId?: string) => void;
  isCompletedCycle?: boolean;
}

export const List: React.FC<IList> = (props) => {
  const {
    groupedIssueIds,
    issuesMap,
    group_by,
    orderBy,
    updateIssue,
    quickActions,
    quickAddCallback,
    displayProperties,
    showEmptyGroup,
    enableIssueQuickAdd,
    canEditProperties,
    disableIssueCreation,
<<<<<<< HEAD
=======
    storeType,
    handleOnDrop,
>>>>>>> 90d5dd5a
    addIssuesToView,
    loadMoreIssues,
    isCompletedCycle = false,
  } = props;

  return (
    <div className="relative h-full w-full">
      <GroupByList
        groupedIssueIds={groupedIssueIds}
        issuesMap={issuesMap}
        group_by={group_by}
<<<<<<< HEAD
        loadMoreIssues={loadMoreIssues}
=======
        orderBy={orderBy}
>>>>>>> 90d5dd5a
        updateIssue={updateIssue}
        quickActions={quickActions}
        displayProperties={displayProperties}
        enableIssueQuickAdd={enableIssueQuickAdd}
        showEmptyGroup={showEmptyGroup}
        canEditProperties={canEditProperties}
        quickAddCallback={quickAddCallback}
        disableIssueCreation={disableIssueCreation}
<<<<<<< HEAD
=======
        storeType={storeType}
        handleOnDrop={handleOnDrop}
>>>>>>> 90d5dd5a
        addIssuesToView={addIssuesToView}
        isCompletedCycle={isCompletedCycle}
      />
    </div>
  );
};<|MERGE_RESOLUTION|>--- conflicted
+++ resolved
@@ -1,13 +1,8 @@
-<<<<<<< HEAD
-import { useRef } from "react";
-import { observer } from "mobx-react";
-//types
-=======
 import { useEffect, useRef } from "react";
 import { combine } from "@atlaskit/pragmatic-drag-and-drop/combine";
 import { autoScrollForElements } from "@atlaskit/pragmatic-drag-and-drop-auto-scroll/element";
+import { observer } from "mobx-react";
 // components
->>>>>>> 90d5dd5a
 import {
   GroupByColumnTypes,
   TGroupedIssues,
@@ -18,57 +13,35 @@
   TIssueOrderByOptions,
   TIssueGroupByOptions,
 } from "@plane/types";
-<<<<<<< HEAD
-// components
-=======
->>>>>>> 90d5dd5a
 // hooks
 import { useCycle, useLabel, useMember, useModule, useProject, useProjectState } from "@/hooks/store";
 import { useIntersectionObserver } from "@/hooks/use-intersection-observer";
 import { useIssueStoreType } from "@/hooks/use-issue-layout-store";
 // utils
-<<<<<<< HEAD
-import { getGroupByColumns, isWorkspaceLevel } from "../utils";
-//components
-import { ListGroup } from "./list-group";
-=======
 import { getGroupByColumns, isWorkspaceLevel, GroupDropLocation } from "../utils";
 import { ListGroup } from "./list-group";
 import { TRenderQuickActions } from "./list-view-types";
->>>>>>> 90d5dd5a
 
-export interface IGroupByList {
+export interface IList {
   groupedIssueIds: TGroupedIssues;
   issuesMap: TIssueMap;
-<<<<<<< HEAD
-  group_by: GroupByColumnTypes | null;
-  updateIssue:
-    | ((projectId: string | null | undefined, issueId: string, data: Partial<TIssue>) => Promise<void>)
-    | undefined;
-  quickActions: (issue: TIssue) => React.ReactNode;
-=======
   group_by: TIssueGroupByOptions | null;
   orderBy: TIssueOrderByOptions | undefined;
-  updateIssue: ((projectId: string, issueId: string, data: Partial<TIssue>) => Promise<void>) | undefined;
+  updateIssue: ((projectId: string | null, issueId: string, data: Partial<TIssue>) => Promise<void>) | undefined;
   quickActions: TRenderQuickActions;
->>>>>>> 90d5dd5a
   displayProperties: IIssueDisplayProperties | undefined;
   enableIssueQuickAdd: boolean;
   showEmptyGroup?: boolean;
   canEditProperties: (projectId: string | undefined) => boolean;
   quickAddCallback?: (projectId: string | null | undefined, data: TIssue) => Promise<TIssue | undefined>;
   disableIssueCreation?: boolean;
-<<<<<<< HEAD
-=======
-  storeType: EIssuesStoreType;
   handleOnDrop: (source: GroupDropLocation, destination: GroupDropLocation) => Promise<void>;
->>>>>>> 90d5dd5a
   addIssuesToView?: (issueIds: string[]) => Promise<TIssue>;
   isCompletedCycle?: boolean;
   loadMoreIssues: (groupId?: string) => void;
 }
 
-const GroupByList: React.FC<IGroupByList> = observer((props) => {
+export const List: React.FC<IList> = observer((props) => {
   const {
     groupedIssueIds,
     issuesMap,
@@ -82,11 +55,7 @@
     canEditProperties,
     quickAddCallback,
     disableIssueCreation,
-<<<<<<< HEAD
-=======
-    storeType,
     handleOnDrop,
->>>>>>> 90d5dd5a
     addIssuesToView,
     isCompletedCycle = false,
     loadMoreIssues,
@@ -107,7 +76,7 @@
   useIntersectionObserver(containerRef, intersectionRef, loadMoreIssues, `50% 0% 50% 0%`);
 
   const groups = getGroupByColumns(
-    group_by,
+    group_by as GroupByColumnTypes,
     project,
     cycle,
     projectModule,
@@ -122,8 +91,6 @@
   useEffect(() => {
     const element = containerRef.current;
 
-<<<<<<< HEAD
-=======
     if (!element) return;
 
     return combine(
@@ -135,162 +102,41 @@
 
   if (!groups) return null;
 
-  const validateEmptyIssueGroups = (issues: TIssue[]) => {
-    const issuesCount = issues?.length || 0;
-    if (!showEmptyGroup && issuesCount <= 0) return false;
-    return true;
-  };
-
   const getGroupIndex = (groupId: string | undefined) => groups.findIndex(({ id }) => id === groupId);
-
-  const is_list = group_by === null ? true : false;
-
->>>>>>> 90d5dd5a
-  return (
-    <div
-      ref={containerRef}
-      className="vertical-scrollbar scrollbar-lg relative h-full w-full overflow-auto vertical-scrollbar-margin-top-md"
-    >
-      {groups &&
-        groups.length > 0 &&
-<<<<<<< HEAD
-        groups.map((group: IGroupByColumn) => (
-          <ListGroup
-            key={group.id}
-            groupIssueIds={groupedIssueIds?.[group.id]}
-            issuesMap={issuesMap}
-            group_by={group_by}
-            group={group}
-            projectState={projectState}
-            updateIssue={updateIssue}
-            quickActions={quickActions}
-            displayProperties={displayProperties}
-            enableIssueQuickAdd={enableIssueQuickAdd}
-            showEmptyGroup={showEmptyGroup}
-            canEditProperties={canEditProperties}
-            quickAddCallback={quickAddCallback}
-            disableIssueCreation={disableIssueCreation}
-            addIssuesToView={addIssuesToView}
-            isCompletedCycle={isCompletedCycle}
-            loadMoreIssues={loadMoreIssues}
-            containerRef={containerRef}
-          />
-        ))}
-=======
-        groups.map(
-          (group: IGroupByColumn) =>
-            validateEmptyIssueGroups(is_list ? issueIds : issueIds?.[group.id]) && (
-              <ListGroup
-                key={group.id}
-                group={group}
-                getGroupIndex={getGroupIndex}
-                issueIds={issueIds}
-                issuesMap={issuesMap}
-                group_by={group_by}
-                orderBy={orderBy}
-                updateIssue={updateIssue}
-                quickActions={quickActions}
-                displayProperties={displayProperties}
-                enableIssueQuickAdd={enableIssueQuickAdd}
-                canEditProperties={canEditProperties}
-                storeType={storeType}
-                containerRef={containerRef}
-                quickAddCallback={quickAddCallback}
-                disableIssueCreation={disableIssueCreation}
-                addIssuesToView={addIssuesToView}
-                handleOnDrop={handleOnDrop}
-                viewId={viewId}
-                isCompletedCycle={isCompletedCycle}
-              />
-            )
-        )}
->>>>>>> 90d5dd5a
-    </div>
-  );
-});
-
-export interface IList {
-  groupedIssueIds: TGroupedIssues;
-  issuesMap: TIssueMap;
-<<<<<<< HEAD
-  group_by: GroupByColumnTypes | null;
-  updateIssue:
-    | ((projectId: string | null | undefined, issueId: string, data: Partial<TIssue>) => Promise<void>)
-    | undefined;
-  quickActions: (issue: TIssue) => React.ReactNode;
-=======
-  group_by: TIssueGroupByOptions | null;
-  orderBy: TIssueOrderByOptions | undefined;
-  updateIssue: ((projectId: string, issueId: string, data: Partial<TIssue>) => Promise<void>) | undefined;
-  quickActions: TRenderQuickActions;
->>>>>>> 90d5dd5a
-  displayProperties: IIssueDisplayProperties | undefined;
-  showEmptyGroup: boolean;
-  enableIssueQuickAdd: boolean;
-  canEditProperties: (projectId: string | undefined) => boolean;
-  quickAddCallback?: (projectId: string | null | undefined, data: TIssue) => Promise<TIssue | undefined>;
-  disableIssueCreation?: boolean;
-<<<<<<< HEAD
-=======
-  storeType: EIssuesStoreType;
-  handleOnDrop: (source: GroupDropLocation, destination: GroupDropLocation) => Promise<void>;
->>>>>>> 90d5dd5a
-  addIssuesToView?: (issueIds: string[]) => Promise<TIssue>;
-  loadMoreIssues: (groupId?: string) => void;
-  isCompletedCycle?: boolean;
-}
-
-export const List: React.FC<IList> = (props) => {
-  const {
-    groupedIssueIds,
-    issuesMap,
-    group_by,
-    orderBy,
-    updateIssue,
-    quickActions,
-    quickAddCallback,
-    displayProperties,
-    showEmptyGroup,
-    enableIssueQuickAdd,
-    canEditProperties,
-    disableIssueCreation,
-<<<<<<< HEAD
-=======
-    storeType,
-    handleOnDrop,
->>>>>>> 90d5dd5a
-    addIssuesToView,
-    loadMoreIssues,
-    isCompletedCycle = false,
-  } = props;
 
   return (
     <div className="relative h-full w-full">
-      <GroupByList
-        groupedIssueIds={groupedIssueIds}
-        issuesMap={issuesMap}
-        group_by={group_by}
-<<<<<<< HEAD
-        loadMoreIssues={loadMoreIssues}
-=======
-        orderBy={orderBy}
->>>>>>> 90d5dd5a
-        updateIssue={updateIssue}
-        quickActions={quickActions}
-        displayProperties={displayProperties}
-        enableIssueQuickAdd={enableIssueQuickAdd}
-        showEmptyGroup={showEmptyGroup}
-        canEditProperties={canEditProperties}
-        quickAddCallback={quickAddCallback}
-        disableIssueCreation={disableIssueCreation}
-<<<<<<< HEAD
-=======
-        storeType={storeType}
-        handleOnDrop={handleOnDrop}
->>>>>>> 90d5dd5a
-        addIssuesToView={addIssuesToView}
-        isCompletedCycle={isCompletedCycle}
-      />
+      <div
+        ref={containerRef}
+        className="vertical-scrollbar scrollbar-lg relative h-full w-full overflow-auto vertical-scrollbar-margin-top-md"
+      >
+        {groups &&
+          groups.length > 0 &&
+          groups.map((group: IGroupByColumn) => (
+            <ListGroup
+              key={group.id}
+              groupIssueIds={groupedIssueIds?.[group.id]}
+              issuesMap={issuesMap}
+              group_by={group_by}
+              group={group}
+              updateIssue={updateIssue}
+              quickActions={quickActions}
+              orderBy={orderBy}
+              getGroupIndex={getGroupIndex}
+              handleOnDrop={handleOnDrop}
+              displayProperties={displayProperties}
+              enableIssueQuickAdd={enableIssueQuickAdd}
+              showEmptyGroup={showEmptyGroup}
+              canEditProperties={canEditProperties}
+              quickAddCallback={quickAddCallback}
+              disableIssueCreation={disableIssueCreation}
+              addIssuesToView={addIssuesToView}
+              isCompletedCycle={isCompletedCycle}
+              loadMoreIssues={loadMoreIssues}
+              containerRef={containerRef}
+            />
+          ))}
+      </div>
     </div>
   );
-};+});