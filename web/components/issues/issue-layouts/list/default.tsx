--- conflicted
+++ resolved
@@ -1,13 +1,8 @@
-<<<<<<< HEAD
-import { useRef } from "react";
-import { observer } from "mobx-react";
-// types
-=======
 import { useEffect, useRef } from "react";
 import { combine } from "@atlaskit/pragmatic-drag-and-drop/combine";
 import { autoScrollForElements } from "@atlaskit/pragmatic-drag-and-drop-auto-scroll/element";
-// components
->>>>>>> 709cd9dd
+import { observer } from "mobx-react";
+// types
 import {
   GroupByColumnTypes,
   TGroupedIssues,
@@ -15,19 +10,14 @@
   IIssueDisplayProperties,
   TIssueMap,
   TUnGroupedIssues,
-<<<<<<< HEAD
+  TIssueGroupByOptions,
+  TIssueOrderByOptions,
+  IGroupByColumn,
 } from "@plane/types";
 // components
 import { MultipleSelectGroup } from "@/components/core";
-import { IssueBlocksList, IssueBulkOperationsRoot, ListQuickAddIssueForm } from "@/components/issues";
-// constants
-=======
-  IGroupByColumn,
-  TIssueOrderByOptions,
-  TIssueGroupByOptions,
-} from "@plane/types";
+import { IssueBulkOperationsRoot } from "@/components/issues";
 // hooks
->>>>>>> 709cd9dd
 import { EIssuesStoreType } from "@/constants/issue";
 // hooks
 import { useCycle, useLabel, useMember, useModule, useProject, useProjectState } from "@/hooks/store";
@@ -133,54 +123,36 @@
       ref={containerRef}
       className="vertical-scrollbar scrollbar-lg relative size-full overflow-auto vertical-scrollbar-margin-top-md"
     >
-<<<<<<< HEAD
       {groups && (
         <MultipleSelectGroup groups={groups.map((g) => g.id)}>
           {(helpers, snapshot) => (
             <>
-              {console.log("snapshot", snapshot.isSelectionActive)}
               {groups.map(
-                (_list) =>
-                  validateEmptyIssueGroups(is_list ? issueIds : issueIds?.[_list.id]) && (
-                    <div key={_list.id} className={`flex flex-shrink-0 flex-col`}>
-                      <div className="sticky top-0 z-[2] w-full flex-shrink-0 border-b border-custom-border-200 bg-custom-background-90 pr-3 py-1">
-                        <HeaderGroupByCard
-                          groupID={_list.id}
-                          icon={_list.icon}
-                          title={_list.name || ""}
-                          count={is_list ? issueIds?.length || 0 : issueIds?.[_list.id]?.length || 0}
-                          issuePayload={_list.payload}
-                          disableIssueCreation={disableIssueCreation || isGroupByCreatedBy || isCompletedCycle}
-                          storeType={storeType}
-                          addIssuesToView={addIssuesToView}
-                          selectionHelpers={helpers}
-                        />
-                      </div>
-
-                      {issueIds && (
-                        <IssueBlocksList
-                          groupId={_list.id}
-                          issueIds={is_list ? issueIds || 0 : issueIds?.[_list.id] || 0}
-                          issuesMap={issuesMap}
-                          updateIssue={updateIssue}
-                          quickActions={quickActions}
-                          displayProperties={displayProperties}
-                          canEditProperties={canEditProperties}
-                          containerRef={containerRef}
-                          selectionHelpers={helpers}
-                        />
-                      )}
-
-                      {enableIssueQuickAdd && !disableIssueCreation && !isGroupByCreatedBy && !isCompletedCycle && (
-                        <div className="sticky bottom-0 z-[1] w-full flex-shrink-0">
-                          <ListQuickAddIssueForm
-                            prePopulatedData={prePopulateQuickAddData(group_by, _list.id)}
-                            quickAddCallback={quickAddCallback}
-                            viewId={viewId}
-                          />
-                        </div>
-                      )}
-                    </div>
+                (group: IGroupByColumn) =>
+                  validateEmptyIssueGroups(is_list ? issueIds : issueIds?.[group.id]) && (
+                    <ListGroup
+                      key={group.id}
+                      group={group}
+                      getGroupIndex={getGroupIndex}
+                      issueIds={issueIds}
+                      issuesMap={issuesMap}
+                      group_by={group_by}
+                      orderBy={orderBy}
+                      updateIssue={updateIssue}
+                      quickActions={quickActions}
+                      displayProperties={displayProperties}
+                      enableIssueQuickAdd={enableIssueQuickAdd}
+                      canEditProperties={canEditProperties}
+                      storeType={storeType}
+                      containerRef={containerRef}
+                      quickAddCallback={quickAddCallback}
+                      disableIssueCreation={disableIssueCreation}
+                      addIssuesToView={addIssuesToView}
+                      handleOnDrop={handleOnDrop}
+                      viewId={viewId}
+                      isCompletedCycle={isCompletedCycle}
+                      selectionHelpers={helpers}
+                    />
                   )
               )}
               {snapshot.isSelectionActive && (
@@ -192,37 +164,6 @@
           )}
         </MultipleSelectGroup>
       )}
-=======
-      {groups &&
-        groups.length > 0 &&
-        groups.map(
-          (group: IGroupByColumn) =>
-            validateEmptyIssueGroups(is_list ? issueIds : issueIds?.[group.id]) && (
-              <ListGroup
-                key={group.id}
-                group={group}
-                getGroupIndex={getGroupIndex}
-                issueIds={issueIds}
-                issuesMap={issuesMap}
-                group_by={group_by}
-                orderBy={orderBy}
-                updateIssue={updateIssue}
-                quickActions={quickActions}
-                displayProperties={displayProperties}
-                enableIssueQuickAdd={enableIssueQuickAdd}
-                canEditProperties={canEditProperties}
-                storeType={storeType}
-                containerRef={containerRef}
-                quickAddCallback={quickAddCallback}
-                disableIssueCreation={disableIssueCreation}
-                addIssuesToView={addIssuesToView}
-                handleOnDrop={handleOnDrop}
-                viewId={viewId}
-                isCompletedCycle={isCompletedCycle}
-              />
-            )
-        )}
->>>>>>> 709cd9dd
     </div>
   );
 });
