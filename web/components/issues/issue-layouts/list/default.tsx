--- conflicted
+++ resolved
@@ -16,14 +16,10 @@
 // components
 import { MultipleSelectGroup } from "@/components/core";
 import { IssueBulkOperationsRoot } from "@/components/issues";
-<<<<<<< HEAD
 // constants
 import { ALL_ISSUES } from "@/constants/issue";
-=======
->>>>>>> 17f83d64
 // hooks
 import { useCycle, useLabel, useMember, useModule, useProject, useProjectState } from "@/hooks/store";
-import { useIntersectionObserver } from "@/hooks/use-intersection-observer";
 import { useIssueStoreType } from "@/hooks/use-issue-layout-store";
 // utils
 import { getGroupByColumns, isWorkspaceLevel, GroupDropLocation } from "../utils";
@@ -49,11 +45,7 @@
   loadMoreIssues: (groupId?: string) => void;
 }
 
-<<<<<<< HEAD
 export const List: React.FC<IList> = observer((props) => {
-=======
-const GroupByList: React.FC<IGroupByList> = observer((props) => {
->>>>>>> 17f83d64
   const {
     groupedIssueIds,
     issuesMap,
@@ -82,10 +74,7 @@
   const cycle = useCycle();
   const projectModule = useModule();
 
-  const intersectionRef = useRef<HTMLDivElement | null>(null);
   const containerRef = useRef<HTMLDivElement | null>(null);
-
-  useIntersectionObserver(containerRef, intersectionRef, loadMoreIssues, `50% 0% 50% 0%`);
 
   const groups = getGroupByColumns(
     group_by as GroupByColumnTypes,
@@ -125,90 +114,6 @@
     orderedGroups[gID] = [];
   });
   let entities: Record<string, string[]> = {};
-<<<<<<< HEAD
-=======
-
-  if (is_list) {
-    entities = Object.assign(orderedGroups, { [groupIds[0]]: issueIds });
-  } else {
-    entities = Object.assign(orderedGroups, { ...issueIds });
-  }
-
-  return (
-    <div className="relative size-full flex flex-col">
-      {groups && (
-        <MultipleSelectGroup containerRef={containerRef} entities={entities}>
-          {(helpers) => (
-            <>
-              <div
-                ref={containerRef}
-                className="size-full overflow-auto vertical-scrollbar scrollbar-lg vertical-scrollbar-margin-top-md"
-              >
-                {groups.map(
-                  (group: IGroupByColumn) =>
-                    validateEmptyIssueGroups(is_list ? issueIds : issueIds?.[group.id]) && (
-                      <ListGroup
-                        key={group.id}
-                        group={group}
-                        getGroupIndex={getGroupIndex}
-                        issueIds={issueIds}
-                        issuesMap={issuesMap}
-                        group_by={group_by}
-                        orderBy={orderBy}
-                        updateIssue={updateIssue}
-                        quickActions={quickActions}
-                        displayProperties={displayProperties}
-                        enableIssueQuickAdd={enableIssueQuickAdd}
-                        canEditProperties={canEditProperties}
-                        storeType={storeType}
-                        containerRef={containerRef}
-                        quickAddCallback={quickAddCallback}
-                        disableIssueCreation={disableIssueCreation}
-                        addIssuesToView={addIssuesToView}
-                        handleOnDrop={handleOnDrop}
-                        viewId={viewId}
-                        isCompletedCycle={isCompletedCycle}
-                        selectionHelpers={helpers}
-                      />
-                    )
-                )}
-              </div>
-              <IssueBulkOperationsRoot selectionHelpers={helpers} />
-            </>
-          )}
-        </MultipleSelectGroup>
-      )}
-    </div>
-  );
-});
-
-GroupByList.displayName = "GroupByList";
-
-export interface IList {
-  issueIds: TGroupedIssues | TUnGroupedIssues | any;
-  issuesMap: TIssueMap;
-  group_by: TIssueGroupByOptions | null;
-  orderBy: TIssueOrderByOptions | undefined;
-  updateIssue: ((projectId: string, issueId: string, data: Partial<TIssue>) => Promise<void>) | undefined;
-  quickActions: TRenderQuickActions;
-  displayProperties: IIssueDisplayProperties | undefined;
-  showEmptyGroup: boolean;
-  enableIssueQuickAdd: boolean;
-  canEditProperties: (projectId: string | undefined) => boolean;
-  quickAddCallback?: (
-    workspaceSlug: string,
-    projectId: string,
-    data: TIssue,
-    viewId?: string
-  ) => Promise<TIssue | undefined>;
-  viewId?: string;
-  disableIssueCreation?: boolean;
-  storeType: EIssuesStoreType;
-  handleOnDrop: (source: GroupDropLocation, destination: GroupDropLocation) => Promise<void>;
-  addIssuesToView?: (issueIds: string[]) => Promise<TIssue>;
-  isCompletedCycle?: boolean;
-}
->>>>>>> 17f83d64
 
   if (is_list) {
     entities = Object.assign(orderedGroups, { [groupIds[0]]: groupedIssueIds[ALL_ISSUES] });
@@ -224,7 +129,7 @@
             <>
               <div
                 ref={containerRef}
-                className="vertical-scrollbar scrollbar-lg relative h-full w-full overflow-auto vertical-scrollbar-margin-top-md"
+                className="size-full vertical-scrollbar scrollbar-lg relative overflow-auto vertical-scrollbar-margin-top-md"
               >
                 {groups.map((group: IGroupByColumn) => (
                   <ListGroup
