import React from "react";
import { observer } from "mobx-react-lite";
// components
import { ListGroupByHeaderRoot } from "./headers/group-by-root";
import { IssueBlocksList, ListInlineCreateIssueForm } from "components/issues";
// types
import { IEstimatePoint, IIssue, IIssueLabels, IProject, IState, IUserLite } from "types";
// constants
import { getValueFromObject } from "constants/issue";

export interface IGroupByList {
  issues: any;
  group_by: string | null;
  list: any;
  listKey: string;
  handleIssues: (group_by: string | null, issue: IIssue, action: "update" | "delete") => void;
  quickActions: (group_by: string | null, issue: IIssue) => React.ReactNode;
  display_properties: any;
  is_list?: boolean;
  enableQuickIssueCreate?: boolean;
}

const GroupByList: React.FC<IGroupByList> = observer((props) => {
  const {
    issues,
    group_by,
    list,
    listKey,
    handleIssues,
    quickActions,
    display_properties,
    is_list = false,
    enableQuickIssueCreate,
  } = props;

  return (
    <div className="relative w-full h-full">
      {list &&
        list.length > 0 &&
        list.map((_list: any) => (
          <div key={getValueFromObject(_list, listKey) as string} className={`flex-shrink-0 flex flex-col`}>
            <div className="flex-shrink-0 w-full py-1 sticky top-0 z-[2] px-3">
              <ListGroupByHeaderRoot
                column_id={getValueFromObject(_list, listKey) as string}
                column_value={_list}
                group_by={group_by}
                issues_count={
                  is_list ? issues?.length || 0 : issues?.[getValueFromObject(_list, listKey) as string]?.length || 0
                }
              />
            </div>
            {issues && (
              <IssueBlocksList
                columnId={getValueFromObject(_list, listKey) as string}
                issues={is_list ? issues : issues[getValueFromObject(_list, listKey) as string]}
                handleIssues={handleIssues}
                quickActions={quickActions}
                display_properties={display_properties}
              />
            )}
            {enableQuickIssueCreate && (
              <ListInlineCreateIssueForm
                groupId={getValueFromObject(_list, listKey) as string}
                prePopulatedData={{
                  [group_by!]: getValueFromObject(_list, listKey),
                }}
              />
            )}
          </div>
        ))}
    </div>
  );
});

// TODO: update all the types
export interface IList {
  issues: any;
  group_by: string | null;
  handleDragDrop?: (result: any) => void | undefined;
  handleIssues: (group_by: string | null, issue: IIssue, action: "update" | "delete") => void;
  quickActions: (group_by: string | null, issue: IIssue) => React.ReactNode;
  display_properties: any;
  states: IState[] | null;
  labels: IIssueLabels[] | null;
  members: IUserLite[] | null;
  projects: IProject[] | null;
  stateGroups: any;
  priorities: any;
  enableQuickIssueCreate?: boolean;
  estimates: IEstimatePoint[] | null;
}

export const List: React.FC<IList> = observer((props) => {
  const {
    issues,
    group_by,
    handleIssues,
    quickActions,
    display_properties,
    states,
    labels,
    members,
    projects,
    stateGroups,
    priorities,

    enableQuickIssueCreate,
  } = props;

  return (
    <div className="relative w-full h-full">
      {group_by === null && (
        <GroupByList
          issues={issues}
          group_by={group_by}
          list={[{ id: "null", title: "All Issues" }]}
          listKey={`id`}
          handleIssues={handleIssues}
          quickActions={quickActions}
          display_properties={display_properties}
<<<<<<< HEAD
          is_list={true}
=======
          is_list
          states={states}
          labels={labels}
          members={members}
          projects={projects}
          stateGroups={stateGroups}
          priorities={priorities}
          estimates={estimates}
>>>>>>> 10e35d9a
          enableQuickIssueCreate={enableQuickIssueCreate}
        />
      )}

      {group_by && group_by === "project" && projects && (
        <GroupByList
          issues={issues}
          group_by={group_by}
          list={projects}
          listKey={`id`}
          handleIssues={handleIssues}
          quickActions={quickActions}
          display_properties={display_properties}
          enableQuickIssueCreate={enableQuickIssueCreate}
        />
      )}

      {group_by && group_by === "state" && states && (
        <GroupByList
          issues={issues}
          group_by={group_by}
          list={states}
          listKey={`id`}
          handleIssues={handleIssues}
          quickActions={quickActions}
          display_properties={display_properties}
          enableQuickIssueCreate={enableQuickIssueCreate}
        />
      )}

      {group_by && group_by === "state_detail.group" && stateGroups && (
        <GroupByList
          issues={issues}
          group_by={group_by}
          list={stateGroups}
          listKey={`key`}
          handleIssues={handleIssues}
          quickActions={quickActions}
          display_properties={display_properties}
          enableQuickIssueCreate={enableQuickIssueCreate}
        />
      )}

      {group_by && group_by === "priority" && priorities && (
        <GroupByList
          issues={issues}
          group_by={group_by}
          list={priorities}
          listKey={`key`}
          handleIssues={handleIssues}
          quickActions={quickActions}
          display_properties={display_properties}
          enableQuickIssueCreate={enableQuickIssueCreate}
        />
      )}

      {group_by && group_by === "labels" && labels && (
        <GroupByList
          issues={issues}
          group_by={group_by}
          list={labels}
          listKey={`id`}
          handleIssues={handleIssues}
          quickActions={quickActions}
          display_properties={display_properties}
          enableQuickIssueCreate={enableQuickIssueCreate}
        />
      )}

      {group_by && group_by === "assignees" && members && (
        <GroupByList
          issues={issues}
          group_by={group_by}
          list={members}
          listKey={`member.id`}
          handleIssues={handleIssues}
          quickActions={quickActions}
          display_properties={display_properties}
          enableQuickIssueCreate={enableQuickIssueCreate}
        />
      )}

      {group_by && group_by === "created_by" && members && (
        <GroupByList
          issues={issues}
          group_by={group_by}
          list={members}
          listKey={`member.id`}
          handleIssues={handleIssues}
          quickActions={quickActions}
          display_properties={display_properties}
          enableQuickIssueCreate={enableQuickIssueCreate}
        />
      )}
    </div>
  );
});<|MERGE_RESOLUTION|>--- conflicted
+++ resolved
@@ -118,18 +118,7 @@
           handleIssues={handleIssues}
           quickActions={quickActions}
           display_properties={display_properties}
-<<<<<<< HEAD
-          is_list={true}
-=======
           is_list
-          states={states}
-          labels={labels}
-          members={members}
-          projects={projects}
-          stateGroups={stateGroups}
-          priorities={priorities}
-          estimates={estimates}
->>>>>>> 10e35d9a
           enableQuickIssueCreate={enableQuickIssueCreate}
         />
       )}
