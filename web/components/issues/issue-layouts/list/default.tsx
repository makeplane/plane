--- conflicted
+++ resolved
@@ -2,14 +2,9 @@
 import { observer } from "mobx-react-lite";
 // components
 import { ListGroupByHeaderRoot } from "./headers/group-by-root";
-<<<<<<< HEAD
-import { IssueBlock } from "./block";
-import { ListInlineCreateIssueForm } from "components/issues";
-=======
-import { IssueBlocksList } from "components/issues";
+import { IssueBlocksList, ListInlineCreateIssueForm } from "components/issues";
 // types
 import { IEstimatePoint, IIssue, IIssueLabels, IProject, IState, IUserLite } from "types";
->>>>>>> d95ea463
 // constants
 import { getValueFromObject } from "constants/issue";
 
@@ -28,12 +23,8 @@
   projects: IProject[] | null;
   stateGroups: any;
   priorities: any;
-<<<<<<< HEAD
-  estimates: any;
   enableQuickIssueCreate?: boolean;
-=======
   estimates: IEstimatePoint[] | null;
->>>>>>> d95ea463
 }
 
 const GroupByList: React.FC<IGroupByList> = observer((props) => {
@@ -115,12 +106,8 @@
   projects: IProject[] | null;
   stateGroups: any;
   priorities: any;
-<<<<<<< HEAD
-  estimates: any;
   enableQuickIssueCreate?: boolean;
-=======
   estimates: IEstimatePoint[] | null;
->>>>>>> d95ea463
 }
 
 export const List: React.FC<IList> = observer((props) => {
