--- conflicted
+++ resolved
@@ -2,7 +2,6 @@
 // components
 import { IssueBlocksList, ListQuickAddIssueForm } from "components/issues";
 // hooks
-import { TCreateModalStoreTypes } from "constants/issue";
 import { useCycle, useLabel, useMember, useModule, useProject, useProjectState } from "hooks/store";
 // constants
 // types
@@ -15,14 +14,9 @@
   TUnGroupedIssues,
   IGroupByColumn,
 } from "@plane/types";
-<<<<<<< HEAD
-// constants
-import { EIssuesStoreType } from "constants/issue";
-=======
-import { EIssueActions } from "../types";
->>>>>>> b3d3c0fb
 import { getGroupByColumns } from "../utils";
 import { HeaderGroupByCard } from "./headers/group-by-card";
+import { EIssuesStoreType } from "constants/issue";
 
 export interface IGroupByList {
   issueIds: TGroupedIssues | TUnGroupedIssues | any;
