import { FC, useEffect, useState, useRef } from "react";
<<<<<<< HEAD
=======
import { observer } from "mobx-react-lite";
>>>>>>> 7b88a2a8
import { useRouter } from "next/router";
import { useForm } from "react-hook-form";
import { PlusIcon } from "lucide-react";
// hooks
import { setPromiseToast } from "@plane/ui";
import { ISSUE_CREATED } from "constants/event-tracker";
import { createIssuePayload } from "helpers/issue.helper";
import { useEventTracker, useProject } from "hooks/store";
import useKeypress from "hooks/use-keypress";
import useOutsideClickDetector from "hooks/use-outside-click-detector";
// ui
// types
import { TIssue, IProject } from "@plane/types";
// helper
// constants

interface IInputProps {
  formKey: string;
  register: any;
  setFocus: any;
  projectDetail: IProject | null;
}
const Inputs: FC<IInputProps> = (props) => {
  const { formKey, register, setFocus, projectDetail } = props;

  useEffect(() => {
    setFocus(formKey);
  }, [formKey, setFocus]);

  return (
    <div className="flex w-full items-center gap-3">
      <div className="text-xs font-medium text-custom-text-400">{projectDetail?.identifier ?? "..."}</div>
      <input
        type="text"
        autoComplete="off"
        placeholder="Issue Title"
        {...register(formKey, {
          required: "Issue title is required.",
        })}
        className="w-full rounded-md bg-transparent px-2 py-3 text-sm font-medium leading-5 text-custom-text-200 outline-none"
      />
    </div>
  );
};

interface IListQuickAddIssueForm {
  prePopulatedData?: Partial<TIssue>;
  quickAddCallback?: (
    workspaceSlug: string,
    projectId: string,
    data: TIssue,
    viewId?: string
  ) => Promise<TIssue | undefined>;
  viewId?: string;
}

const defaultValues: Partial<TIssue> = {
  name: "",
};

export const ListQuickAddIssueForm: FC<IListQuickAddIssueForm> = observer((props) => {
  const { prePopulatedData, quickAddCallback, viewId } = props;
  // router
  const router = useRouter();
  const { workspaceSlug, projectId } = router.query;
  // hooks
  const { getProjectById } = useProject();
  const { captureIssueEvent } = useEventTracker();

  const projectDetail = (projectId && getProjectById(projectId.toString())) || undefined;

  const ref = useRef<HTMLFormElement>(null);

  const [isOpen, setIsOpen] = useState(false);
  const handleClose = () => setIsOpen(false);

  useKeypress("Escape", handleClose);
  useOutsideClickDetector(ref, handleClose);

  const {
    reset,
    handleSubmit,
    setFocus,
    register,
    formState: { errors, isSubmitting },
  } = useForm<TIssue>({ defaultValues });

  useEffect(() => {
    if (!isOpen) reset({ ...defaultValues });
  }, [isOpen, reset]);

  const onSubmitHandler = async (formData: TIssue) => {
    if (isSubmitting || !workspaceSlug || !projectId) return;

    reset({ ...defaultValues });

    const payload = createIssuePayload(projectId.toString(), {
      ...(prePopulatedData ?? {}),
      ...formData,
    });

    if (quickAddCallback) {
      const quickAddPromise = quickAddCallback(workspaceSlug.toString(), projectId.toString(), { ...payload }, viewId);
      setPromiseToast<any>(quickAddPromise, {
        loading: "Adding issue...",
        success: {
          title: "Success!",
          message: () => "Issue created successfully.",
        },
        error: {
          title: "Error!",
          message: (err) => err?.message || "Some error occurred. Please try again.",
        },
      });

      await quickAddPromise
        .then((res) => {
          captureIssueEvent({
            eventName: ISSUE_CREATED,
            payload: { ...res, state: "SUCCESS", element: "List quick add" },
            path: router.asPath,
          });
        })
        .catch(() => {
          captureIssueEvent({
            eventName: ISSUE_CREATED,
            payload: { ...payload, state: "FAILED", element: "List quick add" },
            path: router.asPath,
          });
        });
    }
  };

  return (
    <div
      className={`border-b border-t border-custom-border-200 bg-custom-background-100 ${
        errors && errors?.name && errors?.name?.message ? `border-red-500 bg-red-500/10` : ``
      }`}
    >
      {isOpen ? (
        <div className="shadow-custom-shadow-sm">
          <form
            ref={ref}
            onSubmit={handleSubmit(onSubmitHandler)}
            className="flex w-full items-center gap-x-3 border-[0.5px] border-t-0 border-custom-border-100 bg-custom-background-100 px-3"
          >
            <Inputs formKey={"name"} register={register} setFocus={setFocus} projectDetail={projectDetail ?? null} />
          </form>
          <div className="px-3 py-2 text-xs italic text-custom-text-200">{`Press 'Enter' to add another issue`}</div>
        </div>
      ) : (
        <div
          className="flex w-full cursor-pointer items-center gap-2 p-3 py-3 text-custom-primary-100"
          onClick={() => setIsOpen(true)}
        >
          <PlusIcon className="h-3.5 w-3.5 stroke-2" />
          <span className="text-sm font-medium text-custom-primary-100">New Issue</span>
        </div>
      )}
    </div>
  );
});<|MERGE_RESOLUTION|>--- conflicted
+++ resolved
@@ -1,8 +1,5 @@
 import { FC, useEffect, useState, useRef } from "react";
-<<<<<<< HEAD
-=======
 import { observer } from "mobx-react-lite";
->>>>>>> 7b88a2a8
 import { useRouter } from "next/router";
 import { useForm } from "react-hook-form";
 import { PlusIcon } from "lucide-react";
