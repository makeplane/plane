--- conflicted
+++ resolved
@@ -150,11 +150,7 @@
           onClick={() => setIsOpen(true)}
         >
           <PlusIcon className="h-3.5 w-3.5 stroke-2" />
-<<<<<<< HEAD
-          <span className="text-sm font-medium loader">New Issue</span>
-=======
           <span className="text-sm font-medium">New Issue</span>
->>>>>>> 90d5dd5a
         </div>
       )}
     </div>
