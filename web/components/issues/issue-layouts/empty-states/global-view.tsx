<<<<<<< HEAD
import { observer } from "mobx-react-lite";
// components
import { EmptyState } from "@/components/empty-state";
// constants
import { EMPTY_STATE_DETAILS, EmptyStateType } from "@/constants/empty-state";
import { EIssuesStoreType } from "@/constants/issue";
// hooks
import { useApplication, useEventTracker, useProject } from "@/hooks/store";
=======
import { observer } from "mobx-react";
import { Plus, PlusIcon } from "lucide-react";
// hooks
import { EmptyState } from "@/components/common";
import { useCommandPalette, useEventTracker, useProject } from "@/hooks/store";
// components
>>>>>>> 90d5dd5a
// assets

export const GlobalViewEmptyState: React.FC = observer(() => {
  // store hooks
<<<<<<< HEAD
  // store hooks
  const { workspaceProjectIds } = useProject();
  const {
    router: { globalViewId },
    commandPalette: commandPaletteStore,
  } = useApplication();
=======
  const { toggleCreateIssueModal, toggleCreateProjectModal } = useCommandPalette();
>>>>>>> 90d5dd5a
  const { setTrackElement } = useEventTracker();

  const isDefaultView = ["all-issues", "assigned", "created", "subscribed"].includes(globalViewId ?? "");
  const currentView = isDefaultView && globalViewId ? globalViewId : "custom-view";

  const emptyStateType =
    (workspaceProjectIds ?? []).length > 0 ? `workspace-${currentView}` : EmptyStateType.WORKSPACE_NO_PROJECTS;

  return (
    <EmptyState
      type={emptyStateType as keyof typeof EMPTY_STATE_DETAILS}
      size="sm"
      primaryButtonOnClick={
        (workspaceProjectIds ?? []).length > 0
          ? currentView !== "custom-view" && currentView !== "subscribed"
            ? () => {
                setTrackElement("All issues empty state");
                commandPaletteStore.toggleCreateIssueModal(true, EIssuesStoreType.PROJECT);
              }
            : undefined
          : () => {
              setTrackElement("All issues empty state");
              commandPaletteStore.toggleCreateProjectModal(true);
            }
      }
    />
  );
});<|MERGE_RESOLUTION|>--- conflicted
+++ resolved
@@ -1,37 +1,24 @@
-<<<<<<< HEAD
-import { observer } from "mobx-react-lite";
+import { observer } from "mobx-react";
+import { useRouter } from "next/router";
 // components
 import { EmptyState } from "@/components/empty-state";
 // constants
 import { EMPTY_STATE_DETAILS, EmptyStateType } from "@/constants/empty-state";
 import { EIssuesStoreType } from "@/constants/issue";
 // hooks
-import { useApplication, useEventTracker, useProject } from "@/hooks/store";
-=======
-import { observer } from "mobx-react";
-import { Plus, PlusIcon } from "lucide-react";
-// hooks
-import { EmptyState } from "@/components/common";
 import { useCommandPalette, useEventTracker, useProject } from "@/hooks/store";
-// components
->>>>>>> 90d5dd5a
 // assets
 
 export const GlobalViewEmptyState: React.FC = observer(() => {
-  // store hooks
-<<<<<<< HEAD
+  // router
+  const router = useRouter();
+  const { globalViewId } = router.query;
   // store hooks
   const { workspaceProjectIds } = useProject();
-  const {
-    router: { globalViewId },
-    commandPalette: commandPaletteStore,
-  } = useApplication();
-=======
   const { toggleCreateIssueModal, toggleCreateProjectModal } = useCommandPalette();
->>>>>>> 90d5dd5a
   const { setTrackElement } = useEventTracker();
 
-  const isDefaultView = ["all-issues", "assigned", "created", "subscribed"].includes(globalViewId ?? "");
+  const isDefaultView = ["all-issues", "assigned", "created", "subscribed"].includes(globalViewId?.toString() ?? "");
   const currentView = isDefaultView && globalViewId ? globalViewId : "custom-view";
 
   const emptyStateType =
@@ -46,12 +33,12 @@
           ? currentView !== "custom-view" && currentView !== "subscribed"
             ? () => {
                 setTrackElement("All issues empty state");
-                commandPaletteStore.toggleCreateIssueModal(true, EIssuesStoreType.PROJECT);
+                toggleCreateIssueModal(true, EIssuesStoreType.PROJECT);
               }
             : undefined
           : () => {
               setTrackElement("All issues empty state");
-              commandPaletteStore.toggleCreateProjectModal(true);
+              toggleCreateProjectModal(true);
             }
       }
     />
