import { useState } from "react";
import { observer } from "mobx-react-lite";
import { PlusIcon } from "lucide-react";
// mobx store
import { useMobxStore } from "lib/mobx/store-provider";
// hooks
import useToast from "hooks/use-toast";
// components
import { EmptyState } from "components/common";
import { ExistingIssuesListModal } from "components/core";
// ui
import { Button } from "@plane/ui";
// assets
import emptyIssue from "public/empty-state/issue.svg";
// types
import { ISearchIssueResponse } from "types";
import { EProjectStore } from "store/command-palette.store";

type Props = {
  workspaceSlug: string | undefined;
  projectId: string | undefined;
  cycleId: string | undefined;
};

export const CycleEmptyState: React.FC<Props> = observer((props) => {
  const { workspaceSlug, projectId, cycleId } = props;
  // states
  const [cycleIssuesListModal, setCycleIssuesListModal] = useState(false);

  const { cycleIssue: cycleIssueStore, commandPalette: commandPaletteStore, trackEvent: { setTrackElement } } = useMobxStore();

  const { setToastAlert } = useToast();

  const handleAddIssuesToCycle = async (data: ISearchIssueResponse[]) => {
    if (!workspaceSlug || !projectId || !cycleId) return;

    const issueIds = data.map((i) => i.id);

    await cycleIssueStore
      .addIssueToCycle(workspaceSlug.toString(), projectId.toString(), cycleId.toString(), issueIds)
      .catch(() => {
        setToastAlert({
          type: "error",
          title: "Error!",
          message: "Selected issues could not be added to the cycle. Please try again.",
        });
      });
  };

  return (
    <>
      <ExistingIssuesListModal
        isOpen={cycleIssuesListModal}
        handleClose={() => setCycleIssuesListModal(false)}
        searchParams={{ cycle: true }}
        handleOnSubmit={handleAddIssuesToCycle}
      />
      <div className="h-full w-full grid place-items-center">
        <EmptyState
          title="Cycle issues will appear here"
          description="Issues help you track individual pieces of work. With Issues, keep track of what's going on, who is working on it, and what's done."
          image={emptyIssue}
          primaryButton={{
            text: "New issue",
            icon: <PlusIcon className="h-3 w-3" strokeWidth={2} />,
<<<<<<< HEAD
            onClick: () => commandPaletteStore.toggleCreateIssueModal(true, EProjectStore.CYCLE),
=======
            onClick: () => {
              setTrackElement("CYCLE_EMPTY_STATE")
              commandPaletteStore.toggleCreateIssueModal(true)
            }
>>>>>>> 51dff319
          }}
          secondaryButton={
            <Button
              variant="neutral-primary"
              prependIcon={<PlusIcon className="h-3 w-3" strokeWidth={2} />}
              onClick={() => setCycleIssuesListModal(true)}
            >
              Add an existing issue
            </Button>
          }
        />
      </div>
    </>
  );
});<|MERGE_RESOLUTION|>--- conflicted
+++ resolved
@@ -27,7 +27,11 @@
   // states
   const [cycleIssuesListModal, setCycleIssuesListModal] = useState(false);
 
-  const { cycleIssue: cycleIssueStore, commandPalette: commandPaletteStore, trackEvent: { setTrackElement } } = useMobxStore();
+  const {
+    cycleIssue: cycleIssueStore,
+    commandPalette: commandPaletteStore,
+    trackEvent: { setTrackElement },
+  } = useMobxStore();
 
   const { setToastAlert } = useToast();
 
@@ -63,14 +67,10 @@
           primaryButton={{
             text: "New issue",
             icon: <PlusIcon className="h-3 w-3" strokeWidth={2} />,
-<<<<<<< HEAD
-            onClick: () => commandPaletteStore.toggleCreateIssueModal(true, EProjectStore.CYCLE),
-=======
             onClick: () => {
-              setTrackElement("CYCLE_EMPTY_STATE")
-              commandPaletteStore.toggleCreateIssueModal(true)
-            }
->>>>>>> 51dff319
+              setTrackElement("CYCLE_EMPTY_STATE");
+              commandPaletteStore.toggleCreateIssueModal(true, EProjectStore.CYCLE);
+            },
           }}
           secondaryButton={
             <Button
