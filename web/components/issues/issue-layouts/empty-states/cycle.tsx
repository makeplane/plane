import { useState } from "react";
import isEmpty from "lodash/isEmpty";
import size from "lodash/size";
import { observer } from "mobx-react-lite";
import { useRouter } from "next/router";
// hooks
// types
import { IIssueFilterOptions, ISearchIssueResponse } from "@plane/types";
// ui
import { TOAST_TYPE, setToast } from "@plane/ui";
import { ExistingIssuesListModal } from "@/components/core";
// components
import { EmptyState } from "@/components/empty-state";
// constants
import { EmptyStateType } from "@/constants/empty-state";
import { EIssueFilterType, EIssuesStoreType } from "@/constants/issue";
import { useApplication, useCycle, useEventTracker, useIssues } from "@/hooks/store";

export const CycleEmptyState: React.FC = observer(() => {
  // router
  const router = useRouter();
  const { workspaceSlug, projectId, cycleId } = router.query;
  // states
  const [cycleIssuesListModal, setCycleIssuesListModal] = useState(false);
  // store hooks
  const { getCycleById } = useCycle();
  const { issues, issuesFilter } = useIssues(EIssuesStoreType.CYCLE);
  const {
    commandPalette: { toggleCreateIssueModal },
  } = useApplication();
  const { setTrackElement } = useEventTracker();

  const cycleDetails = cycleId ? getCycleById(cycleId.toString()) : undefined;
  const userFilters = issuesFilter?.issueFilters?.filters;
  const activeLayout = issuesFilter?.issueFilters?.displayFilters?.layout;

  const handleAddIssuesToCycle = async (data: ISearchIssueResponse[]) => {
    if (!workspaceSlug || !projectId || !cycleId) return;

    const issueIds = data.map((i) => i.id);

    await issues
      .addIssueToCycle(workspaceSlug.toString(), projectId.toString(), cycleId.toString(), issueIds)
      .then(() =>
        setToast({
          type: TOAST_TYPE.SUCCESS,
          title: "Success!",
          message: "Issues added to the cycle successfully.",
        })
      )
      .catch(() =>
        setToast({
          type: TOAST_TYPE.ERROR,
          title: "Error!",
          message: "Selected issues could not be added to the cycle. Please try again.",
        })
      );
  };
  const issueFilterCount = size(
    Object.fromEntries(
      Object.entries(userFilters ?? {}).filter(([, value]) => value && Array.isArray(value) && value.length > 0)
    )
  );

  const isCompletedCycleSnapshotAvailable = !isEmpty(cycleDetails?.progress_snapshot ?? {});

<<<<<<< HEAD
  const handleClearAllFilters = () => {
    if (!workspaceSlug || !projectId || !cycleId) return;
    const newFilters: IIssueFilterOptions = {};
    Object.keys(userFilters ?? {}).forEach((key) => {
      newFilters[key as keyof IIssueFilterOptions] = null;
    });
    issuesFilter.updateFilters(
      workspaceSlug.toString(),
      projectId.toString(),
      EIssueFilterType.FILTERS,
      {
        ...newFilters,
      },
      cycleId.toString()
    );
  };

  const isEmptyFilters = issueFilterCount > 0;
  const isCompletedAndEmpty = isCompletedCycleSnapshotAvailable || cycleDetails?.status.toLowerCase() === "completed";
=======
  const isCompletedAndEmpty = isCompletedCycleSnapshotAvailable || cycleDetails?.status?.toLowerCase() === "completed";
>>>>>>> 69901701

  const emptyStateType = isCompletedAndEmpty
    ? EmptyStateType.PROJECT_CYCLE_COMPLETED_NO_ISSUES
    : isEmptyFilters
      ? EmptyStateType.PROJECT_EMPTY_FILTER
      : EmptyStateType.PROJECT_CYCLE_NO_ISSUES;
  const additionalPath = isCompletedAndEmpty ? undefined : activeLayout ?? "list";
  const emptyStateSize = isEmptyFilters ? "lg" : "sm";

  return (
    <div className="relative h-full w-full overflow-y-auto">
      <ExistingIssuesListModal
        workspaceSlug={workspaceSlug?.toString()}
        projectId={projectId?.toString()}
        isOpen={cycleIssuesListModal}
        handleClose={() => setCycleIssuesListModal(false)}
        searchParams={{ cycle: true }}
        handleOnSubmit={handleAddIssuesToCycle}
      />
      <div className="grid h-full w-full place-items-center">
        <EmptyState
          type={emptyStateType}
          additionalPath={additionalPath}
          size={emptyStateSize}
          primaryButtonOnClick={
            !isCompletedAndEmpty && !isEmptyFilters
              ? () => {
                  setTrackElement("Cycle issue empty state");
                  toggleCreateIssueModal(true, EIssuesStoreType.CYCLE);
                }
              : undefined
          }
          secondaryButtonOnClick={
            !isCompletedAndEmpty && isEmptyFilters ? handleClearAllFilters : () => setCycleIssuesListModal(true)
          }
        />
      </div>
    </div>
  );
});<|MERGE_RESOLUTION|>--- conflicted
+++ resolved
@@ -64,7 +64,6 @@
 
   const isCompletedCycleSnapshotAvailable = !isEmpty(cycleDetails?.progress_snapshot ?? {});
 
-<<<<<<< HEAD
   const handleClearAllFilters = () => {
     if (!workspaceSlug || !projectId || !cycleId) return;
     const newFilters: IIssueFilterOptions = {};
@@ -83,10 +82,7 @@
   };
 
   const isEmptyFilters = issueFilterCount > 0;
-  const isCompletedAndEmpty = isCompletedCycleSnapshotAvailable || cycleDetails?.status.toLowerCase() === "completed";
-=======
   const isCompletedAndEmpty = isCompletedCycleSnapshotAvailable || cycleDetails?.status?.toLowerCase() === "completed";
->>>>>>> 69901701
 
   const emptyStateType = isCompletedAndEmpty
     ? EmptyStateType.PROJECT_CYCLE_COMPLETED_NO_ISSUES
