--- conflicted
+++ resolved
@@ -1,8 +1,4 @@
 import { useState } from "react";
-<<<<<<< HEAD
-import { observer } from "mobx-react";
-=======
->>>>>>> 204e4a8c
 import isEmpty from "lodash/isEmpty";
 import { observer } from "mobx-react-lite";
 import { ISearchIssueResponse, TIssueLayouts } from "@plane/types";
@@ -71,8 +67,8 @@
   const emptyStateType = isCompletedAndEmpty
     ? EmptyStateType.PROJECT_CYCLE_COMPLETED_NO_ISSUES
     : isEmptyFilters
-      ? EmptyStateType.PROJECT_EMPTY_FILTER
-      : EmptyStateType.PROJECT_CYCLE_NO_ISSUES;
+    ? EmptyStateType.PROJECT_EMPTY_FILTER
+    : EmptyStateType.PROJECT_CYCLE_NO_ISSUES;
   const additionalPath = isCompletedAndEmpty ? undefined : activeLayout ?? "list";
   const emptyStateSize = isEmptyFilters ? "lg" : "sm";
 
