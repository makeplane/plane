import { useState } from "react";
import { observer } from "mobx-react-lite";
import { PlusIcon } from "lucide-react";
// mobx store
import { useMobxStore } from "lib/mobx/store-provider";
// hooks
import useToast from "hooks/use-toast";
// components
import { EmptyState } from "components/common";
import { ExistingIssuesListModal } from "components/core";
// ui
import { Button } from "@plane/ui";
// assets
import emptyIssue from "public/empty-state/issue.svg";
// types
import { ISearchIssueResponse } from "types";
<<<<<<< HEAD
import { EProjectStore } from "store_legacy/command-palette.store";
=======
import { EProjectStore } from "store/command-palette.store";
// constants
import { EUserWorkspaceRoles } from "constants/workspace";
>>>>>>> 7684a2c0

type Props = {
  workspaceSlug: string | undefined;
  projectId: string | undefined;
  cycleId: string | undefined;
};

export const CycleEmptyState: React.FC<Props> = observer((props) => {
  const { workspaceSlug, projectId, cycleId } = props;
  // states
  const [cycleIssuesListModal, setCycleIssuesListModal] = useState(false);

  const {
    cycleIssues: cycleIssueStore,
    commandPalette: commandPaletteStore,
    trackEvent: { setTrackElement },
    user: { currentProjectRole: userRole },
  } = useMobxStore();

  const { setToastAlert } = useToast();

  const handleAddIssuesToCycle = async (data: ISearchIssueResponse[]) => {
    if (!workspaceSlug || !projectId || !cycleId) return;

    const issueIds = data.map((i) => i.id);

    await cycleIssueStore.addIssueToCycle(workspaceSlug.toString(), cycleId.toString(), issueIds).catch(() => {
      setToastAlert({
        type: "error",
        title: "Error!",
        message: "Selected issues could not be added to the cycle. Please try again.",
      });
    });
  };

  const isEditingAllowed = !!userRole && userRole >= EUserWorkspaceRoles.MEMBER;

  return (
    <>
      <ExistingIssuesListModal
        isOpen={cycleIssuesListModal}
        handleClose={() => setCycleIssuesListModal(false)}
        searchParams={{ cycle: true }}
        handleOnSubmit={handleAddIssuesToCycle}
      />
      <div className="grid h-full w-full place-items-center">
        <EmptyState
          title="Cycle issues will appear here"
          description="Issues help you track individual pieces of work. With Issues, keep track of what's going on, who is working on it, and what's done."
          image={emptyIssue}
          primaryButton={{
            text: "New issue",
            icon: <PlusIcon className="h-3 w-3" strokeWidth={2} />,
            onClick: () => {
              setTrackElement("CYCLE_EMPTY_STATE");
              commandPaletteStore.toggleCreateIssueModal(true, EProjectStore.CYCLE);
            },
          }}
          secondaryButton={
            <Button
              variant="neutral-primary"
              prependIcon={<PlusIcon className="h-3 w-3" strokeWidth={2} />}
              onClick={() => setCycleIssuesListModal(true)}
              disabled={!isEditingAllowed}
            >
              Add an existing issue
            </Button>
          }
          disabled={!isEditingAllowed}
        />
      </div>
    </>
  );
});<|MERGE_RESOLUTION|>--- conflicted
+++ resolved
@@ -14,13 +14,9 @@
 import emptyIssue from "public/empty-state/issue.svg";
 // types
 import { ISearchIssueResponse } from "types";
-<<<<<<< HEAD
 import { EProjectStore } from "store_legacy/command-palette.store";
-=======
-import { EProjectStore } from "store/command-palette.store";
 // constants
 import { EUserWorkspaceRoles } from "constants/workspace";
->>>>>>> 7684a2c0
 
 type Props = {
   workspaceSlug: string | undefined;
