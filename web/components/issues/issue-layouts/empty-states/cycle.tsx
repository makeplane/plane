--- conflicted
+++ resolved
@@ -10,15 +10,10 @@
 import { EmptyState } from "@/components/empty-state";
 // types
 // constants
-<<<<<<< HEAD
-import { EIssuesStoreType } from "constants/issue";
-import { EmptyStateType } from "constants/empty-state";
-import { E_CYCLE_ISSUES_EMPTY_STATE } from "constants/event-tracker";
-=======
 import { EmptyStateType } from "@/constants/empty-state";
+import { E_CYCLE_ISSUES_EMPTY_STATE } from "@/constants/event-tracker";
 import { EIssuesStoreType } from "@/constants/issue";
 import { useApplication, useCycle, useEventTracker, useIssues } from "@/hooks/store";
->>>>>>> 15c7deb2
 
 type Props = {
   workspaceSlug: string | undefined;
