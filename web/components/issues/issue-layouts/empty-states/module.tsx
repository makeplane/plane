--- conflicted
+++ resolved
@@ -1,15 +1,9 @@
 import { useState } from "react";
 import size from "lodash/size";
 import { observer } from "mobx-react-lite";
-<<<<<<< HEAD
 import { useRouter } from "next/router";
-// hooks
 // types
 import { IIssueFilterOptions, ISearchIssueResponse } from "@plane/types";
-=======
-// types
-import { ISearchIssueResponse, TIssueLayouts } from "@plane/types";
->>>>>>> 90d5dd5a
 // ui
 import { TOAST_TYPE, setToast } from "@plane/ui";
 // components
@@ -17,14 +11,9 @@
 import { EmptyState } from "@/components/empty-state";
 // constants
 import { EmptyStateType } from "@/constants/empty-state";
-<<<<<<< HEAD
 import { EIssueFilterType, EIssuesStoreType } from "@/constants/issue";
-import { useApplication, useEventTracker, useIssues } from "@/hooks/store";
-=======
-import { EIssuesStoreType } from "@/constants/issue";
 // hooks
-import { useCommandPalette, useEventTracker, useIssues } from "@/hooks/store";
->>>>>>> 90d5dd5a
+import { useCommandPalette, useEventTracker, useIssues } from "@/hooks/store"
 
 export const ModuleEmptyState: React.FC = observer(() => {
   // router
@@ -33,15 +22,8 @@
   // states
   const [moduleIssuesListModal, setModuleIssuesListModal] = useState(false);
   // store hooks
-<<<<<<< HEAD
-  const { issues, issuesFilter } = useIssues(EIssuesStoreType.MODULE);
-  const {
-    commandPalette: { toggleCreateIssueModal },
-  } = useApplication();
-=======
-  const { issues } = useIssues(EIssuesStoreType.MODULE);
+  const { issues,issuesFilter } = useIssues(EIssuesStoreType.MODULE);
   const { toggleCreateIssueModal } = useCommandPalette();
->>>>>>> 90d5dd5a
   const { setTrackElement } = useEventTracker();
 
   const userFilters = issuesFilter?.issueFilters?.filters;
