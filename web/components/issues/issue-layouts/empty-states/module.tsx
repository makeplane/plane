--- conflicted
+++ resolved
@@ -1,14 +1,9 @@
 import { useState } from "react";
 import { observer } from "mobx-react-lite";
 // hooks
-<<<<<<< HEAD
 import { useApplication, useEventTracker, useIssues } from "hooks/store";
-import useToast from "hooks/use-toast";
-=======
-import { useApplication, useEventTracker, useIssues, useUser } from "hooks/store";
 // ui
 import { TOAST_TYPE, setToast } from "@plane/ui";
->>>>>>> 921b9078
 // components
 import { ExistingIssuesListModal } from "components/core";
 import { EmptyState } from "components/empty-state";
@@ -37,15 +32,6 @@
     commandPalette: { toggleCreateIssueModal },
   } = useApplication();
   const { setTrackElement } = useEventTracker();
-<<<<<<< HEAD
-  // toast alert
-  const { setToastAlert } = useToast();
-=======
-  const {
-    membership: { currentProjectRole: userRole },
-    currentUser,
-  } = useUser();
->>>>>>> 921b9078
 
   const handleAddIssuesToModule = async (data: ISearchIssueResponse[]) => {
     if (!workspaceSlug || !projectId || !moduleId) return;
