--- conflicted
+++ resolved
@@ -1,25 +1,11 @@
 import { useState } from "react";
 import { observer } from "mobx-react-lite";
-<<<<<<< HEAD
 // hooks
 import { useApplication, useEventTracker, useIssues } from "hooks/store";
 // ui
-=======
-import { useTheme } from "next-themes";
-import { PlusIcon } from "lucide-react";
-// hooks
->>>>>>> b3d3c0fb
 import { TOAST_TYPE, setToast } from "@plane/ui";
 import { ExistingIssuesListModal } from "components/core";
-<<<<<<< HEAD
 import { EmptyState } from "components/empty-state";
-// types
-import { ISearchIssueResponse, TIssueLayouts } from "@plane/types";
-// constants
-import { EIssuesStoreType } from "constants/issue";
-import { EmptyStateType } from "constants/empty-state";
-=======
-import { EmptyState, getEmptyStateImagePath } from "components/empty-state";
 import { EMPTY_FILTER_STATE_DETAILS, MODULE_EMPTY_STATE_DETAILS } from "constants/empty-state";
 import { EIssuesStoreType } from "constants/issue";
 import { EUserProjectRoles } from "constants/project";
@@ -29,7 +15,8 @@
 // types
 import { ISearchIssueResponse, TIssueLayouts } from "@plane/types";
 // constants
->>>>>>> b3d3c0fb
+import { EIssuesStoreType } from "constants/issue";
+import { EmptyStateType } from "constants/empty-state";
 
 type Props = {
   workspaceSlug: string | undefined;
