import size from "lodash/size";
import { observer } from "mobx-react-lite";
import { useRouter } from "next/router";
<<<<<<< HEAD
import size from "lodash/size";
// hooks
import { useIssues } from "hooks/store";
// components
import { EmptyState } from "components/empty-state";
// constants
import { EIssueFilterType, EIssuesStoreType } from "constants/issue";
import { EmptyStateType } from "constants/empty-state";
=======
import { useTheme } from "next-themes";
// hooks
import { EmptyState, getEmptyStateImagePath } from "components/empty-state";
import { EMPTY_FILTER_STATE_DETAILS, EMPTY_ISSUE_STATE_DETAILS } from "constants/empty-state";
import { EIssueFilterType, EIssuesStoreType } from "constants/issue";
import { EUserProjectRoles } from "constants/project";
import { useIssues, useUser } from "hooks/store";
// components
// constants
>>>>>>> b3d3c0fb
// types
import { IIssueFilterOptions } from "@plane/types";

export const ProjectArchivedEmptyState: React.FC = observer(() => {
  // router
  const router = useRouter();
  const { workspaceSlug, projectId } = router.query;
  // theme
  // store hooks
  const { issuesFilter } = useIssues(EIssuesStoreType.ARCHIVED);

  const userFilters = issuesFilter?.issueFilters?.filters;
  const activeLayout = issuesFilter?.issueFilters?.displayFilters?.layout;

  const issueFilterCount = size(
    Object.fromEntries(
      Object.entries(userFilters ?? {}).filter(([, value]) => value && Array.isArray(value) && value.length > 0)
    )
  );

  const handleClearAllFilters = () => {
    if (!workspaceSlug || !projectId) return;
    const newFilters: IIssueFilterOptions = {};
    Object.keys(userFilters ?? {}).forEach((key) => {
      newFilters[key as keyof IIssueFilterOptions] = null;
    });
    issuesFilter.updateFilters(workspaceSlug.toString(), projectId.toString(), EIssueFilterType.FILTERS, {
      ...newFilters,
    });
  };

  const emptyStateType =
    issueFilterCount > 0 ? EmptyStateType.PROJECT_ARCHIVED_EMPTY_FILTER : EmptyStateType.PROJECT_ARCHIVED_NO_ISSUES;
  const additionalPath = issueFilterCount > 0 ? activeLayout ?? "list" : undefined;

  return (
    <div className="relative h-full w-full overflow-y-auto">
      <EmptyState
        type={emptyStateType}
        additionalPath={additionalPath}
        primaryButtonLink={
          issueFilterCount > 0 ? undefined : `/${workspaceSlug}/projects/${projectId}/settings/automations`
        }
        secondaryButtonOnClick={issueFilterCount > 0 ? handleClearAllFilters : undefined}
      />
    </div>
  );
});<|MERGE_RESOLUTION|>--- conflicted
+++ resolved
@@ -1,26 +1,17 @@
 import size from "lodash/size";
 import { observer } from "mobx-react-lite";
 import { useRouter } from "next/router";
-<<<<<<< HEAD
-import size from "lodash/size";
 // hooks
+import { EmptyState, getEmptyStateImagePath } from "components/empty-state";
+import { EMPTY_FILTER_STATE_DETAILS, EMPTY_ISSUE_STATE_DETAILS } from "constants/empty-state";
+import { EIssueFilterType, EIssuesStoreType } from "constants/issue";
+import { EUserProjectRoles } from "constants/project";
 import { useIssues } from "hooks/store";
 // components
 import { EmptyState } from "components/empty-state";
 // constants
 import { EIssueFilterType, EIssuesStoreType } from "constants/issue";
 import { EmptyStateType } from "constants/empty-state";
-=======
-import { useTheme } from "next-themes";
-// hooks
-import { EmptyState, getEmptyStateImagePath } from "components/empty-state";
-import { EMPTY_FILTER_STATE_DETAILS, EMPTY_ISSUE_STATE_DETAILS } from "constants/empty-state";
-import { EIssueFilterType, EIssuesStoreType } from "constants/issue";
-import { EUserProjectRoles } from "constants/project";
-import { useIssues, useUser } from "hooks/store";
-// components
-// constants
->>>>>>> b3d3c0fb
 // types
 import { IIssueFilterOptions } from "@plane/types";
 
