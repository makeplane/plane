import { observer } from "mobx-react-lite";
import { PlusIcon } from "lucide-react";
// hooks
import { useApplication } from "hooks/store";
// components
import { NewEmptyState } from "components/common/new-empty-state";
// constants
import { EUserWorkspaceRoles } from "constants/workspace";
// assets
import emptyIssue from "public/empty-state/empty_issues.webp";
import { EProjectStore } from "store_legacy/command-palette.store";

export const ProjectEmptyState: React.FC = observer(() => {
  // store hooks
  const {
    commandPalette: commandPaletteStore,
<<<<<<< HEAD
    eventTracker: { setTrackElement },
  } = useApplication();
=======
    trackEvent: { setTrackElement },
    user: { currentProjectRole },
  } = useMobxStore();
>>>>>>> 7684a2c0

  const isEditingAllowed = !!currentProjectRole && currentProjectRole >= EUserWorkspaceRoles.MEMBER;

  return (
    <div className="grid h-full w-full place-items-center">
      <NewEmptyState
        title="Create an issue and assign it to someone, even yourself"
        description="Think of issues as jobs, tasks, work, or JTBD. Which we like. An issue and its sub-issues are usually time-based actionables assigned to members of your team. Your team creates, assigns, and completes issues to move your project towards its goal."
        image={emptyIssue}
        comicBox={{
          title: "Issues are building blocks in Plane.",
          direction: "left",
          description:
            "Redesign the Plane UI, Rebrand the company, or Launch the new fuel injection system are examples of issues that likely have sub-issues.",
        }}
        primaryButton={{
          text: "Create your first issue",
          icon: <PlusIcon className="h-3 w-3" strokeWidth={2} />,
          onClick: () => {
            setTrackElement("PROJECT_EMPTY_STATE");
            commandPaletteStore.toggleCreateIssueModal(true, EProjectStore.PROJECT);
          },
        }}
        disabled={!isEditingAllowed}
      />
    </div>
  );
});<|MERGE_RESOLUTION|>--- conflicted
+++ resolved
@@ -1,7 +1,7 @@
 import { observer } from "mobx-react-lite";
 import { PlusIcon } from "lucide-react";
 // hooks
-import { useApplication } from "hooks/store";
+import { useApplication, useUser } from "hooks/store";
 // components
 import { NewEmptyState } from "components/common/new-empty-state";
 // constants
@@ -14,14 +14,11 @@
   // store hooks
   const {
     commandPalette: commandPaletteStore,
-<<<<<<< HEAD
     eventTracker: { setTrackElement },
   } = useApplication();
-=======
-    trackEvent: { setTrackElement },
-    user: { currentProjectRole },
-  } = useMobxStore();
->>>>>>> 7684a2c0
+  const {
+    membership: { currentProjectRole },
+  } = useUser();
 
   const isEditingAllowed = !!currentProjectRole && currentProjectRole >= EUserWorkspaceRoles.MEMBER;
 
