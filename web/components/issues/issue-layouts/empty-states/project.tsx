import { observer } from "mobx-react-lite";
import { PlusIcon } from "lucide-react";
// mobx store
import { useMobxStore } from "lib/mobx/store-provider";
// components
import { EmptyState } from "components/common";
// assets
import emptyIssue from "public/empty-state/issue.svg";
import { EProjectStore } from "store/command-palette.store";

export const ProjectEmptyState: React.FC = observer(() => {
  const { commandPalette: commandPaletteStore, trackEvent: { setTrackElement } } = useMobxStore();

  return (
    <div className="h-full w-full grid place-items-center">
      <EmptyState
        title="Project issues will appear here"
        description="Issues help you track individual pieces of work. With Issues, keep track of what's going on, who is working on it, and what's done."
        image={emptyIssue}
        primaryButton={{
          text: "New issue",
          icon: <PlusIcon className="h-3 w-3" strokeWidth={2} />,
<<<<<<< HEAD
          onClick: () => commandPaletteStore.toggleCreateIssueModal(true, EProjectStore.PROJECT),
=======
          onClick: () => {
            setTrackElement("PROJECT_EMPTY_STATE");
            commandPaletteStore.toggleCreateIssueModal(true)
          }
>>>>>>> 51dff319
        }}
      />
    </div>
  );
});<|MERGE_RESOLUTION|>--- conflicted
+++ resolved
@@ -9,7 +9,10 @@
 import { EProjectStore } from "store/command-palette.store";
 
 export const ProjectEmptyState: React.FC = observer(() => {
-  const { commandPalette: commandPaletteStore, trackEvent: { setTrackElement } } = useMobxStore();
+  const {
+    commandPalette: commandPaletteStore,
+    trackEvent: { setTrackElement },
+  } = useMobxStore();
 
   return (
     <div className="h-full w-full grid place-items-center">
@@ -20,14 +23,10 @@
         primaryButton={{
           text: "New issue",
           icon: <PlusIcon className="h-3 w-3" strokeWidth={2} />,
-<<<<<<< HEAD
-          onClick: () => commandPaletteStore.toggleCreateIssueModal(true, EProjectStore.PROJECT),
-=======
           onClick: () => {
             setTrackElement("PROJECT_EMPTY_STATE");
-            commandPaletteStore.toggleCreateIssueModal(true)
-          }
->>>>>>> 51dff319
+            commandPaletteStore.toggleCreateIssueModal(true, EProjectStore.PROJECT);
+          },
         }}
       />
     </div>
