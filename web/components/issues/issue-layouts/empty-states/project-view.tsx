--- conflicted
+++ resolved
@@ -10,14 +10,13 @@
 import { useRouter } from "next/router";
 
 export const ProjectViewEmptyState: React.FC = observer(() => {
-<<<<<<< HEAD
   const router = useRouter();
   const { viewId } = router.query as { viewId: string };
 
-  const { commandPalette: commandPaletteStore } = useMobxStore();
-=======
-  const { commandPalette: commandPaletteStore, trackEvent: { setTrackElement } } = useMobxStore();
->>>>>>> 51dff319
+  const {
+    commandPalette: commandPaletteStore,
+    trackEvent: { setTrackElement },
+  } = useMobxStore();
 
   return (
     <div className="h-full w-full grid place-items-center">
@@ -28,14 +27,10 @@
         primaryButton={{
           text: "New issue",
           icon: <PlusIcon className="h-3 w-3" strokeWidth={2} />,
-<<<<<<< HEAD
-          onClick: () => commandPaletteStore.toggleCreateIssueModal(true, EProjectStore.PROJECT_VIEW),
-=======
           onClick: () => {
             setTrackElement("VIEW_EMPTY_STATE");
-            commandPaletteStore.toggleCreateIssueModal(true)
-          }
->>>>>>> 51dff319
+            commandPaletteStore.toggleCreateIssueModal(true, EProjectStore.PROJECT_VIEW);
+          },
         }}
       />
     </div>
