--- conflicted
+++ resolved
@@ -21,24 +21,6 @@
   const isCreatingIssueAllowed = !!currentProjectRole && currentProjectRole >= EUserProjectRoles.MEMBER;
 
   return (
-<<<<<<< HEAD
-    <div className="relative h-full w-full overflow-y-auto">
-      <div className="grid h-full w-full place-items-center">
-        <EmptyState
-          title="View issues will appear here"
-          description="Issues help you track individual pieces of work. With Issues, keep track of what's going on, who is working on it, and what's done."
-          image={emptyIssue}
-          primaryButton={{
-            text: "New issue",
-            icon: <PlusIcon className="h-3 w-3" strokeWidth={2} />,
-            onClick: () => {
-              setTrackElement("View issue empty state");
-              commandPaletteStore.toggleCreateIssueModal(true, EIssuesStoreType.PROJECT_VIEW);
-            },
-          }}
-        />
-      </div>
-=======
     <div className="grid h-full w-full place-items-center">
       <EmptyState
         title="View issues will appear here"
@@ -57,7 +39,6 @@
             : undefined
         }
       />
->>>>>>> 90d5dd5a
     </div>
   );
 });