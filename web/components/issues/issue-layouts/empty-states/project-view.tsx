import { observer } from "mobx-react";
import { PlusIcon } from "lucide-react";
// components
import { EmptyState } from "@/components/common";
// constants
<<<<<<< HEAD
import { E_VIEW_ISSUES_EMPTY_STATE } from "@/constants/event-tracker";
=======
>>>>>>> 7061ef46
import { EIssuesStoreType } from "@/constants/issue";
import { EUserProjectRoles } from "@/constants/project";
// hooks
import { useCommandPalette, useEventTracker, useUser } from "@/hooks/store";
// assets
import emptyIssue from "public/empty-state/issue.svg";

export const ProjectViewEmptyState: React.FC = observer(() => {
  // store hooks
  const { toggleCreateIssueModal } = useCommandPalette();
  const { setTrackElement } = useEventTracker();
  const {
    membership: { currentProjectRole },
  } = useUser();
  // auth
  const isCreatingIssueAllowed = !!currentProjectRole && currentProjectRole >= EUserProjectRoles.MEMBER;

  return (
    <div className="grid h-full w-full place-items-center">
      <EmptyState
        title="View issues will appear here"
        description="Issues help you track individual pieces of work. With Issues, keep track of what's going on, who is working on it, and what's done."
        image={emptyIssue}
<<<<<<< HEAD
        primaryButton={{
          text: "New issue",
          icon: <PlusIcon className="h-3 w-3" strokeWidth={2} />,
          onClick: () => {
            setTrackElement(E_VIEW_ISSUES_EMPTY_STATE);
            commandPaletteStore.toggleCreateIssueModal(true, EIssuesStoreType.PROJECT_VIEW);
          },
        }}
=======
        primaryButton={
          isCreatingIssueAllowed
            ? {
                text: "New issue",
                icon: <PlusIcon className="h-3 w-3" strokeWidth={2} />,
                onClick: () => {
                  setTrackElement("View issue empty state");
                  toggleCreateIssueModal(true, EIssuesStoreType.PROJECT_VIEW);
                },
              }
            : undefined
        }
>>>>>>> 7061ef46
      />
    </div>
  );
});<|MERGE_RESOLUTION|>--- conflicted
+++ resolved
@@ -3,10 +3,7 @@
 // components
 import { EmptyState } from "@/components/common";
 // constants
-<<<<<<< HEAD
 import { E_VIEW_ISSUES_EMPTY_STATE } from "@/constants/event-tracker";
-=======
->>>>>>> 7061ef46
 import { EIssuesStoreType } from "@/constants/issue";
 import { EUserProjectRoles } from "@/constants/project";
 // hooks
@@ -30,29 +27,18 @@
         title="View issues will appear here"
         description="Issues help you track individual pieces of work. With Issues, keep track of what's going on, who is working on it, and what's done."
         image={emptyIssue}
-<<<<<<< HEAD
-        primaryButton={{
-          text: "New issue",
-          icon: <PlusIcon className="h-3 w-3" strokeWidth={2} />,
-          onClick: () => {
-            setTrackElement(E_VIEW_ISSUES_EMPTY_STATE);
-            commandPaletteStore.toggleCreateIssueModal(true, EIssuesStoreType.PROJECT_VIEW);
-          },
-        }}
-=======
         primaryButton={
           isCreatingIssueAllowed
             ? {
                 text: "New issue",
                 icon: <PlusIcon className="h-3 w-3" strokeWidth={2} />,
                 onClick: () => {
-                  setTrackElement("View issue empty state");
+                  setTrackElement(E_VIEW_ISSUES_EMPTY_STATE);
                   toggleCreateIssueModal(true, EIssuesStoreType.PROJECT_VIEW);
                 },
               }
             : undefined
         }
->>>>>>> 7061ef46
       />
     </div>
   );
