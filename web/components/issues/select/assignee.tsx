import { useRouter } from "next/router";

import useSWR from "swr";

// services
<<<<<<< HEAD
import projectServices from "services/project.service/project.service";
=======
import { ProjectService } from "services/project";
>>>>>>> d80a5935
// ui
import { AssigneesList, Avatar, CustomSearchSelect, Icon } from "components/ui";
// fetch-keys
import { PROJECT_MEMBERS } from "constants/fetch-keys";

export type Props = {
  projectId: string;
  value: string[];
  onChange: (value: string[]) => void;
};

const projectService = new ProjectService();

export const IssueAssigneeSelect: React.FC<Props> = ({ projectId, value = [], onChange }) => {
  const router = useRouter();
  const { workspaceSlug } = router.query;

  const { data: members } = useSWR(
    workspaceSlug && projectId ? PROJECT_MEMBERS(projectId as string) : null,
    workspaceSlug && projectId
      ? () => projectService.projectMembers(workspaceSlug as string, projectId as string)
      : null
  );

  const options = members?.map((member) => ({
    value: member.member.id,
    query: member.member.display_name ?? "",
    content: (
      <div className="flex items-center gap-2">
        <Avatar user={member.member} />
        {member.member.is_bot ? member.member.first_name : member.member.display_name}
      </div>
    ),
  }));

  return (
    <CustomSearchSelect
      value={value}
      onChange={onChange}
      options={options}
      customButton={
        <div className="flex items-center gap-2 cursor-pointer text-xs text-custom-text-200">
          {value && value.length > 0 && Array.isArray(value) ? (
            <div className="-my-0.5 flex items-center justify-center gap-2">
              <AssigneesList userIds={value} length={3} showLength={true} />
            </div>
          ) : (
            <div className="flex items-center justify-center gap-2 px-1.5 py-1 rounded shadow-sm border border-custom-border-300 hover:bg-custom-background-80">
              <Icon iconName="person" className="!text-base !leading-4" />
              <span className="text-custom-text-200">Assignee</span>
            </div>
          )}
        </div>
      }
      multiple
      noChevron
    />
  );
};<|MERGE_RESOLUTION|>--- conflicted
+++ resolved
@@ -3,11 +3,7 @@
 import useSWR from "swr";
 
 // services
-<<<<<<< HEAD
-import projectServices from "services/project.service/project.service";
-=======
 import { ProjectService } from "services/project";
->>>>>>> d80a5935
 // ui
 import { AssigneesList, Avatar, CustomSearchSelect, Icon } from "components/ui";
 // fetch-keys
