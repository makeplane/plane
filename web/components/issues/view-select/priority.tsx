--- conflicted
+++ resolved
@@ -60,18 +60,11 @@
       }}
       maxHeight="md"
       customButton={
-<<<<<<< HEAD
         <button
           type="button"
           className={`grid place-items-center rounded ${isNotAllowed ? "cursor-not-allowed" : "cursor-pointer"} ${
             noBorder ? "" : "h-6 w-6 border shadow-sm"
           } ${
-=======
-        <div
-          className={`grid place-items-center rounded ${
-            isNotAllowed ? "cursor-not-allowed" : "cursor-pointer"
-          } ${noBorder ? "" : "h-6 w-6 border shadow-sm"} ${
->>>>>>> c6e021d4
             noBorder
               ? ""
               : issue.priority === "urgent"
@@ -98,7 +91,7 @@
               {noBorder ? capitalizeFirstLetter(issue.priority ?? "None") : ""}
             </span>
           </Tooltip>
-        </div>
+        </button>
       }
       noChevron
       disabled={isNotAllowed}
