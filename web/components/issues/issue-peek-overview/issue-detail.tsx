--- conflicted
+++ resolved
@@ -144,22 +144,6 @@
         )}
       </div>
       <span>{errors.name ? errors.name.message : null}</span>
-<<<<<<< HEAD
-      {/* <RichTextEditor
-        dragDropEnabled
-        cancelUploadImage={fileService.cancelUpload}
-        uploadFile={fileService.getUploadFileFunction(workspaceSlug)}
-        deleteFile={fileService.deleteImage}
-        value={issue?.description_html}
-        debouncedUpdatesEnabled={false}
-        onChange={(description: Object, description_html: string) => {
-          debouncedIssueDescription(description_html);
-        }}
-        customClassName="mt-0"
-        mentionSuggestions={editorSuggestions.mentionSuggestions}
-        mentionHighlights={editorSuggestions.mentionHighlights}
-      /> */}
-=======
       <div className="relative">
         <Controller
           name="description_html"
@@ -195,7 +179,6 @@
           {isSubmitting === "submitting" ? "Saving..." : "Saved"}
         </div>
       </div>
->>>>>>> 35f8ffa5
       <IssueReaction
         issueReactions={issueReactions}
         user={user}
