--- conflicted
+++ resolved
@@ -137,17 +137,13 @@
       });
   };
 
-<<<<<<< HEAD
   const handleCycleOrModuleChange = async () => {
     if (!workspaceSlug || !projectId) return;
 
     await fetchPeekIssueDetails(workspaceSlug, projectId, issue.id);
   };
 
-  const handleEditLink = (link: linkDetails) => {
-=======
   const handleEditLink = (link: ILinkDetails) => {
->>>>>>> aec50e2c
     setSelectedLinkToUpdate(link);
     setLinkModal(true);
   };
