--- conflicted
+++ resolved
@@ -1,9 +1,5 @@
 import { FC, ReactNode, useState } from "react";
 import { useRouter } from "next/router";
-<<<<<<< HEAD
-=======
-import { MoveRight, MoveDiagonal, Bell, Link2, Trash2 } from "lucide-react";
->>>>>>> cc26f604
 import { observer } from "mobx-react-lite";
 import useSWR from "swr";
 import { MoveRight, MoveDiagonal, Bell, Link2, Trash2 } from "lucide-react";
