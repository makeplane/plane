--- conflicted
+++ resolved
@@ -26,15 +26,11 @@
   issueCommentRemove: (commentId: string) => void;
   issueCommentReactionCreate: (commentId: string, reaction: string) => void;
   issueCommentReactionRemove: (commentId: string, reaction: string) => void;
-<<<<<<< HEAD
-
-=======
   issueSubscriptionCreate: () => void;
   issueSubscriptionRemove: () => void;
   states: any;
   members: any;
   priorities: any;
->>>>>>> dcb924bf
   children: ReactNode;
 }
 
@@ -71,15 +67,11 @@
     issueCommentRemove,
     issueCommentReactionCreate,
     issueCommentReactionRemove,
-<<<<<<< HEAD
-
-=======
     issueSubscriptionCreate,
     issueSubscriptionRemove,
     states,
     members,
     priorities,
->>>>>>> dcb924bf
     children,
   } = props;
 
