--- conflicted
+++ resolved
@@ -3,8 +3,6 @@
 import { observer } from "mobx-react-lite";
 import useSWR from "swr";
 import { MoveRight, MoveDiagonal, Bell, Link2, Trash2 } from "lucide-react";
-// mobx store
-import { useMobxStore } from "lib/mobx/store-provider";
 // components
 import { PeekOverviewIssueDetails } from "./issue-detail";
 import { PeekOverviewProperties } from "./properties";
@@ -16,13 +14,7 @@
 import { IIssue } from "types";
 import { RootStore } from "store/root";
 // hooks
-<<<<<<< HEAD
 import { useMobxStore } from "lib/mobx/store-provider";
-=======
-import useToast from "hooks/use-toast";
-// helpers
-import { copyUrlToClipboard } from "helpers/string.helper";
->>>>>>> 91878fb3
 
 interface IIssueView {
   workspaceSlug: string;
