import { FC, ReactNode } from "react";
import { useRouter } from "next/router";
import useSWR from "swr";
import { observer } from "mobx-react-lite";
// components
import { IssueView } from "./view";
// hooks
import { useMobxStore } from "lib/mobx/store-provider";
// types
import { IIssue } from "types";
<<<<<<< HEAD
import { RootStore } from "store/root";
// hooks
import useToast from "hooks/use-toast";
// helpers
import { copyUrlToClipboard } from "helpers/string.helper";
=======
>>>>>>> 91878fb3

interface IIssuePeekOverview {
  workspaceSlug: string;
  projectId: string;
  issueId: string;
  handleIssue: (issue: Partial<IIssue>) => void;
<<<<<<< HEAD
  isArchived?: boolean;
  children: ReactNode;
=======
  children?: ReactNode;
>>>>>>> 91878fb3
}

export const IssuePeekOverview: FC<IIssuePeekOverview> = observer((props) => {
  const { workspaceSlug, projectId, issueId, handleIssue, children, isArchived = false } = props;

  const router = useRouter();
  const { peekIssueId } = router.query as { peekIssueId: string };

  const {
    issueDetail: issueDetailStore,
    issue: issueStore,
    archivedIssueDetail: archivedIssueDetailStore,
    archivedIssues: archivedIssuesStore,
  }: RootStore = useMobxStore();

<<<<<<< HEAD
  const { setToastAlert } = useToast();

  useSWR(
    workspaceSlug && projectId && issueId && peekIssueId && issueId === peekIssueId
      ? `ISSUE_PEEK_OVERVIEW_${workspaceSlug}_${projectId}_${peekIssueId}`
      : null,
    async () => {
      if (workspaceSlug && projectId && issueId && peekIssueId && issueId === peekIssueId) {
        if (isArchived) await archivedIssueDetailStore.fetchPeekIssueDetails(workspaceSlug, projectId, issueId);
        else await issueDetailStore.fetchPeekIssueDetails(workspaceSlug, projectId, issueId);
      }
    }
  );

  const handleCopyText = (e: React.MouseEvent<HTMLButtonElement>) => {
    e.stopPropagation();
    e.preventDefault();
    copyUrlToClipboard(
      `${workspaceSlug}/projects/${projectId}/${isArchived ? "archived-issues" : "issues"}/${peekIssueId}`
    ).then(() => {
      setToastAlert({
        type: "success",
        title: "Link Copied!",
        message: "Issue link copied to clipboard.",
      });
    });
  };

  const redirectToIssueDetail = () => {
    router.push({
      pathname: `/${workspaceSlug}/projects/${projectId}/${isArchived ? "archived-issues" : "issues"}/${issueId}`,
    });
  };

  const issue = isArchived ? archivedIssueDetailStore.getIssue : issueDetailStore.getIssue;
  const isLoading = isArchived ? archivedIssueDetailStore.loader : issueDetailStore.loader;
=======
  const { issueDetail: issueDetailStore, project: projectStore, user: userStore } = useMobxStore();
>>>>>>> 91878fb3

  const issueUpdate = (_data: Partial<IIssue>) => {
    if (handleIssue) {
      handleIssue(_data);
      issueDetailStore.updateIssue(workspaceSlug, projectId, issueId, _data);
    }
  };

  const issueReactionCreate = (reaction: string) =>
    issueDetailStore.createIssueReaction(workspaceSlug, projectId, issueId, reaction);

  const issueReactionRemove = (reaction: string) =>
    issueDetailStore.removeIssueReaction(workspaceSlug, projectId, issueId, reaction);

  const issueCommentCreate = (comment: any) =>
    issueDetailStore.createIssueComment(workspaceSlug, projectId, issueId, comment);

  const issueCommentUpdate = (comment: any) =>
    issueDetailStore.updateIssueComment(workspaceSlug, projectId, issueId, comment?.id, comment);

  const issueCommentRemove = (commentId: string) =>
    issueDetailStore.removeIssueComment(workspaceSlug, projectId, issueId, commentId);

  const issueCommentReactionCreate = (commentId: string, reaction: string) =>
    issueDetailStore.creationIssueCommentReaction(workspaceSlug, projectId, issueId, commentId, reaction);

  const issueCommentReactionRemove = (commentId: string, reaction: string) =>
    issueDetailStore.removeIssueCommentReaction(workspaceSlug, projectId, issueId, commentId, reaction);

  const issueSubscriptionCreate = () => issueDetailStore.createIssueSubscription(workspaceSlug, projectId, issueId);

  const issueSubscriptionRemove = () => issueDetailStore.removeIssueSubscription(workspaceSlug, projectId, issueId);

  const handleDeleteIssue = async () => {
    if (isArchived) await archivedIssuesStore.deleteArchivedIssue(workspaceSlug, projectId, issue!);
    else await issueStore.deleteIssue(workspaceSlug, projectId, issue!);
    const { query } = router;
    if (query.peekIssueId) {
      delete query.peekIssueId;
      router.push({
        pathname: router.pathname,
        query: { ...query },
      });
    }
  };

  const userRole = userStore.currentProjectRole ?? 5;

  return (
    <IssueView
      workspaceSlug={workspaceSlug}
      projectId={projectId}
      issueId={issueId}
      issue={issue}
      isLoading={isLoading}
      isArchived={isArchived}
      handleCopyText={handleCopyText}
      redirectToIssueDetail={redirectToIssueDetail}
      issueUpdate={issueUpdate}
      issueReactionCreate={issueReactionCreate}
      issueReactionRemove={issueReactionRemove}
      issueCommentCreate={issueCommentCreate}
      issueCommentUpdate={issueCommentUpdate}
      issueCommentRemove={issueCommentRemove}
      issueCommentReactionCreate={issueCommentReactionCreate}
      issueCommentReactionRemove={issueCommentReactionRemove}
      issueSubscriptionCreate={issueSubscriptionCreate}
      issueSubscriptionRemove={issueSubscriptionRemove}
      handleDeleteIssue={handleDeleteIssue}
      disableUserActions={[5, 10].includes(userRole)}
      showCommentAccessSpecifier={projectStore.currentProjectDetails?.is_deployed}
    >
      {children}
    </IssueView>
  );
});<|MERGE_RESOLUTION|>--- conflicted
+++ resolved
@@ -8,26 +8,19 @@
 import { useMobxStore } from "lib/mobx/store-provider";
 // types
 import { IIssue } from "types";
-<<<<<<< HEAD
 import { RootStore } from "store/root";
 // hooks
 import useToast from "hooks/use-toast";
 // helpers
 import { copyUrlToClipboard } from "helpers/string.helper";
-=======
->>>>>>> 91878fb3
 
 interface IIssuePeekOverview {
   workspaceSlug: string;
   projectId: string;
   issueId: string;
   handleIssue: (issue: Partial<IIssue>) => void;
-<<<<<<< HEAD
   isArchived?: boolean;
   children: ReactNode;
-=======
-  children?: ReactNode;
->>>>>>> 91878fb3
 }
 
 export const IssuePeekOverview: FC<IIssuePeekOverview> = observer((props) => {
@@ -37,13 +30,14 @@
   const { peekIssueId } = router.query as { peekIssueId: string };
 
   const {
+    user: userStore,
+    issue: issueStore,
     issueDetail: issueDetailStore,
-    issue: issueStore,
     archivedIssueDetail: archivedIssueDetailStore,
     archivedIssues: archivedIssuesStore,
+    project: projectStore,
   }: RootStore = useMobxStore();
 
-<<<<<<< HEAD
   const { setToastAlert } = useToast();
 
   useSWR(
@@ -80,9 +74,6 @@
 
   const issue = isArchived ? archivedIssueDetailStore.getIssue : issueDetailStore.getIssue;
   const isLoading = isArchived ? archivedIssueDetailStore.loader : issueDetailStore.loader;
-=======
-  const { issueDetail: issueDetailStore, project: projectStore, user: userStore } = useMobxStore();
->>>>>>> 91878fb3
 
   const issueUpdate = (_data: Partial<IIssue>) => {
     if (handleIssue) {
