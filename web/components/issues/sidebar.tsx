--- conflicted
+++ resolved
@@ -32,13 +32,8 @@
 // ui
 import { CustomDatePicker } from "components/ui";
 // icons
-<<<<<<< HEAD
 import { Bell, CalendarDays, LinkIcon, Plus, Signal, Tag, Trash2, Triangle, LayoutPanelTop } from "lucide-react";
-import { Button, ContrastIcon, DiceIcon, DoubleCircleIcon, UserGroupIcon } from "@plane/ui";
-=======
-import { Bell, CalendarDays, LinkIcon, Plus, Signal, Tag, Trash2, Triangle, User2 } from "lucide-react";
 import { Button, ContrastIcon, DiceIcon, DoubleCircleIcon, StateGroupIcon, UserGroupIcon } from "@plane/ui";
->>>>>>> effad33f
 // helpers
 import { copyTextToClipboard } from "helpers/string.helper";
 // types
