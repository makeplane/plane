import React, { useCallback, useState } from "react";
import { useRouter } from "next/router";
import { observer } from "mobx-react-lite";
import { mutate } from "swr";
import { Controller, UseFormWatch } from "react-hook-form";
// mobx store
import { useMobxStore } from "lib/mobx/store-provider";
// hooks
import useToast from "hooks/use-toast";
import useUserIssueNotificationSubscription from "hooks/use-issue-notification-subscription";
import useEstimateOption from "hooks/use-estimate-option";
// services
import { IssueService } from "services/issue";
import { ModuleService } from "services/module.service";
// components
import { LinkModal, LinksList } from "components/core";
import {
  DeleteIssueModal,
  SidebarAssigneeSelect,
  SidebarBlockedSelect,
  SidebarBlockerSelect,
  SidebarCycleSelect,
  SidebarModuleSelect,
  SidebarParentSelect,
  SidebarPrioritySelect,
  SidebarStateSelect,
  SidebarEstimateSelect,
  SidebarLabelSelect,
  SidebarDuplicateSelect,
  SidebarRelatesSelect,
} from "components/issues";
// ui
import { CustomDatePicker } from "components/ui";
// icons
import { Bell, CalendarDays, LinkIcon, Plus, Signal, Tag, Trash2, Triangle, LayoutPanelTop } from "lucide-react";
import { Button, ContrastIcon, DiceIcon, DoubleCircleIcon, StateGroupIcon, UserGroupIcon } from "@plane/ui";
// helpers
import { copyTextToClipboard } from "helpers/string.helper";
// types
import type { IIssue, IIssueLink, ILinkDetails } from "types";
// fetch-keys
import { ISSUE_DETAILS, PROJECT_ISSUES_ACTIVITY } from "constants/fetch-keys";
import { EUserWorkspaceRoles } from "constants/workspace";

type Props = {
  control: any;
  submitChanges: (formData: any) => void;
  issueDetail: IIssue | undefined;
  watch: UseFormWatch<IIssue>;
  fieldsToShow?: (
    | "state"
    | "assignee"
    | "priority"
    | "estimate"
    | "parent"
    | "blocker"
    | "blocked"
    | "startDate"
    | "dueDate"
    | "cycle"
    | "module"
    | "label"
    | "link"
    | "delete"
    | "all"
    | "subscribe"
    | "duplicate"
    | "relates_to"
  )[];
  uneditable?: boolean;
};

const issueService = new IssueService();
const moduleService = new ModuleService();

export const IssueDetailsSidebar: React.FC<Props> = observer((props) => {
  const { control, submitChanges, issueDetail, watch: watchIssue, fieldsToShow = ["all"], uneditable = false } = props;

  const [deleteIssueModal, setDeleteIssueModal] = useState(false);
  const [linkModal, setLinkModal] = useState(false);
  const [selectedLinkToUpdate, setSelectedLinkToUpdate] = useState<ILinkDetails | null>(null);

  const {
<<<<<<< HEAD
    user: userStore,
    projectState: { states },
  } = useMobxStore();
  const user = userStore.currentUser;
  const userRole = userStore.currentProjectRole;
=======
    user: { currentUser, currentProjectRole },
    projectState: { states },
    projectIssues: { removeIssue },
  } = useMobxStore();
>>>>>>> 9147b58b

  const router = useRouter();
  const { workspaceSlug, projectId, issueId, inboxIssueId } = router.query;

  const { isEstimateActive } = useEstimateOption();

  const { loading, handleSubscribe, handleUnsubscribe, subscribed } = useUserIssueNotificationSubscription(
    workspaceSlug,
    projectId,
    issueId
  );

  const { setToastAlert } = useToast();

  const handleCycleChange = useCallback(
    (cycleId: string) => {
      if (!workspaceSlug || !projectId || !issueDetail || !currentUser) return;

      issueService
        .addIssueToCycle(workspaceSlug as string, projectId as string, cycleId, {
          issues: [issueDetail.id],
        })
        .then(() => {
          mutate(ISSUE_DETAILS(issueId as string));
        });
    },
    [workspaceSlug, projectId, issueId, issueDetail, currentUser]
  );

  const handleModuleChange = useCallback(
    (moduleId: string) => {
      if (!workspaceSlug || !projectId || !issueDetail || !currentUser) return;

      moduleService
        .addIssuesToModule(workspaceSlug as string, projectId as string, moduleId, {
          issues: [issueDetail.id],
        })
        .then(() => {
          mutate(ISSUE_DETAILS(issueId as string));
        });
    },
    [workspaceSlug, projectId, issueId, issueDetail, currentUser]
  );

  const handleCreateLink = async (formData: IIssueLink) => {
    if (!workspaceSlug || !projectId || !issueDetail) return;

    const payload = { metadata: {}, ...formData };

    await issueService
      .createIssueLink(workspaceSlug as string, projectId as string, issueDetail.id, payload)
      .then(() => mutate(ISSUE_DETAILS(issueDetail.id)))
      .catch((err) => {
        if (err.status === 400)
          setToastAlert({
            type: "error",
            title: "Error!",
            message: "This URL already exists for this issue.",
          });
        else
          setToastAlert({
            type: "error",
            title: "Error!",
            message: "Something went wrong. Please try again.",
          });
      });
  };

  const handleUpdateLink = async (formData: IIssueLink, linkId: string) => {
    if (!workspaceSlug || !projectId || !issueDetail) return;

    const payload = { metadata: {}, ...formData };

    const updatedLinks = issueDetail.issue_link.map((l) =>
      l.id === linkId
        ? {
            ...l,
            title: formData.title,
            url: formData.url,
          }
        : l
    );

    mutate<IIssue>(
      ISSUE_DETAILS(issueDetail.id),
      (prevData) => ({ ...(prevData as IIssue), issue_link: updatedLinks }),
      false
    );

    await issueService
      .updateIssueLink(workspaceSlug as string, projectId as string, issueDetail.id, linkId, payload)
      .then(() => {
        mutate(ISSUE_DETAILS(issueDetail.id));
      })
      .catch((err) => {
        console.log(err);
      });
  };

  const handleDeleteLink = async (linkId: string) => {
    if (!workspaceSlug || !projectId || !issueDetail) return;

    const updatedLinks = issueDetail.issue_link.filter((l) => l.id !== linkId);

    mutate<IIssue>(
      ISSUE_DETAILS(issueDetail.id),
      (prevData) => ({ ...(prevData as IIssue), issue_link: updatedLinks }),
      false
    );

    await issueService
      .deleteIssueLink(workspaceSlug as string, projectId as string, issueDetail.id, linkId)
      .then(() => {
        mutate(ISSUE_DETAILS(issueDetail.id));
      })
      .catch((err) => {
        console.log(err);
      });
  };

  const handleCopyText = () => {
    const originURL = typeof window !== "undefined" && window.location.origin ? window.location.origin : "";

    copyTextToClipboard(`${originURL}/${workspaceSlug}/projects/${projectId}/issues/${issueDetail?.id}`).then(() => {
      setToastAlert({
        type: "success",
        title: "Link Copied!",
        message: "Issue link copied to clipboard.",
      });
    });
  };

  const showFirstSection =
    fieldsToShow.includes("all") ||
    fieldsToShow.includes("state") ||
    fieldsToShow.includes("assignee") ||
    fieldsToShow.includes("priority") ||
    fieldsToShow.includes("estimate");

  const showSecondSection =
    fieldsToShow.includes("all") ||
    fieldsToShow.includes("parent") ||
    fieldsToShow.includes("blocker") ||
    fieldsToShow.includes("blocked") ||
    fieldsToShow.includes("dueDate");

  const showThirdSection =
    fieldsToShow.includes("all") || fieldsToShow.includes("cycle") || fieldsToShow.includes("module");

  const startDate = watchIssue("start_date");
  const targetDate = watchIssue("target_date");

  const minDate = startDate ? new Date(startDate) : null;
  minDate?.setDate(minDate.getDate());

  const maxDate = targetDate ? new Date(targetDate) : null;
  maxDate?.setDate(maxDate.getDate());

  const handleEditLink = (link: ILinkDetails) => {
    setSelectedLinkToUpdate(link);
    setLinkModal(true);
  };

<<<<<<< HEAD
  const isAllowed = !!userRole && userRole >= EUserWorkspaceRoles.MEMBER;
=======
  const isAllowed = !!currentProjectRole && currentProjectRole >= EUserWorkspaceRoles.MEMBER;
>>>>>>> 9147b58b

  const currentIssueState = projectId
    ? states[projectId.toString()]?.find((s) => s.id === issueDetail?.state)
    : undefined;

  return (
    <>
      <LinkModal
        isOpen={linkModal}
        handleClose={() => {
          setLinkModal(false);
          setSelectedLinkToUpdate(null);
        }}
        data={selectedLinkToUpdate}
        status={selectedLinkToUpdate ? true : false}
        createIssueLink={handleCreateLink}
        updateIssueLink={handleUpdateLink}
      />
      {workspaceSlug && projectId && issueDetail && (
        <DeleteIssueModal
          handleClose={() => setDeleteIssueModal(false)}
          isOpen={deleteIssueModal}
          data={issueDetail}
          onSubmit={async () => {
            await removeIssue(workspaceSlug.toString(), projectId.toString(), issueDetail.id);
            router.push(`/${workspaceSlug}/projects/${projectId}/issues`);
          }}
        />
      )}
      <div className="h-full w-full flex flex-col divide-y-2 divide-custom-border-200 overflow-hidden">
        <div className="flex items-center justify-between px-5 pb-3">
          <div className="flex items-center gap-x-2">
            {currentIssueState ? (
              <StateGroupIcon
                className="h-4 w-4"
                stateGroup={currentIssueState.group}
                color={currentIssueState.color}
              />
            ) : inboxIssueId ? (
              <StateGroupIcon className="h-4 w-4" stateGroup="backlog" color="#ff7700" />
            ) : null}
            <h4 className="text-lg text-custom-text-300 font-medium">
              {issueDetail?.project_detail?.identifier}-{issueDetail?.sequence_id}
            </h4>
          </div>
          <div className="flex flex-wrap items-center gap-2">
            {issueDetail?.created_by !== currentUser?.id &&
              !issueDetail?.assignees.includes(currentUser?.id ?? "") &&
              !router.pathname.includes("[archivedIssueId]") &&
              (fieldsToShow.includes("all") || fieldsToShow.includes("subscribe")) && (
                <Button
                  size="sm"
                  prependIcon={<Bell className="h-3 w-3" />}
                  variant="outline-primary"
                  className="hover:!bg-custom-primary-100/20"
                  onClick={() => {
                    if (subscribed) handleUnsubscribe();
                    else handleSubscribe();
                  }}
                >
                  {loading ? "Loading..." : subscribed ? "Unsubscribe" : "Subscribe"}
                </Button>
              )}
            {(fieldsToShow.includes("all") || fieldsToShow.includes("link")) && (
              <button
                type="button"
                className="rounded-md border border-custom-border-200 p-2 shadow-sm duration-300 hover:bg-custom-background-90 focus:border-custom-primary focus:outline-none focus:ring-1 focus:ring-custom-primary"
                onClick={handleCopyText}
              >
                <LinkIcon className="h-3.5 w-3.5" />
              </button>
            )}
            {isAllowed && (fieldsToShow.includes("all") || fieldsToShow.includes("delete")) && (
              <button
                type="button"
                className="rounded-md border border-red-500 p-2 text-red-500 shadow-sm duration-300 hover:bg-red-500/20 focus:outline-none"
                onClick={() => setDeleteIssueModal(true)}
              >
                <Trash2 className="h-3.5 w-3.5" />
              </button>
            )}
          </div>
        </div>

        <div className="h-full w-full px-5 overflow-y-auto">
          <div className={`divide-y-2 divide-custom-border-200 ${uneditable ? "opacity-60" : ""}`}>
            {showFirstSection && (
              <div className="py-1">
                {(fieldsToShow.includes("all") || fieldsToShow.includes("state")) && (
                  <div className="flex flex-wrap items-center py-2">
                    <div className="flex items-center gap-x-2 text-sm text-custom-text-200 sm:basis-1/2">
                      <DoubleCircleIcon className="h-4 w-4 flex-shrink-0" />
                      <p>State</p>
                    </div>
                    <div>
                      <Controller
                        control={control}
                        name="state"
                        render={({ field: { value } }) => (
                          <SidebarStateSelect
                            value={value}
                            onChange={(val: string) => submitChanges({ state: val })}
                            disabled={!isAllowed || uneditable}
                          />
                        )}
                      />
                    </div>
                  </div>
                )}
                {(fieldsToShow.includes("all") || fieldsToShow.includes("assignee")) && (
                  <div className="flex flex-wrap items-center py-2">
                    <div className="flex items-center gap-x-2 text-sm text-custom-text-200 sm:basis-1/2">
                      <UserGroupIcon className="h-4 w-4 flex-shrink-0" />
                      <p>Assignees</p>
                    </div>
                    <div>
                      <Controller
                        control={control}
                        name="assignees"
                        render={({ field: { value } }) => (
                          <SidebarAssigneeSelect
                            value={value}
                            onChange={(val: string[]) => submitChanges({ assignees: val })}
                            disabled={!isAllowed || uneditable}
                          />
                        )}
                      />
                    </div>
                  </div>
                )}
                {(fieldsToShow.includes("all") || fieldsToShow.includes("priority")) && (
                  <div className="flex flex-wrap items-center py-2">
                    <div className="flex items-center gap-x-2 text-sm text-custom-text-200 sm:basis-1/2">
                      <Signal className="h-4 w-4 flex-shrink-0" />
                      <p>Priority</p>
                    </div>
                    <div>
                      <Controller
                        control={control}
                        name="priority"
                        render={({ field: { value } }) => (
                          <SidebarPrioritySelect
                            value={value}
                            onChange={(val) => submitChanges({ priority: val })}
                            disabled={!isAllowed || uneditable}
                          />
                        )}
                      />
                    </div>
                  </div>
                )}
                {(fieldsToShow.includes("all") || fieldsToShow.includes("estimate")) && isEstimateActive && (
                  <div className="flex flex-wrap items-center py-2">
                    <div className="flex items-center gap-x-2 text-sm text-custom-text-200 sm:basis-1/2">
                      <Triangle className="h-4 w-4 flex-shrink-0 " />
                      <p>Estimate</p>
                    </div>
                    <div className="sm:basis-1/2">
                      <Controller
                        control={control}
                        name="estimate_point"
                        render={({ field: { value } }) => (
                          <SidebarEstimateSelect
                            value={value}
                            onChange={(val: number | null) => submitChanges({ estimate_point: val })}
                            disabled={!isAllowed || uneditable}
                          />
                        )}
                      />
                    </div>
                  </div>
                )}
              </div>
            )}
            {showSecondSection && (
              <div className="py-1">
                {(fieldsToShow.includes("all") || fieldsToShow.includes("parent")) && (
                  <div className="flex flex-wrap items-center py-2">
                    <div className="flex items-center gap-x-2 text-sm text-custom-text-200 sm:basis-1/2">
                      <LayoutPanelTop className="h-4 w-4 flex-shrink-0" />
                      <p>Parent</p>
                    </div>
                    <div className="sm:basis-1/2">
                      <Controller
                        control={control}
                        name="parent"
                        render={({ field: { onChange } }) => (
                          <SidebarParentSelect
                            onChange={(val: string) => {
                              submitChanges({ parent: val });
                              onChange(val);
                            }}
                            issueDetails={issueDetail}
                            disabled={!isAllowed || uneditable}
                          />
                        )}
                      />
                    </div>
                  </div>
                )}
                {(fieldsToShow.includes("all") || fieldsToShow.includes("blocker")) && (
                  <SidebarBlockerSelect
                    issueId={issueId as string}
                    submitChanges={(data: any) => {
                      mutate<IIssue>(
                        ISSUE_DETAILS(issueId as string),
                        (prevData) => {
                          if (!prevData) return prevData;
                          return {
                            ...prevData,
                            ...data,
                          };
                        },
                        false
                      );
                      mutate(PROJECT_ISSUES_ACTIVITY(issueId as string));
                    }}
                    watch={watchIssue}
                    disabled={!isAllowed || uneditable}
                  />
                )}
                {(fieldsToShow.includes("all") || fieldsToShow.includes("blocked")) && (
                  <SidebarBlockedSelect
                    issueId={issueId as string}
                    submitChanges={(data: any) => {
                      mutate<IIssue>(
                        ISSUE_DETAILS(issueId as string),
                        (prevData) => {
                          if (!prevData) return prevData;
                          return {
                            ...prevData,
                            ...data,
                          };
                        },
                        false
                      );
                      mutate(PROJECT_ISSUES_ACTIVITY(issueId as string));
                    }}
                    watch={watchIssue}
                    disabled={!isAllowed || uneditable}
                  />
                )}
                {(fieldsToShow.includes("all") || fieldsToShow.includes("duplicate")) && (
                  <SidebarDuplicateSelect
                    issueId={issueId as string}
                    submitChanges={(data: any) => {
                      if (!data) return mutate(ISSUE_DETAILS(issueId as string));
                      mutate<IIssue>(ISSUE_DETAILS(issueId as string), (prevData) => {
                        if (!prevData) return prevData;
                        return {
                          ...prevData,
                          ...data,
                        };
                      });
                      mutate(PROJECT_ISSUES_ACTIVITY(issueId as string));
                    }}
                    watch={watchIssue}
                    disabled={!isAllowed || uneditable}
                  />
                )}
                {(fieldsToShow.includes("all") || fieldsToShow.includes("relates_to")) && (
                  <SidebarRelatesSelect
                    issueId={issueId as string}
                    submitChanges={(data: any) => {
                      if (!data) return mutate(ISSUE_DETAILS(issueId as string));
                      mutate<IIssue>(ISSUE_DETAILS(issueId as string), (prevData) => {
                        if (!prevData) return prevData;
                        return {
                          ...prevData,
                          ...data,
                        };
                      });
                      mutate(PROJECT_ISSUES_ACTIVITY(issueId as string));
                    }}
                    watch={watchIssue}
                    disabled={!isAllowed || uneditable}
                  />
                )}
                {(fieldsToShow.includes("all") || fieldsToShow.includes("startDate")) && (
                  <div className="flex flex-wrap items-center py-2">
                    <div className="flex items-center gap-x-2 text-sm text-custom-text-200 sm:basis-1/2">
                      <CalendarDays className="h-4 w-4 flex-shrink-0" />
                      <p>Start date</p>
                    </div>
                    <div className="sm:basis-1/2">
                      <Controller
                        control={control}
                        name="start_date"
                        render={({ field: { value } }) => (
                          <CustomDatePicker
                            placeholder="Start date"
                            value={value}
                            onChange={(val) =>
                              submitChanges({
                                start_date: val,
                              })
                            }
                            className="bg-custom-background-80 border-none"
                            maxDate={maxDate ?? undefined}
                            disabled={!isAllowed || uneditable}
                          />
                        )}
                      />
                    </div>
                  </div>
                )}
                {(fieldsToShow.includes("all") || fieldsToShow.includes("dueDate")) && (
                  <div className="flex flex-wrap items-center py-2">
                    <div className="flex items-center gap-x-2 text-sm text-custom-text-200 sm:basis-1/2">
                      <CalendarDays className="h-4 w-4 flex-shrink-0" />
                      <p>Due date</p>
                    </div>
                    <div className="sm:basis-1/2">
                      <Controller
                        control={control}
                        name="target_date"
                        render={({ field: { value } }) => (
                          <CustomDatePicker
                            placeholder="Due date"
                            value={value}
                            onChange={(val) =>
                              submitChanges({
                                target_date: val,
                              })
                            }
                            className="bg-custom-background-80 border-none"
                            minDate={minDate ?? undefined}
                            disabled={!isAllowed || uneditable}
                          />
                        )}
                      />
                    </div>
                  </div>
                )}
              </div>
            )}
            {showThirdSection && (
              <div className="py-1">
                {(fieldsToShow.includes("all") || fieldsToShow.includes("cycle")) && (
                  <div className="flex flex-wrap items-center py-2">
                    <div className="flex items-center gap-x-2 text-sm text-custom-text-200 sm:w-1/2">
                      <ContrastIcon className="h-4 w-4 flex-shrink-0" />
                      <p>Cycle</p>
                    </div>
                    <div className="space-y-1">
                      <SidebarCycleSelect
                        issueDetail={issueDetail}
                        handleCycleChange={handleCycleChange}
                        disabled={!isAllowed || uneditable}
                      />
                    </div>
                  </div>
                )}
                {(fieldsToShow.includes("all") || fieldsToShow.includes("module")) && (
                  <div className="flex flex-wrap items-center py-2">
                    <div className="flex items-center gap-x-2 text-sm text-custom-text-200 sm:w-1/2">
                      <DiceIcon className="h-4 w-4 flex-shrink-0" />
                      <p>Module</p>
                    </div>
                    <div className="space-y-1">
                      <SidebarModuleSelect
                        issueDetail={issueDetail}
                        handleModuleChange={handleModuleChange}
                        disabled={!isAllowed || uneditable}
                      />
                    </div>
                  </div>
                )}
              </div>
            )}
          </div>
          {(fieldsToShow.includes("all") || fieldsToShow.includes("label")) && (
            <div className="flex flex-wrap items-start py-2">
              <div className="flex items-center gap-x-2 text-sm text-custom-text-200 sm:w-1/2">
                <Tag className="h-4 w-4 flex-shrink-0" />
                <p>Label</p>
              </div>
              <div className="space-y-1 sm:w-1/2">
                <SidebarLabelSelect
                  issueDetails={issueDetail}
                  labelList={issueDetail?.labels ?? []}
                  submitChanges={submitChanges}
                  isNotAllowed={!isAllowed}
                  uneditable={uneditable ?? false}
                />
              </div>
            </div>
          )}
          {(fieldsToShow.includes("all") || fieldsToShow.includes("link")) && (
            <div className={`py-1 text-xs ${uneditable ? "opacity-60" : ""}`}>
              <div className="flex items-center justify-between gap-2">
                <h4>Links</h4>
                {isAllowed && (
                  <button
                    type="button"
                    className={`grid h-7 w-7 place-items-center rounded p-1 outline-none duration-300 hover:bg-custom-background-90 ${
                      uneditable ? "cursor-not-allowed" : "cursor-pointer"
                    }`}
                    onClick={() => setLinkModal(true)}
                    disabled={uneditable}
                  >
                    <Plus className="h-4 w-4" />
                  </button>
                )}
              </div>
              {issueDetail?.issue_link && issueDetail.issue_link.length > 0 && (
                <div className="mt-2 space-y-2">
                  {
                    <LinksList
                      links={issueDetail.issue_link}
                      handleDeleteLink={handleDeleteLink}
                      handleEditLink={handleEditLink}
                      userAuth={{
                        isGuest: currentProjectRole === 5,
                        isViewer: currentProjectRole === 10,
                        isMember: currentProjectRole === 15,
                        isOwner: currentProjectRole === 20,
                      }}
                    />
                  }
                </div>
              )}
            </div>
          )}
        </div>
      </div>
    </>
  );
});<|MERGE_RESOLUTION|>--- conflicted
+++ resolved
@@ -81,18 +81,10 @@
   const [selectedLinkToUpdate, setSelectedLinkToUpdate] = useState<ILinkDetails | null>(null);
 
   const {
-<<<<<<< HEAD
-    user: userStore,
-    projectState: { states },
-  } = useMobxStore();
-  const user = userStore.currentUser;
-  const userRole = userStore.currentProjectRole;
-=======
     user: { currentUser, currentProjectRole },
     projectState: { states },
     projectIssues: { removeIssue },
   } = useMobxStore();
->>>>>>> 9147b58b
 
   const router = useRouter();
   const { workspaceSlug, projectId, issueId, inboxIssueId } = router.query;
@@ -256,11 +248,7 @@
     setLinkModal(true);
   };
 
-<<<<<<< HEAD
-  const isAllowed = !!userRole && userRole >= EUserWorkspaceRoles.MEMBER;
-=======
   const isAllowed = !!currentProjectRole && currentProjectRole >= EUserWorkspaceRoles.MEMBER;
->>>>>>> 9147b58b
 
   const currentIssueState = projectId
     ? states[projectId.toString()]?.find((s) => s.id === issueDetail?.state)
