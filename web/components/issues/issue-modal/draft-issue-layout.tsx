--- conflicted
+++ resolved
@@ -49,7 +49,6 @@
   const { captureIssueEvent } = useEventTracker();
 
   const handleClose = () => {
-<<<<<<< HEAD
     if (data?.id) {
       onClose(false);
       setIssueDiscardModal(false);
@@ -58,7 +57,7 @@
         Object.entries(changesMade).forEach(([key, value]) => {
           const issueKey = key as keyof TIssue;
           if (value === null || value === undefined || value === "") delete changesMade[issueKey];
-          if (typeof value === "object" && !value) delete changesMade[issueKey];
+          if (typeof value === "object" && isEmpty(value)) delete changesMade[issueKey];
           if (Array.isArray(value) && value.length === 0) delete changesMade[issueKey];
           if (issueKey === "project_id") delete changesMade.project_id;
           if (issueKey === "priority" && value && value === "none") delete changesMade.priority;
@@ -69,33 +68,14 @@
           )
             delete changesMade.description_html;
         });
-        if (isEmpty(changesMade)) onClose(false);
-        else setIssueDiscardModal(true);
-      }
-=======
-    if (changesMade) {
-      Object.entries(changesMade).forEach(([key, value]) => {
-        const issueKey = key as keyof TIssue;
-        if (value === null || value === undefined || value === "") delete changesMade[issueKey];
-        if (typeof value === "object" && isEmpty(value)) delete changesMade[issueKey];
-        if (Array.isArray(value) && value.length === 0) delete changesMade[issueKey];
-        if (issueKey === "project_id") delete changesMade.project_id;
-        if (issueKey === "priority" && value && value === "none") delete changesMade.priority;
-        if (
-          issueKey === "description_html" &&
-          changesMade.description_html &&
-          isEmptyHtmlString(changesMade.description_html)
-        )
-          delete changesMade.description_html;
-      });
-      if (isEmpty(changesMade)) {
+        if (isEmpty(changesMade)) {
+          onClose(false);
+          setIssueDiscardModal(false);
+        } else setIssueDiscardModal(true);
+      } else {
         onClose(false);
         setIssueDiscardModal(false);
-      } else setIssueDiscardModal(true);
-    } else {
-      onClose(false);
-      setIssueDiscardModal(false);
->>>>>>> 53f33571
+      }
     }
   };
 
