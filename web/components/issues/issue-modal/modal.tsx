import React, { useEffect, useState } from "react";
import { useRouter } from "next/router";
import { observer } from "mobx-react-lite";
import { Dialog, Transition } from "@headlessui/react";
// hooks
<<<<<<< HEAD
import { useApplication, useEventTracker, useCycle, useIssues, useModule, useProject } from "hooks/store";
=======
import {
  useApplication,
  useEventTracker,
  useCycle,
  useIssues,
  useModule,
  useProject,
  useWorkspace,
  useIssueDetail,
} from "hooks/store";
>>>>>>> 62693abb
import useToast from "hooks/use-toast";
import useLocalStorage from "hooks/use-local-storage";
// components
import { DraftIssueLayout } from "./draft-issue-layout";
import { IssueFormRoot } from "./form";
// types
import type { TIssue } from "@plane/types";
// constants
import { EIssuesStoreType, TCreateModalStoreTypes } from "constants/issue";
import { ISSUE_CREATED, ISSUE_UPDATED } from "constants/event-tracker";

export interface IssuesModalProps {
  data?: Partial<TIssue>;
  isOpen: boolean;
  onClose: () => void;
  onSubmit?: (res: TIssue) => Promise<void>;
  withDraftIssueWrapper?: boolean;
  storeType?: TCreateModalStoreTypes;
  isDraft?: boolean;
}

export const CreateUpdateIssueModal: React.FC<IssuesModalProps> = observer((props) => {
  const {
    data,
    isOpen,
    onClose,
    onSubmit,
    withDraftIssueWrapper = true,
    storeType = EIssuesStoreType.PROJECT,
    isDraft = false,
  } = props;
  // states
  const [changesMade, setChangesMade] = useState<Partial<TIssue> | null>(null);
  const [createMore, setCreateMore] = useState(false);
  const [activeProjectId, setActiveProjectId] = useState<string | null>(null);
  const [description, setDescription] = useState<string | undefined>(undefined);
  // store hooks
  const { captureIssueEvent } = useEventTracker();
  const {
    router: { workspaceSlug, projectId, cycleId, moduleId, viewId: projectViewId },
  } = useApplication();
  const { workspaceProjectIds } = useProject();
  const { fetchCycleDetails } = useCycle();
  const { fetchModuleDetails } = useModule();
  const { issues: projectIssues } = useIssues(EIssuesStoreType.PROJECT);
  const { issues: moduleIssues } = useIssues(EIssuesStoreType.MODULE);
  const { issues: cycleIssues } = useIssues(EIssuesStoreType.CYCLE);
  const { issues: viewIssues } = useIssues(EIssuesStoreType.PROJECT_VIEW);
  const { issues: profileIssues } = useIssues(EIssuesStoreType.PROFILE);
  const { issues: draftIssues } = useIssues(EIssuesStoreType.DRAFT);
  const { fetchIssue } = useIssueDetail();
  // store mapping based on current store
  const issueStores = {
    [EIssuesStoreType.PROJECT]: {
      store: projectIssues,
      viewId: undefined,
    },
    [EIssuesStoreType.PROJECT_VIEW]: {
      store: viewIssues,
      viewId: projectViewId,
    },
    [EIssuesStoreType.PROFILE]: {
      store: profileIssues,
      viewId: undefined,
    },
    [EIssuesStoreType.CYCLE]: {
      store: cycleIssues,
      viewId: cycleId,
    },
    [EIssuesStoreType.MODULE]: {
      store: moduleIssues,
      viewId: moduleId,
    },
  };
  // router
  const router = useRouter();
  // toast alert
  const { setToastAlert } = useToast();
  // local storage
  const { storedValue: localStorageDraftIssues, setValue: setLocalStorageDraftIssue } = useLocalStorage<
    Record<string, Partial<TIssue>>
  >("draftedIssue", {});
  // current store details
  const { store: currentIssueStore, viewId } = issueStores[storeType];

  const fetchIssueDetail = async (issueId: string | undefined) => {
    if (!workspaceSlug) return;
    if (!projectId || issueId === undefined) {
      setDescription("<p></p>");
      return;
    }
    const response = await fetchIssue(workspaceSlug, projectId, issueId, isDraft ? "DRAFT" : "DEFAULT");
    if (response) setDescription(response?.description_html || "<p></p>");
  };

  useEffect(() => {
    // fetching issue details
    if (isOpen) fetchIssueDetail(data?.id);

    // if modal is closed, reset active project to null
    // and return to avoid activeProjectId being set to some other project
    if (!isOpen) {
      setActiveProjectId(null);
      return;
    }

    // if data is present, set active project to the project of the
    // issue. This has more priority than the project in the url.
    if (data && data.project_id) {
      setActiveProjectId(data.project_id);
      return;
    }

    // if data is not present, set active project to the project
    // in the url. This has the least priority.
    if (workspaceProjectIds && workspaceProjectIds.length > 0 && !activeProjectId)
      setActiveProjectId(projectId ?? workspaceProjectIds?.[0]);

    // clearing up the description state when we leave the component
    return () => setDescription(undefined);
  }, [data, projectId, workspaceProjectIds, isOpen, activeProjectId]);

  const addIssueToCycle = async (issue: TIssue, cycleId: string) => {
    if (!workspaceSlug || !activeProjectId) return;

    await cycleIssues.addIssueToCycle(workspaceSlug, issue.project_id, cycleId, [issue.id]);
    fetchCycleDetails(workspaceSlug, activeProjectId, cycleId);
  };

  const addIssueToModule = async (issue: TIssue, moduleIds: string[]) => {
    if (!workspaceSlug || !activeProjectId) return;

    await moduleIssues.addModulesToIssue(workspaceSlug, activeProjectId, issue.id, moduleIds);
    moduleIds.forEach((moduleId) => fetchModuleDetails(workspaceSlug, activeProjectId, moduleId));
  };

  const handleCreateMoreToggleChange = (value: boolean) => {
    setCreateMore(value);
  };

  const handleClose = (saveDraftIssueInLocalStorage?: boolean) => {
    if (changesMade && saveDraftIssueInLocalStorage) {
      // updating the current edited issue data in the local storage
      let draftIssues = localStorageDraftIssues ? localStorageDraftIssues : {};
      if (workspaceSlug) {
        draftIssues = { ...draftIssues, [workspaceSlug]: changesMade };
        setLocalStorageDraftIssue(draftIssues);
      }
    }

    setActiveProjectId(null);
    onClose();
  };

  const handleCreateIssue = async (
    payload: Partial<TIssue>,
    is_draft_issue: boolean = false
  ): Promise<TIssue | undefined> => {
    if (!workspaceSlug || !payload.project_id) return;

    try {
      const response = is_draft_issue
        ? await draftIssues.createIssue(workspaceSlug, payload.project_id, payload)
        : await currentIssueStore.createIssue(workspaceSlug, payload.project_id, payload, viewId);
      if (!response) throw new Error();

      currentIssueStore.fetchIssues(workspaceSlug, payload.project_id, "mutation", viewId);

      if (payload.cycle_id && payload.cycle_id !== "" && storeType !== EIssuesStoreType.CYCLE)
        await addIssueToCycle(response, payload.cycle_id);
      if (payload.module_ids && payload.module_ids.length > 0 && storeType !== EIssuesStoreType.MODULE)
        await addIssueToModule(response, payload.module_ids);

      setToastAlert({
        type: "success",
        title: "Success!",
        message: "Issue created successfully.",
      });
      captureIssueEvent({
        eventName: ISSUE_CREATED,
        payload: { ...response, state: "SUCCESS" },
        path: router.asPath,
      });
      !createMore && handleClose();
      return response;
    } catch (error) {
      setToastAlert({
        type: "error",
        title: "Error!",
        message: "Issue could not be created. Please try again.",
      });
      captureIssueEvent({
        eventName: ISSUE_CREATED,
        payload: { ...payload, state: "FAILED" },
        path: router.asPath,
      });
    }
  };

  const handleUpdateIssue = async (payload: Partial<TIssue>): Promise<TIssue | undefined> => {
    if (!workspaceSlug || !payload.project_id || !data?.id) return;

    try {
      isDraft
        ? await draftIssues.updateIssue(workspaceSlug, payload.project_id, data.id, payload)
        : await currentIssueStore.updateIssue(workspaceSlug, payload.project_id, data.id, payload, viewId);

      setToastAlert({
        type: "success",
        title: "Success!",
        message: "Issue updated successfully.",
      });
      captureIssueEvent({
        eventName: ISSUE_UPDATED,
        payload: { ...payload, issueId: data.id, state: "SUCCESS" },
        path: router.asPath,
      });
      handleClose();
    } catch (error) {
      setToastAlert({
        type: "error",
        title: "Error!",
        message: "Issue could not be created. Please try again.",
      });
      captureIssueEvent({
        eventName: ISSUE_UPDATED,
        payload: { ...payload, state: "FAILED" },
        path: router.asPath,
      });
    }
  };

  const handleFormSubmit = async (formData: Partial<TIssue>, is_draft_issue: boolean = false) => {
    if (!workspaceSlug || !formData.project_id || !storeType) return;

    const payload: Partial<TIssue> = {
      ...formData,
      description_html: formData.description_html ?? "<p></p>",
    };

    let response: TIssue | undefined = undefined;
    if (!data?.id) response = await handleCreateIssue(payload, is_draft_issue);
    else response = await handleUpdateIssue(payload);

    if (response != undefined && onSubmit) await onSubmit(response);
  };

  const handleFormChange = (formData: Partial<TIssue> | null) => setChangesMade(formData);

  // don't open the modal if there are no projects
  if (!workspaceProjectIds || workspaceProjectIds.length === 0 || !activeProjectId) return null;

  return (
    <Transition.Root show={isOpen} as={React.Fragment}>
      <Dialog as="div" className="relative z-20" onClose={() => handleClose(true)}>
        <Transition.Child
          as={React.Fragment}
          enter="ease-out duration-300"
          enterFrom="opacity-0"
          enterTo="opacity-100"
          leave="ease-in duration-200"
          leaveFrom="opacity-100"
          leaveTo="opacity-0"
        >
          <div className="fixed inset-0 bg-custom-backdrop bg-opacity-50 transition-opacity" />
        </Transition.Child>

        <div className="fixed inset-0 z-10 overflow-y-auto">
          <div className="my-10 flex items-center justify-center p-4 text-center sm:p-0 md:my-20">
            <Transition.Child
              as={React.Fragment}
              enter="ease-out duration-300"
              enterFrom="opacity-0 translate-y-4 sm:translate-y-0 sm:scale-95"
              enterTo="opacity-100 translate-y-0 sm:scale-100"
              leave="ease-in duration-200"
              leaveFrom="opacity-100 translate-y-0 sm:scale-100"
              leaveTo="opacity-0 translate-y-4 sm:translate-y-0 sm:scale-95"
            >
              <Dialog.Panel className="relative transform rounded-lg border border-custom-border-200 bg-custom-background-100 p-5 text-left shadow-custom-shadow-md transition-all sm:w-full mx-4 sm:max-w-4xl">
                {withDraftIssueWrapper ? (
                  <DraftIssueLayout
                    changesMade={changesMade}
                    data={{
                      ...data,
                      description_html: description,
                      cycle_id: data?.cycle_id ? data?.cycle_id : cycleId ? cycleId : null,
                      module_ids: data?.module_ids ? data?.module_ids : moduleId ? [moduleId] : null,
                    }}
                    onChange={handleFormChange}
                    onClose={handleClose}
                    onSubmit={handleFormSubmit}
                    projectId={activeProjectId}
                    isCreateMoreToggleEnabled={createMore}
                    onCreateMoreToggleChange={handleCreateMoreToggleChange}
                    isDraft={isDraft}
                  />
                ) : (
                  <IssueFormRoot
                    data={{
                      ...data,
                      description_html: description,
                      cycle_id: data?.cycle_id ? data?.cycle_id : cycleId ? cycleId : null,
                      module_ids: data?.module_ids ? data?.module_ids : moduleId ? [moduleId] : null,
                    }}
                    onClose={() => handleClose(false)}
                    isCreateMoreToggleEnabled={createMore}
                    onCreateMoreToggleChange={handleCreateMoreToggleChange}
                    onSubmit={handleFormSubmit}
                    projectId={activeProjectId}
                    isDraft={isDraft}
                  />
                )}
              </Dialog.Panel>
            </Transition.Child>
          </div>
        </div>
      </Dialog>
    </Transition.Root>
  );
});<|MERGE_RESOLUTION|>--- conflicted
+++ resolved
@@ -3,9 +3,6 @@
 import { observer } from "mobx-react-lite";
 import { Dialog, Transition } from "@headlessui/react";
 // hooks
-<<<<<<< HEAD
-import { useApplication, useEventTracker, useCycle, useIssues, useModule, useProject } from "hooks/store";
-=======
 import {
   useApplication,
   useEventTracker,
@@ -16,7 +13,6 @@
   useWorkspace,
   useIssueDetail,
 } from "hooks/store";
->>>>>>> 62693abb
 import useToast from "hooks/use-toast";
 import useLocalStorage from "hooks/use-local-storage";
 // components
