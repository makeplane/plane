import React, { FC, useState, useRef, useEffect } from "react";
import { observer } from "mobx-react-lite";
import { useRouter } from "next/router";
import { Controller, useForm } from "react-hook-form";
import { LayoutPanelTop, Sparkle, X } from "lucide-react";
import { EditorRefApi } from "@plane/rich-text-editor";
import type { TIssue, ISearchIssueResponse } from "@plane/types";
// hooks
import { Button, CustomMenu, Input, Loader, ToggleSwitch, TOAST_TYPE, setToast } from "@plane/ui";
// components
import { GptAssistantPopover } from "@/components/core";
import {
  CycleDropdown,
  DateDropdown,
  EstimateDropdown,
  ModuleDropdown,
  PriorityDropdown,
  ProjectDropdown,
  MemberDropdown,
  StateDropdown,
} from "@/components/dropdowns";
import { RichTextEditor } from "@/components/editor/rich-text-editor/rich-text-editor";
import { ParentIssuesListModal } from "@/components/issues";
import { IssueLabelSelect } from "@/components/issues/select";
import { CreateLabelModal } from "@/components/labels";
// helpers
import { renderFormattedPayloadDate, getDate } from "@/helpers/date-time.helper";
import { getChangedIssuefields, getDescriptionPlaceholder } from "@/helpers/issue.helper";
import { shouldRenderProject } from "@/helpers/project.helper";
// hooks
import { useAppRouter, useEstimate, useInstance, useIssueDetail, useProject, useWorkspace } from "@/hooks/store";
import useKeypress from "@/hooks/use-keypress";
import { useProjectIssueProperties } from "@/hooks/use-project-issue-properties";
// services
import { AIService } from "@/services/ai.service";

const defaultValues: Partial<TIssue> = {
  project_id: "",
  name: "",
  description_html: "",
  estimate_point: null,
  state_id: "",
  parent_id: null,
  priority: "none",
  assignee_ids: [],
  label_ids: [],
  cycle_id: null,
  module_ids: null,
  start_date: null,
  target_date: null,
};

export interface IssueFormProps {
  data?: Partial<TIssue>;
  issueTitleRef: React.MutableRefObject<HTMLInputElement | null>;
  isCreateMoreToggleEnabled: boolean;
  onCreateMoreToggleChange: (value: boolean) => void;
  onChange?: (formData: Partial<TIssue> | null) => void;
  onClose: () => void;
  onSubmit: (values: Partial<TIssue>, is_draft_issue?: boolean) => Promise<void>;
  projectId: string;
  isDraft: boolean;
}

// services
const aiService = new AIService();

const TAB_INDICES = [
  "name",
  "description_html",
  "feeling_lucky",
  "ai_assistant",
  "state_id",
  "priority",
  "assignee_ids",
  "label_ids",
  "start_date",
  "target_date",
  "cycle_id",
  "module_ids",
  "estimate_point",
  "parent_id",
  "create_more",
  "discard_button",
  "draft_button",
  "submit_button",
  "project_id",
  "remove_parent",
];

const getTabIndex = (key: string) => TAB_INDICES.findIndex((tabIndex) => tabIndex === key) + 1;

export const IssueFormRoot: FC<IssueFormProps> = observer((props) => {
  const {
    data,
    issueTitleRef,
    onChange,
    onClose,
    onSubmit,
    projectId: defaultProjectId,
    isCreateMoreToggleEnabled,
    onCreateMoreToggleChange,
    isDraft,
  } = props;
  // states
  const [labelModal, setLabelModal] = useState(false);
  const [parentIssueListModalOpen, setParentIssueListModalOpen] = useState(false);
  const [selectedParentIssue, setSelectedParentIssue] = useState<ISearchIssueResponse | null>(null);
  const [gptAssistantModal, setGptAssistantModal] = useState(false);
  const [iAmFeelingLucky, setIAmFeelingLucky] = useState(false);
  // refs
  const editorRef = useRef<EditorRefApi>(null);
  const submitBtnRef = useRef<HTMLButtonElement | null>(null);
  // router
  const router = useRouter();
  const { workspaceSlug } = router.query;
  // store hooks
  const workspaceStore = useWorkspace();
  const workspaceId = workspaceStore.getWorkspaceBySlug(workspaceSlug as string)?.id as string;
  const { projectId: routeProjectId } = useAppRouter();
  const { config } = useInstance();
  const { getProjectById } = useProject();
  const { areEstimatesEnabledForProject } = useEstimate();

  const handleKeyDown = (event: KeyboardEvent) => {
    if (editorRef.current?.isEditorReadyToDiscard()) {
      onClose();
    } else {
      setToast({
        type: TOAST_TYPE.ERROR,
        title: "Error!",
        message: "Editor is still processing changes. Please wait before proceeding.",
      });
      event.preventDefault(); // Prevent default action if editor is not ready to discard
    }
  };

  useKeypress("Escape", handleKeyDown);

  const {
    issue: { getIssueById },
  } = useIssueDetail();
  const { fetchCycles } = useProjectIssueProperties();
  // form info
  const {
    formState: { errors, isDirty, isSubmitting, dirtyFields },
    handleSubmit,
    reset,
    watch,
    control,
    getValues,
    setValue,
  } = useForm<TIssue>({
    defaultValues: { ...defaultValues, project_id: defaultProjectId, ...data },
    reValidateMode: "onChange",
  });

  const projectId = watch("project_id");

  //reset few fields on projectId change
  useEffect(() => {
    if (isDirty) {
      const formData = getValues();

      reset({
        ...defaultValues,
        project_id: projectId,
        name: formData.name,
        description_html: formData.description_html,
        priority: formData.priority,
        start_date: formData.start_date,
        target_date: formData.target_date,
        parent_id: formData.parent_id,
      });
    }
    if (projectId && routeProjectId !== projectId) fetchCycles(workspaceSlug, projectId);
    // eslint-disable-next-line react-hooks/exhaustive-deps
  }, [projectId]);

  useEffect(() => {
    if (data?.description_html) setValue("description_html", data?.description_html);
  }, [data?.description_html]);

  const issueName = watch("name");

  const handleFormSubmit = async (formData: Partial<TIssue>, is_draft_issue = false) => {
    // Check if the editor is ready to discard
    if (!editorRef.current?.isEditorReadyToDiscard()) {
      setToast({
        type: TOAST_TYPE.ERROR,
        title: "Error!",
        message: "Editor is not ready to discard changes.",
      });
      return;
    }

    const submitData = !data?.id
      ? formData
      : {
          ...getChangedIssuefields(formData, dirtyFields as { [key: string]: boolean | undefined }),
          project_id: getValues("project_id"),
          id: data.id,
          description_html: formData.description_html ?? "<p></p>",
        };

    // this condition helps to move the issues from draft to project issues
    if (formData.hasOwnProperty("is_draft")) submitData.is_draft = formData.is_draft;

    await onSubmit(submitData, is_draft_issue);

    setGptAssistantModal(false);

    reset({
      ...defaultValues,
      ...(isCreateMoreToggleEnabled ? { ...data } : {}),
      project_id: getValues("project_id"),
      description_html: data?.description_html ?? "<p></p>",
    });
    editorRef?.current?.clearEditor();
  };

  const handleAiAssistance = async (response: string) => {
    if (!workspaceSlug || !projectId) return;

    editorRef.current?.setEditorValueAtCursorPosition(response);
  };

  const handleAutoGenerateDescription = async () => {
    if (!workspaceSlug || !projectId) return;

    setIAmFeelingLucky(true);

    aiService
      .createGptTask(workspaceSlug.toString(), projectId, {
        prompt: issueName,
        task: "Generate a proper description for this issue.",
      })
      .then((res) => {
        if (res.response === "")
          setToast({
            type: TOAST_TYPE.ERROR,
            title: "Error!",
            message:
              "Issue title isn't informative enough to generate the description. Please try with a different title.",
          });
        else handleAiAssistance(res.response_html);
      })
      .catch((err) => {
        const error = err?.data?.error;

        if (err.status === 429)
          setToast({
            type: TOAST_TYPE.ERROR,
            title: "Error!",
            message: error || "You have reached the maximum number of requests of 50 requests per month per user.",
          });
        else
          setToast({
            type: TOAST_TYPE.ERROR,
            title: "Error!",
            message: error || "Some error occurred. Please try again.",
          });
      })
      .finally(() => setIAmFeelingLucky(false));
  };

  const handleFormChange = () => {
    if (!onChange) return;

    if (isDirty && (watch("name") || watch("description_html"))) onChange(watch());
    else onChange(null);
  };

  const startDate = watch("start_date");
  const targetDate = watch("target_date");

  const minDate = getDate(startDate);
  minDate?.setDate(minDate.getDate());

  const maxDate = getDate(targetDate);
  maxDate?.setDate(maxDate.getDate());

  const projectDetails = getProjectById(projectId);

  // executing this useEffect when the parent_id coming from the component prop
  useEffect(() => {
    const parentId = watch("parent_id") || undefined;
    if (!parentId) return;
    if (parentId === selectedParentIssue?.id || selectedParentIssue) return;

    const issue = getIssueById(parentId);
    if (!issue) return;

    const projectDetails = getProjectById(issue.project_id);
    if (!projectDetails) return;

    setSelectedParentIssue({
      id: issue.id,
      name: issue.name,
      project_id: issue.project_id,
      project__identifier: projectDetails.identifier,
      project__name: projectDetails.name,
      sequence_id: issue.sequence_id,
    } as ISearchIssueResponse);
  }, [watch, getIssueById, getProjectById, selectedParentIssue]);

  return (
    <>
      {projectId && (
        <CreateLabelModal
          isOpen={labelModal}
          handleClose={() => setLabelModal(false)}
          projectId={projectId}
          onSuccess={(response) => {
            setValue("label_ids", [...watch("label_ids"), response.id]);
            handleFormChange();
          }}
        />
      )}
      <form onSubmit={handleSubmit((data) => handleFormSubmit(data))}>
        <div className="space-y-5 p-5">
          <div className="flex items-center gap-x-3">
            {/* Don't show project selection if editing an issue */}
            {!data?.id && (
              <Controller
                control={control}
                name="project_id"
                rules={{
                  required: true,
                }}
                render={({ field: { value, onChange } }) => (
                  <div className="h-7">
                    <ProjectDropdown
                      value={value}
                      onChange={(projectId) => {
                        onChange(projectId);
                        handleFormChange();
                      }}
                      buttonVariant="border-with-text"
                      renderCondition={(project) => shouldRenderProject(project)}
                      tabIndex={getTabIndex("project_id")}
                    />
                  </div>
                )}
              />
            )}
            <h3 className="text-xl font-medium text-custom-text-200">{data?.id ? "Update" : "Create"} Issue</h3>
          </div>
          {watch("parent_id") && selectedParentIssue && (
            <Controller
              control={control}
              name="parent_id"
              render={({ field: { onChange } }) => (
                <div className="flex w-min items-center gap-2 whitespace-nowrap rounded bg-custom-background-90 p-2 text-xs">
                  <div className="flex items-center gap-2">
                    <span
                      className="block h-1.5 w-1.5 rounded-full"
                      style={{
                        backgroundColor: selectedParentIssue.state__color,
                      }}
                    />
                    <span className="flex-shrink-0 text-custom-text-200">
                      {selectedParentIssue.project__identifier}-{selectedParentIssue.sequence_id}
                    </span>
                    <span className="truncate font-medium">{selectedParentIssue.name.substring(0, 50)}</span>
                    <button
                      type="button"
                      className="grid place-items-center"
                      onClick={() => {
                        onChange(null);
                        handleFormChange();
                        setSelectedParentIssue(null);
                      }}
                      tabIndex={getTabIndex("remove_parent")}
                    >
                      <X className="h-3 w-3 cursor-pointer" />
                    </button>
                  </div>
                </div>
              )}
            />
          )}
          <div className="space-y-3">
            <div className="space-y-1">
              <Controller
                control={control}
                name="name"
                rules={{
                  required: "Title is required",
                  maxLength: {
                    value: 255,
                    message: "Title should be less than 255 characters",
                  },
                }}
                render={({ field: { value, onChange, ref } }) => (
                  <Input
                    id="name"
                    name="name"
                    type="text"
                    value={value}
                    onChange={(e) => {
                      onChange(e.target.value);
                      handleFormChange();
                    }}
                    ref={issueTitleRef || ref}
                    hasError={Boolean(errors.name)}
                    placeholder="Title"
                    className="w-full text-base"
                    tabIndex={getTabIndex("name")}
                    autoFocus
                  />
                )}
              />
              <span className="text-xs text-red-500">{errors?.name?.message}</span>
            </div>
<<<<<<< HEAD
            <div className="relative">
              {data?.description_html === undefined || !projectId ? (
=======
            <div className="border-[0.5px] border-custom-border-200 rounded-lg">
              {data?.description_html === undefined ? (
>>>>>>> 17f83d64
                <Loader className="min-h-[7rem] space-y-2 overflow-hidden rounded-md border border-custom-border-200 p-2 py-2">
                  <Loader.Item width="100%" height="26px" />
                  <div className="flex items-center gap-2">
                    <Loader.Item width="26px" height="26px" />
                    <Loader.Item width="400px" height="26px" />
                  </div>
                  <div className="flex items-center gap-2">
                    <Loader.Item width="26px" height="26px" />
                    <Loader.Item width="400px" height="26px" />
                  </div>
                  <Loader.Item width="80%" height="26px" />
                  <div className="flex items-center gap-2">
                    <Loader.Item width="50%" height="26px" />
                  </div>
                  <div className="border-0.5 absolute bottom-3.5 right-3.5 z-10 flex items-center gap-2">
                    <Loader.Item width="100px" height="26px" />
                    <Loader.Item width="50px" height="26px" />
                  </div>
                </Loader>
              ) : (
                <>
                  <Controller
                    name="description_html"
                    control={control}
                    render={({ field: { value, onChange } }) => (
                      <RichTextEditor
                        initialValue={value}
                        value={data.description_html}
                        workspaceSlug={workspaceSlug?.toString() as string}
                        workspaceId={workspaceId}
                        projectId={projectId}
                        onChange={(_description: object, description_html: string) => {
                          onChange(description_html);
                          handleFormChange();
                        }}
                        onEnterKeyPress={() => submitBtnRef?.current?.click()}
                        ref={editorRef}
                        tabIndex={getTabIndex("description_html")}
                        placeholder={getDescriptionPlaceholder}
                        containerClassName="pt-3 min-h-[150px] max-h-64 overflow-y-auto vertical-scrollbar scrollbar-sm"
                      />
                    )}
                  />
                  <div className="border-0.5 z-10 flex items-center justify-end gap-2 p-3">
                    {issueName && issueName.trim() !== "" && config?.has_openai_configured && (
                      <button
                        type="button"
                        className={`flex items-center gap-1 rounded bg-custom-background-90 hover:bg-custom-background-80 px-1.5 py-1 text-xs ${
                          iAmFeelingLucky ? "cursor-wait" : ""
                        }`}
                        onClick={handleAutoGenerateDescription}
                        disabled={iAmFeelingLucky}
                        tabIndex={getTabIndex("feeling_lucky")}
                      >
                        {iAmFeelingLucky ? (
                          "Generating response"
                        ) : (
                          <>
                            <Sparkle className="h-3.5 w-3.5" />I{"'"}m feeling lucky
                          </>
                        )}
                      </button>
                    )}
                    {config?.has_openai_configured && projectId && (
                      <GptAssistantPopover
                        isOpen={gptAssistantModal}
                        projectId={projectId}
                        handleClose={() => {
                          setGptAssistantModal((prevData) => !prevData);
                          // this is done so that the title do not reset after gpt popover closed
                          reset(getValues());
                        }}
                        onResponse={(response) => {
                          handleAiAssistance(response);
                        }}
                        placement="top-end"
                        button={
                          <button
                            type="button"
                            className="flex items-center gap-1 rounded px-1.5 py-1 text-xs bg-custom-background-90 hover:bg-custom-background-80"
                            onClick={() => setGptAssistantModal((prevData) => !prevData)}
                            tabIndex={getTabIndex("ai_assistant")}
                          >
                            <Sparkle className="h-4 w-4" />
                            AI
                          </button>
                        }
                      />
                    )}
                  </div>
<<<<<<< HEAD
                  <Controller
                    name="description_html"
                    control={control}
                    render={({ field: { value, onChange } }) => (
                      <RichTextEditor
                        initialValue={value ?? ""}
                        value={data.description_html}
                        workspaceSlug={workspaceSlug?.toString() as string}
                        workspaceId={workspaceId}
                        projectId={projectId}
                        onChange={(_description: object, description_html: string) => {
                          onChange(description_html);
                          handleFormChange();
                        }}
                        onEnterKeyPress={() => submitBtnRef?.current?.click()}
                        ref={editorRef}
                        tabIndex={getTabIndex("description_html")}
                        placeholder={getDescriptionPlaceholder}
                        containerClassName="border-[0.5px] border-custom-border-200 py-3 min-h-[150px]"
                      />
                    )}
                  />
=======
>>>>>>> 17f83d64
                </>
              )}
            </div>
            <div className="flex flex-wrap items-center gap-2">
              <Controller
                control={control}
                name="state_id"
                render={({ field: { value, onChange } }) => (
                  <div className="h-7">
                    <StateDropdown
                      value={value}
                      onChange={(stateId) => {
                        onChange(stateId);
                        handleFormChange();
                      }}
                      projectId={projectId?? undefined}
                      buttonVariant="border-with-text"
                      tabIndex={getTabIndex("state_id")}
                    />
                  </div>
                )}
              />
              <Controller
                control={control}
                name="priority"
                render={({ field: { value, onChange } }) => (
                  <div className="h-7">
                    <PriorityDropdown
                      value={value}
                      onChange={(priority) => {
                        onChange(priority);
                        handleFormChange();
                      }}
                      buttonVariant="border-with-text"
                      tabIndex={getTabIndex("priority")}
                    />
                  </div>
                )}
              />
              <Controller
                control={control}
                name="assignee_ids"
                render={({ field: { value, onChange } }) => (
                  <div className="h-7">
                    <MemberDropdown
                      projectId={projectId ?? undefined}
                      value={value}
                      onChange={(assigneeIds) => {
                        onChange(assigneeIds);
                        handleFormChange();
                      }}
                      buttonVariant={value?.length > 0 ? "transparent-without-text" : "border-with-text"}
                      buttonClassName={value?.length > 0 ? "hover:bg-transparent" : ""}
                      placeholder="Assignees"
                      multiple
                      tabIndex={getTabIndex("assignee_ids")}
                    />
                  </div>
                )}
              />
              <Controller
                control={control}
                name="label_ids"
                render={({ field: { value, onChange } }) => (
                  <div className="h-7">
                    <IssueLabelSelect
                      setIsOpen={setLabelModal}
                      value={value}
                      onChange={(labelIds) => {
                        onChange(labelIds);
                        handleFormChange();
                      }}
                      projectId={projectId ?? undefined}
                      tabIndex={getTabIndex("label_ids")}
                    />
                  </div>
                )}
              />
              <Controller
                control={control}
                name="start_date"
                render={({ field: { value, onChange } }) => (
                  <div className="h-7">
                    <DateDropdown
                      value={value}
                      onChange={(date) => onChange(date ? renderFormattedPayloadDate(date) : null)}
                      buttonVariant="border-with-text"
                      maxDate={maxDate ?? undefined}
                      placeholder="Start date"
                      tabIndex={getTabIndex("start_date")}
                    />
                  </div>
                )}
              />
              <Controller
                control={control}
                name="target_date"
                render={({ field: { value, onChange } }) => (
                  <div className="h-7">
                    <DateDropdown
                      value={value}
                      onChange={(date) => onChange(date ? renderFormattedPayloadDate(date) : null)}
                      buttonVariant="border-with-text"
                      minDate={minDate ?? undefined}
                      placeholder="Due date"
                      tabIndex={getTabIndex("target_date")}
                    />
                  </div>
                )}
              />
              {projectDetails?.cycle_view && (
                <Controller
                  control={control}
                  name="cycle_id"
                  render={({ field: { value, onChange } }) => (
                    <div className="h-7">
                      <CycleDropdown
                        projectId={projectId ?? undefined}
                        onChange={(cycleId) => {
                          onChange(cycleId);
                          handleFormChange();
                        }}
                        placeholder="Cycle"
                        value={value}
                        buttonVariant="border-with-text"
                        tabIndex={getTabIndex("cycle_id")}
                      />
                    </div>
                  )}
                />
              )}
              {projectDetails?.module_view && workspaceSlug && (
                <Controller
                  control={control}
                  name="module_ids"
                  render={({ field: { value, onChange } }) => (
                    <div className="h-7">
                      <ModuleDropdown
                        projectId={projectId?? undefined}
                        value={value ?? []}
                        onChange={(moduleIds) => {
                          onChange(moduleIds);
                          handleFormChange();
                        }}
                        placeholder="Modules"
                        buttonVariant="border-with-text"
                        tabIndex={getTabIndex("module_ids")}
                        multiple
                        showCount
                      />
                    </div>
                  )}
                />
              )}
              {projectId && areEstimatesEnabledForProject(projectId) && (
                <Controller
                  control={control}
                  name="estimate_point"
                  render={({ field: { value, onChange } }) => (
                    <div className="h-7">
                      <EstimateDropdown
                        value={value}
                        onChange={(estimatePoint) => {
                          onChange(estimatePoint);
                          handleFormChange();
                        }}
                        projectId={projectId}
                        buttonVariant="border-with-text"
                        tabIndex={getTabIndex("estimate_point")}
                        placeholder="Estimate"
                      />
                    </div>
                  )}
                />
              )}
              {watch("parent_id") ? (
                <CustomMenu
                  customButton={
                    <button
                      type="button"
                      className="flex cursor-pointer items-center justify-between gap-1 rounded border-[0.5px] border-custom-border-300 px-2 py-1.5 text-xs hover:bg-custom-background-80"
                    >
                      <LayoutPanelTop className="h-3 w-3 flex-shrink-0" />
                      <span className="whitespace-nowrap">
                        {selectedParentIssue &&
                          `${selectedParentIssue.project__identifier}-${selectedParentIssue.sequence_id}`}
                      </span>
                    </button>
                  }
                  placement="bottom-start"
                  tabIndex={getTabIndex("parent_id")}
                >
                  <>
                    <CustomMenu.MenuItem className="!p-1" onClick={() => setParentIssueListModalOpen(true)}>
                      Change parent issue
                    </CustomMenu.MenuItem>
                    <Controller
                      control={control}
                      name="parent_id"
                      render={({ field: { onChange } }) => (
                        <CustomMenu.MenuItem
                          className="!p-1"
                          onClick={() => {
                            onChange(null);
                            handleFormChange();
                          }}
                        >
                          Remove parent issue
                        </CustomMenu.MenuItem>
                      )}
                    />
                  </>
                </CustomMenu>
              ) : (
                <button
                  type="button"
                  className="flex cursor-pointer items-center justify-between gap-1 rounded border-[0.5px] border-custom-border-300 px-2 py-1.5 text-xs hover:bg-custom-background-80"
                  onClick={() => setParentIssueListModalOpen(true)}
                >
                  <LayoutPanelTop className="h-3 w-3 flex-shrink-0" />
                  <span className="whitespace-nowrap">Add parent</span>
                </button>
              )}
              <Controller
                control={control}
                name="parent_id"
                render={({ field: { onChange } }) => (
                  <ParentIssuesListModal
                    isOpen={parentIssueListModalOpen}
                    handleClose={() => setParentIssueListModalOpen(false)}
                    onChange={(issue) => {
                      onChange(issue.id);
                      handleFormChange();
                      setSelectedParentIssue(issue);
                    }}
                    projectId={projectId?? undefined}
                    issueId={isDraft ? undefined : data?.id}
                  />
                )}
              />
            </div>
          </div>
        </div>
        <div className="px-5 py-4 flex items-center justify-between gap-2 border-t-[0.5px] border-custom-border-200">
          <div>
            {!data?.id && (
              <div
                className="inline-flex items-center gap-1.5 cursor-pointer"
                onClick={() => onCreateMoreToggleChange(!isCreateMoreToggleEnabled)}
                onKeyDown={(e) => {
                  if (e.key === "Enter") onCreateMoreToggleChange(!isCreateMoreToggleEnabled);
                }}
                tabIndex={getTabIndex("create_more")}
                role="button"
              >
                <ToggleSwitch value={isCreateMoreToggleEnabled} onChange={() => {}} size="sm" />
                <span className="text-xs">Create more</span>
              </div>
            )}
          </div>
          <div className="flex items-center gap-2">
            <Button
              variant="neutral-primary"
              size="sm"
              onClick={() => {
                if (editorRef.current?.isEditorReadyToDiscard()) {
                  onClose();
                } else {
                  setToast({
                    type: TOAST_TYPE.ERROR,
                    title: "Error!",
                    message: "Editor is still processing changes. Please wait before proceeding.",
                  });
                }
              }}
              tabIndex={getTabIndex("discard_button")}
            >
              Discard
            </Button>
            {isDraft && (
              <>
                {data?.id ? (
                  <Button
                    variant="neutral-primary"
                    size="sm"
                    loading={isSubmitting}
                    onClick={handleSubmit((data) => handleFormSubmit({ ...data, is_draft: false }))}
                    tabIndex={getTabIndex("draft_button")}
                  >
                    {isSubmitting ? "Moving" : "Move from draft"}
                  </Button>
                ) : (
                  <Button
                    variant="neutral-primary"
                    size="sm"
                    loading={isSubmitting}
                    onClick={handleSubmit((data) => handleFormSubmit(data, true))}
                    tabIndex={getTabIndex("draft_button")}
                  >
                    {isSubmitting ? "Saving" : "Save as draft"}
                  </Button>
                )}
              </>
            )}
            <Button
              variant="primary"
              type="submit"
              size="sm"
              ref={submitBtnRef}
              loading={isSubmitting}
              tabIndex={isDraft ? getTabIndex("submit_button") : getTabIndex("draft_button")}
            >
              {data?.id ? (isSubmitting ? "Updating" : "Update Issue") : isSubmitting ? "Creating" : "Create Issue"}
            </Button>
          </div>
        </div>
      </form>
    </>
  );
});<|MERGE_RESOLUTION|>--- conflicted
+++ resolved
@@ -413,13 +413,8 @@
               />
               <span className="text-xs text-red-500">{errors?.name?.message}</span>
             </div>
-<<<<<<< HEAD
-            <div className="relative">
+            <div className="border-[0.5px] border-custom-border-200 rounded-lg">
               {data?.description_html === undefined || !projectId ? (
-=======
-            <div className="border-[0.5px] border-custom-border-200 rounded-lg">
-              {data?.description_html === undefined ? (
->>>>>>> 17f83d64
                 <Loader className="min-h-[7rem] space-y-2 overflow-hidden rounded-md border border-custom-border-200 p-2 py-2">
                   <Loader.Item width="100%" height="26px" />
                   <div className="flex items-center gap-2">
@@ -446,7 +441,7 @@
                     control={control}
                     render={({ field: { value, onChange } }) => (
                       <RichTextEditor
-                        initialValue={value}
+                        initialValue={value ?? ""}
                         value={data.description_html}
                         workspaceSlug={workspaceSlug?.toString() as string}
                         workspaceId={workspaceId}
@@ -510,31 +505,6 @@
                       />
                     )}
                   </div>
-<<<<<<< HEAD
-                  <Controller
-                    name="description_html"
-                    control={control}
-                    render={({ field: { value, onChange } }) => (
-                      <RichTextEditor
-                        initialValue={value ?? ""}
-                        value={data.description_html}
-                        workspaceSlug={workspaceSlug?.toString() as string}
-                        workspaceId={workspaceId}
-                        projectId={projectId}
-                        onChange={(_description: object, description_html: string) => {
-                          onChange(description_html);
-                          handleFormChange();
-                        }}
-                        onEnterKeyPress={() => submitBtnRef?.current?.click()}
-                        ref={editorRef}
-                        tabIndex={getTabIndex("description_html")}
-                        placeholder={getDescriptionPlaceholder}
-                        containerClassName="border-[0.5px] border-custom-border-200 py-3 min-h-[150px]"
-                      />
-                    )}
-                  />
-=======
->>>>>>> 17f83d64
                 </>
               )}
             </div>
