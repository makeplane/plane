import React, { FC, useState, useRef, useEffect, Fragment } from "react";
import { observer } from "mobx-react-lite";
import { useRouter } from "next/router";
import { Controller, useForm } from "react-hook-form";
import { LayoutPanelTop, Sparkle, X } from "lucide-react";
import { EditorRefApi } from "@plane/rich-text-editor";
import type { TIssue, ISearchIssueResponse } from "@plane/types";
// hooks
import { Button, CustomMenu, Input, Loader, ToggleSwitch, TOAST_TYPE, setToast } from "@plane/ui";
import { GptAssistantPopover } from "@/components/core";
import {
  CycleDropdown,
  DateDropdown,
  EstimateDropdown,
  ModuleDropdown,
  PriorityDropdown,
  ProjectDropdown,
  MemberDropdown,
  StateDropdown,
} from "@/components/dropdowns";
import { RichTextEditor } from "@/components/editor/rich-text-editor/rich-text-editor";
import { ParentIssuesListModal } from "@/components/issues";
import { IssueLabelSelect } from "@/components/issues/select";
import { CreateLabelModal } from "@/components/labels";
import { renderFormattedPayloadDate, getDate } from "@/helpers/date-time.helper";
import { getChangedIssuefields } from "@/helpers/issue.helper";
import { shouldRenderProject } from "@/helpers/project.helper";
import { useApplication, useEstimate, useIssueDetail, useProject, useWorkspace } from "@/hooks/store";
import { useProjectIssueProperties } from "@/hooks/use-project-issue-properties";
// services
import { AIService } from "@/services/ai.service";
// components
// ui
// helpers
// types

const defaultValues: Partial<TIssue> = {
  project_id: "",
  name: "",
  description_html: "",
  estimate_point: null,
  state_id: "",
  parent_id: null,
  priority: "none",
  assignee_ids: [],
  label_ids: [],
  cycle_id: null,
  module_ids: null,
  start_date: null,
  target_date: null,
};

export interface IssueFormProps {
  data?: Partial<TIssue>;
  issueTitleRef: React.MutableRefObject<HTMLInputElement | null>;
  isCreateMoreToggleEnabled: boolean;
  onCreateMoreToggleChange: (value: boolean) => void;
  onChange?: (formData: Partial<TIssue> | null) => void;
  onClose: () => void;
  onSubmit: (values: Partial<TIssue>, is_draft_issue?: boolean) => Promise<void>;
  projectId: string;
  isDraft: boolean;
}

// services
const aiService = new AIService();

const TAB_INDICES = [
  "name",
  "description_html",
  "feeling_lucky",
  "ai_assistant",
  "state_id",
  "priority",
  "assignee_ids",
  "label_ids",
  "start_date",
  "target_date",
  "cycle_id",
  "module_ids",
  "estimate_point",
  "parent_id",
  "create_more",
  "discard_button",
  "draft_button",
  "submit_button",
  "project_id",
  "remove_parent",
];

const getTabIndex = (key: string) => TAB_INDICES.findIndex((tabIndex) => tabIndex === key) + 1;

export const IssueFormRoot: FC<IssueFormProps> = observer((props) => {
  const {
    data,
    issueTitleRef,
    onChange,
    onClose,
    onSubmit,
    projectId: defaultProjectId,
    isCreateMoreToggleEnabled,
    onCreateMoreToggleChange,
    isDraft,
  } = props;
  // states
  const [labelModal, setLabelModal] = useState(false);
  const [parentIssueListModalOpen, setParentIssueListModalOpen] = useState(false);
  const [selectedParentIssue, setSelectedParentIssue] = useState<ISearchIssueResponse | null>(null);
  const [gptAssistantModal, setGptAssistantModal] = useState(false);
  const [iAmFeelingLucky, setIAmFeelingLucky] = useState(false);

  // refs
  const editorRef = useRef<EditorRefApi>(null);
  // router
  const router = useRouter();
  const { workspaceSlug } = router.query;
  const workspaceStore = useWorkspace();
  const workspaceId = workspaceStore.getWorkspaceBySlug(workspaceSlug as string)?.id as string;

  // store hooks
  const {
    config: { envConfig },
    router: { projectId: routeProjectId },
  } = useApplication();
  const { getProjectById } = useProject();
  const { areEstimatesEnabledForProject } = useEstimate();

  const {
    issue: { getIssueById },
  } = useIssueDetail();
  const { fetchCycles } = useProjectIssueProperties();
  // form info
  const {
    formState: { errors, isDirty, isSubmitting, dirtyFields },
    handleSubmit,
    reset,
    watch,
    control,
    getValues,
    setValue,
  } = useForm<TIssue>({
    defaultValues: { ...defaultValues, project_id: defaultProjectId, ...data },
    reValidateMode: "onChange",
  });

  const projectId = watch("project_id");

  //reset few fields on projectId change
  useEffect(() => {
    if (isDirty) {
      const formData = getValues();

      reset({
        ...defaultValues,
        project_id: projectId,
        name: formData.name,
        description_html: formData.description_html,
        priority: formData.priority,
        start_date: formData.start_date,
        target_date: formData.target_date,
        parent_id: formData.parent_id,
      });
    }
    if (projectId && routeProjectId !== projectId) fetchCycles(workspaceSlug, projectId);
    // eslint-disable-next-line react-hooks/exhaustive-deps
  }, [projectId]);

  useEffect(() => {
    if (data?.description_html) setValue("description_html", data?.description_html);
  }, [data?.description_html]);

  const issueName = watch("name");

  const handleFormSubmit = async (formData: Partial<TIssue>, is_draft_issue = false) => {
    const submitData = !data?.id
      ? formData
      : {
          ...getChangedIssuefields(formData, dirtyFields as { [key: string]: boolean | undefined }),
          project_id: getValues("project_id"),
          id: data.id,
          description_html: formData.description_html ?? "<p></p>",
        };

    // this condition helps to move the issues from draft to project issues
    if (formData.hasOwnProperty("is_draft")) submitData.is_draft = formData.is_draft;

    await onSubmit(submitData, is_draft_issue);

    setGptAssistantModal(false);

    reset({
      ...defaultValues,
      project_id: getValues("project_id"),
      description_html: data?.description_html ?? "<p></p>",
    });
    editorRef?.current?.clearEditor();
  };

  const handleAiAssistance = async (response: string) => {
    if (!workspaceSlug || !projectId) return;

    editorRef.current?.setEditorValueAtCursorPosition(response);
  };

  const handleAutoGenerateDescription = async () => {
    if (!workspaceSlug || !projectId) return;

    setIAmFeelingLucky(true);

    aiService
      .createGptTask(workspaceSlug.toString(), projectId, {
        prompt: issueName,
        task: "Generate a proper description for this issue.",
      })
      .then((res) => {
        if (res.response === "")
          setToast({
            type: TOAST_TYPE.ERROR,
            title: "Error!",
            message:
              "Issue title isn't informative enough to generate the description. Please try with a different title.",
          });
        else handleAiAssistance(res.response_html);
      })
      .catch((err) => {
        const error = err?.data?.error;

        if (err.status === 429)
          setToast({
            type: TOAST_TYPE.ERROR,
            title: "Error!",
            message: error || "You have reached the maximum number of requests of 50 requests per month per user.",
          });
        else
          setToast({
            type: TOAST_TYPE.ERROR,
            title: "Error!",
            message: error || "Some error occurred. Please try again.",
          });
      })
      .finally(() => setIAmFeelingLucky(false));
  };

  const handleFormChange = () => {
    if (!onChange) return;

    if (isDirty && (watch("name") || watch("description_html"))) onChange(watch());
    else onChange(null);
  };

  const startDate = watch("start_date");
  const targetDate = watch("target_date");

  const minDate = getDate(startDate);
  minDate?.setDate(minDate.getDate());

  const maxDate = getDate(targetDate);
  maxDate?.setDate(maxDate.getDate());

  const projectDetails = getProjectById(projectId);

  // executing this useEffect when the parent_id coming from the component prop
  useEffect(() => {
    const parentId = watch("parent_id") || undefined;
    if (!parentId) return;
    if (parentId === selectedParentIssue?.id || selectedParentIssue) return;

    const issue = getIssueById(parentId);
    if (!issue) return;

    const projectDetails = getProjectById(issue.project_id);
    if (!projectDetails) return;

    setSelectedParentIssue({
      id: issue.id,
      name: issue.name,
      project_id: issue.project_id,
      project__identifier: projectDetails.identifier,
      project__name: projectDetails.name,
      sequence_id: issue.sequence_id,
    } as ISearchIssueResponse);
  }, [watch, getIssueById, getProjectById, selectedParentIssue]);

  return (
    <>
      {projectId && (
        <CreateLabelModal
          isOpen={labelModal}
          handleClose={() => setLabelModal(false)}
          projectId={projectId}
          onSuccess={(response) => {
            setValue("label_ids", [...watch("label_ids"), response.id]);
            handleFormChange();
          }}
        />
      )}
      <form onSubmit={handleSubmit((data) => handleFormSubmit(data))}>
        <div className="space-y-5">
          <div className="flex items-center gap-x-2">
            {/* Don't show project selection if editing an issue */}
            {!data?.id && (
              <Controller
                control={control}
                name="project_id"
                rules={{
                  required: true,
                }}
                render={({ field: { value, onChange } }) => (
                  <div className="h-7">
                    <ProjectDropdown
                      value={value}
                      onChange={(projectId) => {
                        onChange(projectId);
                        handleFormChange();
                      }}
                      buttonVariant="border-with-text"
                      renderCondition={(project) => shouldRenderProject(project)}
                      tabIndex={getTabIndex("project_id")}
                    />
                  </div>
                )}
              />
            )}
            <h3 className="text-xl font-semibold leading-6 text-custom-text-100">
              {data?.id ? "Update" : "Create"} issue
            </h3>
          </div>
          {watch("parent_id") && selectedParentIssue && (
            <Controller
              control={control}
              name="parent_id"
              render={({ field: { onChange } }) => (
                <div className="flex w-min items-center gap-2 whitespace-nowrap rounded bg-custom-background-80 p-2 text-xs">
                  <div className="flex items-center gap-2">
                    <span
                      className="block h-1.5 w-1.5 rounded-full"
                      style={{
                        backgroundColor: selectedParentIssue.state__color,
                      }}
                    />
                    <span className="flex-shrink-0 text-custom-text-200">
                      {selectedParentIssue.project__identifier}-{selectedParentIssue.sequence_id}
                    </span>
                    <span className="truncate font-medium">{selectedParentIssue.name.substring(0, 50)}</span>
                    <button
                      type="button"
                      className="grid place-items-center"
                      onClick={() => {
                        onChange(null);
                        handleFormChange();
                        setSelectedParentIssue(null);
                      }}
                      tabIndex={getTabIndex("remove_parent")}
                    >
                      <X className="h-3 w-3 cursor-pointer" />
                    </button>
                  </div>
                </div>
              )}
            />
          )}
          <div className="space-y-3">
            <div className="mt-2 space-y-3">
              <Controller
                control={control}
                name="name"
                rules={{
                  required: "Title is required",
                  maxLength: {
                    value: 255,
                    message: "Title should be less than 255 characters",
                  },
                }}
                render={({ field: { value, onChange, ref } }) => (
                  <Input
                    id="name"
                    name="name"
                    type="text"
                    value={value}
                    onChange={(e) => {
                      onChange(e.target.value);
                      handleFormChange();
                    }}
                    ref={issueTitleRef || ref}
                    hasError={Boolean(errors.name)}
                    placeholder="Issue Title"
                    className="w-full resize-none text-xl"
                    tabIndex={getTabIndex("name")}
                    autoFocus
                  />
                )}
              />
              <div className="relative">
                {data?.description_html === undefined ? (
                  <Loader className="min-h-[7rem] space-y-2 overflow-hidden rounded-md border border-custom-border-200 p-2 py-2">
                    <Loader.Item width="100%" height="26px" />
                    <div className="flex items-center gap-2">
                      <Loader.Item width="26px" height="26px" />
                      <Loader.Item width="400px" height="26px" />
                    </div>
                    <div className="flex items-center gap-2">
                      <Loader.Item width="26px" height="26px" />
                      <Loader.Item width="400px" height="26px" />
                    </div>
                    <Loader.Item width="80%" height="26px" />
                    <div className="flex items-center gap-2">
                      <Loader.Item width="50%" height="26px" />
                    </div>
                    <div className="border-0.5 absolute bottom-3.5 right-3.5 z-10 flex items-center gap-2">
                      <Loader.Item width="100px" height="26px" />
                      <Loader.Item width="50px" height="26px" />
                    </div>
                  </Loader>
                ) : (
                  <Fragment>
                    <div className="border-0.5 absolute bottom-3.5 right-3.5 z-10 flex items-center gap-2">
                      {issueName && issueName.trim() !== "" && envConfig?.has_openai_configured && (
                        <button
                          type="button"
                          className={`flex items-center gap-1 rounded bg-custom-background-80 px-1.5 py-1 text-xs ${
                            iAmFeelingLucky ? "cursor-wait" : ""
                          }`}
                          onClick={handleAutoGenerateDescription}
                          disabled={iAmFeelingLucky}
                          tabIndex={getTabIndex("feeling_lucky")}
                        >
                          {iAmFeelingLucky ? (
                            "Generating response"
                          ) : (
                            <>
                              <Sparkle className="h-3.5 w-3.5" />I{"'"}m feeling lucky
                            </>
                          )}
                        </button>
                      )}
                      {envConfig?.has_openai_configured && (
                        <GptAssistantPopover
                          isOpen={gptAssistantModal}
                          projectId={projectId}
                          handleClose={() => {
                            setGptAssistantModal((prevData) => !prevData);
                            // this is done so that the title do not reset after gpt popover closed
                            reset(getValues());
                          }}
                          onResponse={(response) => {
                            handleAiAssistance(response);
                          }}
                          placement="top-end"
                          button={
                            <button
                              type="button"
                              className="flex items-center gap-1 rounded px-1.5 py-1 text-xs hover:bg-custom-background-90"
                              onClick={() => setGptAssistantModal((prevData) => !prevData)}
                              tabIndex={getTabIndex("ai_assistant")}
                            >
                              <Sparkle className="h-4 w-4" />
                              AI
                            </button>
                          }
                        />
                      )}
                    </div>
                    <Controller
                      name="description_html"
                      control={control}
                      render={({ field: { value, onChange } }) => (
                        <RichTextEditor
                          initialValue={value}
                          value={data.description_html}
                          workspaceSlug={workspaceSlug?.toString() as string}
                          workspaceId={workspaceId}
                          projectId={projectId}
                          // dragDropEnabled={false}
                          onChange={(_description: object, description_html: string) => {
                            onChange(description_html);
                            handleFormChange();
                          }}
                          ref={editorRef}
                          tabIndex={getTabIndex("description_html")}
<<<<<<< HEAD
=======
                          placeholder={(isFocused) => {
                            if (isFocused) return "Press '/' for commands...";
                            else return "Click to add description";
                          }}
>>>>>>> 963d078a
                        />
                      )}
                    />
                  </Fragment>
                )}
              </div>
              <div className="flex flex-wrap items-center gap-2">
                <Controller
                  control={control}
                  name="state_id"
                  render={({ field: { value, onChange } }) => (
                    <div className="h-7">
                      <StateDropdown
                        value={value}
                        onChange={(stateId) => {
                          onChange(stateId);
                          handleFormChange();
                        }}
                        projectId={projectId}
                        buttonVariant="border-with-text"
                        tabIndex={getTabIndex("state_id")}
                      />
                    </div>
                  )}
                />
                <Controller
                  control={control}
                  name="priority"
                  render={({ field: { value, onChange } }) => (
                    <div className="h-7">
                      <PriorityDropdown
                        value={value}
                        onChange={(priority) => {
                          onChange(priority);
                          handleFormChange();
                        }}
                        buttonVariant="border-with-text"
                        tabIndex={getTabIndex("priority")}
                      />
                    </div>
                  )}
                />
                <Controller
                  control={control}
                  name="assignee_ids"
                  render={({ field: { value, onChange } }) => (
                    <div className="h-7">
                      <MemberDropdown
                        projectId={projectId}
                        value={value}
                        onChange={(assigneeIds) => {
                          onChange(assigneeIds);
                          handleFormChange();
                        }}
                        buttonVariant={value?.length > 0 ? "transparent-without-text" : "border-with-text"}
                        buttonClassName={value?.length > 0 ? "hover:bg-transparent" : ""}
                        placeholder="Assignees"
                        multiple
                        tabIndex={getTabIndex("assignee_ids")}
                      />
                    </div>
                  )}
                />
                <Controller
                  control={control}
                  name="label_ids"
                  render={({ field: { value, onChange } }) => (
                    <div className="h-7">
                      <IssueLabelSelect
                        setIsOpen={setLabelModal}
                        value={value}
                        onChange={(labelIds) => {
                          onChange(labelIds);
                          handleFormChange();
                        }}
                        projectId={projectId}
                        tabIndex={getTabIndex("label_ids")}
                      />
                    </div>
                  )}
                />
                <Controller
                  control={control}
                  name="start_date"
                  render={({ field: { value, onChange } }) => (
                    <div className="h-7">
                      <DateDropdown
                        value={value}
                        onChange={(date) => onChange(date ? renderFormattedPayloadDate(date) : null)}
                        buttonVariant="border-with-text"
                        maxDate={maxDate ?? undefined}
                        placeholder="Start date"
                        tabIndex={getTabIndex("start_date")}
                      />
                    </div>
                  )}
                />
                <Controller
                  control={control}
                  name="target_date"
                  render={({ field: { value, onChange } }) => (
                    <div className="h-7">
                      <DateDropdown
                        value={value}
                        onChange={(date) => onChange(date ? renderFormattedPayloadDate(date) : null)}
                        buttonVariant="border-with-text"
                        minDate={minDate ?? undefined}
                        placeholder="Due date"
                        tabIndex={getTabIndex("target_date")}
                      />
                    </div>
                  )}
                />
                {projectDetails?.cycle_view && (
                  <Controller
                    control={control}
                    name="cycle_id"
                    render={({ field: { value, onChange } }) => (
                      <div className="h-7">
                        <CycleDropdown
                          projectId={projectId}
                          onChange={(cycleId) => {
                            onChange(cycleId);
                            handleFormChange();
                          }}
                          placeholder="Cycle"
                          value={value}
                          buttonVariant="border-with-text"
                          tabIndex={getTabIndex("cycle_id")}
                        />
                      </div>
                    )}
                  />
                )}
                {projectDetails?.module_view && workspaceSlug && (
                  <Controller
                    control={control}
                    name="module_ids"
                    render={({ field: { value, onChange } }) => (
                      <div className="h-7">
                        <ModuleDropdown
                          projectId={projectId}
                          value={value ?? []}
                          onChange={(moduleIds) => {
                            onChange(moduleIds);
                            handleFormChange();
                          }}
                          placeholder="Modules"
                          buttonVariant="border-with-text"
                          tabIndex={getTabIndex("module_ids")}
                          multiple
                          showCount
                        />
                      </div>
                    )}
                  />
                )}
                {areEstimatesEnabledForProject(projectId) && (
                  <Controller
                    control={control}
                    name="estimate_point"
                    render={({ field: { value, onChange } }) => (
                      <div className="h-7">
                        <EstimateDropdown
                          value={value}
                          onChange={(estimatePoint) => {
                            onChange(estimatePoint);
                            handleFormChange();
                          }}
                          projectId={projectId}
                          buttonVariant="border-with-text"
                          tabIndex={getTabIndex("estimate_point")}
                          placeholder="Estimate"
                        />
                      </div>
                    )}
                  />
                )}
                {watch("parent_id") ? (
                  <CustomMenu
                    customButton={
                      <button
                        type="button"
                        className="flex cursor-pointer items-center justify-between gap-1 rounded border-[0.5px] border-custom-border-300 px-2 py-1.5 text-xs hover:bg-custom-background-80"
                      >
                        <LayoutPanelTop className="h-3 w-3 flex-shrink-0" />
                        <span className="whitespace-nowrap">
                          {selectedParentIssue &&
                            `${selectedParentIssue.project__identifier}-${selectedParentIssue.sequence_id}`}
                        </span>
                      </button>
                    }
                    placement="bottom-start"
                    tabIndex={getTabIndex("parent_id")}
                  >
                    <>
                      <CustomMenu.MenuItem className="!p-1" onClick={() => setParentIssueListModalOpen(true)}>
                        Change parent issue
                      </CustomMenu.MenuItem>
                      <Controller
                        control={control}
                        name="parent_id"
                        render={({ field: { onChange } }) => (
                          <CustomMenu.MenuItem
                            className="!p-1"
                            onClick={() => {
                              onChange(null);
                              handleFormChange();
                            }}
                          >
                            Remove parent issue
                          </CustomMenu.MenuItem>
                        )}
                      />
                    </>
                  </CustomMenu>
                ) : (
                  <button
                    type="button"
                    className="flex cursor-pointer items-center justify-between gap-1 rounded border-[0.5px] border-custom-border-300 px-2 py-1.5 text-xs hover:bg-custom-background-80"
                    onClick={() => setParentIssueListModalOpen(true)}
                  >
                    <LayoutPanelTop className="h-3 w-3 flex-shrink-0" />
                    <span className="whitespace-nowrap">Add parent</span>
                  </button>
                )}
                <Controller
                  control={control}
                  name="parent_id"
                  render={({ field: { onChange } }) => (
                    <ParentIssuesListModal
                      isOpen={parentIssueListModalOpen}
                      handleClose={() => setParentIssueListModalOpen(false)}
                      onChange={(issue) => {
                        onChange(issue.id);
                        handleFormChange();
                        setSelectedParentIssue(issue);
                      }}
                      projectId={projectId}
                      issueId={data?.id}
                    />
                  )}
                />
              </div>
            </div>
          </div>
        </div>
        <div className="-mx-5 mt-5 flex items-center justify-between gap-2 border-t border-custom-border-100 px-5 pt-5">
          <div>
            {!data?.id && (
              <div
                className="inline-flex cursor-default items-center gap-1.5"
                onClick={() => onCreateMoreToggleChange(!isCreateMoreToggleEnabled)}
                onKeyDown={(e) => {
                  if (e.key === "Enter") onCreateMoreToggleChange(!isCreateMoreToggleEnabled);
                }}
                tabIndex={getTabIndex("create_more")}
              >
                <div className="flex cursor-pointer items-center justify-center">
                  <ToggleSwitch value={isCreateMoreToggleEnabled} onChange={() => {}} size="sm" />
                </div>
                <span className="text-xs">Create more</span>
              </div>
            )}
          </div>

          <div className="flex items-center gap-2">
            <Button variant="neutral-primary" size="sm" onClick={onClose} tabIndex={getTabIndex("discard_button")}>
              Discard
            </Button>

            {isDraft && (
              <Fragment>
                {data?.id ? (
                  <Button
                    variant="neutral-primary"
                    size="sm"
                    loading={isSubmitting}
                    onClick={handleSubmit((data) => handleFormSubmit({ ...data, is_draft: false }))}
                    tabIndex={getTabIndex("draft_button")}
                  >
                    {isSubmitting ? "Moving" : "Move from draft"}
                  </Button>
                ) : (
                  <Button
                    variant="neutral-primary"
                    size="sm"
                    loading={isSubmitting}
                    onClick={handleSubmit((data) => handleFormSubmit(data, true))}
                    tabIndex={getTabIndex("draft_button")}
                  >
                    {isSubmitting ? "Saving" : "Save as draft"}
                  </Button>
                )}
              </Fragment>
            )}

            <Button
              variant="primary"
              type="submit"
              size="sm"
              loading={isSubmitting}
              tabIndex={isDraft ? getTabIndex("submit_button") : getTabIndex("draft_button")}
            >
              {data?.id ? (isSubmitting ? "Updating" : "Update issue") : isSubmitting ? "Creating" : "Create issue"}
            </Button>
          </div>
        </div>
      </form>
    </>
  );
});<|MERGE_RESOLUTION|>--- conflicted
+++ resolved
@@ -477,13 +477,10 @@
                           }}
                           ref={editorRef}
                           tabIndex={getTabIndex("description_html")}
-<<<<<<< HEAD
-=======
                           placeholder={(isFocused) => {
                             if (isFocused) return "Press '/' for commands...";
                             else return "Click to add description";
                           }}
->>>>>>> 963d078a
                         />
                       )}
                     />
