import React, { FC, useState, useRef, useEffect } from "react";
import { observer } from "mobx-react-lite";
import { useRouter } from "next/router";
import { Controller, useForm } from "react-hook-form";
import { LayoutPanelTop, Sparkle, X } from "lucide-react";
import { EditorRefApi } from "@plane/rich-text-editor";
import type { TIssue, ISearchIssueResponse } from "@plane/types";
// hooks
import { Button, CustomMenu, Input, Loader, ToggleSwitch, TOAST_TYPE, setToast } from "@plane/ui";
// components
import { GptAssistantPopover } from "@/components/core";
import {
  CycleDropdown,
  DateDropdown,
  EstimateDropdown,
  ModuleDropdown,
  PriorityDropdown,
  ProjectDropdown,
  MemberDropdown,
  StateDropdown,
} from "@/components/dropdowns";
import { RichTextEditor } from "@/components/editor/rich-text-editor/rich-text-editor";
import { ParentIssuesListModal } from "@/components/issues";
import { IssueLabelSelect } from "@/components/issues/select";
import { CreateLabelModal } from "@/components/labels";
// helpers
import { renderFormattedPayloadDate, getDate } from "@/helpers/date-time.helper";
import { getChangedIssuefields, getDescriptionPlaceholder } from "@/helpers/issue.helper";
import { shouldRenderProject } from "@/helpers/project.helper";
// hooks
import { useAppRouter, useEstimate, useInstance, useIssueDetail, useProject, useWorkspace } from "@/hooks/store";
import useKeypress from "@/hooks/use-keypress";
import { useProjectIssueProperties } from "@/hooks/use-project-issue-properties";
// services
import { AIService } from "@/services/ai.service";

const defaultValues: Partial<TIssue> = {
  project_id: "",
  name: "",
  description_html: "",
  estimate_point: null,
  state_id: "",
  parent_id: null,
  priority: "none",
  assignee_ids: [],
  label_ids: [],
  cycle_id: null,
  module_ids: null,
  start_date: null,
  target_date: null,
};

export interface IssueFormProps {
  data?: Partial<TIssue>;
  issueTitleRef: React.MutableRefObject<HTMLInputElement | null>;
  isCreateMoreToggleEnabled: boolean;
  onCreateMoreToggleChange: (value: boolean) => void;
  onChange?: (formData: Partial<TIssue> | null) => void;
  onClose: () => void;
  onSubmit: (values: Partial<TIssue>, is_draft_issue?: boolean) => Promise<void>;
  projectId: string;
  isDraft: boolean;
}

// services
const aiService = new AIService();

const TAB_INDICES = [
  "name",
  "description_html",
  "feeling_lucky",
  "ai_assistant",
  "state_id",
  "priority",
  "assignee_ids",
  "label_ids",
  "start_date",
  "target_date",
  "cycle_id",
  "module_ids",
  "estimate_point",
  "parent_id",
  "create_more",
  "discard_button",
  "draft_button",
  "submit_button",
  "project_id",
  "remove_parent",
];

const getTabIndex = (key: string) => TAB_INDICES.findIndex((tabIndex) => tabIndex === key) + 1;

export const IssueFormRoot: FC<IssueFormProps> = observer((props) => {
  const {
    data,
    issueTitleRef,
    onChange,
    onClose,
    onSubmit,
    projectId: defaultProjectId,
    isCreateMoreToggleEnabled,
    onCreateMoreToggleChange,
    isDraft,
  } = props;
  // states
  const [labelModal, setLabelModal] = useState(false);
  const [parentIssueListModalOpen, setParentIssueListModalOpen] = useState(false);
  const [selectedParentIssue, setSelectedParentIssue] = useState<ISearchIssueResponse | null>(null);
  const [gptAssistantModal, setGptAssistantModal] = useState(false);
  const [iAmFeelingLucky, setIAmFeelingLucky] = useState(false);
  // refs
  const editorRef = useRef<EditorRefApi>(null);
  const submitBtnRef = useRef<HTMLButtonElement | null>(null);
  // router
  const router = useRouter();
  const { workspaceSlug } = router.query;
  // store hooks
  const workspaceStore = useWorkspace();
  const workspaceId = workspaceStore.getWorkspaceBySlug(workspaceSlug as string)?.id as string;
  const { projectId: routeProjectId } = useAppRouter();
  const { config } = useInstance();
  const { getProjectById } = useProject();
  const { areEstimatesEnabledForProject } = useEstimate();

  const handleKeyDown = (event: KeyboardEvent) => {
    if (editorRef.current?.isEditorReadyToDiscard()) {
      onClose();
    } else {
      setToast({
        type: TOAST_TYPE.ERROR,
        title: "Error!",
        message: "Editor is still processing changes. Please wait before proceeding.",
      });
      event.preventDefault(); // Prevent default action if editor is not ready to discard
    }
  };

  useKeypress("Escape", handleKeyDown);

  const {
    issue: { getIssueById },
  } = useIssueDetail();
  const { fetchCycles } = useProjectIssueProperties();
  // form info
  const {
    formState: { errors, isDirty, isSubmitting, dirtyFields },
    handleSubmit,
    reset,
    watch,
    control,
    getValues,
    setValue,
  } = useForm<TIssue>({
    defaultValues: { ...defaultValues, project_id: defaultProjectId, ...data },
    reValidateMode: "onChange",
  });

  const projectId = watch("project_id");

  //reset few fields on projectId change
  useEffect(() => {
    if (isDirty) {
      const formData = getValues();

      reset({
        ...defaultValues,
        project_id: projectId,
        name: formData.name,
        description_html: formData.description_html,
        priority: formData.priority,
        start_date: formData.start_date,
        target_date: formData.target_date,
        parent_id: formData.parent_id,
      });
    }
    if (projectId && routeProjectId !== projectId) fetchCycles(workspaceSlug, projectId);
    // eslint-disable-next-line react-hooks/exhaustive-deps
  }, [projectId]);

  useEffect(() => {
    if (data?.description_html) setValue("description_html", data?.description_html);
  }, [data?.description_html]);

  const issueName = watch("name");

  const handleFormSubmit = async (formData: Partial<TIssue>, is_draft_issue = false) => {
    // Check if the editor is ready to discard
    if (!editorRef.current?.isEditorReadyToDiscard()) {
      setToast({
        type: TOAST_TYPE.ERROR,
        title: "Error!",
        message: "Editor is not ready to discard changes.",
      });
      return;
    }

    const submitData = !data?.id
      ? formData
      : {
          ...getChangedIssuefields(formData, dirtyFields as { [key: string]: boolean | undefined }),
          project_id: getValues("project_id"),
          id: data.id,
          description_html: formData.description_html ?? "<p></p>",
        };

    // this condition helps to move the issues from draft to project issues
    if (formData.hasOwnProperty("is_draft")) submitData.is_draft = formData.is_draft;

    await onSubmit(submitData, is_draft_issue);

    setGptAssistantModal(false);

    reset({
      ...defaultValues,
      ...(isCreateMoreToggleEnabled ? { ...data } : {}),
      project_id: getValues("project_id"),
      description_html: data?.description_html ?? "<p></p>",
    });
    editorRef?.current?.clearEditor();
  };

  const handleAiAssistance = async (response: string) => {
    if (!workspaceSlug || !projectId) return;

    editorRef.current?.setEditorValueAtCursorPosition(response);
  };

  const handleAutoGenerateDescription = async () => {
    if (!workspaceSlug || !projectId) return;

    setIAmFeelingLucky(true);

    aiService
      .createGptTask(workspaceSlug.toString(), projectId, {
        prompt: issueName,
        task: "Generate a proper description for this issue.",
      })
      .then((res) => {
        if (res.response === "")
          setToast({
            type: TOAST_TYPE.ERROR,
            title: "Error!",
            message:
              "Issue title isn't informative enough to generate the description. Please try with a different title.",
          });
        else handleAiAssistance(res.response_html);
      })
      .catch((err) => {
        const error = err?.data?.error;

        if (err.status === 429)
          setToast({
            type: TOAST_TYPE.ERROR,
            title: "Error!",
            message: error || "You have reached the maximum number of requests of 50 requests per month per user.",
          });
        else
          setToast({
            type: TOAST_TYPE.ERROR,
            title: "Error!",
            message: error || "Some error occurred. Please try again.",
          });
      })
      .finally(() => setIAmFeelingLucky(false));
  };

  const handleFormChange = () => {
    if (!onChange) return;

    if (isDirty && (watch("name") || watch("description_html"))) onChange(watch());
    else onChange(null);
  };

  const startDate = watch("start_date");
  const targetDate = watch("target_date");

  const minDate = getDate(startDate);
  minDate?.setDate(minDate.getDate());

  const maxDate = getDate(targetDate);
  maxDate?.setDate(maxDate.getDate());

  const projectDetails = getProjectById(projectId);

  // executing this useEffect when the parent_id coming from the component prop
  useEffect(() => {
    const parentId = watch("parent_id") || undefined;
    if (!parentId) return;
    if (parentId === selectedParentIssue?.id || selectedParentIssue) return;

    const issue = getIssueById(parentId);
    if (!issue) return;

    const projectDetails = getProjectById(issue.project_id);
    if (!projectDetails) return;

    setSelectedParentIssue({
      id: issue.id,
      name: issue.name,
      project_id: issue.project_id,
      project__identifier: projectDetails.identifier,
      project__name: projectDetails.name,
      sequence_id: issue.sequence_id,
    } as ISearchIssueResponse);
  }, [watch, getIssueById, getProjectById, selectedParentIssue]);

  return (
    <>
      {projectId && (
        <CreateLabelModal
          isOpen={labelModal}
          handleClose={() => setLabelModal(false)}
          projectId={projectId}
          onSuccess={(response) => {
            setValue("label_ids", [...watch("label_ids"), response.id]);
            handleFormChange();
          }}
        />
      )}
      <form onSubmit={handleSubmit((data) => handleFormSubmit(data))}>
        <div className="space-y-5 p-5">
          <div className="flex items-center gap-x-3">
            {/* Don't show project selection if editing an issue */}
            {!data?.id && (
              <Controller
                control={control}
                name="project_id"
                rules={{
                  required: true,
                }}
                render={({ field: { value, onChange } }) => (
                  <div className="h-7">
                    <ProjectDropdown
                      value={value}
                      onChange={(projectId) => {
                        onChange(projectId);
                        handleFormChange();
                      }}
                      buttonVariant="border-with-text"
                      renderCondition={(project) => shouldRenderProject(project)}
                      tabIndex={getTabIndex("project_id")}
                    />
                  </div>
                )}
              />
            )}
            <h3 className="text-xl font-medium text-custom-text-200">{data?.id ? "Update" : "Create"} Issue</h3>
          </div>
          {watch("parent_id") && selectedParentIssue && (
            <Controller
              control={control}
              name="parent_id"
              render={({ field: { onChange } }) => (
                <div className="flex w-min items-center gap-2 whitespace-nowrap rounded bg-custom-background-90 p-2 text-xs">
                  <div className="flex items-center gap-2">
                    <span
                      className="block h-1.5 w-1.5 rounded-full"
                      style={{
                        backgroundColor: selectedParentIssue.state__color,
                      }}
                    />
                    <span className="flex-shrink-0 text-custom-text-200">
                      {selectedParentIssue.project__identifier}-{selectedParentIssue.sequence_id}
                    </span>
                    <span className="truncate font-medium">{selectedParentIssue.name.substring(0, 50)}</span>
                    <button
                      type="button"
                      className="grid place-items-center"
                      onClick={() => {
                        onChange(null);
                        handleFormChange();
                        setSelectedParentIssue(null);
                      }}
                      tabIndex={getTabIndex("remove_parent")}
                    >
                      <X className="h-3 w-3 cursor-pointer" />
                    </button>
                  </div>
                </div>
              )}
            />
          )}
          <div className="space-y-3">
            <div className="space-y-1">
              <Controller
                control={control}
                name="name"
                rules={{
                  required: "Title is required",
                  maxLength: {
                    value: 255,
                    message: "Title should be less than 255 characters",
                  },
                }}
                render={({ field: { value, onChange, ref } }) => (
                  <Input
                    id="name"
                    name="name"
                    type="text"
                    value={value}
                    onChange={(e) => {
                      onChange(e.target.value);
                      handleFormChange();
                    }}
                    ref={issueTitleRef || ref}
                    hasError={Boolean(errors.name)}
                    placeholder="Title"
                    className="w-full text-base"
                    tabIndex={getTabIndex("name")}
                    autoFocus
                  />
                )}
              />
              <span className="text-xs text-red-500">{errors?.name?.message}</span>
            </div>
            <div className="border-[0.5px] border-custom-border-200 rounded-lg">
              {data?.description_html === undefined ? (
                <Loader className="min-h-[7rem] space-y-2 overflow-hidden rounded-md border border-custom-border-200 p-2 py-2">
                  <Loader.Item width="100%" height="26px" />
                  <div className="flex items-center gap-2">
                    <Loader.Item width="26px" height="26px" />
                    <Loader.Item width="400px" height="26px" />
                  </div>
                  <div className="flex items-center gap-2">
                    <Loader.Item width="26px" height="26px" />
                    <Loader.Item width="400px" height="26px" />
                  </div>
                  <Loader.Item width="80%" height="26px" />
                  <div className="flex items-center gap-2">
                    <Loader.Item width="50%" height="26px" />
                  </div>
                  <div className="border-0.5 absolute bottom-3.5 right-3.5 z-10 flex items-center gap-2">
                    <Loader.Item width="100px" height="26px" />
                    <Loader.Item width="50px" height="26px" />
                  </div>
                </Loader>
              ) : (
                <>
                  <Controller
                    name="description_html"
                    control={control}
                    render={({ field: { value, onChange } }) => (
                      <RichTextEditor
                        initialValue={value}
                        value={data.description_html}
                        workspaceSlug={workspaceSlug?.toString() as string}
                        workspaceId={workspaceId}
                        projectId={projectId}
                        onChange={(_description: object, description_html: string) => {
                          onChange(description_html);
                          handleFormChange();
                        }}
                        ref={editorRef}
                        tabIndex={getTabIndex("description_html")}
                        placeholder={getDescriptionPlaceholder}
                        containerClassName="pt-3 min-h-[150px] max-h-64 overflow-y-auto vertical-scrollbar scrollbar-sm"
                      />
                    )}
                  />
                  <div className="border-0.5 z-10 flex items-center justify-end gap-2 p-3">
                    {issueName && issueName.trim() !== "" && config?.has_openai_configured && (
                      <button
                        type="button"
                        className={`flex items-center gap-1 rounded bg-custom-background-90 hover:bg-custom-background-80 px-1.5 py-1 text-xs ${
                          iAmFeelingLucky ? "cursor-wait" : ""
                        }`}
                        onClick={handleAutoGenerateDescription}
                        disabled={iAmFeelingLucky}
                        tabIndex={getTabIndex("feeling_lucky")}
                      >
                        {iAmFeelingLucky ? (
                          "Generating response"
                        ) : (
                          <>
                            <Sparkle className="h-3.5 w-3.5" />I{"'"}m feeling lucky
                          </>
                        )}
                      </button>
                    )}
                    {config?.has_openai_configured && (
                      <GptAssistantPopover
                        isOpen={gptAssistantModal}
                        projectId={projectId}
                        handleClose={() => {
                          setGptAssistantModal((prevData) => !prevData);
                          // this is done so that the title do not reset after gpt popover closed
                          reset(getValues());
                        }}
                        onResponse={(response) => {
                          handleAiAssistance(response);
                        }}
                        placement="top-end"
                        button={
                          <button
                            type="button"
                            className="flex items-center gap-1 rounded px-1.5 py-1 text-xs bg-custom-background-90 hover:bg-custom-background-80"
                            onClick={() => setGptAssistantModal((prevData) => !prevData)}
                            tabIndex={getTabIndex("ai_assistant")}
                          >
                            <Sparkle className="h-4 w-4" />
                            AI
                          </button>
                        }
                      />
                    )}
                  </div>
<<<<<<< HEAD
=======
                  <Controller
                    name="description_html"
                    control={control}
                    render={({ field: { value, onChange } }) => (
                      <RichTextEditor
                        initialValue={value}
                        value={data.description_html}
                        workspaceSlug={workspaceSlug?.toString() as string}
                        workspaceId={workspaceId}
                        projectId={projectId}
                        onChange={(_description: object, description_html: string) => {
                          onChange(description_html);
                          handleFormChange();
                        }}
                        onEnterKeyPress={() => submitBtnRef?.current?.click()}
                        ref={editorRef}
                        tabIndex={getTabIndex("description_html")}
                        placeholder={getDescriptionPlaceholder}
                        containerClassName="border-[0.5px] border-custom-border-200 py-3 min-h-[150px]"
                      />
                    )}
                  />
>>>>>>> 1cb26fa8
                </>
              )}
            </div>
            <div className="flex flex-wrap items-center gap-2">
              <Controller
                control={control}
                name="state_id"
                render={({ field: { value, onChange } }) => (
                  <div className="h-7">
                    <StateDropdown
                      value={value}
                      onChange={(stateId) => {
                        onChange(stateId);
                        handleFormChange();
                      }}
                      projectId={projectId}
                      buttonVariant="border-with-text"
                      tabIndex={getTabIndex("state_id")}
                    />
                  </div>
                )}
              />
              <Controller
                control={control}
                name="priority"
                render={({ field: { value, onChange } }) => (
                  <div className="h-7">
                    <PriorityDropdown
                      value={value}
                      onChange={(priority) => {
                        onChange(priority);
                        handleFormChange();
                      }}
                      buttonVariant="border-with-text"
                      tabIndex={getTabIndex("priority")}
                    />
                  </div>
                )}
              />
              <Controller
                control={control}
                name="assignee_ids"
                render={({ field: { value, onChange } }) => (
                  <div className="h-7">
                    <MemberDropdown
                      projectId={projectId}
                      value={value}
                      onChange={(assigneeIds) => {
                        onChange(assigneeIds);
                        handleFormChange();
                      }}
                      buttonVariant={value?.length > 0 ? "transparent-without-text" : "border-with-text"}
                      buttonClassName={value?.length > 0 ? "hover:bg-transparent" : ""}
                      placeholder="Assignees"
                      multiple
                      tabIndex={getTabIndex("assignee_ids")}
                    />
                  </div>
                )}
              />
              <Controller
                control={control}
                name="label_ids"
                render={({ field: { value, onChange } }) => (
                  <div className="h-7">
                    <IssueLabelSelect
                      setIsOpen={setLabelModal}
                      value={value}
                      onChange={(labelIds) => {
                        onChange(labelIds);
                        handleFormChange();
                      }}
                      projectId={projectId}
                      tabIndex={getTabIndex("label_ids")}
                    />
                  </div>
                )}
              />
              <Controller
                control={control}
                name="start_date"
                render={({ field: { value, onChange } }) => (
                  <div className="h-7">
                    <DateDropdown
                      value={value}
                      onChange={(date) => onChange(date ? renderFormattedPayloadDate(date) : null)}
                      buttonVariant="border-with-text"
                      maxDate={maxDate ?? undefined}
                      placeholder="Start date"
                      tabIndex={getTabIndex("start_date")}
                    />
                  </div>
                )}
              />
              <Controller
                control={control}
                name="target_date"
                render={({ field: { value, onChange } }) => (
                  <div className="h-7">
                    <DateDropdown
                      value={value}
                      onChange={(date) => onChange(date ? renderFormattedPayloadDate(date) : null)}
                      buttonVariant="border-with-text"
                      minDate={minDate ?? undefined}
                      placeholder="Due date"
                      tabIndex={getTabIndex("target_date")}
                    />
                  </div>
                )}
              />
              {projectDetails?.cycle_view && (
                <Controller
                  control={control}
                  name="cycle_id"
                  render={({ field: { value, onChange } }) => (
                    <div className="h-7">
                      <CycleDropdown
                        projectId={projectId}
                        onChange={(cycleId) => {
                          onChange(cycleId);
                          handleFormChange();
                        }}
                        placeholder="Cycle"
                        value={value}
                        buttonVariant="border-with-text"
                        tabIndex={getTabIndex("cycle_id")}
                      />
                    </div>
                  )}
                />
              )}
              {projectDetails?.module_view && workspaceSlug && (
                <Controller
                  control={control}
                  name="module_ids"
                  render={({ field: { value, onChange } }) => (
                    <div className="h-7">
                      <ModuleDropdown
                        projectId={projectId}
                        value={value ?? []}
                        onChange={(moduleIds) => {
                          onChange(moduleIds);
                          handleFormChange();
                        }}
                        placeholder="Modules"
                        buttonVariant="border-with-text"
                        tabIndex={getTabIndex("module_ids")}
                        multiple
                        showCount
                      />
                    </div>
                  )}
                />
              )}
              {areEstimatesEnabledForProject(projectId) && (
                <Controller
                  control={control}
                  name="estimate_point"
                  render={({ field: { value, onChange } }) => (
                    <div className="h-7">
                      <EstimateDropdown
                        value={value}
                        onChange={(estimatePoint) => {
                          onChange(estimatePoint);
                          handleFormChange();
                        }}
                        projectId={projectId}
                        buttonVariant="border-with-text"
                        tabIndex={getTabIndex("estimate_point")}
                        placeholder="Estimate"
                      />
                    </div>
                  )}
                />
              )}
              {watch("parent_id") ? (
                <CustomMenu
                  customButton={
                    <button
                      type="button"
                      className="flex cursor-pointer items-center justify-between gap-1 rounded border-[0.5px] border-custom-border-300 px-2 py-1.5 text-xs hover:bg-custom-background-80"
                    >
                      <LayoutPanelTop className="h-3 w-3 flex-shrink-0" />
                      <span className="whitespace-nowrap">
                        {selectedParentIssue &&
                          `${selectedParentIssue.project__identifier}-${selectedParentIssue.sequence_id}`}
                      </span>
                    </button>
                  }
                  placement="bottom-start"
                  tabIndex={getTabIndex("parent_id")}
                >
                  <>
                    <CustomMenu.MenuItem className="!p-1" onClick={() => setParentIssueListModalOpen(true)}>
                      Change parent issue
                    </CustomMenu.MenuItem>
                    <Controller
                      control={control}
                      name="parent_id"
                      render={({ field: { onChange } }) => (
                        <CustomMenu.MenuItem
                          className="!p-1"
                          onClick={() => {
                            onChange(null);
                            handleFormChange();
                          }}
                        >
                          Remove parent issue
                        </CustomMenu.MenuItem>
                      )}
                    />
                  </>
                </CustomMenu>
              ) : (
                <button
                  type="button"
                  className="flex cursor-pointer items-center justify-between gap-1 rounded border-[0.5px] border-custom-border-300 px-2 py-1.5 text-xs hover:bg-custom-background-80"
                  onClick={() => setParentIssueListModalOpen(true)}
                >
                  <LayoutPanelTop className="h-3 w-3 flex-shrink-0" />
                  <span className="whitespace-nowrap">Add parent</span>
                </button>
              )}
              <Controller
                control={control}
                name="parent_id"
                render={({ field: { onChange } }) => (
                  <ParentIssuesListModal
                    isOpen={parentIssueListModalOpen}
                    handleClose={() => setParentIssueListModalOpen(false)}
                    onChange={(issue) => {
                      onChange(issue.id);
                      handleFormChange();
                      setSelectedParentIssue(issue);
                    }}
                    projectId={projectId}
                    issueId={isDraft ? undefined : data?.id}
                  />
                )}
              />
            </div>
          </div>
        </div>
        <div className="px-5 py-4 flex items-center justify-between gap-2 border-t-[0.5px] border-custom-border-200">
          <div>
            {!data?.id && (
              <div
                className="inline-flex items-center gap-1.5 cursor-pointer"
                onClick={() => onCreateMoreToggleChange(!isCreateMoreToggleEnabled)}
                onKeyDown={(e) => {
                  if (e.key === "Enter") onCreateMoreToggleChange(!isCreateMoreToggleEnabled);
                }}
                tabIndex={getTabIndex("create_more")}
                role="button"
              >
                <ToggleSwitch value={isCreateMoreToggleEnabled} onChange={() => {}} size="sm" />
                <span className="text-xs">Create more</span>
              </div>
            )}
          </div>
          <div className="flex items-center gap-2">
            <Button
              variant="neutral-primary"
              size="sm"
              onClick={() => {
                if (editorRef.current?.isEditorReadyToDiscard()) {
                  onClose();
                } else {
                  setToast({
                    type: TOAST_TYPE.ERROR,
                    title: "Error!",
                    message: "Editor is still processing changes. Please wait before proceeding.",
                  });
                }
              }}
              tabIndex={getTabIndex("discard_button")}
            >
              Discard
            </Button>
            {isDraft && (
              <>
                {data?.id ? (
                  <Button
                    variant="neutral-primary"
                    size="sm"
                    loading={isSubmitting}
                    onClick={handleSubmit((data) => handleFormSubmit({ ...data, is_draft: false }))}
                    tabIndex={getTabIndex("draft_button")}
                  >
                    {isSubmitting ? "Moving" : "Move from draft"}
                  </Button>
                ) : (
                  <Button
                    variant="neutral-primary"
                    size="sm"
                    loading={isSubmitting}
                    onClick={handleSubmit((data) => handleFormSubmit(data, true))}
                    tabIndex={getTabIndex("draft_button")}
                  >
                    {isSubmitting ? "Saving" : "Save as draft"}
                  </Button>
                )}
              </>
            )}
            <Button
              variant="primary"
              type="submit"
              size="sm"
              ref={submitBtnRef}
              loading={isSubmitting}
              tabIndex={isDraft ? getTabIndex("submit_button") : getTabIndex("draft_button")}
            >
              {data?.id ? (isSubmitting ? "Updating" : "Update Issue") : isSubmitting ? "Creating" : "Create Issue"}
            </Button>
          </div>
        </div>
      </form>
    </>
  );
});<|MERGE_RESOLUTION|>--- conflicted
+++ resolved
@@ -450,6 +450,7 @@
                           onChange(description_html);
                           handleFormChange();
                         }}
+                        onEnterKeyPress={() => submitBtnRef?.current?.click()}
                         ref={editorRef}
                         tabIndex={getTabIndex("description_html")}
                         placeholder={getDescriptionPlaceholder}
@@ -504,31 +505,6 @@
                       />
                     )}
                   </div>
-<<<<<<< HEAD
-=======
-                  <Controller
-                    name="description_html"
-                    control={control}
-                    render={({ field: { value, onChange } }) => (
-                      <RichTextEditor
-                        initialValue={value}
-                        value={data.description_html}
-                        workspaceSlug={workspaceSlug?.toString() as string}
-                        workspaceId={workspaceId}
-                        projectId={projectId}
-                        onChange={(_description: object, description_html: string) => {
-                          onChange(description_html);
-                          handleFormChange();
-                        }}
-                        onEnterKeyPress={() => submitBtnRef?.current?.click()}
-                        ref={editorRef}
-                        tabIndex={getTabIndex("description_html")}
-                        placeholder={getDescriptionPlaceholder}
-                        containerClassName="border-[0.5px] border-custom-border-200 py-3 min-h-[150px]"
-                      />
-                    )}
-                  />
->>>>>>> 1cb26fa8
                 </>
               )}
             </div>
