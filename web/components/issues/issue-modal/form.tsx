--- conflicted
+++ resolved
@@ -702,12 +702,8 @@
                         handleFormChange();
                         setSelectedParentIssue(issue);
                       }}
-<<<<<<< HEAD
                       projectId={projectId ?? undefined}
-=======
-                      projectId={projectId}
                       issueId={data?.id}
->>>>>>> 26ec7323
                     />
                   )}
                 />
