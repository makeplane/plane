import React, { FC, useState, useRef, useEffect, Fragment } from "react";
import { observer } from "mobx-react-lite";
import { useRouter } from "next/router";
import { Controller, useForm } from "react-hook-form";
import { LayoutPanelTop, Sparkle, X } from "lucide-react";
<<<<<<< HEAD
// editor
import { RichTextEditorWithRef } from "@plane/rich-text-editor";
// types
import type { TIssue, ISearchIssueResponse } from "@plane/types";
// ui
=======
import { EditorRefApi } from "@plane/rich-text-editor";
import type { TIssue, ISearchIssueResponse } from "@plane/types";
// hooks
>>>>>>> 7507cb0a
import { Button, CustomMenu, Input, Loader, ToggleSwitch, TOAST_TYPE, setToast } from "@plane/ui";
// components
import { GptAssistantPopover } from "@/components/core";
import {
  CycleDropdown,
  DateDropdown,
  EstimateDropdown,
  ModuleDropdown,
  PriorityDropdown,
  ProjectDropdown,
  MemberDropdown,
  StateDropdown,
} from "@/components/dropdowns";
import { RichTextEditor } from "@/components/editor/rich-text-editor/rich-text-editor";
import { ParentIssuesListModal } from "@/components/issues";
import { IssueLabelSelect } from "@/components/issues/select";
import { CreateLabelModal } from "@/components/labels";
// helpers
import { renderFormattedPayloadDate, getDate } from "@/helpers/date-time.helper";
import { getChangedIssuefields } from "@/helpers/issue.helper";
import { shouldRenderProject } from "@/helpers/project.helper";
<<<<<<< HEAD
// hooks
import {
  useAppRouter,
  useEstimate,
  useInstance,
  useIssueDetail,
  useMention,
  useProject,
  useWorkspace,
} from "@/hooks/store";
import { useProjectIssueProperties } from "@/hooks/use-project-issue-properties";
// services
import { AIService } from "@/services/ai.service";
import { FileService } from "@/services/file.service";
=======
import { useApplication, useEstimate, useIssueDetail, useProject, useWorkspace } from "@/hooks/store";
import { useProjectIssueProperties } from "@/hooks/use-project-issue-properties";
// services
import { AIService } from "@/services/ai.service";
// components
// ui
// helpers
// types
>>>>>>> 7507cb0a

const defaultValues: Partial<TIssue> = {
  project_id: "",
  name: "",
  description_html: "",
  estimate_point: null,
  state_id: "",
  parent_id: null,
  priority: "none",
  assignee_ids: [],
  label_ids: [],
  cycle_id: null,
  module_ids: null,
  start_date: null,
  target_date: null,
};

export interface IssueFormProps {
  data?: Partial<TIssue>;
  issueTitleRef: React.MutableRefObject<HTMLInputElement | null>;
  isCreateMoreToggleEnabled: boolean;
  onCreateMoreToggleChange: (value: boolean) => void;
  onChange?: (formData: Partial<TIssue> | null) => void;
  onClose: () => void;
  onSubmit: (values: Partial<TIssue>, is_draft_issue?: boolean) => Promise<void>;
  projectId: string;
  isDraft: boolean;
}

// services
const aiService = new AIService();

const TAB_INDICES = [
  "name",
  "description_html",
  "feeling_lucky",
  "ai_assistant",
  "state_id",
  "priority",
  "assignee_ids",
  "label_ids",
  "start_date",
  "target_date",
  "cycle_id",
  "module_ids",
  "estimate_point",
  "parent_id",
  "create_more",
  "discard_button",
  "draft_button",
  "submit_button",
  "project_id",
  "remove_parent",
];

const getTabIndex = (key: string) => TAB_INDICES.findIndex((tabIndex) => tabIndex === key) + 1;

export const IssueFormRoot: FC<IssueFormProps> = observer((props) => {
  const {
    data,
    issueTitleRef,
    onChange,
    onClose,
    onSubmit,
    projectId: defaultProjectId,
    isCreateMoreToggleEnabled,
    onCreateMoreToggleChange,
    isDraft,
  } = props;
  // states
  const [labelModal, setLabelModal] = useState(false);
  const [parentIssueListModalOpen, setParentIssueListModalOpen] = useState(false);
  const [selectedParentIssue, setSelectedParentIssue] = useState<ISearchIssueResponse | null>(null);
  const [gptAssistantModal, setGptAssistantModal] = useState(false);
  const [iAmFeelingLucky, setIAmFeelingLucky] = useState(false);
  // refs
  const editorRef = useRef<EditorRefApi>(null);
  // router
  const router = useRouter();
  const { workspaceSlug } = router.query;
  // store hooks
  const workspaceStore = useWorkspace();
  const workspaceId = workspaceStore.getWorkspaceBySlug(workspaceSlug as string)?.id as string;
  const { projectId: routeProjectId } = useAppRouter();
  const { instance } = useInstance();
  const { getProjectById } = useProject();
  const { areEstimatesEnabledForProject } = useEstimate();

  const {
    issue: { getIssueById },
  } = useIssueDetail();
  const { fetchCycles } = useProjectIssueProperties();
  // form info
  const {
    formState: { errors, isDirty, isSubmitting, dirtyFields },
    handleSubmit,
    reset,
    watch,
    control,
    getValues,
    setValue,
  } = useForm<TIssue>({
    defaultValues: { ...defaultValues, project_id: defaultProjectId, ...data },
    reValidateMode: "onChange",
  });

  const projectId = watch("project_id");

  //reset few fields on projectId change
  useEffect(() => {
    if (isDirty) {
      const formData = getValues();

      reset({
        ...defaultValues,
        project_id: projectId,
        name: formData.name,
        description_html: formData.description_html,
        priority: formData.priority,
        start_date: formData.start_date,
        target_date: formData.target_date,
        parent_id: formData.parent_id,
      });
    }
    if (projectId && routeProjectId !== projectId) fetchCycles(workspaceSlug, projectId);
    // eslint-disable-next-line react-hooks/exhaustive-deps
  }, [projectId]);

  useEffect(() => {
    if (data?.description_html) setValue("description_html", data?.description_html);
  }, [data?.description_html]);

  const issueName = watch("name");

  const handleFormSubmit = async (formData: Partial<TIssue>, is_draft_issue = false) => {
    const submitData = !data?.id
      ? formData
      : {
          ...getChangedIssuefields(formData, dirtyFields as { [key: string]: boolean | undefined }),
          project_id: getValues("project_id"),
          id: data.id,
          description_html: formData.description_html ?? "<p></p>",
        };

    // this condition helps to move the issues from draft to project issues
    if (formData.hasOwnProperty("is_draft")) submitData.is_draft = formData.is_draft;

    await onSubmit(submitData, is_draft_issue);

    setGptAssistantModal(false);

    reset({
      ...defaultValues,
      project_id: getValues("project_id"),
      description_html: data?.description_html ?? "<p></p>",
    });
    editorRef?.current?.clearEditor();
  };

  const handleAiAssistance = async (response: string) => {
    if (!workspaceSlug || !projectId) return;

    editorRef.current?.setEditorValueAtCursorPosition(response);
  };

  const handleAutoGenerateDescription = async () => {
    if (!workspaceSlug || !projectId) return;

    setIAmFeelingLucky(true);

    aiService
      .createGptTask(workspaceSlug.toString(), projectId, {
        prompt: issueName,
        task: "Generate a proper description for this issue.",
      })
      .then((res) => {
        if (res.response === "")
          setToast({
            type: TOAST_TYPE.ERROR,
            title: "Error!",
            message:
              "Issue title isn't informative enough to generate the description. Please try with a different title.",
          });
        else handleAiAssistance(res.response_html);
      })
      .catch((err) => {
        const error = err?.data?.error;

        if (err.status === 429)
          setToast({
            type: TOAST_TYPE.ERROR,
            title: "Error!",
            message: error || "You have reached the maximum number of requests of 50 requests per month per user.",
          });
        else
          setToast({
            type: TOAST_TYPE.ERROR,
            title: "Error!",
            message: error || "Some error occurred. Please try again.",
          });
      })
      .finally(() => setIAmFeelingLucky(false));
  };

  const handleFormChange = () => {
    if (!onChange) return;

    if (isDirty && (watch("name") || watch("description_html"))) onChange(watch());
    else onChange(null);
  };

  const startDate = watch("start_date");
  const targetDate = watch("target_date");

  const minDate = getDate(startDate);
  minDate?.setDate(minDate.getDate());

  const maxDate = getDate(targetDate);
  maxDate?.setDate(maxDate.getDate());

  const projectDetails = getProjectById(projectId);

  // executing this useEffect when the parent_id coming from the component prop
  useEffect(() => {
    const parentId = watch("parent_id") || undefined;
    if (!parentId) return;
    if (parentId === selectedParentIssue?.id || selectedParentIssue) return;

    const issue = getIssueById(parentId);
    if (!issue) return;

    const projectDetails = getProjectById(issue.project_id);
    if (!projectDetails) return;

    setSelectedParentIssue({
      id: issue.id,
      name: issue.name,
      project_id: issue.project_id,
      project__identifier: projectDetails.identifier,
      project__name: projectDetails.name,
      sequence_id: issue.sequence_id,
    } as ISearchIssueResponse);
  }, [watch, getIssueById, getProjectById, selectedParentIssue]);

  return (
    <>
      {projectId && (
        <CreateLabelModal
          isOpen={labelModal}
          handleClose={() => setLabelModal(false)}
          projectId={projectId}
          onSuccess={(response) => {
            setValue("label_ids", [...watch("label_ids"), response.id]);
            handleFormChange();
          }}
        />
      )}
      <form onSubmit={handleSubmit((data) => handleFormSubmit(data))}>
        <div className="space-y-5">
          <div className="flex items-center gap-x-2">
            {/* Don't show project selection if editing an issue */}
            {!data?.id && (
              <Controller
                control={control}
                name="project_id"
                rules={{
                  required: true,
                }}
                render={({ field: { value, onChange } }) => (
                  <div className="h-7">
                    <ProjectDropdown
                      value={value}
                      onChange={(projectId) => {
                        onChange(projectId);
                        handleFormChange();
                      }}
                      buttonVariant="border-with-text"
                      renderCondition={(project) => shouldRenderProject(project)}
                      tabIndex={getTabIndex("project_id")}
                    />
                  </div>
                )}
              />
            )}
            <h3 className="text-xl font-semibold leading-6 text-custom-text-100">
              {data?.id ? "Update" : "Create"} issue
            </h3>
          </div>
          {watch("parent_id") && selectedParentIssue && (
            <Controller
              control={control}
              name="parent_id"
              render={({ field: { onChange } }) => (
                <div className="flex w-min items-center gap-2 whitespace-nowrap rounded bg-custom-background-80 p-2 text-xs">
                  <div className="flex items-center gap-2">
                    <span
                      className="block h-1.5 w-1.5 rounded-full"
                      style={{
                        backgroundColor: selectedParentIssue.state__color,
                      }}
                    />
                    <span className="flex-shrink-0 text-custom-text-200">
                      {selectedParentIssue.project__identifier}-{selectedParentIssue.sequence_id}
                    </span>
                    <span className="truncate font-medium">{selectedParentIssue.name.substring(0, 50)}</span>
                    <button
                      type="button"
                      className="grid place-items-center"
                      onClick={() => {
                        onChange(null);
                        handleFormChange();
                        setSelectedParentIssue(null);
                      }}
                      tabIndex={getTabIndex("remove_parent")}
                    >
                      <X className="h-3 w-3 cursor-pointer" />
                    </button>
                  </div>
                </div>
              )}
            />
          )}
          <div className="space-y-3">
            <div className="mt-2 space-y-3">
              <Controller
                control={control}
                name="name"
                rules={{
                  required: "Title is required",
                  maxLength: {
                    value: 255,
                    message: "Title should be less than 255 characters",
                  },
                }}
                render={({ field: { value, onChange, ref } }) => (
                  <Input
                    id="name"
                    name="name"
                    type="text"
                    value={value}
                    onChange={(e) => {
                      onChange(e.target.value);
                      handleFormChange();
                    }}
                    ref={issueTitleRef || ref}
                    hasError={Boolean(errors.name)}
                    placeholder="Issue Title"
                    className="w-full resize-none text-xl"
                    tabIndex={getTabIndex("name")}
                    autoFocus
                  />
                )}
              />
              <div className="relative">
                {data?.description_html === undefined ? (
                  <Loader className="min-h-[7rem] space-y-2 overflow-hidden rounded-md border border-custom-border-200 p-2 py-2">
                    <Loader.Item width="100%" height="26px" />
                    <div className="flex items-center gap-2">
                      <Loader.Item width="26px" height="26px" />
                      <Loader.Item width="400px" height="26px" />
                    </div>
                    <div className="flex items-center gap-2">
                      <Loader.Item width="26px" height="26px" />
                      <Loader.Item width="400px" height="26px" />
                    </div>
                    <Loader.Item width="80%" height="26px" />
                    <div className="flex items-center gap-2">
                      <Loader.Item width="50%" height="26px" />
                    </div>
                    <div className="border-0.5 absolute bottom-3.5 right-3.5 z-10 flex items-center gap-2">
                      <Loader.Item width="100px" height="26px" />
                      <Loader.Item width="50px" height="26px" />
                    </div>
                  </Loader>
                ) : (
                  <Fragment>
                    <div className="border-0.5 absolute bottom-3.5 right-3.5 z-10 flex items-center gap-2">
                      {issueName && issueName.trim() !== "" && instance?.config?.has_openai_configured && (
                        <button
                          type="button"
                          className={`flex items-center gap-1 rounded bg-custom-background-80 px-1.5 py-1 text-xs ${
                            iAmFeelingLucky ? "cursor-wait" : ""
                          }`}
                          onClick={handleAutoGenerateDescription}
                          disabled={iAmFeelingLucky}
                          tabIndex={getTabIndex("feeling_lucky")}
                        >
                          {iAmFeelingLucky ? (
                            "Generating response"
                          ) : (
                            <>
                              <Sparkle className="h-3.5 w-3.5" />I{"'"}m feeling lucky
                            </>
                          )}
                        </button>
                      )}
                      {instance?.config?.has_openai_configured && (
                        <GptAssistantPopover
                          isOpen={gptAssistantModal}
                          projectId={projectId}
                          handleClose={() => {
                            setGptAssistantModal((prevData) => !prevData);
                            // this is done so that the title do not reset after gpt popover closed
                            reset(getValues());
                          }}
                          onResponse={(response) => {
                            handleAiAssistance(response);
                          }}
                          placement="top-end"
                          button={
                            <button
                              type="button"
                              className="flex items-center gap-1 rounded px-1.5 py-1 text-xs hover:bg-custom-background-90"
                              onClick={() => setGptAssistantModal((prevData) => !prevData)}
                              tabIndex={getTabIndex("ai_assistant")}
                            >
                              <Sparkle className="h-4 w-4" />
                              AI
                            </button>
                          }
                        />
                      )}
                    </div>
                    <Controller
                      name="description_html"
                      control={control}
                      render={({ field: { value, onChange } }) => (
                        <RichTextEditor
                          initialValue={value}
                          value={data.description_html}
                          workspaceSlug={workspaceSlug?.toString() as string}
                          workspaceId={workspaceId}
                          projectId={projectId}
                          // dragDropEnabled={false}
                          onChange={(_description: object, description_html: string) => {
                            onChange(description_html);
                            handleFormChange();
                          }}
                          ref={editorRef}
                          tabIndex={getTabIndex("description_html")}
                        />
                      )}
                    />
                  </Fragment>
                )}
              </div>
              <div className="flex flex-wrap items-center gap-2">
                <Controller
                  control={control}
                  name="state_id"
                  render={({ field: { value, onChange } }) => (
                    <div className="h-7">
                      <StateDropdown
                        value={value}
                        onChange={(stateId) => {
                          onChange(stateId);
                          handleFormChange();
                        }}
                        projectId={projectId}
                        buttonVariant="border-with-text"
                        tabIndex={getTabIndex("state_id")}
                      />
                    </div>
                  )}
                />
                <Controller
                  control={control}
                  name="priority"
                  render={({ field: { value, onChange } }) => (
                    <div className="h-7">
                      <PriorityDropdown
                        value={value}
                        onChange={(priority) => {
                          onChange(priority);
                          handleFormChange();
                        }}
                        buttonVariant="border-with-text"
                        tabIndex={getTabIndex("priority")}
                      />
                    </div>
                  )}
                />
                <Controller
                  control={control}
                  name="assignee_ids"
                  render={({ field: { value, onChange } }) => (
                    <div className="h-7">
                      <MemberDropdown
                        projectId={projectId}
                        value={value}
                        onChange={(assigneeIds) => {
                          onChange(assigneeIds);
                          handleFormChange();
                        }}
                        buttonVariant={value?.length > 0 ? "transparent-without-text" : "border-with-text"}
                        buttonClassName={value?.length > 0 ? "hover:bg-transparent" : ""}
                        placeholder="Assignees"
                        multiple
                        tabIndex={getTabIndex("assignee_ids")}
                      />
                    </div>
                  )}
                />
                <Controller
                  control={control}
                  name="label_ids"
                  render={({ field: { value, onChange } }) => (
                    <div className="h-7">
                      <IssueLabelSelect
                        setIsOpen={setLabelModal}
                        value={value}
                        onChange={(labelIds) => {
                          onChange(labelIds);
                          handleFormChange();
                        }}
                        projectId={projectId}
                        tabIndex={getTabIndex("label_ids")}
                      />
                    </div>
                  )}
                />
                <Controller
                  control={control}
                  name="start_date"
                  render={({ field: { value, onChange } }) => (
                    <div className="h-7">
                      <DateDropdown
                        value={value}
                        onChange={(date) => onChange(date ? renderFormattedPayloadDate(date) : null)}
                        buttonVariant="border-with-text"
                        maxDate={maxDate ?? undefined}
                        placeholder="Start date"
                        tabIndex={getTabIndex("start_date")}
                      />
                    </div>
                  )}
                />
                <Controller
                  control={control}
                  name="target_date"
                  render={({ field: { value, onChange } }) => (
                    <div className="h-7">
                      <DateDropdown
                        value={value}
                        onChange={(date) => onChange(date ? renderFormattedPayloadDate(date) : null)}
                        buttonVariant="border-with-text"
                        minDate={minDate ?? undefined}
                        placeholder="Due date"
                        tabIndex={getTabIndex("target_date")}
                      />
                    </div>
                  )}
                />
                {projectDetails?.cycle_view && (
                  <Controller
                    control={control}
                    name="cycle_id"
                    render={({ field: { value, onChange } }) => (
                      <div className="h-7">
                        <CycleDropdown
                          projectId={projectId}
                          onChange={(cycleId) => {
                            onChange(cycleId);
                            handleFormChange();
                          }}
                          placeholder="Cycle"
                          value={value}
                          buttonVariant="border-with-text"
                          tabIndex={getTabIndex("cycle_id")}
                        />
                      </div>
                    )}
                  />
                )}
                {projectDetails?.module_view && workspaceSlug && (
                  <Controller
                    control={control}
                    name="module_ids"
                    render={({ field: { value, onChange } }) => (
                      <div className="h-7">
                        <ModuleDropdown
                          projectId={projectId}
                          value={value ?? []}
                          onChange={(moduleIds) => {
                            onChange(moduleIds);
                            handleFormChange();
                          }}
                          placeholder="Modules"
                          buttonVariant="border-with-text"
                          tabIndex={getTabIndex("module_ids")}
                          multiple
                          showCount
                        />
                      </div>
                    )}
                  />
                )}
                {areEstimatesEnabledForProject(projectId) && (
                  <Controller
                    control={control}
                    name="estimate_point"
                    render={({ field: { value, onChange } }) => (
                      <div className="h-7">
                        <EstimateDropdown
                          value={value}
                          onChange={(estimatePoint) => {
                            onChange(estimatePoint);
                            handleFormChange();
                          }}
                          projectId={projectId}
                          buttonVariant="border-with-text"
                          tabIndex={getTabIndex("estimate_point")}
                          placeholder="Estimate"
                        />
                      </div>
                    )}
                  />
                )}
                {watch("parent_id") ? (
                  <CustomMenu
                    customButton={
                      <button
                        type="button"
                        className="flex cursor-pointer items-center justify-between gap-1 rounded border-[0.5px] border-custom-border-300 px-2 py-1.5 text-xs hover:bg-custom-background-80"
                      >
                        <LayoutPanelTop className="h-3 w-3 flex-shrink-0" />
                        <span className="whitespace-nowrap">
                          {selectedParentIssue &&
                            `${selectedParentIssue.project__identifier}-${selectedParentIssue.sequence_id}`}
                        </span>
                      </button>
                    }
                    placement="bottom-start"
                    tabIndex={getTabIndex("parent_id")}
                  >
                    <>
                      <CustomMenu.MenuItem className="!p-1" onClick={() => setParentIssueListModalOpen(true)}>
                        Change parent issue
                      </CustomMenu.MenuItem>
                      <Controller
                        control={control}
                        name="parent_id"
                        render={({ field: { onChange } }) => (
                          <CustomMenu.MenuItem
                            className="!p-1"
                            onClick={() => {
                              onChange(null);
                              handleFormChange();
                            }}
                          >
                            Remove parent issue
                          </CustomMenu.MenuItem>
                        )}
                      />
                    </>
                  </CustomMenu>
                ) : (
                  <button
                    type="button"
                    className="flex cursor-pointer items-center justify-between gap-1 rounded border-[0.5px] border-custom-border-300 px-2 py-1.5 text-xs hover:bg-custom-background-80"
                    onClick={() => setParentIssueListModalOpen(true)}
                  >
                    <LayoutPanelTop className="h-3 w-3 flex-shrink-0" />
                    <span className="whitespace-nowrap">Add parent</span>
                  </button>
                )}
                <Controller
                  control={control}
                  name="parent_id"
                  render={({ field: { onChange } }) => (
                    <ParentIssuesListModal
                      isOpen={parentIssueListModalOpen}
                      handleClose={() => setParentIssueListModalOpen(false)}
                      onChange={(issue) => {
                        onChange(issue.id);
                        handleFormChange();
                        setSelectedParentIssue(issue);
                      }}
                      projectId={projectId}
                      issueId={data?.id}
                    />
                  )}
                />
              </div>
            </div>
          </div>
        </div>
        <div className="-mx-5 mt-5 flex items-center justify-between gap-2 border-t border-custom-border-100 px-5 pt-5">
          <div>
            {!data?.id && (
              <div
                className="inline-flex cursor-default items-center gap-1.5"
                onClick={() => onCreateMoreToggleChange(!isCreateMoreToggleEnabled)}
                onKeyDown={(e) => {
                  if (e.key === "Enter") onCreateMoreToggleChange(!isCreateMoreToggleEnabled);
                }}
                tabIndex={getTabIndex("create_more")}
              >
                <div className="flex cursor-pointer items-center justify-center">
                  <ToggleSwitch value={isCreateMoreToggleEnabled} onChange={() => {}} size="sm" />
                </div>
                <span className="text-xs">Create more</span>
              </div>
            )}
          </div>

          <div className="flex items-center gap-2">
            <Button variant="neutral-primary" size="sm" onClick={onClose} tabIndex={getTabIndex("discard_button")}>
              Discard
            </Button>

            {isDraft && (
              <Fragment>
                {data?.id ? (
                  <Button
                    variant="neutral-primary"
                    size="sm"
                    loading={isSubmitting}
                    onClick={handleSubmit((data) => handleFormSubmit({ ...data, is_draft: false }))}
                    tabIndex={getTabIndex("draft_button")}
                  >
                    {isSubmitting ? "Moving" : "Move from draft"}
                  </Button>
                ) : (
                  <Button
                    variant="neutral-primary"
                    size="sm"
                    loading={isSubmitting}
                    onClick={handleSubmit((data) => handleFormSubmit(data, true))}
                    tabIndex={getTabIndex("draft_button")}
                  >
                    {isSubmitting ? "Saving" : "Save as draft"}
                  </Button>
                )}
              </Fragment>
            )}

            <Button
              variant="primary"
              type="submit"
              size="sm"
              loading={isSubmitting}
              tabIndex={isDraft ? getTabIndex("submit_button") : getTabIndex("draft_button")}
            >
              {data?.id ? (isSubmitting ? "Updating" : "Update issue") : isSubmitting ? "Creating" : "Create issue"}
            </Button>
          </div>
        </div>
      </form>
    </>
  );
});<|MERGE_RESOLUTION|>--- conflicted
+++ resolved
@@ -3,17 +3,9 @@
 import { useRouter } from "next/router";
 import { Controller, useForm } from "react-hook-form";
 import { LayoutPanelTop, Sparkle, X } from "lucide-react";
-<<<<<<< HEAD
-// editor
-import { RichTextEditorWithRef } from "@plane/rich-text-editor";
-// types
-import type { TIssue, ISearchIssueResponse } from "@plane/types";
-// ui
-=======
 import { EditorRefApi } from "@plane/rich-text-editor";
 import type { TIssue, ISearchIssueResponse } from "@plane/types";
 // hooks
->>>>>>> 7507cb0a
 import { Button, CustomMenu, Input, Loader, ToggleSwitch, TOAST_TYPE, setToast } from "@plane/ui";
 // components
 import { GptAssistantPopover } from "@/components/core";
@@ -35,31 +27,11 @@
 import { renderFormattedPayloadDate, getDate } from "@/helpers/date-time.helper";
 import { getChangedIssuefields } from "@/helpers/issue.helper";
 import { shouldRenderProject } from "@/helpers/project.helper";
-<<<<<<< HEAD
 // hooks
-import {
-  useAppRouter,
-  useEstimate,
-  useInstance,
-  useIssueDetail,
-  useMention,
-  useProject,
-  useWorkspace,
-} from "@/hooks/store";
+import { useAppRouter, useEstimate, useInstance, useIssueDetail, useProject, useWorkspace } from "@/hooks/store";
 import { useProjectIssueProperties } from "@/hooks/use-project-issue-properties";
 // services
 import { AIService } from "@/services/ai.service";
-import { FileService } from "@/services/file.service";
-=======
-import { useApplication, useEstimate, useIssueDetail, useProject, useWorkspace } from "@/hooks/store";
-import { useProjectIssueProperties } from "@/hooks/use-project-issue-properties";
-// services
-import { AIService } from "@/services/ai.service";
-// components
-// ui
-// helpers
-// types
->>>>>>> 7507cb0a
 
 const defaultValues: Partial<TIssue> = {
   project_id: "",
