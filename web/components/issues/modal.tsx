--- conflicted
+++ resolved
@@ -342,16 +342,9 @@
 
           if (payload.parent && payload.parent !== "") mutate(SUB_ISSUES(payload.parent));
 
-<<<<<<< HEAD
-          if (globalViewId) mutate(GLOBAL_VIEW_ISSUES(globalViewId.toString(), globalViewParams));
-
-          if (currentWorkspaceIssuePath)
-            mutate(GLOBAL_VIEW_ISSUES(workspaceSlug.toString(), currentWorkspaceIssuePath?.params));
-=======
           if (globalViewId) mutate(GLOBAL_VIEW_ISSUES(globalViewId.toString()));
 
           if (currentWorkspaceIssuePath) mutate(GLOBAL_VIEW_ISSUES(workspaceSlug.toString()));
->>>>>>> d80a5935
         })
         .catch(() => {
           setToastAlert({
