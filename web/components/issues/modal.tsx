--- conflicted
+++ resolved
@@ -81,7 +81,7 @@
     cycleIssues: cycleIssueStore,
     moduleIssues: moduleIssueStore,
     user: userStore,
-    trackEvent: { postHogEventTracker }
+    trackEvent: { postHogEventTracker },
   } = useMobxStore();
 
   const user = userStore.currentUser;
@@ -250,27 +250,22 @@
             title: "Success!",
             message: "Issue created successfully.",
           });
-          postHogEventTracker(
-            "ISSUE_CREATE",
-            {
-              ...res,
-              state: "SUCCESS"
-            }
-          );
+          postHogEventTracker("ISSUE_CREATE", {
+            ...res,
+            state: "SUCCESS",
+          });
           if (payload.parent && payload.parent !== "") mutate(SUB_ISSUES(payload.parent));
         }
-      }).catch(() => {
+      })
+      .catch(() => {
         setToastAlert({
           type: "error",
           title: "Error!",
           message: "Issue could not be created. Please try again.",
         });
-        postHogEventTracker(
-          "ISSUE_CREATE",
-          {
-            state: "FAILED"
-          }
-        );
+        postHogEventTracker("ISSUE_CREATE", {
+          state: "FAILED",
+        });
       });
 
     if (!createMore) onFormSubmitClose();
@@ -312,15 +307,9 @@
   const updateIssue = async (payload: Partial<IIssue>) => {
     if (!workspaceSlug || !dataIdToUpdate || !data) return;
 
-<<<<<<< HEAD
     await currentIssueStore
       .updateIssue(workspaceSlug, dataIdToUpdate, data.id, payload, viewId)
-      .then(() => {
-=======
-    await issueDetailStore
-      .updateIssue(workspaceSlug.toString(), activeProject, data.id, payload)
       .then((res) => {
->>>>>>> 51dff319
         if (!createMore) onFormSubmitClose();
 
         setToastAlert({
@@ -328,13 +317,10 @@
           title: "Success!",
           message: "Issue updated successfully.",
         });
-        postHogEventTracker(
-          "ISSUE_UPDATE",
-          {
-            ...res,
-            state: "SUCCESS"
-          }
-        );
+        postHogEventTracker("ISSUE_UPDATE", {
+          ...res,
+          state: "SUCCESS",
+        });
       })
       .catch(() => {
         setToastAlert({
@@ -342,12 +328,9 @@
           title: "Error!",
           message: "Issue could not be updated. Please try again.",
         });
-        postHogEventTracker(
-          "ISSUE_UPDATE",
-          {
-            state: "FAILED"
-          }
-        );
+        postHogEventTracker("ISSUE_UPDATE", {
+          state: "FAILED",
+        });
       });
   };
 
