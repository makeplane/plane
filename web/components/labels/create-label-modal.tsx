import React, { useEffect } from "react";
import { observer } from "mobx-react-lite";
import { useRouter } from "next/router";
import { TwitterPicker } from "react-color";
import { Controller, useForm } from "react-hook-form";
import { ChevronDown } from "lucide-react";
import { Dialog, Popover, Transition } from "@headlessui/react";
import type { IIssueLabel, IState } from "@plane/types";
// hooks
import { Button, Input, TOAST_TYPE, setToast } from "@plane/ui";
<<<<<<< HEAD
import { LABEL_COLOR_OPTIONS, getRandomLabelColor } from "constants/label";
import { useEventTracker, useLabel } from "hooks/store";
=======
import { LABEL_COLOR_OPTIONS, getRandomLabelColor } from "@/constants/label";
import { useLabel } from "@/hooks/store";
>>>>>>> 15c7deb2
// ui
// types
// constants
import { E_LABELS, LABEL_CREATED } from "constants/event-tracker";

// types
type Props = {
  isOpen: boolean;
  projectId: string;
  handleClose: () => void;
  onSuccess?: (response: IIssueLabel) => void;
};

const defaultValues: Partial<IState> = {
  name: "",
  color: "rgb(var(--color-text-200))",
};

export const CreateLabelModal: React.FC<Props> = observer((props) => {
  const { isOpen, projectId, handleClose, onSuccess } = props;
  // router
  const router = useRouter();
  const { workspaceSlug } = router.query;
  // store hooks
  const { createLabel } = useLabel();
  const { captureEvent } = useEventTracker();
  // form info
  const {
    formState: { errors, isSubmitting },
    handleSubmit,
    watch,
    control,
    reset,
    setValue,
    setFocus,
  } = useForm<IIssueLabel>({
    defaultValues,
  });

  /**
   * For setting focus on name input
   */
  useEffect(() => {
    setFocus("name");
  }, [setFocus, isOpen]);

  useEffect(() => {
    if (isOpen) setValue("color", getRandomLabelColor());
  }, [setValue, isOpen]);

  const onClose = () => {
    handleClose();
    reset(defaultValues);
  };

  const onSubmit = async (formData: IIssueLabel) => {
    if (!workspaceSlug) return;

    await createLabel(workspaceSlug.toString(), projectId.toString(), formData)
      .then((res) => {
        captureEvent(LABEL_CREATED, {
          label_id: res.id,
          color: res.color,
          parent: res.parent,
          element: E_LABELS,
          state: "SUCCESS",
        });
        onClose();
        if (onSuccess) onSuccess(res);
      })
      .catch((error) => {
        captureEvent(LABEL_CREATED, {
          state: "FAILED",
        });
        setToast({
          title: "Oops!",
          type: TOAST_TYPE.ERROR,
          message: error?.error ?? "Error while adding the label",
        });
        reset(formData);
      });
  };

  return (
    <Transition.Root show={isOpen} as={React.Fragment}>
      <Dialog as="div" className="relative z-30" onClose={onClose}>
        <Transition.Child
          as={React.Fragment}
          enter="ease-out duration-300"
          enterFrom="opacity-0"
          enterTo="opacity-100"
          leave="ease-in duration-200"
          leaveFrom="opacity-100"
          leaveTo="opacity-0"
        >
          <div className="fixed inset-0 bg-custom-backdrop transition-opacity" />
        </Transition.Child>

        <div className="fixed inset-0 z-10 overflow-y-auto">
          <div className="flex min-h-full items-center justify-center p-4 text-center sm:p-0">
            <Transition.Child
              as={React.Fragment}
              enter="ease-out duration-300"
              enterFrom="opacity-0 translate-y-4 sm:translate-y-0 sm:scale-95"
              enterTo="opacity-100 translate-y-0 sm:scale-100"
              leave="ease-in duration-200"
              leaveFrom="opacity-100 translate-y-0 sm:scale-100"
              leaveTo="opacity-0 translate-y-4 sm:translate-y-0 sm:scale-95"
            >
              <Dialog.Panel className="relative transform rounded-lg bg-custom-background-100 px-4 pb-4 pt-5 text-left shadow-custom-shadow-md transition-all sm:my-8 sm:w-full sm:max-w-2xl sm:p-6">
                <form onSubmit={handleSubmit(onSubmit)}>
                  <div>
                    <Dialog.Title as="h3" className="text-lg font-medium leading-6 text-custom-text-100">
                      Create Label
                    </Dialog.Title>
                    <div className="mt-8 flex items-center gap-2">
                      <Popover className="relative">
                        {({ open, close }) => (
                          <>
                            <Popover.Button
                              className={`group inline-flex items-center rounded-sm py-2 text-base font-medium hover:text-custom-text-100 focus:outline-none ${
                                open ? "text-custom-text-100" : "text-custom-text-200"
                              }`}
                            >
                              {watch("color") && watch("color") !== "" && (
                                <span
                                  className="ml-2 h-5 w-5 rounded"
                                  style={{
                                    backgroundColor: watch("color") ?? "black",
                                  }}
                                />
                              )}
                              <ChevronDown
                                className={`ml-2 h-5 w-5 group-hover:text-custom-text-200 ${
                                  open ? "text-gray-600" : "text-gray-400"
                                }`}
                                aria-hidden="true"
                              />
                            </Popover.Button>

                            <Transition
                              as={React.Fragment}
                              enter="transition ease-out duration-200"
                              enterFrom="opacity-0 translate-y-1"
                              enterTo="opacity-100 translate-y-0"
                              leave="transition ease-in duration-150"
                              leaveFrom="opacity-100 translate-y-0"
                              leaveTo="opacity-0 translate-y-1"
                            >
                              <Popover.Panel className="fixed left-5 z-50 mt-3 w-screen max-w-xs transform px-2 sm:px-0">
                                <Controller
                                  name="color"
                                  control={control}
                                  render={({ field: { value, onChange } }) => (
                                    <TwitterPicker
                                      color={value}
                                      colors={LABEL_COLOR_OPTIONS}
                                      onChange={(value) => {
                                        onChange(value.hex);
                                        close();
                                      }}
                                    />
                                  )}
                                />
                              </Popover.Panel>
                            </Transition>
                          </>
                        )}
                      </Popover>
                      <div className="flex w-full flex-col justify-center gap-0.5">
                        <Controller
                          control={control}
                          name="name"
                          rules={{
                            required: "Label title is required",
                          }}
                          render={({ field: { value, onChange, ref } }) => (
                            <Input
                              id="name"
                              name="name"
                              type="text"
                              value={value}
                              onChange={onChange}
                              ref={ref}
                              tabIndex={1}
                              hasError={Boolean(errors.name)}
                              placeholder="Label title"
                              className="w-full resize-none text-xl"
                            />
                          )}
                        />
                      </div>
                    </div>
                  </div>
                  <div className="mt-5 flex justify-end gap-2">
                    <Button variant="neutral-primary" size="sm" onClick={onClose}>
                      Cancel
                    </Button>
                    <Button variant="primary" size="sm" type="submit" loading={isSubmitting}>
                      {isSubmitting ? "Creating Label..." : "Create Label"}
                    </Button>
                  </div>
                </form>
              </Dialog.Panel>
            </Transition.Child>
          </div>
        </div>
      </Dialog>
    </Transition.Root>
  );
});<|MERGE_RESOLUTION|>--- conflicted
+++ resolved
@@ -8,13 +8,8 @@
 import type { IIssueLabel, IState } from "@plane/types";
 // hooks
 import { Button, Input, TOAST_TYPE, setToast } from "@plane/ui";
-<<<<<<< HEAD
-import { LABEL_COLOR_OPTIONS, getRandomLabelColor } from "constants/label";
-import { useEventTracker, useLabel } from "hooks/store";
-=======
 import { LABEL_COLOR_OPTIONS, getRandomLabelColor } from "@/constants/label";
-import { useLabel } from "@/hooks/store";
->>>>>>> 15c7deb2
+import { useLabel, useEventTracker } from "@/hooks/store";
 // ui
 // types
 // constants
