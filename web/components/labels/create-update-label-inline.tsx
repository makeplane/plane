import React, { forwardRef, useEffect } from "react";
import { observer } from "mobx-react-lite";
import { useRouter } from "next/router";
import { TwitterPicker } from "react-color";
import { Controller, SubmitHandler, useForm } from "react-hook-form";
import { Popover, Transition } from "@headlessui/react";
import { IIssueLabel } from "@plane/types";
// ui
import { Button, Input, TOAST_TYPE, setToast } from "@plane/ui";
// constants
<<<<<<< HEAD
import { getRandomLabelColor, LABEL_COLOR_OPTIONS } from "constants/label";
import { E_LABELS, LABEL_CREATED, LABEL_UPDATED } from "constants/event-tracker";
// hooks
import { useEventTracker, useLabel } from "hooks/store";
=======
import { getRandomLabelColor, LABEL_COLOR_OPTIONS } from "@/constants/label";
// hooks
import { useLabel } from "@/hooks/store";
>>>>>>> 15c7deb2
// types

type Props = {
  labelForm: boolean;
  setLabelForm: React.Dispatch<React.SetStateAction<boolean>>;
  isUpdating: boolean;
  labelToUpdate?: IIssueLabel;
  onClose?: () => void;
};

const defaultValues: Partial<IIssueLabel> = {
  name: "",
  color: "rgb(var(--color-text-200))",
};

export const CreateUpdateLabelInline = observer(
  forwardRef<HTMLFormElement, Props>(function CreateUpdateLabelInline(props, ref) {
    const { labelForm, setLabelForm, isUpdating, labelToUpdate, onClose } = props;
    // router
    const router = useRouter();
    const { workspaceSlug, projectId } = router.query;
    // store hooks
    const { createLabel, updateLabel } = useLabel();
    const { captureEvent } = useEventTracker();
    // form info
    const {
      handleSubmit,
      control,
      reset,
      formState: { errors, isSubmitting, dirtyFields },
      watch,
      setValue,
      setFocus,
    } = useForm<IIssueLabel>({
      defaultValues,
    });

    const handleClose = () => {
      setLabelForm(false);
      reset(defaultValues);
      if (onClose) onClose();
    };

    const handleLabelCreate: SubmitHandler<IIssueLabel> = async (formData) => {
      if (!workspaceSlug || !projectId || isSubmitting) return;

      await createLabel(workspaceSlug.toString(), projectId.toString(), formData)
        .then((res) => {
          captureEvent(LABEL_CREATED, {
            label_id: res.id,
            color: res.color,
            parent: res.parent,
            element: E_LABELS,
            state: "SUCCESS",
          });
          handleClose();
          reset(defaultValues);
        })
        .catch((error) => {
          setToast({
            title: "Oops!",
            type: TOAST_TYPE.ERROR,
            message: error?.error ?? "Error while adding the label",
          });
          reset(formData);
        });
    };

    const handleLabelUpdate: SubmitHandler<IIssueLabel> = async (formData) => {
      if (!workspaceSlug || !projectId || isSubmitting) return;

      // eslint-disable-next-line @typescript-eslint/no-non-null-asserted-optional-chain
      await updateLabel(workspaceSlug.toString(), projectId.toString(), labelToUpdate?.id!, formData)
        .then((res) => {
          captureEvent(LABEL_UPDATED, {
            label_id: res.id,
            color: res.color,
            parent: res.parent,
            change_details: Object.keys(dirtyFields),
            element: E_LABELS,
            state: "SUCCESS",
          });
          reset(defaultValues);
          handleClose();
        })
        .catch((error) => {
          setToast({
            title: "Oops!",
            type: TOAST_TYPE.ERROR,
            message: error?.error ?? "Error while updating the label",
          });
          reset(formData);
        });
    };

    /**
     * For settings focus on name input
     */
    useEffect(() => {
      setFocus("name");
    }, [setFocus, labelForm]);

    useEffect(() => {
      if (!labelToUpdate) return;

      setValue("name", labelToUpdate.name);
      setValue("color", labelToUpdate.color && labelToUpdate.color !== "" ? labelToUpdate.color : "#000");
    }, [labelToUpdate, setValue]);

    useEffect(() => {
      if (labelToUpdate) {
        setValue("color", labelToUpdate.color && labelToUpdate.color !== "" ? labelToUpdate.color : "#000");
        return;
      }

      setValue("color", getRandomLabelColor());
    }, [labelToUpdate, setValue]);

    return (
      <form
        ref={ref}
        onSubmit={(e) => {
          e.preventDefault();
          handleSubmit(isUpdating ? handleLabelUpdate : handleLabelCreate)();
        }}
        className={`flex w-full scroll-m-8 items-center gap-2 bg-custom-background-100 ${labelForm ? "" : "hidden"}`}
      >
        <div className="flex-shrink-0">
          <Popover className="relative z-10 flex h-full w-full items-center justify-center">
            {({ open }) => (
              <>
                <Popover.Button
                  className={`group inline-flex items-center text-base font-medium focus:outline-none ${
                    open ? "text-custom-text-100" : "text-custom-text-200"
                  }`}
                >
                  <span
                    className="h-4 w-4 rounded-full"
                    style={{
                      backgroundColor: watch("color"),
                    }}
                  />
                </Popover.Button>

                <Transition
                  as={React.Fragment}
                  enter="transition ease-out duration-200"
                  enterFrom="opacity-0 translate-y-1"
                  enterTo="opacity-100 translate-y-0"
                  leave="transition ease-in duration-150"
                  leaveFrom="opacity-100 translate-y-0"
                  leaveTo="opacity-0 translate-y-1"
                >
                  <Popover.Panel className="absolute left-0 top-full z-20 mt-3 w-screen max-w-xs px-2 sm:px-0">
                    <Controller
                      name="color"
                      control={control}
                      render={({ field: { value, onChange } }) => (
                        <TwitterPicker
                          colors={LABEL_COLOR_OPTIONS}
                          color={value}
                          onChange={(value) => onChange(value.hex)}
                        />
                      )}
                    />
                  </Popover.Panel>
                </Transition>
              </>
            )}
          </Popover>
        </div>
        <div className="flex flex-1 flex-col justify-center">
          <Controller
            control={control}
            name="name"
            rules={{
              required: "Label title is required",
            }}
            render={({ field: { value, onChange, ref } }) => (
              <Input
                id="labelName"
                name="name"
                type="text"
                autoFocus
                value={value}
                onChange={onChange}
                ref={ref}
                hasError={Boolean(errors.name)}
                placeholder="Label title"
                className="w-full"
              />
            )}
          />
        </div>
        <Button variant="neutral-primary" onClick={() => handleClose()} size="sm">
          Cancel
        </Button>
        <Button variant="primary" type="submit" size="sm" loading={isSubmitting}>
          {isUpdating ? (isSubmitting ? "Updating" : "Update") : isSubmitting ? "Adding" : "Add"}
        </Button>
      </form>
    );
  })
);<|MERGE_RESOLUTION|>--- conflicted
+++ resolved
@@ -8,16 +8,10 @@
 // ui
 import { Button, Input, TOAST_TYPE, setToast } from "@plane/ui";
 // constants
-<<<<<<< HEAD
-import { getRandomLabelColor, LABEL_COLOR_OPTIONS } from "constants/label";
-import { E_LABELS, LABEL_CREATED, LABEL_UPDATED } from "constants/event-tracker";
-// hooks
-import { useEventTracker, useLabel } from "hooks/store";
-=======
+import { E_LABELS, LABEL_CREATED, LABEL_UPDATED } from "@/constants/event-tracker";
 import { getRandomLabelColor, LABEL_COLOR_OPTIONS } from "@/constants/label";
 // hooks
-import { useLabel } from "@/hooks/store";
->>>>>>> 15c7deb2
+import { useLabel, useEventTracker } from "@/hooks/store";
 // types
 
 type Props = {
