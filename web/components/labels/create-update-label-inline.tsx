--- conflicted
+++ resolved
@@ -178,14 +178,7 @@
           <Controller
             control={control}
             name="name"
-<<<<<<< HEAD
-            register={register}
-            autoFocus
-            placeholder="Label title"
-            validations={{
-=======
             rules={{
->>>>>>> c1eb5055
               required: "Label title is required",
             }}
             render={({ field: { value, onChange, ref } }) => (
@@ -193,6 +186,7 @@
                 id="labelName"
                 name="name"
                 type="text"
+                autofocus
                 value={value}
                 onChange={onChange}
                 ref={ref}
