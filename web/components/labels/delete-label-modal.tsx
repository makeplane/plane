--- conflicted
+++ resolved
@@ -6,20 +6,12 @@
 // hooks
 import type { IIssueLabel } from "@plane/types";
 import { Button, TOAST_TYPE, setToast } from "@plane/ui";
-<<<<<<< HEAD
-import { useEventTracker, useLabel } from "hooks/store";
+// constants
+import { E_LABELS, LABEL_DELETED, LABEL_GROUP_DELETED } from "@/constants/event-tracker";
+import { useLabel, useEventTracker } from "@/hooks/store";
 // icons
 // ui
 // types
-import type { IIssueLabel } from "@plane/types";
-// constants
-import { E_LABELS, LABEL_DELETED, LABEL_GROUP_DELETED } from "constants/event-tracker";
-=======
-import { useLabel } from "@/hooks/store";
-// icons
-// ui
-// types
->>>>>>> 15c7deb2
 
 type Props = {
   isOpen: boolean;
