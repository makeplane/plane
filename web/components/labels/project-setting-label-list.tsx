--- conflicted
+++ resolved
@@ -212,8 +212,6 @@
             <Loader.Item height="42px" />
           </Loader>
         )}
-<<<<<<< HEAD
-=======
 
         {/* empty state */}
         {projectLabels && projectLabels.length === 0 && (
@@ -227,7 +225,6 @@
             }}
           />
         )}
->>>>>>> 91e84aed
       </div>
     </>
   );
