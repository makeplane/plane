--- conflicted
+++ resolved
@@ -1,19 +1,10 @@
 import React, { useState } from "react";
-<<<<<<< HEAD
-import { observer } from "mobx-react";
-import { Dialog, Transition } from "@headlessui/react";
-=======
 import { observer } from "mobx-react-lite";
->>>>>>> 204e4a8c
 import { AlertTriangle } from "lucide-react";
 import { Dialog, Transition } from "@headlessui/react";
 // hooks
-<<<<<<< HEAD
-import { useStore } from "hooks";
-=======
 import { Button } from "@plane/ui";
 import { useUser } from "@/hooks/store";
->>>>>>> 204e4a8c
 // ui
 import { Button } from "@plane/ui";
 
