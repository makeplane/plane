--- conflicted
+++ resolved
@@ -1,32 +1,18 @@
 import { useEffect } from "react";
 import { useRouter } from "next/router";
 import { observer } from "mobx-react-lite";
-import { Controller, useForm } from "react-hook-form";
+import { Controller, Controller, useForm } from "react-hook-form";
 
-<<<<<<< HEAD
-import useSWR from "swr";
-
-// react-hook-form
-import { Controller, useForm } from "react-hook-form";
-// services
-import issuesService from "services/issues.service";
-
-=======
 // mobx store
 import { useMobxStore } from "lib/mobx/store-provider";
->>>>>>> 4dec6761
 // hooks
 import useWorkspaceMembers from "hooks/use-workspace-members";
 // components
 import { AppliedFiltersList, FilterSelection, FiltersDropdown } from "components/issues";
 // ui
-<<<<<<< HEAD
 import { Button, Input, TextArea } from "@plane/ui";
 // helpers
 import { checkIfArraysHaveSameElements } from "helpers/array.helper";
-=======
-import { Input, PrimaryButton, SecondaryButton, TextArea } from "components/ui";
->>>>>>> 4dec6761
 // types
 import { IWorkspaceView } from "types";
 // constants
@@ -44,13 +30,9 @@
   description: "",
 };
 
-<<<<<<< HEAD
-export const WorkspaceViewForm: React.FC<Props> = ({ handleFormSubmit, handleClose, status, data, preLoadedData }) => {
-=======
 export const WorkspaceViewForm: React.FC<Props> = observer((props) => {
   const { handleFormSubmit, handleClose, data, preLoadedData } = props;
 
->>>>>>> 4dec6761
   const router = useRouter();
   const { workspaceSlug } = router.query;
 
@@ -60,11 +42,8 @@
     control,
     formState: { errors, isSubmitting },
     handleSubmit,
-<<<<<<< HEAD
     control,
-=======
     register,
->>>>>>> 4dec6761
     reset,
     setValue,
     watch,
@@ -109,11 +88,7 @@
   return (
     <form onSubmit={handleSubmit(handleCreateUpdateView)}>
       <div className="space-y-5">
-<<<<<<< HEAD
-        <h3 className="text-lg font-medium leading-6 text-custom-text-100">{status ? "Update" : "Create"} View</h3>
-=======
         <h3 className="text-lg font-medium leading-6 text-custom-text-100">{data ? "Update" : "Create"} View</h3>
->>>>>>> 4dec6761
         <div className="space-y-3">
           <div>
             <Controller
@@ -159,50 +134,6 @@
             />
           </div>
           <div>
-<<<<<<< HEAD
-            <GlobalSelectFilters
-              filters={filters}
-              onSelect={(option) => {
-                const key = option.key as keyof typeof filters;
-
-                if (key === "start_date" || key === "target_date") {
-                  const valueExists = checkIfArraysHaveSameElements(filters?.[key] ?? [], option.value);
-
-                  setValue("query", {
-                    ...filters,
-                    [key]: valueExists ? null : option.value,
-                  } as IQuery);
-                } else {
-                  if (!filters?.[key]?.includes(option.value))
-                    setValue("query", {
-                      ...filters,
-                      [key]: [...((filters?.[key] as any[]) ?? []), option.value],
-                    });
-                  else {
-                    setValue("query", {
-                      ...filters,
-                      [key]: (filters?.[key] as any[])?.filter((item) => item !== option.value),
-                    });
-                  }
-                }
-              }}
-            />
-          </div>
-          <div>
-            <WorkspaceFiltersList
-              filters={filters}
-              labels={labelOptions}
-              members={memberOptions}
-              project={joinedProjects}
-              stateGroup={STATE_GROUP}
-              clearAllFilters={clearAllFilters}
-              setFilters={(query: any) => {
-                setValue("query", {
-                  ...filters,
-                  ...query,
-                });
-              }}
-=======
             <Controller
               control={control}
               name="query_data.filters"
@@ -233,7 +164,6 @@
                   />
                 </FiltersDropdown>
               )}
->>>>>>> 4dec6761
             />
           </div>
           {selectedFilters && Object.keys(selectedFilters).length > 0 && (
@@ -251,17 +181,11 @@
         </div>
       </div>
       <div className="mt-5 flex justify-end gap-2">
-<<<<<<< HEAD
         <Button variant="neutral-primary" onClick={handleClose}>
           Cancel
         </Button>
         <Button variant="primary" type="submit" loading={isSubmitting}>
-          {status
-=======
-        <SecondaryButton onClick={handleClose}>Cancel</SecondaryButton>
-        <PrimaryButton type="submit" loading={isSubmitting}>
           {data
->>>>>>> 4dec6761
             ? isSubmitting
               ? "Updating View..."
               : "Update View"
