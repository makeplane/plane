import React, { useEffect, useRef, useState } from "react";
import { useRouter } from "next/router";
import Link from "next/link";
import { observer } from "mobx-react-lite";
import { Plus } from "lucide-react";
// store hooks
import { useEventTracker, useGlobalView, useUser } from "hooks/store";
// components
import { CreateUpdateWorkspaceViewModal } from "components/workspace";
// constants
import { DEFAULT_GLOBAL_VIEWS_LIST, EUserWorkspaceRoles } from "constants/workspace";
import { GLOBAL_VIEW_OPENED } from "constants/event-tracker";

const ViewTab = observer((props: { viewId: string }) => {
  const { viewId } = props;
  // router
  const router = useRouter();
  const { workspaceSlug, globalViewId } = router.query;
  // store hooks
  const { getViewDetailsById } = useGlobalView();

  const view = getViewDetailsById(viewId);

  if (!view) return null;

  return (
    <Link key={viewId} id={`global-view-${viewId}`} href={`/${workspaceSlug}/workspace-views/${viewId}`}>
      <span
        className={`flex min-w-min flex-shrink-0 whitespace-nowrap border-b-2 p-3 text-sm font-medium outline-none ${
          viewId === globalViewId
            ? "border-custom-primary-100 text-custom-primary-100"
            : "border-transparent hover:border-custom-border-200 hover:text-custom-text-400"
        }`}
      >
        {view.name}
      </span>
    </Link>
  );
});

export const GlobalViewsHeader: React.FC = observer(() => {
  // states
  const [createViewModal, setCreateViewModal] = useState(false);
  const containerRef = useRef<HTMLDivElement>(null);
  // router
  const router = useRouter();
  const { workspaceSlug, globalViewId } = router.query;
  // store hooks
  const { currentWorkspaceViews } = useGlobalView();
  const {
    membership: { currentWorkspaceRole },
  } = useUser();
  const { captureEvent } = useEventTracker();

  // bring the active view to the centre of the header
  useEffect(() => {
<<<<<<< HEAD
    if (!globalViewId) return;

    captureEvent(GLOBAL_VIEW_OPENED, {
      view_id: globalViewId,
      view_type: ["all-issues", "assigned", "created", "subscribed"].includes(globalViewId.toString())
        ? "Default"
        : "Custom",
    });

    const activeTabElement = document.querySelector(`#global-view-${globalViewId.toString()}`);

    if (activeTabElement) activeTabElement.scrollIntoView({ behavior: "smooth", inline: "center" });
  }, [captureEvent, globalViewId]);
=======
    if (globalViewId && currentWorkspaceViews) {
      captureEvent(GLOBAL_VIEW_OPENED, {
        view_id: globalViewId,
        view_type: ["all-issues", "assigned", "created", "subscribed"].includes(globalViewId.toString())
          ? "Default"
          : "Custom",
      });
      const activeTabElement = document.querySelector(`#global-view-${globalViewId.toString()}`);
      if (activeTabElement && containerRef.current) {
        const containerRect = containerRef.current.getBoundingClientRect();
        const activeTabRect = activeTabElement.getBoundingClientRect();
        const diff = containerRect.right - activeTabRect.right;
        activeTabElement.scrollIntoView({ behavior: "smooth", inline: diff > 500 ? "center" : "nearest" });
      }
    }
  }, [globalViewId, currentWorkspaceViews, containerRef]);
>>>>>>> 8b6206f2

  const isAuthorizedUser = !!currentWorkspaceRole && currentWorkspaceRole >= EUserWorkspaceRoles.MEMBER;

  return (
    <>
      <CreateUpdateWorkspaceViewModal isOpen={createViewModal} onClose={() => setCreateViewModal(false)} />
      <div className="group relative flex border-b border-custom-border-200">
        <div
          ref={containerRef}
          className="flex w-full items-center overflow-x-auto px-4 horizontal-scrollbar scrollbar-sm"
        >
          {DEFAULT_GLOBAL_VIEWS_LIST.map((tab) => (
            <Link key={tab.key} id={`global-view-${tab.key}`} href={`/${workspaceSlug}/workspace-views/${tab.key}`}>
              <span
                className={`flex min-w-min flex-shrink-0 whitespace-nowrap border-b-2 p-3 text-sm font-medium outline-none ${
                  tab.key === globalViewId
                    ? "border-custom-primary-100 text-custom-primary-100"
                    : "border-transparent hover:border-custom-border-200 hover:text-custom-text-400"
                }`}
              >
                {tab.label}
              </span>
            </Link>
          ))}

          {currentWorkspaceViews?.map((viewId) => (
            <ViewTab key={viewId} viewId={viewId} />
          ))}
        </div>

        {isAuthorizedUser && (
          <button
            type="button"
            className="sticky -right-4 flex w-12 flex-shrink-0 items-center justify-center border-transparent bg-custom-background-100 py-3 hover:border-custom-border-200 hover:text-custom-text-400"
            onClick={() => setCreateViewModal(true)}
          >
            <Plus className="h-4 w-4 text-custom-primary-200" />
          </button>
        )}
      </div>
    </>
  );
});<|MERGE_RESOLUTION|>--- conflicted
+++ resolved
@@ -54,21 +54,6 @@
 
   // bring the active view to the centre of the header
   useEffect(() => {
-<<<<<<< HEAD
-    if (!globalViewId) return;
-
-    captureEvent(GLOBAL_VIEW_OPENED, {
-      view_id: globalViewId,
-      view_type: ["all-issues", "assigned", "created", "subscribed"].includes(globalViewId.toString())
-        ? "Default"
-        : "Custom",
-    });
-
-    const activeTabElement = document.querySelector(`#global-view-${globalViewId.toString()}`);
-
-    if (activeTabElement) activeTabElement.scrollIntoView({ behavior: "smooth", inline: "center" });
-  }, [captureEvent, globalViewId]);
-=======
     if (globalViewId && currentWorkspaceViews) {
       captureEvent(GLOBAL_VIEW_OPENED, {
         view_id: globalViewId,
@@ -85,7 +70,6 @@
       }
     }
   }, [globalViewId, currentWorkspaceViews, containerRef]);
->>>>>>> 8b6206f2
 
   const isAuthorizedUser = !!currentWorkspaceRole && currentWorkspaceRole >= EUserWorkspaceRoles.MEMBER;
 
