--- conflicted
+++ resolved
@@ -1,10 +1,5 @@
 import React, { useEffect, useRef, useState } from "react";
-<<<<<<< HEAD
 import { observer } from "mobx-react";
-import Link from "next/link";
-=======
-import { observer } from "mobx-react-lite";
->>>>>>> f1fda4ae
 import { useRouter } from "next/router";
 // icons
 import { Plus } from "lucide-react";
