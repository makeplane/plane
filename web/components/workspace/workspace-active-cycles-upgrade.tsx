import React from "react";
import { observer } from "mobx-react";
import Image from "next/image";
// icons
import { Crown } from "lucide-react";
// ui
import { getButtonStyling } from "@plane/ui";
// constants
import { WORKSPACE_ACTIVE_CYCLES_DETAILS } from "@/constants/cycle";
// helper
import { cn } from "@/helpers/common.helper";
// hooks
import { useUser } from "@/hooks/store";

export const WorkspaceActiveCyclesUpgrade = observer(() => {
  // store hooks
  const {
<<<<<<< HEAD
    profile: { data: userProfile },
=======
    userProfile: { data: userProfile },
>>>>>>> f77761b4
  } = useUser();

  const isDarkMode = userProfile?.theme.theme === "dark";

  return (
    <div className="vertical-scrollbar scrollbar-lg flex h-full flex-col gap-10 rounded-xl px-8 pt-8">
      <div
        className={cn("item-center flex min-h-[25rem] justify-between rounded-xl", {
          "bg-gradient-to-l from-[#CFCFCF]  to-[#212121]": userProfile?.theme.theme === "dark",
          "bg-gradient-to-l from-[#3b5ec6] to-[#f5f7fe]": userProfile?.theme.theme === "light",
        })}
      >
        <div className="relative flex flex-col justify-center gap-7 px-14 lg:w-1/2">
          <div className="flex max-w-64 flex-col gap-2">
            <h2 className="text-2xl font-semibold">On-demand snapshots of all your cycles</h2>
            <p className="text-base font-medium text-custom-text-300">
              Monitor cycles across projects, track high-priority issues, and zoom in cycles that need attention.
            </p>
          </div>
          <div className="flex items-center gap-3">
            <a
              className={`${getButtonStyling("primary", "md")} cursor-pointer`}
              href="https://plane.so/pricing"
              target="_blank"
              rel="noreferrer"
            >
              <Crown className="h-3.5 w-3.5" />
              Upgrade
            </a>
          </div>
          <span className="absolute left-0 top-0">
            <Image
              src={`/workspace-active-cycles/cta-l-1-${isDarkMode ? "dark" : "light"}.webp`}
              height={125}
              width={125}
              className="rounded-xl"
              alt="l-1"
            />
          </span>
        </div>
        <div className="relative hidden w-1/2 lg:block">
          <span className="absolute bottom-0 right-0">
            <Image
              src={`/workspace-active-cycles/cta-r-1-${isDarkMode ? "dark" : "light"}.webp`}
              height={420}
              width={500}
              alt="r-1"
            />
          </span>
          <span className="absolute -bottom-16 right-1/2 rounded-xl">
            <Image
              src={`/workspace-active-cycles/cta-r-2-${isDarkMode ? "dark" : "light"}.webp`}
              height={210}
              width={280}
              alt="r-2"
            />
          </span>
        </div>
      </div>
      <div className="grid h-full grid-cols-1 gap-5 pb-8 lg:grid-cols-2 xl:grid-cols-3">
        {WORKSPACE_ACTIVE_CYCLES_DETAILS.map((item) => (
          <div key={item.title} className="flex min-h-32 w-full flex-col gap-2 rounded-md bg-custom-background-80 p-4">
            <div className="flex items-center gap-2">
              <h3 className="font-medium">{item.title}</h3>
              <item.icon className="h-4 w-4 text-blue-500" />
            </div>
            <span className="text-sm text-custom-text-300">{item.description}</span>
          </div>
        ))}
      </div>
    </div>
  );
});<|MERGE_RESOLUTION|>--- conflicted
+++ resolved
@@ -15,11 +15,7 @@
 export const WorkspaceActiveCyclesUpgrade = observer(() => {
   // store hooks
   const {
-<<<<<<< HEAD
-    profile: { data: userProfile },
-=======
     userProfile: { data: userProfile },
->>>>>>> f77761b4
   } = useUser();
 
   const isDarkMode = userProfile?.theme.theme === "dark";
