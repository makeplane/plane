import { useEffect, useState, FC } from "react";
import { observer } from "mobx-react-lite";
import { Controller, useForm } from "react-hook-form";
import { Disclosure, Transition } from "@headlessui/react";
import { ChevronDown, ChevronUp, Pencil } from "lucide-react";
// mobx store
import { useMobxStore } from "lib/mobx/store-provider";
// services
import { FileService } from "services/file.service";
// hooks
import useToast from "hooks/use-toast";
// components
import { DeleteWorkspaceModal } from "components/workspace";
import { WorkspaceImageUploadModal } from "components/core";
// ui
import { Button, CustomSelect, Input, Spinner } from "@plane/ui";
// types
import { IWorkspace } from "types";
// constants
import { ORGANIZATION_SIZE } from "constants/workspace";
import { trackEvent } from "helpers/event-tracker.helper";
import { copyUrlToClipboard } from "helpers/string.helper";

const defaultValues: Partial<IWorkspace> = {
  name: "",
  url: "",
  organization_size: "2-10",
  logo: null,
};

// services
const fileService = new FileService();

export const WorkspaceDetails: FC = observer(() => {
  // states
  const [deleteWorkspaceModal, setDeleteWorkspaceModal] = useState(false);
  const [isImageRemoving, setIsImageRemoving] = useState(false);
  const [isImageUploadModalOpen, setIsImageUploadModalOpen] = useState(false);
  // store
  const {
    workspace: { currentWorkspace, updateWorkspace },
    user: { currentWorkspaceRole },
    trackEvent: { postHogEventTracker }
  } = useMobxStore();
  const isAdmin = currentWorkspaceRole === 20;
  // hooks
  const { setToastAlert } = useToast();
  // form info
  const {
    handleSubmit,
    control,
    reset,
    watch,
    formState: { errors, isSubmitting },
  } = useForm<IWorkspace>({
    defaultValues: { ...defaultValues, ...currentWorkspace },
  });

  const onSubmit = async (formData: IWorkspace) => {
    if (!currentWorkspace) return;

    const payload: Partial<IWorkspace> = {
      logo: formData.logo,
      name: formData.name,
      organization_size: formData.organization_size,
    };

    await updateWorkspace(currentWorkspace.slug, payload)
      .then((res) => {
<<<<<<< HEAD
        postHogEventTracker(
          'WORKSPACE_UPDATE',
          {
            ...res,
            state: "SUCCESS"
          }
        )
=======
        trackEvent("UPDATE_WORKSPACE", res);
>>>>>>> 06564ee8
        setToastAlert({
          title: "Success",
          type: "success",
          message: "Workspace updated successfully",
<<<<<<< HEAD
        })
      }
      )
      .catch((err) => {
        postHogEventTracker(
          'WORKSPACE_UPDATE',
          {
            state: "FAILED"
          }
        )
        console.error(err)});
=======
        });
      })
      .catch((err) => console.error(err));
>>>>>>> 06564ee8
  };

  const handleRemoveLogo = () => {
    if (!currentWorkspace) return;

    const url = currentWorkspace.logo;

    if (!url) return;

    setIsImageRemoving(true);

    fileService.deleteFile(currentWorkspace.id, url).then(() => {
      updateWorkspace(currentWorkspace.slug, { logo: "" })
        .then(() => {
          setToastAlert({
            type: "success",
            title: "Success!",
            message: "Workspace picture removed successfully.",
          });
          setIsImageUploadModalOpen(false);
        })
        .catch(() => {
          setToastAlert({
            type: "error",
            title: "Error!",
            message: "There was some error in deleting your profile picture. Please try again.",
          });
        })
        .finally(() => setIsImageRemoving(false));
    });
  };

  const handleCopyUrl = () => {
    if (!currentWorkspace) return;

    copyUrlToClipboard(`${currentWorkspace.slug}`).then(() => {
      setToastAlert({
        type: "success",
        title: "Workspace URL copied to the clipboard.",
      });
    });
  };

  useEffect(() => {
    if (currentWorkspace) reset({ ...currentWorkspace });
  }, [currentWorkspace, reset]);

  if (!currentWorkspace)
    return (
      <div className="grid place-items-center h-full w-full px-4 sm:px-0">
        <Spinner />
      </div>
    );

  return (
    <>
      <DeleteWorkspaceModal
        data={currentWorkspace}
        isOpen={deleteWorkspaceModal}
        onClose={() => setDeleteWorkspaceModal(false)}
      />
      <Controller
        control={control}
        name="logo"
        render={({ field: { onChange, value } }) => (
          <WorkspaceImageUploadModal
            isOpen={isImageUploadModalOpen}
            onClose={() => setIsImageUploadModalOpen(false)}
            isRemoving={isImageRemoving}
            handleRemove={handleRemoveLogo}
            onSuccess={(imageUrl) => {
              onChange(imageUrl);
              setIsImageUploadModalOpen(false);
              handleSubmit(onSubmit)();
            }}
            value={value}
          />
        )}
      />
      <div className={`pr-9 py-8 w-full overflow-y-auto ${isAdmin ? "" : "opacity-60"}`}>
        <div className="flex gap-5 items-center pb-7 border-b border-custom-border-100">
          <div className="flex flex-col gap-1">
            <button type="button" onClick={() => setIsImageUploadModalOpen(true)} disabled={!isAdmin}>
              {watch("logo") && watch("logo") !== null && watch("logo") !== "" ? (
                <div className="relative mx-auto flex h-14 w-14">
                  <img
                    src={watch("logo")!}
                    className="absolute top-0 left-0 h-full w-full object-cover rounded-md"
                    alt="Workspace Logo"
                  />
                </div>
              ) : (
                <div className="relative flex h-14 w-14 items-center justify-center rounded bg-gray-700 p-4 uppercase text-white">
                  {currentWorkspace?.name?.charAt(0) ?? "N"}
                </div>
              )}
            </button>
          </div>
          <div className="flex flex-col gap-1">
            <h3 className="text-lg font-semibold leading-6">{watch("name")}</h3>
            <button type="button" onClick={handleCopyUrl} className="text-sm tracking-tight">{`${
              typeof window !== "undefined" && window.location.origin.replace("http://", "").replace("https://", "")
            }/${currentWorkspace.slug}`}</button>
            <div className="flex item-center gap-2.5">
              <button
                className="flex items-center gap-1.5 text-xs text-left text-custom-primary-100 font-medium"
                onClick={() => setIsImageUploadModalOpen(true)}
                disabled={!isAdmin}
              >
                {watch("logo") && watch("logo") !== null && watch("logo") !== "" ? (
                  <>
                    <Pencil className="h-3 w-3" />
                    Edit logo
                  </>
                ) : (
                  "Upload logo"
                )}
              </button>
            </div>
          </div>
        </div>

        <div className="flex flex-col gap-8 my-10">
          <div className="grid grid-col grid-cols-1 xl:grid-cols-2 2xl:grid-cols-3 items-center justify-between gap-10 w-full">
            <div className="flex flex-col gap-1 ">
              <h4 className="text-sm">Workspace Name</h4>
              <Controller
                control={control}
                name="name"
                rules={{
                  required: "Name is required",
                  maxLength: {
                    value: 80,
                    message: "Workspace name should not exceed 80 characters",
                  },
                }}
                render={({ field: { value, onChange, ref } }) => (
                  <Input
                    id="name"
                    name="name"
                    type="text"
                    value={value}
                    onChange={onChange}
                    ref={ref}
                    hasError={Boolean(errors.name)}
                    placeholder="Name"
                    className="rounded-md font-medium w-full"
                    disabled={!isAdmin}
                  />
                )}
              />
            </div>

            <div className="flex flex-col gap-1 ">
              <h4 className="text-sm">Company Size</h4>
              <Controller
                name="organization_size"
                control={control}
                render={({ field: { value, onChange } }) => (
                  <CustomSelect
                    value={value}
                    onChange={onChange}
                    label={ORGANIZATION_SIZE.find((c) => c === value) ?? "Select organization size"}
                    width="w-full"
                    buttonClassName="!border-[0.5px] !border-custom-border-200 !shadow-none"
                    input
                    disabled={!isAdmin}
                  >
                    {ORGANIZATION_SIZE.map((item) => (
                      <CustomSelect.Option key={item} value={item}>
                        {item}
                      </CustomSelect.Option>
                    ))}
                  </CustomSelect>
                )}
              />
            </div>

            <div className="flex flex-col gap-1 ">
              <h4 className="text-sm">Workspace URL</h4>
              <Controller
                control={control}
                name="url"
                render={({ field: { onChange, ref } }) => (
                  <Input
                    id="url"
                    name="url"
                    type="url"
                    value={`${
                      typeof window !== "undefined" &&
                      window.location.origin.replace("http://", "").replace("https://", "")
                    }/${currentWorkspace.slug}`}
                    onChange={onChange}
                    ref={ref}
                    hasError={Boolean(errors.url)}
                    className="w-full"
                    disabled
                  />
                )}
              />
            </div>
          </div>

          <div className="flex items-center justify-between py-2">
            <Button variant="primary" onClick={handleSubmit(onSubmit)} loading={isSubmitting} disabled={!isAdmin}>
              {isSubmitting ? "Updating..." : "Update Workspace"}
            </Button>
          </div>
        </div>
        {isAdmin && (
          <Disclosure as="div" className="border-t border-custom-border-100">
            {({ open }) => (
              <div className="w-full">
                <Disclosure.Button as="button" type="button" className="flex items-center justify-between w-full py-4">
                  <span className="text-lg tracking-tight">Delete Workspace</span>
                  {/* <Icon iconName={open ? "expand_less" : "expand_more"} className="!text-2xl" /> */}
                  {open ? <ChevronUp className="h-5 w-5" /> : <ChevronDown className="h-5 w-5" />}
                </Disclosure.Button>

                <Transition
                  show={open}
                  enter="transition duration-100 ease-out"
                  enterFrom="transform opacity-0"
                  enterTo="transform opacity-100"
                  leave="transition duration-75 ease-out"
                  leaveFrom="transform opacity-100"
                  leaveTo="transform opacity-0"
                >
                  <Disclosure.Panel>
                    <div className="flex flex-col gap-8">
                      <span className="text-sm tracking-tight">
                        The danger zone of the workspace delete page is a critical area that requires careful
                        consideration and attention. When deleting a workspace, all of the data and resources within
                        that workspace will be permanently removed and cannot be recovered.
                      </span>
                      <div>
                        <Button variant="danger" onClick={() => setDeleteWorkspaceModal(true)}>
                          Delete my workspace
                        </Button>
                      </div>
                    </div>
                  </Disclosure.Panel>
                </Transition>
              </div>
            )}
          </Disclosure>
        )}
      </div>
    </>
  );
});<|MERGE_RESOLUTION|>--- conflicted
+++ resolved
@@ -67,7 +67,6 @@
 
     await updateWorkspace(currentWorkspace.slug, payload)
       .then((res) => {
-<<<<<<< HEAD
         postHogEventTracker(
           'WORKSPACE_UPDATE',
           {
@@ -75,30 +74,21 @@
             state: "SUCCESS"
           }
         )
-=======
-        trackEvent("UPDATE_WORKSPACE", res);
->>>>>>> 06564ee8
         setToastAlert({
           title: "Success",
           type: "success",
           message: "Workspace updated successfully",
-<<<<<<< HEAD
-        })
-      }
-      )
-      .catch((err) => {
+        });
+      }).catch((err) => {
         postHogEventTracker(
           'WORKSPACE_UPDATE',
           {
             state: "FAILED"
           }
-        )
-        console.error(err)});
-=======
-        });
-      })
-      .catch((err) => console.error(err));
->>>>>>> 06564ee8
+        );
+        console.error(err)
+      }
+      );
   };
 
   const handleRemoveLogo = () => {
@@ -287,10 +277,9 @@
                     id="url"
                     name="url"
                     type="url"
-                    value={`${
-                      typeof window !== "undefined" &&
+                    value={`${typeof window !== "undefined" &&
                       window.location.origin.replace("http://", "").replace("https://", "")
-                    }/${currentWorkspace.slug}`}
+                      }/${currentWorkspace.slug}`}
                     onChange={onChange}
                     ref={ref}
                     hasError={Boolean(errors.url)}
