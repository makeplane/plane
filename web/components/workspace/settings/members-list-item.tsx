--- conflicted
+++ resolved
@@ -13,11 +13,8 @@
 import { EUserWorkspaceRoles, ROLE } from "constants/workspace";
 // hooks
 import { useEventTracker, useMember, useUser } from "hooks/store";
-<<<<<<< HEAD
 import { useStore } from "hooks";
-=======
 import { usePlatformOS } from "hooks/use-platform-os";
->>>>>>> cb632408
 
 type Props = {
   memberId: string;
