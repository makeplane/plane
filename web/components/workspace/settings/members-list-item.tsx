--- conflicted
+++ resolved
@@ -7,19 +7,11 @@
 // ui
 import { CustomSelect, Tooltip, TOAST_TYPE, setToast } from "@plane/ui";
 // components
-<<<<<<< HEAD
-import { ConfirmWorkspaceMemberRemove } from "components/workspace";
-// helpers
-import { getUserRole } from "helpers/user.helper";
-// constants
-import { WM_ROLE_CHANGED, WORKSPACE_MEMBER_REMOVED, WORKSPACE_MEMBER_LEFT, E_WORKSPACE_MEMBERS } from "constants/event-tracker";
-import { EUserWorkspaceRoles, ROLE } from "constants/workspace";
-=======
 import { ConfirmWorkspaceMemberRemove } from "@/components/workspace";
 // constants
-import { WORKSPACE_MEMBER_lEAVE } from "@/constants/event-tracker";
+import { WM_ROLE_CHANGED, WORKSPACE_MEMBER_REMOVED, WORKSPACE_MEMBER_LEFT, E_WORKSPACE_MEMBERS } from "@/constants/event-tracker";
 import { EUserWorkspaceRoles, ROLE } from "@/constants/workspace";
->>>>>>> 15c7deb2
+import { getUserRole } from "@/helpers/user.helper";
 // hooks
 import { useEventTracker, useMember, useUser } from "@/hooks/store";
 import { usePlatformOS } from "@/hooks/use-platform-os";
