--- conflicted
+++ resolved
@@ -12,14 +12,8 @@
 import { WORKSPACE_MEMBER_lEAVE } from "@/constants/event-tracker";
 import { EUserWorkspaceRoles, ROLE } from "@/constants/workspace";
 // hooks
-<<<<<<< HEAD
-import { useEventTracker, useMember, useUser } from "hooks/store";
-import { useStore } from "hooks";
-import { usePlatformOS } from "hooks/use-platform-os";
-=======
 import { useEventTracker, useMember, useUser } from "@/hooks/store";
 import { usePlatformOS } from "@/hooks/use-platform-os";
->>>>>>> 204e4a8c
 
 type Props = {
   memberId: string;
