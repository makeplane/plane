--- conflicted
+++ resolved
@@ -28,42 +28,8 @@
     workspaceSlug ? () => fetchWorkspaceMemberInvitations(workspaceSlug.toString()) : null
   );
 
-<<<<<<< HEAD
-  const members = [
-    ...(workspaceInvitations?.map((item) => ({
-      id: item.id,
-      memberId: item.id,
-      avatar: "",
-      first_name: item.email,
-      last_name: "",
-      email: item.email,
-      display_name: item.email,
-      role: item.role,
-      status: item.accepted,
-      member: false,
-      accountCreated: item.accepted,
-    })) || []),
-    ...(workspaceMembers?.map((item) => ({
-      id: item.id,
-      memberId: item.member?.id,
-      avatar: item.member?.avatar,
-      first_name: item.member?.first_name,
-      last_name: item.member?.last_name,
-      email: item.member?.email,
-      display_name: item.member?.display_name,
-      role: item.role,
-      status: true,
-      member: true,
-      accountCreated: true,
-    })) || []),
-  ];
-
-  const searchedMembers = members?.filter((member) => {
+  const searchedMembers = workspaceMembersWithInvitations?.filter((member: any) => {
     const email = member.email?.toLowerCase();
-=======
-  const searchedMembers = workspaceMembersWithInvitations?.filter((member: any) => {
-    const fullName = `${member.first_name} ${member.last_name}`.toLowerCase();
->>>>>>> 162faf83
     const displayName = member.display_name.toLowerCase();
     const fullName = `${member.first_name} ${member.last_name}`.toLowerCase();
 
