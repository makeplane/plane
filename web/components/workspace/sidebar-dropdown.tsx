import { Fragment } from "react";
import { useRouter } from "next/router";
import { observer } from "mobx-react-lite";
import Link from "next/link";
import { useTheme } from "next-themes";
import { Menu, Transition } from "@headlessui/react";
import { mutate } from "swr";
import { Check, ChevronDown, LogOut, Plus, Settings, UserCircle2 } from "lucide-react";
// hooks
import { useApplication, useUser, useWorkspace } from "hooks/store";
// hooks
import useToast from "hooks/use-toast";
// ui
import { Avatar, Loader } from "@plane/ui";
// types
import { IWorkspace } from "types";

// Static Data
const WORKSPACE_DROPDOWN_ITEMS = (workspaceSlug: string, userId: string) => [
  {
    name: "Workspace Settings",
    href: `/${workspaceSlug}/settings`,
  },
  {
    name: "Workspace Invites",
    href: "/invitations",
  },
  {
    name: "My Profile",
    href: `/${workspaceSlug}/profile/${userId}`,
  },
];

const profileLinks = (workspaceSlug: string, userId: string) => [
  {
    name: "View profile",
    icon: UserCircle2,
    link: `/${workspaceSlug}/profile/${userId}`,
  },
  {
    name: "Settings",
    icon: Settings,
    link: "/profile",
  },
];

export const WorkspaceSidebarDropdown = observer(() => {
  // router
  const router = useRouter();
  const { workspaceSlug } = router.query;
  // store hooks
  const {
    theme: { sidebarCollapsed },
    eventTracker: { setTrackElement },
  } = useApplication();
  const { currentUser, updateCurrentUser, isUserInstanceAdmin, signOut } = useUser();
  const { currentWorkspace: activeWorkspace, workspaces } = useWorkspace();
  // hooks
  const { setToastAlert } = useToast();
  const { setTheme } = useTheme();

  const handleWorkspaceNavigation = (workspace: IWorkspace) => {
    updateCurrentUser({
      last_workspace_id: workspace?.id,
    })
      .then(() => {
        router.push(`/${workspace.slug}/`);
      })
      .catch(() =>
        setToastAlert({
          type: "error",
          title: "Error!",
          message: "Failed to navigate to the workspace. Please try again.",
        })
      );
  };

  const handleSignOut = async () => {
    await signOut()
      .then(() => {
        mutate("CURRENT_USER_DETAILS", null);
        setTheme("system");
        router.push("/");
      })
      .catch(() =>
        setToastAlert({
          type: "error",
          title: "Error!",
          message: "Failed to sign out. Please try again.",
        })
      );
  };

  const workspacesList = Object.values(workspaces ?? {});

  return (
    <div className="flex items-center gap-x-3 gap-y-2 px-4 pt-4">
      <Menu as="div" className="relative col-span-4 h-full flex-grow truncate text-left">
        {({ open }) => (
          <>
            <Menu.Button className="group/menu-button h-full w-full truncate rounded-md text-sm font-medium text-custom-sidebar-text-200 hover:bg-custom-sidebar-background-80 focus:outline-none">
              <div
                className={`flex items-center  gap-x-2 truncate rounded p-1 ${
                  sidebarCollapsed ? "justify-center" : "justify-between"
                }`}
              >
                <div className="flex items-center gap-2 truncate">
                  <div
                    className={`relative grid h-6 w-6 flex-shrink-0 place-items-center uppercase ${
                      !activeWorkspace?.logo && "rounded bg-custom-primary-500 text-white"
                    }`}
                  >
                    {activeWorkspace?.logo && activeWorkspace.logo !== "" ? (
                      <img
                        src={activeWorkspace.logo}
                        className="absolute left-0 top-0 h-full w-full rounded object-cover"
                        alt="Workspace Logo"
                      />
                    ) : (
                      activeWorkspace?.name?.charAt(0) ?? "..."
                    )}
                  </div>

                  {!sidebarCollapsed && (
                    <h4 className="truncate text-base font-medium text-custom-text-100">
                      {activeWorkspace?.name ? activeWorkspace.name : "Loading..."}
                    </h4>
                  )}
                </div>

                {!sidebarCollapsed && (
                  <ChevronDown
                    className={`mx-1 hidden h-4 w-4 flex-shrink-0 group-hover/menu-button:block ${
                      open ? "rotate-180" : ""
                    } text-custom-sidebar-text-400 duration-300`}
                  />
                )}
              </div>
            </Menu.Button>

            <Transition
              as={Fragment}
              enter="transition ease-out duration-100"
              enterFrom="transform opacity-0 scale-95"
              enterTo="transform opacity-100 scale-100"
              leave="transition ease-in duration-75"
              leaveFrom="transform opacity-100 scale-100"
              leaveTo="transform opacity-0 scale-95"
            >
              <Menu.Items className="fixed left-4 z-20 mt-1 flex w-full max-w-[17rem] origin-top-left flex-col rounded-md border border-custom-sidebar-border-200 bg-custom-sidebar-background-100 shadow-lg outline-none">
                <div className="flex max-h-96 flex-col items-start justify-start gap-3 overflow-y-scroll px-3">
                  <span className="sticky top-0 z-10 h-full w-full bg-custom-background-100 pt-3 text-sm font-medium text-custom-sidebar-text-200">
                    Workspace
                  </span>
                  {workspacesList ? (
                    <div className="flex h-full w-full flex-col items-start justify-start gap-1.5">
                      {workspacesList.length > 0 ? (
                        workspacesList.map((workspace) => (
                          <Menu.Item key={workspace.id}>
                            {() => (
                              <Link
                                href={`/${workspace.slug}`}
                                onClick={() => handleWorkspaceNavigation(workspace)}
                                className="flex w-full items-center justify-between gap-1 rounded-md p-1 text-sm text-custom-sidebar-text-100 hover:bg-custom-sidebar-background-80"
                              >
                                <div className="flex items-center justify-start gap-2.5 truncate">
                                  <span
                                    className={`relative flex h-6 w-6 flex-shrink-0 items-center  justify-center p-2 text-xs uppercase ${
                                      !workspace?.logo && "rounded bg-custom-primary-500 text-white"
                                    }`}
                                  >
                                    {workspace?.logo && workspace.logo !== "" ? (
                                      <img
                                        src={workspace.logo}
                                        className="absolute left-0 top-0 h-full w-full rounded object-cover"
                                        alt="Workspace Logo"
                                      />
                                    ) : (
                                      workspace?.name?.charAt(0) ?? "..."
                                    )}
                                  </span>

                                  <h5
                                    className={`truncate text-sm ${
                                      workspaceSlug === workspace.slug ? "" : "text-custom-text-200"
                                    }`}
                                  >
                                    {workspace.name}
                                  </h5>
                                </div>
                                {workspace.id === activeWorkspace?.id && (
                                  <span className="flex-shrink-0 p-1">
                                    <Check className="h-3 w-3.5 text-custom-sidebar-text-100" />
                                  </span>
                                )}
                              </Link>
                            )}
                          </Menu.Item>
                        ))
                      ) : (
                        <p>No workspace found!</p>
                      )}
                      <div className="sticky bottom-0 z-10 h-full w-full bg-custom-background-100">
<<<<<<< HEAD
                        <Menu.Item
                          as="button"
                          type="button"
                          onClick={() => {
                            setTrackElement("APP_SIDEBAR_WORKSPACE_DROPDOWN");
                            router.push("/create-workspace");
                          }}
                          className="flex w-full items-center gap-2 px-2 py-1 text-sm text-custom-sidebar-text-200 hover:bg-custom-sidebar-background-80"
                        >
                          <Plus className="h-4 w-4" />
                          Create Workspace
=======
                        <Menu.Item>
                          {() => (
                            <Link
                              href="/create-workspace"
                              className="flex w-full items-center gap-2 px-2 py-1 text-sm text-custom-sidebar-text-200 hover:bg-custom-sidebar-background-80"
                              onClick={() => {
                                setTrackElement("APP_SIEDEBAR_WORKSPACE_DROPDOWN");
                              }}
                            >
                              <Plus className="h-4 w-4" />
                              Create Workspace
                            </Link>
                          )}
>>>>>>> 91e84aed
                        </Menu.Item>
                      </div>
                    </div>
                  ) : (
                    <div className="w-full">
                      <Loader className="space-y-2">
                        <Loader.Item height="30px" />
                        <Loader.Item height="30px" />
                      </Loader>
                    </div>
                  )}
                </div>
                <div className="flex w-full flex-col items-start justify-start gap-2 border-t border-custom-sidebar-border-200 px-3 py-2 text-sm">
                  {WORKSPACE_DROPDOWN_ITEMS(workspaceSlug?.toString() ?? "", currentUser?.id ?? "").map(
                    (link, index) => (
                      <Menu.Item key={index} as="div" className="flex w-full">
                        {() => (
                          <Link
                            className="flex w-full cursor-pointer items-center justify-start rounded px-2 py-1 text-sm text-custom-sidebar-text-200 hover:bg-custom-sidebar-background-80"
                            href={link.href}
                          >
                            {link.name}
                          </Link>
                        )}
                      </Menu.Item>
                    )
                  )}
                </div>
                <div className="w-full border-t border-t-custom-sidebar-border-100 px-3 py-2">
                  <Menu.Item
                    as="button"
                    type="button"
                    className="flex w-full items-center justify-start rounded px-2 py-1 text-sm text-red-600 hover:bg-custom-sidebar-background-80"
                    onClick={handleSignOut}
                  >
                    Sign out
                  </Menu.Item>
                </div>
              </Menu.Items>
            </Transition>
          </>
        )}
      </Menu>

      {!sidebarCollapsed && (
        <Menu as="div" className="relative flex-shrink-0">
          <Menu.Button className="grid place-items-center outline-none">
            <Avatar
              name={currentUser?.display_name}
              src={currentUser?.avatar}
              size={24}
              shape="square"
              className="!text-base"
            />
          </Menu.Button>

          <Transition
            as={Fragment}
            enter="transition ease-out duration-100"
            enterFrom="transform opacity-0 scale-95"
            enterTo="transform opacity-100 scale-100"
            leave="transition ease-in duration-75"
            leaveFrom="transform opacity-100 scale-100"
            leaveTo="transform opacity-0 scale-95"
          >
            <Menu.Items
              className="absolute left-0 z-20 mt-1.5 flex w-52 origin-top-left  flex-col divide-y
          divide-custom-sidebar-border-200 rounded-md border border-custom-sidebar-border-200 bg-custom-sidebar-background-100 px-1 py-2 text-xs shadow-lg outline-none"
            >
              <div className="flex flex-col gap-2.5 pb-2">
                <span className="px-2 text-custom-sidebar-text-200">{currentUser?.email}</span>
                {profileLinks(workspaceSlug?.toString() ?? "", currentUser?.id ?? "").map((link, index) => (
                  <Menu.Item key={index} as="button" type="button">
                    <Link href={link.link}>
                      <span className="flex w-full items-center gap-2 rounded px-2 py-1 hover:bg-custom-sidebar-background-80">
                        <link.icon className="h-4 w-4 stroke-[1.5]" />
                        {link.name}
                      </span>
                    </Link>
                  </Menu.Item>
                ))}
              </div>
              <div className={`pt-2 ${isUserInstanceAdmin ? "pb-2" : ""}`}>
                <Menu.Item
                  as="button"
                  type="button"
                  className="flex w-full items-center gap-2 rounded px-2 py-1 hover:bg-custom-sidebar-background-80"
                  onClick={handleSignOut}
                >
                  <LogOut className="h-4 w-4 stroke-[1.5]" />
                  Sign out
                </Menu.Item>
              </div>
              {isUserInstanceAdmin && (
                <div className="p-2 pb-0">
                  <Menu.Item as="button" type="button" className="w-full">
                    <Link href="/god-mode">
                      <span className="flex w-full items-center justify-center rounded bg-custom-primary-100/20 px-2 py-1 text-sm font-medium text-custom-primary-100 hover:bg-custom-primary-100/30 hover:text-custom-primary-200">
                        Enter God Mode
                      </span>
                    </Link>
                  </Menu.Item>
                </div>
              )}
            </Menu.Items>
          </Transition>
        </Menu>
      )}
    </div>
  );
});<|MERGE_RESOLUTION|>--- conflicted
+++ resolved
@@ -201,19 +201,6 @@
                         <p>No workspace found!</p>
                       )}
                       <div className="sticky bottom-0 z-10 h-full w-full bg-custom-background-100">
-<<<<<<< HEAD
-                        <Menu.Item
-                          as="button"
-                          type="button"
-                          onClick={() => {
-                            setTrackElement("APP_SIDEBAR_WORKSPACE_DROPDOWN");
-                            router.push("/create-workspace");
-                          }}
-                          className="flex w-full items-center gap-2 px-2 py-1 text-sm text-custom-sidebar-text-200 hover:bg-custom-sidebar-background-80"
-                        >
-                          <Plus className="h-4 w-4" />
-                          Create Workspace
-=======
                         <Menu.Item>
                           {() => (
                             <Link
@@ -227,7 +214,6 @@
                               Create Workspace
                             </Link>
                           )}
->>>>>>> 91e84aed
                         </Menu.Item>
                       </div>
                     </div>
