import { Fragment } from "react";
import { useRouter } from "next/router";
import { observer } from "mobx-react-lite";
import Link from "next/link";
import { Menu, Transition } from "@headlessui/react";
import { useTheme } from "next-themes";
import { Check, LogOut, Plus, Settings, UserCircle2 } from "lucide-react";
// mobx store
import { useMobxStore } from "lib/mobx/store-provider";
// hooks
import useToast from "hooks/use-toast";
// services
import { AuthService } from "services/auth.service";
<<<<<<< HEAD
// components
import { Avatar } from "components/ui";
import { Loader } from "@plane/ui";
=======
// ui
import { Avatar, Loader } from "@plane/ui";
>>>>>>> 325fb4a3
// types
import { IWorkspace } from "types";

// Static Data
const userLinks = (workspaceSlug: string, userId: string) => [
  {
    name: "Workspace Settings",
    href: `/${workspaceSlug}/settings`,
  },
  {
    name: "Workspace Invites",
    href: "/invitations",
  },
  {
    name: "My Profile",
    href: `/${workspaceSlug}/profile/${userId}`,
  },
];

const profileLinks = (workspaceSlug: string, userId: string) => [
  {
    name: "View profile",
    icon: UserCircle2,
    link: `/${workspaceSlug}/profile/${userId}`,
  },
  {
    name: "Settings",
    icon: Settings,
    link: `/${workspaceSlug}/me/profile`,
  },
];

const authService = new AuthService();

export const WorkspaceSidebarDropdown = observer(() => {
  const router = useRouter();
  const { workspaceSlug } = router.query;

  const { theme: themeStore, workspace: workspaceStore, user: userStore } = useMobxStore();
  const { workspaces, currentWorkspace: activeWorkspace } = workspaceStore;
  const user = userStore.currentUser;

  const { setTheme } = useTheme();

  const { setToastAlert } = useToast();

  const handleWorkspaceNavigation = (workspace: IWorkspace) => {
    userStore
      .updateCurrentUser({
        last_workspace_id: workspace?.id,
      })
      .then(() => {
        router.push(`/${workspace.slug}/`);
      })
      .catch(() =>
        setToastAlert({
          type: "error",
          title: "Error!",
          message: "Failed to navigate to the workspace. Please try again.",
        })
      );
  };

  const handleSignOut = async () => {
    await authService
      .signOut()
      .then(() => {
        router.push("/");
        setTheme("system");
      })
      .catch(() =>
        setToastAlert({
          type: "error",
          title: "Error!",
          message: "Failed to sign out. Please try again.",
        })
      );
  };

  return (
    <div className="flex items-center gap-2 px-4 pt-4">
      <Menu as="div" className="relative col-span-4 text-left flex-grow truncate">
        <Menu.Button className="text-custom-sidebar-text-200 rounded-sm text-sm font-medium focus:outline-none w-full truncate">
          <div
            className={`flex items-center gap-x-2 rounded-sm bg-custom-sidebar-background-80 p-1 truncate ${
              themeStore.sidebarCollapsed ? "justify-center" : ""
            }`}
          >
            <div className="relative grid h-6 w-6 place-items-center rounded bg-gray-700 uppercase text-white flex-shrink-0">
              {activeWorkspace?.logo && activeWorkspace.logo !== "" ? (
                <img
                  src={activeWorkspace.logo}
                  className="absolute top-0 left-0 h-full w-full object-cover rounded"
                  alt="Workspace Logo"
                />
              ) : (
                activeWorkspace?.name?.charAt(0) ?? "..."
              )}
            </div>

            {!themeStore.sidebarCollapsed && (
              <h4 className="text-custom-text-100 truncate">
                {activeWorkspace?.name ? activeWorkspace.name : "Loading..."}
              </h4>
            )}
          </div>
        </Menu.Button>

        <Transition
          as={Fragment}
          enter="transition ease-out duration-100"
          enterFrom="transform opacity-0 scale-95"
          enterTo="transform opacity-100 scale-100"
          leave="transition ease-in duration-75"
          leaveFrom="transform opacity-100 scale-100"
          leaveTo="transform opacity-0 scale-95"
        >
          <Menu.Items
            className="fixed left-4 z-20 mt-1 flex flex-col w-full max-w-[17rem] origin-top-left rounded-md
          border border-custom-sidebar-border-200 bg-custom-sidebar-background-100 shadow-lg outline-none"
          >
            <div className="flex flex-col items-start justify-start gap-3 p-3">
              <span className="text-sm font-medium text-custom-sidebar-text-200">Workspace</span>
              {workspaces ? (
                <div className="flex h-full w-full flex-col items-start justify-start gap-1.5">
                  {workspaces.length > 0 ? (
                    workspaces.map((workspace: IWorkspace) => (
                      <Menu.Item key={workspace.id}>
                        {() => (
                          <button
                            type="button"
                            onClick={() => handleWorkspaceNavigation(workspace)}
                            className="flex w-full items-center justify-between gap-1 p-1 rounded-md text-sm text-custom-sidebar-text-100 hover:bg-custom-sidebar-background-80"
                          >
                            <div className="flex items-center justify-start gap-2.5 truncate">
                              <span className="relative flex h-6 w-6 items-center justify-center rounded bg-gray-700 p-2 text-xs uppercase text-white flex-shrink-0">
                                {workspace?.logo && workspace.logo !== "" ? (
                                  <img
                                    src={workspace.logo}
                                    className="absolute top-0 left-0 h-full w-full object-cover rounded"
                                    alt="Workspace Logo"
                                  />
                                ) : (
                                  workspace?.name?.charAt(0) ?? "..."
                                )}
                              </span>

                              <h5
                                className={`text-sm truncate ${
                                  workspaceSlug === workspace.slug ? "" : "text-custom-text-200"
                                }`}
                              >
                                {workspace.name}
                              </h5>
                            </div>
                            {workspace.id === activeWorkspace?.id && (
                              <span className="p-1 flex-shrink-0">
                                <Check className="h-3 w-3.5 text-custom-sidebar-text-100" />
                              </span>
                            )}
                          </button>
                        )}
                      </Menu.Item>
                    ))
                  ) : (
                    <p>No workspace found!</p>
                  )}
                  <Menu.Item
                    as="button"
                    type="button"
                    onClick={() => {
                      router.push("/create-workspace");
                    }}
                    className="flex w-full items-center gap-2 px-2 py-1 text-sm text-custom-sidebar-text-200 hover:bg-custom-sidebar-background-80"
                  >
                    <Plus className="h-4 w-4" />
                    Create Workspace
                  </Menu.Item>
                </div>
              ) : (
                <div className="w-full">
                  <Loader className="space-y-2">
                    <Loader.Item height="30px" />
                    <Loader.Item height="30px" />
                  </Loader>
                </div>
              )}
            </div>
            <div className="flex w-full flex-col items-start justify-start gap-2 border-t border-custom-sidebar-border-200 px-3 py-2 text-sm">
              {userLinks(workspaceSlug?.toString() ?? "", user?.id ?? "").map((link, index) => (
                <Menu.Item
                  key={index}
                  as="div"
                  className="flex w-full items-center justify-start rounded px-2 py-1 text-sm text-custom-sidebar-text-200 hover:bg-custom-sidebar-background-80"
                >
                  <Link href={link.href}>
                    <a className="w-full">{link.name}</a>
                  </Link>
                </Menu.Item>
              ))}
            </div>
            <div className="w-full border-t border-t-custom-sidebar-border-100 px-3 py-2">
              <Menu.Item
                as="button"
                type="button"
                className="flex w-full items-center justify-start rounded px-2 py-1 text-sm text-red-600 hover:bg-custom-sidebar-background-80"
                onClick={handleSignOut}
              >
                Sign out
              </Menu.Item>
            </div>
          </Menu.Items>
        </Transition>
      </Menu>

      {!themeStore.sidebarCollapsed && (
        <Menu as="div" className="relative flex-shrink-0">
          <Menu.Button className="grid place-items-center outline-none">
            <Avatar name={user?.display_name} src={user?.avatar} size={32} shape="square" />
          </Menu.Button>

          <Transition
            as={Fragment}
            enter="transition ease-out duration-100"
            enterFrom="transform opacity-0 scale-95"
            enterTo="transform opacity-100 scale-100"
            leave="transition ease-in duration-75"
            leaveFrom="transform opacity-100 scale-100"
            leaveTo="transform opacity-0 scale-95"
          >
            <Menu.Items
              className="absolute left-0 z-20 mt-1.5 flex flex-col w-52  origin-top-left rounded-md
          border border-custom-sidebar-border-200 bg-custom-sidebar-background-100 px-1 py-2 divide-y divide-custom-sidebar-border-200 shadow-lg text-xs outline-none"
            >
              <div className="flex flex-col gap-2.5 pb-2">
                <span className="px-2 text-custom-sidebar-text-200">{user?.email}</span>
                {profileLinks(workspaceSlug?.toString() ?? "", user?.id ?? "").map((link, index) => (
                  <Menu.Item key={index} as="button" type="button">
                    <Link href={link.link}>
                      <a className="flex w-full items-center gap-2 rounded px-2 py-1 hover:bg-custom-sidebar-background-80">
                        <link.icon className="h-4 w-4 stroke-[1.5]" />
                        {link.name}
                      </a>
                    </Link>
                  </Menu.Item>
                ))}
              </div>
              <div className="pt-2">
                <Menu.Item
                  as="button"
                  type="button"
                  className="flex w-full items-center gap-2 rounded px-2 py-1 hover:bg-custom-sidebar-background-80"
                  onClick={handleSignOut}
                >
                  <LogOut className="h-4 w-4 stroke-[1.5]" />
                  Sign out
                </Menu.Item>
              </div>
            </Menu.Items>
          </Transition>
        </Menu>
      )}
    </div>
  );
});<|MERGE_RESOLUTION|>--- conflicted
+++ resolved
@@ -11,14 +11,8 @@
 import useToast from "hooks/use-toast";
 // services
 import { AuthService } from "services/auth.service";
-<<<<<<< HEAD
-// components
-import { Avatar } from "components/ui";
-import { Loader } from "@plane/ui";
-=======
 // ui
 import { Avatar, Loader } from "@plane/ui";
->>>>>>> 325fb4a3
 // types
 import { IWorkspace } from "types";
 
