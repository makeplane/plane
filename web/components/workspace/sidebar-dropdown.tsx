import { Fragment, useState } from "react";
import { observer } from "mobx-react";
import Link from "next/link";
import { useRouter } from "next/router";
import { usePopper } from "react-popper";
// icons
import { Check, ChevronDown, CircleUserRound, LogOut, Mails, PlusSquare, Settings, UserCircle2 } from "lucide-react";
// ui
import { Menu, Transition } from "@headlessui/react";
// types
import { IWorkspace } from "@plane/types";
// plane ui
import { Avatar, Loader, TOAST_TYPE, setToast } from "@plane/ui";
import { GOD_MODE_URL } from "@/helpers/common.helper";
// hooks
<<<<<<< HEAD
import { useAppTheme, useUser, useWorkspace } from "@/hooks/store";
import { WorkspaceLogo } from "./logo";
// types
=======
import { useAppTheme, useUser, useUserProfile, useWorkspace } from "@/hooks/store";
import { WorkspaceLogo } from "./logo";
>>>>>>> f77761b4
// Static Data
const userLinks = (workspaceSlug: string, userId: string) => [
  {
    key: "workspace_invites",
    name: "Workspace invites",
    href: "/invitations",
    icon: Mails,
  },
  {
    key: "my_activity",
    name: "My activity",
    href: `/${workspaceSlug}/profile/${userId}`,
    icon: CircleUserRound,
  },
  {
    key: "settings",
    name: "Settings",
    href: `/${workspaceSlug}/settings`,
    icon: Settings,
  },
];
const profileLinks = (workspaceSlug: string, userId: string) => [
  {
    name: "My activity",
    icon: UserCircle2,
    link: `/${workspaceSlug}/profile/${userId}`,
  },
  {
    name: "Settings",
    icon: Settings,
    link: "/profile",
  },
];
export const WorkspaceSidebarDropdown = observer(() => {
  // router
  const router = useRouter();
  const { workspaceSlug } = router.query;
  // store hooks
  const { sidebarCollapsed, toggleSidebar } = useAppTheme();
  const { data: currentUser } = useUser();
  const {
<<<<<<< HEAD
    updateCurrentUser,
    // isUserInstanceAdmin,
    signOut,
  } = useUser();
=======
    // updateCurrentUser,
    // isUserInstanceAdmin,
    signOut,
  } = useUser();
  const { updateUserProfile } = useUserProfile();

>>>>>>> f77761b4
  const isUserInstanceAdmin = false;
  const { currentWorkspace: activeWorkspace, workspaces } = useWorkspace();
  // popper-js refs
  const [referenceElement, setReferenceElement] = useState<HTMLButtonElement | null>(null);
  const [popperElement, setPopperElement] = useState<HTMLDivElement | null>(null);
  // popper-js init
  const { styles, attributes } = usePopper(referenceElement, popperElement, {
    placement: "right",
    modifiers: [
      {
        name: "preventOverflow",
        options: {
          padding: 12,
        },
      },
    ],
  });
  const handleWorkspaceNavigation = (workspace: IWorkspace) =>
    updateUserProfile({
      last_workspace_id: workspace?.id,
    });
  const handleSignOut = async () => {
    await signOut().catch(() =>
      setToast({
        type: TOAST_TYPE.ERROR,
        title: "Error!",
        message: "Failed to sign out. Please try again.",
      })
    );
  };
  const handleItemClick = () => {
    if (window.innerWidth < 768) {
      toggleSidebar();
    }
  };
  const workspacesList = Object.values(workspaces ?? {});
  // TODO: fix workspaces list scroll
  return (
    <div className="flex items-center gap-x-3 gap-y-2 px-4 pt-4">
      <Menu as="div" className="relative h-full flex-grow truncate text-left">
        {({ open }) => (
          <>
            <Menu.Button className="group/menu-button h-full w-full truncate rounded-md text-sm font-medium text-custom-sidebar-text-200 hover:bg-custom-sidebar-background-80 focus:outline-none">
              <div
                className={`flex items-center  gap-x-2 truncate rounded p-1 ${
                  sidebarCollapsed ? "justify-center" : "justify-between"
                }`}
              >
                <div className="flex items-center gap-2 truncate">
                  <WorkspaceLogo logo={activeWorkspace?.logo} name={activeWorkspace?.name} />
                  {!sidebarCollapsed && (
                    <h4 className="truncate text-base font-medium text-custom-text-100">
                      {activeWorkspace?.name ? activeWorkspace.name : "Loading..."}
                    </h4>
                  )}
                </div>
                {!sidebarCollapsed && (
                  <ChevronDown
                    className={`mx-1 hidden h-4 w-4 flex-shrink-0 group-hover/menu-button:block ${
                      open ? "rotate-180" : ""
                    } text-custom-sidebar-text-400 duration-300`}
                  />
                )}
              </div>
            </Menu.Button>
            <Transition
              as={Fragment}
              enter="transition ease-out duration-100"
              enterFrom="transform opacity-0 scale-95"
              enterTo="transform opacity-100 scale-100"
              leave="transition ease-in duration-75"
              leaveFrom="transform opacity-100 scale-100"
              leaveTo="transform opacity-0 scale-95"
            >
              <Menu.Items as={Fragment}>
                <div className="fixed left-4 z-20 mt-1 flex w-full max-w-[19rem] origin-top-left flex-col divide-y divide-custom-border-100 rounded-md border-[0.5px] border-custom-sidebar-border-300 bg-custom-sidebar-background-100 shadow-custom-shadow-rg outline-none">
                  <div className="vertical-scrollbar scrollbar-sm mb-2 flex max-h-96 flex-col items-start justify-start gap-2 overflow-y-scroll px-4">
                    <h6 className="sticky top-0 z-10 h-full w-full bg-custom-sidebar-background-100 pb-1 pt-3 text-sm font-medium text-custom-sidebar-text-400">
                      {currentUser?.email}
                    </h6>
                    {workspacesList ? (
                      <div className="flex h-full w-full flex-col items-start justify-start gap-1.5">
                        {workspacesList.length > 0 &&
                          workspacesList.map((workspace) => (
                            <Link
                              key={workspace.id}
                              href={`/${workspace.slug}`}
                              onClick={() => {
                                handleWorkspaceNavigation(workspace);
                                handleItemClick();
                              }}
                              className="w-full"
                            >
                              <Menu.Item
                                as="div"
                                className="flex items-center justify-between gap-1 rounded p-1 text-sm text-custom-sidebar-text-100 hover:bg-custom-sidebar-background-80"
                              >
                                <div className="flex items-center justify-start gap-2.5 truncate">
                                  <span
                                    className={`relative flex h-6 w-6 flex-shrink-0 items-center  justify-center p-2 text-xs uppercase ${
                                      !workspace?.logo && "rounded bg-custom-primary-500 text-white"
                                    }`}
                                  >
                                    {workspace?.logo && workspace.logo !== "" ? (
                                      <img
                                        src={workspace.logo}
                                        className="absolute left-0 top-0 h-full w-full rounded object-cover"
                                        alt="Workspace Logo"
                                      />
                                    ) : (
                                      workspace?.name?.charAt(0) ?? "..."
                                    )}
                                  </span>
                                  <h5
                                    className={`truncate text-sm font-medium ${
                                      workspaceSlug === workspace.slug ? "" : "text-custom-text-200"
                                    }`}
                                  >
                                    {workspace.name}
                                  </h5>
                                </div>
                                {workspace.id === activeWorkspace?.id && (
                                  <span className="flex-shrink-0 p-1">
                                    <Check className="h-5 w-5 text-custom-sidebar-text-100" />
                                  </span>
                                )}
                              </Menu.Item>
                            </Link>
                          ))}
                      </div>
                    ) : (
                      <div className="w-full">
                        <Loader className="space-y-2">
                          <Loader.Item height="30px" />
                          <Loader.Item height="30px" />
                        </Loader>
                      </div>
                    )}
                  </div>
                  <div className="flex w-full flex-col items-start justify-start gap-2 px-4 py-2 text-sm">
                    <Link href="/create-workspace" className="w-full">
                      <Menu.Item
                        as="div"
                        className="flex items-center gap-2 rounded px-2 py-1 text-sm font-medium text-custom-sidebar-text-100 hover:bg-custom-sidebar-background-80"
                      >
                        <PlusSquare strokeWidth={1.75} className="h-4 w-4 flex-shrink-0" />
                        Create workspace
                      </Menu.Item>
                    </Link>
                    {userLinks(workspaceSlug?.toString() ?? "", currentUser?.id ?? "").map((link, index) => (
                      <Link
                        key={link.key}
                        href={link.href}
                        className="w-full"
                        onClick={() => {
                          if (index > 0) handleItemClick();
                        }}
                      >
                        <Menu.Item
                          as="div"
                          className="flex items-center gap-2 rounded px-2 py-1 text-sm font-medium text-custom-sidebar-text-200 hover:bg-custom-sidebar-background-80"
                        >
                          <link.icon className="h-4 w-4 flex-shrink-0" />
                          {link.name}
                        </Menu.Item>
                      </Link>
                    ))}
                  </div>
                  <div className="w-full px-4 py-2">
                    <Menu.Item
                      as="button"
                      type="button"
                      className="flex w-full items-center gap-2 rounded px-2 py-1 text-sm font-medium text-red-600 hover:bg-custom-sidebar-background-80"
                      onClick={handleSignOut}
                    >
                      <LogOut className="h-4 w-4 flex-shrink-0" />
                      Sign out
                    </Menu.Item>
                  </div>
                </div>
              </Menu.Items>
            </Transition>
          </>
        )}
      </Menu>
      {!sidebarCollapsed && (
        <Menu as="div" className="relative flex-shrink-0">
          <Menu.Button className="grid place-items-center outline-none" ref={setReferenceElement}>
            <Avatar
              name={currentUser?.display_name}
              src={currentUser?.avatar || undefined}
              size={24}
              shape="square"
              className="!text-base"
            />
          </Menu.Button>
          <Transition
            as={Fragment}
            enter="transition ease-out duration-100"
            enterFrom="transform opacity-0 scale-95"
            enterTo="transform opacity-100 scale-100"
            leave="transition ease-in duration-75"
            leaveFrom="transform opacity-100 scale-100"
            leaveTo="transform opacity-0 scale-95"
          >
            <Menu.Items
              className="absolute left-0 z-20 mt-1 flex w-52 origin-top-left  flex-col divide-y
          divide-custom-sidebar-border-200 rounded-md border border-custom-sidebar-border-200 bg-custom-sidebar-background-100 px-1 py-2 text-xs shadow-lg outline-none"
              ref={setPopperElement}
              style={styles.popper}
              {...attributes.popper}
            >
              <div className="flex flex-col gap-2.5 pb-2">
                <span className="px-2 text-custom-sidebar-text-200">{currentUser?.email}</span>
                {profileLinks(workspaceSlug?.toString() ?? "", currentUser?.id ?? "").map((link, index) => (
                  <Link
                    key={index}
                    href={link.link}
                    onClick={() => {
                      if (index == 0) handleItemClick();
                    }}
                  >
                    <Menu.Item key={index} as="div">
                      <span className="flex w-full items-center gap-2 rounded px-2 py-1 hover:bg-custom-sidebar-background-80">
                        <link.icon className="h-4 w-4 stroke-[1.5]" />
                        {link.name}
                      </span>
                    </Menu.Item>
                  </Link>
                ))}
              </div>
              <div className={`pt-2 ${isUserInstanceAdmin || false ? "pb-2" : ""}`}>
                <Menu.Item
                  as="button"
                  type="button"
                  className="flex w-full items-center gap-2 rounded px-2 py-1 hover:bg-custom-sidebar-background-80"
                  onClick={handleSignOut}
                >
                  <LogOut className="h-4 w-4 stroke-[1.5]" />
                  Sign out
                </Menu.Item>
              </div>
              {isUserInstanceAdmin && (
                <div className="p-2 pb-0">
                  <Link href={GOD_MODE_URL}>
                    <Menu.Item as="button" type="button" className="w-full">
                      <span className="flex w-full items-center justify-center rounded bg-custom-primary-100/20 px-2 py-1 text-sm font-medium text-custom-primary-100 hover:bg-custom-primary-100/30 hover:text-custom-primary-200">
                        Enter God Mode
                      </span>
                    </Menu.Item>
                  </Link>
                </div>
              )}
            </Menu.Items>
          </Transition>
        </Menu>
      )}
    </div>
  );
});<|MERGE_RESOLUTION|>--- conflicted
+++ resolved
@@ -13,14 +13,8 @@
 import { Avatar, Loader, TOAST_TYPE, setToast } from "@plane/ui";
 import { GOD_MODE_URL } from "@/helpers/common.helper";
 // hooks
-<<<<<<< HEAD
-import { useAppTheme, useUser, useWorkspace } from "@/hooks/store";
-import { WorkspaceLogo } from "./logo";
-// types
-=======
 import { useAppTheme, useUser, useUserProfile, useWorkspace } from "@/hooks/store";
 import { WorkspaceLogo } from "./logo";
->>>>>>> f77761b4
 // Static Data
 const userLinks = (workspaceSlug: string, userId: string) => [
   {
@@ -62,19 +56,12 @@
   const { sidebarCollapsed, toggleSidebar } = useAppTheme();
   const { data: currentUser } = useUser();
   const {
-<<<<<<< HEAD
-    updateCurrentUser,
-    // isUserInstanceAdmin,
-    signOut,
-  } = useUser();
-=======
     // updateCurrentUser,
     // isUserInstanceAdmin,
     signOut,
   } = useUser();
   const { updateUserProfile } = useUserProfile();
 
->>>>>>> f77761b4
   const isUserInstanceAdmin = false;
   const { currentWorkspace: activeWorkspace, workspaces } = useWorkspace();
   // popper-js refs
