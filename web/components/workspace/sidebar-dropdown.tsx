--- conflicted
+++ resolved
@@ -8,13 +8,7 @@
 import { Check, ChevronDown, CircleUserRound, LogOut, Mails, PlusSquare, Settings, UserCircle2 } from "lucide-react";
 import { usePopper } from "react-popper";
 // hooks
-<<<<<<< HEAD
-import { useApplication, useEventTracker, useUser, useWorkspace } from "hooks/store";
-=======
 import { useApplication, useUser, useWorkspace } from "hooks/store";
-// hooks
-import useToast from "hooks/use-toast";
->>>>>>> e6f33eb2
 // ui
 import { Avatar, Loader, TOAST_TYPE, setToast } from "@plane/ui";
 // types
