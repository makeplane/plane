--- conflicted
+++ resolved
@@ -6,13 +6,8 @@
 // ui
 import { Button, CustomSelect, Input, TOAST_TYPE, setToast } from "@plane/ui";
 // constants
-<<<<<<< HEAD
-import { E_CREATE_WORKSPACE, WORKSPACE_CREATED } from "constants/event-tracker";
-import { ORGANIZATION_SIZE, RESTRICTED_URLS } from "constants/workspace";
-=======
-import { WORKSPACE_CREATED } from "@/constants/event-tracker";
+import { WORKSPACE_CREATED, E_CREATE_WORKSPACE } from "@/constants/event-tracker";
 import { ORGANIZATION_SIZE, RESTRICTED_URLS } from "@/constants/workspace";
->>>>>>> 15c7deb2
 // hooks
 import { useEventTracker, useWorkspace } from "@/hooks/store";
 // ui
