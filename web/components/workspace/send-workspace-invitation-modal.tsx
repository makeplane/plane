import React, { useEffect } from "react";
import { Controller, useFieldArray, useForm } from "react-hook-form";
import { Dialog, Transition } from "@headlessui/react";
// ui
import { Button, CustomSelect, Input } from "@plane/ui";
// icons
import { Plus, X } from "lucide-react";
// types
import { IWorkspaceBulkInviteFormData, TUserWorkspaceRole } from "types";
// constants
import { ROLE } from "constants/workspace";

type Props = {
  isOpen: boolean;
  onClose: () => void;
  onSubmit: (data: IWorkspaceBulkInviteFormData) => Promise<void> | undefined;
};

type EmailRole = {
  email: string;
  role: TUserWorkspaceRole;
};

type FormValues = {
  emails: EmailRole[];
};

const defaultValues: FormValues = {
  emails: [
    {
      email: "",
      role: 15,
    },
  ],
};

export const SendWorkspaceInvitationModal: React.FC<Props> = (props) => {
  const { isOpen, onClose, onSubmit } = props;

  // form info
  const {
    control,
    reset,
    handleSubmit,
    formState: { isSubmitting, errors },
  } = useForm<FormValues>();

  const { fields, append, remove } = useFieldArray({
    control,
    name: "emails",
  });

  const handleClose = () => {
    onClose();

    const timeout = setTimeout(() => {
      reset(defaultValues);
      clearTimeout(timeout);
    }, 350);
  };

<<<<<<< HEAD
  const onSubmit = async (formData: FormValues) => {
    if (!workspaceSlug) return;

    await workspaceService
      .inviteWorkspace(workspaceSlug, formData, user)
      .then(async () => {
        if (onSuccess) await onSuccess();

        handleClose();

        setToastAlert({
          type: "success",
          title: "Success!",
          message: "Invitations sent successfully.",
        });
      })
      .catch((err) =>
        setToastAlert({
          type: "error",
          title: "Error!",
          message: `${err.error ?? "Something went wrong. Please try again."}`,
        })
      )
      .finally(() => mutate(`WORKSPACE_INVITATIONS_${workspaceSlug.toString()}`));
  };
=======
  // const onSubmit = async (formData: FormValues) => {
  //   if (!workspaceSlug) return;

  //   return workspaceService
  //     .inviteWorkspace(workspaceSlug, formData, user)

  //     .then(async () => {
  //       if (onSuccess) await onSuccess();
  //       handleClose();
  //       setToastAlert({
  //         type: "success",
  //         title: "Success!",
  //         message: "Invitations sent successfully.",
  //       });
  //     })
  //     .catch((err) =>
  //       setToastAlert({
  //         type: "error",
  //         title: "Error!",
  //         message: `${err.error ?? "Something went wrong. Please try again."}`,
  //       })
  //     );
  // };
>>>>>>> 162faf83

  const appendField = () => {
    append({ email: "", role: 15 });
  };

  useEffect(() => {
    if (fields.length === 0) append([{ email: "", role: 15 }]);
  }, [fields, append]);

  return (
    <Transition.Root show={isOpen} as={React.Fragment}>
      <Dialog as="div" className="relative z-20" onClose={handleClose}>
        <Transition.Child
          as={React.Fragment}
          enter="ease-out duration-300"
          enterFrom="opacity-0"
          enterTo="opacity-100"
          leave="ease-in duration-200"
          leaveFrom="opacity-100"
          leaveTo="opacity-0"
        >
          <div className="fixed inset-0 bg-custom-backdrop bg-opacity-50 transition-opacity" />
        </Transition.Child>

        <div className="fixed inset-0 z-20 overflow-y-auto">
          <div className="flex items-center justify-center min-h-full p-4 text-center">
            <Transition.Child
              as={React.Fragment}
              enter="ease-out duration-300"
              enterFrom="opacity-0 translate-y-4 sm:translate-y-0 sm:scale-95"
              enterTo="opacity-100 translate-y-0 sm:scale-100"
              leave="ease-in duration-200"
              leaveFrom="opacity-100 translate-y-0 sm:scale-100"
              leaveTo="opacity-0 translate-y-4 sm:translate-y-0 sm:scale-95"
            >
              <Dialog.Panel className="relative transform rounded-lg border border-custom-border-100 bg-custom-background-100 p-5 text-left shadow-xl transition-all sm:w-full sm:max-w-2xl opacity-100 translate-y-0 sm:scale-100">
                <form
                  onSubmit={handleSubmit(onSubmit)}
                  onKeyDown={(e) => {
                    if (e.code === "Enter") e.preventDefault();
                  }}
                >
                  <div className="space-y-5">
                    <Dialog.Title as="h3" className="text-lg font-medium leading-6 text-custom-text-100">
                      Invite people to collaborate
                    </Dialog.Title>
                    <div className="mt-2">
                      <p className="text-sm text-custom-text-200">Invite members to work on your workspace.</p>
                    </div>

                    <div className="space-y-4 mb-3">
                      {fields.map((field, index) => (
                        <div key={field.id} className="group relative grid grid-cols-11 gap-4">
                          <div className="col-span-7">
                            <Controller
                              control={control}
                              name={`emails.${index}.email`}
                              rules={{
                                required: "Email ID is required",
                                pattern: {
                                  value: /^[A-Z0-9._%+-]+@[A-Z0-9.-]+\.[A-Z]{2,}$/i,
                                  message: "Invalid Email ID",
                                },
                              }}
                              render={({ field: { value, onChange, ref } }) => (
                                <>
                                  <Input
                                    id={`emails.${index}.email`}
                                    name={`emails.${index}.email`}
                                    type="text"
                                    value={value}
                                    onChange={onChange}
                                    ref={ref}
                                    hasError={Boolean(errors.emails?.[index]?.email)}
                                    placeholder="Enter their email..."
                                    className="text-xs sm:text-sm w-full"
                                  />
                                  {errors.emails?.[index]?.email && (
                                    <span className="ml-1 text-red-500 text-xs">
                                      {errors.emails?.[index]?.email?.message}
                                    </span>
                                  )}
                                </>
                              )}
                            />
                          </div>
                          <div className="col-span-3">
                            <Controller
                              control={control}
                              name={`emails.${index}.role`}
                              rules={{ required: true }}
                              render={({ field: { value, onChange } }) => (
                                <CustomSelect
                                  value={value}
                                  label={<span className="text-xs sm:text-sm">{ROLE[value]}</span>}
                                  onChange={onChange}
                                  width="w-full"
                                  input
                                >
                                  {Object.entries(ROLE).map(([key, value]) => (
                                    <CustomSelect.Option key={key} value={parseInt(key)}>
                                      {value}
                                    </CustomSelect.Option>
                                  ))}
                                </CustomSelect>
                              )}
                            />
                          </div>
                          {fields.length > 1 && (
                            <button
                              type="button"
                              className="self-center place-items-center rounded -ml-3"
                              onClick={() => remove(index)}
                            >
                              <X className="h-3.5 w-3.5 text-custom-text-200" />
                            </button>
                          )}
                        </div>
                      ))}
                    </div>
                  </div>

                  <div className="mt-5 flex items-center justify-between gap-2">
                    <button
                      type="button"
                      className="flex items-center gap-2 outline-custom-primary bg-transparent text-custom-primary text-sm font-medium py-2 pr-3"
                      onClick={appendField}
                    >
                      <Plus className="h-4 w-4" />
                      Add more
                    </button>
                    <div className="flex items-center gap-2">
                      <Button variant="neutral-primary" onClick={handleClose}>
                        Cancel
                      </Button>
                      <Button variant="primary" type="submit" loading={isSubmitting}>
                        {isSubmitting ? "Sending Invitation..." : "Send Invitation"}
                      </Button>
                    </div>
                  </div>
                </form>
              </Dialog.Panel>
            </Transition.Child>
          </div>
        </div>
      </Dialog>
    </Transition.Root>
  );
};<|MERGE_RESOLUTION|>--- conflicted
+++ resolved
@@ -59,33 +59,6 @@
     }, 350);
   };
 
-<<<<<<< HEAD
-  const onSubmit = async (formData: FormValues) => {
-    if (!workspaceSlug) return;
-
-    await workspaceService
-      .inviteWorkspace(workspaceSlug, formData, user)
-      .then(async () => {
-        if (onSuccess) await onSuccess();
-
-        handleClose();
-
-        setToastAlert({
-          type: "success",
-          title: "Success!",
-          message: "Invitations sent successfully.",
-        });
-      })
-      .catch((err) =>
-        setToastAlert({
-          type: "error",
-          title: "Error!",
-          message: `${err.error ?? "Something went wrong. Please try again."}`,
-        })
-      )
-      .finally(() => mutate(`WORKSPACE_INVITATIONS_${workspaceSlug.toString()}`));
-  };
-=======
   // const onSubmit = async (formData: FormValues) => {
   //   if (!workspaceSlug) return;
 
@@ -109,7 +82,6 @@
   //       })
   //     );
   // };
->>>>>>> 162faf83
 
   const appendField = () => {
     append({ email: "", role: 15 });
