import React, { useRef, useState } from "react";
import { observer } from "mobx-react";
import Link from "next/link";
<<<<<<< HEAD
=======
// icons
>>>>>>> 6404fe37
import { FileText, HelpCircle, MessagesSquare, MoveLeft, Zap } from "lucide-react";
// headless ui
import { Transition } from "@headlessui/react";
// ui
import { DiscordIcon, GithubIcon, Tooltip } from "@plane/ui";
// helpers
import { cn } from "@/helpers/common.helper";
// hooks
import { useAppTheme, useCommandPalette } from "@/hooks/store";
import useOutsideClickDetector from "@/hooks/use-outside-click-detector";
import { usePlatformOS } from "@/hooks/use-platform-os";
// assets
import packageJson from "package.json";
import { PlaneBadge } from "./plane-badge";

const HELP_OPTIONS = [
  {
    name: "Documentation",
    href: "https://docs.plane.so/",
    Icon: FileText,
  },
  {
    name: "Join our Discord",
    href: "https://discord.com/invite/A92xrEGCge",
    Icon: DiscordIcon,
  },
  {
    name: "Report a bug",
    href: "https://github.com/makeplane/plane/issues/new/choose",
    Icon: GithubIcon,
  },
];

export interface WorkspaceHelpSectionProps {
  setSidebarActive?: React.Dispatch<React.SetStateAction<boolean>>;
}

export const WorkspaceHelpSection: React.FC<WorkspaceHelpSectionProps> = observer(() => {
  // store hooks
  const { sidebarCollapsed, toggleSidebar } = useAppTheme();
  const { toggleShortcutModal } = useCommandPalette();
  const { isMobile } = usePlatformOS();
  // states
  const [isNeedHelpOpen, setIsNeedHelpOpen] = useState(false);
  // refs
  const helpOptionsRef = useRef<HTMLDivElement | null>(null);

  const handleCrispWindowShow = () => {
    if (window) {
      window.$crisp.push(["do", "chat:show"]);
    }
  };

  useOutsideClickDetector(helpOptionsRef, () => setIsNeedHelpOpen(false));

  const isCollapsed = sidebarCollapsed || false;

  return (
    <>
      <div
        className={cn(
          "flex w-full items-center justify-between gap-1 self-baseline border-t border-custom-border-200 bg-custom-sidebar-background-100 px-4 h-14 flex-shrink-0",
          {
            "flex-col h-auto py-1.5": isCollapsed,
          }
        )}
      >
        {!isCollapsed && (
          <>
            <PlaneBadge />
          </>
        )}
        <div className={`flex items-center gap-1 ${isCollapsed ? "flex-col justify-center" : "w-1/2 justify-evenly"}`}>
          <Tooltip tooltipContent="Shortcuts" isMobile={isMobile}>
            <button
              type="button"
              className={`grid place-items-center rounded-md p-1.5 text-custom-text-200 outline-none hover:bg-custom-background-90 hover:text-custom-text-100 ${
                isCollapsed ? "w-full" : ""
              }`}
              onClick={() => toggleShortcutModal(true)}
            >
              <Zap className="h-3.5 w-3.5" />
            </button>
          </Tooltip>
          <Tooltip tooltipContent="Help" isMobile={isMobile}>
            <button
              type="button"
              className={`grid place-items-center rounded-md p-1.5 text-custom-text-200 outline-none hover:bg-custom-background-90 hover:text-custom-text-100 ${
                isCollapsed ? "w-full" : ""
              }`}
              onClick={() => setIsNeedHelpOpen((prev) => !prev)}
            >
              <HelpCircle className="h-3.5 w-3.5" />
            </button>
          </Tooltip>

          <button
            type="button"
            className="grid place-items-center rounded-md p-1.5 text-custom-text-200 outline-none hover:bg-custom-background-90 hover:text-custom-text-100 md:hidden"
            onClick={() => toggleSidebar()}
          >
            <MoveLeft className="h-3.5 w-3.5" />
          </button>

          <Tooltip tooltipContent={`${isCollapsed ? "Expand" : "Hide"}`} isMobile={isMobile}>
            <button
              type="button"
              className={`hidden place-items-center rounded-md p-1.5 text-custom-text-200 outline-none hover:bg-custom-background-90 hover:text-custom-text-100 md:grid ${
                isCollapsed ? "w-full" : ""
              }`}
              onClick={() => toggleSidebar()}
            >
              <MoveLeft className={`h-3.5 w-3.5 duration-300 ${isCollapsed ? "rotate-180" : ""}`} />
            </button>
          </Tooltip>
        </div>

        <div className="relative">
          <Transition
            show={isNeedHelpOpen}
            enter="transition ease-out duration-100"
            enterFrom="transform opacity-0 scale-95"
            enterTo="transform opacity-100 scale-100"
            leave="transition ease-in duration-75"
            leaveFrom="transform opacity-100 scale-100"
            leaveTo="transform opacity-0 scale-95"
          >
            <div
              className={`absolute bottom-2 min-w-[10rem] ${
                isCollapsed ? "left-full" : "-left-[75px]"
              } divide-y divide-custom-border-200 whitespace-nowrap rounded bg-custom-background-100 p-1 shadow-custom-shadow-xs`}
              ref={helpOptionsRef}
            >
              <div className="space-y-1 pb-2">
                {HELP_OPTIONS.map(({ name, Icon, href }) => (
                  <Link href={href} key={name} target="_blank">
                    <span className="flex items-center gap-x-2 rounded px-2 py-1 text-xs hover:bg-custom-background-80">
                      <div className="grid flex-shrink-0 place-items-center">
                        <Icon className="h-3.5 w-3.5 text-custom-text-200" size={14} />
                      </div>
                      <span className="text-xs">{name}</span>
                    </span>
                  </Link>
                ))}
                {process.env.NEXT_PUBLIC_CRISP_ID && (
                  <button
                    type="button"
                    onClick={handleCrispWindowShow}
                    className="flex w-full items-center gap-x-2 rounded px-2 py-1 text-xs hover:bg-custom-background-80"
                  >
                    <div className="grid flex-shrink-0 place-items-center">
                      <MessagesSquare className="h-3.5 w-3.5 text-custom-text-200" />
                    </div>
                    <span className="text-xs">Chat with us</span>
                  </button>
                )}
              </div>
              <div className="px-2 pb-1 pt-2 text-[10px]">Version: v{packageJson.version}</div>
            </div>
          </Transition>
        </div>
      </div>
    </>
  );
});<|MERGE_RESOLUTION|>--- conflicted
+++ resolved
@@ -1,12 +1,7 @@
 import React, { useRef, useState } from "react";
 import { observer } from "mobx-react";
 import Link from "next/link";
-<<<<<<< HEAD
-=======
-// icons
->>>>>>> 6404fe37
 import { FileText, HelpCircle, MessagesSquare, MoveLeft, Zap } from "lucide-react";
-// headless ui
 import { Transition } from "@headlessui/react";
 // ui
 import { DiscordIcon, GithubIcon, Tooltip } from "@plane/ui";
