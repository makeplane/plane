import React, { useRef, useState } from "react";
import { observer } from "mobx-react-lite";
import Link from "next/link";
// icons
import { FileText, HelpCircle, MessagesSquare, MoveLeft, Zap } from "lucide-react";
// headless ui
import { Transition } from "@headlessui/react";
// ui
import { DiscordIcon, GithubIcon, Tooltip, Button } from "@plane/ui";
// components
import { ProPlanModal } from "@/components/license";
// hooks
import { useApplication, useEventTracker } from "@/hooks/store";
import useOutsideClickDetector from "@/hooks/use-outside-click-detector";
import { usePlatformOS } from "@/hooks/use-platform-os";
// assets
import packageJson from "package.json";

const HELP_OPTIONS = [
  {
    name: "Documentation",
    href: "https://docs.plane.so/",
    Icon: FileText,
  },
  {
    name: "Join our Discord",
    href: "https://discord.com/invite/A92xrEGCge",
    Icon: DiscordIcon,
  },
  {
    name: "Report a bug",
    href: "https://github.com/makeplane/plane/issues/new/choose",
    Icon: GithubIcon,
  },
];

export interface WorkspaceHelpSectionProps {
  setSidebarActive?: React.Dispatch<React.SetStateAction<boolean>>;
}

export const WorkspaceHelpSection: React.FC<WorkspaceHelpSectionProps> = observer(() => {
  // states
  const [isProPlanModalOpen, setIsProPlanModalOpen] = useState(false);
  // store hooks
  const {
    theme: { sidebarCollapsed, toggleSidebar },
    commandPalette: { toggleShortcutModal },
  } = useApplication();
  const { captureEvent } = useEventTracker();
  const { isMobile } = usePlatformOS();
  // states
  const [isNeedHelpOpen, setIsNeedHelpOpen] = useState(false);
  // refs
  const helpOptionsRef = useRef<HTMLDivElement | null>(null);

  const handleCrispWindowShow = () => {
    if (window) {
      window.$crisp.push(["do", "chat:show"]);
    }
  };

  useOutsideClickDetector(helpOptionsRef, () => setIsNeedHelpOpen(false));

  const isCollapsed = sidebarCollapsed || false;

  const handleProPlanModalOpen = () => {
    setIsProPlanModalOpen(true);
    captureEvent("pro_plan_modal_opened", {});
  };

  return (
    <>
      <ProPlanModal isOpen={isProPlanModalOpen} handleClose={() => setIsProPlanModalOpen(false)} />
      <div
        className={`flex w-full items-center justify-between gap-1 self-baseline border-t border-custom-border-200 bg-custom-sidebar-background-100 px-4 py-[6px] ${
          isCollapsed ? "flex-col" : ""
        }`}
      >
        {!isCollapsed && (
<<<<<<< HEAD
          <Tooltip tooltipContent={`Version: v${packageJson.version}`} isMobile={isMobile}>
            <div className="w-1/2 cursor-default rounded-md bg-green-500/10 px-2 py-1 text-center text-xs font-medium text-green-500 outline-none leading-6">
              Community Edition
            </div>
          </Tooltip>
=======
          <Button
            variant="outline-primary"
            className="w-1/2 cursor-pointer rounded-2xl px-2.5 py-1.5 text-center text-sm font-medium outline-none"
            onClick={handleProPlanModalOpen}
          >
            Plane Pro
          </Button>
>>>>>>> df96f193
        )}
        <div className={`flex items-center gap-1 ${isCollapsed ? "flex-col justify-center" : "w-1/2 justify-evenly"}`}>
          <Tooltip tooltipContent="Shortcuts" isMobile={isMobile}>
            <button
              type="button"
              className={`grid place-items-center rounded-md p-1.5 text-custom-text-200 outline-none hover:bg-custom-background-90 hover:text-custom-text-100 ${
                isCollapsed ? "w-full" : ""
              }`}
              onClick={() => toggleShortcutModal(true)}
            >
              <Zap className="h-3.5 w-3.5" />
            </button>
          </Tooltip>
          <Tooltip tooltipContent="Help" isMobile={isMobile}>
            <button
              type="button"
              className={`grid place-items-center rounded-md p-1.5 text-custom-text-200 outline-none hover:bg-custom-background-90 hover:text-custom-text-100 ${
                isCollapsed ? "w-full" : ""
              }`}
              onClick={() => setIsNeedHelpOpen((prev) => !prev)}
            >
              <HelpCircle className="h-3.5 w-3.5" />
            </button>
          </Tooltip>

          <button
            type="button"
            className="grid place-items-center rounded-md p-1.5 text-custom-text-200 outline-none hover:bg-custom-background-90 hover:text-custom-text-100 md:hidden"
            onClick={() => toggleSidebar()}
          >
            <MoveLeft className="h-3.5 w-3.5" />
          </button>

          <Tooltip tooltipContent={`${isCollapsed ? "Expand" : "Hide"}`} isMobile={isMobile}>
            <button
              type="button"
              className={`hidden place-items-center rounded-md p-1.5 text-custom-text-200 outline-none hover:bg-custom-background-90 hover:text-custom-text-100 md:grid ${
                isCollapsed ? "w-full" : ""
              }`}
              onClick={() => toggleSidebar()}
            >
              <MoveLeft className={`h-3.5 w-3.5 duration-300 ${isCollapsed ? "rotate-180" : ""}`} />
            </button>
          </Tooltip>
        </div>

        <div className="relative">
          <Transition
            show={isNeedHelpOpen}
            enter="transition ease-out duration-100"
            enterFrom="transform opacity-0 scale-95"
            enterTo="transform opacity-100 scale-100"
            leave="transition ease-in duration-75"
            leaveFrom="transform opacity-100 scale-100"
            leaveTo="transform opacity-0 scale-95"
          >
            <div
              className={`absolute bottom-2 min-w-[10rem] ${
                isCollapsed ? "left-full" : "-left-[75px]"
              } divide-y divide-custom-border-200 whitespace-nowrap rounded bg-custom-background-100 p-1 shadow-custom-shadow-xs`}
              ref={helpOptionsRef}
            >
              <div className="space-y-1 pb-2">
                {HELP_OPTIONS.map(({ name, Icon, href }) => (
                  <Link href={href} key={name} target="_blank">
                    <span className="flex items-center gap-x-2 rounded px-2 py-1 text-xs hover:bg-custom-background-80">
                      <div className="grid flex-shrink-0 place-items-center">
                        <Icon className="h-3.5 w-3.5 text-custom-text-200" size={14} />
                      </div>
                      <span className="text-xs">{name}</span>
                    </span>
                  </Link>
                ))}
                {process.env.NEXT_PUBLIC_CRISP_ID && (
                  <button
                    type="button"
                    onClick={handleCrispWindowShow}
                    className="flex w-full items-center gap-x-2 rounded px-2 py-1 text-xs hover:bg-custom-background-80"
                  >
                    <div className="grid flex-shrink-0 place-items-center">
                      <MessagesSquare className="h-3.5 w-3.5 text-custom-text-200" />
                    </div>
                    <span className="text-xs">Chat with us</span>
                  </button>
                )}
              </div>
              <div className="px-2 pb-1 pt-2 text-[10px]">Version: v{packageJson.version}</div>
            </div>
          </Transition>
        </div>
      </div>
    </>
  );
});<|MERGE_RESOLUTION|>--- conflicted
+++ resolved
@@ -77,13 +77,6 @@
         }`}
       >
         {!isCollapsed && (
-<<<<<<< HEAD
-          <Tooltip tooltipContent={`Version: v${packageJson.version}`} isMobile={isMobile}>
-            <div className="w-1/2 cursor-default rounded-md bg-green-500/10 px-2 py-1 text-center text-xs font-medium text-green-500 outline-none leading-6">
-              Community Edition
-            </div>
-          </Tooltip>
-=======
           <Button
             variant="outline-primary"
             className="w-1/2 cursor-pointer rounded-2xl px-2.5 py-1.5 text-center text-sm font-medium outline-none"
@@ -91,7 +84,6 @@
           >
             Plane Pro
           </Button>
->>>>>>> df96f193
         )}
         <div className={`flex items-center gap-1 ${isCollapsed ? "flex-col justify-center" : "w-1/2 justify-evenly"}`}>
           <Tooltip tooltipContent="Shortcuts" isMobile={isMobile}>
