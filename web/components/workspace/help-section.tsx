import React, { useRef, useState } from "react";
import Link from "next/link";
import { Transition } from "@headlessui/react";
import { observer } from "mobx-react-lite";
// hooks
import { useApplication } from "hooks/store";
import useOutsideClickDetector from "hooks/use-outside-click-detector";
// icons
import { FileText, HelpCircle, MessagesSquare, MoveLeft, Zap } from "lucide-react";
import { DiscordIcon, GithubIcon, Tooltip } from "@plane/ui";
// assets
import packageJson from "package.json";
import useSize from "hooks/use-window-size";

const helpOptions = [
  {
    name: "Documentation",
    href: "https://docs.plane.so/",
    Icon: FileText,
  },
  {
    name: "Join our Discord",
    href: "https://discord.com/invite/A92xrEGCge",
    Icon: DiscordIcon,
  },
  {
    name: "Report a bug",
    href: "https://github.com/makeplane/plane/issues/new/choose",
    Icon: GithubIcon,
  },
  {
    name: "Chat with us",
    href: null,
    onClick: () => (window as any).$crisp.push(["do", "chat:show"]),
    Icon: MessagesSquare,
  },
];

export interface WorkspaceHelpSectionProps {
  setSidebarActive?: React.Dispatch<React.SetStateAction<boolean>>;
}

export const WorkspaceHelpSection: React.FC<WorkspaceHelpSectionProps> = observer(() => {
  // store hooks
  const {
    theme: { sidebarCollapsed, toggleSidebar, toggleMobileSidebar },
    commandPalette: { toggleShortcutModal },
  } = useApplication();

  const [windowWidth] = useSize();
  // states
  const [isNeedHelpOpen, setIsNeedHelpOpen] = useState(false);
  // refs
  const helpOptionsRef = useRef<HTMLDivElement | null>(null);

  useOutsideClickDetector(helpOptionsRef, () => setIsNeedHelpOpen(false));

  const isCollapsed = sidebarCollapsed || false;

  return (
    <>
      <div
<<<<<<< HEAD
        className={`flex w-full items-center justify-between gap-1 self-baseline border-t border-neutral-border-medium bg-sidebar-neutral-page-surface-default px-4 py-2 ${
          isCollapsed ? "flex-col" : ""
        }`}
=======
        className={`flex w-full items-center justify-between gap-1 self-baseline border-t border-custom-border-200 bg-custom-sidebar-background-100 px-4 py-2 ${isCollapsed ? "flex-col" : ""
          }`}
>>>>>>> 41e812a8
      >
        {!isCollapsed && (
          <div className="w-1/2 cursor-default rounded-md bg-success-component-surface-dark px-2.5 py-1.5 text-center text-sm font-medium text-success-text-medium outline-none">
            Free Plan
          </div>
        )}
        <div className={`flex items-center gap-1 ${isCollapsed ? "flex-col justify-center" : "w-1/2 justify-evenly"}`}>
          <Tooltip tooltipContent="Shortcuts">
            <button
              type="button"
<<<<<<< HEAD
              className={`grid place-items-center rounded-md p-1.5 text-neutral-text-medium outline-none hover:bg-neutral-component-surface-medium hover:text-neutral-text-strong ${
                isCollapsed ? "w-full" : ""
              }`}
=======
              className={`grid place-items-center rounded-md p-1.5 text-custom-text-200 outline-none hover:bg-custom-background-90 hover:text-custom-text-100 ${isCollapsed ? "w-full" : ""
                }`}
>>>>>>> 41e812a8
              onClick={() => toggleShortcutModal(true)}
            >
              <Zap className="h-3.5 w-3.5" />
            </button>
          </Tooltip>
          <Tooltip tooltipContent="Help">
            <button
              type="button"
<<<<<<< HEAD
              className={`grid place-items-center rounded-md p-1.5 text-neutral-text-medium outline-none hover:bg-neutral-component-surface-medium hover:text-neutral-text-strong ${
                isCollapsed ? "w-full" : ""
              }`}
=======
              className={`grid place-items-center rounded-md p-1.5 text-custom-text-200 outline-none hover:bg-custom-background-90 hover:text-custom-text-100 ${isCollapsed ? "w-full" : ""
                }`}
>>>>>>> 41e812a8
              onClick={() => setIsNeedHelpOpen((prev) => !prev)}
            >
              <HelpCircle className="h-3.5 w-3.5" />
            </button>
          </Tooltip>

          <button
            type="button"
<<<<<<< HEAD
            className="grid place-items-center rounded-md p-1.5 text-neutral-text-medium outline-none hover:bg-neutral-component-surface-medium hover:text-neutral-text-strong md:hidden"
            onClick={() => toggleSidebar()}
=======
            className="grid place-items-center rounded-md p-1.5 text-custom-text-200 outline-none hover:bg-custom-background-90 hover:text-custom-text-100 md:hidden"
            onClick={() => windowWidth <= 768 ? toggleMobileSidebar() : toggleSidebar()}
>>>>>>> 41e812a8
          >
            <MoveLeft className="h-3.5 w-3.5" />
          </button>

          <Tooltip tooltipContent={`${isCollapsed ? "Expand" : "Hide"}`}>
            <button
              type="button"
<<<<<<< HEAD
              className={`hidden place-items-center rounded-md p-1.5 text-neutral-text-medium outline-none hover:bg-neutral-component-surface-medium hover:text-neutral-text-strong md:grid ${
                isCollapsed ? "w-full" : ""
              }`}
              onClick={() => toggleSidebar()}
=======
              className={`hidden place-items-center rounded-md p-1.5 text-custom-text-200 outline-none hover:bg-custom-background-90 hover:text-custom-text-100 md:grid ${isCollapsed ? "w-full" : ""
                }`}
              onClick={() => windowWidth <= 768 ? toggleMobileSidebar() : toggleSidebar()}
>>>>>>> 41e812a8
            >
              <MoveLeft className={`h-3.5 w-3.5 duration-300 ${isCollapsed ? "rotate-180" : ""}`} />
            </button>
          </Tooltip>
        </div>

        <div className="relative">
          <Transition
            show={isNeedHelpOpen}
            enter="transition ease-out duration-100"
            enterFrom="transform opacity-0 scale-95"
            enterTo="transform opacity-100 scale-100"
            leave="transition ease-in duration-75"
            leaveFrom="transform opacity-100 scale-100"
            leaveTo="transform opacity-0 scale-95"
          >
            <div
<<<<<<< HEAD
              className={`absolute bottom-2 min-w-[10rem] ${
                isCollapsed ? "left-full" : "-left-[75px]"
              } divide-y divide-neutral-border-medium whitespace-nowrap rounded bg-neutral-component-surface-light p-1 shadow-custom-shadow-xs`}
=======
              className={`absolute bottom-2 min-w-[10rem] ${isCollapsed ? "left-full" : "-left-[75px]"
                } divide-y divide-custom-border-200 whitespace-nowrap rounded bg-custom-background-100 p-1 shadow-custom-shadow-xs`}
>>>>>>> 41e812a8
              ref={helpOptionsRef}
            >
              <div className="space-y-1 pb-2">
                {helpOptions.map(({ name, Icon, href, onClick }) => {
                  if (href)
                    return (
                      <Link href={href} key={name} target="_blank">
                        <span className="flex items-center gap-x-2 rounded px-2 py-1 text-xs hover:bg-neutral-component-surface-dark">
                          <div className="grid flex-shrink-0 place-items-center">
                            <Icon className="h-3.5 w-3.5 text-neutral-text-medium" size={14} />
                          </div>
                          <span className="text-xs">{name}</span>
                        </span>
                      </Link>
                    );
                  else
                    return (
                      <button
                        key={name}
                        type="button"
                        onClick={onClick ?? undefined}
                        className="flex w-full items-center gap-x-2 rounded px-2 py-1 text-xs hover:bg-neutral-component-surface-dark"
                      >
                        <div className="grid flex-shrink-0 place-items-center">
                          <Icon className="h-3.5 w-3.5 text-neutral-text-medium" />
                        </div>
                        <span className="text-xs">{name}</span>
                      </button>
                    );
                })}
              </div>
              <div className="px-2 pb-1 pt-2 text-[10px]">Version: v{packageJson.version}</div>
            </div>
          </Transition>
        </div>
      </div>
    </>
  );
});<|MERGE_RESOLUTION|>--- conflicted
+++ resolved
@@ -60,14 +60,9 @@
   return (
     <>
       <div
-<<<<<<< HEAD
-        className={`flex w-full items-center justify-between gap-1 self-baseline border-t border-neutral-border-medium bg-sidebar-neutral-page-surface-default px-4 py-2 ${
+        className={`flex w-full items-center justify-between gap-1 self-baseline border-t border-custom-border-200 bg-custom-sidebar-background-100 px-4 py-2 ${
           isCollapsed ? "flex-col" : ""
         }`}
-=======
-        className={`flex w-full items-center justify-between gap-1 self-baseline border-t border-custom-border-200 bg-custom-sidebar-background-100 px-4 py-2 ${isCollapsed ? "flex-col" : ""
-          }`}
->>>>>>> 41e812a8
       >
         {!isCollapsed && (
           <div className="w-1/2 cursor-default rounded-md bg-success-component-surface-dark px-2.5 py-1.5 text-center text-sm font-medium text-success-text-medium outline-none">
@@ -78,14 +73,9 @@
           <Tooltip tooltipContent="Shortcuts">
             <button
               type="button"
-<<<<<<< HEAD
-              className={`grid place-items-center rounded-md p-1.5 text-neutral-text-medium outline-none hover:bg-neutral-component-surface-medium hover:text-neutral-text-strong ${
+              className={`grid place-items-center rounded-md p-1.5 text-custom-text-200 outline-none hover:bg-custom-background-90 hover:text-custom-text-100 ${
                 isCollapsed ? "w-full" : ""
               }`}
-=======
-              className={`grid place-items-center rounded-md p-1.5 text-custom-text-200 outline-none hover:bg-custom-background-90 hover:text-custom-text-100 ${isCollapsed ? "w-full" : ""
-                }`}
->>>>>>> 41e812a8
               onClick={() => toggleShortcutModal(true)}
             >
               <Zap className="h-3.5 w-3.5" />
@@ -94,14 +84,9 @@
           <Tooltip tooltipContent="Help">
             <button
               type="button"
-<<<<<<< HEAD
-              className={`grid place-items-center rounded-md p-1.5 text-neutral-text-medium outline-none hover:bg-neutral-component-surface-medium hover:text-neutral-text-strong ${
+              className={`grid place-items-center rounded-md p-1.5 text-custom-text-200 outline-none hover:bg-custom-background-90 hover:text-custom-text-100 ${
                 isCollapsed ? "w-full" : ""
               }`}
-=======
-              className={`grid place-items-center rounded-md p-1.5 text-custom-text-200 outline-none hover:bg-custom-background-90 hover:text-custom-text-100 ${isCollapsed ? "w-full" : ""
-                }`}
->>>>>>> 41e812a8
               onClick={() => setIsNeedHelpOpen((prev) => !prev)}
             >
               <HelpCircle className="h-3.5 w-3.5" />
@@ -110,13 +95,8 @@
 
           <button
             type="button"
-<<<<<<< HEAD
-            className="grid place-items-center rounded-md p-1.5 text-neutral-text-medium outline-none hover:bg-neutral-component-surface-medium hover:text-neutral-text-strong md:hidden"
-            onClick={() => toggleSidebar()}
-=======
             className="grid place-items-center rounded-md p-1.5 text-custom-text-200 outline-none hover:bg-custom-background-90 hover:text-custom-text-100 md:hidden"
-            onClick={() => windowWidth <= 768 ? toggleMobileSidebar() : toggleSidebar()}
->>>>>>> 41e812a8
+            onClick={() => (windowWidth <= 768 ? toggleMobileSidebar() : toggleSidebar())}
           >
             <MoveLeft className="h-3.5 w-3.5" />
           </button>
@@ -124,16 +104,10 @@
           <Tooltip tooltipContent={`${isCollapsed ? "Expand" : "Hide"}`}>
             <button
               type="button"
-<<<<<<< HEAD
-              className={`hidden place-items-center rounded-md p-1.5 text-neutral-text-medium outline-none hover:bg-neutral-component-surface-medium hover:text-neutral-text-strong md:grid ${
+              className={`hidden place-items-center rounded-md p-1.5 text-custom-text-200 outline-none hover:bg-custom-background-90 hover:text-custom-text-100 md:grid ${
                 isCollapsed ? "w-full" : ""
               }`}
-              onClick={() => toggleSidebar()}
-=======
-              className={`hidden place-items-center rounded-md p-1.5 text-custom-text-200 outline-none hover:bg-custom-background-90 hover:text-custom-text-100 md:grid ${isCollapsed ? "w-full" : ""
-                }`}
-              onClick={() => windowWidth <= 768 ? toggleMobileSidebar() : toggleSidebar()}
->>>>>>> 41e812a8
+              onClick={() => (windowWidth <= 768 ? toggleMobileSidebar() : toggleSidebar())}
             >
               <MoveLeft className={`h-3.5 w-3.5 duration-300 ${isCollapsed ? "rotate-180" : ""}`} />
             </button>
@@ -151,14 +125,9 @@
             leaveTo="transform opacity-0 scale-95"
           >
             <div
-<<<<<<< HEAD
               className={`absolute bottom-2 min-w-[10rem] ${
                 isCollapsed ? "left-full" : "-left-[75px]"
-              } divide-y divide-neutral-border-medium whitespace-nowrap rounded bg-neutral-component-surface-light p-1 shadow-custom-shadow-xs`}
-=======
-              className={`absolute bottom-2 min-w-[10rem] ${isCollapsed ? "left-full" : "-left-[75px]"
-                } divide-y divide-custom-border-200 whitespace-nowrap rounded bg-custom-background-100 p-1 shadow-custom-shadow-xs`}
->>>>>>> 41e812a8
+              } divide-y divide-custom-border-200 whitespace-nowrap rounded bg-custom-background-100 p-1 shadow-custom-shadow-xs`}
               ref={helpOptionsRef}
             >
               <div className="space-y-1 pb-2">
