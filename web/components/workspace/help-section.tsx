import React, { useRef, useState } from "react";
import { observer } from "mobx-react-lite";
import Link from "next/link";
// headless ui
import { FileText, HelpCircle, MessagesSquare, MoveLeft, Zap } from "lucide-react";
import { Transition } from "@headlessui/react";
<<<<<<< HEAD
import { observer } from "mobx-react-lite";
// hooks
import { useApplication, useEventTracker } from "hooks/store";
import useOutsideClickDetector from "hooks/use-outside-click-detector";
// icons
import { FileText, HelpCircle, MessagesSquare, MoveLeft, Zap } from "lucide-react";
import { DiscordIcon, GithubIcon, Tooltip, Button } from "@plane/ui";
=======
// icons
// ui
import { DiscordIcon, GithubIcon, Tooltip } from "@plane/ui";
// hooks
import { useApplication } from "@/hooks/store";
import useOutsideClickDetector from "@/hooks/use-outside-click-detector";
import { usePlatformOS } from "@/hooks/use-platform-os";
>>>>>>> bca3e132
// assets
import packageJson from "package.json";
// components
import { ProPlanModal } from "components/license";

const HELP_OPTIONS = [
  {
    name: "Documentation",
    href: "https://docs.plane.so/",
    Icon: FileText,
  },
  {
    name: "Join our Discord",
    href: "https://discord.com/invite/A92xrEGCge",
    Icon: DiscordIcon,
  },
  {
    name: "Report a bug",
    href: "https://github.com/makeplane/plane/issues/new/choose",
    Icon: GithubIcon,
  },
];

export interface WorkspaceHelpSectionProps {
  setSidebarActive?: React.Dispatch<React.SetStateAction<boolean>>;
}

export const WorkspaceHelpSection: React.FC<WorkspaceHelpSectionProps> = observer(() => {
  // states
  const [isProPlanModalOpen, setIsProPlanModalOpen] = useState(false);
  // store hooks
  const {
    theme: { sidebarCollapsed, toggleSidebar },
    commandPalette: { toggleShortcutModal },
  } = useApplication();
<<<<<<< HEAD
  const { captureEvent } = useEventTracker();

=======
  const { isMobile } = usePlatformOS();
>>>>>>> bca3e132
  // states
  const [isNeedHelpOpen, setIsNeedHelpOpen] = useState(false);
  // refs
  const helpOptionsRef = useRef<HTMLDivElement | null>(null);

  const handleCrispWindowShow = () => {
    if (window) {
      window.$crisp.push(["do", "chat:show"]);
    }
  };

  useOutsideClickDetector(helpOptionsRef, () => setIsNeedHelpOpen(false));

  const isCollapsed = sidebarCollapsed || false;

  const handleProPlanModalOpen = () => {
    setIsProPlanModalOpen(true);
    captureEvent("pro_plan_modal_opened", {});
  };

  return (
    <>
      <ProPlanModal isOpen={isProPlanModalOpen} handleClose={() => setIsProPlanModalOpen(false)} />
      <div
        className={`flex w-full items-center justify-between gap-1 self-baseline border-t border-custom-border-200 bg-custom-sidebar-background-100 px-4 py-2 ${
          isCollapsed ? "flex-col" : ""
        }`}
      >
        {!isCollapsed && (
          <Button
            variant="outline-primary"
            className="w-1/2 cursor-pointer rounded-2xl px-2.5 py-1.5 text-center text-sm font-medium outline-none"
            onClick={handleProPlanModalOpen}
          >
            Plane Pro
          </Button>
        )}
        <div className={`flex items-center gap-1 ${isCollapsed ? "flex-col justify-center" : "w-1/2 justify-evenly"}`}>
          <Tooltip tooltipContent="Shortcuts" isMobile={isMobile}>
            <button
              type="button"
              className={`grid place-items-center rounded-md p-1.5 text-custom-text-200 outline-none hover:bg-custom-background-90 hover:text-custom-text-100 ${
                isCollapsed ? "w-full" : ""
              }`}
              onClick={() => toggleShortcutModal(true)}
            >
              <Zap className="h-3.5 w-3.5" />
            </button>
          </Tooltip>
          <Tooltip tooltipContent="Help" isMobile={isMobile}>
            <button
              type="button"
              className={`grid place-items-center rounded-md p-1.5 text-custom-text-200 outline-none hover:bg-custom-background-90 hover:text-custom-text-100 ${
                isCollapsed ? "w-full" : ""
              }`}
              onClick={() => setIsNeedHelpOpen((prev) => !prev)}
            >
              <HelpCircle className="h-3.5 w-3.5" />
            </button>
          </Tooltip>

          <button
            type="button"
            className="grid place-items-center rounded-md p-1.5 text-custom-text-200 outline-none hover:bg-custom-background-90 hover:text-custom-text-100 md:hidden"
            onClick={() => toggleSidebar()}
          >
            <MoveLeft className="h-3.5 w-3.5" />
          </button>

          <Tooltip tooltipContent={`${isCollapsed ? "Expand" : "Hide"}`} isMobile={isMobile}>
            <button
              type="button"
              className={`hidden place-items-center rounded-md p-1.5 text-custom-text-200 outline-none hover:bg-custom-background-90 hover:text-custom-text-100 md:grid ${
                isCollapsed ? "w-full" : ""
              }`}
              onClick={() => toggleSidebar()}
            >
              <MoveLeft className={`h-3.5 w-3.5 duration-300 ${isCollapsed ? "rotate-180" : ""}`} />
            </button>
          </Tooltip>
        </div>

        <div className="relative">
          <Transition
            show={isNeedHelpOpen}
            enter="transition ease-out duration-100"
            enterFrom="transform opacity-0 scale-95"
            enterTo="transform opacity-100 scale-100"
            leave="transition ease-in duration-75"
            leaveFrom="transform opacity-100 scale-100"
            leaveTo="transform opacity-0 scale-95"
          >
            <div
              className={`absolute bottom-2 min-w-[10rem] ${
                isCollapsed ? "left-full" : "-left-[75px]"
              } divide-y divide-custom-border-200 whitespace-nowrap rounded bg-custom-background-100 p-1 shadow-custom-shadow-xs`}
              ref={helpOptionsRef}
            >
              <div className="space-y-1 pb-2">
                {HELP_OPTIONS.map(({ name, Icon, href }) => (
                  <Link href={href} key={name} target="_blank">
                    <span className="flex items-center gap-x-2 rounded px-2 py-1 text-xs hover:bg-custom-background-80">
                      <div className="grid flex-shrink-0 place-items-center">
                        <Icon className="h-3.5 w-3.5 text-custom-text-200" size={14} />
                      </div>
                      <span className="text-xs">{name}</span>
                    </span>
                  </Link>
                ))}
                <button
                  type="button"
                  onClick={handleCrispWindowShow}
                  className="flex w-full items-center gap-x-2 rounded px-2 py-1 text-xs hover:bg-custom-background-80"
                >
                  <div className="grid flex-shrink-0 place-items-center">
                    <MessagesSquare className="h-3.5 w-3.5 text-custom-text-200" />
                  </div>
                  <span className="text-xs">Chat with us</span>
                </button>
              </div>
              <div className="px-2 pb-1 pt-2 text-[10px]">Version: v{packageJson.version}</div>
            </div>
          </Transition>
        </div>
      </div>
    </>
  );
});<|MERGE_RESOLUTION|>--- conflicted
+++ resolved
@@ -1,30 +1,20 @@
 import React, { useRef, useState } from "react";
 import { observer } from "mobx-react-lite";
 import Link from "next/link";
-// headless ui
-import { FileText, HelpCircle, MessagesSquare, MoveLeft, Zap } from "lucide-react";
-import { Transition } from "@headlessui/react";
-<<<<<<< HEAD
-import { observer } from "mobx-react-lite";
-// hooks
-import { useApplication, useEventTracker } from "hooks/store";
-import useOutsideClickDetector from "hooks/use-outside-click-detector";
 // icons
 import { FileText, HelpCircle, MessagesSquare, MoveLeft, Zap } from "lucide-react";
+// headless ui
+import { Transition } from "@headlessui/react";
+// ui
 import { DiscordIcon, GithubIcon, Tooltip, Button } from "@plane/ui";
-=======
-// icons
-// ui
-import { DiscordIcon, GithubIcon, Tooltip } from "@plane/ui";
+// components
+import { ProPlanModal } from "@/components/license";
 // hooks
-import { useApplication } from "@/hooks/store";
+import { useApplication, useEventTracker } from "@/hooks/store";
 import useOutsideClickDetector from "@/hooks/use-outside-click-detector";
 import { usePlatformOS } from "@/hooks/use-platform-os";
->>>>>>> bca3e132
 // assets
 import packageJson from "package.json";
-// components
-import { ProPlanModal } from "components/license";
 
 const HELP_OPTIONS = [
   {
@@ -56,12 +46,8 @@
     theme: { sidebarCollapsed, toggleSidebar },
     commandPalette: { toggleShortcutModal },
   } = useApplication();
-<<<<<<< HEAD
   const { captureEvent } = useEventTracker();
-
-=======
   const { isMobile } = usePlatformOS();
->>>>>>> bca3e132
   // states
   const [isNeedHelpOpen, setIsNeedHelpOpen] = useState(false);
   // refs
