--- conflicted
+++ resolved
@@ -15,33 +15,7 @@
 } from "@mui/icons-material";
 // mobx store
 import { useMobxStore } from "lib/mobx/store-provider";
-<<<<<<< HEAD
 import { RootStore } from "store/root";
-=======
-
-const workspaceLinks = (workspaceSlug: string) => [
-  {
-    Icon: GridViewOutlined,
-    name: "Dashboard",
-    href: `/${workspaceSlug}`,
-  },
-  {
-    Icon: BarChartRounded,
-    name: "Analytics",
-    href: `/${workspaceSlug}/analytics`,
-  },
-  {
-    Icon: WorkOutlineOutlined,
-    name: "Projects",
-    href: `/${workspaceSlug}/projects`,
-  },
-  {
-    Icon: TaskAltOutlined,
-    name: "All Issues",
-    href: `/${workspaceSlug}/workspace-views/all-issues`,
-  },
-];
->>>>>>> ebf79ee2
 
 export const WorkspaceSidebarMenu = () => {
   const store: RootStore = useMobxStore();
@@ -70,9 +44,9 @@
     },
     {
       Icon: TaskAltOutlined,
-      name: store.locale.localized("My Issues"),
-      key: "my-issues",
-      href: `/${workspaceSlug}/me/my-issues`,
+      name: store.locale.localized("All Issues"),
+      key: "all-issues",
+      href: `/${workspaceSlug}/workspace-views/all-issues`,
     },
   ];
 
