--- conflicted
+++ resolved
@@ -38,10 +38,7 @@
       {SIDEBAR_MENU_ITEMS.map(
         (link) =>
           workspaceMemberInfo >= link.access && (
-            <Link key={link.key}
-              href={`/${workspaceSlug}${link.href}`}
-              onClick={handleLinkClick}
-            >
+            <Link key={link.key} href={`/${workspaceSlug}${link.href}`} onClick={handleLinkClick}>
               <span className="block w-full my-1">
                 <Tooltip
                   tooltipContent={link.label}
@@ -50,18 +47,11 @@
                   disabled={!themeStore?.sidebarCollapsed}
                 >
                   <div
-<<<<<<< HEAD
                     className={`group flex w-full items-center gap-2.5 rounded-md px-3 py-2 text-sm font-medium outline-none ${
                       link.highlight(router.asPath, `/${workspaceSlug}`)
-                        ? "bg-primary-component-surface-light text-primary-text-subtle"
-                        : "text-custom-sidebar-text-200 hover:bg-sidebar-neutral-component-surface-dark focus:bg-sidebar-neutral-component-surface-dark"
+                        ? "bg-custom-primary-100/10 text-custom-primary-100"
+                        : "text-custom-sidebar-text-200 hover:bg-custom-sidebar-background-80 focus:bg-custom-sidebar-background-80"
                     } ${themeStore?.sidebarCollapsed ? "justify-center" : ""}`}
-=======
-                    className={`group flex w-full items-center gap-2.5 rounded-md px-3 py-2 text-sm font-medium outline-none ${link.highlight(router.asPath, `/${workspaceSlug}`)
-                      ? "bg-custom-primary-100/10 text-custom-primary-100"
-                      : "text-custom-sidebar-text-200 hover:bg-custom-sidebar-background-80 focus:bg-custom-sidebar-background-80"
-                      } ${themeStore?.sidebarCollapsed ? "justify-center" : ""}`}
->>>>>>> f9e187d8
                   >
                     {
                       <link.Icon
