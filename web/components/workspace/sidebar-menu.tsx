import React from "react";
import Link from "next/link";
import { useRouter } from "next/router";
import { observer } from "mobx-react-lite";
// hooks
import { useApplication, useUser } from "hooks/store";
// components
import { NotificationPopover } from "components/notifications";
// ui
import { Tooltip } from "@plane/ui";
import { Crown } from "lucide-react";
// constants
import { EUserWorkspaceRoles } from "constants/workspace";
import { SIDEBAR_MENU_ITEMS } from "constants/dashboard";
// helper
import { cn } from "helpers/common.helper";

export const WorkspaceSidebarMenu = observer(() => {
  // store hooks
  const { theme: themeStore } = useApplication();
  const {
    membership: { currentWorkspaceRole },
  } = useUser();
  // router
  const router = useRouter();
  const { workspaceSlug } = router.query;
  // computed
  const workspaceMemberInfo = currentWorkspaceRole || EUserWorkspaceRoles.GUEST;

  return (
    <div className="w-full cursor-pointer space-y-2 p-4">
      {SIDEBAR_MENU_ITEMS.map(
        (link) =>
          workspaceMemberInfo >= link.access && (
            <Link key={link.key} href={`/${workspaceSlug}${link.href}`}>
              <span className="block w-full my-1">
                <Tooltip
                  tooltipContent={link.label}
                  position="right"
                  className="ml-2"
                  disabled={!themeStore?.sidebarCollapsed}
                >
                  <div
                    className={`group flex w-full items-center gap-2.5 rounded-md px-3 py-2 text-sm font-medium outline-none ${
                      link.highlight(router.asPath, `/${workspaceSlug}`)
                        ? "bg-custom-primary-100/10 text-custom-primary-100"
                        : "text-custom-sidebar-text-200 hover:bg-custom-sidebar-background-80 focus:bg-custom-sidebar-background-80"
                    } ${themeStore?.sidebarCollapsed ? "justify-center" : ""}`}
                  >
                    {
                      <link.Icon
                        className={cn("h-4 w-4", {
                          "rotate-180": link.key === "active-cycles",
                        })}
                      />
                    }
                    {!themeStore?.sidebarCollapsed && link.label}
                    {!themeStore?.sidebarCollapsed && link.key === "active-cycles" && (
<<<<<<< HEAD
                      <Crown className="h-3.5 w-3.5 text-amber-400" />
=======
                      <span className="flex items-center justify-center px-3.5 py-0.5 text-xs leading-4 rounded-xl text-orange-500 bg-orange-500/20">
                        Beta
                      </span>
>>>>>>> 9c046a89
                    )}
                  </div>
                </Tooltip>
              </span>
            </Link>
          )
      )}
      <NotificationPopover />
    </div>
  );
});<|MERGE_RESOLUTION|>--- conflicted
+++ resolved
@@ -8,7 +8,6 @@
 import { NotificationPopover } from "components/notifications";
 // ui
 import { Tooltip } from "@plane/ui";
-import { Crown } from "lucide-react";
 // constants
 import { EUserWorkspaceRoles } from "constants/workspace";
 import { SIDEBAR_MENU_ITEMS } from "constants/dashboard";
@@ -56,13 +55,9 @@
                     }
                     {!themeStore?.sidebarCollapsed && link.label}
                     {!themeStore?.sidebarCollapsed && link.key === "active-cycles" && (
-<<<<<<< HEAD
-                      <Crown className="h-3.5 w-3.5 text-amber-400" />
-=======
                       <span className="flex items-center justify-center px-3.5 py-0.5 text-xs leading-4 rounded-xl text-orange-500 bg-orange-500/20">
                         Beta
                       </span>
->>>>>>> 9c046a89
                     )}
                   </div>
                 </Tooltip>
