import React, { FC, useState, Fragment } from "react";
// popper js
import { usePopper } from "react-popper";
// ui
import { Avatar, Input } from "@plane/ui";
import { Listbox } from "@headlessui/react";
// icons
import { Check, Search, User2 } from "lucide-react";
// types
import { IWorkspaceMember } from "types";

export interface IWorkspaceMemberSelect {
  value: IWorkspaceMember | undefined;
  onChange: (value: string) => void;
  options: IWorkspaceMember[];
  placeholder?: string;
  disabled?: boolean;
}

export const WorkspaceMemberSelect: FC<IWorkspaceMemberSelect> = (props) => {
  const { value, onChange, options, placeholder = "Select Member", disabled = false } = props;
  // states
  const [query, setQuery] = useState("");

  const [referenceElement, setReferenceElement] = useState<HTMLButtonElement | null>(null);
  const [popperElement, setPopperElement] = useState<HTMLDivElement | null>(null);

  const { styles, attributes } = usePopper(referenceElement, popperElement, {
    placement: "auto",
  });

  // const options = workspaceMembers?.map((member: any) => ({
  //   value: member.member.id,
  //   query: member.member.display_name,
  //   content: (
  //     <div className="flex items-center gap-2">
  //       <Avatar user={member.member} />
  //       {member.member.display_name}
  //     </div>
  //   ),
  // }));

  // const selectedOption = workspaceMembers?.find((member) => member.member.id === value);

  const filteredOptions =
    query === ""
      ? options
      : options?.filter((option) => option.member.display_name.toLowerCase().includes(query.toLowerCase()));

  const label = (
    <div className="flex items-center justify-between gap-2 w-full text-xs text-custom-text-300 px-2.5 py-1.5 rounded border-[0.5px] border-custom-border-300">
      {value ? (
        <>
          <Avatar name={value?.member.display_name} src={value?.member.avatar} />
          <span className="text-xs leading-4"> {value?.member.display_name}</span>
        </>
      ) : (
        <>
          <User2 className="h-[18px] w-[18px]" />
          <span className="text-xs leading-4">{placeholder}</span>
        </>
      )}
    </div>
  );

  return (
    <Listbox as="div" className={`flex-shrink-0 text-left`} value={value?.member.id} onChange={onChange} disabled={disabled}>
      <Listbox.Button as={React.Fragment}>
        <button
          ref={setReferenceElement}
          type="button"
          className={`flex items-center justify-between gap-1 w-full text-xs ${
            disabled ? "cursor-not-allowed text-custom-text-200" : "cursor-pointer hover:bg-custom-background-80"
          }`}
        >
          {label}
        </button>
      </Listbox.Button>
      <Listbox.Options>
        <div
          className={`z-10 border border-custom-border-300 px-2 py-2.5 rounded bg-custom-background-100 text-xs  focus:outline-none w-48 whitespace-nowrap my-1`}
          ref={setPopperElement}
          style={styles.popper}
          {...attributes.popper}
        >
          <div className="flex w-full items-center justify-start rounded border border-custom-border-200 bg-custom-background-90 px-2">
            <Search className="h-3.5 w-3.5 text-custom-text-300" />
            <Input
              className="w-full bg-transparent py-1 px-2 text-xs text-custom-text-200 placeholder:text-custom-text-400 border-none focus:outline-none"
              value={query}
              onChange={(e) => setQuery(e.target.value)}
              placeholder="Search"
            />
          </div>
          <div className={`mt-2 space-y-1 max-h-48 overflow-y-scroll`}>
            {filteredOptions ? (
              filteredOptions.length > 0 ? (
                <>
                  {filteredOptions.map((workspaceMember: IWorkspaceMember) => (
                    <Listbox.Option
                      key={workspaceMember.id}
                      value={workspaceMember}
                      className={({ active, selected }) =>
                        `flex items-center justify-between gap-2 cursor-pointer select-none truncate rounded px-1 py-1.5 ${
                          active && !selected ? "bg-custom-background-80" : ""
                        } ${selected ? "text-custom-text-100" : "text-custom-text-200"}`
                      }
                    >
                      {({ selected }) => (
                        <>
                          <div className="flex items-center gap-2">
                            <Avatar name={workspaceMember?.member.display_name} src={workspaceMember?.member.avatar} />
                            {workspaceMember.member.display_name}
                          </div>
                          {selected && <Check className="h-3.5 w-3.5" />}
                        </>
                      )}
                    </Listbox.Option>
                  ))}
                  <Listbox.Option
<<<<<<< HEAD
                    key={workspaceMember.id}
                    value={workspaceMember.member.id}
                    className={({ active, selected }) =>
                      `flex items-center justify-between gap-2 cursor-pointer select-none truncate rounded px-1 py-1.5 ${
                        active && !selected ? "bg-custom-background-80" : ""
                      } ${selected ? "text-custom-text-100" : "text-custom-text-200"}`
                    }
=======
                    value=""
                    className="flex items-center justify-between gap-2 cursor-pointer select-none truncate rounded px-1 py-1.5 text-custom-text-200"
>>>>>>> 1fe09d36
                  >
                    <span className="flex items-center justify-start gap-1 text-custom-text-200">
                      <span>No Lead</span>
                    </span>
                  </Listbox.Option>
                </>
              ) : (
                <span className="flex items-center gap-2 p-1">
                  <p className="text-left text-custom-text-200 ">No matching results</p>
                </span>
              )
            ) : (
              <p className="text-center text-custom-text-200">Loading...</p>
            )}
          </div>
        </div>
      </Listbox.Options>
    </Listbox>
  );
};<|MERGE_RESOLUTION|>--- conflicted
+++ resolved
@@ -99,7 +99,7 @@
                   {filteredOptions.map((workspaceMember: IWorkspaceMember) => (
                     <Listbox.Option
                       key={workspaceMember.id}
-                      value={workspaceMember}
+                      value={workspaceMember.id}
                       className={({ active, selected }) =>
                         `flex items-center justify-between gap-2 cursor-pointer select-none truncate rounded px-1 py-1.5 ${
                           active && !selected ? "bg-custom-background-80" : ""
@@ -118,18 +118,8 @@
                     </Listbox.Option>
                   ))}
                   <Listbox.Option
-<<<<<<< HEAD
-                    key={workspaceMember.id}
-                    value={workspaceMember.member.id}
-                    className={({ active, selected }) =>
-                      `flex items-center justify-between gap-2 cursor-pointer select-none truncate rounded px-1 py-1.5 ${
-                        active && !selected ? "bg-custom-background-80" : ""
-                      } ${selected ? "text-custom-text-100" : "text-custom-text-200"}`
-                    }
-=======
                     value=""
                     className="flex items-center justify-between gap-2 cursor-pointer select-none truncate rounded px-1 py-1.5 text-custom-text-200"
->>>>>>> 1fe09d36
                   >
                     <span className="flex items-center justify-start gap-1 text-custom-text-200">
                       <span>No Lead</span>
