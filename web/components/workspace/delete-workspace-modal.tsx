--- conflicted
+++ resolved
@@ -8,11 +8,7 @@
 // ui
 import { Button, Input, TOAST_TYPE, setToast } from "@plane/ui";
 // constants
-<<<<<<< HEAD
-import { E_WORKSPACE_GENERAL, WORKSPACE_DELETED } from "constants/event-tracker";
-=======
-import { WORKSPACE_DELETED } from "@/constants/event-tracker";
->>>>>>> 15c7deb2
+import { E_WORKSPACE_GENERAL, WORKSPACE_DELETED } from "@/constants/event-tracker";
 // hooks
 import { useEventTracker, useWorkspace } from "@/hooks/store";
 // types
