--- conflicted
+++ resolved
@@ -15,7 +15,11 @@
   // states
   const [isDraftIssueModalOpen, setIsDraftIssueModalOpen] = useState(false);
 
-  const { theme: themeStore, commandPalette: commandPaletteStore, trackEvent: { setTrackElement } } = useMobxStore();
+  const {
+    theme: themeStore,
+    commandPalette: commandPaletteStore,
+    trackEvent: { setTrackElement },
+  } = useMobxStore();
 
   const { storedValue, clearValue } = useLocalStorage<any>("draftedIssue", JSON.stringify({}));
 
@@ -35,31 +39,26 @@
       />
 
       <div
-        className={`flex items-center justify-between w-full cursor-pointer px-4 mt-4 ${isSidebarCollapsed ? "flex-col gap-1" : "gap-2"
-          }`}
+        className={`flex items-center justify-between w-full cursor-pointer px-4 mt-4 ${
+          isSidebarCollapsed ? "flex-col gap-1" : "gap-2"
+        }`}
       >
         <div
-          className={`relative flex items-center justify-between w-full rounded cursor-pointer px-2 gap-1 group ${isSidebarCollapsed
-            ? "px-2 hover:bg-custom-sidebar-background-80"
-            : "px-3 shadow-custom-sidebar-shadow-2xs border-[0.5px] border-custom-border-200"
-            }`}
+          className={`relative flex items-center justify-between w-full rounded cursor-pointer px-2 gap-1 group ${
+            isSidebarCollapsed
+              ? "px-2 hover:bg-custom-sidebar-background-80"
+              : "px-3 shadow-custom-sidebar-shadow-2xs border-[0.5px] border-custom-border-200"
+          }`}
         >
           <button
             type="button"
-<<<<<<< HEAD
             className={`relative flex items-center gap-2 flex-grow rounded flex-shrink-0 py-1.5 outline-none ${
               isSidebarCollapsed ? "justify-center" : ""
             }`}
-            onClick={() => commandPaletteStore.toggleCreateIssueModal(true, EProjectStore.PROJECT)}
-=======
-            className={`relative flex items-center gap-2 flex-grow rounded flex-shrink-0 py-1.5 outline-none ${isSidebarCollapsed ? "justify-center" : ""
-              }`}
             onClick={() => {
               setTrackElement("APP_SIDEBAR_QUICK_ACTIONS");
-              commandPaletteStore.toggleCreateIssueModal(true);
-            }
-            }
->>>>>>> 51dff319
+              commandPaletteStore.toggleCreateIssueModal(true, EProjectStore.PROJECT);
+            }}
           >
             <PenSquare className="h-4 w-4 text-custom-sidebar-text-300" />
             {!isSidebarCollapsed && <span className="text-sm font-medium">New Issue</span>}
@@ -71,8 +70,9 @@
 
               <button
                 type="button"
-                className={`flex items-center justify-center rounded flex-shrink-0 py-1.5 ml-1.5 ${isSidebarCollapsed ? "hidden" : "block"
-                  }`}
+                className={`flex items-center justify-center rounded flex-shrink-0 py-1.5 ml-1.5 ${
+                  isSidebarCollapsed ? "hidden" : "block"
+                }`}
               >
                 <ChevronDown
                   size={16}
@@ -81,8 +81,9 @@
               </button>
 
               <div
-                className={`fixed h-10 pt-2 w-[203px] left-4 opacity-0 group-hover:opacity-100 mt-0 pointer-events-none group-hover:pointer-events-auto ${isSidebarCollapsed ? "top-[5.5rem]" : "top-24"
-                  }`}
+                className={`fixed h-10 pt-2 w-[203px] left-4 opacity-0 group-hover:opacity-100 mt-0 pointer-events-none group-hover:pointer-events-auto ${
+                  isSidebarCollapsed ? "top-[5.5rem]" : "top-24"
+                }`}
               >
                 <div className="w-full h-full">
                   <button
@@ -99,10 +100,11 @@
         </div>
 
         <button
-          className={`flex items-center justify-center rounded flex-shrink-0 p-2 outline-none ${isSidebarCollapsed
-            ? "hover:bg-custom-sidebar-background-80"
-            : "shadow-custom-sidebar-shadow-2xs border-[0.5px] border-custom-border-200"
-            }`}
+          className={`flex items-center justify-center rounded flex-shrink-0 p-2 outline-none ${
+            isSidebarCollapsed
+              ? "hover:bg-custom-sidebar-background-80"
+              : "shadow-custom-sidebar-shadow-2xs border-[0.5px] border-custom-border-200"
+          }`}
           onClick={() => commandPaletteStore.toggleCommandPaletteModal(true)}
         >
           <Search className="h-4 w-4 text-custom-sidebar-text-300" />
