import React, { useState } from "react";
import { observer } from "mobx-react-lite";
// hooks
import { useApplication } from "hooks/store";
import useLocalStorage from "hooks/use-local-storage";
// components
import { CreateUpdateDraftIssueModal } from "components/issues";
<<<<<<< HEAD
// ui
import { ChevronUp, PenSquare, Search } from "lucide-react";
// constants
import { EProjectStore } from "store_legacy/command-palette.store";
=======
// mobx store
import { useMobxStore } from "lib/mobx/store-provider";
import { observer } from "mobx-react-lite";
import { EProjectStore } from "store/command-palette.store";
// constants
import { EUserWorkspaceRoles } from "constants/workspace";
>>>>>>> 7684a2c0

export const WorkspaceSidebarQuickAction = observer(() => {
  // states
  const [isDraftIssueModalOpen, setIsDraftIssueModalOpen] = useState(false);

  const {
    theme: themeStore,
    commandPalette: commandPaletteStore,
<<<<<<< HEAD
    eventTracker: { setTrackElement },
  } = useApplication();
=======
    trackEvent: { setTrackElement },
    user: { currentWorkspaceRole },
  } = useMobxStore();
>>>>>>> 7684a2c0

  const { storedValue, clearValue } = useLocalStorage<any>("draftedIssue", JSON.stringify({}));

  const isSidebarCollapsed = themeStore.sidebarCollapsed;

  const isAuthorizedUser = !!currentWorkspaceRole && currentWorkspaceRole >= EUserWorkspaceRoles.MEMBER;

  return (
    <>
      <CreateUpdateDraftIssueModal
        isOpen={isDraftIssueModalOpen}
        handleClose={() => setIsDraftIssueModalOpen(false)}
        prePopulateData={storedValue ? JSON.parse(storedValue) : {}}
        onSubmit={() => {
          localStorage.removeItem("draftedIssue");
          clearValue();
        }}
        fieldsToShow={["all"]}
      />
      <div
        className={`mt-4 flex w-full cursor-pointer items-center justify-between px-4 ${
          isSidebarCollapsed ? "flex-col gap-1" : "gap-2"
        }`}
      >
        {isAuthorizedUser && (
          <div
            className={`group relative flex w-full cursor-pointer items-center justify-between gap-1 rounded px-2 ${
              isSidebarCollapsed
                ? "px-2 hover:bg-custom-sidebar-background-80"
                : "border-[0.5px] border-custom-border-200 px-3 shadow-custom-sidebar-shadow-2xs"
            }`}
          >
            <button
              type="button"
              className={`relative flex flex-shrink-0 flex-grow items-center gap-2 rounded py-1.5 outline-none ${
                isSidebarCollapsed ? "justify-center" : ""
              }`}
              onClick={() => {
                setTrackElement("APP_SIDEBAR_QUICK_ACTIONS");
                commandPaletteStore.toggleCreateIssueModal(true, EProjectStore.PROJECT);
              }}
            >
              <PenSquare className="h-4 w-4 text-custom-sidebar-text-300" />
              {!isSidebarCollapsed && <span className="text-sm font-medium">New Issue</span>}
            </button>

            {storedValue && Object.keys(JSON.parse(storedValue)).length > 0 && (
              <>
                <div
                  className={`h-8 w-0.5 bg-custom-sidebar-background-80 ${isSidebarCollapsed ? "hidden" : "block"}`}
                />

                <button
                  type="button"
                  className={`ml-1.5 flex flex-shrink-0 items-center justify-center rounded py-1.5 ${
                    isSidebarCollapsed ? "hidden" : "block"
                  }`}
                >
                  <ChevronUp className="h-4 w-4 rotate-180 transform !text-custom-sidebar-text-300 transition-transform duration-300 group-hover:rotate-0" />
                </button>

                <div
                  className={`pointer-events-none fixed left-4 mt-0 h-10 w-[203px] pt-2 opacity-0 group-hover:pointer-events-auto group-hover:opacity-100 ${
                    isSidebarCollapsed ? "top-[5.5rem]" : "top-24"
                  }`}
                >
                  <div className="h-full w-full">
                    <button
                      onClick={() => setIsDraftIssueModalOpen(true)}
                      className="flex w-full flex-shrink-0 items-center rounded border-[0.5px] border-custom-border-300 bg-custom-background-100 px-3 py-[10px] text-sm text-custom-text-300 shadow"
                    >
                      <PenSquare size={16} className="mr-2 !text-lg !leading-4 text-custom-sidebar-text-300" />
                      Last Drafted Issue
                    </button>
                  </div>
                </div>
              </>
            )}
          </div>
        )}

        <button
          className={`flex flex-shrink-0 items-center rounded p-2 gap-2 outline-none ${
            isAuthorizedUser ? "justify-center" : "w-full"
          } ${
            isSidebarCollapsed
              ? "hover:bg-custom-sidebar-background-80"
              : "border-[0.5px] border-custom-border-200 shadow-custom-sidebar-shadow-2xs"
          }`}
          onClick={() => commandPaletteStore.toggleCommandPaletteModal(true)}
        >
          <Search className="h-4 w-4 text-custom-sidebar-text-300" />
          {!isAuthorizedUser && !isSidebarCollapsed && <span className="text-xs font-medium">Open command menu</span>}
        </button>
      </div>
    </>
  );
});<|MERGE_RESOLUTION|>--- conflicted
+++ resolved
@@ -1,23 +1,14 @@
 import React, { useState } from "react";
 import { observer } from "mobx-react-lite";
+import { ChevronUp, PenSquare, Search } from "lucide-react";
 // hooks
-import { useApplication } from "hooks/store";
+import { useApplication, useUser } from "hooks/store";
 import useLocalStorage from "hooks/use-local-storage";
 // components
 import { CreateUpdateDraftIssueModal } from "components/issues";
-<<<<<<< HEAD
-// ui
-import { ChevronUp, PenSquare, Search } from "lucide-react";
-// constants
 import { EProjectStore } from "store_legacy/command-palette.store";
-=======
-// mobx store
-import { useMobxStore } from "lib/mobx/store-provider";
-import { observer } from "mobx-react-lite";
-import { EProjectStore } from "store/command-palette.store";
 // constants
 import { EUserWorkspaceRoles } from "constants/workspace";
->>>>>>> 7684a2c0
 
 export const WorkspaceSidebarQuickAction = observer(() => {
   // states
@@ -26,14 +17,11 @@
   const {
     theme: themeStore,
     commandPalette: commandPaletteStore,
-<<<<<<< HEAD
     eventTracker: { setTrackElement },
   } = useApplication();
-=======
-    trackEvent: { setTrackElement },
-    user: { currentWorkspaceRole },
-  } = useMobxStore();
->>>>>>> 7684a2c0
+  const {
+    membership: { currentWorkspaceRole },
+  } = useUser();
 
   const { storedValue, clearValue } = useLocalStorage<any>("draftedIssue", JSON.stringify({}));
 
