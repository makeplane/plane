import React, { useEffect, useState } from "react";
import { observer } from "mobx-react-lite";
import { useRouter } from "next/router";
import { Dialog, Transition } from "@headlessui/react";
import { AlertTriangle } from "lucide-react";
// store hooks
<<<<<<< HEAD
import { useEstimate, useEventTracker } from "hooks/store";
import useToast from "hooks/use-toast";
// types
import { IEstimate } from "@plane/types";
// ui
import { Button } from "@plane/ui";
// constants
import { ESTIMATE_DELETED } from "constants/event-tracker";
=======
import { Button, TOAST_TYPE, setToast } from "@plane/ui";
import { useEstimate } from "hooks/store";
// types
import { IEstimate } from "@plane/types";
// ui
>>>>>>> 7b88a2a8

type Props = {
  isOpen: boolean;
  data: IEstimate | null;
  handleClose: () => void;
};

export const DeleteEstimateModal: React.FC<Props> = observer((props) => {
  const { isOpen, handleClose, data } = props;
  // states
  const [isDeleteLoading, setIsDeleteLoading] = useState(false);
  // router
  const router = useRouter();
  const { workspaceSlug, projectId } = router.query;
  // store hooks
  const { deleteEstimate } = useEstimate();
<<<<<<< HEAD
  const { captureEvent } = useEventTracker();
  // toast alert
  const { setToastAlert } = useToast();
=======
>>>>>>> 7b88a2a8

  const handleEstimateDelete = () => {
    if (!workspaceSlug || !projectId) return;

    // eslint-disable-next-line @typescript-eslint/no-non-null-asserted-optional-chain
    const estimateId = data?.id!;

    deleteEstimate(workspaceSlug.toString(), projectId.toString(), estimateId)
      .then(() => {
        captureEvent(ESTIMATE_DELETED, {
          estimate_id: estimateId,
        });
        setIsDeleteLoading(false);
        handleClose();
      })
      .catch((err) => {
        const error = err?.error;
        const errorString = Array.isArray(error) ? error[0] : error;

        setToast({
          type: TOAST_TYPE.ERROR,
          title: "Error!",
          message: errorString ?? "Estimate could not be deleted. Please try again",
        });
      });
  };

  useEffect(() => {
    setIsDeleteLoading(false);
  }, [isOpen]);

  const onClose = () => {
    setIsDeleteLoading(false);
    handleClose();
  };

  return (
    <Transition.Root show={isOpen} as={React.Fragment}>
      <Dialog as="div" className="relative z-20" onClose={onClose}>
        <Transition.Child
          as={React.Fragment}
          enter="ease-out duration-300"
          enterFrom="opacity-0"
          enterTo="opacity-100"
          leave="ease-in duration-200"
          leaveFrom="opacity-100"
          leaveTo="opacity-0"
        >
          <div className="fixed inset-0 bg-custom-backdrop transition-opacity" />
        </Transition.Child>

        <div className="fixed inset-0 z-10 overflow-y-auto">
          <div className="flex min-h-full items-end justify-center p-4 text-center sm:items-center sm:p-0">
            <Transition.Child
              as={React.Fragment}
              enter="ease-out duration-300"
              enterFrom="opacity-0 translate-y-4 sm:translate-y-0 sm:scale-95"
              enterTo="opacity-100 translate-y-0 sm:scale-100"
              leave="ease-in duration-200"
              leaveFrom="opacity-100 translate-y-0 sm:scale-100"
              leaveTo="opacity-0 translate-y-4 sm:translate-y-0 sm:scale-95"
            >
              <Dialog.Panel className="relative transform overflow-hidden rounded-lg bg-custom-background-100 text-left shadow-custom-shadow-md transition-all sm:my-8 sm:w-full sm:max-w-2xl">
                <div className="flex flex-col gap-6 p-6">
                  <div className="flex w-full items-center justify-start gap-6">
                    <span className="place-items-center rounded-full bg-red-500/20 p-4">
                      <AlertTriangle className="h-6 w-6 text-red-600" aria-hidden="true" />
                    </span>
                    <span className="flex items-center justify-start">
                      <h3 className="text-xl font-medium 2xl:text-2xl">Delete Estimate</h3>
                    </span>
                  </div>
                  <span>
                    <p className="break-words text-sm leading-7 text-custom-text-200">
                      Are you sure you want to delete estimate-{" "}
                      <span className="break-words font-medium text-custom-text-100">{data?.name}</span>
                      {""}? All of the data related to the estiamte will be permanently removed. This action cannot be
                      undone.
                    </p>
                  </span>
                  <div className="flex justify-end gap-2">
                    <Button variant="neutral-primary" size="sm" onClick={onClose}>
                      Cancel
                    </Button>
                    <Button
                      variant="danger"
                      size="sm"
                      tabIndex={1}
                      onClick={() => {
                        setIsDeleteLoading(true);
                        handleEstimateDelete();
                      }}
                      loading={isDeleteLoading}
                    >
                      {isDeleteLoading ? "Deleting..." : "Delete Estimate"}
                    </Button>
                  </div>
                </div>
              </Dialog.Panel>
            </Transition.Child>
          </div>
        </div>
      </Dialog>
    </Transition.Root>
  );
});<|MERGE_RESOLUTION|>--- conflicted
+++ resolved
@@ -4,22 +4,13 @@
 import { Dialog, Transition } from "@headlessui/react";
 import { AlertTriangle } from "lucide-react";
 // store hooks
-<<<<<<< HEAD
+import { Button, TOAST_TYPE, setToast } from "@plane/ui";
 import { useEstimate, useEventTracker } from "hooks/store";
-import useToast from "hooks/use-toast";
 // types
 import { IEstimate } from "@plane/types";
 // ui
-import { Button } from "@plane/ui";
 // constants
 import { ESTIMATE_DELETED } from "constants/event-tracker";
-=======
-import { Button, TOAST_TYPE, setToast } from "@plane/ui";
-import { useEstimate } from "hooks/store";
-// types
-import { IEstimate } from "@plane/types";
-// ui
->>>>>>> 7b88a2a8
 
 type Props = {
   isOpen: boolean;
@@ -36,12 +27,7 @@
   const { workspaceSlug, projectId } = router.query;
   // store hooks
   const { deleteEstimate } = useEstimate();
-<<<<<<< HEAD
   const { captureEvent } = useEventTracker();
-  // toast alert
-  const { setToastAlert } = useToast();
-=======
->>>>>>> 7b88a2a8
 
   const handleEstimateDelete = () => {
     if (!workspaceSlug || !projectId) return;
