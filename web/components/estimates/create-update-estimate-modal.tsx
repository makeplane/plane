--- conflicted
+++ resolved
@@ -6,22 +6,13 @@
 import { IEstimate, IEstimateFormData } from "@plane/types";
 // store hooks
 import { Button, Input, TextArea, TOAST_TYPE, setToast } from "@plane/ui";
-<<<<<<< HEAD
-import { checkDuplicates } from "helpers/array.helper";
-import { useEstimate, useEventTracker } from "hooks/store";
+// constants
+import { ESTIMATE_CREATED, ESTIMATE_UPDATED } from "constants/event-tracker";
+import { checkDuplicates } from "@/helpers/array.helper";
+import { useEstimate, useEventTracker } from "@/hooks/store";
 // ui
 // helpers
 // types
-import { IEstimate, IEstimateFormData } from "@plane/types";
-// constants
-import { ESTIMATE_CREATED, ESTIMATE_UPDATED } from "constants/event-tracker";
-=======
-import { checkDuplicates } from "@/helpers/array.helper";
-import { useEstimate } from "@/hooks/store";
-// ui
-// helpers
-// types
->>>>>>> 15c7deb2
 
 type Props = {
   isOpen: boolean;
