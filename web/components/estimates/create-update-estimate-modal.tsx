import React, { useEffect } from "react";
import { observer } from "mobx-react-lite";
import { useRouter } from "next/router";
import { Controller, useForm } from "react-hook-form";
import { Dialog, Transition } from "@headlessui/react";
// store hooks
<<<<<<< HEAD
import { useEstimate, useEventTracker } from "hooks/store";
import useToast from "hooks/use-toast";
=======
import { Button, Input, TextArea, TOAST_TYPE, setToast } from "@plane/ui";
import { checkDuplicates } from "helpers/array.helper";
import { useEstimate } from "hooks/store";
>>>>>>> 7b88a2a8
// ui
// helpers
// types
import { IEstimate, IEstimateFormData } from "@plane/types";
// constants
import { ESTIMATE_CREATED, ESTIMATE_UPDATED } from "constants/event-tracker";

type Props = {
  isOpen: boolean;
  handleClose: () => void;
  data?: IEstimate;
};

const defaultValues = {
  name: "",
  description: "",
  value1: "",
  value2: "",
  value3: "",
  value4: "",
  value5: "",
  value6: "",
};

type FormValues = typeof defaultValues;

export const CreateUpdateEstimateModal: React.FC<Props> = observer((props) => {
  const { handleClose, data, isOpen } = props;
  // router
  const router = useRouter();
  const { workspaceSlug, projectId } = router.query;
  // store hooks
  const { createEstimate, updateEstimate } = useEstimate();
  const { captureEvent } = useEventTracker();
  // form info
  const {
    formState: { errors, isSubmitting },
    handleSubmit,
    control,
    reset,
  } = useForm<FormValues>({
    defaultValues,
  });

  const onClose = () => {
    handleClose();
    reset();
  };

  const handleCreateEstimate = async (payload: IEstimateFormData) => {
    if (!workspaceSlug || !projectId) return;

    await createEstimate(workspaceSlug.toString(), projectId.toString(), payload)
      .then((res) => {
        captureEvent(ESTIMATE_CREATED, {
          estimate_id: res.id,
          estimate_points: res.points.map((point) => ({
            id: point.id,
            value: point.value,
            key: point.key,
          })),
        });
        onClose();
      })
      .catch((err) => {
        const error = err?.error;
        const errorString = Array.isArray(error) ? error[0] : error;

        setToast({
          type: TOAST_TYPE.ERROR,
          title: "Error!",
          message:
            errorString ?? err.status === 400
              ? "Estimate with that name already exists. Please try again with another name."
              : "Estimate could not be created. Please try again.",
        });
      });
  };

  const handleUpdateEstimate = async (payload: IEstimateFormData) => {
    if (!workspaceSlug || !projectId || !data) return;

    await updateEstimate(workspaceSlug.toString(), projectId.toString(), data.id, payload)
      .then(() => {
        captureEvent(ESTIMATE_UPDATED, {
          estimate_id: data.id,
          estimate_points: payload.estimate_points
        });
        onClose();
      })
      .catch((err) => {
        const error = err?.error;
        const errorString = Array.isArray(error) ? error[0] : error;

        setToast({
          type: TOAST_TYPE.ERROR,
          title: "Error!",
          message: errorString ?? "Estimate could not be updated. Please try again.",
        });
      });
  };

  const onSubmit = async (formData: FormValues) => {
    if (!formData.name || formData.name === "") {
      setToast({
        type: TOAST_TYPE.ERROR,
        title: "Error!",
        message: "Estimate title cannot be empty.",
      });
      return;
    }

    if (
      formData.value1 === "" ||
      formData.value2 === "" ||
      formData.value3 === "" ||
      formData.value4 === "" ||
      formData.value5 === "" ||
      formData.value6 === ""
    ) {
      setToast({
        type: TOAST_TYPE.ERROR,
        title: "Error!",
        message: "Estimate point cannot be empty.",
      });
      return;
    }

    if (
      formData.value1.length > 20 ||
      formData.value2.length > 20 ||
      formData.value3.length > 20 ||
      formData.value4.length > 20 ||
      formData.value5.length > 20 ||
      formData.value6.length > 20
    ) {
      setToast({
        type: TOAST_TYPE.ERROR,
        title: "Error!",
        message: "Estimate point cannot have more than 20 characters.",
      });
      return;
    }

    if (
      checkDuplicates([
        formData.value1,
        formData.value2,
        formData.value3,
        formData.value4,
        formData.value5,
        formData.value6,
      ])
    ) {
      setToast({
        type: TOAST_TYPE.ERROR,
        title: "Error!",
        message: "Estimate points cannot have duplicate values.",
      });
      return;
    }

    const payload: IEstimateFormData = {
      estimate: {
        name: formData.name,
        description: formData.description,
      },
      estimate_points: [],
    };

    for (let i = 0; i < 6; i++) {
      const point = {
        key: i,
        value: formData[`value${i + 1}` as keyof FormValues],
      };

      if (data)
        payload.estimate_points.push({
          id: data.points[i].id,
          ...point,
        });
      else payload.estimate_points.push({ ...point });
    }

    if (data) await handleUpdateEstimate(payload);
    else await handleCreateEstimate(payload);
  };

  useEffect(() => {
    if (data)
      reset({
        ...defaultValues,
        ...data,
        value1: data.points[0]?.value,
        value2: data.points[1]?.value,
        value3: data.points[2]?.value,
        value4: data.points[3]?.value,
        value5: data.points[4]?.value,
        value6: data.points[5]?.value,
      });
    else reset({ ...defaultValues });
  }, [data, reset]);

  return (
    <>
      <Transition.Root show={isOpen} as={React.Fragment}>
        <Dialog as="div" className="relative z-20" onClose={handleClose}>
          <Transition.Child
            as={React.Fragment}
            enter="ease-out duration-300"
            enterFrom="opacity-0"
            enterTo="opacity-100"
            leave="ease-in duration-200"
            leaveFrom="opacity-100"
            leaveTo="opacity-0"
          >
            <div className="fixed inset-0 bg-custom-backdrop transition-opacity" />
          </Transition.Child>

          <div className="fixed inset-0 z-20 overflow-y-auto">
            <div className="flex min-h-full items-center justify-center p-4 text-center sm:p-0">
              <Transition.Child
                as={React.Fragment}
                enter="ease-out duration-300"
                enterFrom="opacity-0 translate-y-4 sm:translate-y-0 sm:scale-95"
                enterTo="opacity-100 translate-y-0 sm:scale-100"
                leave="ease-in duration-200"
                leaveFrom="opacity-100 translate-y-0 sm:scale-100"
                leaveTo="opacity-0 translate-y-4 sm:translate-y-0 sm:scale-95"
              >
                <Dialog.Panel className="relative transform rounded-lg bg-custom-background-100 px-5 py-8 text-left shadow-custom-shadow-md transition-all sm:my-8 sm:w-full sm:max-w-2xl sm:p-6">
                  <form onSubmit={handleSubmit(onSubmit)}>
                    <div className="space-y-3">
                      <div className="text-lg font-medium leading-6">{data ? "Update" : "Create"} Estimate</div>
                      <div>
                        <Controller
                          control={control}
                          name="name"
                          render={({ field: { value, onChange, ref } }) => (
                            <Input
                              id="name"
                              name="name"
                              type="name"
                              value={value}
                              onChange={onChange}
                              ref={ref}
                              hasError={Boolean(errors.name)}
                              placeholder="Title"
                              className="w-full resize-none text-xl"
                            />
                          )}
                        />
                      </div>
                      <div>
                        <Controller
                          name="description"
                          control={control}
                          render={({ field: { value, onChange } }) => (
                            <TextArea
                              id="description"
                              name="description"
                              value={value}
                              placeholder="Description"
                              onChange={onChange}
                              className="mt-3 h-32 resize-none text-sm"
                              hasError={Boolean(errors?.description)}
                            />
                          )}
                        />
                      </div>

                      {/* list of all the points */}
                      {/* since they are all the same, we can use a loop to render them */}
                      <div className="grid grid-cols-3 gap-3">
                        {Array(6)
                          .fill(0)
                          .map((_, i) => (
                            <div className="flex items-center" key={i}>
                              <span className="flex h-full items-center rounded-lg bg-custom-background-80">
                                <span className="rounded-lg px-2 text-sm text-custom-text-200">{i + 1}</span>
                                <span className="rounded-r-lg bg-custom-background-100">
                                  <Controller
                                    control={control}
                                    name={`value${i + 1}` as keyof FormValues}
                                    rules={{
                                      maxLength: {
                                        value: 20,
                                        message: "Estimate point must at most be of 20 characters",
                                      },
                                    }}
                                    render={({ field: { value, onChange, ref } }) => (
                                      <Input
                                        ref={ref}
                                        type="text"
                                        value={value}
                                        onChange={onChange}
                                        id={`value${i + 1}`}
                                        name={`value${i + 1}`}
                                        placeholder={`Point ${i + 1}`}
                                        className="w-full rounded-l-none"
                                        hasError={Boolean(errors[`value${i + 1}` as keyof FormValues])}
                                      />
                                    )}
                                  />
                                </span>
                              </span>
                            </div>
                          ))}
                      </div>
                    </div>
                    <div className="mt-5 flex justify-end gap-2">
                      <Button variant="neutral-primary" size="sm" onClick={handleClose}>
                        Cancel
                      </Button>
                      <Button variant="primary" size="sm" type="submit" loading={isSubmitting}>
                        {data
                          ? isSubmitting
                            ? "Updating Estimate..."
                            : "Update Estimate"
                          : isSubmitting
                            ? "Creating Estimate..."
                            : "Create Estimate"}
                      </Button>
                    </div>
                  </form>
                </Dialog.Panel>
              </Transition.Child>
            </div>
          </div>
        </Dialog>
      </Transition.Root>
    </>
  );
});<|MERGE_RESOLUTION|>--- conflicted
+++ resolved
@@ -4,14 +4,9 @@
 import { Controller, useForm } from "react-hook-form";
 import { Dialog, Transition } from "@headlessui/react";
 // store hooks
-<<<<<<< HEAD
-import { useEstimate, useEventTracker } from "hooks/store";
-import useToast from "hooks/use-toast";
-=======
 import { Button, Input, TextArea, TOAST_TYPE, setToast } from "@plane/ui";
 import { checkDuplicates } from "helpers/array.helper";
-import { useEstimate } from "hooks/store";
->>>>>>> 7b88a2a8
+import { useEstimate, useEventTracker } from "hooks/store";
 // ui
 // helpers
 // types
