import React, { useEffect } from "react";

import { useRouter } from "next/router";

import { mutate } from "swr";

// react-hook-form
import { Controller, useForm } from "react-hook-form";
// headless ui
import { Dialog, Transition } from "@headlessui/react";
// services
<<<<<<< HEAD
import { ProjectEstimateServices } from "services/project";
=======
import { ProjectEstimateService } from "services/project";
>>>>>>> d80a5935
// hooks
import useToast from "hooks/use-toast";
// ui
import { Button, Input, TextArea } from "@plane/ui";
// helpers
import { checkDuplicates } from "helpers/array.helper";
// types
import { IUser, IEstimate, IEstimateFormData } from "types";
// fetch-keys
import { ESTIMATES_LIST, ESTIMATE_DETAILS } from "constants/fetch-keys";

type Props = {
  isOpen: boolean;
  handleClose: () => void;
  data?: IEstimate;
  user: IUser | undefined;
};

type FormValues = {
  name: string;
  description: string;
  value1: string;
  value2: string;
  value3: string;
  value4: string;
  value5: string;
  value6: string;
};

const defaultValues: Partial<FormValues> = {
  name: "",
  description: "",
  value1: "",
  value2: "",
  value3: "",
  value4: "",
  value5: "",
  value6: "",
};

// services
<<<<<<< HEAD
const projectEstimateService = new ProjectEstimateServices();
=======
const projectEstimateService = new ProjectEstimateService();
>>>>>>> d80a5935

export const CreateUpdateEstimateModal: React.FC<Props> = ({ handleClose, data, isOpen, user }) => {
  const {
    formState: { errors, isSubmitting },
    handleSubmit,
    control,
    reset,
  } = useForm<FormValues>({
    defaultValues,
  });

  const onClose = () => {
    handleClose();
    reset();
  };

  const router = useRouter();
  const { workspaceSlug, projectId } = router.query;

  const { setToastAlert } = useToast();

  const createEstimate = async (payload: IEstimateFormData) => {
    if (!workspaceSlug || !projectId) return;

    await projectEstimateService
      .createEstimate(workspaceSlug as string, projectId as string, payload, user)
      .then(() => {
        mutate(ESTIMATES_LIST(projectId as string));
        onClose();
      })
      .catch((err) => {
        if (err.status === 400)
          setToastAlert({
            type: "error",
            title: "Error!",
            message: "Estimate with that name already exists. Please try again with another name.",
          });
        else
          setToastAlert({
            type: "error",
            title: "Error!",
            message: "Estimate could not be created. Please try again.",
          });
      });
  };

  const updateEstimate = async (payload: IEstimateFormData) => {
    if (!workspaceSlug || !projectId || !data) return;

    mutate<IEstimate[]>(
      ESTIMATES_LIST(projectId.toString()),
      (prevData) =>
        prevData?.map((p) => {
          if (p.id === data.id)
            return {
              ...p,
              name: payload.estimate.name,
              description: payload.estimate.description,
              points: p.points.map((point, index) => ({
                ...point,
                value: payload.estimate_points[index].value,
              })),
            };

          return p;
        }),
      false
    );

    await projectEstimateService
      .patchEstimate(workspaceSlug as string, projectId as string, data?.id as string, payload, user)
      .then(() => {
        mutate(ESTIMATES_LIST(projectId.toString()));
        mutate(ESTIMATE_DETAILS(data.id));
        handleClose();
      })
      .catch(() => {
        setToastAlert({
          type: "error",
          title: "Error!",
          message: "Estimate could not be updated. Please try again.",
        });
      });

    onClose();
  };

  const onSubmit = async (formData: FormValues) => {
    if (!formData.name || formData.name === "") {
      setToastAlert({
        type: "error",
        title: "Error!",
        message: "Estimate title cannot be empty.",
      });
      return;
    }

    if (
      formData.value1 === "" ||
      formData.value2 === "" ||
      formData.value3 === "" ||
      formData.value4 === "" ||
      formData.value5 === "" ||
      formData.value6 === ""
    ) {
      setToastAlert({
        type: "error",
        title: "Error!",
        message: "Estimate point cannot be empty.",
      });
      return;
    }

    if (
      checkDuplicates([
        formData.value1,
        formData.value2,
        formData.value3,
        formData.value4,
        formData.value5,
        formData.value6,
      ])
    ) {
      setToastAlert({
        type: "error",
        title: "Error!",
        message: "Estimate points cannot have duplicate values.",
      });
      return;
    }

    const payload: IEstimateFormData = {
      estimate: {
        name: formData.name,
        description: formData.description,
      },
      estimate_points: [],
    };

    for (let i = 0; i < 6; i++) {
      const point = {
        key: i,
        value: formData[`value${i + 1}` as keyof FormValues],
      };

      if (data)
        payload.estimate_points.push({
          id: data.points[i].id,
          ...point,
        });
      else payload.estimate_points.push({ ...point });
    }

    if (data) await updateEstimate(payload);
    else await createEstimate(payload);
  };

  useEffect(() => {
    if (data)
      reset({
        ...defaultValues,
        ...data,
        value1: data.points[0]?.value,
        value2: data.points[1]?.value,
        value3: data.points[2]?.value,
        value4: data.points[3]?.value,
        value5: data.points[4]?.value,
        value6: data.points[5]?.value,
      });
    else reset({ ...defaultValues });
  }, [data, reset]);

  return (
    <>
      <Transition.Root show={isOpen} as={React.Fragment}>
        <Dialog as="div" className="relative z-20" onClose={handleClose}>
          <Transition.Child
            as={React.Fragment}
            enter="ease-out duration-300"
            enterFrom="opacity-0"
            enterTo="opacity-100"
            leave="ease-in duration-200"
            leaveFrom="opacity-100"
            leaveTo="opacity-0"
          >
            <div className="fixed inset-0 bg-custom-backdrop bg-opacity-50 transition-opacity" />
          </Transition.Child>

          <div className="fixed inset-0 z-20 overflow-y-auto">
            <div className="flex min-h-full items-center justify-center p-4 text-center sm:p-0">
              <Transition.Child
                as={React.Fragment}
                enter="ease-out duration-300"
                enterFrom="opacity-0 translate-y-4 sm:translate-y-0 sm:scale-95"
                enterTo="opacity-100 translate-y-0 sm:scale-100"
                leave="ease-in duration-200"
                leaveFrom="opacity-100 translate-y-0 sm:scale-100"
                leaveTo="opacity-0 translate-y-4 sm:translate-y-0 sm:scale-95"
              >
                <Dialog.Panel className="relative transform rounded-lg border border-custom-border-200 bg-custom-background-100 px-5 py-8 text-left shadow-xl transition-all sm:my-8 sm:w-full sm:max-w-2xl sm:p-6">
                  <form onSubmit={handleSubmit(onSubmit)}>
                    <div className="space-y-3">
                      <div className="text-lg font-medium leading-6">{data ? "Update" : "Create"} Estimate</div>
                      <div>
                        <Controller
                          control={control}
                          name="name"
                          render={({ field: { value, onChange, ref } }) => (
                            <Input
                              id="name"
                              name="name"
                              type="name"
                              value={value}
                              onChange={onChange}
                              ref={ref}
                              hasError={Boolean(errors.name)}
                              placeholder="Title"
                              className="resize-none text-xl w-full"
                            />
                          )}
                        />
                      </div>
                      <div>
                        <Controller
                          name="description"
                          control={control}
                          render={({ field: { value, onChange } }) => (
                            <TextArea
                              id="description"
                              name="description"
                              value={value}
                              placeholder="Description"
                              onChange={onChange}
                              className="mt-3 h-32 resize-none text-sm"
                              hasError={Boolean(errors?.description)}
                            />
                          )}
                        />
                      </div>
                      <div className="grid grid-cols-3 gap-3">
                        <div className="flex items-center">
                          <span className="flex h-full items-center rounded-lg bg-custom-background-80">
                            <span className="rounded-lg px-2 text-sm text-custom-text-200">1</span>
                            <span className="rounded-r-lg bg-custom-background-100">
                              <Controller
                                control={control}
                                name="value1"
                                render={({ field: { value, onChange, ref } }) => (
                                  <Input
                                    id="value1"
                                    name="value1"
                                    type="text"
                                    value={value}
                                    onChange={onChange}
                                    ref={ref}
                                    hasError={Boolean(errors.value1)}
                                    placeholder="Point 1"
                                    className="rounded-l-none w-full"
                                  />
                                )}
                              />
                            </span>
                          </span>
                        </div>
                        <div className="flex items-center">
                          <span className="flex h-full items-center rounded-lg bg-custom-background-80">
                            <span className="rounded-lg px-2 text-sm text-custom-text-200">2</span>
                            <span className="rounded-r-lg bg-custom-background-100">
                              <Controller
                                control={control}
                                name="value2"
                                render={({ field: { value, onChange, ref } }) => (
                                  <Input
                                    id="value2"
                                    name="value2"
                                    type="text"
                                    value={value}
                                    onChange={onChange}
                                    ref={ref}
                                    hasError={Boolean(errors.value2)}
                                    placeholder="Point 2"
                                    className="rounded-l-none w-full"
                                  />
                                )}
                              />
                            </span>
                          </span>
                        </div>
                        <div className="flex items-center">
                          <span className="flex h-full items-center rounded-lg bg-custom-background-80">
                            <span className="rounded-lg px-2 text-sm text-custom-text-200">3</span>
                            <span className="rounded-r-lg bg-custom-background-100">
                              <Controller
                                control={control}
                                name="value3"
                                render={({ field: { value, onChange, ref } }) => (
                                  <Input
                                    id="value3"
                                    name="value3"
                                    type="text"
                                    value={value}
                                    onChange={onChange}
                                    ref={ref}
                                    hasError={Boolean(errors.value3)}
                                    placeholder="Point 3"
                                    className="rounded-l-none w-full"
                                  />
                                )}
                              />
                            </span>
                          </span>
                        </div>
                        <div className="flex items-center">
                          <span className="flex h-full items-center rounded-lg bg-custom-background-80">
                            <span className="rounded-lg px-2 text-sm text-custom-text-200">4</span>
                            <span className="rounded-r-lg bg-custom-background-100">
                              <Controller
                                control={control}
                                name="value4"
                                render={({ field: { value, onChange, ref } }) => (
                                  <Input
                                    id="value4"
                                    name="value4"
                                    type="text"
                                    value={value}
                                    onChange={onChange}
                                    ref={ref}
                                    hasError={Boolean(errors.value4)}
                                    placeholder="Point 4"
                                    className="rounded-l-none w-full"
                                  />
                                )}
                              />
                            </span>
                          </span>
                        </div>
                        <div className="flex items-center">
                          <span className="flex h-full items-center rounded-lg bg-custom-background-80">
                            <span className="rounded-lg px-2 text-sm text-custom-text-200">5</span>
                            <span className="rounded-r-lg bg-custom-background-100">
                              <Controller
                                control={control}
                                name="value5"
                                render={({ field: { value, onChange, ref } }) => (
                                  <Input
                                    id="value5"
                                    name="value5"
                                    type="text"
                                    value={value}
                                    onChange={onChange}
                                    ref={ref}
                                    hasError={Boolean(errors.value5)}
                                    placeholder="Point 5"
                                    className="rounded-l-none w-full"
                                  />
                                )}
                              />
                            </span>
                          </span>
                        </div>
                        <div className="flex items-center">
                          <span className="flex h-full items-center rounded-lg bg-custom-background-80">
                            <span className="rounded-lg px-2 text-sm text-custom-text-200">6</span>
                            <span className="rounded-r-lg bg-custom-background-100">
                              <Controller
                                control={control}
                                name="value6"
                                render={({ field: { value, onChange, ref } }) => (
                                  <Input
                                    id="value6"
                                    name="value6"
                                    type="text"
                                    value={value}
                                    onChange={onChange}
                                    ref={ref}
                                    hasError={Boolean(errors.value6)}
                                    placeholder="Point 6"
                                    className="rounded-l-none w-full"
                                  />
                                )}
                              />
                            </span>
                          </span>
                        </div>
                      </div>
                    </div>
                    <div className="mt-5 flex justify-end gap-2">
                      <Button variant="neutral-primary" onClick={handleClose}>
                        Cancel
                      </Button>
                      <Button variant="primary" type="submit" loading={isSubmitting}>
                        {data
                          ? isSubmitting
                            ? "Updating Estimate..."
                            : "Update Estimate"
                          : isSubmitting
                          ? "Creating Estimate..."
                          : "Create Estimate"}
                      </Button>
                    </div>
                  </form>
                </Dialog.Panel>
              </Transition.Child>
            </div>
          </div>
        </Dialog>
      </Transition.Root>
    </>
  );
};<|MERGE_RESOLUTION|>--- conflicted
+++ resolved
@@ -9,11 +9,7 @@
 // headless ui
 import { Dialog, Transition } from "@headlessui/react";
 // services
-<<<<<<< HEAD
-import { ProjectEstimateServices } from "services/project";
-=======
 import { ProjectEstimateService } from "services/project";
->>>>>>> d80a5935
 // hooks
 import useToast from "hooks/use-toast";
 // ui
@@ -55,11 +51,7 @@
 };
 
 // services
-<<<<<<< HEAD
-const projectEstimateService = new ProjectEstimateServices();
-=======
 const projectEstimateService = new ProjectEstimateService();
->>>>>>> d80a5935
 
 export const CreateUpdateEstimateModal: React.FC<Props> = ({ handleClose, data, isOpen, user }) => {
   const {
