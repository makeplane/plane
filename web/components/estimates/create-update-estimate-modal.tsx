--- conflicted
+++ resolved
@@ -6,22 +6,14 @@
 import { IEstimate, IEstimateFormData } from "@plane/types";
 // ui
 import { Button, Input, TextArea, TOAST_TYPE, setToast } from "@plane/ui";
-<<<<<<< HEAD
+// components
+import { EModalPosition, EModalWidth, ModalCore } from "@/components/core";
 // constants
 import { ESTIMATE_CREATED, ESTIMATE_UPDATED } from "@/constants/event-tracker";
-import { checkDuplicates } from "@/helpers/array.helper";
-import { useEstimate, useEventTracker } from "@/hooks/store";
-// ui
-// helpers
-// types
-=======
-// components
-import { EModalPosition, EModalWidth, ModalCore } from "@/components/core";
 // helpers
 import { checkDuplicates } from "@/helpers/array.helper";
 // hooks
-import { useEstimate } from "@/hooks/store";
->>>>>>> f77761b4
+import { useEstimate, useEventTracker } from "@/hooks/store";
 
 type Props = {
   isOpen: boolean;
@@ -220,131 +212,6 @@
   }, [data, reset]);
 
   return (
-<<<<<<< HEAD
-    <>
-      <Transition.Root show={isOpen} as={React.Fragment}>
-        <Dialog as="div" className="relative z-20" onClose={handleClose}>
-          <Transition.Child
-            as={React.Fragment}
-            enter="ease-out duration-300"
-            enterFrom="opacity-0"
-            enterTo="opacity-100"
-            leave="ease-in duration-200"
-            leaveFrom="opacity-100"
-            leaveTo="opacity-0"
-          >
-            <div className="fixed inset-0 bg-custom-backdrop transition-opacity" />
-          </Transition.Child>
-
-          <div className="fixed inset-0 z-20 overflow-y-auto">
-            <div className="flex min-h-full items-center justify-center p-4 text-center sm:p-0">
-              <Transition.Child
-                as={React.Fragment}
-                enter="ease-out duration-300"
-                enterFrom="opacity-0 translate-y-4 sm:translate-y-0 sm:scale-95"
-                enterTo="opacity-100 translate-y-0 sm:scale-100"
-                leave="ease-in duration-200"
-                leaveFrom="opacity-100 translate-y-0 sm:scale-100"
-                leaveTo="opacity-0 translate-y-4 sm:translate-y-0 sm:scale-95"
-              >
-                <Dialog.Panel className="relative transform rounded-lg bg-custom-background-100 px-5 py-8 text-left shadow-custom-shadow-md transition-all sm:my-8 sm:w-full sm:max-w-2xl sm:p-6">
-                  <form onSubmit={handleSubmit(onSubmit)}>
-                    <div className="space-y-3">
-                      <div className="text-lg font-medium leading-6">{data ? "Update" : "Create"} Estimate</div>
-                      <div>
-                        <Controller
-                          control={control}
-                          name="name"
-                          render={({ field: { value, onChange, ref } }) => (
-                            <Input
-                              id="name"
-                              name="name"
-                              type="name"
-                              value={value}
-                              onChange={onChange}
-                              ref={ref}
-                              hasError={Boolean(errors.name)}
-                              placeholder="Title"
-                              className="w-full resize-none text-xl"
-                            />
-                          )}
-                        />
-                      </div>
-                      <div>
-                        <Controller
-                          name="description"
-                          control={control}
-                          render={({ field: { value, onChange } }) => (
-                            <TextArea
-                              id="description"
-                              name="description"
-                              value={value}
-                              placeholder="Description"
-                              onChange={onChange}
-                              className="mt-3 min-h-32 resize-none text-sm"
-                              hasError={Boolean(errors?.description)}
-                            />
-                          )}
-                        />
-                      </div>
-
-                      {/* list of all the points */}
-                      {/* since they are all the same, we can use a loop to render them */}
-                      <div className="grid grid-cols-3 gap-3">
-                        {Array(6)
-                          .fill(0)
-                          .map((_, i) => (
-                            <div className="flex items-center" key={i}>
-                              <span className="flex h-full items-center rounded-lg bg-custom-background-80">
-                                <span className="rounded-lg px-2 text-sm text-custom-text-200">{i + 1}</span>
-                                <span className="rounded-r-lg bg-custom-background-100">
-                                  <Controller
-                                    control={control}
-                                    name={`value${i + 1}` as keyof FormValues}
-                                    rules={{
-                                      maxLength: {
-                                        value: 20,
-                                        message: "Estimate point must at most be of 20 characters",
-                                      },
-                                    }}
-                                    render={({ field: { value, onChange, ref } }) => (
-                                      <Input
-                                        ref={ref}
-                                        type="text"
-                                        value={value}
-                                        onChange={onChange}
-                                        id={`value${i + 1}`}
-                                        name={`value${i + 1}`}
-                                        placeholder={`Point ${i + 1}`}
-                                        className="w-full rounded-l-none"
-                                        hasError={Boolean(errors[`value${i + 1}` as keyof FormValues])}
-                                      />
-                                    )}
-                                  />
-                                </span>
-                              </span>
-                            </div>
-                          ))}
-                      </div>
-                    </div>
-                    <div className="mt-5 flex justify-end gap-2">
-                      <Button variant="neutral-primary" size="sm" onClick={handleClose}>
-                        Cancel
-                      </Button>
-                      <Button variant="primary" size="sm" type="submit" loading={isSubmitting}>
-                        {data
-                          ? isSubmitting
-                            ? "Updating Estimate..."
-                            : "Update Estimate"
-                          : isSubmitting
-                          ? "Creating Estimate..."
-                          : "Create Estimate"}
-                      </Button>
-                    </div>
-                  </form>
-                </Dialog.Panel>
-              </Transition.Child>
-=======
     <ModalCore isOpen={isOpen} handleClose={handleClose} position={EModalPosition.TOP} width={EModalWidth.XXL}>
       <form onSubmit={handleSubmit(onSubmit)}>
         <div className="space-y-5 p-5">
@@ -368,7 +235,6 @@
                   />
                 )}
               />
->>>>>>> f77761b4
             </div>
             <div>
               <Controller
