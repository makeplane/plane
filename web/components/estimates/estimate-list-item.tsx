import React from "react";
import { observer } from "mobx-react-lite";
import { useRouter } from "next/router";
// hooks
import { Pencil, Trash2 } from "lucide-react";
import { IEstimate } from "@plane/types";
import { Button, CustomMenu, TOAST_TYPE, setToast } from "@plane/ui";
<<<<<<< HEAD
import { orderArrayBy } from "helpers/array.helper";
import { useEventTracker, useProject } from "hooks/store";
=======
import { orderArrayBy } from "@/helpers/array.helper";
import { useProject } from "@/hooks/store";
>>>>>>> 15c7deb2
// ui
//icons
// helpers
// types
<<<<<<< HEAD
import { IEstimate } from "@plane/types";
// constants
import { ESTIMATE_USED } from "constants/event-tracker";
=======
>>>>>>> 15c7deb2

type Props = {
  estimate: IEstimate;
  editEstimate: (estimate: IEstimate) => void;
  deleteEstimate: (estimateId: string) => void;
};

export const EstimateListItem: React.FC<Props> = observer((props) => {
  const { estimate, editEstimate, deleteEstimate } = props;
  // router
  const router = useRouter();
  const { workspaceSlug, projectId } = router.query;
  // store hooks
  const { currentProjectDetails, updateProject } = useProject();
  const { captureEvent } = useEventTracker();

  const handleUseEstimate = async () => {
    if (!workspaceSlug || !projectId) return;

    await updateProject(workspaceSlug.toString(), projectId.toString(), {
      estimate: estimate.id,
    })
      .then(() =>
        captureEvent(ESTIMATE_USED, {
          estimate_id: estimate.id,
        })
      )
      .catch((err) => {
        const error = err?.error;
        const errorString = Array.isArray(error) ? error[0] : error;

        setToast({
          type: TOAST_TYPE.ERROR,
          title: "Error!",
          message: errorString ?? "Estimate points could not be used. Please try again.",
        });
      });
  };

  return (
    <>
      <div className="gap-2 border-b border-custom-border-100 p-4">
        <div className="flex items-center justify-between">
          <div>
            <h6 className="flex w-[40vw] items-center gap-2 truncate text-sm font-medium">
              {estimate.name}
              {currentProjectDetails?.estimate && currentProjectDetails?.estimate === estimate.id && (
                <span className="rounded bg-green-500/20 px-2 py-0.5 text-xs text-green-500">In use</span>
              )}
            </h6>
            <p className="font-sm w-[40vw] truncate text-[14px] font-normal text-custom-text-200">
              {estimate.description}
            </p>
          </div>
          <div className="flex items-center gap-2">
            {currentProjectDetails?.estimate !== estimate?.id && estimate?.points?.length > 0 && (
              <Button variant="neutral-primary" onClick={handleUseEstimate} size="sm">
                Use
              </Button>
            )}
            <CustomMenu ellipsis>
              <CustomMenu.MenuItem
                onClick={() => {
                  editEstimate(estimate);
                }}
              >
                <div className="flex items-center justify-start gap-2">
                  <Pencil className="h-3.5 w-3.5" />
                  <span>Edit estimate</span>
                </div>
              </CustomMenu.MenuItem>
              {currentProjectDetails?.estimate !== estimate.id && (
                <CustomMenu.MenuItem
                  onClick={() => {
                    deleteEstimate(estimate.id);
                  }}
                >
                  <div className="flex items-center justify-start gap-2">
                    <Trash2 className="h-3.5 w-3.5" />
                    <span>Delete estimate</span>
                  </div>
                </CustomMenu.MenuItem>
              )}
            </CustomMenu>
          </div>
        </div>
        {estimate?.points?.length > 0 ? (
          <div className="flex text-xs text-custom-text-200">
            Estimate points (
            <span className="flex gap-1">
              {orderArrayBy(estimate.points, "key").map((point, index) => (
                <h6 key={point.id} className="text-custom-text-200">
                  {point.value}
                  {index !== estimate.points.length - 1 && ","}{" "}
                </h6>
              ))}
            </span>
            )
          </div>
        ) : (
          <div>
            <p className="text-xs text-custom-text-200">No estimate points</p>
          </div>
        )}
      </div>
    </>
  );
});<|MERGE_RESOLUTION|>--- conflicted
+++ resolved
@@ -5,23 +5,14 @@
 import { Pencil, Trash2 } from "lucide-react";
 import { IEstimate } from "@plane/types";
 import { Button, CustomMenu, TOAST_TYPE, setToast } from "@plane/ui";
-<<<<<<< HEAD
-import { orderArrayBy } from "helpers/array.helper";
-import { useEventTracker, useProject } from "hooks/store";
-=======
+// constants
+import { ESTIMATE_USED } from "constants/event-tracker";
 import { orderArrayBy } from "@/helpers/array.helper";
-import { useProject } from "@/hooks/store";
->>>>>>> 15c7deb2
+import { useProject, useEventTracker } from "@/hooks/store";
 // ui
 //icons
 // helpers
 // types
-<<<<<<< HEAD
-import { IEstimate } from "@plane/types";
-// constants
-import { ESTIMATE_USED } from "constants/event-tracker";
-=======
->>>>>>> 15c7deb2
 
 type Props = {
   estimate: IEstimate;
