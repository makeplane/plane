--- conflicted
+++ resolved
@@ -3,26 +3,18 @@
 import { useRouter } from "next/router";
 import { IEstimate } from "@plane/types";
 // store hooks
-<<<<<<< HEAD
-import { useEstimate, useEventTracker, useProject } from "hooks/store";
-=======
 import { Button, Loader, TOAST_TYPE, setToast } from "@plane/ui";
 import { EmptyState } from "@/components/empty-state";
 import { CreateUpdateEstimateModal, DeleteEstimateModal, EstimateListItem } from "@/components/estimates";
 import { EmptyStateType } from "@/constants/empty-state";
 import { orderArrayBy } from "@/helpers/array.helper";
-import { useEstimate, useProject } from "@/hooks/store";
->>>>>>> 15c7deb2
+import { useEstimate, useProject, useEventTracker } from "@/hooks/store";
 // components
 // ui
 // types
 // helpers
 // constants
-<<<<<<< HEAD
-import { EmptyStateType } from "constants/empty-state";
 import { ESTIMATE_DISABLED } from "constants/event-tracker";
-=======
->>>>>>> 15c7deb2
 
 export const EstimatesList: React.FC = observer(() => {
   // states
