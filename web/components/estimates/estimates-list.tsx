--- conflicted
+++ resolved
@@ -1,32 +1,22 @@
 import React, { useState } from "react";
 import { observer } from "mobx-react-lite";
-<<<<<<< HEAD
-// store hooks
-import { useEstimate, useProject } from "hooks/store";
-// components
-import { CreateUpdateEstimateModal, DeleteEstimateModal, EstimateListItem } from "components/estimates";
-import { EmptyState } from "components/empty-state";
-=======
 import { useRouter } from "next/router";
-import { useTheme } from "next-themes";
 // store hooks
 import { Button, Loader, TOAST_TYPE, setToast } from "@plane/ui";
 import { EmptyState, getEmptyStateImagePath } from "components/empty-state";
 import { CreateUpdateEstimateModal, DeleteEstimateModal, EstimateListItem } from "components/estimates";
 import { PROJECT_SETTINGS_EMPTY_STATE_DETAILS } from "constants/empty-state";
 import { orderArrayBy } from "helpers/array.helper";
-import { useEstimate, useProject, useUser } from "hooks/store";
+import { useEstimate, useProject } from "hooks/store";
 // components
->>>>>>> b3d3c0fb
+import { CreateUpdateEstimateModal, DeleteEstimateModal, EstimateListItem } from "components/estimates";
+import { EmptyState } from "components/empty-state";
 // ui
 // types
 import { IEstimate } from "@plane/types";
 // helpers
 // constants
-<<<<<<< HEAD
 import { EmptyStateType } from "constants/empty-state";
-=======
->>>>>>> b3d3c0fb
 
 export const EstimatesList: React.FC = observer(() => {
   // states
