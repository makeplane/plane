--- conflicted
+++ resolved
@@ -2,12 +2,7 @@
 import { useRouter } from "next/router";
 import { observer } from "mobx-react-lite";
 // store hooks
-<<<<<<< HEAD
 import { useEstimate, useProject } from "hooks/store";
-import useToast from "hooks/use-toast";
-=======
-import { useEstimate, useProject, useUser } from "hooks/store";
->>>>>>> 921b9078
 // components
 import { CreateUpdateEstimateModal, DeleteEstimateModal, EstimateListItem } from "components/estimates";
 import { EmptyState } from "components/empty-state";
@@ -31,12 +26,6 @@
   // store hooks
   const { updateProject, currentProjectDetails } = useProject();
   const { projectEstimates, getProjectEstimateById } = useEstimate();
-<<<<<<< HEAD
-  // toast alert
-  const { setToastAlert } = useToast();
-=======
-  const { currentUser } = useUser();
->>>>>>> 921b9078
 
   const editEstimate = (estimate: IEstimate) => {
     setEstimateFormOpen(true);
