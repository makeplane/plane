import React, { useState } from "react";

import Link from "next/link";

// react-poppper
import { usePopper } from "react-popper";
// headless ui
import { Menu } from "@headlessui/react";
// ui
import { DropdownProps } from "components/ui";
// icons
import { ExpandMoreOutlined, MoreHorizOutlined } from "@mui/icons-material";

export type CustomMenuProps = DropdownProps & {
  children: React.ReactNode;
  ellipsis?: boolean;
  noBorder?: boolean;
  verticalEllipsis?: boolean;
  menuButtonOnClick?: (...args: any) => void;
};

const CustomMenu = ({
  buttonClassName = "",
  customButtonClassName = "",
<<<<<<< HEAD
=======
  placement,
>>>>>>> c6e021d4
  children,
  className = "",
  customButton,
  disabled = false,
  ellipsis = false,
  label,
  maxHeight = "md",
  noBorder = false,
  noChevron = false,
  optionsClassName = "",
  verticalEllipsis = false,
  width = "auto",
  menuButtonOnClick,
<<<<<<< HEAD
}: CustomMenuProps) => (
  <Menu as="div" className={`${selfPositioned ? "" : "relative"} w-min text-left ${className}`}>
    {({ open }) => (
      <>
        {customButton ? (
          <Menu.Button
            as="button"
            type="button"
            onClick={menuButtonOnClick}
            className={customButtonClassName}
            disabled={disabled}
          >
            {customButton}
          </Menu.Button>
        ) : (
          <>
            {ellipsis || verticalEllipsis ? (
              <Menu.Button
=======
}: CustomMenuProps) => {
  const [referenceElement, setReferenceElement] = useState<HTMLButtonElement | null>(null);
  const [popperElement, setPopperElement] = useState<HTMLDivElement | null>(null);

  const { styles, attributes } = usePopper(referenceElement, popperElement, {
    placement: placement ?? "bottom-start",
  });
  return (
    <Menu as="div" className={`relative w-min text-left ${className}`}>
      {({ open }) => (
        <>
          {customButton ? (
            <Menu.Button as={React.Fragment}>
              <button
                ref={setReferenceElement}
>>>>>>> c6e021d4
                type="button"
                onClick={menuButtonOnClick}
                className={customButtonClassName}
              >
                {customButton}
              </button>
            </Menu.Button>
          ) : (
            <>
              {ellipsis || verticalEllipsis ? (
                <Menu.Button as={React.Fragment}>
                  <button
                    ref={setReferenceElement}
                    type="button"
                    onClick={menuButtonOnClick}
                    disabled={disabled}
                    className={`relative grid place-items-center rounded p-1 text-custom-text-200 hover:text-custom-text-100 outline-none ${
                      disabled
                        ? "cursor-not-allowed"
                        : "cursor-pointer hover:bg-custom-background-80"
                    } ${buttonClassName}`}
                  >
                    <MoreHorizOutlined
                      fontSize="small"
                      className={verticalEllipsis ? "rotate-90" : ""}
                    />
                  </button>
                </Menu.Button>
              ) : (
                <Menu.Button as={React.Fragment}>
                  <button
                    ref={setReferenceElement}
                    type="button"
                    className={`flex items-center justify-between gap-1 rounded-md px-2.5 py-1 text-xs whitespace-nowrap duration-300 ${
                      open ? "bg-custom-background-90 text-custom-text-100" : "text-custom-text-200"
                    } ${
                      noBorder ? "" : "border border-custom-border-300 shadow-sm focus:outline-none"
                    } ${
                      disabled
                        ? "cursor-not-allowed text-custom-text-200"
                        : "cursor-pointer hover:bg-custom-background-80"
                    } ${buttonClassName}`}
                  >
                    {label}
                    {!noChevron && (
                      <ExpandMoreOutlined
                        sx={{
                          fontSize: 14,
                        }}
                        aria-hidden="true"
                      />
                    )}
                  </button>
                </Menu.Button>
              )}
            </>
          )}
          <Menu.Items>
            <div
              className={`z-10 overflow-y-scroll whitespace-nowrap rounded-md border border-custom-border-300 p-1 text-xs shadow-custom-shadow-rg focus:outline-none bg-custom-background-90 my-1 ${
                maxHeight === "lg"
                  ? "max-h-60"
                  : maxHeight === "md"
                  ? "max-h-48"
                  : maxHeight === "rg"
                  ? "max-h-36"
                  : maxHeight === "sm"
                  ? "max-h-28"
                  : ""
              } ${width === "auto" ? "min-w-[8rem] whitespace-nowrap" : width} ${optionsClassName}`}
              ref={setPopperElement}
              style={styles.popper}
              {...attributes.popper}
            >
              <div className="py-1">{children}</div>
            </div>
          </Menu.Items>
        </>
      )}
    </Menu>
  );
};

type MenuItemProps = {
  children: React.ReactNode;
  renderAs?: "button" | "a";
  href?: string;
  onClick?: (args?: any) => void;
  className?: string;
};

const MenuItem: React.FC<MenuItemProps> = ({
  children,
  renderAs,
  href,
  onClick,
  className = "",
}) => (
  <Menu.Item as="div">
    {({ active, close }) =>
      renderAs === "a" ? (
        <Link href={href ?? ""}>
          <a
            className={`inline-block w-full select-none truncate rounded px-1 py-1.5 text-left text-custom-text-200 hover:bg-custom-background-80 ${
              active ? "bg-custom-background-80" : ""
            } ${className}`}
            onClick={close}
          >
            {children}
          </a>
        </Link>
      ) : (
        <button
          type="button"
          className={`w-full select-none truncate rounded px-1 py-1.5 text-left text-custom-text-200 hover:bg-custom-background-80 ${
            active ? "bg-custom-background-80" : ""
          } ${className}`}
          onClick={onClick}
        >
          {children}
        </button>
      )
    }
  </Menu.Item>
);

CustomMenu.MenuItem = MenuItem;

export { CustomMenu };<|MERGE_RESOLUTION|>--- conflicted
+++ resolved
@@ -22,10 +22,7 @@
 const CustomMenu = ({
   buttonClassName = "",
   customButtonClassName = "",
-<<<<<<< HEAD
-=======
   placement,
->>>>>>> c6e021d4
   children,
   className = "",
   customButton,
@@ -39,26 +36,6 @@
   verticalEllipsis = false,
   width = "auto",
   menuButtonOnClick,
-<<<<<<< HEAD
-}: CustomMenuProps) => (
-  <Menu as="div" className={`${selfPositioned ? "" : "relative"} w-min text-left ${className}`}>
-    {({ open }) => (
-      <>
-        {customButton ? (
-          <Menu.Button
-            as="button"
-            type="button"
-            onClick={menuButtonOnClick}
-            className={customButtonClassName}
-            disabled={disabled}
-          >
-            {customButton}
-          </Menu.Button>
-        ) : (
-          <>
-            {ellipsis || verticalEllipsis ? (
-              <Menu.Button
-=======
 }: CustomMenuProps) => {
   const [referenceElement, setReferenceElement] = useState<HTMLButtonElement | null>(null);
   const [popperElement, setPopperElement] = useState<HTMLDivElement | null>(null);
@@ -74,7 +51,6 @@
             <Menu.Button as={React.Fragment}>
               <button
                 ref={setReferenceElement}
->>>>>>> c6e021d4
                 type="button"
                 onClick={menuButtonOnClick}
                 className={customButtonClassName}
@@ -92,15 +68,10 @@
                     onClick={menuButtonOnClick}
                     disabled={disabled}
                     className={`relative grid place-items-center rounded p-1 text-custom-text-200 hover:text-custom-text-100 outline-none ${
-                      disabled
-                        ? "cursor-not-allowed"
-                        : "cursor-pointer hover:bg-custom-background-80"
+                      disabled ? "cursor-not-allowed" : "cursor-pointer hover:bg-custom-background-80"
                     } ${buttonClassName}`}
                   >
-                    <MoreHorizOutlined
-                      fontSize="small"
-                      className={verticalEllipsis ? "rotate-90" : ""}
-                    />
+                    <MoreHorizOutlined fontSize="small" className={verticalEllipsis ? "rotate-90" : ""} />
                   </button>
                 </Menu.Button>
               ) : (
@@ -110,9 +81,7 @@
                     type="button"
                     className={`flex items-center justify-between gap-1 rounded-md px-2.5 py-1 text-xs whitespace-nowrap duration-300 ${
                       open ? "bg-custom-background-90 text-custom-text-100" : "text-custom-text-200"
-                    } ${
-                      noBorder ? "" : "border border-custom-border-300 shadow-sm focus:outline-none"
-                    } ${
+                    } ${noBorder ? "" : "border border-custom-border-300 shadow-sm focus:outline-none"} ${
                       disabled
                         ? "cursor-not-allowed text-custom-text-200"
                         : "cursor-pointer hover:bg-custom-background-80"
@@ -166,13 +135,7 @@
   className?: string;
 };
 
-const MenuItem: React.FC<MenuItemProps> = ({
-  children,
-  renderAs,
-  href,
-  onClick,
-  className = "",
-}) => (
+const MenuItem: React.FC<MenuItemProps> = ({ children, renderAs, href, onClick, className = "" }) => (
   <Menu.Item as="div">
     {({ active, close }) =>
       renderAs === "a" ? (
