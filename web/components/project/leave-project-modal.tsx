--- conflicted
+++ resolved
@@ -35,13 +35,10 @@
   const router = useRouter();
   const { workspaceSlug } = router.query;
   // store
-<<<<<<< HEAD
-  const { project: projectStore, trackEvent: { postHogEventTracker } } = useMobxStore();
-=======
   const {
     user: { leaveProject },
+    trackEvent: { postHogEventTracker }
   } = useMobxStore();
->>>>>>> 06564ee8
   // toast
   const { setToastAlert } = useToast();
 
