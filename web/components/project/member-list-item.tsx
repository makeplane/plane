--- conflicted
+++ resolved
@@ -4,25 +4,18 @@
 import { useRouter } from "next/router";
 // icons
 import { ChevronDown, Dot, XCircle } from "lucide-react";
-<<<<<<< HEAD
-// helpers
-import { getUserRole } from "helpers/user.helper";
-// constants
-import { ROLE } from "constants/workspace";
-import { EUserProjectRoles } from "constants/project";
-import { PM_ROLE_CHANGED, PROJECT_MEMBER_LEAVE, PROJECT_MEMBER_REMOVED } from "constants/event-tracker";
-=======
 // ui
 import { CustomSelect, Tooltip, TOAST_TYPE, setToast } from "@plane/ui";
 // components
 import { ConfirmProjectMemberRemove } from "components/project";
 // constants
-import { PROJECT_MEMBER_LEAVE } from "constants/event-tracker";
+import { PM_ROLE_CHANGED, PROJECT_MEMBER_LEAVE, PROJECT_MEMBER_REMOVED } from "constants/event-tracker";
 import { EUserProjectRoles } from "constants/project";
 import { ROLE } from "constants/workspace";
 // hooks
 import { useEventTracker, useMember, useProject, useUser } from "hooks/store";
->>>>>>> 7b88a2a8
+// helpers
+import { getUserRole } from "helpers/user.helper";
 
 type Props = {
   userId: string;
@@ -71,26 +64,19 @@
           })
         );
     } else
-<<<<<<< HEAD
       await removeMemberFromProject(workspaceSlug.toString(), projectId.toString(), userDetails.member.id)
         .then(() => {
           captureEvent(PROJECT_MEMBER_REMOVED, {
             member_id: userDetails.member.id,
             role: getUserRole(userDetails.role as number),
-            removed_by_role : getUserRole(currentProjectRole as number),
+            removed_by_role: getUserRole(currentProjectRole as number),
             state: "SUCCESS",
             element: "Project settings members page",
           });
         })
         .catch((err) =>
-          setToastAlert({
-            type: "error",
-=======
-      await removeMemberFromProject(workspaceSlug.toString(), projectId.toString(), userDetails.member?.id).catch(
-        (err) =>
           setToast({
             type: TOAST_TYPE.ERROR,
->>>>>>> 7b88a2a8
             title: "Error",
             message: err?.error || "Something went wrong. Please try again.",
           })
@@ -182,18 +168,11 @@
                   const error = err.error;
                   const errorString = Array.isArray(error) ? error[0] : error;
 
-<<<<<<< HEAD
-                  setToastAlert({
-                    type: "error",
+                  setToast({
+                    type: TOAST_TYPE.ERROR,
                     title: "Error!",
                     message: errorString ?? "An error occurred while updating member role. Please try again.",
                   });
-=======
-                setToast({
-                  type: TOAST_TYPE.ERROR,
-                  title: "Error!",
-                  message: errorString ?? "An error occurred while updating member role. Please try again.",
->>>>>>> 7b88a2a8
                 });
             }}
             disabled={
