import React from "react";
import Image from "next/image";
import { useRouter } from "next/router";
import useSWR, { mutate } from "swr";
// ui
import { TOAST_TYPE, setToast } from "@plane/ui";
// components
import { SelectRepository, SelectChannel } from "components/integration";
// constants
import { PROJECT_GITHUB_REPOSITORY } from "constants/fetch-keys";
// icons
import GithubLogo from "public/logos/github-square.png";
import SlackLogo from "public/services/slack.png";
// types
import { IWorkspaceIntegration } from "@plane/types";
<<<<<<< HEAD
import { ProjectService } from "services/project";
import useSWR, { mutate } from "swr";
=======
// services
import { ProjectService } from "services/project";
>>>>>>> b4adb82d

type Props = {
  integration: IWorkspaceIntegration;
};

const integrationDetails: { [key: string]: any } = {
  github: {
    logo: GithubLogo,
    description: "Select GitHub repository to enable sync.",
  },
  slack: {
    logo: SlackLogo,
    description: "Get regular updates and control which notification you want to receive.",
  },
};

// services
const projectService = new ProjectService();

export const IntegrationCard: React.FC<Props> = ({ integration }) => {
  const router = useRouter();
  const { workspaceSlug, projectId } = router.query;

  const { data: syncedGithubRepository } = useSWR(
    projectId ? PROJECT_GITHUB_REPOSITORY(projectId as string) : null,
    () =>
      workspaceSlug && projectId && integration
        ? projectService.getProjectGithubRepository(workspaceSlug as string, projectId as string, integration.id)
        : null
  );

  const handleChange = (repo: any) => {
    if (!workspaceSlug || !projectId || !integration) return;

    const {
      html_url,
      owner: { login },
      id,
      name,
    } = repo;

    projectService
      .syncGithubRepository(workspaceSlug as string, projectId as string, integration.id, {
        name,
        owner: login,
        repository_id: id,
        url: html_url,
      })
      .then(() => {
        mutate(PROJECT_GITHUB_REPOSITORY(projectId as string));

        setToast({
          type: TOAST_TYPE.SUCCESS,
          title: "Success!",
          message: `${login}/${name} repository synced with the project successfully.`,
        });
      })
      .catch((err) => {
        console.error(err);
        setToast({
          type: TOAST_TYPE.ERROR,
          title: "Error!",
          message: "Repository could not be synced with the project. Please try again.",
        });
      });
  };

  return (
    <>
      {integration && (
        <div className="flex items-center justify-between gap-2 border-b border-custom-border-100 bg-custom-background-100 px-4 py-6">
          <div className="flex items-start gap-4">
            <div className="h-10 w-10 flex-shrink-0">
              <Image
                src={integrationDetails[integration.integration_detail.provider].logo}
                alt={`${integration.integration_detail.title} Logo`}
              />
            </div>
            <div>
              <h3 className="flex items-center gap-4 text-sm font-medium">{integration.integration_detail.title}</h3>
              <p className="text-sm tracking-tight text-custom-text-200">
                {integrationDetails[integration.integration_detail.provider].description}
              </p>
            </div>
          </div>
          {integration.integration_detail.provider === "github" && (
            <SelectRepository
              integration={integration}
              value={
                syncedGithubRepository && syncedGithubRepository.length > 0
                  ? `${syncedGithubRepository[0].repo_detail.owner}/${syncedGithubRepository[0].repo_detail.name}`
                  : null
              }
              label={
                syncedGithubRepository && syncedGithubRepository.length > 0
                  ? `${syncedGithubRepository[0].repo_detail.owner}/${syncedGithubRepository[0].repo_detail.name}`
                  : "Select Repository"
              }
              onChange={handleChange}
            />
          )}
          {integration.integration_detail.provider === "slack" && <SelectChannel integration={integration} />}
        </div>
      )}
    </>
  );
};<|MERGE_RESOLUTION|>--- conflicted
+++ resolved
@@ -13,13 +13,7 @@
 import SlackLogo from "public/services/slack.png";
 // types
 import { IWorkspaceIntegration } from "@plane/types";
-<<<<<<< HEAD
 import { ProjectService } from "services/project";
-import useSWR, { mutate } from "swr";
-=======
-// services
-import { ProjectService } from "services/project";
->>>>>>> b4adb82d
 
 type Props = {
   integration: IWorkspaceIntegration;
