import { FC } from "react";
import { observer } from "mobx-react-lite";
import { FileText, Inbox } from "lucide-react";
import { IProject } from "@plane/types";
// ui
import { ContrastIcon, DiceIcon, PhotoFilterIcon, ToggleSwitch, setPromiseToast } from "@plane/ui";
// hooks
import { useEventTracker, useProject, useUser } from "@/hooks/store";
// types
<<<<<<< HEAD
import { IProject } from "@plane/types";
import { E_FEATURES } from "constants/event-tracker";
=======
>>>>>>> 15c7deb2

type Props = {
  workspaceSlug: string;
  projectId: string;
  isAdmin: boolean;
};

const PROJECT_FEATURES_LIST = [
  {
    title: "Cycles",
    description: "Time-box issues and boost momentum, similar to sprints in scrum.",
    icon: <ContrastIcon className="h-4 w-4 flex-shrink-0 rotate-180 text-purple-500" />,
    property: "cycle_view",
  },
  {
    title: "Modules",
    description: "Group multiple issues together and track the progress.",
    icon: <DiceIcon width={16} height={16} className="flex-shrink-0 text-red-500" />,
    property: "module_view",
  },
  {
    title: "Views",
    description: "Apply filters to issues and save them to analyse and investigate work.",
    icon: <PhotoFilterIcon className="h-4 w-4 flex-shrink-0 text-cyan-500" />,
    property: "issue_views_view",
  },
  {
    title: "Pages",
    description: "Document ideas, feature requirements, discussions within your project.",
    icon: <FileText className="h-4 w-4 flex-shrink-0 text-red-400" />,
    property: "page_view",
  },
  {
    title: "Inbox",
    description: "Capture external inputs, move valid issues to workflow.",
    icon: <Inbox className="h-4 w-4 flex-shrink-0 text-fuchsia-500" />,
    property: "inbox_view",
  },
];

export const ProjectFeaturesList: FC<Props> = observer((props) => {
  const { workspaceSlug, projectId, isAdmin } = props;
  // store hooks
  const { captureEvent } = useEventTracker();
  const { currentUser } = useUser();
  const { getProjectById, updateProject } = useProject();
  // derived values
  const currentProjectDetails = getProjectById(projectId);

  const handleSubmit = async (formData: Partial<IProject>) => {
    if (!workspaceSlug || !projectId || !currentProjectDetails) return;
    const updateProjectPromise = updateProject(workspaceSlug, projectId, formData);
    setPromiseToast(updateProjectPromise, {
      loading: "Updating project feature...",
      success: {
        title: "Success!",
        message: () => "Project feature updated successfully.",
      },
      error: {
        title: "Error!",
        message: () => "Something went wrong while updating project feature. Please try again.",
      },
    });
  };

  if (!currentUser) return <></>;

  return (
    <div className="mx-4">
      {PROJECT_FEATURES_LIST.map((feature) => (
        <div
          key={feature.property}
          className="flex items-center justify-between gap-x-8 gap-y-2 border-b border-custom-border-100 bg-custom-background-100 pt-4 pb-2 last:border-b-0"
        >
          <div className="flex items-start gap-3">
            <div className="flex items-center justify-center rounded bg-custom-primary-50/10 p-3">{feature.icon}</div>
            <div className="">
              <h4 className="text-sm font-medium leading-5">{feature.title}</h4>
              <p className="text-sm tracking-tight text-custom-text-300 leading-5">{feature.description}</p>
            </div>
          </div>
          <ToggleSwitch
            value={Boolean(currentProjectDetails?.[feature.property as keyof IProject])}
            onChange={() => {
              captureEvent(`Toggle ${feature.title.toLowerCase()}`, {
                enabled: !currentProjectDetails?.[feature.property as keyof IProject],
                element: E_FEATURES,
              });
              handleSubmit({
                [feature.property]: !currentProjectDetails?.[feature.property as keyof IProject],
              });
            }}
            disabled={!isAdmin}
            size="sm"
          />
        </div>
      ))}
    </div>
  );
});<|MERGE_RESOLUTION|>--- conflicted
+++ resolved
@@ -4,14 +4,10 @@
 import { IProject } from "@plane/types";
 // ui
 import { ContrastIcon, DiceIcon, PhotoFilterIcon, ToggleSwitch, setPromiseToast } from "@plane/ui";
+import { E_FEATURES } from "@/constants/event-tracker";
 // hooks
 import { useEventTracker, useProject, useUser } from "@/hooks/store";
 // types
-<<<<<<< HEAD
-import { IProject } from "@plane/types";
-import { E_FEATURES } from "constants/event-tracker";
-=======
->>>>>>> 15c7deb2
 
 type Props = {
   workspaceSlug: string;
