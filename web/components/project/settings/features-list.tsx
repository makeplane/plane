--- conflicted
+++ resolved
@@ -8,10 +8,6 @@
 import { EUserProjectRoles } from "constants/project";
 // hooks
 import { useEventTracker, useProject, useUser } from "hooks/store";
-<<<<<<< HEAD
-import useToast from "hooks/use-toast";
-=======
->>>>>>> 7b88a2a8
 // types
 import { IProject } from "@plane/types";
 
