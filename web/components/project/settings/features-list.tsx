import { FC } from "react";
import { observer } from "mobx-react";
import { FileText, Inbox } from "lucide-react";
import { IProject } from "@plane/types";
// ui
import { ContrastIcon, DiceIcon, PhotoFilterIcon, ToggleSwitch, setPromiseToast } from "@plane/ui";
// hooks
<<<<<<< HEAD
import { useEventTracker, useProject } from "hooks/store";
import { useStore } from "hooks";
=======
import { useEventTracker, useProject, useUser } from "@/hooks/store";
>>>>>>> 204e4a8c
// types

type Props = {
  workspaceSlug: string;
  projectId: string;
  isAdmin: boolean;
};

const PROJECT_FEATURES_LIST = [
  {
    title: "Cycles",
    description: "Time-box issues and boost momentum, similar to sprints in scrum.",
    icon: <ContrastIcon className="h-4 w-4 flex-shrink-0 rotate-180 text-purple-500" />,
    property: "cycle_view",
  },
  {
    title: "Modules",
    description: "Group multiple issues together and track the progress.",
    icon: <DiceIcon width={16} height={16} className="flex-shrink-0 text-red-500" />,
    property: "module_view",
  },
  {
    title: "Views",
    description: "Apply filters to issues and save them to analyse and investigate work.",
    icon: <PhotoFilterIcon className="h-4 w-4 flex-shrink-0 text-cyan-500" />,
    property: "issue_views_view",
  },
  {
    title: "Pages",
    description: "Document ideas, feature requirements, discussions within your project.",
    icon: <FileText className="h-4 w-4 flex-shrink-0 text-red-400" />,
    property: "page_view",
  },
  {
    title: "Inbox",
    description: "Capture external inputs, move valid issues to workflow.",
    icon: <Inbox className="h-4 w-4 flex-shrink-0 text-fuchsia-500" />,
    property: "inbox_view",
  },
];

export const ProjectFeaturesList: FC<Props> = observer((props) => {
  const { workspaceSlug, projectId, isAdmin } = props;
  // store hooks
  const { captureEvent } = useEventTracker();
  const {
    user: { data: currentUser },
  } = useStore();
  const { getProjectById, updateProject } = useProject();
  // derived values
  const currentProjectDetails = getProjectById(projectId);

  const handleSubmit = async (formData: Partial<IProject>) => {
    if (!workspaceSlug || !projectId || !currentProjectDetails) return;
    const updateProjectPromise = updateProject(workspaceSlug, projectId, formData);
    setPromiseToast(updateProjectPromise, {
      loading: "Updating project feature...",
      success: {
        title: "Success!",
        message: () => "Project feature updated successfully.",
      },
      error: {
        title: "Error!",
        message: () => "Something went wrong while updating project feature. Please try again.",
      },
    });
  };

  if (!currentUser) return <></>;

  return (
    <div className="mx-4">
      {PROJECT_FEATURES_LIST.map((feature) => (
        <div
          key={feature.property}
          className="flex items-center justify-between gap-x-8 gap-y-2 border-b border-custom-border-100 bg-custom-background-100 pt-4 pb-2 last:border-b-0"
        >
          <div className="flex items-start gap-3">
            <div className="flex items-center justify-center rounded bg-custom-primary-50/10 p-3">{feature.icon}</div>
            <div className="">
              <h4 className="text-sm font-medium leading-5">{feature.title}</h4>
              <p className="text-sm tracking-tight text-custom-text-300 leading-5">{feature.description}</p>
            </div>
          </div>
          <ToggleSwitch
            value={Boolean(currentProjectDetails?.[feature.property as keyof IProject])}
            onChange={() => {
              captureEvent(`Toggle ${feature.title.toLowerCase()}`, {
                enabled: !currentProjectDetails?.[feature.property as keyof IProject],
                element: "Project settings feature page",
              });
              handleSubmit({
                [feature.property]: !currentProjectDetails?.[feature.property as keyof IProject],
              });
            }}
            disabled={!isAdmin}
            size="sm"
          />
        </div>
      ))}
    </div>
  );
});<|MERGE_RESOLUTION|>--- conflicted
+++ resolved
@@ -5,12 +5,7 @@
 // ui
 import { ContrastIcon, DiceIcon, PhotoFilterIcon, ToggleSwitch, setPromiseToast } from "@plane/ui";
 // hooks
-<<<<<<< HEAD
-import { useEventTracker, useProject } from "hooks/store";
-import { useStore } from "hooks";
-=======
 import { useEventTracker, useProject, useUser } from "@/hooks/store";
->>>>>>> 204e4a8c
 // types
 
 type Props = {
@@ -86,13 +81,13 @@
       {PROJECT_FEATURES_LIST.map((feature) => (
         <div
           key={feature.property}
-          className="flex items-center justify-between gap-x-8 gap-y-2 border-b border-custom-border-100 bg-custom-background-100 pt-4 pb-2 last:border-b-0"
+          className="flex items-center justify-between gap-x-8 gap-y-2 border-b border-custom-border-100 bg-custom-background-100 pb-2 pt-4 last:border-b-0"
         >
           <div className="flex items-start gap-3">
             <div className="flex items-center justify-center rounded bg-custom-primary-50/10 p-3">{feature.icon}</div>
             <div className="">
               <h4 className="text-sm font-medium leading-5">{feature.title}</h4>
-              <p className="text-sm tracking-tight text-custom-text-300 leading-5">{feature.description}</p>
+              <p className="text-sm leading-5 tracking-tight text-custom-text-300">{feature.description}</p>
             </div>
           </div>
           <ToggleSwitch
