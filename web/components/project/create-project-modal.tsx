--- conflicted
+++ resolved
@@ -6,11 +6,16 @@
 // hooks
 import { useEventTracker, useProject, useUser } from "hooks/store";
 // ui
-<<<<<<< HEAD
-import { Button, CustomEmojiIconPicker, CustomSelect, EmojiIconPickerTypes, Input, TextArea } from "@plane/ui";
-=======
-import { Button, CustomSelect, Input, TextArea, TOAST_TYPE, setToast } from "@plane/ui";
->>>>>>> e1db39ff
+import {
+  Button,
+  CustomEmojiIconPicker,
+  CustomSelect,
+  EmojiIconPickerTypes,
+  Input,
+  setToast,
+  TextArea,
+  TOAST_TYPE,
+} from "@plane/ui";
 // components
 import { ImagePickerPopover } from "components/core";
 import { MemberDropdown } from "components/dropdowns";
