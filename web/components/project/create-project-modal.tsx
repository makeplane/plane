import { useState, useEffect, Fragment, FC, ChangeEvent } from "react";
import { useForm, Controller } from "react-hook-form";
import { Dialog, Transition } from "@headlessui/react";
// icons
import { X } from "lucide-react";
// hooks
import { useMobxStore } from "lib/mobx/store-provider";
import useToast from "hooks/use-toast";
import { useWorkspaceMyMembership } from "contexts/workspace-member.context";
// ui
<<<<<<< HEAD
import { Button, CustomSelect, CustomSearchSelect, Input, TextArea } from "@plane/ui";
import { Avatar } from "components/ui";
=======
import { CustomSelect } from "components/ui";
import { Button, Input, TextArea } from "@plane/ui";
>>>>>>> 85a47130
// components
import { ImagePickerPopover } from "components/core";
import EmojiIconPicker from "components/emoji-icon-picker";
// helpers
import { getRandomEmoji, renderEmoji } from "helpers/emoji.helper";
// types
import { IWorkspaceMember } from "types";
// constants
import { NETWORK_CHOICES, PROJECT_UNSPLASH_COVERS } from "constants/project";
import { WorkspaceMemberSelect } from "components/workspace";
import { observer } from "mobx-react-lite";

type Props = {
  isOpen: boolean;
  onClose: () => void;
  setToFavorite?: boolean;
  workspaceSlug: string;
};

interface IIsGuestCondition {
  onClose: () => void;
}

const IsGuestCondition: FC<IIsGuestCondition> = ({ onClose }) => {
  const { setToastAlert } = useToast();

  useEffect(() => {
    onClose();
    setToastAlert({
      title: "Error",
      type: "error",
      message: "You don't have permission to create project.",
    });
  }, [onClose, setToastAlert]);

  return null;
};

export interface ICreateProjectForm {
  name: string;
  identifier: string;
  description: string;
  emoji_and_icon: string;
  network: number;
  project_lead_member: IWorkspaceMember;
  project_lead: string;
  cover_image: string;
  icon_prop: any;
  emoji: string;
}

export const CreateProjectModal: FC<Props> = observer((props) => {
  const { isOpen, onClose, setToFavorite = false, workspaceSlug } = props;
  // store
  const { project: projectStore, workspace: workspaceStore } = useMobxStore();
  const workspaceMembers = workspaceStore.members[workspaceSlug] || [];
  // states
  const [isChangeInIdentifierRequired, setIsChangeInIdentifierRequired] = useState(true);
  // toast
  const { setToastAlert } = useToast();
  // form info
  const cover_image = PROJECT_UNSPLASH_COVERS[Math.floor(Math.random() * PROJECT_UNSPLASH_COVERS.length)];
  const {
    formState: { errors, isSubmitting },
    handleSubmit,
    reset,
    control,
    watch,
    setValue,
  } = useForm<ICreateProjectForm>({
    defaultValues: {
      cover_image,
      description: "",
      emoji_and_icon: getRandomEmoji(),
      identifier: "",
      name: "",
      network: 2,
      project_lead: undefined,
    },
    reValidateMode: "onChange",
  });

  const { memberDetails } = useWorkspaceMyMembership();

  const currentNetwork = NETWORK_CHOICES.find((n) => n.key === watch("network"));

  if (memberDetails && isOpen) if (memberDetails.role <= 10) return <IsGuestCondition onClose={onClose} />;

  const handleClose = () => {
    onClose();
    setIsChangeInIdentifierRequired(true);
    reset();
  };

  const handleAddToFavorites = (projectId: string) => {
    if (!workspaceSlug) return;

    projectStore.addProjectToFavorites(workspaceSlug.toString(), projectId).catch(() => {
      setToastAlert({
        type: "error",
        title: "Error!",
        message: "Couldn't remove the project from favorites. Please try again.",
      });
    });
  };

  const onSubmit = async (formData: ICreateProjectForm) => {
    // eslint-disable-next-line @typescript-eslint/no-unused-vars
    const { emoji_and_icon, project_lead_member, ...payload } = formData;

    if (typeof formData.emoji_and_icon === "object") payload.icon_prop = formData.emoji_and_icon;
    else payload.emoji = formData.emoji_and_icon;

    payload.project_lead = formData.project_lead_member?.member.id;

    return projectStore
      .createProject(workspaceSlug.toString(), payload)
      .then((res) => {
        setToastAlert({
          type: "success",
          title: "Success!",
          message: "Project created successfully.",
        });
        if (setToFavorite) {
          handleAddToFavorites(res.id);
        }
        handleClose();
      })
      .catch((err) => {
        Object.keys(err.data).map((key) =>
          setToastAlert({
            type: "error",
            title: "Error!",
            message: err.data[key],
          })
        );
      });
  };

  const handleNameChange = (onChange: any) => (e: ChangeEvent<HTMLInputElement>) => {
    if (!isChangeInIdentifierRequired) {
      onChange(e);
      return;
    }
    if (e.target.value === "") setValue("identifier", "");
    else
      setValue(
        "identifier",
        e.target.value
          .replace(/[^a-zA-Z0-9]/g, "")
          .toUpperCase()
          .substring(0, 5)
      );
    onChange(e);
  };

  const handleIdentifierChange = (onChange: any) => (e: ChangeEvent<HTMLInputElement>) => {
    const { value } = e.target;
    const alphanumericValue = value.replace(/[^a-zA-Z0-9]/g, "");
    setIsChangeInIdentifierRequired(false);
    onChange(alphanumericValue.toUpperCase());
  };

  return (
    <Transition.Root show={isOpen} as={Fragment}>
      <Dialog as="div" className="relative z-20" onClose={handleClose}>
        <Transition.Child
          as={Fragment}
          enter="ease-out duration-300"
          enterFrom="opacity-0"
          enterTo="opacity-100"
          leave="ease-in duration-200"
          leaveFrom="opacity-100"
          leaveTo="opacity-0"
        >
          <div className="fixed inset-0 bg-custom-backdrop bg-opacity-50 transition-opacity" />
        </Transition.Child>

        <div className="fixed inset-0 z-20 overflow-y-auto">
          <div className="flex min-h-full items-center justify-center p-4 text-center sm:p-0">
            <Transition.Child
              as={Fragment}
              enter="ease-out duration-300"
              enterFrom="opacity-0 translate-y-4 sm:translate-y-0 sm:scale-95"
              enterTo="opacity-100 translate-y-0 sm:scale-100"
              leave="ease-in duration-200"
              leaveFrom="opacity-100 translate-y-0 sm:scale-100"
              leaveTo="opacity-0 translate-y-4 sm:translate-y-0 sm:scale-95"
            >
              <Dialog.Panel className="transform rounded-lg bg-custom-background-100 text-left shadow-xl transition-all p-3 w-full sm:w-3/5 lg:w-1/2 xl:w-2/5">
                <div className="group relative h-44 w-full rounded-lg bg-custom-background-80">
                  {watch("cover_image") !== null && (
                    <img
                      src={watch("cover_image")!}
                      className="absolute top-0 left-0 h-full w-full object-cover rounded-lg"
                      alt="Cover Image"
                    />
                  )}

                  <div className="absolute right-2 top-2 p-2">
                    <button type="button" onClick={handleClose}>
                      <X className="h-5 w-5 text-white" />
                    </button>
                  </div>
                  <div className="absolute bottom-2 right-2">
                    <ImagePickerPopover
                      label="Change Cover"
                      onChange={(image) => {
                        setValue("cover_image", image);
                      }}
                      control={control}
                      value={watch("cover_image")}
                    />
                  </div>
                  <div className="absolute -bottom-[22px] left-3">
                    <Controller
                      name="emoji_and_icon"
                      control={control}
                      render={({ field: { value, onChange } }) => (
                        <EmojiIconPicker
                          label={
                            <div className="h-[44px] w-[44px] grid place-items-center rounded-md bg-custom-background-80 outline-none text-lg">
                              {value ? renderEmoji(value) : "Icon"}
                            </div>
                          }
                          onChange={onChange}
                          value={value}
                        />
                      )}
                    />
                  </div>
                </div>
                <form onSubmit={handleSubmit(onSubmit)} className="divide-y-[0.5px] divide-custom-border-100 px-3">
                  <div className="mt-9 space-y-6 pb-5">
                    <div className="grid grid-cols-1 md:grid-cols-4 gap-y-3 gap-x-2">
                      <div className="md:col-span-3">
                        <Controller
                          control={control}
                          name="name"
                          rules={{
                            required: "Title is required",
                            maxLength: {
                              value: 255,
                              message: "Title should be less than 255 characters",
                            },
                          }}
                          render={({ field: { value, onChange } }) => (
                            <Input
                              id="name"
                              name="name"
                              type="text"
                              value={value}
                              onChange={handleNameChange(onChange)}
                              hasError={Boolean(errors.name)}
                              placeholder="Project Title"
                              className="w-full"
                            />
                          )}
                        />
                        <span className="text-xs text-red-500">{errors?.name?.message}</span>
                      </div>
                      <div>
                        <Controller
                          control={control}
                          name="identifier"
                          rules={{
                            required: "Identifier is required",
                            validate: (value) =>
                              /^[A-Z0-9]+$/.test(value.toUpperCase()) || "Identifier must be in uppercase.",
                            minLength: {
                              value: 1,
                              message: "Identifier must at least be of 1 character",
                            },
                            maxLength: {
                              value: 12,
                              message: "Identifier must at most be of 12 characters",
                            },
                          }}
                          render={({ field: { value, onChange } }) => (
                            <Input
                              id="identifier"
                              name="identifier"
                              type="text"
                              value={value}
                              onChange={handleIdentifierChange(onChange)}
                              hasError={Boolean(errors.identifier)}
                              placeholder="Identifier"
                              className="text-xs w-full"
                            />
                          )}
                        />
                        <span className="text-xs text-red-500">{errors?.identifier?.message}</span>
                      </div>
                      <div className="md:col-span-4">
                        <Controller
                          name="description"
                          control={control}
                          render={({ field: { value, onChange } }) => (
                            <TextArea
                              id="description"
                              name="description"
                              value={value}
                              placeholder="Description..."
                              onChange={onChange}
                              className="text-sm !h-24"
                              hasError={Boolean(errors?.description)}
                            />
                          )}
                        />
                      </div>
                    </div>

                    <div className="flex items-center gap-2 flex-wrap">
                      <div className="flex-shrink-0">
                        <Controller
                          name="network"
                          control={control}
                          render={({ field: { onChange, value } }) => (
                            <CustomSelect
                              value={value}
                              onChange={onChange}
                              buttonClassName="border-[0.5px] shadow-md !py-1.5"
                              label={
                                <div className="flex items-center gap-2">
                                  {currentNetwork ? (
                                    <>
                                      <currentNetwork.icon className="h-[18px] w-[18px]" />
                                      {currentNetwork.label}
                                    </>
                                  ) : (
                                    <span className="text-custom-text-400">Select Network</span>
                                  )}
                                </div>
                              }
                              noChevron
                            >
                              {NETWORK_CHOICES.map((network) => (
                                <CustomSelect.Option
                                  key={network.key}
                                  value={network.key}
                                  className="flex items-center gap-1"
                                >
                                  <network.icon className="h-4 w-4" />
                                  {network.label}
                                </CustomSelect.Option>
                              ))}
                            </CustomSelect>
                          )}
                        />
                      </div>
                      <div className="flex-shrink-0">
                        <Controller
                          name="project_lead_member"
                          control={control}
                          render={({ field: { value, onChange } }) => (
                            <WorkspaceMemberSelect
                              value={value}
                              onChange={onChange}
                              options={workspaceMembers}
                              placeholder="Select Lead"
                            />
                          )}
                        />
                      </div>
                    </div>
                  </div>

                  <div className="flex justify-end gap-2 pt-5">
                    <Button variant="neutral-primary" onClick={handleClose}>
                      Cancel
                    </Button>
                    <Button variant="primary" type="submit" size="sm" loading={isSubmitting}>
                      {isSubmitting ? "Creating..." : "Create Project"}
                    </Button>
                  </div>
                </form>
              </Dialog.Panel>
            </Transition.Child>
          </div>
        </div>
      </Dialog>
    </Transition.Root>
  );
});<|MERGE_RESOLUTION|>--- conflicted
+++ resolved
@@ -8,13 +8,8 @@
 import useToast from "hooks/use-toast";
 import { useWorkspaceMyMembership } from "contexts/workspace-member.context";
 // ui
-<<<<<<< HEAD
 import { Button, CustomSelect, CustomSearchSelect, Input, TextArea } from "@plane/ui";
 import { Avatar } from "components/ui";
-=======
-import { CustomSelect } from "components/ui";
-import { Button, Input, TextArea } from "@plane/ui";
->>>>>>> 85a47130
 // components
 import { ImagePickerPopover } from "components/core";
 import EmojiIconPicker from "components/emoji-icon-picker";
