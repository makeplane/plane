--- conflicted
+++ resolved
@@ -2,24 +2,14 @@
 import { usePopper } from "react-popper";
 import { Placement } from "@popperjs/core";
 import { Combobox } from "@headlessui/react";
-<<<<<<< HEAD
-import { ChevronDownIcon } from "@heroicons/react/20/solid";
-import { CheckIcon, MagnifyingGlassIcon } from "@heroicons/react/24/outline";
-import { PlusIcon } from "lucide-react";
+import { Check, ChevronDown, PlusIcon, Search } from "lucide-react";
 
 // components
 import { CreateLabelModal } from "components/labels";
 // ui
-=======
-// component
-import { CreateLabelModal } from "components/labels";
-// icons
-import { Check, ChevronDown, PlusIcon, Search } from "lucide-react";
-// types
->>>>>>> ceb878e7
 import { Tooltip } from "components/ui";
 // types
-import { IUser, IIssueLabels } from "types";
+import { IIssueLabels } from "types";
 
 type Props = {
   value: string[];
@@ -108,7 +98,6 @@
         disabled={disabled}
         multiple
       >
-<<<<<<< HEAD
         <Combobox.Button as={React.Fragment}>
           <button
             ref={setReferenceElement}
@@ -165,7 +154,7 @@
                 ""
               )}
             </div>
-            {!hideDropdownArrow && !disabled && <ChevronDownIcon className="h-3 w-3" aria-hidden="true" />}
+            {!hideDropdownArrow && !disabled && <ChevronDown className="h-3 w-3" aria-hidden="true" />}
           </button>
         </Combobox.Button>
 
@@ -177,7 +166,7 @@
             {...attributes.popper}
           >
             <div className="flex w-full items-center justify-start rounded border border-custom-border-200 bg-custom-background-90 px-2">
-              <MagnifyingGlassIcon className="h-3.5 w-3.5 text-custom-text-300" />
+              <Search className="h-3.5 w-3.5 text-custom-text-300" />
               <Combobox.Input
                 className="w-full bg-transparent py-1 px-2 text-xs text-custom-text-200 placeholder:text-custom-text-400 focus:outline-none"
                 value={query}
@@ -202,7 +191,7 @@
                       {({ selected }) => (
                         <>
                           {option.content}
-                          {selected && <CheckIcon className={`h-3.5 w-3.5`} />}
+                          {selected && <Check className={`h-3.5 w-3.5`} />}
                         </>
                       )}
                     </Combobox.Option>
@@ -219,83 +208,6 @@
             {footerOption}
           </div>
         </Combobox.Options>
-=======
-        {({ open }: { open: boolean }) => {
-          if (open) setFetchStates(true);
-
-          return (
-            <>
-              <Combobox.Button as={React.Fragment}>
-                <button
-                  ref={setReferenceElement}
-                  type="button"
-                  className={`flex items-center justify-between gap-1 w-full text-xs ${
-                    disabled
-                      ? "cursor-not-allowed text-custom-text-200"
-                      : value.length <= maxRender
-                      ? "cursor-pointer"
-                      : "cursor-pointer hover:bg-custom-background-80"
-                  }  ${buttonClassName}`}
-                >
-                  {label}
-                  {!hideDropdownArrow && !disabled && <ChevronDown className="h-3 w-3" aria-hidden="true" />}
-                </button>
-              </Combobox.Button>
-
-              <Combobox.Options>
-                <div
-                  className={`z-10 border border-custom-border-300 px-2 py-2.5 rounded bg-custom-background-100 text-xs shadow-custom-shadow-rg focus:outline-none w-48 whitespace-nowrap my-1 ${optionsClassName}`}
-                  ref={setPopperElement}
-                  style={styles.popper}
-                  {...attributes.popper}
-                >
-                  <div className="flex w-full items-center justify-start rounded border border-custom-border-200 bg-custom-background-90 px-2">
-                    <Search className="h-3.5 w-3.5 text-custom-text-300" />
-                    <Combobox.Input
-                      className="w-full bg-transparent py-1 px-2 text-xs text-custom-text-200 placeholder:text-custom-text-400 focus:outline-none"
-                      value={query}
-                      onChange={(e) => setQuery(e.target.value)}
-                      placeholder="Search"
-                      displayValue={(assigned: any) => assigned?.name}
-                    />
-                  </div>
-                  <div className={`mt-2 space-y-1 max-h-48 overflow-y-scroll`}>
-                    {filteredOptions ? (
-                      filteredOptions.length > 0 ? (
-                        filteredOptions.map((option) => (
-                          <Combobox.Option
-                            key={option.value}
-                            value={option.value}
-                            className={({ active, selected }) =>
-                              `flex items-center justify-between gap-2 cursor-pointer select-none truncate rounded px-1 py-1.5 ${
-                                active && !selected ? "bg-custom-background-80" : ""
-                              } ${selected ? "text-custom-text-100" : "text-custom-text-200"}`
-                            }
-                          >
-                            {({ selected }) => (
-                              <>
-                                {option.content}
-                                {selected && <Check className="h-3.5 w-3.5" />}
-                              </>
-                            )}
-                          </Combobox.Option>
-                        ))
-                      ) : (
-                        <span className="flex items-center gap-2 p-1">
-                          <p className="text-left text-custom-text-200 ">No matching results</p>
-                        </span>
-                      )
-                    ) : (
-                      <p className="text-center text-custom-text-200">Loading...</p>
-                    )}
-                  </div>
-                  {footerOption}
-                </div>
-              </Combobox.Options>
-            </>
-          );
-        }}
->>>>>>> ceb878e7
       </Combobox>
     </>
   );
