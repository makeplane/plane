--- conflicted
+++ resolved
@@ -98,7 +98,6 @@
   const comboboxProps: any = { value, onChange, disabled };
   if (multiple) comboboxProps.multiple = true;
 
-<<<<<<< HEAD
   return (
     <Combobox as="div" className={`flex-shrink-0 text-left ${className}`} {...comboboxProps}>
       <Combobox.Button as={React.Fragment}>
@@ -110,7 +109,7 @@
           } ${buttonClassName}`}
         >
           {label}
-          {!hideDropdownArrow && !disabled && <ChevronDownIcon className="h-3 w-3" aria-hidden="true" />}
+          {!hideDropdownArrow && !disabled && <ChevronDown className="h-3 w-3" aria-hidden="true" />}
         </button>
       </Combobox.Button>
       <Combobox.Options>
@@ -121,7 +120,7 @@
           {...attributes.popper}
         >
           <div className="flex w-full items-center justify-start rounded border border-custom-border-200 bg-custom-background-90 px-2">
-            <MagnifyingGlassIcon className="h-3.5 w-3.5 text-custom-text-300" />
+            <Search className="h-3.5 w-3.5 text-custom-text-300" />
             <Combobox.Input
               className="w-full bg-transparent py-1 px-2 text-xs text-custom-text-200 placeholder:text-custom-text-400 focus:outline-none"
               value={query}
@@ -146,7 +145,7 @@
                     {({ selected }) => (
                       <>
                         {option.content}
-                        {selected && <CheckIcon className={`h-3.5 w-3.5`} />}
+                        {selected && <Check className={`h-3.5 w-3.5`} />}
                       </>
                     )}
                   </Combobox.Option>
@@ -162,74 +161,6 @@
           </div>
         </div>
       </Combobox.Options>
-=======
-        return (
-          <>
-            <Combobox.Button as={React.Fragment}>
-              <button
-                ref={setReferenceElement}
-                type="button"
-                className={`flex items-center justify-between gap-1 w-full text-xs ${
-                  disabled ? "cursor-not-allowed text-custom-text-200" : "cursor-pointer hover:bg-custom-background-80"
-                } ${buttonClassName}`}
-              >
-                {label}
-                {!hideDropdownArrow && !disabled && <ChevronDown className="h-3 w-3" aria-hidden="true" />}
-              </button>
-            </Combobox.Button>
-            <Combobox.Options>
-              <div
-                className={`z-10 border border-custom-border-300 px-2 py-2.5 rounded bg-custom-background-100 text-xs shadow-custom-shadow-rg focus:outline-none w-48 whitespace-nowrap my-1 ${optionsClassName}`}
-                ref={setPopperElement}
-                style={styles.popper}
-                {...attributes.popper}
-              >
-                <div className="flex w-full items-center justify-start rounded border border-custom-border-200 bg-custom-background-90 px-2">
-                  <Search className="h-3.5 w-3.5 text-custom-text-300" />
-                  <Combobox.Input
-                    className="w-full bg-transparent py-1 px-2 text-xs text-custom-text-200 placeholder:text-custom-text-400 focus:outline-none"
-                    value={query}
-                    onChange={(e) => setQuery(e.target.value)}
-                    placeholder="Search"
-                    displayValue={(assigned: any) => assigned?.name}
-                  />
-                </div>
-                <div className={`mt-2 space-y-1 max-h-48 overflow-y-scroll`}>
-                  {filteredOptions ? (
-                    filteredOptions.length > 0 ? (
-                      filteredOptions.map((option) => (
-                        <Combobox.Option
-                          key={option.value}
-                          value={option.value}
-                          className={({ active, selected }) =>
-                            `flex items-center justify-between gap-2 cursor-pointer select-none truncate rounded px-1 py-1.5 ${
-                              active && !selected ? "bg-custom-background-80" : ""
-                            } ${selected ? "text-custom-text-100" : "text-custom-text-200"}`
-                          }
-                        >
-                          {({ selected }) => (
-                            <>
-                              {option.content}
-                              {selected && <Check className="h-3.5 w-3.5" />}
-                            </>
-                          )}
-                        </Combobox.Option>
-                      ))
-                    ) : (
-                      <span className="flex items-center gap-2 p-1">
-                        <p className="text-left text-custom-text-200 ">No matching results</p>
-                      </span>
-                    )
-                  ) : (
-                    <p className="text-center text-custom-text-200">Loading...</p>
-                  )}
-                </div>
-              </div>
-            </Combobox.Options>
-          </>
-        );
-      }}
->>>>>>> ceb878e7
     </Combobox>
   );
 };