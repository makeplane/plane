import React, { useState } from "react";
import { observer } from "mobx-react-lite";
import Link from "next/link";
<<<<<<< HEAD
// hooks
import { useProject } from "hooks/store";
// components
import { DeleteProjectModal, JoinProjectModal, ProjectLogo } from "components/project";
=======
import { useRouter } from "next/router";
import { LinkIcon, Lock, Pencil, Star } from "lucide-react";
>>>>>>> cace132a
// ui
import { Avatar, AvatarGroup, Button, Tooltip, TOAST_TYPE, setToast, setPromiseToast } from "@plane/ui";
// components
import { DeleteProjectModal, JoinProjectModal, EUserProjectRoles } from "components/project";
// helpers
<<<<<<< HEAD
import { copyTextToClipboard } from "helpers/string.helper";
=======
import { renderEmoji } from "helpers/emoji.helper";
import { copyTextToClipboard } from "helpers/string.helper";
// hooks
import { useProject } from "hooks/store";
>>>>>>> cace132a
// types
import type { IProject } from "@plane/types";
// constants

export type ProjectCardProps = {
  project: IProject;
};

export const ProjectCard: React.FC<ProjectCardProps> = observer((props) => {
  const { project } = props;
  // router
  const router = useRouter();
  const { workspaceSlug } = router.query;
  // states
  const [deleteProjectModalOpen, setDeleteProjectModal] = useState(false);
  const [joinProjectModalOpen, setJoinProjectModal] = useState(false);
  // store hooks
  const { addProjectToFavorites, removeProjectFromFavorites } = useProject();

  project.member_role;
  const isOwner = project.member_role === EUserProjectRoles.ADMIN;
  const isMember = project.member_role === EUserProjectRoles.MEMBER;

  const handleAddToFavorites = () => {
    if (!workspaceSlug) return;

    const addToFavoritePromise = addProjectToFavorites(workspaceSlug.toString(), project.id);
    setPromiseToast(addToFavoritePromise, {
      loading: "Adding project to favorites...",
      success: {
        title: "Success!",
        message: () => "Project added to favorites.",
      },
      error: {
        title: "Error!",
        message: () => "Couldn't add the project to favorites. Please try again.",
      },
    });
  };

  const handleRemoveFromFavorites = () => {
    if (!workspaceSlug || !project) return;

    const removeFromFavoritePromise = removeProjectFromFavorites(workspaceSlug.toString(), project.id);
    setPromiseToast(removeFromFavoritePromise, {
      loading: "Removing project from favorites...",
      success: {
        title: "Success!",
        message: () => "Project removed from favorites.",
      },
      error: {
        title: "Error!",
        message: () => "Couldn't remove the project from favorites. Please try again.",
      },
    });
  };

  const handleCopyText = () => {
    const originURL = typeof window !== "undefined" && window.location.origin ? window.location.origin : "";

    copyTextToClipboard(`${originURL}/${workspaceSlug}/projects/${project.id}/issues`).then(() => {
      setToast({
        type: TOAST_TYPE.SUCCESS,
        title: "Link Copied!",
        message: "Project link copied to clipboard.",
      });
    });
  };

  const projectMembersIds = project.members?.map((member) => member.member_id);

  return (
    <>
      {/* Delete Project Modal  */}
      <DeleteProjectModal
        project={project}
        isOpen={deleteProjectModalOpen}
        onClose={() => setDeleteProjectModal(false)}
      />
      {/* Join Project Modal */}
      {workspaceSlug && (
        <JoinProjectModal
          workspaceSlug={workspaceSlug?.toString()}
          project={project}
          isOpen={joinProjectModalOpen}
          handleClose={() => setJoinProjectModal(false)}
        />
      )}

      {/* Card Information */}
      <div
        onClick={() => {
          if (project.is_member) router.push(`/${workspaceSlug?.toString()}/projects/${project.id}/issues`);
          else setJoinProjectModal(true);
        }}
        className="flex cursor-pointer flex-col rounded border border-custom-border-200 bg-custom-background-100"
      >
        <div className="relative h-[118px] w-full rounded-t ">
          <div className="absolute inset-0 z-[1] bg-gradient-to-t from-black/60 to-transparent" />

          <img
            src={
              project.cover_image ??
              "https://images.unsplash.com/photo-1672243775941-10d763d9adef?ixlib=rb-4.0.3&ixid=MnwxMjA3fDB8MHxwaG90by1wYWdlfHx8fGVufDB8fHx8&auto=format&fit=crop&w=1170&q=80"
            }
            alt={project.name}
            className="absolute left-0 top-0 h-full w-full rounded-t object-cover"
          />

          <div className="absolute bottom-4 z-10 flex h-10 w-full items-center justify-between gap-3 px-4">
            <div className="flex flex-grow items-center gap-2.5 truncate">
              <div className="flex item-center justify-center h-9 w-9 flex-shrink-0 rounded bg-white/90">
                <span className="grid place-items-center">
                  <ProjectLogo logo={project.logo_props} />
                </span>
              </div>

              <div className="flex w-full flex-col justify-between gap-0.5 truncate">
                <h3 className="truncate font-semibold text-white">{project.name}</h3>
                <span className="flex items-center gap-1.5">
                  <p className="text-xs font-medium text-white">{project.identifier} </p>
                  {project.network === 0 && <Lock className="h-2.5 w-2.5 text-white " />}
                </span>
              </div>
            </div>

            <div className="flex h-full flex-shrink-0 items-center gap-2">
              <button
                className="flex h-6 w-6 items-center justify-center rounded bg-white/10"
                onClick={(e) => {
                  e.stopPropagation();
                  e.preventDefault();
                  handleCopyText();
                }}
              >
                <LinkIcon className="h-3 w-3 text-white" />
              </button>
              <button
                className="flex h-6 w-6 items-center justify-center rounded bg-white/10"
                onClick={(e) => {
                  if (project.is_favorite) {
                    e.preventDefault();
                    e.stopPropagation();
                    handleRemoveFromFavorites();
                  } else {
                    e.preventDefault();
                    e.stopPropagation();
                    handleAddToFavorites();
                  }
                }}
              >
                <Star
                  className={`h-3 w-3 ${project.is_favorite ? "fill-amber-400 text-transparent" : "text-white"} `}
                />
              </button>
            </div>
          </div>
        </div>

        <div className="flex h-[104px] w-full flex-col justify-between rounded-b p-4">
          <p className="line-clamp-2 break-words text-sm text-custom-text-300">{project.description}</p>
          <div className="item-center flex justify-between">
            <Tooltip
              tooltipHeading="Members"
              tooltipContent={
                project.members && project.members.length > 0 ? `${project.members.length} Members` : "No Member"
              }
              position="top"
            >
              {projectMembersIds && projectMembersIds.length > 0 ? (
                <div className="flex cursor-pointer items-center gap-2 text-custom-text-200">
                  <AvatarGroup showTooltip={false}>
                    {projectMembersIds.map((memberId) => {
                      const member = project.members?.find((m) => m.member_id === memberId);

                      if (!member) return null;

                      return <Avatar key={member.id} name={member.member__display_name} src={member.member__avatar} />;
                    })}
                  </AvatarGroup>
                </div>
              ) : (
                <span className="text-sm italic text-custom-text-400">No Member Yet</span>
              )}
            </Tooltip>
            {(isOwner || isMember) && (
              <Link
                className="flex items-center justify-center rounded p-1 text-custom-text-400 hover:bg-custom-background-80 hover:text-custom-text-200"
                onClick={(e) => {
                  e.stopPropagation();
                }}
                href={`/${workspaceSlug}/projects/${project.id}/settings`}
              >
                <Pencil className="h-3.5 w-3.5" />
              </Link>
            )}

            {!project.is_member ? (
              <div className="flex items-center">
                <Button
                  variant="link-primary"
                  className="!p-0 font-semibold"
                  onClick={(e) => {
                    e.preventDefault();
                    e.stopPropagation();
                    setJoinProjectModal(true);
                  }}
                >
                  Join
                </Button>
              </div>
            ) : null}
          </div>
        </div>
      </div>
    </>
  );
});<|MERGE_RESOLUTION|>--- conflicted
+++ resolved
@@ -1,30 +1,19 @@
 import React, { useState } from "react";
 import { observer } from "mobx-react-lite";
 import Link from "next/link";
-<<<<<<< HEAD
-// hooks
-import { useProject } from "hooks/store";
-// components
-import { DeleteProjectModal, JoinProjectModal, ProjectLogo } from "components/project";
-=======
 import { useRouter } from "next/router";
 import { LinkIcon, Lock, Pencil, Star } from "lucide-react";
->>>>>>> cace132a
 // ui
 import { Avatar, AvatarGroup, Button, Tooltip, TOAST_TYPE, setToast, setPromiseToast } from "@plane/ui";
 // components
-import { DeleteProjectModal, JoinProjectModal, EUserProjectRoles } from "components/project";
+import { DeleteProjectModal, JoinProjectModal, ProjectLogo } from "components/project";
 // helpers
-<<<<<<< HEAD
-import { copyTextToClipboard } from "helpers/string.helper";
-=======
-import { renderEmoji } from "helpers/emoji.helper";
 import { copyTextToClipboard } from "helpers/string.helper";
 // hooks
 import { useProject } from "hooks/store";
->>>>>>> cace132a
 // types
 import type { IProject } from "@plane/types";
+import { EUserProjectRoles } from "constants/project";
 // constants
 
 export type ProjectCardProps = {
