import React, { useEffect } from "react";
import { useRouter } from "next/router";
import { observer } from "mobx-react-lite";
import { useForm, Controller, useFieldArray } from "react-hook-form";
import { Dialog, Transition } from "@headlessui/react";
import { ChevronDown, Plus, X } from "lucide-react";
// mobx store
import { useMobxStore } from "lib/mobx/store-provider";
// ui
import { Avatar, Button, CustomSelect, CustomSearchSelect } from "@plane/ui";
// services
import { ProjectMemberService } from "services/project";
// hooks
import useToast from "hooks/use-toast";
// helpers
import { trackEvent } from "helpers/event-tracker.helper";
// types
import { IProjectMember, TUserProjectRole } from "types";
// constants
import { ROLE } from "constants/workspace";

type Props = {
  isOpen: boolean;
  members: IProjectMember[];
  onClose: () => void;
  onSuccess: () => void;
};

type member = {
  role: TUserProjectRole;
  member_id: string;
};

type FormValues = {
  members: member[];
};

const defaultValues: FormValues = {
  members: [
    {
      role: 5,
      member_id: "",
    },
  ],
};

// services
const projectMemberService = new ProjectMemberService();

export const SendProjectInvitationModal: React.FC<Props> = observer((props) => {
  const { isOpen, members, onClose, onSuccess } = props;

  const router = useRouter();
  const { workspaceSlug, projectId } = router.query;

  const { setToastAlert } = useToast();

  const {
    user: { currentProjectRole },
    workspaceMember: { workspaceMembers },
  } = useMobxStore();

  const {
    formState: { errors, isSubmitting },
    reset,
    handleSubmit,
    control,
  } = useForm<FormValues>();

  const { fields, append, remove } = useFieldArray({
    control,
    name: "members",
  });

  const uninvitedPeople = workspaceMembers?.filter((person) => {
    const isInvited = members?.find((member) => member.member.id === person.member.id);

    return !isInvited;
  });

  const onSubmit = async (formData: FormValues) => {
    if (!workspaceSlug || !projectId || isSubmitting) return;

    const payload = { ...formData };

    await projectMemberService
      .bulkAddMembersToProject(workspaceSlug.toString(), projectId.toString(), payload)
      .then(() => {
<<<<<<< HEAD
        setIsOpen(false);
=======
        onSuccess();
        onClose();
>>>>>>> a17b08dd
        trackEvent("PROJECT_MEMBER_INVITE");
        setToastAlert({
          title: "Success",
          type: "success",
          message: "Member added successfully",
        });
      })
      .catch((error) => {
        console.log(error);
      })
      .finally(() => {
        reset(defaultValues);
      });
  };

  const handleClose = () => {
    onClose();

    const timeout = setTimeout(() => {
      reset(defaultValues);
      clearTimeout(timeout);
    }, 500);
  };

  const appendField = () => {
    append({
      role: 5,
      member_id: "",
    });
  };

  useEffect(() => {
    if (fields.length === 0) {
      append([
        {
          role: 5,
          member_id: "",
        },
      ]);
    }
  }, [fields, append]);

  const options = uninvitedPeople?.map((person) => ({
    value: person.member.id,
    query: person.member.display_name,
    content: (
      <div className="flex items-center gap-2">
        <Avatar name={person.member?.display_name} src={person.member?.avatar} />
        {person.member.display_name} ({person.member.first_name + " " + person.member.last_name})
      </div>
    ),
  }));

  return (
    <Transition.Root show={isOpen} as={React.Fragment}>
      <Dialog as="div" className="relative z-20" onClose={handleClose}>
        <Transition.Child
          as={React.Fragment}
          enter="ease-out duration-300"
          enterFrom="opacity-0"
          enterTo="opacity-100"
          leave="ease-in duration-200"
          leaveFrom="opacity-100"
          leaveTo="opacity-0"
        >
          <div className="fixed inset-0 bg-custom-backdrop transition-opacity" />
        </Transition.Child>

        <div className="fixed inset-0 z-20 overflow-y-auto">
          <div className="flex items-center justify-center min-h-full p-4 text-center">
            <Transition.Child
              as={React.Fragment}
              enter="ease-out duration-300"
              enterFrom="opacity-0 translate-y-4 sm:translate-y-0 sm:scale-95"
              enterTo="opacity-100 translate-y-0 sm:scale-100"
              leave="ease-in duration-200"
              leaveFrom="opacity-100 translate-y-0 sm:scale-100"
              leaveTo="opacity-0 translate-y-4 sm:translate-y-0 sm:scale-95"
            >
              <Dialog.Panel className="relative transform rounded-lg bg-custom-background-100 p-5 text-left shadow-custom-shadow-md transition-all sm:w-full sm:max-w-2xl">
                <form onSubmit={handleSubmit(onSubmit)}>
                  <div className="space-y-5">
                    <Dialog.Title as="h3" className="text-lg font-medium leading-6 text-custom-text-100">
                      Invite Members
                    </Dialog.Title>
                    <div className="mt-2">
                      <p className="text-sm text-custom-text-200">Invite members to work on your project.</p>
                    </div>

                    <div className="space-y-4 mb-3">
                      {fields.map((field, index) => (
                        <div key={field.id} className="group grid grid-cols-12 gap-x-4 mb-1 text-sm items-start">
                          <div className="flex flex-col gap-1 col-span-7">
                            <Controller
                              control={control}
                              name={`members.${index}.member_id`}
                              rules={{ required: "Please select a member" }}
                              render={({ field: { value, onChange } }) => {
                                const selectedMember = workspaceMembers?.find((p) => p.member.id === value)?.member;

                                return (
                                  <CustomSearchSelect
                                    value={value}
                                    customButton={
                                      <button className="flex w-full items-center justify-between gap-1 rounded-md border border-custom-border-200 shadow-sm duration-300 text-custom-text-200 hover:text-custom-text-100 hover:bg-custom-background-80 focus:outline-none px-3 py-2 text-sm text-left">
                                        {value && value !== "" ? (
                                          <div className="flex items-center gap-2">
                                            <Avatar name={selectedMember?.display_name} src={selectedMember?.avatar} />
                                            {selectedMember?.display_name}
                                          </div>
                                        ) : (
                                          <div className="flex items-center gap-2 py-0.5">Select co-worker</div>
                                        )}
                                        <ChevronDown className="h-3 w-3" aria-hidden="true" />
                                      </button>
                                    }
                                    onChange={(val: string) => {
                                      onChange(val);
                                    }}
                                    options={options}
                                    width="w-full min-w-[12rem]"
                                  />
                                );
                              }}
                            />
                            {errors.members && errors.members[index]?.member_id && (
                              <span className="text-sm px-1 text-red-500">
                                {errors.members[index]?.member_id?.message}
                              </span>
                            )}
                          </div>

                          <div className="flex items-center justify-between gap-2 col-span-5">
                            <div className="flex flex-col gap-1 w-full">
                              <Controller
                                name={`members.${index}.role`}
                                control={control}
                                rules={{ required: "Select Role" }}
                                render={({ field }) => (
                                  <CustomSelect
                                    {...field}
                                    customButton={
                                      <div className="flex w-full items-center justify-between gap-1 rounded-md border border-custom-border-200 shadow-sm duration-300 text-custom-text-200 hover:text-custom-text-100 hover:bg-custom-background-80 focus:outline-none px-3 py-2.5 text-sm text-left">
                                        <span className="capitalize">
                                          {field.value ? ROLE[field.value] : "Select role"}
                                        </span>
                                        <ChevronDown className="h-3 w-3" aria-hidden="true" />
                                      </div>
                                    }
                                    input
                                    width="w-full"
                                  >
                                    {Object.entries(ROLE).map(([key, label]) => {
                                      if (parseInt(key) > (currentProjectRole ?? 5)) return null;

                                      return (
                                        <CustomSelect.Option key={key} value={key}>
                                          {label}
                                        </CustomSelect.Option>
                                      );
                                    })}
                                  </CustomSelect>
                                )}
                              />
                              {errors.members && errors.members[index]?.role && (
                                <span className="text-sm px-1 text-red-500">
                                  {errors.members[index]?.role?.message}
                                </span>
                              )}
                            </div>
                            <div className="flex flex-item w-6">
                              {fields.length > 1 && (
                                <button
                                  type="button"
                                  className="self-center place-items-center rounded"
                                  onClick={() => remove(index)}
                                >
                                  <X className="h-4 w-4 text-custom-text-200" />
                                </button>
                              )}
                            </div>
                          </div>
                        </div>
                      ))}
                    </div>
                  </div>

                  <div className="mt-5 flex items-center justify-between gap-2">
                    <button
                      type="button"
                      className="flex items-center gap-2 outline-custom-primary bg-transparent text-custom-primary text-sm font-medium py-2 pr-3"
                      onClick={appendField}
                    >
                      <Plus className="h-4 w-4" />
                      Add more
                    </button>
                    <div className="flex items-center gap-2">
                      <Button variant="neutral-primary" size="sm" onClick={handleClose}>
                        Cancel
                      </Button>
                      <Button variant="primary" size="sm" type="submit" loading={isSubmitting}>
                        {isSubmitting
                          ? `${fields && fields.length > 1 ? "Adding Members..." : "Adding Member..."}`
                          : `${fields && fields.length > 1 ? "Add Members" : "Add Member"}`}
                      </Button>
                    </div>
                  </div>
                </form>
              </Dialog.Panel>
            </Transition.Child>
          </div>
        </div>
      </Dialog>
    </Transition.Root>
  );
});<|MERGE_RESOLUTION|>--- conflicted
+++ resolved
@@ -86,12 +86,8 @@
     await projectMemberService
       .bulkAddMembersToProject(workspaceSlug.toString(), projectId.toString(), payload)
       .then(() => {
-<<<<<<< HEAD
-        setIsOpen(false);
-=======
         onSuccess();
         onClose();
->>>>>>> a17b08dd
         trackEvent("PROJECT_MEMBER_INVITE");
         setToastAlert({
           title: "Success",
