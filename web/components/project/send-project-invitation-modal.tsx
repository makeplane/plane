--- conflicted
+++ resolved
@@ -5,16 +5,6 @@
 import { Dialog, Transition } from "@headlessui/react";
 import { ChevronDown, Plus, X } from "lucide-react";
 // hooks
-<<<<<<< HEAD
-import { useEventTracker, useMember, useUser } from "hooks/store";
-import useToast from "hooks/use-toast";
-// ui
-import { Avatar, Button, CustomSelect, CustomSearchSelect } from "@plane/ui";
-// constants
-import { EUserProjectRoles } from "constants/project";
-import { PROJECT_MEMBER_ADDED } from "constants/event-tracker";
-import { ROLE } from "constants/workspace";
-=======
 // ui
 import { Avatar, Button, CustomSelect, CustomSearchSelect, TOAST_TYPE, setToast } from "@plane/ui";
 // helpers
@@ -23,7 +13,6 @@
 import { PROJECT_MEMBER_ADDED } from "constants/event-tracker";
 import { ROLE } from "constants/workspace";
 // constants
->>>>>>> 7b88a2a8
 
 type Props = {
   isOpen: boolean;
