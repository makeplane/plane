--- conflicted
+++ resolved
@@ -143,7 +143,6 @@
     ?.map((userId) => {
       const memberDetails = getWorkspaceMemberDetails(userId);
 
-<<<<<<< HEAD
       if (!memberDetails?.member) return;
       return {
         value: `${memberDetails?.member.id}`,
@@ -151,10 +150,14 @@
           memberDetails?.member.last_name
         } ${memberDetails?.member.display_name.toLowerCase()}`,
         content: (
-          <div className="flex items-center gap-2">
-            <Avatar name={memberDetails?.member.display_name} src={memberDetails?.member.avatar} />
-            {memberDetails?.member.display_name} (
-            {memberDetails?.member.first_name + " " + memberDetails?.member.last_name})
+          <div className="flex w-full items-center gap-2">
+            <div className="flex-shrink-0 pt-0.5">
+              <Avatar name={memberDetails?.member.display_name} src={memberDetails?.member.avatar} />
+            </div>
+            <div className="truncate">
+              {memberDetails?.member.display_name} (
+              {memberDetails?.member.first_name + " " + memberDetails?.member.last_name})
+            </div>
           </div>
         ),
       };
@@ -166,26 +169,6 @@
         content: React.JSX.Element;
       }[]
     | undefined;
-=======
-    return {
-      value: `${memberDetails?.member.id}`,
-      query: `${memberDetails?.member.first_name} ${
-        memberDetails?.member.last_name
-      } ${memberDetails?.member.display_name.toLowerCase()}`,
-      content: (
-        <div className="flex w-full items-center gap-2">
-          <div className="flex-shrink-0 pt-0.5">
-            <Avatar name={memberDetails?.member.display_name} src={memberDetails?.member.avatar} />
-          </div>
-          <div className="truncate">
-            {memberDetails?.member.display_name} (
-            {memberDetails?.member.first_name + " " + memberDetails?.member.last_name})
-          </div>
-        </div>
-      ),
-    };
-  });
->>>>>>> 34d6b135
 
   return (
     <Transition.Root show={isOpen} as={React.Fragment}>
