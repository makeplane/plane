--- conflicted
+++ resolved
@@ -8,17 +8,10 @@
 // ui
 import { Avatar, Button, CustomSelect, CustomSearchSelect, TOAST_TYPE, setToast } from "@plane/ui";
 // helpers
-<<<<<<< HEAD
-import { useEventTracker, useMember, useUser } from "hooks/store";
-import { EUserProjectRoles } from "constants/project";
-import { E_PROJECT_MEMBERS, PROJECT_MEMBER_ADDED } from "constants/event-tracker";
-import { ROLE } from "constants/workspace";
-=======
-import { PROJECT_MEMBER_ADDED } from "@/constants/event-tracker";
+import { E_PROJECT_MEMBERS, PROJECT_MEMBER_ADDED } from "@/constants/event-tracker";
 import { EUserProjectRoles } from "@/constants/project";
 import { ROLE } from "@/constants/workspace";
 import { useEventTracker, useMember, useUser } from "@/hooks/store";
->>>>>>> 15c7deb2
 // constants
 
 type Props = {
