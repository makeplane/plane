--- conflicted
+++ resolved
@@ -1,54 +1,33 @@
 import { FC, useEffect, useState } from "react";
 import { Controller, useForm } from "react-hook-form";
-<<<<<<< HEAD
-import { Lock } from "lucide-react";
-// hooks
-import { useEventTracker, useProject } from "hooks/store";
-// services
-import { ProjectService } from "services/project";
-// components
-import { ImagePickerPopover } from "components/core";
-import { ProjectLogo } from "components/project";
-import {
-  Button,
-  CustomEmojiIconPicker,
-  CustomSelect,
-  EmojiIconPickerTypes,
-  Input,
-  TOAST_TYPE,
-  TextArea,
-  setToast,
-} from "@plane/ui";
-// helpers
-import { renderFormattedDate } from "helpers/date-time.helper";
-import { convertHexEmojiToDecimal } from "helpers/emoji.helper";
-// types
-import { IProject, IWorkspace } from "@plane/types";
-=======
 // icons
 import { Lock } from "lucide-react";
 // ui
-import { Button, CustomSelect, Input, TextArea, TOAST_TYPE, setToast } from "@plane/ui";
+import {
+  Button,
+  CustomSelect,
+  Input,
+  TextArea,
+  TOAST_TYPE,
+  setToast,
+  CustomEmojiIconPicker,
+  EmojiIconPickerTypes,
+} from "@plane/ui";
 // components
 import { ImagePickerPopover } from "components/core";
-import EmojiIconPicker from "components/emoji-icon-picker";
->>>>>>> cace132a
 // constants
 import { PROJECT_UPDATED } from "constants/event-tracker";
 import { NETWORK_CHOICES } from "constants/project";
-<<<<<<< HEAD
-import { PROJECT_UPDATED } from "constants/event-tracker";
-=======
 // helpers
 import { renderFormattedDate } from "helpers/date-time.helper";
-import { renderEmoji } from "helpers/emoji.helper";
 // hooks
 import { useEventTracker, useProject } from "hooks/store";
 // services
 import { ProjectService } from "services/project";
 // types
 import { IProject, IWorkspace } from "@plane/types";
->>>>>>> cace132a
+import { ProjectLogo } from "./project-logo";
+import { convertHexEmojiToDecimal } from "helpers/emoji.helper";
 export interface IProjectDetailsForm {
   project: IProject;
   workspaceSlug: string;
