--- conflicted
+++ resolved
@@ -3,24 +3,21 @@
 import { Lock } from "lucide-react";
 // hooks
 import { useEventTracker, useProject } from "hooks/store";
-<<<<<<< HEAD
-import useToast from "hooks/use-toast";
 // services
 import { ProjectService } from "services/project";
-=======
->>>>>>> e1db39ff
 // components
 import { ImagePickerPopover } from "components/core";
-<<<<<<< HEAD
 import { ProjectLogo } from "components/project";
-import { Button, CustomEmojiIconPicker, CustomSelect, EmojiIconPickerTypes, Input, TextArea } from "@plane/ui";
-=======
-import { Button, CustomSelect, Input, TextArea, TOAST_TYPE, setToast } from "@plane/ui";
-// icons
-import { Lock } from "lucide-react";
-// types
-import { IProject, IWorkspace } from "@plane/types";
->>>>>>> e1db39ff
+import {
+  Button,
+  CustomEmojiIconPicker,
+  CustomSelect,
+  EmojiIconPickerTypes,
+  Input,
+  TOAST_TYPE,
+  TextArea,
+  setToast,
+} from "@plane/ui";
 // helpers
 import { renderFormattedDate } from "helpers/date-time.helper";
 import { convertHexEmojiToDecimal } from "helpers/emoji.helper";
