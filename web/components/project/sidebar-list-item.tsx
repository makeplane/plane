import { useRef, useState } from "react";
import { DraggableProvided, DraggableStateSnapshot } from "@hello-pangea/dnd";
import { observer } from "mobx-react-lite";
import Link from "next/link";
import { useRouter } from "next/router";
import {
  MoreVertical,
  PenSquare,
  LinkIcon,
  Star,
  FileText,
  Settings,
  Share2,
  LogOut,
  ChevronDown,
  MoreHorizontal,
  Inbox,
} from "lucide-react";
import { Disclosure, Transition } from "@headlessui/react";
// icons
// ui
import {
  CustomMenu,
  Tooltip,
  ArchiveIcon,
  PhotoFilterIcon,
  DiceIcon,
  ContrastIcon,
  LayersIcon,
  setPromiseToast,
} from "@plane/ui";
import { LeaveProjectModal, ProjectLogo, PublishProjectModal } from "@/components/project";
import { EUserProjectRoles } from "@/constants/project";
import { cn } from "@/helpers/common.helper";
// hooks
<<<<<<< HEAD
import { useApplication, useEventTracker, useInbox, useProject } from "hooks/store";
import useOutsideClickDetector from "hooks/use-outside-click-detector";
import { usePlatformOS } from "hooks/use-platform-os";
// constants
import { E_SIDEBAR } from "constants/event-tracker";
=======
import { useApplication, useEventTracker, useProject } from "@/hooks/store";
import useOutsideClickDetector from "@/hooks/use-outside-click-detector";
import { usePlatformOS } from "@/hooks/use-platform-os";
>>>>>>> 15c7deb2
// helpers

// components

type Props = {
  projectId: string;
  provided?: DraggableProvided;
  snapshot?: DraggableStateSnapshot;
  handleCopyText: () => void;
  shortContextMenu?: boolean;
  disableDrag?: boolean;
};

const navigation = (workspaceSlug: string, projectId: string) => [
  {
    name: "Issues",
    href: `/${workspaceSlug}/projects/${projectId}/issues`,
    Icon: LayersIcon,
  },
  {
    name: "Cycles",
    href: `/${workspaceSlug}/projects/${projectId}/cycles`,
    Icon: ContrastIcon,
  },
  {
    name: "Modules",
    href: `/${workspaceSlug}/projects/${projectId}/modules`,
    Icon: DiceIcon,
  },
  {
    name: "Views",
    href: `/${workspaceSlug}/projects/${projectId}/views`,
    Icon: PhotoFilterIcon,
  },
  {
    name: "Pages",
    href: `/${workspaceSlug}/projects/${projectId}/pages`,
    Icon: FileText,
  },
  {
    name: "Inbox",
    href: `/${workspaceSlug}/projects/${projectId}/inbox`,
    Icon: Inbox,
  },
  {
    name: "Settings",
    href: `/${workspaceSlug}/projects/${projectId}/settings`,
    Icon: Settings,
  },
];

export const ProjectSidebarListItem: React.FC<Props> = observer((props) => {
  // eslint-disable-next-line @typescript-eslint/no-unused-vars
  const { projectId, provided, snapshot, handleCopyText, shortContextMenu = false, disableDrag } = props;
  // store hooks
  const { theme: themeStore } = useApplication();
  const { setTrackElement } = useEventTracker();
  const { addProjectToFavorites, removeProjectFromFavorites, getProjectById } = useProject();
  const { isMobile } = usePlatformOS();
  // states
  const [leaveProjectModalOpen, setLeaveProjectModal] = useState(false);
  const [publishModalOpen, setPublishModal] = useState(false);
  const [isMenuActive, setIsMenuActive] = useState(false);
  // refs
  const actionSectionRef = useRef<HTMLDivElement | null>(null);
  // router
  const router = useRouter();
  const { workspaceSlug, projectId: URLProjectId } = router.query;
  // derived values
  const project = getProjectById(projectId);
  const isCollapsed = themeStore.sidebarCollapsed;
  // auth
  const isAdmin = project?.member_role === EUserProjectRoles.ADMIN;
  const isViewerOrGuest =
    project?.member_role && [EUserProjectRoles.VIEWER, EUserProjectRoles.GUEST].includes(project.member_role);

  const handleAddToFavorites = () => {
    if (!workspaceSlug || !project) return;

    const addToFavoritePromise = addProjectToFavorites(workspaceSlug.toString(), project.id);
    setPromiseToast(addToFavoritePromise, {
      loading: "Adding project to favorites...",
      success: {
        title: "Success!",
        message: () => "Project added to favorites.",
      },
      error: {
        title: "Error!",
        message: () => "Couldn't add the project to favorites. Please try again.",
      },
    });
  };

  const handleRemoveFromFavorites = () => {
    if (!workspaceSlug || !project) return;

    const removeFromFavoritePromise = removeProjectFromFavorites(workspaceSlug.toString(), project.id);
    setPromiseToast(removeFromFavoritePromise, {
      loading: "Removing project from favorites...",
      success: {
        title: "Success!",
        message: () => "Project removed from favorites.",
      },
      error: {
        title: "Error!",
        message: () => "Couldn't remove the project from favorites. Please try again.",
      },
    });
  };

  const handleLeaveProject = () => {
    setTrackElement(E_SIDEBAR);
    setLeaveProjectModal(true);
  };

  const handleLeaveProjectModalClose = () => {
    setLeaveProjectModal(false);
  };

  const handleProjectClick = () => {
    if (window.innerWidth < 768) {
      themeStore.toggleSidebar();
    }
  };

  useOutsideClickDetector(actionSectionRef, () => setIsMenuActive(false));

  if (!project) return null;

  return (
    <>
      <PublishProjectModal isOpen={publishModalOpen} project={project} onClose={() => setPublishModal(false)} />
      <LeaveProjectModal project={project} isOpen={leaveProjectModalOpen} onClose={handleLeaveProjectModalClose} />
      <Disclosure key={`${project.id} ${URLProjectId}`} defaultOpen={URLProjectId === project.id}>
        {({ open }) => (
          <>
            <div
              className={cn(
                "group relative flex w-full items-center rounded-md px-2 py-1 text-custom-sidebar-text-100 hover:bg-custom-sidebar-background-80",
                {
                  "opacity-60": snapshot?.isDragging,
                  "bg-custom-sidebar-background-80": isMenuActive,
                }
              )}
            >
              {provided && !disableDrag && (
                <Tooltip
                  isMobile={isMobile}
                  tooltipContent={project.sort_order === null ? "Join the project to rearrange" : "Drag to rearrange"}
                  position="top-right"
                >
                  <button
                    type="button"
                    className={cn(
                      "absolute -left-2.5 top-1/2 hidden -translate-y-1/2 rounded p-0.5 text-custom-sidebar-text-400",
                      {
                        "group-hover:flex": !isCollapsed,
                        "cursor-not-allowed opacity-60": project.sort_order === null,
                        flex: isMenuActive,
                      }
                    )}
                    {...provided?.dragHandleProps}
                  >
                    <MoreVertical className="h-3.5" />
                    <MoreVertical className="-ml-5 h-3.5" />
                  </button>
                </Tooltip>
              )}
              <Tooltip
                tooltipContent={`${project.name}`}
                position="right"
                className="ml-2"
                disabled={!isCollapsed}
                isMobile={isMobile}
              >
                <Disclosure.Button
                  as="div"
                  className={cn(
                    "flex items-center justify-between flex-grow cursor-pointer select-none truncate text-left text-sm font-medium",
                    {
                      "justify-center": isCollapsed,
                    }
                  )}
                >
                  <div
                    className={cn("w-full flex-grow flex items-center gap-1 truncate", {
                      "justify-center": isCollapsed,
                    })}
                  >
                    <div className="h-7 w-7 grid place-items-center flex-shrink-0">
                      <ProjectLogo logo={project.logo_props} />
                    </div>
                    {!isCollapsed && <p className="truncate text-custom-sidebar-text-200">{project.name}</p>}
                  </div>
                  {!isCollapsed && (
                    <ChevronDown
                      className={cn(
                        "hidden h-4 w-4 flex-shrink-0 mb-0.5 text-custom-sidebar-text-400 duration-300 group-hover:block",
                        {
                          "rotate-180": open,
                          block: isMenuActive,
                        }
                      )}
                    />
                  )}
                </Disclosure.Button>
              </Tooltip>

              {!isCollapsed && (
                <CustomMenu
                  customButton={
                    <div
                      ref={actionSectionRef}
                      className="my-auto mt-1.5 w-full cursor-pointer px-1 text-custom-sidebar-text-400 duration-300"
                      onClick={() => setIsMenuActive(!isMenuActive)}
                    >
                      <MoreHorizontal className="h-3.5 w-3.5" />
                    </div>
                  }
                  className={cn("hidden flex-shrink-0 group-hover:block", {
                    "!block": isMenuActive,
                  })}
                  buttonClassName="!text-custom-sidebar-text-400"
                  ellipsis
                  placement="bottom-start"
                >
                  {!project.is_favorite && (
                    <CustomMenu.MenuItem onClick={handleAddToFavorites}>
                      <span className="flex items-center justify-start gap-2">
                        <Star className="h-3.5 w-3.5 stroke-[1.5]" />
                        <span>Add to favorites</span>
                      </span>
                    </CustomMenu.MenuItem>
                  )}
                  {project.is_favorite && (
                    <CustomMenu.MenuItem onClick={handleRemoveFromFavorites}>
                      <span className="flex items-center justify-start gap-2">
                        <Star className="h-3.5 w-3.5 fill-yellow-500 stroke-yellow-500" />
                        <span>Remove from favorites</span>
                      </span>
                    </CustomMenu.MenuItem>
                  )}
                  {/* publish project settings */}
                  {isAdmin && (
                    <CustomMenu.MenuItem onClick={() => setPublishModal(true)}>
                      <div className="relative flex flex-shrink-0 items-center justify-start gap-2">
                        <div className="flex h-4 w-4 cursor-pointer items-center justify-center rounded text-custom-sidebar-text-200 transition-all duration-300 hover:bg-custom-sidebar-background-80">
                          <Share2 className="h-3.5 w-3.5 stroke-[1.5]" />
                        </div>
                        <div>{project.is_deployed ? "Publish settings" : "Publish"}</div>
                      </div>
                    </CustomMenu.MenuItem>
                  )}
                  <CustomMenu.MenuItem>
                    <Link href={`/${workspaceSlug}/projects/${project?.id}/draft-issues/`}>
                      <div className="flex items-center justify-start gap-2">
                        <PenSquare className="h-3.5 w-3.5 stroke-[1.5] text-custom-text-300" />
                        <span>Draft issues</span>
                      </div>
                    </Link>
                  </CustomMenu.MenuItem>
                  <CustomMenu.MenuItem onClick={handleCopyText}>
                    <span className="flex items-center justify-start gap-2">
                      <LinkIcon className="h-3.5 w-3.5 stroke-[1.5]" />
                      <span>Copy link</span>
                    </span>
                  </CustomMenu.MenuItem>

                  {!isViewerOrGuest && (
                    <CustomMenu.MenuItem>
                      <Link href={`/${workspaceSlug}/projects/${project?.id}/archives/issues`}>
                        <div className="flex items-center justify-start gap-2">
                          <ArchiveIcon className="h-3.5 w-3.5 stroke-[1.5]" />
                          <span>Archives</span>
                        </div>
                      </Link>
                    </CustomMenu.MenuItem>
                  )}
                  <CustomMenu.MenuItem>
                    <Link href={`/${workspaceSlug}/projects/${project?.id}/settings`}>
                      <div className="flex items-center justify-start gap-2">
                        <Settings className="h-3.5 w-3.5 stroke-[1.5]" />
                        <span>Settings</span>
                      </div>
                    </Link>
                  </CustomMenu.MenuItem>
                  {/* leave project */}
                  {isViewerOrGuest && (
                    <CustomMenu.MenuItem onClick={handleLeaveProject}>
                      <div className="flex items-center justify-start gap-2">
                        <LogOut className="h-3.5 w-3.5 stroke-[1.5]" />
                        <span>Leave project</span>
                      </div>
                    </CustomMenu.MenuItem>
                  )}
                </CustomMenu>
              )}
            </div>

            <Transition
              enter="transition duration-100 ease-out"
              enterFrom="transform scale-95 opacity-0"
              enterTo="transform scale-100 opacity-100"
              leave="transition duration-75 ease-out"
              leaveFrom="transform scale-100 opacity-100"
              leaveTo="transform scale-95 opacity-0"
            >
              <Disclosure.Panel className={`mt-1 space-y-1 ${isCollapsed ? "" : "ml-[2.25rem]"}`}>
                {navigation(workspaceSlug as string, project?.id).map((item) => {
                  if (
                    (item.name === "Cycles" && !project.cycle_view) ||
                    (item.name === "Modules" && !project.module_view) ||
                    (item.name === "Views" && !project.issue_views_view) ||
                    (item.name === "Pages" && !project.page_view) ||
                    (item.name === "Inbox" && !project.inbox_view)
                  )
                    return;

                  return (
                    <Link key={item.name} href={item.href} onClick={handleProjectClick}>
                      <span className="block w-full">
                        <Tooltip
                          isMobile={isMobile}
                          tooltipContent={`${project?.name}: ${item.name}`}
                          position="right"
                          className="ml-2"
                          disabled={!isCollapsed}
                        >
                          <div
                            className={`group flex items-center gap-2.5 rounded-md px-2 py-1.5 text-xs font-medium outline-none ${
                              router.asPath.includes(item.href)
                                ? "bg-custom-primary-100/10 text-custom-primary-100"
                                : "text-custom-sidebar-text-300 hover:bg-custom-sidebar-background-80 focus:bg-custom-sidebar-background-80"
                            } ${isCollapsed ? "justify-center" : ""}`}
                          >
                            <item.Icon className="h-4 w-4 stroke-[1.5]" />
                            {!isCollapsed && item.name}
                          </div>
                        </Tooltip>
                      </span>
                    </Link>
                  );
                })}
              </Disclosure.Panel>
            </Transition>
          </>
        )}
      </Disclosure>
    </>
  );
});<|MERGE_RESOLUTION|>--- conflicted
+++ resolved
@@ -30,20 +30,14 @@
   setPromiseToast,
 } from "@plane/ui";
 import { LeaveProjectModal, ProjectLogo, PublishProjectModal } from "@/components/project";
+// constants
+import { E_SIDEBAR } from "constants/event-tracker";
 import { EUserProjectRoles } from "@/constants/project";
 import { cn } from "@/helpers/common.helper";
 // hooks
-<<<<<<< HEAD
-import { useApplication, useEventTracker, useInbox, useProject } from "hooks/store";
-import useOutsideClickDetector from "hooks/use-outside-click-detector";
-import { usePlatformOS } from "hooks/use-platform-os";
-// constants
-import { E_SIDEBAR } from "constants/event-tracker";
-=======
 import { useApplication, useEventTracker, useProject } from "@/hooks/store";
 import useOutsideClickDetector from "@/hooks/use-outside-click-detector";
 import { usePlatformOS } from "@/hooks/use-platform-os";
->>>>>>> 15c7deb2
 // helpers
 
 // components
