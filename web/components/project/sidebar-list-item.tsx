import { useRef, useState } from "react";
import { DraggableProvided, DraggableStateSnapshot } from "@hello-pangea/dnd";
import { observer } from "mobx-react-lite";
import Link from "next/link";
import { useRouter } from "next/router";
import { Disclosure, Transition } from "@headlessui/react";
// icons
import {
  MoreVertical,
  PenSquare,
  LinkIcon,
  Star,
  FileText,
  Settings,
  Share2,
  LogOut,
  ChevronDown,
  MoreHorizontal,
  Inbox,
} from "lucide-react";
<<<<<<< HEAD
// hooks
import { useApplication, useEventTracker, useInbox, useProject } from "hooks/store";
import useOutsideClickDetector from "hooks/use-outside-click-detector";
// helpers
import { cn } from "helpers/common.helper";
import { getNumberCount } from "helpers/string.helper";
// components
=======
// ui
>>>>>>> cace132a
import {
  CustomMenu,
  Tooltip,
  ArchiveIcon,
  PhotoFilterIcon,
  DiceIcon,
  ContrastIcon,
  LayersIcon,
  setPromiseToast,
} from "@plane/ui";
<<<<<<< HEAD
import { LeaveProjectModal, ProjectLogo, PublishProjectModal } from "components/project";
// constants
=======
import { LeaveProjectModal, PublishProjectModal } from "components/project";
>>>>>>> cace132a
import { EUserProjectRoles } from "constants/project";
import { cn } from "helpers/common.helper";
import { renderEmoji } from "helpers/emoji.helper";
import { getNumberCount } from "helpers/string.helper";
// hooks
import { useApplication, useEventTracker, useInbox, useProject } from "hooks/store";
import useOutsideClickDetector from "hooks/use-outside-click-detector";
// helpers

// components

type Props = {
  projectId: string;
  provided?: DraggableProvided;
  snapshot?: DraggableStateSnapshot;
  handleCopyText: () => void;
  shortContextMenu?: boolean;
  disableDrag?: boolean;
};

const navigation = (workspaceSlug: string, projectId: string) => [
  {
    name: "Issues",
    href: `/${workspaceSlug}/projects/${projectId}/issues`,
    Icon: LayersIcon,
  },
  {
    name: "Cycles",
    href: `/${workspaceSlug}/projects/${projectId}/cycles`,
    Icon: ContrastIcon,
  },
  {
    name: "Modules",
    href: `/${workspaceSlug}/projects/${projectId}/modules`,
    Icon: DiceIcon,
  },
  {
    name: "Views",
    href: `/${workspaceSlug}/projects/${projectId}/views`,
    Icon: PhotoFilterIcon,
  },
  {
    name: "Pages",
    href: `/${workspaceSlug}/projects/${projectId}/pages`,
    Icon: FileText,
  },
  {
    name: "Inbox",
    href: `/${workspaceSlug}/projects/${projectId}/inbox`,
    Icon: Inbox,
  },
  {
    name: "Settings",
    href: `/${workspaceSlug}/projects/${projectId}/settings`,
    Icon: Settings,
  },
];

export const ProjectSidebarListItem: React.FC<Props> = observer((props) => {
  // eslint-disable-next-line @typescript-eslint/no-unused-vars
  const { projectId, provided, snapshot, handleCopyText, shortContextMenu = false, disableDrag } = props;
  // store hooks
  const { theme: themeStore } = useApplication();
  const { setTrackElement } = useEventTracker();
  const { addProjectToFavorites, removeProjectFromFavorites, getProjectById } = useProject();
  const { getInboxesByProjectId, getInboxById } = useInbox();
  // states
  const [leaveProjectModalOpen, setLeaveProjectModal] = useState(false);
  const [publishModalOpen, setPublishModal] = useState(false);
  const [isMenuActive, setIsMenuActive] = useState(false);
  // refs
  const actionSectionRef = useRef<HTMLDivElement | null>(null);
  // router
  const router = useRouter();
  const { workspaceSlug, projectId: URLProjectId } = router.query;
  // derived values
  const project = getProjectById(projectId);
  const isCollapsed = themeStore.sidebarCollapsed;
  const inboxesMap = project?.inbox_view ? getInboxesByProjectId(projectId) : undefined;
  const inboxDetails = inboxesMap && inboxesMap.length > 0 ? getInboxById(inboxesMap[0]) : undefined;
  // auth
  const isAdmin = project?.member_role === EUserProjectRoles.ADMIN;
  const isViewerOrGuest =
    project?.member_role && [EUserProjectRoles.VIEWER, EUserProjectRoles.GUEST].includes(project.member_role);

  const handleAddToFavorites = () => {
    if (!workspaceSlug || !project) return;

    const addToFavoritePromise = addProjectToFavorites(workspaceSlug.toString(), project.id);
    setPromiseToast(addToFavoritePromise, {
      loading: "Adding project to favorites...",
      success: {
        title: "Success!",
        message: () => "Project added to favorites.",
      },
      error: {
        title: "Error!",
        message: () => "Couldn't add the project to favorites. Please try again.",
      },
    });
  };

  const handleRemoveFromFavorites = () => {
    if (!workspaceSlug || !project) return;

    const removeFromFavoritePromise = removeProjectFromFavorites(workspaceSlug.toString(), project.id);
    setPromiseToast(removeFromFavoritePromise, {
      loading: "Removing project from favorites...",
      success: {
        title: "Success!",
        message: () => "Project removed from favorites.",
      },
      error: {
        title: "Error!",
        message: () => "Couldn't remove the project from favorites. Please try again.",
      },
    });
  };

  const handleLeaveProject = () => {
    setTrackElement("APP_SIDEBAR_PROJECT_DROPDOWN");
    setLeaveProjectModal(true);
  };

  const handleLeaveProjectModalClose = () => {
    setLeaveProjectModal(false);
  };

  const handleProjectClick = () => {
    if (window.innerWidth < 768) {
      themeStore.toggleSidebar();
    }
  };

  useOutsideClickDetector(actionSectionRef, () => setIsMenuActive(false));

  if (!project) return null;

  return (
    <>
      <PublishProjectModal isOpen={publishModalOpen} project={project} onClose={() => setPublishModal(false)} />
      <LeaveProjectModal project={project} isOpen={leaveProjectModalOpen} onClose={handleLeaveProjectModalClose} />
      <Disclosure key={`${project.id} ${URLProjectId}`} defaultOpen={URLProjectId === project.id}>
        {({ open }) => (
          <>
            <div
              className={cn(
                "group relative flex w-full items-center rounded-md px-2 py-1 text-custom-sidebar-text-100 hover:bg-custom-sidebar-background-80",
                {
                  "opacity-60": snapshot?.isDragging,
                  "bg-custom-sidebar-background-80": isMenuActive,
                }
              )}
            >
              {provided && !disableDrag && (
                <Tooltip
                  tooltipContent={project.sort_order === null ? "Join the project to rearrange" : "Drag to rearrange"}
                  position="top-right"
                >
                  <button
                    type="button"
                    className={cn(
                      "absolute -left-2.5 top-1/2 hidden -translate-y-1/2 rounded p-0.5 text-custom-sidebar-text-400",
                      {
                        "group-hover:flex": !isCollapsed,
                        "cursor-not-allowed opacity-60": project.sort_order === null,
                        flex: isMenuActive,
                      }
                    )}
                    {...provided?.dragHandleProps}
                  >
                    <MoreVertical className="h-3.5" />
                    <MoreVertical className="-ml-5 h-3.5" />
                  </button>
                </Tooltip>
              )}
              <Tooltip tooltipContent={`${project.name}`} position="right" className="ml-2" disabled={!isCollapsed}>
                <Disclosure.Button
                  as="div"
                  className={cn(
                    "flex items-center justify-between flex-grow cursor-pointer select-none truncate text-left text-sm font-medium",
                    {
                      "justify-center": isCollapsed,
                    }
                  )}
                >
                  <div
                    className={cn("w-full flex-grow flex items-center gap-1 truncate", {
                      "justify-center": isCollapsed,
                    })}
                  >
                    <div className="h-7 w-7 grid place-items-center">
                      <ProjectLogo logo={project.logo_props} />
                    </div>
                    {!isCollapsed && <p className="truncate text-custom-sidebar-text-200">{project.name}</p>}
                  </div>
                  {!isCollapsed && (
                    <ChevronDown
                      className={cn(
                        "hidden h-4 w-4 flex-shrink-0 mb-0.5 text-custom-sidebar-text-400 duration-300 group-hover:block",
                        {
                          "rotate-180": open,
                          block: isMenuActive,
                        }
                      )}
                    />
                  )}
                </Disclosure.Button>
              </Tooltip>

              {!isCollapsed && (
                <CustomMenu
                  customButton={
                    <div
                      ref={actionSectionRef}
                      className="my-auto mt-1.5 w-full cursor-pointer px-1 text-custom-sidebar-text-400 duration-300"
                      onClick={() => setIsMenuActive(!isMenuActive)}
                    >
                      <MoreHorizontal className="h-3.5 w-3.5" />
                    </div>
                  }
                  className={cn("hidden flex-shrink-0 group-hover:block", {
                    "!block": isMenuActive,
                  })}
                  buttonClassName="!text-custom-sidebar-text-400"
                  ellipsis
                  placement="bottom-start"
                >
                  {!project.is_favorite && (
                    <CustomMenu.MenuItem onClick={handleAddToFavorites}>
                      <span className="flex items-center justify-start gap-2">
                        <Star className="h-3.5 w-3.5 stroke-[1.5]" />
                        <span>Add to favorites</span>
                      </span>
                    </CustomMenu.MenuItem>
                  )}
                  {project.is_favorite && (
                    <CustomMenu.MenuItem onClick={handleRemoveFromFavorites}>
                      <span className="flex items-center justify-start gap-2">
                        <Star className="h-3.5 w-3.5 fill-orange-400 stroke-[1.5] text-orange-400" />
                        <span>Remove from favorites</span>
                      </span>
                    </CustomMenu.MenuItem>
                  )}
                  <CustomMenu.MenuItem onClick={handleCopyText}>
                    <span className="flex items-center justify-start gap-2">
                      <LinkIcon className="h-3.5 w-3.5 stroke-[1.5]" />
                      <span>Copy project link</span>
                    </span>
                  </CustomMenu.MenuItem>

                  {/* publish project settings */}
                  {isAdmin && (
                    <CustomMenu.MenuItem onClick={() => setPublishModal(true)}>
                      <div className="relative flex flex-shrink-0 items-center justify-start gap-2">
                        <div className="flex h-4 w-4 cursor-pointer items-center justify-center rounded text-custom-sidebar-text-200 transition-all duration-300 hover:bg-custom-sidebar-background-80">
                          <Share2 className="h-3.5 w-3.5 stroke-[1.5]" />
                        </div>
                        <div>{project.is_deployed ? "Publish settings" : "Publish"}</div>
                      </div>
                    </CustomMenu.MenuItem>
                  )}
                  {!isViewerOrGuest && (
                    <CustomMenu.MenuItem>
                      <Link href={`/${workspaceSlug}/projects/${project?.id}/archived-issues/`}>
                        <div className="flex items-center justify-start gap-2">
                          <ArchiveIcon className="h-3.5 w-3.5 stroke-[1.5]" />
                          <span>Archived issues</span>
                        </div>
                      </Link>
                    </CustomMenu.MenuItem>
                  )}
                  <CustomMenu.MenuItem>
                    <Link href={`/${workspaceSlug}/projects/${project?.id}/draft-issues/`}>
                      <div className="flex items-center justify-start gap-2">
                        <PenSquare className="h-3.5 w-3.5 stroke-[1.5] text-custom-text-300" />
                        <span>Draft issues</span>
                      </div>
                    </Link>
                  </CustomMenu.MenuItem>
                  <CustomMenu.MenuItem>
                    <Link href={`/${workspaceSlug}/projects/${project?.id}/settings`}>
                      <div className="flex items-center justify-start gap-2">
                        <Settings className="h-3.5 w-3.5 stroke-[1.5]" />
                        <span>Settings</span>
                      </div>
                    </Link>
                  </CustomMenu.MenuItem>
                  {/* leave project */}
                  {isViewerOrGuest && (
                    <CustomMenu.MenuItem onClick={handleLeaveProject}>
                      <div className="flex items-center justify-start gap-2">
                        <LogOut className="h-3.5 w-3.5 stroke-[1.5]" />
                        <span>Leave project</span>
                      </div>
                    </CustomMenu.MenuItem>
                  )}
                </CustomMenu>
              )}
            </div>

            <Transition
              enter="transition duration-100 ease-out"
              enterFrom="transform scale-95 opacity-0"
              enterTo="transform scale-100 opacity-100"
              leave="transition duration-75 ease-out"
              leaveFrom="transform scale-100 opacity-100"
              leaveTo="transform scale-95 opacity-0"
            >
              <Disclosure.Panel className={`mt-1 space-y-1 ${isCollapsed ? "" : "ml-[2.25rem]"}`}>
                {navigation(workspaceSlug as string, project?.id).map((item) => {
                  if (
                    (item.name === "Cycles" && !project.cycle_view) ||
                    (item.name === "Modules" && !project.module_view) ||
                    (item.name === "Views" && !project.issue_views_view) ||
                    (item.name === "Pages" && !project.page_view) ||
                    (item.name === "Inbox" && !project.inbox_view)
                  )
                    return;

                  return (
                    <Link key={item.name} href={item.href} onClick={handleProjectClick}>
                      <span className="block w-full">
                        <Tooltip
                          tooltipContent={`${project?.name}: ${item.name}`}
                          position="right"
                          className="ml-2"
                          disabled={!isCollapsed}
                        >
                          <div
                            className={`group flex items-center gap-2.5 rounded-md px-2 py-1.5 text-xs font-medium outline-none ${
                              router.asPath.includes(item.href)
                                ? "bg-custom-primary-100/10 text-custom-primary-100"
                                : "text-custom-sidebar-text-300 hover:bg-custom-sidebar-background-80 focus:bg-custom-sidebar-background-80"
                            } ${isCollapsed ? "justify-center" : ""}`}
                          >
                            {item.name === "Inbox" && inboxDetails ? (
                              <>
                                <div className="flex items-center justify-center relative">
                                  {inboxDetails?.pending_issue_count > 0 && (
                                    <span
                                      className={cn(
                                        "absolute -right-1.5 -top-1 px-0.5 h-3.5 w-3.5 flex items-center tracking-tight justify-center rounded-full text-[0.5rem] border-[0.5px] border-custom-sidebar-border-200 bg-custom-background-80 text-custom-text-100",
                                        {
                                          "text-[0.375rem] leading-5": inboxDetails?.pending_issue_count >= 100,
                                        },
                                        {
                                          "border-none bg-custom-primary-300 text-white": router.asPath.includes(
                                            item.href
                                          ),
                                        }
                                      )}
                                    >
                                      {getNumberCount(inboxDetails?.pending_issue_count)}
                                    </span>
                                  )}
                                  <item.Icon className="h-4 w-4 stroke-[1.5]" />
                                </div>
                                {!isCollapsed && item.name}
                              </>
                            ) : (
                              <>
                                <item.Icon className="h-4 w-4 stroke-[1.5]" />
                                {!isCollapsed && item.name}
                              </>
                            )}
                          </div>
                        </Tooltip>
                      </span>
                    </Link>
                  );
                })}
              </Disclosure.Panel>
            </Transition>
          </>
        )}
      </Disclosure>
    </>
  );
});<|MERGE_RESOLUTION|>--- conflicted
+++ resolved
@@ -18,17 +18,7 @@
   MoreHorizontal,
   Inbox,
 } from "lucide-react";
-<<<<<<< HEAD
-// hooks
-import { useApplication, useEventTracker, useInbox, useProject } from "hooks/store";
-import useOutsideClickDetector from "hooks/use-outside-click-detector";
-// helpers
-import { cn } from "helpers/common.helper";
-import { getNumberCount } from "helpers/string.helper";
-// components
-=======
 // ui
->>>>>>> cace132a
 import {
   CustomMenu,
   Tooltip,
@@ -39,15 +29,9 @@
   LayersIcon,
   setPromiseToast,
 } from "@plane/ui";
-<<<<<<< HEAD
 import { LeaveProjectModal, ProjectLogo, PublishProjectModal } from "components/project";
-// constants
-=======
-import { LeaveProjectModal, PublishProjectModal } from "components/project";
->>>>>>> cace132a
 import { EUserProjectRoles } from "constants/project";
 import { cn } from "helpers/common.helper";
-import { renderEmoji } from "helpers/emoji.helper";
 import { getNumberCount } from "helpers/string.helper";
 // hooks
 import { useApplication, useEventTracker, useInbox, useProject } from "hooks/store";
