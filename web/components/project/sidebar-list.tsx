--- conflicted
+++ resolved
@@ -8,6 +8,8 @@
 // hooks
 import { TOAST_TYPE, setToast } from "@plane/ui";
 import { CreateProjectModal, ProjectSidebarListItem } from "@/components/project";
+// constants
+import { E_SIDEBAR } from "constants/event-tracker";
 import { EUserWorkspaceRoles } from "@/constants/workspace";
 import { cn } from "@/helpers/common.helper";
 import { orderJoinedProjects } from "@/helpers/project.helper";
@@ -16,13 +18,7 @@
 // ui
 // components
 // helpers
-<<<<<<< HEAD
-import { IProject } from "@plane/types";
 // constants
-import { E_SIDEBAR } from "constants/event-tracker";
-=======
-// constants
->>>>>>> 15c7deb2
 
 export const ProjectSidebarList: FC = observer(() => {
   // states
