--- conflicted
+++ resolved
@@ -5,7 +5,7 @@
 import { observer } from "mobx-react-lite";
 import { ChevronDown, ChevronRight, Plus } from "lucide-react";
 // hooks
-import { useApplication, useProject } from "hooks/store";
+import { useApplication, useProject, useUser } from "hooks/store";
 import useToast from "hooks/use-toast";
 // components
 import { CreateProjectModal, ProjectSidebarListItem } from "components/project";
@@ -14,13 +14,8 @@
 import { orderArrayBy } from "helpers/array.helper";
 // types
 import { IProject } from "types";
-<<<<<<< HEAD
-=======
-// mobx store
-import { useMobxStore } from "lib/mobx/store-provider";
 // constants
 import { EUserWorkspaceRoles } from "constants/workspace";
->>>>>>> 7684a2c0
 
 export const ProjectSidebarList: FC = observer(() => {
   // states
@@ -33,15 +28,12 @@
   const {
     theme: { sidebarCollapsed },
     commandPalette: { toggleCreateProjectModal },
-<<<<<<< HEAD
     eventTracker: { setTrackElement },
   } = useApplication();
+  const {
+    membership: { currentWorkspaceRole },
+  } = useUser();
   // const { joinedProjects, favoriteProjects, orderProjectsWithSortOrder, updateProjectView } = useProject();
-=======
-    trackEvent: { setTrackElement },
-    user: { currentWorkspaceRole },
-  } = useMobxStore();
->>>>>>> 7684a2c0
   // router
   const router = useRouter();
   const { workspaceSlug } = router.query;
