--- conflicted
+++ resolved
@@ -1,6 +1,6 @@
 import { observer } from "mobx-react-lite";
 // hooks
-import { useApplication, useProject } from "hooks/store";
+import { useApplication, useProject, useUser } from "hooks/store";
 // components
 import { ProjectCard } from "components/project";
 import { Loader } from "@plane/ui";
@@ -15,23 +15,16 @@
   // store hooks
   const {
     commandPalette: commandPaletteStore,
-<<<<<<< HEAD
     eventTracker: { setTrackElement },
   } = useApplication();
+  const {
+    membership: { currentProjectRole },
+  } = useUser();
   const { workspaceProjects, searchedProjects, getProjectById } = useProject();
-
-  if (!workspaceProjects) {
-=======
-    trackEvent: { setTrackElement },
-    user: { currentProjectRole },
-  } = useMobxStore();
-
-  const projects = workspaceSlug ? projectStore.projects[workspaceSlug.toString()] : null;
 
   const isEditingAllowed = !!currentProjectRole && currentProjectRole >= EUserWorkspaceRoles.MEMBER;
 
-  if (!projects) {
->>>>>>> 7684a2c0
+  if (!workspaceProjects)
     return (
       <Loader className="grid grid-cols-3 gap-4">
         <Loader.Item height="100px" />
@@ -42,7 +35,6 @@
         <Loader.Item height="100px" />
       </Loader>
     );
-  }
 
   return (
     <>
