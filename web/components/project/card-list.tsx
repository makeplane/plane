--- conflicted
+++ resolved
@@ -1,23 +1,15 @@
 import { observer } from "mobx-react-lite";
 // hooks
-<<<<<<< HEAD
 import { useApplication, useEventTracker, useProject } from "hooks/store";
 // components
+import { EmptyState } from "components/empty-state";
 import { ProjectCard } from "components/project";
-import { EmptyState } from "components/empty-state";
 import { ProjectsLoader } from "components/ui";
 // constants
 import { EmptyStateType } from "constants/empty-state";
-=======
-// components
-import { EmptyState, getEmptyStateImagePath } from "components/empty-state";
-import { ProjectCard } from "components/project";
-import { ProjectsLoader } from "components/ui";
-// constants
 import { WORKSPACE_EMPTY_STATE_DETAILS } from "constants/empty-state";
 import { EUserWorkspaceRoles } from "constants/workspace";
 import { useApplication, useEventTracker, useProject, useUser } from "hooks/store";
->>>>>>> b3d3c0fb
 
 export const ProjectCardList = observer(() => {
   // store hooks
