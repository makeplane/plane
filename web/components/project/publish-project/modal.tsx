--- conflicted
+++ resolved
@@ -10,7 +10,7 @@
 // components
 import { EModalWidth, ModalCore } from "@/components/core";
 // helpers
-import { SPACE_BASE_URL } from "@/helpers/common.helper";
+import { SPACE_BASE_PATH, SPACE_BASE_URL } from "@/helpers/common.helper";
 import { copyTextToClipboard } from "@/helpers/string.helper";
 // hooks
 import { useProjectPublish } from "@/hooks/store";
@@ -21,23 +21,7 @@
   onClose: () => void;
 };
 
-<<<<<<< HEAD
-type FormData = {
-  anchor: string;
-  id: string | null;
-  is_comments_enabled: boolean;
-  is_reactions_enabled: boolean;
-  is_votes_enabled: boolean;
-  inbox: string | null;
-  views: TProjectPublishViews[];
-};
-
-const defaultValues: FormData = {
-  anchor: "",
-  id: null,
-=======
 const defaultValues: Partial<TPublishSettings> = {
->>>>>>> 5d807db6
   is_comments_enabled: false,
   is_reactions_enabled: false,
   is_votes_enabled: false,
@@ -49,11 +33,7 @@
 };
 
 const VIEW_OPTIONS: {
-<<<<<<< HEAD
-  key: TProjectPublishViews;
-=======
   key: TProjectPublishLayouts;
->>>>>>> 5d807db6
   label: string;
 }[] = [
   { key: "list", label: "List" },
@@ -64,10 +44,6 @@
   const { isOpen, project, onClose } = props;
   // states
   const [isUnPublishing, setIsUnPublishing] = useState(false);
-<<<<<<< HEAD
-  const [isUpdateRequired, setIsUpdateRequired] = useState(false);
-=======
->>>>>>> 5d807db6
   // router
   const { workspaceSlug } = useParams();
   // store hooks
@@ -96,41 +72,6 @@
     onClose();
   };
 
-<<<<<<< HEAD
-  // prefill form with the saved settings if the project is already published
-  useEffect(() => {
-    if (!projectPublishSettings?.anchor) return;
-
-    let userBoards: TProjectPublishViews[] = [];
-
-    if (projectPublishSettings?.view_props) {
-      const savedViews = projectPublishSettings?.view_props;
-
-      if (!savedViews) return;
-
-      if (savedViews.list) userBoards.push("list");
-      if (savedViews.kanban) userBoards.push("kanban");
-      if (savedViews.calendar) userBoards.push("calendar");
-      if (savedViews.gantt) userBoards.push("gantt");
-      if (savedViews.spreadsheet) userBoards.push("spreadsheet");
-
-      userBoards = userBoards && userBoards.length > 0 ? userBoards : ["list"];
-    }
-
-    const updatedData = {
-      id: projectPublishSettings?.id || null,
-      is_comments_enabled: !!projectPublishSettings?.is_comments_enabled,
-      is_reactions_enabled: !!projectPublishSettings?.is_reactions_enabled,
-      is_votes_enabled: !!projectPublishSettings?.is_votes_enabled,
-      inbox: projectPublishSettings?.inbox || null,
-      views: userBoards,
-    };
-
-    reset({ ...updatedData });
-  }, [reset, projectPublishSettings, isOpen]);
-
-=======
->>>>>>> 5d807db6
   // fetch publish settings
   useEffect(() => {
     if (!workspaceSlug || !isOpen) return;
@@ -145,21 +86,8 @@
     await publishProject(workspaceSlug.toString(), project.id, payload);
   };
 
-<<<<<<< HEAD
-  const handleUpdatePublishSettings = async (payload: IProjectPublishSettings) => {
-    if (!workspaceSlug) return;
-
-    await updatePublishSettings(workspaceSlug.toString(), project.id, payload.id ?? "", payload)
-      .then((res) => {
-        setToast({
-          type: TOAST_TYPE.SUCCESS,
-          title: "Success!",
-          message: "Publish settings updated successfully!",
-        });
-=======
   const handleUpdatePublishSettings = async (payload: Partial<TPublishSettings>) => {
     if (!workspaceSlug || !payload.id) return;
->>>>>>> 5d807db6
 
     await updatePublishSettings(workspaceSlug.toString(), project.id, payload.id, payload).then((res) => {
       setToast({
@@ -206,50 +134,6 @@
       return;
     }
 
-<<<<<<< HEAD
-    const payload = {
-      is_comments_enabled: formData.is_comments_enabled,
-      is_reactions_enabled: formData.is_reactions_enabled,
-      is_votes_enabled: formData.is_votes_enabled,
-      inbox: formData.inbox,
-      view_props: {
-        list: formData.views.includes("list"),
-        kanban: formData.views.includes("kanban"),
-        calendar: formData.views.includes("calendar"),
-        gantt: formData.views.includes("gantt"),
-        spreadsheet: formData.views.includes("spreadsheet"),
-      },
-    };
-
-    if (project.is_deployed)
-      await handleUpdatePublishSettings({
-        anchor: watch("anchor") ?? "",
-        id: watch("id") ?? "",
-        ...payload,
-      });
-    else await handlePublishProject(payload);
-  };
-
-  // check if an update is required or not
-  const checkIfUpdateIsRequired = () => {
-    if (!projectPublishSettings || !projectPublishSettings) return;
-
-    const currentSettings = projectPublishSettings;
-    const newSettings = getValues();
-
-    if (
-      currentSettings.is_comments_enabled !== newSettings.is_comments_enabled ||
-      currentSettings.is_reactions_enabled !== newSettings.is_reactions_enabled ||
-      currentSettings.is_votes_enabled !== newSettings.is_votes_enabled
-    ) {
-      setIsUpdateRequired(true);
-      return;
-    }
-
-    let viewCheckFlag = 0;
-    VIEW_OPTIONS.forEach((option) => {
-      if (currentSettings.view_props?.[option.key] !== newSettings.views.includes(option.key)) viewCheckFlag++;
-=======
     const payload: Partial<TPublishSettings> = {
       id: formData.id,
       is_comments_enabled: formData.is_comments_enabled,
@@ -269,7 +153,6 @@
     reset({
       ...defaultValues,
       ...projectPublishSettings,
->>>>>>> 5d807db6
     });
   }, [projectPublishSettings, reset]);
 
@@ -298,180 +181,6 @@
           )}
         </div>
 
-<<<<<<< HEAD
-        <div className="fixed inset-0 z-20 overflow-y-auto">
-          <div className="flex min-h-full items-center justify-center p-4 text-center sm:p-0">
-            <Transition.Child
-              as={Fragment}
-              enter="ease-out duration-200"
-              enterFrom="opacity-0 translate-y-4 sm:translate-y-0 sm:scale-95"
-              enterTo="opacity-100 translate-y-0 sm:scale-100"
-              leave="ease-in duration-100"
-              leaveFrom="opacity-100 translate-y-0 sm:scale-100"
-              leaveTo="opacity-0 translate-y-4 sm:translate-y-0 sm:scale-95"
-            >
-              <Dialog.Panel className="w-full transform rounded-lg bg-custom-background-100 text-left shadow-custom-shadow-md transition-all sm:w-3/5 lg:w-1/2 xl:w-2/5">
-                <form onSubmit={handleSubmit(handleFormSubmit)} className="space-y-4">
-                  {/* heading */}
-                  <div className="flex items-center justify-between gap-2 px-6 pt-4">
-                    <h5 className="inline-block text-xl font-semibold">Publish</h5>
-                    {project.is_deployed && (
-                      <Button
-                        variant="danger"
-                        onClick={() => handleUnPublishProject(watch("id") ?? "")}
-                        loading={isUnPublishing}
-                      >
-                        {isUnPublishing ? "Unpublishing" : "Unpublish"}
-                      </Button>
-                    )}
-                  </div>
-
-                  {/* content */}
-                  {fetchSettingsLoader ? (
-                    <Loader className="space-y-4 px-6">
-                      <Loader.Item height="30px" />
-                      <Loader.Item height="30px" />
-                      <Loader.Item height="30px" />
-                      <Loader.Item height="30px" />
-                    </Loader>
-                  ) : (
-                    <div className="px-6">
-                      {project.is_deployed && projectPublishSettings && (
-                        <>
-                          <div className="relative flex items-center gap-2 rounded-md border border-custom-border-100 bg-custom-background-80 px-3 py-2">
-                            <div className="flex-grow truncate text-sm">{`${SPACE_URL}/issues/${projectPublishSettings.anchor}`}</div>
-                            <div className="relative flex flex-shrink-0 items-center gap-1">
-                              <CopyLinkToClipboard copy_link={`${SPACE_URL}/issues/${projectPublishSettings.anchor}`} />
-                            </div>
-                          </div>
-                          <div className="mt-3 flex items-center gap-1 text-custom-primary-100">
-                            <div className="flex h-5 w-5 items-center overflow-hidden">
-                              <CircleDot className="h-5 w-5" />
-                            </div>
-                            <div className="text-sm">This project is live on web</div>
-                          </div>
-                        </>
-                      )}
-
-                      <div className="mt-6 space-y-4">
-                        <div className="relative flex items-center justify-between gap-2">
-                          <div className="text-sm">Views</div>
-                          <Controller
-                            control={control}
-                            name="views"
-                            render={({ field: { onChange, value } }) => (
-                              <CustomPopover
-                                label={
-                                  value.length > 0
-                                    ? VIEW_OPTIONS.filter((v) => value.includes(v.key))
-                                        .map((v) => v.label)
-                                        .join(", ")
-                                    : ``
-                                }
-                                placeholder="Select views"
-                              >
-                                <>
-                                  {VIEW_OPTIONS.map((option) => (
-                                    <div
-                                      key={option.key}
-                                      className={`relative m-1 flex cursor-pointer items-center justify-between gap-2 rounded-sm p-1 px-2 text-custom-text-200 ${
-                                        value.includes(option.key)
-                                          ? "bg-custom-background-80 text-custom-text-100"
-                                          : "hover:bg-custom-background-80 hover:text-custom-text-100"
-                                      }`}
-                                      onClick={() => {
-                                        const optionViews =
-                                          value.length > 0
-                                            ? value.includes(option.key)
-                                              ? value.filter((_o: string) => _o !== option.key)
-                                              : [...value, option.key]
-                                            : [option.key];
-
-                                        if (optionViews.length === 0) return;
-
-                                        onChange(optionViews);
-                                        checkIfUpdateIsRequired();
-                                      }}
-                                    >
-                                      <div className="text-sm">{option.label}</div>
-                                      <div className={`relative flex h-4 w-4 items-center justify-center`}>
-                                        {value.length > 0 && value.includes(option.key) && (
-                                          <Check className="h-5 w-5" />
-                                        )}
-                                      </div>
-                                    </div>
-                                  ))}
-                                </>
-                              </CustomPopover>
-                            )}
-                          />
-                        </div>
-                        <div className="relative flex items-center justify-between gap-2">
-                          <div className="text-sm">Allow comments</div>
-                          <Controller
-                            control={control}
-                            name="is_comments_enabled"
-                            render={({ field: { onChange, value } }) => (
-                              <ToggleSwitch
-                                value={value}
-                                onChange={(val) => {
-                                  onChange(val);
-                                  checkIfUpdateIsRequired();
-                                }}
-                                size="sm"
-                              />
-                            )}
-                          />
-                        </div>
-                        <div className="relative flex items-center justify-between gap-2">
-                          <div className="text-sm">Allow reactions</div>
-                          <Controller
-                            control={control}
-                            name="is_reactions_enabled"
-                            render={({ field: { onChange, value } }) => (
-                              <ToggleSwitch
-                                value={value}
-                                onChange={(val) => {
-                                  onChange(val);
-                                  checkIfUpdateIsRequired();
-                                }}
-                                size="sm"
-                              />
-                            )}
-                          />
-                        </div>
-                        <div className="relative flex items-center justify-between gap-2">
-                          <div className="text-sm">Allow voting</div>
-                          <Controller
-                            control={control}
-                            name="is_votes_enabled"
-                            render={({ field: { onChange, value } }) => (
-                              <ToggleSwitch
-                                value={value}
-                                onChange={(val) => {
-                                  onChange(val);
-                                  checkIfUpdateIsRequired();
-                                }}
-                                size="sm"
-                              />
-                            )}
-                          />
-                        </div>
-
-                        {/* toggle inbox */}
-                        {/* <div className="relative flex justify-between items-center gap-2">
-                      <div className="text-sm">Allow issue proposals</div>
-                      <Controller
-                        control={control}
-                        name="inbox"
-                        render={({ field: { onChange, value } }) => (
-                          <ToggleSwitch value={value} onChange={onChange} size="sm" />
-                        )}
-                      />
-                    </div> */}
-                      </div>
-                    </div>
-=======
         {/* content */}
         {fetchSettingsLoader ? (
           <Loader className="space-y-4 px-5">
@@ -573,7 +282,6 @@
                   name="is_reactions_enabled"
                   render={({ field: { onChange, value } }) => (
                     <ToggleSwitch value={!!value} onChange={onChange} size="sm" />
->>>>>>> 5d807db6
                   )}
                 />
               </div>
