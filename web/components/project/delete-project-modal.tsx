import React from "react";
import { useRouter } from "next/router";
import { Controller, useForm } from "react-hook-form";
import { Dialog, Transition } from "@headlessui/react";
import { AlertTriangle } from "lucide-react";
// hooks
<<<<<<< HEAD
import { useEventTracker, useProject } from "hooks/store";
import useToast from "hooks/use-toast";
=======
import { Button, Input, TOAST_TYPE, setToast } from "@plane/ui";
import { useEventTracker, useProject } from "hooks/store";
>>>>>>> 7b88a2a8
// ui
// types
import type { IProject } from "@plane/types";
import { PROJECT_DELETED } from "constants/event-tracker";
// constants

type DeleteProjectModal = {
  isOpen: boolean;
  project: IProject;
  onClose: () => void;
};

const defaultValues = {
  projectName: "",
  confirmDelete: "",
};

export const DeleteProjectModal: React.FC<DeleteProjectModal> = (props) => {
  const { isOpen, project, onClose } = props;
  // store hooks
  const { captureProjectEvent } = useEventTracker();
  const { deleteProject } = useProject();
  // router
  const router = useRouter();
  const { workspaceSlug, projectId } = router.query;
  // form info
  const {
    control,
    formState: { errors, isSubmitting },
    handleSubmit,
    reset,
    watch,
  } = useForm({ defaultValues });

  const canDelete = watch("projectName") === project?.name && watch("confirmDelete") === "delete my project";

  const handleClose = () => {
    const timer = setTimeout(() => {
      reset(defaultValues);
      clearTimeout(timer);
    }, 350);

    onClose();
  };

  const onSubmit = async () => {
    if (!workspaceSlug || !canDelete) return;

    await deleteProject(workspaceSlug.toString(), project.id)
      .then(() => {
        if (projectId && projectId.toString() === project.id) router.push(`/${workspaceSlug}/projects`);

        handleClose();
        captureProjectEvent({
          eventName: PROJECT_DELETED,
          payload: { ...project, state: "SUCCESS", element: "Project general settings" },
        });
        setToast({
          type: TOAST_TYPE.SUCCESS,
          title: "Success!",
          message: "Project deleted successfully.",
        });
      })
      .catch(() => {
        captureProjectEvent({
          eventName: PROJECT_DELETED,
          payload: { ...project, state: "FAILED", element: "Project general settings" },
        });
        setToast({
          type: TOAST_TYPE.ERROR,
          title: "Error!",
          message: "Something went wrong. Please try again later.",
        });
      });
  };

  return (
    <Transition.Root show={isOpen} as={React.Fragment}>
      <Dialog as="div" className="relative z-20" onClose={handleClose}>
        <Transition.Child
          as={React.Fragment}
          enter="ease-out duration-300"
          enterFrom="opacity-0"
          enterTo="opacity-100"
          leave="ease-in duration-200"
          leaveFrom="opacity-100"
          leaveTo="opacity-0"
        >
          <div className="fixed inset-0 bg-custom-backdrop transition-opacity" />
        </Transition.Child>

        <div className="fixed inset-0 z-20 overflow-y-auto">
          <div className="flex min-h-full items-end justify-center p-4 text-center sm:items-center sm:p-0">
            <Transition.Child
              as={React.Fragment}
              enter="ease-out duration-300"
              enterFrom="opacity-0 translate-y-4 sm:translate-y-0 sm:scale-95"
              enterTo="opacity-100 translate-y-0 sm:scale-100"
              leave="ease-in duration-200"
              leaveFrom="opacity-100 translate-y-0 sm:scale-100"
              leaveTo="opacity-0 translate-y-4 sm:translate-y-0 sm:scale-95"
            >
              <Dialog.Panel className="relative transform overflow-hidden rounded-lg bg-custom-background-100 text-left shadow-custom-shadow-md transition-all sm:my-8 sm:w-full sm:max-w-2xl">
                <form onSubmit={handleSubmit(onSubmit)} className="flex flex-col gap-6 p-6">
                  <div className="flex w-full items-center justify-start gap-6">
                    <span className="place-items-center rounded-full bg-red-500/20 p-4">
                      <AlertTriangle className="h-6 w-6 text-red-600" aria-hidden="true" />
                    </span>
                    <span className="flex items-center justify-start">
                      <h3 className="text-xl font-medium 2xl:text-2xl">Delete Project</h3>
                    </span>
                  </div>
                  <span>
                    <p className="text-sm leading-7 text-custom-text-200">
                      Are you sure you want to delete project{" "}
                      <span className="break-words font-semibold">{project?.name}</span>? All of the data related to the
                      project will be permanently removed. This action cannot be undone
                    </p>
                  </span>
                  <div className="text-custom-text-200">
                    <p className="break-words text-sm ">
                      Enter the project name <span className="font-medium text-custom-text-100">{project?.name}</span>{" "}
                      to continue:
                    </p>
                    <Controller
                      control={control}
                      name="projectName"
                      render={({ field: { value, onChange, ref } }) => (
                        <Input
                          id="projectName"
                          name="projectName"
                          type="text"
                          value={value}
                          onChange={onChange}
                          ref={ref}
                          hasError={Boolean(errors.projectName)}
                          placeholder="Project name"
                          className="mt-2 w-full"
                          autoComplete="off"
                        />
                      )}
                    />
                  </div>
                  <div className="text-custom-text-200">
                    <p className="text-sm">
                      To confirm, type <span className="font-medium text-custom-text-100">delete my project</span>{" "}
                      below:
                    </p>
                    <Controller
                      control={control}
                      name="confirmDelete"
                      render={({ field: { value, onChange, ref } }) => (
                        <Input
                          id="confirmDelete"
                          name="confirmDelete"
                          type="text"
                          value={value}
                          onChange={onChange}
                          ref={ref}
                          hasError={Boolean(errors.confirmDelete)}
                          placeholder="Enter 'delete my project'"
                          className="mt-2 w-full"
                          autoComplete="off"
                        />
                      )}
                    />
                  </div>
                  <div className="flex justify-end gap-2">
                    <Button variant="neutral-primary" size="sm" onClick={handleClose}>
                      Cancel
                    </Button>
                    <Button variant="danger" size="sm" type="submit" disabled={!canDelete} loading={isSubmitting}>
                      {isSubmitting ? "Deleting..." : "Delete Project"}
                    </Button>
                  </div>
                </form>
              </Dialog.Panel>
            </Transition.Child>
          </div>
        </div>
      </Dialog>
    </Transition.Root>
  );
};<|MERGE_RESOLUTION|>--- conflicted
+++ resolved
@@ -4,13 +4,8 @@
 import { Dialog, Transition } from "@headlessui/react";
 import { AlertTriangle } from "lucide-react";
 // hooks
-<<<<<<< HEAD
-import { useEventTracker, useProject } from "hooks/store";
-import useToast from "hooks/use-toast";
-=======
 import { Button, Input, TOAST_TYPE, setToast } from "@plane/ui";
 import { useEventTracker, useProject } from "hooks/store";
->>>>>>> 7b88a2a8
 // ui
 // types
 import type { IProject } from "@plane/types";
