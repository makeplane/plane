--- conflicted
+++ resolved
@@ -63,11 +63,7 @@
         }
       };
     }
-<<<<<<< HEAD
-  }, [root?.current, intersectionRef.current, children, changingReference]);
-=======
   }, [intersectionRef, children, changingReference, root, verticalOffset, horizontalOffset]);
->>>>>>> b3d3c0fb
 
   //Set height after render
   useEffect(() => {
