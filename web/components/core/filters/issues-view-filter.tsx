--- conflicted
+++ resolved
@@ -77,9 +77,6 @@
 
   const { isEstimateActive } = useEstimateOption();
 
-<<<<<<< HEAD
-  return null;
-=======
   return (
     <div className="flex items-center gap-2">
       {!isArchivedIssues && !isDraftIssues && (
@@ -87,11 +84,7 @@
           {issueViewOptions.map((option) => (
             <Tooltip
               key={option.type}
-              tooltipContent={
-                <span className="capitalize">
-                  {replaceUnderscoreIfSnakeCase(option.type)} Layout
-                </span>
-              }
+              tooltipContent={<span className="capitalize">{replaceUnderscoreIfSnakeCase(option.type)} Layout</span>}
               position="bottom"
             >
               <button
@@ -119,9 +112,7 @@
           {issueViewForDraftIssues.map((option) => (
             <Tooltip
               key={option.type}
-              tooltipContent={
-                <span className="capitalize">{replaceUnderscoreIfSnakeCase(option.type)} View</span>
-              }
+              tooltipContent={<span className="capitalize">{replaceUnderscoreIfSnakeCase(option.type)} View</span>}
               position="bottom"
             >
               <button
@@ -161,9 +152,7 @@
             if (valueExists)
               setFilters(
                 {
-                  [option.key]: ((filters[key] ?? []) as any[])?.filter(
-                    (val) => val !== option.value
-                  ),
+                  [option.key]: ((filters[key] ?? []) as any[])?.filter((val) => val !== option.value),
                 },
                 !Boolean(viewId)
               );
@@ -184,9 +173,7 @@
           <>
             <Popover.Button
               className={`group flex items-center gap-2 rounded-md border border-custom-border-200 px-3 py-1.5 text-xs hover:bg-custom-sidebar-background-90 hover:text-custom-sidebar-text-100 focus:outline-none duration-300 ${
-                open
-                  ? "bg-custom-sidebar-background-90 text-custom-sidebar-text-100"
-                  : "text-custom-sidebar-text-200"
+                open ? "bg-custom-sidebar-background-90 text-custom-sidebar-text-100" : "text-custom-sidebar-text-200"
               }`}
             >
               Display
@@ -213,20 +200,17 @@
                           <div className="w-28">
                             <CustomMenu
                               label={
-                                GROUP_BY_OPTIONS.find(
-                                  (option) => option.key === displayFilters.group_by
-                                )?.name ?? "Select"
+                                GROUP_BY_OPTIONS.find((option) => option.key === displayFilters.group_by)?.name ??
+                                "Select"
                               }
                               className="!w-full"
                               buttonClassName="w-full"
                             >
                               {GROUP_BY_OPTIONS.map((option) => {
-                                if (displayFilters.layout === "kanban" && option.key === null)
-                                  return null;
+                                if (displayFilters.layout === "kanban" && option.key === null) return null;
                                 if (option.key === "project") return null;
 
-                                if (isDraftIssues && option.key === "state_detail.group")
-                                  return null;
+                                if (isDraftIssues && option.key === "state_detail.group") return null;
 
                                 return (
                                   <CustomMenu.MenuItem
@@ -241,46 +225,42 @@
                           </div>
                         </div>
                       )}
-                    {displayFilters.layout !== "calendar" &&
-                      displayFilters.layout !== "spreadsheet" && (
-                        <div className="flex items-center justify-between">
-                          <h4 className="text-custom-text-200">Order by</h4>
-                          <div className="w-28">
-                            <CustomMenu
-                              label={
-                                ORDER_BY_OPTIONS.find(
-                                  (option) => option.key === displayFilters.order_by
-                                )?.name ?? "Select"
-                              }
-                              className="!w-full"
-                              buttonClassName="w-full"
-                            >
-                              {ORDER_BY_OPTIONS.map((option) =>
-                                displayFilters.group_by === "priority" &&
-                                option.key === "priority" ? null : (
-                                  <CustomMenu.MenuItem
-                                    key={option.key}
-                                    onClick={() => {
-                                      setDisplayFilters({ order_by: option.key });
-                                    }}
-                                  >
-                                    {option.name}
-                                  </CustomMenu.MenuItem>
-                                )
-                              )}
-                            </CustomMenu>
-                          </div>
-                        </div>
-                      )}
+                    {displayFilters.layout !== "calendar" && displayFilters.layout !== "spreadsheet" && (
+                      <div className="flex items-center justify-between">
+                        <h4 className="text-custom-text-200">Order by</h4>
+                        <div className="w-28">
+                          <CustomMenu
+                            label={
+                              ORDER_BY_OPTIONS.find((option) => option.key === displayFilters.order_by)?.name ??
+                              "Select"
+                            }
+                            className="!w-full"
+                            buttonClassName="w-full"
+                          >
+                            {ORDER_BY_OPTIONS.map((option) =>
+                              displayFilters.group_by === "priority" && option.key === "priority" ? null : (
+                                <CustomMenu.MenuItem
+                                  key={option.key}
+                                  onClick={() => {
+                                    setDisplayFilters({ order_by: option.key });
+                                  }}
+                                >
+                                  {option.name}
+                                </CustomMenu.MenuItem>
+                              )
+                            )}
+                          </CustomMenu>
+                        </div>
+                      </div>
+                    )}
                     {!isArchivedIssues && (
                       <div className="flex items-center justify-between">
                         <h4 className="text-custom-text-200">Issue type</h4>
                         <div className="w-28">
                           <CustomMenu
                             label={
-                              FILTER_ISSUE_OPTIONS.find(
-                                (option) => option.key === displayFilters.type
-                              )?.name ?? "Select"
+                              FILTER_ISSUE_OPTIONS.find((option) => option.key === displayFilters.type)?.name ??
+                              "Select"
                             }
                             className="!w-full"
                             buttonClassName="w-full"
@@ -302,20 +282,17 @@
                       </div>
                     )}
 
-                    {displayFilters.layout !== "calendar" &&
-                      displayFilters.layout !== "spreadsheet" && (
-                        <div className="flex items-center justify-between">
-                          <h4 className="text-custom-text-200">Show sub-issues</h4>
-                          <div className="w-28">
-                            <ToggleSwitch
-                              value={displayFilters.sub_issue ?? true}
-                              onChange={() =>
-                                setDisplayFilters({ sub_issue: !displayFilters.sub_issue })
-                              }
-                            />
-                          </div>
-                        </div>
-                      )}
+                    {displayFilters.layout !== "calendar" && displayFilters.layout !== "spreadsheet" && (
+                      <div className="flex items-center justify-between">
+                        <h4 className="text-custom-text-200">Show sub-issues</h4>
+                        <div className="w-28">
+                          <ToggleSwitch
+                            value={displayFilters.sub_issue ?? true}
+                            onChange={() => setDisplayFilters({ sub_issue: !displayFilters.sub_issue })}
+                          />
+                        </div>
+                      </div>
+                    )}
                     {displayFilters.layout !== "calendar" &&
                       displayFilters.layout !== "spreadsheet" &&
                       displayFilters.layout !== "gantt_chart" && (
@@ -360,16 +337,11 @@
 
                           if (
                             displayFilters.layout === "spreadsheet" &&
-                            (key === "attachment_count" ||
-                              key === "link" ||
-                              key === "sub_issue_count")
+                            (key === "attachment_count" || key === "link" || key === "sub_issue_count")
                           )
                             return null;
 
-                          if (
-                            displayFilters.layout !== "spreadsheet" &&
-                            (key === "created_on" || key === "updated_on")
-                          )
+                          if (displayFilters.layout !== "spreadsheet" && (key === "created_on" || key === "updated_on"))
                             return null;
 
                           return (
@@ -398,5 +370,4 @@
       </Popover>
     </div>
   );
->>>>>>> c6e021d4
 };