import React from "react";

// icons
import { XMarkIcon } from "@heroicons/react/24/outline";
<<<<<<< HEAD
import { PriorityIcon, getStateGroupIcon } from "components/icons";
=======
import { getPriorityIcon, StateGroupIcon } from "components/icons";
>>>>>>> 8de93d00
// ui
import { Avatar } from "components/ui";
// helpers
import { replaceUnderscoreIfSnakeCase } from "helpers/string.helper";
// helpers
import { renderShortDateWithYearFormat } from "helpers/date-time.helper";
// types
import { IIssueFilterOptions, IIssueLabels, IState, IUserLite, TStateGroups } from "types";
// constants
import { STATE_GROUP_COLORS } from "constants/state";

type Props = {
  filters: Partial<IIssueFilterOptions>;
  setFilters: (updatedFilter: Partial<IIssueFilterOptions>) => void;
  clearAllFilters: (...args: any) => void;
  labels: IIssueLabels[] | undefined;
  members: IUserLite[] | undefined;
  states: IState[] | undefined;
};

export const FiltersList: React.FC<Props> = ({
  filters,
  setFilters,
  clearAllFilters,
  labels,
  members,
  states,
}) => {
  if (!filters) return <></>;

  const nullFilters = Object.keys(filters).filter(
    (key) => filters[key as keyof IIssueFilterOptions] === null
  );

  return (
    <div className="flex flex-1 flex-wrap items-center gap-2 text-xs">
      {Object.keys(filters).map((filterKey) => {
        const key = filterKey as keyof typeof filters;

        if (filters[key] === null) return null;

        return (
          <div
            key={key}
            className="flex items-center gap-x-2 rounded-full border border-custom-border-200 bg-custom-background-80 px-2 py-1"
          >
            <span className="capitalize text-custom-text-200">
              {key === "target_date" ? "Due Date" : replaceUnderscoreIfSnakeCase(key)}:
            </span>
            {filters[key] === null || (filters[key]?.length ?? 0) <= 0 ? (
              <span className="inline-flex items-center px-2 py-0.5 font-medium">None</span>
            ) : Array.isArray(filters[key]) ? (
              <div className="space-x-2">
                <div className="flex flex-wrap items-center gap-1">
                  {key === "state"
                    ? filters.state?.map((stateId: string) => {
                        const state = states?.find((s) => s.id === stateId);

                        return (
                          <p
                            key={state?.id}
                            className="inline-flex items-center gap-x-1 rounded-full px-2 py-0.5 font-medium"
                            style={{
                              color: state?.color,
                              backgroundColor: `${state?.color}20`,
                            }}
                          >
                            <span>
                              <StateGroupIcon
                                stateGroup={state?.group ?? "backlog"}
                                color={state?.color}
                              />
                            </span>
                            <span>{state?.name ?? ""}</span>
                            <span
                              className="cursor-pointer"
                              onClick={() =>
                                setFilters({
                                  state: filters.state?.filter((s: any) => s !== stateId),
                                })
                              }
                            >
                              <XMarkIcon className="h-3 w-3" />
                            </span>
                          </p>
                        );
                      })
                    : key === "state_group"
                    ? filters.state_group?.map((stateGroup) => {
                        const group = stateGroup as TStateGroups;

                        return (
                          <p
                            key={group}
                            className="inline-flex items-center gap-x-1 rounded-full px-2 py-0.5 capitalize"
                            style={{
                              color: STATE_GROUP_COLORS[group],
                              backgroundColor: `${STATE_GROUP_COLORS[group]}20`,
                            }}
                          >
                            <span>
                              <StateGroupIcon stateGroup={group} color={undefined} />
                            </span>
                            <span>{group}</span>
                            <span
                              className="cursor-pointer"
                              onClick={() =>
                                setFilters({
                                  state_group: filters.state_group?.filter((g) => g !== group),
                                })
                              }
                            >
                              <XMarkIcon className="h-3 w-3" />
                            </span>
                          </p>
                        );
                      })
                    : key === "priority"
                    ? filters.priority?.map((priority: any) => (
                        <p
                          key={priority}
                          className={`inline-flex items-center gap-x-1 rounded-full px-2 py-0.5 capitalize ${
                            priority === "urgent"
                              ? "bg-red-500/20 text-red-500"
                              : priority === "high"
                              ? "bg-orange-500/20 text-orange-500"
                              : priority === "medium"
                              ? "bg-yellow-500/20 text-yellow-500"
                              : priority === "low"
                              ? "bg-green-500/20 text-green-500"
                              : "bg-custom-background-90 text-custom-text-200"
                          }`}
                        >
                          <span>
                            <PriorityIcon priority={priority} />
                          </span>
                          <span>{priority === "null" ? "None" : priority}</span>
                          <span
                            className="cursor-pointer"
                            onClick={() =>
                              setFilters({
                                priority: filters.priority?.filter((p: any) => p !== priority),
                              })
                            }
                          >
                            <XMarkIcon className="h-3 w-3" />
                          </span>
                        </p>
                      ))
                    : key === "assignees"
                    ? filters.assignees?.map((memberId: string) => {
                        const member = members?.find((m) => m.id === memberId);

                        return (
                          <div
                            key={memberId}
                            className="inline-flex items-center gap-x-1 rounded-full bg-custom-background-90 px-1"
                          >
                            <Avatar user={member} />
                            <span>{member?.display_name}</span>
                            <span
                              className="cursor-pointer"
                              onClick={() =>
                                setFilters({
                                  assignees: filters.assignees?.filter((p: any) => p !== memberId),
                                })
                              }
                            >
                              <XMarkIcon className="h-3 w-3" />
                            </span>
                          </div>
                        );
                      })
                    : key === "created_by"
                    ? filters.created_by?.map((memberId: string) => {
                        const member = members?.find((m) => m.id === memberId);

                        return (
                          <div
                            key={`${memberId}-${key}`}
                            className="inline-flex items-center gap-x-1 rounded-full bg-custom-background-90 px-1 capitalize"
                          >
                            <Avatar user={member} />
                            <span>{member?.display_name}</span>
                            <span
                              className="cursor-pointer"
                              onClick={() =>
                                setFilters({
                                  created_by: filters.created_by?.filter(
                                    (p: any) => p !== memberId
                                  ),
                                })
                              }
                            >
                              <XMarkIcon className="h-3 w-3" />
                            </span>
                          </div>
                        );
                      })
                    : key === "labels"
                    ? filters.labels?.map((labelId: string) => {
                        const label = labels?.find((l) => l.id === labelId);

                        if (!label) return null;
                        const color = label.color !== "" ? label.color : "#0f172a";
                        return (
                          <div
                            className="inline-flex items-center gap-x-1 rounded-full px-2 py-0.5"
                            style={{
                              color: color,
                              backgroundColor: `${color}20`, // add 20% opacity
                            }}
                            key={labelId}
                          >
                            <div
                              className="h-1.5 w-1.5 rounded-full"
                              style={{
                                backgroundColor: color,
                              }}
                            />
                            <span>{label.name}</span>
                            <span
                              className="cursor-pointer"
                              onClick={() =>
                                setFilters({
                                  labels: filters.labels?.filter((l: any) => l !== labelId),
                                })
                              }
                            >
                              <XMarkIcon
                                className="h-3 w-3"
                                style={{
                                  color: color,
                                }}
                              />
                            </span>
                          </div>
                        );
                      })
                    : key === "start_date"
                    ? filters.start_date?.map((date: string) => {
                        if (filters.start_date && filters.start_date.length <= 0) return null;

                        const splitDate = date.split(";");

                        return (
                          <div
                            key={date}
                            className="inline-flex items-center gap-x-1 rounded-full border border-custom-border-200 bg-custom-background-100 px-1 py-0.5"
                          >
                            <div className="h-1.5 w-1.5 rounded-full" />
                            <span className="capitalize">
                              {splitDate[1]} {renderShortDateWithYearFormat(splitDate[0])}
                            </span>
                            <span
                              className="cursor-pointer"
                              onClick={() =>
                                setFilters({
                                  start_date: filters.start_date?.filter((d: any) => d !== date),
                                })
                              }
                            >
                              <XMarkIcon className="h-3 w-3" />
                            </span>
                          </div>
                        );
                      })
                    : key === "target_date"
                    ? filters.target_date?.map((date: string) => {
                        if (filters.target_date && filters.target_date.length <= 0) return null;

                        const splitDate = date.split(";");

                        return (
                          <div
                            key={date}
                            className="inline-flex items-center gap-x-1 rounded-full border border-custom-border-200 bg-custom-background-100 px-1 py-0.5"
                          >
                            <div className="h-1.5 w-1.5 rounded-full" />
                            <span className="capitalize">
                              {splitDate[1]} {renderShortDateWithYearFormat(splitDate[0])}
                            </span>
                            <span
                              className="cursor-pointer"
                              onClick={() =>
                                setFilters({
                                  target_date: filters.target_date?.filter((d: any) => d !== date),
                                })
                              }
                            >
                              <XMarkIcon className="h-3 w-3" />
                            </span>
                          </div>
                        );
                      })
                    : (filters[key] as any)?.join(", ")}
                  <button
                    type="button"
                    onClick={() =>
                      setFilters({
                        [key]: null,
                      })
                    }
                  >
                    <XMarkIcon className="h-3 w-3" />
                  </button>
                </div>
              </div>
            ) : (
              <div className="flex items-center gap-x-1 capitalize">
                {filters[key as keyof typeof filters]}
                <button
                  type="button"
                  onClick={() =>
                    setFilters({
                      [key]: null,
                    })
                  }
                >
                  <XMarkIcon className="h-3 w-3" />
                </button>
              </div>
            )}
          </div>
        );
      })}
      {Object.keys(filters).length > 0 && nullFilters.length !== Object.keys(filters).length && (
        <button
          type="button"
          onClick={clearAllFilters}
          className="flex items-center gap-x-1 rounded-full border border-custom-border-200 bg-custom-background-80 px-3 py-1.5 text-xs"
        >
          <span>Clear all filters</span>
          <XMarkIcon className="h-3 w-3" />
        </button>
      )}
    </div>
  );
};<|MERGE_RESOLUTION|>--- conflicted
+++ resolved
@@ -2,11 +2,7 @@
 
 // icons
 import { XMarkIcon } from "@heroicons/react/24/outline";
-<<<<<<< HEAD
-import { PriorityIcon, getStateGroupIcon } from "components/icons";
-=======
-import { getPriorityIcon, StateGroupIcon } from "components/icons";
->>>>>>> 8de93d00
+import { PriorityIcon, StateGroupIcon } from "components/icons";
 // ui
 import { Avatar } from "components/ui";
 // helpers
