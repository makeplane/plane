--- conflicted
+++ resolved
@@ -6,11 +6,6 @@
 // helpers
 import { calculateTimeAgo } from "helpers/date-time.helper";
 // hooks
-<<<<<<< HEAD
-import useToast from "hooks/use-toast";
-import { observer } from "mobx-react";
-=======
->>>>>>> 7b88a2a8
 import { useMember } from "hooks/store";
 // types
 import { ILinkDetails, UserAuth } from "@plane/types";
