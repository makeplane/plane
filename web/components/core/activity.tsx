import { useEffect } from "react";
import { observer } from "mobx-react-lite";
import { useRouter } from "next/router";
// store hooks
<<<<<<< HEAD
import { useEstimate, useEventTracker, useLabel } from "hooks/store";
=======
>>>>>>> 7b88a2a8
// icons
import {
  TagIcon,
  CopyPlus,
  Calendar,
  Link2Icon,
  Users2Icon,
  ArchiveIcon,
  PaperclipIcon,
  ContrastIcon,
  TriangleIcon,
  LayoutGridIcon,
  SignalMediumIcon,
  MessageSquareIcon,
  UsersIcon,
} from "lucide-react";
import { Tooltip, BlockedIcon, BlockerIcon, RelatedIcon, LayersIcon, DiceIcon } from "@plane/ui";
// helpers
import { renderFormattedDate } from "helpers/date-time.helper";
import { capitalizeFirstLetter } from "helpers/string.helper";
import { useEstimate, useLabel } from "hooks/store";
// types
import { IIssueActivity } from "@plane/types";
// constants
import { ISSUE_OPENED, elementFromPath } from "constants/event-tracker";

export const IssueLink = ({ activity }: { activity: IIssueActivity }) => {
  const router = useRouter();
  const { workspaceSlug } = router.query;
  // store hooks
  const { captureEvent } = useEventTracker();

  return (
    <Tooltip tooltipContent={activity?.issue_detail ? activity.issue_detail.name : "This issue has been deleted"}>
      {activity?.issue_detail ? (
        <a
          aria-disabled={activity.issue === null}
          href={`${`/${workspaceSlug ?? activity.workspace_detail?.slug}/projects/${activity.project}/issues/${
            activity.issue
          }`}`}
          onClick={() => {
            captureEvent(ISSUE_OPENED, {
              ...elementFromPath(router.asPath),
              element_id: "activity",
              mode: "detail",
            });
          }}
          target={activity.issue === null ? "_self" : "_blank"}
          rel={activity.issue === null ? "" : "noopener noreferrer"}
          className="inline-flex items-center gap-1 font-medium text-custom-text-100 hover:underline"
        >
          <span className="whitespace-nowrap">{`${activity.project_detail.identifier}-${activity.issue_detail.sequence_id}`}</span>{" "}
          <span className="font-normal">{activity.issue_detail?.name}</span>
        </a>
      ) : (
        <span className="inline-flex items-center gap-1 font-medium text-custom-text-100 whitespace-nowrap">
          {" an Issue"}{" "}
        </span>
      )}
    </Tooltip>
  );
};

const UserLink = ({ activity }: { activity: IIssueActivity }) => {
  const router = useRouter();
  const { workspaceSlug } = router.query;

  return (
    <a
      href={`/${workspaceSlug ?? activity.workspace_detail?.slug}/profile/${
        activity.new_identifier ?? activity.old_identifier
      }`}
      target="_blank"
      rel="noopener noreferrer"
      className="inline-flex items-center font-medium text-custom-text-100 hover:underline"
    >
      {activity.new_value && activity.new_value !== "" ? activity.new_value : activity.old_value}
    </a>
  );
};

const LabelPill = observer(({ labelId, workspaceSlug }: { labelId: string; workspaceSlug: string }) => {
  // store hooks
  const { workspaceLabels, fetchWorkspaceLabels } = useLabel();

  useEffect(() => {
    if (!workspaceLabels) fetchWorkspaceLabels(workspaceSlug);
  }, [fetchWorkspaceLabels, workspaceLabels, workspaceSlug]);

  return (
    <span
      className="h-1.5 w-1.5 flex-shrink-0 rounded-full"
      style={{
        backgroundColor: workspaceLabels?.find((l) => l.id === labelId)?.color ?? "#000000",
      }}
      aria-hidden="true"
    />
  );
});

const EstimatePoint = observer((props: { point: string }) => {
  const { point } = props;
  const { areEstimatesEnabledForCurrentProject, getEstimatePointValue } = useEstimate();
  const currentPoint = Number(point) + 1;

  const estimateValue = getEstimatePointValue(Number(point), null);

  return (
    <span className="font-medium text-custom-text-100">
      {areEstimatesEnabledForCurrentProject
        ? estimateValue
        : `${currentPoint} ${currentPoint > 1 ? "points" : "point"}`}
    </span>
  );
});

const activityDetails: {
  [key: string]: {
    message: (activity: IIssueActivity, showIssue: boolean, workspaceSlug: string) => React.ReactNode;
    icon: React.ReactNode;
  };
} = {
  assignees: {
    message: (activity, showIssue) => {
      if (activity.old_value === "")
        return (
          <>
            added a new assignee <UserLink activity={activity} />
            {showIssue && (
              <>
                {" "}
                to <IssueLink activity={activity} />
              </>
            )}
          </>
        );
      else
        return (
          <>
            removed the assignee <UserLink activity={activity} />
            {showIssue && (
              <>
                {" "}
                from <IssueLink activity={activity} />
              </>
            )}
          </>
        );
    },
    icon: <Users2Icon size={12} color="#6b7280" aria-hidden="true" />,
  },
  archived_at: {
    message: (activity) => {
      if (activity.new_value === "restore")
        return (
          <>
            restored <IssueLink activity={activity} />
          </>
        );
      else
        return (
          <>
            archived <IssueLink activity={activity} />
          </>
        );
    },
    icon: <ArchiveIcon size={12} color="#6b7280" aria-hidden="true" />,
  },
  attachment: {
    message: (activity, showIssue) => {
      if (activity.verb === "created")
        return (
          <>
            uploaded a new{" "}
            <a
              href={`${activity.new_value}`}
              target="_blank"
              rel="noopener noreferrer"
              className="inline-flex items-center gap-1 font-medium text-custom-text-100 hover:underline"
            >
              attachment
            </a>
            {showIssue && (
              <>
                {" "}
                to <IssueLink activity={activity} />
              </>
            )}
          </>
        );
      else
        return (
          <>
            removed an attachment
            {showIssue && (
              <>
                {" "}
                from <IssueLink activity={activity} />
              </>
            )}
          </>
        );
    },
    icon: <PaperclipIcon size={12} color="#6b7280" aria-hidden="true" />,
  },
  description: {
    message: (activity, showIssue) => (
      <>
        updated the description
        {showIssue && (
          <>
            {" "}
            of <IssueLink activity={activity} />
          </>
        )}
      </>
    ),
    icon: <MessageSquareIcon size={12} color="#6b7280" aria-hidden="true" />,
  },
  estimate_point: {
    message: (activity, showIssue) => {
      if (!activity.new_value)
        return (
          <>
            removed the estimate point
            {showIssue && (
              <>
                {" "}
                from <IssueLink activity={activity} />
              </>
            )}
          </>
        );
      else
        return (
          <>
            set the estimate point to <EstimatePoint point={activity.new_value} />
            {showIssue && (
              <>
                {" "}
                for <IssueLink activity={activity} />
              </>
            )}
          </>
        );
    },
    icon: <TriangleIcon size={12} color="#6b7280" aria-hidden="true" />,
  },
  issue: {
    message: (activity) => {
      if (activity.verb === "created")
        return (
          <>
            created <IssueLink activity={activity} />
          </>
        );
      else
        return (
          <>
            deleted <IssueLink activity={activity} />
          </>
        );
    },
    icon: <LayersIcon width={12} height={12} color="#6b7280" aria-hidden="true" />,
  },
  labels: {
    message: (activity, showIssue, workspaceSlug) => {
      if (activity.old_value === "")
        return (
          <>
            added a new label{" "}
            <span className="inline-flex w-min items-center gap-2 truncate whitespace-nowrap rounded-full border border-custom-border-300 px-2 py-0.5 text-xs">
              <LabelPill labelId={activity.new_identifier ?? ""} workspaceSlug={workspaceSlug} />
              <span className="flex-shrink truncate font-medium text-custom-text-100">{activity.new_value}</span>
            </span>
            {showIssue && (
              <span className="">
                {" "}
                to <IssueLink activity={activity} />
              </span>
            )}
          </>
        );
      else
        return (
          <>
            removed the label{" "}
            <span className="inline-flex w-min items-center gap-2 truncate whitespace-nowrap rounded-full border border-custom-border-300 px-2 py-0.5 text-xs">
              <LabelPill labelId={activity.old_identifier ?? ""} workspaceSlug={workspaceSlug} />
              <span className="flex-shrink truncate font-medium text-custom-text-100">{activity.old_value}</span>
            </span>
            {showIssue && (
              <span>
                {" "}
                from <IssueLink activity={activity} />
              </span>
            )}
          </>
        );
    },
    icon: <TagIcon size={12} color="#6b7280" aria-hidden="true" />,
  },
  link: {
    message: (activity, showIssue) => {
      if (activity.verb === "created")
        return (
          <>
            added this{" "}
            <a
              href={`${activity.new_value}`}
              target="_blank"
              rel="noopener noreferrer"
              className="inline-flex items-center gap-1 font-medium text-custom-text-100 hover:underline"
            >
              link
            </a>
            {showIssue && (
              <>
                {" "}
                to <IssueLink activity={activity} />
              </>
            )}
          </>
        );
      else if (activity.verb === "updated")
        return (
          <>
            updated the{" "}
            <a
              href={`${activity.old_value}`}
              target="_blank"
              rel="noopener noreferrer"
              className="inline-flex items-center gap-1 font-medium text-custom-text-100 hover:underline"
            >
              link
            </a>
            {showIssue && (
              <>
                {" "}
                from <IssueLink activity={activity} />
              </>
            )}
          </>
        );
      else
        return (
          <>
            removed this{" "}
            <a
              href={`${activity.old_value}`}
              target="_blank"
              rel="noopener noreferrer"
              className="inline-flex items-center gap-1 font-medium text-custom-text-100 hover:underline"
            >
              link
            </a>
            {showIssue && (
              <>
                {" "}
                from <IssueLink activity={activity} />
              </>
            )}
          </>
        );
    },
    icon: <Link2Icon size={12} color="#6b7280" aria-hidden="true" />,
  },
  cycles: {
    message: (activity, showIssue, workspaceSlug) => {
      if (activity.verb === "created")
        return (
          <>
            <span className="flex-shrink-0">
              added {showIssue ? <IssueLink activity={activity} /> : "this issue"} to the cycle{" "}
            </span>
            <a
              href={`/${workspaceSlug}/projects/${activity.project}/cycles/${activity.new_identifier}`}
              target="_blank"
              rel="noopener noreferrer"
              className="inline-flex items-center gap-1 truncate font-medium text-custom-text-100 hover:underline"
            >
              <span className="truncate">{activity.new_value}</span>
            </a>
          </>
        );
      else if (activity.verb === "updated")
        return (
          <>
            <span className="flex-shrink-0">set the cycle to </span>
            <a
              href={`/${workspaceSlug}/projects/${activity.project}/cycles/${activity.new_identifier}`}
              target="_blank"
              rel="noopener noreferrer"
              className="inline-flex items-center gap-1 truncate font-medium text-custom-text-100 hover:underline"
            >
              <span className="truncate">{activity.new_value}</span>
            </a>
          </>
        );
      else
        return (
          <>
            removed <IssueLink activity={activity} /> from the cycle{" "}
            <a
              href={`/${workspaceSlug}/projects/${activity.project}/cycles/${activity.old_identifier}`}
              target="_blank"
              rel="noopener noreferrer"
              className="inline-flex items-center gap-1 truncate font-medium text-custom-text-100 hover:underline"
            >
              <span className="truncate">{activity.old_value}</span>
            </a>
          </>
        );
    },
    icon: <ContrastIcon size={12} color="#6b7280" aria-hidden="true" />,
  },
  modules: {
    message: (activity, showIssue, workspaceSlug) => {
      if (activity.verb === "created")
        return (
          <>
            added {showIssue ? <IssueLink activity={activity} /> : "this issue"} to the module{" "}
            <a
              href={`/${workspaceSlug}/projects/${activity.project}/modules/${activity.new_identifier}`}
              target="_blank"
              rel="noopener noreferrer"
              className="inline-flex items-center gap-1 truncate font-medium text-custom-text-100 hover:underline"
            >
              <span className="truncate">{activity.new_value}</span>
            </a>
          </>
        );
      else if (activity.verb === "updated")
        return (
          <>
            set the module to{" "}
            <a
              href={`/${workspaceSlug}/projects/${activity.project}/modules/${activity.new_identifier}`}
              target="_blank"
              rel="noopener noreferrer"
              className="inline-flex items-center gap-1 truncate font-medium text-custom-text-100 hover:underline"
            >
              <span className="truncate">{activity.new_value}</span>
            </a>
          </>
        );
      else
        return (
          <>
            removed <IssueLink activity={activity} /> from the module{" "}
            <a
              href={`/${workspaceSlug}/projects/${activity.project}/modules/${activity.old_identifier}`}
              target="_blank"
              rel="noopener noreferrer"
              className="inline-flex items-center gap-1 truncate font-medium text-custom-text-100 hover:underline"
            >
              <span className="truncate">{activity.old_value}</span>
            </a>
          </>
        );
    },
    icon: <DiceIcon className="h-3 w-3 !text-[#6b7280]" aria-hidden="true" />,
  },
  name: {
    message: (activity, showIssue) => (
      <>
        <span className="truncate">set the name to {activity.new_value}</span>
        {showIssue && (
          <>
            {" "}
            of <IssueLink activity={activity} />
          </>
        )}
      </>
    ),
    icon: <MessageSquareIcon size={12} color="#6b7280" aria-hidden="true" />,
  },
  parent: {
    message: (activity, showIssue) => {
      if (!activity.new_value)
        return (
          <>
            removed the parent <span className="font-medium text-custom-text-100">{activity.old_value}</span>
            {showIssue && (
              <>
                {" "}
                from <IssueLink activity={activity} />
              </>
            )}
          </>
        );
      else
        return (
          <>
            set the parent to <span className="font-medium text-custom-text-100">{activity.new_value}</span>
            {showIssue && (
              <>
                {" "}
                for <IssueLink activity={activity} />
              </>
            )}
          </>
        );
    },
    icon: <UsersIcon className="h-3 w-3 !text-[#6b7280]" aria-hidden="true" />,
  },
  priority: {
    message: (activity, showIssue) => (
      <>
        set the priority to{" "}
        <span className="font-medium text-custom-text-100">
          {activity.new_value ? capitalizeFirstLetter(activity.new_value) : "None"}
        </span>
        {showIssue && (
          <>
            {" "}
            for <IssueLink activity={activity} />
          </>
        )}
      </>
    ),
    icon: <SignalMediumIcon size={12} color="#6b7280" aria-hidden="true" />,
  },
  relates_to: {
    message: (activity, showIssue) => {
      if (activity.old_value === "")
        return (
          <>
            marked that {showIssue ? <IssueLink activity={activity} /> : "this issue"} relates to{" "}
            <span className="font-medium text-custom-text-100">{activity.new_value}</span>.
          </>
        );
      else
        return (
          <>
            removed the relation from <span className="font-medium text-custom-text-100">{activity.old_value}</span>.
          </>
        );
    },
    icon: <RelatedIcon height="12" width="12" color="#6b7280" />,
  },
  blocking: {
    message: (activity, showIssue) => {
      if (activity.old_value === "")
        return (
          <>
            marked {showIssue ? <IssueLink activity={activity} /> : "this issue"} is blocking issue{" "}
            <span className="font-medium text-custom-text-100">{activity.new_value}</span>.
          </>
        );
      else
        return (
          <>
            removed the blocking issue <span className="font-medium text-custom-text-100">{activity.old_value}</span>.
          </>
        );
    },
    icon: <BlockerIcon height="12" width="12" color="#6b7280" />,
  },
  blocked_by: {
    message: (activity, showIssue) => {
      if (activity.old_value === "")
        return (
          <>
            marked {showIssue ? <IssueLink activity={activity} /> : "this issue"} is being blocked by{" "}
            <span className="font-medium text-custom-text-100">{activity.new_value}</span>.
          </>
        );
      else
        return (
          <>
            removed {showIssue ? <IssueLink activity={activity} /> : "this issue"} being blocked by issue{" "}
            <span className="font-medium text-custom-text-100">{activity.old_value}</span>.
          </>
        );
    },
    icon: <BlockedIcon height="12" width="12" color="#6b7280" />,
  },
  duplicate: {
    message: (activity, showIssue) => {
      if (activity.old_value === "")
        return (
          <>
            marked {showIssue ? <IssueLink activity={activity} /> : "this issue"} as duplicate of{" "}
            <span className="font-medium text-custom-text-100">{activity.new_value}</span>.
          </>
        );
      else
        return (
          <>
            removed {showIssue ? <IssueLink activity={activity} /> : "this issue"} as a duplicate of{" "}
            <span className="font-medium text-custom-text-100">{activity.old_value}</span>.
          </>
        );
    },
    icon: <CopyPlus size={12} color="#6b7280" />,
  },
  state: {
    message: (activity, showIssue) => (
      <>
        set the state to <span className="font-medium text-custom-text-100">{activity.new_value}</span>
        {showIssue && (
          <>
            {" "}
            for <IssueLink activity={activity} />
          </>
        )}
      </>
    ),
    icon: <LayoutGridIcon size={12} color="#6b7280" aria-hidden="true" />,
  },
  start_date: {
    message: (activity, showIssue) => {
      if (!activity.new_value)
        return (
          <>
            removed the start date
            {showIssue && (
              <>
                {" "}
                from <IssueLink activity={activity} />
              </>
            )}
          </>
        );
      else
        return (
          <>
            set the start date to{" "}
            <span className="font-medium text-custom-text-100">{renderFormattedDate(activity.new_value)}</span>
            {showIssue && (
              <>
                {" "}
                for <IssueLink activity={activity} />
              </>
            )}
          </>
        );
    },
    icon: <Calendar size={12} color="#6b7280" aria-hidden="true" />,
  },
  target_date: {
    message: (activity, showIssue) => {
      if (!activity.new_value)
        return (
          <>
            removed the due date
            {showIssue && (
              <>
                {" "}
                from <IssueLink activity={activity} />
              </>
            )}
          </>
        );
      else
        return (
          <>
            set the due date to{" "}
            <span className="font-medium text-custom-text-100">{renderFormattedDate(activity.new_value)}</span>
            {showIssue && (
              <>
                {" "}
                for <IssueLink activity={activity} />
              </>
            )}
          </>
        );
    },
    icon: <Calendar size={12} color="#6b7280" aria-hidden="true" />,
  },
};

export const ActivityIcon = ({ activity }: { activity: IIssueActivity }) => (
  <>{activityDetails[activity.field as keyof typeof activityDetails]?.icon}</>
);

type ActivityMessageProps = {
  activity: IIssueActivity;
  showIssue?: boolean;
};

export const ActivityMessage = ({ activity, showIssue = false }: ActivityMessageProps) => {
  const router = useRouter();
  const { workspaceSlug } = router.query;

  return (
    <>
      {activityDetails[activity.field as keyof typeof activityDetails]?.message(
        activity,
        showIssue,
        workspaceSlug ? workspaceSlug.toString() : activity.workspace_detail?.slug ?? ""
      )}
    </>
  );
};<|MERGE_RESOLUTION|>--- conflicted
+++ resolved
@@ -2,10 +2,6 @@
 import { observer } from "mobx-react-lite";
 import { useRouter } from "next/router";
 // store hooks
-<<<<<<< HEAD
-import { useEstimate, useEventTracker, useLabel } from "hooks/store";
-=======
->>>>>>> 7b88a2a8
 // icons
 import {
   TagIcon,
@@ -26,7 +22,7 @@
 // helpers
 import { renderFormattedDate } from "helpers/date-time.helper";
 import { capitalizeFirstLetter } from "helpers/string.helper";
-import { useEstimate, useLabel } from "hooks/store";
+import { useEstimate, useEventTracker, useLabel } from "hooks/store";
 // types
 import { IIssueActivity } from "@plane/types";
 // constants
