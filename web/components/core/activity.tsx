import { useRouter } from "next/router";
import { useEffect } from "react";
import { observer } from "mobx-react-lite";
// store hooks
import { useEstimate, useLabel } from "hooks/store";
// icons
import { Tooltip, BlockedIcon, BlockerIcon, RelatedIcon, LayersIcon, DiceIcon } from "@plane/ui";
import {
  TagIcon,
  CopyPlus,
  Calendar,
  Link2Icon,
  Users2Icon,
  ArchiveIcon,
  PaperclipIcon,
  ContrastIcon,
  TriangleIcon,
  LayoutGridIcon,
  SignalMediumIcon,
  MessageSquareIcon,
  UsersIcon,
} from "lucide-react";
// helpers
import { renderFormattedDate } from "helpers/date-time.helper";
import { capitalizeFirstLetter } from "helpers/string.helper";
// types
import { IIssueActivity } from "@plane/types";

const IssueLink = ({ activity }: { activity: IIssueActivity }) => {
  const router = useRouter();
  const { workspaceSlug } = router.query;

  return (
    <Tooltip tooltipContent={activity.issue_detail ? activity.issue_detail.name : "This issue has been deleted"}>
      <a
        aria-disabled={activity.issue === null}
        href={`${
          activity.issue_detail
            ? `/${workspaceSlug ?? activity.workspace_detail?.slug}/projects/${activity.project}/issues/${
                activity.issue
              }`
            : "#"
        }`}
        target={activity.issue === null ? "_self" : "_blank"}
        rel={activity.issue === null ? "" : "noopener noreferrer"}
        className="inline-flex items-center gap-1 font-medium text-custom-text-100 hover:underline whitespace-nowrap"
      >
        {activity.issue_detail ? `${activity.project_detail.identifier}-${activity.issue_detail.sequence_id}` : "Issue"}{" "}
        <span className="font-normal">{activity.issue_detail?.name}</span>
      </a>
    </Tooltip>
  );
};

const UserLink = ({ activity }: { activity: IIssueActivity }) => {
  const router = useRouter();
  const { workspaceSlug } = router.query;

  return (
    <a
      href={`/${workspaceSlug ?? activity.workspace_detail?.slug}/profile/${
        activity.new_identifier ?? activity.old_identifier
      }`}
      target="_blank"
      rel="noopener noreferrer"
      className="inline-flex items-center font-medium text-custom-text-100 hover:underline"
    >
      {activity.new_value && activity.new_value !== "" ? activity.new_value : activity.old_value}
    </a>
  );
};

const LabelPill = observer(({ labelId, workspaceSlug }: { labelId: string; workspaceSlug: string }) => {
  // store hooks
  const { workspaceLabels, fetchWorkspaceLabels } = useLabel();

  useEffect(() => {
    if (!workspaceLabels) fetchWorkspaceLabels(workspaceSlug);
  }, [fetchWorkspaceLabels, workspaceLabels, workspaceSlug]);

  return (
    <span
      className="h-1.5 w-1.5 flex-shrink-0 rounded-full"
      style={{
        backgroundColor: workspaceLabels?.find((l) => l.id === labelId)?.color ?? "#000000",
      }}
      aria-hidden="true"
    />
  );
});

const EstimatePoint = observer((props: { point: string }) => {
  const { point } = props;
  const { areEstimatesEnabledForCurrentProject, getEstimatePointValue } = useEstimate();
  const currentPoint = Number(point) + 1;

  const estimateValue = getEstimatePointValue(Number(point));

  return (
    <span className="font-medium text-custom-text-100">
      {areEstimatesEnabledForCurrentProject
        ? estimateValue
        : `${currentPoint} ${currentPoint > 1 ? "points" : "point"}`}
    </span>
  );
});

const activityDetails: {
  [key: string]: {
    message: (activity: IIssueActivity, showIssue: boolean, workspaceSlug: string) => React.ReactNode;
    icon: React.ReactNode;
  };
} = {
  assignees: {
    message: (activity, showIssue) => {
      if (activity.old_value === "")
        return (
          <>
            added a new assignee <UserLink activity={activity} />
            {showIssue && (
              <>
                {" "}
                to <IssueLink activity={activity} />
              </>
            )}
          </>
        );
      else
        return (
          <>
            removed the assignee <UserLink activity={activity} />
            {showIssue && (
              <>
                {" "}
                from <IssueLink activity={activity} />
              </>
            )}
          </>
        );
    },
    icon: <Users2Icon size={12} color="#6b7280" aria-hidden="true" />,
  },
  archived_at: {
    message: (activity) => {
      if (activity.new_value === "restore") return "restored the issue.";
      else return "archived the issue.";
    },
    icon: <ArchiveIcon size={12} color="#6b7280" aria-hidden="true" />,
  },
  attachment: {
    message: (activity, showIssue) => {
      if (activity.verb === "created")
        return (
          <>
            uploaded a new{" "}
            <a
              href={`${activity.new_value}`}
              target="_blank"
              rel="noopener noreferrer"
              className="inline-flex items-center gap-1 font-medium text-custom-text-100 hover:underline"
            >
              attachment
            </a>
            {showIssue && (
              <>
                {" "}
                to <IssueLink activity={activity} />
              </>
            )}
          </>
        );
      else
        return (
          <>
            removed an attachment
            {showIssue && (
              <>
                {" "}
                from <IssueLink activity={activity} />
              </>
            )}
          </>
        );
    },
    icon: <PaperclipIcon size={12} color="#6b7280" aria-hidden="true" />,
  },
  description: {
    message: (activity, showIssue) => (
      <>
        updated the description
        {showIssue && (
          <>
            {" "}
            of <IssueLink activity={activity} />
          </>
        )}
      </>
    ),
    icon: <MessageSquareIcon size={12} color="#6b7280" aria-hidden="true" />,
  },
  estimate_point: {
    message: (activity, showIssue) => {
      if (!activity.new_value)
        return (
          <>
            removed the estimate point
            {showIssue && (
              <>
                {" "}
                from <IssueLink activity={activity} />
              </>
            )}
          </>
        );
      else
        return (
          <>
            set the estimate point to <EstimatePoint point={activity.new_value} />
            {showIssue && (
              <>
                {" "}
                for <IssueLink activity={activity} />
              </>
            )}
          </>
        );
    },
    icon: <TriangleIcon size={12} color="#6b7280" aria-hidden="true" />,
  },
  issue: {
    message: (activity) => {
      if (activity.verb === "created") return "created the issue.";
      else return "deleted an issue.";
    },
    icon: <LayersIcon width={12} height={12} color="#6b7280" aria-hidden="true" />,
  },
  labels: {
    message: (activity, showIssue, workspaceSlug) => {
      if (activity.old_value === "")
        return (
          <>
            added a new label{" "}
            <span className="inline-flex w-min items-center gap-2 truncate whitespace-nowrap rounded-full border border-custom-border-300 px-2 py-0.5 text-xs">
              <LabelPill labelId={activity.new_identifier ?? ""} workspaceSlug={workspaceSlug} />
              <span className="flex-shrink truncate font-medium text-custom-text-100">{activity.new_value}</span>
            </span>
            {showIssue && (
              <span>
                {" "}
                to <IssueLink activity={activity} />
              </span>
            )}
          </>
        );
      else
        return (
          <>
            removed the label{" "}
            <span className="inline-flex w-min items-center gap-2 truncate whitespace-nowrap rounded-full border border-custom-border-300 px-2 py-0.5 text-xs">
              <LabelPill labelId={activity.old_identifier ?? ""} workspaceSlug={workspaceSlug} />
              <span className="flex-shrink truncate font-medium text-custom-text-100">{activity.old_value}</span>
            </span>
            {showIssue && (
              <span>
                {" "}
                from <IssueLink activity={activity} />
              </span>
            )}
          </>
        );
    },
    icon: <TagIcon size={12} color="#6b7280" aria-hidden="true" />,
  },
  link: {
    message: (activity, showIssue) => {
      if (activity.verb === "created")
        return (
          <>
            added this{" "}
            <a
              href={`${activity.new_value}`}
              target="_blank"
              rel="noopener noreferrer"
              className="inline-flex items-center gap-1 font-medium text-custom-text-100 hover:underline"
            >
              link
            </a>
            {showIssue && (
              <>
                {" "}
                to <IssueLink activity={activity} />
              </>
            )}
          </>
        );
      else if (activity.verb === "updated")
        return (
          <>
            updated the{" "}
            <a
              href={`${activity.old_value}`}
              target="_blank"
              rel="noopener noreferrer"
              className="inline-flex items-center gap-1 font-medium text-custom-text-100 hover:underline"
            >
              link
            </a>
            {showIssue && (
              <>
                {" "}
                from <IssueLink activity={activity} />
              </>
            )}
          </>
        );
      else
        return (
          <>
            removed this{" "}
            <a
              href={`${activity.old_value}`}
              target="_blank"
              rel="noopener noreferrer"
              className="inline-flex items-center gap-1 font-medium text-custom-text-100 hover:underline"
            >
              link
            </a>
            {showIssue && (
              <>
                {" "}
                from <IssueLink activity={activity} />
              </>
            )}
          </>
        );
    },
    icon: <Link2Icon size={12} color="#6b7280" aria-hidden="true" />,
  },
  cycles: {
    message: (activity, showIssue, workspaceSlug) => {
      if (activity.verb === "created")
        return (
          <>
            <span className="flex-shrink-0">added this issue to the cycle </span>
            <a
              href={`/${workspaceSlug}/projects/${activity.project}/cycles/${activity.new_identifier}`}
              target="_blank"
              rel="noopener noreferrer"
              className="inline-flex items-center gap-1 truncate font-medium text-custom-text-100 hover:underline"
            >
              <span className="truncate">{activity.new_value}</span>
            </a>
          </>
        );
      else if (activity.verb === "updated")
        return (
          <>
            <span className="flex-shrink-0">set the cycle to </span>
            <a
              href={`/${workspaceSlug}/projects/${activity.project}/cycles/${activity.new_identifier}`}
              target="_blank"
              rel="noopener noreferrer"
              className="inline-flex items-center gap-1 truncate font-medium text-custom-text-100 hover:underline"
            >
              <span className="truncate">{activity.new_value}</span>
            </a>
          </>
        );
      else
        return (
          <>
            removed the issue from the cycle{" "}
            <a
              href={`/${workspaceSlug}/projects/${activity.project}/cycles/${activity.old_identifier}`}
              target="_blank"
              rel="noopener noreferrer"
              className="inline-flex items-center gap-1 truncate font-medium text-custom-text-100 hover:underline"
            >
              <span className="truncate">{activity.old_value}</span>
            </a>
          </>
        );
    },
    icon: <ContrastIcon size={12} color="#6b7280" aria-hidden="true" />,
  },
  modules: {
    message: (activity, showIssue, workspaceSlug) => {
      if (activity.verb === "created")
        return (
          <>
            added this issue to the module{" "}
            <a
              href={`/${workspaceSlug}/projects/${activity.project}/modules/${activity.new_identifier}`}
              target="_blank"
              rel="noopener noreferrer"
              className="inline-flex items-center gap-1 truncate font-medium text-custom-text-100 hover:underline"
            >
              <span className="truncate">{activity.new_value}</span>
            </a>
          </>
        );
      else if (activity.verb === "updated")
        return (
          <>
            set the module to{" "}
            <a
              href={`/${workspaceSlug}/projects/${activity.project}/modules/${activity.new_identifier}`}
              target="_blank"
              rel="noopener noreferrer"
              className="inline-flex items-center gap-1 truncate font-medium text-custom-text-100 hover:underline"
            >
              <span className="truncate">{activity.new_value}</span>
            </a>
          </>
        );
      else
        return (
          <>
            removed the issue from the module{" "}
            <a
              href={`/${workspaceSlug}/projects/${activity.project}/modules/${activity.old_identifier}`}
              target="_blank"
              rel="noopener noreferrer"
              className="inline-flex items-center gap-1 truncate font-medium text-custom-text-100 hover:underline"
            >
              <span className="truncate">{activity.old_value}</span>
            </a>
          </>
        );
    },
    icon: <DiceIcon className="h-3 w-3 !text-[#6b7280]" aria-hidden="true" />,
  },
  name: {
    message: (activity, showIssue) => (
      <>
        <span className="truncate">set the name to {activity.new_value}</span>
        {showIssue && (
          <>
            {" "}
            of <IssueLink activity={activity} />
          </>
        )}
      </>
    ),
    icon: <MessageSquareIcon size={12} color="#6b7280" aria-hidden="true" />,
  },
  parent: {
    message: (activity, showIssue) => {
      if (!activity.new_value)
        return (
          <>
            removed the parent <span className="font-medium text-custom-text-100">{activity.old_value}</span>
            {showIssue && (
              <>
                {" "}
                from <IssueLink activity={activity} />
              </>
            )}
          </>
        );
      else
        return (
          <>
            set the parent to <span className="font-medium text-custom-text-100">{activity.new_value}</span>
            {showIssue && (
              <>
                {" "}
                for <IssueLink activity={activity} />
              </>
            )}
          </>
        );
    },
    icon: <UsersIcon className="h-3 w-3 !text-[#6b7280]" aria-hidden="true" />,
  },
  priority: {
    message: (activity, showIssue) => (
      <>
        set the priority to{" "}
        <span className="font-medium text-custom-text-100">
          {activity.new_value ? capitalizeFirstLetter(activity.new_value) : "None"}
        </span>
        {showIssue && (
          <>
            {" "}
            for <IssueLink activity={activity} />
          </>
        )}
      </>
    ),
    icon: <SignalMediumIcon size={12} color="#6b7280" aria-hidden="true" />,
  },
  relates_to: {
    message: (activity) => {
      if (activity.old_value === "")
        return (
          <>
            marked that this issue relates to{" "}
            <span className="font-medium text-custom-text-100">{activity.new_value}</span>.
          </>
        );
      else
        return (
          <>
            removed the relation from <span className="font-medium text-custom-text-100">{activity.old_value}</span>.
          </>
        );
    },
    icon: <RelatedIcon height="12" width="12" color="#6b7280" />,
  },
  blocking: {
    message: (activity) => {
      if (activity.old_value === "")
        return (
          <>
            marked this issue is blocking issue{" "}
            <span className="font-medium text-custom-text-100">{activity.new_value}</span>.
          </>
        );
      else
        return (
          <>
            removed the blocking issue <span className="font-medium text-custom-text-100">{activity.old_value}</span>.
          </>
        );
    },
    icon: <BlockerIcon height="12" width="12" color="#6b7280" />,
  },
  blocked_by: {
    message: (activity) => {
      if (activity.old_value === "")
        return (
          <>
            marked this issue is being blocked by{" "}
            <span className="font-medium text-custom-text-100">{activity.new_value}</span>.
          </>
        );
      else
        return (
          <>
            removed this issue being blocked by issue{" "}
            <span className="font-medium text-custom-text-100">{activity.old_value}</span>.
          </>
        );
    },
    icon: <BlockedIcon height="12" width="12" color="#6b7280" />,
  },
  duplicate: {
    message: (activity) => {
      if (activity.old_value === "")
        return (
          <>
            marked this issue as duplicate of{" "}
            <span className="font-medium text-custom-text-100">{activity.new_value}</span>.
          </>
        );
      else
        return (
          <>
            removed this issue as a duplicate of{" "}
            <span className="font-medium text-custom-text-100">{activity.old_value}</span>.
          </>
        );
    },
    icon: <CopyPlus size={12} color="#6b7280" />,
  },
  state: {
    message: (activity, showIssue) => (
      <>
        set the state to <span className="font-medium text-custom-text-100">{activity.new_value}</span>
        {showIssue && (
          <>
            {" "}
            for <IssueLink activity={activity} />
          </>
        )}
        .
      </>
    ),
    icon: <LayoutGridIcon size={12} color="#6b7280" aria-hidden="true" />,
  },
  start_date: {
    message: (activity, showIssue) => {
      if (!activity.new_value)
        return (
          <>
            removed the start date
            {showIssue && (
              <>
                {" "}
                from <IssueLink activity={activity} />
              </>
            )}
          </>
        );
      else
        return (
          <>
            set the start date to{" "}
            <span className="font-medium text-custom-text-100">{renderFormattedDate(activity.new_value)}</span>
            {showIssue && (
              <>
                {" "}
                for <IssueLink activity={activity} />
              </>
            )}
          </>
        );
    },
    icon: <Calendar size={12} color="#6b7280" aria-hidden="true" />,
  },
<<<<<<< HEAD
  state: {
    message: (activity, showIssue) => (
      <>
        set the state to <span className="font-medium text-custom-text-100">{activity.new_value}</span>
        {showIssue && (
          <>
            {" "}
            for <IssueLink activity={activity} />
          </>
        )}
      </>
    ),
    icon: <LayoutGridIcon size={12} color="#6b7280" aria-hidden="true" />,
  },
=======
>>>>>>> f88109ef
  target_date: {
    message: (activity, showIssue) => {
      if (!activity.new_value)
        return (
          <>
            removed the due date
            {showIssue && (
              <>
                {" "}
                from <IssueLink activity={activity} />
              </>
            )}
          </>
        );
      else
        return (
          <>
            set the due date to{" "}
            <span className="font-medium text-custom-text-100">{renderFormattedDate(activity.new_value)}</span>
            {showIssue && (
              <>
                {" "}
                for <IssueLink activity={activity} />
              </>
            )}
          </>
        );
    },
    icon: <Calendar size={12} color="#6b7280" aria-hidden="true" />,
  },
};

export const ActivityIcon = ({ activity }: { activity: IIssueActivity }) => (
  <>{activityDetails[activity.field as keyof typeof activityDetails]?.icon}</>
);

type ActivityMessageProps = {
  activity: IIssueActivity;
  showIssue?: boolean;
};

export const ActivityMessage = ({ activity, showIssue = false }: ActivityMessageProps) => {
  const router = useRouter();
  const { workspaceSlug } = router.query;

  return (
    <>
      {activityDetails[activity.field as keyof typeof activityDetails]?.message(
        activity,
        showIssue,
        workspaceSlug ? workspaceSlug.toString() : activity.workspace_detail?.slug ?? ""
      )}
    </>
  );
};<|MERGE_RESOLUTION|>--- conflicted
+++ resolved
@@ -574,7 +574,6 @@
             for <IssueLink activity={activity} />
           </>
         )}
-        .
       </>
     ),
     icon: <LayoutGridIcon size={12} color="#6b7280" aria-hidden="true" />,
@@ -609,23 +608,6 @@
     },
     icon: <Calendar size={12} color="#6b7280" aria-hidden="true" />,
   },
-<<<<<<< HEAD
-  state: {
-    message: (activity, showIssue) => (
-      <>
-        set the state to <span className="font-medium text-custom-text-100">{activity.new_value}</span>
-        {showIssue && (
-          <>
-            {" "}
-            for <IssueLink activity={activity} />
-          </>
-        )}
-      </>
-    ),
-    icon: <LayoutGridIcon size={12} color="#6b7280" aria-hidden="true" />,
-  },
-=======
->>>>>>> f88109ef
   target_date: {
     message: (activity, showIssue) => {
       if (!activity.new_value)
