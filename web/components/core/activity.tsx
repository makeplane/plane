import { useRouter } from "next/router";

import useSWR from "swr";

// hook
import useEstimateOption from "hooks/use-estimate-option";
// services
import { IssueLabelService } from "services/issue";
// icons
import { Tooltip, BlockedIcon, BlockerIcon, RelatedIcon, LayersIcon, DiceIcon } from "@plane/ui";
import {
  TagIcon,
  CopyPlus,
  Calendar,
  Link2Icon,
  RocketIcon,
  Users2Icon,
  ArchiveIcon,
  PaperclipIcon,
  ContrastIcon,
  TriangleIcon,
  LayoutGridIcon,
  SignalMediumIcon,
  MessageSquareIcon,
  UsersIcon,
} from "lucide-react";
// helpers
import { renderShortDateWithYearFormat } from "helpers/date-time.helper";
import { capitalizeFirstLetter } from "helpers/string.helper";
// types
import { IIssueActivity } from "types";
// fetch-keys
import { WORKSPACE_LABELS } from "constants/fetch-keys";

// services
const issueLabelService = new IssueLabelService();

const IssueLink = ({ activity }: { activity: IIssueActivity }) => {
  const router = useRouter();
  const { workspaceSlug } = router.query;

  return (
    <Tooltip tooltipContent={activity.issue_detail ? activity.issue_detail.name : "This issue has been deleted"}>
      <a
        aria-disabled={activity.issue === null}
        href={`${
          activity.issue_detail ? `/${workspaceSlug}/projects/${activity.project}/issues/${activity.issue}` : "#"
        }`}
        target={activity.issue === null ? "_self" : "_blank"}
        rel={activity.issue === null ? "" : "noopener noreferrer"}
        className="font-medium text-custom-text-100 inline-flex items-center gap-1 hover:underline"
      >
        {activity.issue_detail ? `${activity.project_detail.identifier}-${activity.issue_detail.sequence_id}` : "Issue"}
        <RocketIcon size={12} color="#6b7280" className="flex-shrink-0" />
      </a>
    </Tooltip>
  );
};

const UserLink = ({ activity }: { activity: IIssueActivity }) => {
  const router = useRouter();
  const { workspaceSlug } = router.query;

  return (
    <a
      href={`/${workspaceSlug}/profile/${activity.new_identifier ?? activity.old_identifier}`}
      target="_blank"
      rel="noopener noreferrer"
      className="font-medium text-custom-text-100 inline-flex items-center hover:underline"
    >
      {activity.new_value && activity.new_value !== "" ? activity.new_value : activity.old_value}
    </a>
  );
};

const LabelPill = ({ labelId }: { labelId: string }) => {
  const router = useRouter();
  const { workspaceSlug } = router.query;

  const { data: labels } = useSWR(
    workspaceSlug ? WORKSPACE_LABELS(workspaceSlug.toString()) : null,
    workspaceSlug ? () => issueLabelService.getWorkspaceIssueLabels(workspaceSlug.toString()) : null
  );

  return (
    <span
      className="h-1.5 w-1.5 rounded-full flex-shrink-0"
      style={{
        backgroundColor: labels?.find((l) => l.id === labelId)?.color ?? "#000000",
      }}
      aria-hidden="true"
    />
  );
};

const EstimatePoint = ({ point }: { point: string }) => {
  const { estimateValue, isEstimateActive } = useEstimateOption(Number(point));
  const currentPoint = Number(point) + 1;

  return (
    <span className="font-medium text-custom-text-100">
      {isEstimateActive ? estimateValue : `${currentPoint} ${currentPoint > 1 ? "points" : "point"}`}
    </span>
  );
};

const activityDetails: {
  [key: string]: {
    message: (activity: IIssueActivity, showIssue: boolean, workspaceSlug: string) => React.ReactNode;
    icon: React.ReactNode;
  };
} = {
  assignees: {
    message: (activity, showIssue) => {
      if (activity.old_value === "")
        return (
          <>
            added a new assignee <UserLink activity={activity} />
            {showIssue && (
              <>
                {" "}
                to <IssueLink activity={activity} />
              </>
            )}
            .
          </>
        );
      else
        return (
          <>
            removed the assignee <UserLink activity={activity} />
            {showIssue && (
              <>
                {" "}
                from <IssueLink activity={activity} />
              </>
            )}
            .
          </>
        );
    },
    icon: <Users2Icon size={12} color="#6b7280" aria-hidden="true" />,
  },
  archived_at: {
    message: (activity) => {
      if (activity.new_value === "restore") return "restored the issue.";
      else return "archived the issue.";
    },
    icon: <ArchiveIcon size={12} color="#6b7280" aria-hidden="true" />,
  },
  attachment: {
    message: (activity, showIssue) => {
      if (activity.verb === "created")
        return (
          <>
            uploaded a new{" "}
            <a
              href={`${activity.new_value}`}
              target="_blank"
              rel="noopener noreferrer"
              className="font-medium text-custom-text-100 inline-flex items-center gap-1 hover:underline"
            >
              attachment
              <RocketIcon size={12} color="#6b7280" />
            </a>
            {showIssue && (
              <>
                {" "}
                to <IssueLink activity={activity} />
              </>
            )}
          </>
        );
      else
        return (
          <>
            removed an attachment
            {showIssue && (
              <>
                {" "}
                from <IssueLink activity={activity} />
              </>
            )}
            .
          </>
        );
    },
    icon: <PaperclipIcon size={12} color="#6b7280" aria-hidden="true" />,
  },
  blocking: {
    message: (activity) => {
      if (activity.old_value === "")
        return (
          <>
            marked this issue is blocking issue{" "}
            <span className="font-medium text-custom-text-100">{activity.new_value}</span>.
          </>
        );
      else
        return (
          <>
            removed the blocking issue <span className="font-medium text-custom-text-100">{activity.old_value}</span>.
          </>
        );
    },
    icon: <BlockerIcon height="12" width="12" color="#6b7280" />,
  },
  blocked_by: {
    message: (activity) => {
      if (activity.old_value === "")
        return (
          <>
            marked this issue is being blocked by{" "}
            <span className="font-medium text-custom-text-100">{activity.new_value}</span>.
          </>
        );
      else
        return (
          <>
            removed this issue being blocked by issue{" "}
            <span className="font-medium text-custom-text-100">{activity.old_value}</span>.
          </>
        );
    },
    icon: <BlockedIcon height="12" width="12" color="#6b7280" />,
  },
  duplicate: {
    message: (activity) => {
      if (activity.old_value === "")
        return (
          <>
            marked this issue as duplicate of{" "}
            <span className="font-medium text-custom-text-100">{activity.new_value}</span>.
          </>
        );
      else
        return (
          <>
            removed this issue as a duplicate of{" "}
            <span className="font-medium text-custom-text-100">{activity.old_value}</span>.
          </>
        );
    },
    icon: <CopyPlus size={12} color="#6b7280" />,
  },
  relates_to: {
    message: (activity) => {
      if (activity.old_value === "")
        return (
          <>
            marked that this issue relates to{" "}
            <span className="font-medium text-custom-text-100">{activity.new_value}</span>.
          </>
        );
      else
        return (
          <>
            removed the relation from <span className="font-medium text-custom-text-100">{activity.old_value}</span>.
          </>
        );
    },
    icon: <RelatedIcon height="12" width="12" color="#6b7280" />,
  },
  cycles: {
    message: (activity, showIssue, workspaceSlug) => {
      if (activity.verb === "created")
        return (
          <>
            <span className="flex-shrink-0">added this issue to the cycle</span>
            <a
              href={`/${workspaceSlug}/projects/${activity.project}/cycles/${activity.new_identifier}`}
              target="_blank"
              rel="noopener noreferrer"
<<<<<<< HEAD
              className="font-medium text-custom-text-100 inline-flex items-center truncate gap-1 hover:underline"
=======
              className="w-full font-medium text-custom-text-100 inline-flex items-center gap-1 hover:underline"
>>>>>>> 1fe09d36
            >
              <span className="truncate">{activity.new_value}</span>
              <RocketIcon size={12} color="#6b7280" className="flex-shrink-0" />
            </a>
          </>
        );
      else if (activity.verb === "updated")
        return (
          <>
            <span className="flex-shrink-0">set the cycle to </span>
            <a
              href={`/${workspaceSlug}/projects/${activity.project}/cycles/${activity.new_identifier}`}
              target="_blank"
              rel="noopener noreferrer"
<<<<<<< HEAD
              className="font-medium text-custom-text-100 inline-flex items-center truncate gap-1 hover:underline"
=======
              className="w-full font-medium text-custom-text-100 inline-flex items-center gap-1 hover:underline"
>>>>>>> 1fe09d36
            >
              <span className="truncate">{activity.new_value}</span>
              <RocketIcon size={12} color="#6b7280" className="flex-shrink-0" />
            </a>
          </>
        );
      else
        return (
          <>
            removed the issue from the cycle{" "}
            <a
              href={`/${workspaceSlug}/projects/${activity.project}/cycles/${activity.old_identifier}`}
              target="_blank"
              rel="noopener noreferrer"
<<<<<<< HEAD
              className="font-medium text-custom-text-100 inline-flex items-center truncate gap-1 hover:underline"
=======
              className="w-full font-medium text-custom-text-100 inline-flex items-center gap-1 hover:underline"
>>>>>>> 1fe09d36
            >
              <span className="truncate">{activity.old_value}</span>
              <RocketIcon size={12} color="#6b7280" className="flex-shrink-0" />
            </a>
          </>
        );
    },
    icon: <ContrastIcon size={12} color="#6b7280" aria-hidden="true" />,
  },
  description: {
    message: (activity, showIssue) => (
      <>
        updated the description
        {showIssue && (
          <>
            {" "}
            of <IssueLink activity={activity} />
          </>
        )}
        .
      </>
    ),
    icon: <MessageSquareIcon size={12} color="#6b7280" aria-hidden="true" />,
  },
  estimate_point: {
    message: (activity, showIssue) => {
      if (!activity.new_value)
        return (
          <>
            removed the estimate point
            {showIssue && (
              <>
                {" "}
                from <IssueLink activity={activity} />
              </>
            )}
            .
          </>
        );
      else
        return (
          <>
            set the estimate point to <EstimatePoint point={activity.new_value} />
            {showIssue && (
              <>
                {" "}
                for <IssueLink activity={activity} />
              </>
            )}
            .
          </>
        );
    },
    icon: <TriangleIcon size={12} color="#6b7280" aria-hidden="true" />,
  },
  issue: {
    message: (activity) => {
      if (activity.verb === "created") return "created the issue.";
      else return "deleted an issue.";
    },
    icon: <LayersIcon width={12} height={12} color="#6b7280" aria-hidden="true" />,
  },
  labels: {
    message: (activity, showIssue) => {
      if (activity.old_value === "")
        return (
          <>
            added a new label{" "}
            <span className="flex truncate items-center gap-2 rounded-full border border-custom-border-300 px-2 py-0.5 text-xs">
              <LabelPill labelId={activity.new_identifier ?? ""} />
              <span className="font-medium flex-shrink truncate text-custom-text-100">{activity.new_value}</span>
            </span>
            {showIssue && (
              <span>
                {" "}
                to <IssueLink activity={activity} />
              </span>
            )}
          </>
        );
      else
        return (
          <>
            removed the label{" "}
            <span className="flex truncate items-center gap-2 rounded-full border border-custom-border-300 px-2 py-0.5 text-xs">
              <LabelPill labelId={activity.old_identifier ?? ""} />
              <span className="font-medium flex-shrink truncate text-custom-text-100">{activity.old_value}</span>
            </span>
            {showIssue && (
              <span>
                {" "}
                from <IssueLink activity={activity} />
              </span>
            )}
          </>
        );
    },
    icon: <TagIcon size={12} color="#6b7280" aria-hidden="true" />,
  },
  link: {
    message: (activity, showIssue) => {
      if (activity.verb === "created")
        return (
          <>
            added this{" "}
            <a
              href={`${activity.new_value}`}
              target="_blank"
              rel="noopener noreferrer"
              className="font-medium text-custom-text-100 inline-flex items-center gap-1 hover:underline"
            >
              link
              <RocketIcon size={12} color="#6b7280" />
            </a>
            {showIssue && (
              <>
                {" "}
                to <IssueLink activity={activity} />
              </>
            )}
            .
          </>
        );
      else if (activity.verb === "updated")
        return (
          <>
            updated the{" "}
            <a
              href={`${activity.old_value}`}
              target="_blank"
              rel="noopener noreferrer"
              className="font-medium text-custom-text-100 inline-flex items-center gap-1 hover:underline"
            >
              link
              <RocketIcon size={12} color="#6b7280" />
            </a>
            {showIssue && (
              <>
                {" "}
                from <IssueLink activity={activity} />
              </>
            )}
            .
          </>
        );
      else
        return (
          <>
            removed this{" "}
            <a
              href={`${activity.old_value}`}
              target="_blank"
              rel="noopener noreferrer"
              className="font-medium text-custom-text-100 inline-flex items-center gap-1 hover:underline"
            >
              link
              <RocketIcon size={12} color="#6b7280" />
            </a>
            {showIssue && (
              <>
                {" "}
                from <IssueLink activity={activity} />
              </>
            )}
            .
          </>
        );
    },
    icon: <Link2Icon size={12} color="#6b7280" aria-hidden="true" />,
  },
  modules: {
    message: (activity, showIssue, workspaceSlug) => {
      if (activity.verb === "created")
        return (
          <>
            added this issue to the module{" "}
            <a
              href={`/${workspaceSlug}/projects/${activity.project}/modules/${activity.new_identifier}`}
              target="_blank"
              rel="noopener noreferrer"
<<<<<<< HEAD
              className="font-medium text-custom-text-100 inline-flex items-center truncate gap-1 hover:underline"
=======
              className="w-full font-medium text-custom-text-100 inline-flex items-center gap-1 hover:underline"
>>>>>>> 1fe09d36
            >
              <span className="truncate">{activity.new_value}</span>
              <RocketIcon size={12} color="#6b7280" className="flex-shrink-0" />
            </a>
          </>
        );
      else if (activity.verb === "updated")
        return (
          <>
            set the module to{" "}
            <a
              href={`/${workspaceSlug}/projects/${activity.project}/modules/${activity.new_identifier}`}
              target="_blank"
              rel="noopener noreferrer"
<<<<<<< HEAD
              className="font-medium text-custom-text-100 inline-flex items-center truncate gap-1 hover:underline"
=======
              className="w-full font-medium text-custom-text-100 inline-flex items-center gap-1 hover:underline"
>>>>>>> 1fe09d36
            >
              <span className="truncate">{activity.new_value}</span>
              <RocketIcon size={12} color="#6b7280" className="flex-shrink-0" />
            </a>
          </>
        );
      else
        return (
          <>
            removed the issue from the module{" "}
            <a
              href={`/${workspaceSlug}/projects/${activity.project}/modules/${activity.old_identifier}`}
              target="_blank"
              rel="noopener noreferrer"
<<<<<<< HEAD
              className="font-medium text-custom-text-100 inline-flex items-center truncate gap-1 hover:underline"
=======
              className="w-full font-medium text-custom-text-100 inline-flex items-center gap-1 hover:underline"
>>>>>>> 1fe09d36
            >
              <span className="truncate">{activity.old_value}</span>
              <RocketIcon size={12} color="#6b7280" className="flex-shrink-0" />
            </a>
          </>
        );
    },
    icon: <DiceIcon className="h-3 w-3 !text-[#6b7280]" aria-hidden="true" />,
  },
  name: {
    message: (activity, showIssue) => (
      <>
        <span className="truncate">set the name to {activity.new_value}</span>
        {showIssue && (
          <>
            {" "}
            of <IssueLink activity={activity} />
          </>
        )}
        .
      </>
    ),
    icon: <MessageSquareIcon size={12} color="#6b7280" aria-hidden="true" />,
  },
  parent: {
    message: (activity, showIssue) => {
      if (!activity.new_value)
        return (
          <>
            removed the parent <span className="font-medium text-custom-text-100">{activity.old_value}</span>
            {showIssue && (
              <>
                {" "}
                from <IssueLink activity={activity} />
              </>
            )}
            .
          </>
        );
      else
        return (
          <>
            set the parent to <span className="font-medium text-custom-text-100">{activity.new_value}</span>
            {showIssue && (
              <>
                {" "}
                for <IssueLink activity={activity} />
              </>
            )}
            .
          </>
        );
    },
    icon: <UsersIcon className="h-3 w-3 !text-[#6b7280]" aria-hidden="true" />,
  },
  priority: {
    message: (activity, showIssue) => (
      <>
        set the priority to{" "}
        <span className="font-medium text-custom-text-100">
          {activity.new_value ? capitalizeFirstLetter(activity.new_value) : "None"}
        </span>
        {showIssue && (
          <>
            {" "}
            for <IssueLink activity={activity} />
          </>
        )}
        .
      </>
    ),
    icon: <SignalMediumIcon size={12} color="#6b7280" aria-hidden="true" />,
  },
  start_date: {
    message: (activity, showIssue) => {
      if (!activity.new_value)
        return (
          <>
            removed the start date
            {showIssue && (
              <>
                {" "}
                from <IssueLink activity={activity} />
              </>
            )}
            .
          </>
        );
      else
        return (
          <>
            set the start date to{" "}
            <span className="font-medium text-custom-text-100">
              {renderShortDateWithYearFormat(activity.new_value)}
            </span>
            {showIssue && (
              <>
                {" "}
                for <IssueLink activity={activity} />
              </>
            )}
            .
          </>
        );
    },
    icon: <Calendar size={12} color="#6b7280" aria-hidden="true" />,
  },
  state: {
    message: (activity, showIssue) => (
      <>
        set the state to <span className="font-medium text-custom-text-100">{activity.new_value}</span>
        {showIssue && (
          <>
            {" "}
            for <IssueLink activity={activity} />
          </>
        )}
        .
      </>
    ),
    icon: <LayoutGridIcon size={12} color="#6b7280" aria-hidden="true" />,
  },
  target_date: {
    message: (activity, showIssue) => {
      if (!activity.new_value)
        return (
          <>
            removed the due date
            {showIssue && (
              <>
                {" "}
                from <IssueLink activity={activity} />
              </>
            )}
            .
          </>
        );
      else
        return (
          <>
            set the due date to{" "}
            <span className="font-medium text-custom-text-100">
              {renderShortDateWithYearFormat(activity.new_value)}
            </span>
            {showIssue && (
              <>
                {" "}
                for <IssueLink activity={activity} />
              </>
            )}
            .
          </>
        );
    },
    icon: <Calendar size={12} color="#6b7280" aria-hidden="true" />,
  },
};

export const ActivityIcon = ({ activity }: { activity: IIssueActivity }) => (
  <>{activityDetails[activity.field as keyof typeof activityDetails]?.icon}</>
);

export const ActivityMessage = ({ activity, showIssue = false }: { activity: IIssueActivity; showIssue?: boolean }) => {
  const router = useRouter();
  const { workspaceSlug } = router.query;

  return (
    <>
      {activityDetails[activity.field as keyof typeof activityDetails]?.message(
        activity,
        showIssue,
        workspaceSlug?.toString() ?? ""
      )}
    </>
  );
};<|MERGE_RESOLUTION|>--- conflicted
+++ resolved
@@ -271,11 +271,7 @@
               href={`/${workspaceSlug}/projects/${activity.project}/cycles/${activity.new_identifier}`}
               target="_blank"
               rel="noopener noreferrer"
-<<<<<<< HEAD
               className="font-medium text-custom-text-100 inline-flex items-center truncate gap-1 hover:underline"
-=======
-              className="w-full font-medium text-custom-text-100 inline-flex items-center gap-1 hover:underline"
->>>>>>> 1fe09d36
             >
               <span className="truncate">{activity.new_value}</span>
               <RocketIcon size={12} color="#6b7280" className="flex-shrink-0" />
@@ -290,11 +286,7 @@
               href={`/${workspaceSlug}/projects/${activity.project}/cycles/${activity.new_identifier}`}
               target="_blank"
               rel="noopener noreferrer"
-<<<<<<< HEAD
               className="font-medium text-custom-text-100 inline-flex items-center truncate gap-1 hover:underline"
-=======
-              className="w-full font-medium text-custom-text-100 inline-flex items-center gap-1 hover:underline"
->>>>>>> 1fe09d36
             >
               <span className="truncate">{activity.new_value}</span>
               <RocketIcon size={12} color="#6b7280" className="flex-shrink-0" />
@@ -309,11 +301,7 @@
               href={`/${workspaceSlug}/projects/${activity.project}/cycles/${activity.old_identifier}`}
               target="_blank"
               rel="noopener noreferrer"
-<<<<<<< HEAD
               className="font-medium text-custom-text-100 inline-flex items-center truncate gap-1 hover:underline"
-=======
-              className="w-full font-medium text-custom-text-100 inline-flex items-center gap-1 hover:underline"
->>>>>>> 1fe09d36
             >
               <span className="truncate">{activity.old_value}</span>
               <RocketIcon size={12} color="#6b7280" className="flex-shrink-0" />
@@ -494,11 +482,7 @@
               href={`/${workspaceSlug}/projects/${activity.project}/modules/${activity.new_identifier}`}
               target="_blank"
               rel="noopener noreferrer"
-<<<<<<< HEAD
               className="font-medium text-custom-text-100 inline-flex items-center truncate gap-1 hover:underline"
-=======
-              className="w-full font-medium text-custom-text-100 inline-flex items-center gap-1 hover:underline"
->>>>>>> 1fe09d36
             >
               <span className="truncate">{activity.new_value}</span>
               <RocketIcon size={12} color="#6b7280" className="flex-shrink-0" />
@@ -513,11 +497,7 @@
               href={`/${workspaceSlug}/projects/${activity.project}/modules/${activity.new_identifier}`}
               target="_blank"
               rel="noopener noreferrer"
-<<<<<<< HEAD
               className="font-medium text-custom-text-100 inline-flex items-center truncate gap-1 hover:underline"
-=======
-              className="w-full font-medium text-custom-text-100 inline-flex items-center gap-1 hover:underline"
->>>>>>> 1fe09d36
             >
               <span className="truncate">{activity.new_value}</span>
               <RocketIcon size={12} color="#6b7280" className="flex-shrink-0" />
@@ -532,11 +512,7 @@
               href={`/${workspaceSlug}/projects/${activity.project}/modules/${activity.old_identifier}`}
               target="_blank"
               rel="noopener noreferrer"
-<<<<<<< HEAD
               className="font-medium text-custom-text-100 inline-flex items-center truncate gap-1 hover:underline"
-=======
-              className="w-full font-medium text-custom-text-100 inline-flex items-center gap-1 hover:underline"
->>>>>>> 1fe09d36
             >
               <span className="truncate">{activity.old_value}</span>
               <RocketIcon size={12} color="#6b7280" className="flex-shrink-0" />
