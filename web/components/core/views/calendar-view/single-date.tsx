--- conflicted
+++ resolved
@@ -59,45 +59,6 @@
               : "border-r"
           }`}
         >
-<<<<<<< HEAD
-          {isMonthlyView && <span>{formatDate(new Date(date.date), "d")}</span>}
-          {totalIssues > 0 &&
-            date.issues.slice(0, showAllIssues ? totalIssues : 4).map((issue: IIssue, index) => (
-              <Draggable key={issue.id} draggableId={issue.id} index={index}>
-                {(provided, snapshot) => (
-                  <SingleCalendarIssue
-                    key={index}
-                    index={index}
-                    provided={provided}
-                    snapshot={snapshot}
-                    issue={issue}
-                    projectId={issue.project_detail.id}
-                    handleEditIssue={() => handleIssueAction(issue, "edit")}
-                    handleDeleteIssue={() => handleIssueAction(issue, "delete")}
-                    user={user}
-                    isNotAllowed={isNotAllowed}
-                  />
-                )}
-              </Draggable>
-            ))}
-
-          <CalendarInlineCreateIssueForm
-            isOpen={isCreateIssueFormOpen}
-            dependencies={[showWeekEnds]}
-            handleClose={() => setIsCreateIssueFormOpen(false)}
-            prePopulatedData={{
-              target_date: date.date,
-              ...(cycleId && { cycle: cycleId.toString() }),
-              ...(moduleId && { module: moduleId.toString() }),
-            }}
-          />
-
-          {totalIssues > 4 && (
-            <button
-              type="button"
-              className="w-min whitespace-nowrap rounded-md border border-custom-border-200 bg-custom-background-80 px-1.5 py-1 text-xs"
-              onClick={() => setShowAllIssues((prevData) => !prevData)}
-=======
           <>
             <span>{formatDate(new Date(date.date), "d")}</span>
             {totalIssues > 0 &&
@@ -119,24 +80,17 @@
                   )}
                 </Draggable>
               ))}
-            <div
-              className="fixed top-0 left-0 z-50"
-              style={{
-                transform: `translate(${formPosition.x}px, ${formPosition.y}px)`,
+
+            <CalendarInlineCreateIssueForm
+              isOpen={isCreateIssueFormOpen}
+              dependencies={[showWeekEnds]}
+              handleClose={() => setIsCreateIssueFormOpen(false)}
+              prePopulatedData={{
+                target_date: date.date,
+                ...(cycleId && { cycle: cycleId.toString() }),
+                ...(moduleId && { module: moduleId.toString() }),
               }}
->>>>>>> b3be363b
-            >
-              <CalendarInlineCreateIssueForm
-                isOpen={isCreateIssueFormOpen}
-                dependencies={[showWeekEnds]}
-                handleClose={() => setIsCreateIssueFormOpen(false)}
-                prePopulatedData={{
-                  target_date: date.date,
-                  ...(cycleId && { cycle: cycleId.toString() }),
-                  ...(moduleId && { module: moduleId.toString() }),
-                }}
-              />
-            </div>
+            />
 
             {totalIssues > 4 && (
               <button
