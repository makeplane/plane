import React from "react";
import { useRouter } from "next/router";
import { observer } from "mobx-react-lite";
import useSWR from "swr";

// mobx store
import { useMobxStore } from "lib/mobx/store-provider";
// components
import { AppliedFiltersRoot, CalendarLayout, GanttLayout, KanBanLayout, SpreadsheetLayout } from "components/issues";

export const AllViews: React.FC = observer(() => {
  const router = useRouter();
  const { workspaceSlug, projectId } = router.query as {
    workspaceSlug: string;
    projectId: string;
    cycleId: string;
    moduleId: string;
  };

  const { issue: issueStore, project: projectStore, issueFilter: issueFilterStore } = useMobxStore();

  useSWR(
    workspaceSlug && projectId ? `PROJECT_ISSUES` : null,
    async () => {
      if (workspaceSlug && projectId) {
        await issueFilterStore.fetchUserProjectFilters(workspaceSlug, projectId);

        await projectStore.fetchProjectStates(workspaceSlug, projectId);
        await projectStore.fetchProjectLabels(workspaceSlug, projectId);
        await projectStore.fetchProjectMembers(workspaceSlug, projectId);
        await projectStore.fetchProjectEstimates(workspaceSlug, projectId);

        await issueStore.fetchIssues(workspaceSlug, projectId);
      }
    },
    { revalidateOnFocus: false }
  );

  const activeLayout = issueFilterStore.userDisplayFilters.layout;

  return (
    <div className="relative w-full h-full flex flex-col overflow-auto">
      <AppliedFiltersRoot />
<<<<<<< HEAD
      <div className="h-full w-full">
=======
      <div className="w-full h-full">
>>>>>>> 844a3e4b
        {activeLayout === "kanban" ? (
          <KanBanLayout />
        ) : activeLayout === "calendar" ? (
          <CalendarLayout />
        ) : activeLayout === "gantt_chart" ? (
          <GanttLayout />
        ) : activeLayout === "spreadsheet" ? (
          <SpreadsheetLayout />
        ) : null}
      </div>
    </div>
  );
});<|MERGE_RESOLUTION|>--- conflicted
+++ resolved
@@ -41,11 +41,7 @@
   return (
     <div className="relative w-full h-full flex flex-col overflow-auto">
       <AppliedFiltersRoot />
-<<<<<<< HEAD
-      <div className="h-full w-full">
-=======
       <div className="w-full h-full">
->>>>>>> 844a3e4b
         {activeLayout === "kanban" ? (
           <KanBanLayout />
         ) : activeLayout === "calendar" ? (
