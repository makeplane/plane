import React, { useCallback, useState } from "react";

import { useRouter } from "next/router";

import useSWR from "swr";

// react-beautiful-dnd
import { DragDropContext, DropResult } from "react-beautiful-dnd";
import StrictModeDroppable from "components/dnd/StrictModeDroppable";
// services
import stateService from "services/project_state.service";
// hooks
import useUser from "hooks/use-user";
import { useProjectMyMembership } from "contexts/project-member.context";
// components
import { AllLists, AllBoards, CalendarView, SpreadsheetView, GanttChartView } from "components/core";
import { CalendarLayout, KanBanLayout } from "components/issues";
// ui
import { EmptyState, Spinner } from "components/ui";
// icons
import { TrashIcon } from "@heroicons/react/24/outline";
// images
import emptyIssue from "public/empty-state/issue.svg";
import emptyIssueArchive from "public/empty-state/issue-archive.svg";
// helpers
import { getStatesList } from "helpers/state.helper";
// types
import { IIssue, IIssueViewProps } from "types";
// fetch-keys
import { STATES_LIST } from "constants/fetch-keys";
// store
import { useMobxStore } from "lib/mobx/store-provider";
import { RootStore } from "store/root";
import { observer } from "mobx-react-lite";

type Props = {
  addIssueToDate: (date: string) => void;
  addIssueToGroup: (groupTitle: string) => void;
  disableUserActions: boolean;
  dragDisabled?: boolean;
  emptyState: {
    title: string;
    description?: string;
    primaryButton?: {
      icon: any;
      text: string;
      onClick: () => void;
    };
    secondaryButton?: React.ReactNode;
  };
  handleIssueAction: (issue: IIssue, action: "copy" | "delete" | "edit") => void;
  handleDraftIssueAction?: (issue: IIssue, action: "edit" | "delete") => void;
  handleOnDragEnd: (result: DropResult) => Promise<void>;
  openIssuesListModal: (() => void) | null;
  removeIssue: ((bridgeId: string, issueId: string) => void) | null;
  disableAddIssueOption?: boolean;
  trashBox: boolean;
  setTrashBox: React.Dispatch<React.SetStateAction<boolean>>;
  viewProps: IIssueViewProps;
};

export const AllViews: React.FC<Props> = observer(({ trashBox, setTrashBox }) => {
  const router = useRouter();
  const { workspaceSlug, projectId, cycleId, moduleId } = router.query as {
    workspaceSlug: string;
    projectId: string;
    cycleId: string;
    moduleId: string;
  };

  const [myIssueProjectId, setMyIssueProjectId] = useState<string | null>(null);

  const { issue: issueStore, project: projectStore, issueFilter: issueFilterStore } = useMobxStore();

  const { data: stateGroups } = useSWR(
    workspaceSlug && projectId ? STATES_LIST(projectId as string) : null,
    workspaceSlug ? () => stateService.getStates(workspaceSlug as string, projectId as string) : null
  );
  const states = getStatesList(stateGroups);

  const handleMyIssueOpen = (issue: IIssue) => {
    setMyIssueProjectId(issue.project);
  };

  const handleTrashBox = useCallback(
    (isDragging: boolean) => {
      if (isDragging && !trashBox) setTrashBox(true);
    },
    [trashBox, setTrashBox]
  );

  useSWR(workspaceSlug && projectId ? `PROJECT_ISSUES` : null, async () => {
    if (workspaceSlug && projectId) {
      await issueFilterStore.fetchUserProjectFilters(workspaceSlug, projectId);

      await projectStore.fetchProjectStates(workspaceSlug, projectId);
      await projectStore.fetchProjectLabels(workspaceSlug, projectId);
      await projectStore.fetchProjectMembers(workspaceSlug, projectId);

      await issueStore.fetchIssues(workspaceSlug, projectId);
    }
  });

  const activeLayout = issueFilterStore.userDisplayFilters.layout;

  return (
<<<<<<< HEAD
    // <DragDropContext onDragEnd={handleOnDragEnd}>
    //   <StrictModeDroppable droppableId="trashBox">
    //     {(provided, snapshot) => (
    //       <div
    //         className={`${
    //           trashBox ? "pointer-events-auto opacity-100" : "pointer-events-none opacity-0"
    //         } fixed top-4 left-1/2 -translate-x-1/2 z-40 w-72 flex items-center justify-center gap-2 rounded border-2 border-red-500/20 bg-custom-background-100 px-3 py-5 text-xs font-medium italic text-red-500 ${
    //           snapshot.isDraggingOver ? "bg-red-500 blur-2xl opacity-70" : ""
    //         } transition duration-300`}
    //         ref={provided.innerRef}
    //         {...provided.droppableProps}
    //       >
    //         <TrashIcon className="h-4 w-4" />
    //         Drop here to delete the issue.
    //       </div>
    //     )}
    //   </StrictModeDroppable>
    //   {groupedIssues ? (
    //     !isEmpty ||
    //     displayFilters?.layout === "kanban" ||
    //     displayFilters?.layout === "calendar" ||
    //     displayFilters?.layout === "gantt_chart" ? (
    //       <>
    //         {displayFilters?.layout === "list" ? (
    //           <AllLists
    //             states={states}
    //             addIssueToGroup={addIssueToGroup}
    //             handleIssueAction={handleIssueAction}
    //             handleDraftIssueAction={handleDraftIssueAction}
    //             openIssuesListModal={cycleId || moduleId ? openIssuesListModal : null}
    //             removeIssue={removeIssue}
    //             myIssueProjectId={myIssueProjectId}
    //             handleMyIssueOpen={handleMyIssueOpen}
    //             disableUserActions={disableUserActions}
    //             disableAddIssueOption={disableAddIssueOption}
    //             user={user}
    //             userAuth={memberRole}
    //             viewProps={viewProps}
    //           />
    //         ) : displayFilters?.layout === "kanban" ? (
    //           <AllBoards
    //             addIssueToGroup={addIssueToGroup}
    //             disableUserActions={disableUserActions}
    //             disableAddIssueOption={disableAddIssueOption}
    //             dragDisabled={dragDisabled}
    //             handleIssueAction={handleIssueAction}
    //             handleDraftIssueAction={handleDraftIssueAction}
    //             handleTrashBox={handleTrashBox}
    //             openIssuesListModal={cycleId || moduleId ? openIssuesListModal : null}
    //             myIssueProjectId={myIssueProjectId}
    //             handleMyIssueOpen={handleMyIssueOpen}
    //             removeIssue={removeIssue}
    //             states={states}
    //             user={user}
    //             userAuth={memberRole}
    //             viewProps={viewProps}
    //           />
    //         ) : displayFilters?.layout === "calendar" ? (
    //           <CalendarView
    //             handleIssueAction={handleIssueAction}
    //             addIssueToDate={addIssueToDate}
    //             disableUserActions={disableUserActions}
    //             user={user}
    //             userAuth={memberRole}
    //           />
    //         ) : displayFilters?.layout === "spreadsheet" ? (
    //           <SpreadsheetView
    //             handleIssueAction={handleIssueAction}
    //             openIssuesListModal={cycleId || moduleId ? openIssuesListModal : null}
    //             disableUserActions={disableUserActions}
    //             user={user}
    //             userAuth={memberRole}
    //           />
    //         ) : (
    //           displayFilters?.layout === "gantt_chart" && <GanttChartView disableUserActions={disableUserActions} />
    //         )}
    //       </>
    //     ) : router.pathname.includes("archived-issues") ? (
    //       <EmptyState
    //         title="Archived Issues will be shown here"
    //         description="All the issues that have been in the completed or canceled groups for the configured period of time can be viewed here."
    //         image={emptyIssueArchive}
    //         primaryButton={{
    //           text: "Go to Automation Settings",
    //           onClick: () => {
    //             router.push(`/${workspaceSlug}/projects/${projectId}/settings/automations`);
    //           },
    //         }}
    //       />
    //     ) : (
    //       <EmptyState
    //         title={emptyState.title}
    //         description={emptyState.description}
    //         image={emptyIssue}
    //         primaryButton={
    //           emptyState.primaryButton
    //             ? {
    //                 icon: emptyState.primaryButton.icon,
    //                 text: emptyState.primaryButton.text,
    //                 onClick: emptyState.primaryButton.onClick,
    //               }
    //             : undefined
    //         }
    //         secondaryButton={emptyState.secondaryButton}
    //       />
    //     )
    //   ) : (
    //     <div className="flex h-full w-full items-center justify-center">
    //       <Spinner />
    //     </div>
    //   )}
    // </DragDropContext>

    <div className="relative w-full h-full overflow-auto px-5">
      <KanBanLayout />
=======
    <div className="relative w-full h-full overflow-auto">
      {activeLayout === "kanban" ? <KanBanLayout /> : activeLayout === "calendar" ? <CalendarLayout /> : null}
>>>>>>> 3bf590b6
    </div>
  );
});<|MERGE_RESOLUTION|>--- conflicted
+++ resolved
@@ -104,126 +104,8 @@
   const activeLayout = issueFilterStore.userDisplayFilters.layout;
 
   return (
-<<<<<<< HEAD
-    // <DragDropContext onDragEnd={handleOnDragEnd}>
-    //   <StrictModeDroppable droppableId="trashBox">
-    //     {(provided, snapshot) => (
-    //       <div
-    //         className={`${
-    //           trashBox ? "pointer-events-auto opacity-100" : "pointer-events-none opacity-0"
-    //         } fixed top-4 left-1/2 -translate-x-1/2 z-40 w-72 flex items-center justify-center gap-2 rounded border-2 border-red-500/20 bg-custom-background-100 px-3 py-5 text-xs font-medium italic text-red-500 ${
-    //           snapshot.isDraggingOver ? "bg-red-500 blur-2xl opacity-70" : ""
-    //         } transition duration-300`}
-    //         ref={provided.innerRef}
-    //         {...provided.droppableProps}
-    //       >
-    //         <TrashIcon className="h-4 w-4" />
-    //         Drop here to delete the issue.
-    //       </div>
-    //     )}
-    //   </StrictModeDroppable>
-    //   {groupedIssues ? (
-    //     !isEmpty ||
-    //     displayFilters?.layout === "kanban" ||
-    //     displayFilters?.layout === "calendar" ||
-    //     displayFilters?.layout === "gantt_chart" ? (
-    //       <>
-    //         {displayFilters?.layout === "list" ? (
-    //           <AllLists
-    //             states={states}
-    //             addIssueToGroup={addIssueToGroup}
-    //             handleIssueAction={handleIssueAction}
-    //             handleDraftIssueAction={handleDraftIssueAction}
-    //             openIssuesListModal={cycleId || moduleId ? openIssuesListModal : null}
-    //             removeIssue={removeIssue}
-    //             myIssueProjectId={myIssueProjectId}
-    //             handleMyIssueOpen={handleMyIssueOpen}
-    //             disableUserActions={disableUserActions}
-    //             disableAddIssueOption={disableAddIssueOption}
-    //             user={user}
-    //             userAuth={memberRole}
-    //             viewProps={viewProps}
-    //           />
-    //         ) : displayFilters?.layout === "kanban" ? (
-    //           <AllBoards
-    //             addIssueToGroup={addIssueToGroup}
-    //             disableUserActions={disableUserActions}
-    //             disableAddIssueOption={disableAddIssueOption}
-    //             dragDisabled={dragDisabled}
-    //             handleIssueAction={handleIssueAction}
-    //             handleDraftIssueAction={handleDraftIssueAction}
-    //             handleTrashBox={handleTrashBox}
-    //             openIssuesListModal={cycleId || moduleId ? openIssuesListModal : null}
-    //             myIssueProjectId={myIssueProjectId}
-    //             handleMyIssueOpen={handleMyIssueOpen}
-    //             removeIssue={removeIssue}
-    //             states={states}
-    //             user={user}
-    //             userAuth={memberRole}
-    //             viewProps={viewProps}
-    //           />
-    //         ) : displayFilters?.layout === "calendar" ? (
-    //           <CalendarView
-    //             handleIssueAction={handleIssueAction}
-    //             addIssueToDate={addIssueToDate}
-    //             disableUserActions={disableUserActions}
-    //             user={user}
-    //             userAuth={memberRole}
-    //           />
-    //         ) : displayFilters?.layout === "spreadsheet" ? (
-    //           <SpreadsheetView
-    //             handleIssueAction={handleIssueAction}
-    //             openIssuesListModal={cycleId || moduleId ? openIssuesListModal : null}
-    //             disableUserActions={disableUserActions}
-    //             user={user}
-    //             userAuth={memberRole}
-    //           />
-    //         ) : (
-    //           displayFilters?.layout === "gantt_chart" && <GanttChartView disableUserActions={disableUserActions} />
-    //         )}
-    //       </>
-    //     ) : router.pathname.includes("archived-issues") ? (
-    //       <EmptyState
-    //         title="Archived Issues will be shown here"
-    //         description="All the issues that have been in the completed or canceled groups for the configured period of time can be viewed here."
-    //         image={emptyIssueArchive}
-    //         primaryButton={{
-    //           text: "Go to Automation Settings",
-    //           onClick: () => {
-    //             router.push(`/${workspaceSlug}/projects/${projectId}/settings/automations`);
-    //           },
-    //         }}
-    //       />
-    //     ) : (
-    //       <EmptyState
-    //         title={emptyState.title}
-    //         description={emptyState.description}
-    //         image={emptyIssue}
-    //         primaryButton={
-    //           emptyState.primaryButton
-    //             ? {
-    //                 icon: emptyState.primaryButton.icon,
-    //                 text: emptyState.primaryButton.text,
-    //                 onClick: emptyState.primaryButton.onClick,
-    //               }
-    //             : undefined
-    //         }
-    //         secondaryButton={emptyState.secondaryButton}
-    //       />
-    //     )
-    //   ) : (
-    //     <div className="flex h-full w-full items-center justify-center">
-    //       <Spinner />
-    //     </div>
-    //   )}
-    // </DragDropContext>
-
-    <div className="relative w-full h-full overflow-auto px-5">
-      <KanBanLayout />
-=======
     <div className="relative w-full h-full overflow-auto">
       {activeLayout === "kanban" ? <KanBanLayout /> : activeLayout === "calendar" ? <CalendarLayout /> : null}
->>>>>>> 3bf590b6
     </div>
   );
 });