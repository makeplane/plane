--- conflicted
+++ resolved
@@ -19,15 +19,12 @@
 import useProjectMembers from "hooks/use-project-members";
 // components
 import { FiltersList, AllViews } from "components/core";
-<<<<<<< HEAD
 import {
   CreateUpdateIssueModal,
   DeleteIssueModal,
+  IssuePeekOverview,
   CreateUpdateDraftIssueModal,
 } from "components/issues";
-=======
-import { CreateUpdateIssueModal, DeleteIssueModal, IssuePeekOverview } from "components/issues";
->>>>>>> 759a604c
 import { CreateUpdateViewModal } from "components/views";
 // ui
 import { PrimaryButton, SecondaryButton } from "components/ui";
