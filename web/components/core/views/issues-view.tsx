--- conflicted
+++ resolved
@@ -1,591 +1,3 @@
-<<<<<<< HEAD
-import { useCallback, useEffect, useState, FC } from "react";
-import { useRouter } from "next/router";
-import useSWR, { mutate } from "swr";
-import { DropResult } from "react-beautiful-dnd";
-// services
-import { IssueService, IssueLabelService } from "services/issue";
-import { ProjectStateService } from "services/project";
-import { ModuleService } from "services/module.service";
-import { TrackEventService } from "services/track_event.service";
-// hooks
-import useToast from "hooks/use-toast";
-import useIssuesView from "hooks/use-issues-view";
-import useUserAuth from "hooks/use-user-auth";
-import useIssuesProperties from "hooks/use-issue-properties";
-import useProjectMembers from "hooks/use-project-members";
-// components
-import { FiltersList, AllViews } from "components/core";
-import {
-  CreateUpdateIssueModal,
-  DeleteIssueModal,
-  DeleteDraftIssueModal,
-  CreateUpdateDraftIssueModal,
-} from "components/issues";
-import { CreateUpdateViewModal } from "components/views";
-// ui
-import { Button } from "@plane/ui";
-// icons
-import { PlusIcon } from "@heroicons/react/24/outline";
-// helpers
-import { getStatesList } from "helpers/state.helper";
-import { orderArrayBy } from "helpers/array.helper";
-// types
-import { IIssue, IIssueFilterOptions, IState, TIssuePriorities } from "types";
-// fetch-keys
-import {
-  CYCLE_DETAILS,
-  CYCLE_ISSUES_WITH_PARAMS,
-  MODULE_DETAILS,
-  MODULE_ISSUES_WITH_PARAMS,
-  PROJECT_ISSUES_LIST_WITH_PARAMS,
-  PROJECT_ISSUE_LABELS,
-  STATES_LIST,
-} from "constants/fetch-keys";
-
-type Props = {
-  openIssuesListModal?: () => void;
-  disableUserActions?: boolean;
-};
-
-const issueService = new IssueService();
-const issueLabelService = new IssueLabelService();
-const projectStateService = new ProjectStateService();
-const moduleService = new ModuleService();
-const trackEventService = new TrackEventService();
-
-export const IssuesView: FC<Props> = (props) => {
-  const { openIssuesListModal, disableUserActions = false } = props;
-  // create issue modal
-  const [createIssueModal, setCreateIssueModal] = useState(false);
-  const [createViewModal, setCreateViewModal] = useState<any>(null);
-  const [preloadedData, setPreloadedData] = useState<
-    (Partial<IIssue> & { actionType: "createIssue" | "edit" | "delete" }) | undefined
-  >(undefined);
-
-  // update issue modal
-  const [editIssueModal, setEditIssueModal] = useState(false);
-  const [issueToEdit, setIssueToEdit] = useState<(IIssue & { actionType: "edit" | "delete" }) | undefined>(undefined);
-
-  // delete issue modal
-  const [deleteIssueModal, setDeleteIssueModal] = useState(false);
-  const [issueToDelete, setIssueToDelete] = useState<IIssue | null>(null);
-
-  // trash box
-  const [trashBox, setTrashBox] = useState(false);
-
-  // selected draft issue
-  const [selectedDraftIssue, setSelectedDraftIssue] = useState<IIssue | null>(null);
-  const [selectedDraftForDelete, setSelectDraftForDelete] = useState<IIssue | null>(null);
-
-  const router = useRouter();
-  const { workspaceSlug, projectId, cycleId, moduleId, viewId } = router.query;
-
-  const isDraftIssues = router.pathname?.split("/")?.[4] === "draft-issues";
-  const isArchivedIssues = router.pathname?.split("/")?.[4] === "archived-issues";
-
-  const { user } = useUserAuth();
-
-  const { setToastAlert } = useToast();
-
-  const { groupedByIssues, mutateIssues, displayFilters, filters, isEmpty, setFilters, params, setDisplayFilters } =
-    useIssuesView();
-  const [properties] = useIssuesProperties(workspaceSlug as string, projectId as string);
-
-  const { data: stateGroups } = useSWR(
-    workspaceSlug && projectId ? STATES_LIST(projectId as string) : null,
-    workspaceSlug ? () => projectStateService.getStates(workspaceSlug as string, projectId as string) : null
-  );
-  const states = getStatesList(stateGroups);
-
-  const { data: labels } = useSWR(
-    workspaceSlug && projectId ? PROJECT_ISSUE_LABELS(projectId.toString()) : null,
-    workspaceSlug && projectId
-      ? () => issueLabelService.getProjectIssueLabels(workspaceSlug.toString(), projectId.toString())
-      : null
-  );
-
-  const { members } = useProjectMembers(workspaceSlug?.toString(), projectId?.toString());
-
-  useEffect(() => {
-    if (!isDraftIssues) return;
-
-    if (
-      displayFilters.layout === "calendar" ||
-      displayFilters.layout === "gantt_chart" ||
-      displayFilters.layout === "spreadsheet"
-    )
-      setDisplayFilters({ layout: "list" });
-  }, [isDraftIssues, displayFilters, setDisplayFilters]);
-
-  const handleDeleteIssue = useCallback(
-    (issue: IIssue) => {
-      setDeleteIssueModal(true);
-      setIssueToDelete(issue);
-    },
-    [setDeleteIssueModal, setIssueToDelete]
-  );
-
-  const handleDraftIssueClick = useCallback((issue: any) => setSelectedDraftIssue(issue), []);
-  const handleDraftIssueDelete = useCallback((issue: any) => setSelectDraftForDelete(issue), []);
-
-  const handleOnDragEnd = useCallback(
-    async (result: DropResult) => {
-      setTrashBox(false);
-
-      if (!result.destination || !workspaceSlug || !projectId || !groupedByIssues) return;
-
-      const { source, destination } = result;
-
-      const draggedItem = groupedByIssues[source.droppableId][source.index];
-
-      if (destination.droppableId === "trashBox") {
-        handleDeleteIssue(draggedItem);
-      } else {
-        if (displayFilters.order_by === "sort_order") {
-          let newSortOrder = draggedItem.sort_order;
-
-          const destinationGroupArray = groupedByIssues[destination.droppableId];
-
-          if (destinationGroupArray.length !== 0) {
-            // check if dropping in the same group
-            if (source.droppableId === destination.droppableId) {
-              // check if dropping at beginning
-              if (destination.index === 0) newSortOrder = destinationGroupArray[0].sort_order - 10000;
-              // check if dropping at last
-              else if (destination.index === destinationGroupArray.length - 1)
-                newSortOrder = destinationGroupArray[destinationGroupArray.length - 1].sort_order + 10000;
-              else {
-                if (destination.index > source.index)
-                  newSortOrder =
-                    (destinationGroupArray[source.index + 1].sort_order +
-                      destinationGroupArray[source.index + 2].sort_order) /
-                    2;
-                else if (destination.index < source.index)
-                  newSortOrder =
-                    (destinationGroupArray[source.index - 1].sort_order +
-                      destinationGroupArray[source.index - 2].sort_order) /
-                    2;
-              }
-            } else {
-              // check if dropping at beginning
-              if (destination.index === 0) newSortOrder = destinationGroupArray[0].sort_order - 10000;
-              // check if dropping at last
-              else if (destination.index === destinationGroupArray.length)
-                newSortOrder = destinationGroupArray[destinationGroupArray.length - 1].sort_order + 10000;
-              else
-                newSortOrder =
-                  (destinationGroupArray[destination.index - 1].sort_order +
-                    destinationGroupArray[destination.index].sort_order) /
-                  2;
-            }
-          }
-
-          draggedItem.sort_order = newSortOrder;
-        }
-
-        const destinationGroup = destination.droppableId; // destination group id
-
-        if (displayFilters.order_by === "sort_order" || source.droppableId !== destination.droppableId) {
-          // different group/column;
-
-          // source.droppableId !== destination.droppableId -> even if order by is not sort_order,
-          // if the issue is moved to a different group, then we will change the group of the
-          // dragged item(or issue)
-
-          if (displayFilters.group_by === "priority") draggedItem.priority = destinationGroup as TIssuePriorities;
-          else if (displayFilters.group_by === "state") {
-            draggedItem.state = destinationGroup;
-            draggedItem.state_detail = states?.find((s) => s.id === destinationGroup) as IState;
-          }
-        }
-
-        const sourceGroup = source.droppableId; // source group id
-
-        mutate<{
-          [key: string]: IIssue[];
-        }>(
-          cycleId
-            ? CYCLE_ISSUES_WITH_PARAMS(cycleId as string, params)
-            : moduleId
-            ? MODULE_ISSUES_WITH_PARAMS(moduleId as string, params)
-            : PROJECT_ISSUES_LIST_WITH_PARAMS(projectId as string, params),
-          (prevData) => {
-            if (!prevData) return prevData;
-
-            const sourceGroupArray = [...groupedByIssues[sourceGroup]];
-            const destinationGroupArray = [...groupedByIssues[destinationGroup]];
-
-            sourceGroupArray.splice(source.index, 1);
-            destinationGroupArray.splice(destination.index, 0, draggedItem);
-
-            return {
-              ...prevData,
-              [sourceGroup]: orderArrayBy(sourceGroupArray, displayFilters.order_by ?? "-created_at"),
-              [destinationGroup]: orderArrayBy(destinationGroupArray, displayFilters.order_by ?? "-created_at"),
-            };
-          },
-          false
-        );
-
-        // patch request
-        issueService
-          .patchIssue(
-            workspaceSlug as string,
-            projectId as string,
-            draggedItem.id,
-            {
-              priority: draggedItem.priority,
-              state: draggedItem.state,
-              sort_order: draggedItem.sort_order,
-            },
-            user
-          )
-          .then((response) => {
-            const sourceStateBeforeDrag = states?.find((state) => state.name === source.droppableId);
-
-            if (sourceStateBeforeDrag?.group !== "completed" && response?.state_detail?.group === "completed")
-              trackEventService.trackIssueMarkedAsDoneEvent(
-                {
-                  workspaceSlug,
-                  workspaceId: draggedItem.workspace,
-                  projectName: draggedItem.project_detail.name,
-                  projectIdentifier: draggedItem.project_detail.identifier,
-                  projectId,
-                  issueId: draggedItem.id,
-                },
-                user
-              );
-
-            if (cycleId) {
-              mutate(CYCLE_ISSUES_WITH_PARAMS(cycleId as string, params));
-              mutate(CYCLE_DETAILS(cycleId as string));
-            }
-            if (moduleId) {
-              mutate(MODULE_ISSUES_WITH_PARAMS(moduleId as string, params));
-              mutate(MODULE_DETAILS(moduleId as string));
-            }
-            mutate(PROJECT_ISSUES_LIST_WITH_PARAMS(projectId as string, params));
-          });
-      }
-    },
-    [
-      displayFilters.group_by,
-      displayFilters.order_by,
-      workspaceSlug,
-      cycleId,
-      moduleId,
-      groupedByIssues,
-      projectId,
-      handleDeleteIssue,
-      params,
-      states,
-      user,
-    ]
-  );
-
-  const addIssueToGroup = useCallback(
-    (groupTitle: string) => {
-      setCreateIssueModal(true);
-
-      let preloadedValue: string | string[] = groupTitle;
-
-      if (displayFilters.group_by === "labels") {
-        if (groupTitle === "None") preloadedValue = [];
-        else preloadedValue = [groupTitle];
-      }
-
-      if (displayFilters.group_by)
-        setPreloadedData({
-          [displayFilters.group_by]: preloadedValue,
-          actionType: "createIssue",
-        });
-      else setPreloadedData({ actionType: "createIssue" });
-    },
-    [displayFilters.group_by, setCreateIssueModal, setPreloadedData]
-  );
-
-  const addIssueToDate = useCallback(
-    (date: string) => {
-      setCreateIssueModal(true);
-      setPreloadedData({
-        target_date: date,
-        actionType: "createIssue",
-      });
-    },
-    [setCreateIssueModal, setPreloadedData]
-  );
-
-  const makeIssueCopy = useCallback(
-    (issue: IIssue) => {
-      setCreateIssueModal(true);
-
-      setPreloadedData({ ...issue, name: `${issue.name} (Copy)`, actionType: "createIssue" });
-    },
-    [setCreateIssueModal, setPreloadedData]
-  );
-
-  const handleEditIssue = useCallback(
-    (issue: IIssue) => {
-      setEditIssueModal(true);
-      setIssueToEdit({
-        ...issue,
-        actionType: "edit",
-        cycle: issue.issue_cycle ? issue.issue_cycle.cycle : null,
-        module: issue.issue_module ? issue.issue_module.module : null,
-      });
-    },
-    [setEditIssueModal, setIssueToEdit]
-  );
-
-  const handleIssueAction = useCallback(
-    (issue: IIssue, action: "copy" | "edit" | "delete") => {
-      if (action === "copy") makeIssueCopy(issue);
-      else if (action === "edit") handleEditIssue(issue);
-      else if (action === "delete") handleDeleteIssue(issue);
-    },
-    [makeIssueCopy, handleEditIssue, handleDeleteIssue]
-  );
-
-  const handleDraftIssueAction = useCallback(
-    (issue: IIssue, action: "edit" | "delete") => {
-      if (action === "edit") handleDraftIssueClick(issue);
-      else if (action === "delete") handleDraftIssueDelete(issue);
-    },
-    [handleDraftIssueClick, handleDraftIssueDelete]
-  );
-
-  const removeIssueFromCycle = useCallback(
-    (bridgeId: string, issueId: string) => {
-      if (!workspaceSlug || !projectId || !cycleId) return;
-
-      mutate(
-        CYCLE_ISSUES_WITH_PARAMS(cycleId as string, params),
-        (prevData: any) => {
-          if (!prevData) return prevData;
-          if (displayFilters.group_by) {
-            const filteredData: any = {};
-            for (const key in prevData) {
-              filteredData[key] = prevData[key].filter((item: any) => item.id !== issueId);
-            }
-            return filteredData;
-          } else {
-            const filteredData = prevData.filter((i: any) => i.id !== issueId);
-            return filteredData;
-          }
-        },
-        false
-      );
-
-      issueService
-        .removeIssueFromCycle(workspaceSlug as string, projectId as string, cycleId as string, bridgeId)
-        .then(() => {
-          setToastAlert({
-            title: "Success",
-            message: "Issue removed successfully.",
-            type: "success",
-          });
-        })
-        .catch((e) => {
-          console.log(e);
-        });
-    },
-    [displayFilters.group_by, workspaceSlug, projectId, cycleId, params, setToastAlert]
-  );
-
-  const removeIssueFromModule = useCallback(
-    (bridgeId: string, issueId: string) => {
-      if (!workspaceSlug || !projectId || !moduleId) return;
-
-      mutate(
-        MODULE_ISSUES_WITH_PARAMS(moduleId as string, params),
-        (prevData: any) => {
-          if (!prevData) return prevData;
-          if (displayFilters.group_by) {
-            const filteredData: any = {};
-            for (const key in prevData) {
-              filteredData[key] = prevData[key].filter((item: any) => item.id !== issueId);
-            }
-            return filteredData;
-          } else {
-            const filteredData = prevData.filter((item: any) => item.id !== issueId);
-            return filteredData;
-          }
-        },
-        false
-      );
-
-      moduleService
-        .removeIssueFromModule(workspaceSlug as string, projectId as string, moduleId as string, bridgeId)
-        .then(() => {
-          setToastAlert({
-            title: "Success",
-            message: "Issue removed successfully.",
-            type: "success",
-          });
-        })
-        .catch((e) => {
-          console.log(e);
-        });
-    },
-    [displayFilters.group_by, workspaceSlug, projectId, moduleId, params, setToastAlert]
-  );
-
-  const nullFilters = Object.keys(filters).filter((key) => filters[key as keyof IIssueFilterOptions] === null);
-
-  const areFiltersApplied = Object.keys(filters).length > 0 && nullFilters.length !== Object.keys(filters).length;
-
-  return (
-    <>
-      <CreateUpdateViewModal
-        isOpen={createViewModal !== null}
-        handleClose={() => setCreateViewModal(null)}
-        preLoadedData={createViewModal}
-        user={user}
-      />
-      <CreateUpdateIssueModal
-        isOpen={createIssueModal && preloadedData?.actionType === "createIssue"}
-        handleClose={() => setCreateIssueModal(false)}
-        prePopulateData={{
-          ...preloadedData,
-        }}
-      />
-      <CreateUpdateDraftIssueModal
-        isOpen={selectedDraftIssue !== null}
-        handleClose={() => setSelectedDraftIssue(null)}
-        data={
-          selectedDraftIssue
-            ? {
-                ...selectedDraftIssue,
-                is_draft: true,
-              }
-            : null
-        }
-        fieldsToShow={["all"]}
-      />
-      <CreateUpdateIssueModal
-        isOpen={editIssueModal && issueToEdit?.actionType !== "delete"}
-        handleClose={() => setEditIssueModal(false)}
-        data={issueToEdit}
-      />
-      <DeleteIssueModal
-        handleClose={() => setDeleteIssueModal(false)}
-        isOpen={deleteIssueModal}
-        data={issueToDelete}
-        user={user}
-      />
-      <DeleteDraftIssueModal
-        data={selectedDraftForDelete}
-        isOpen={selectedDraftForDelete !== null}
-        handleClose={() => setSelectDraftForDelete(null)}
-      />
-
-      {areFiltersApplied && (
-        <>
-          <div className="flex items-center justify-between gap-2 px-5 pt-3 pb-0">
-            <FiltersList
-              filters={filters}
-              setFilters={(updatedFilter) => setFilters(updatedFilter, !Boolean(viewId))}
-              labels={labels}
-              members={members?.map((m: any) => m.member)}
-              states={states}
-              clearAllFilters={() =>
-                setFilters({
-                  assignees: null,
-                  created_by: null,
-                  labels: null,
-                  priority: null,
-                  state: null,
-                  state_group: null,
-                  start_date: null,
-                  target_date: null,
-                })
-              }
-            />
-            <Button
-              variant="primary"
-              prependIcon={!viewId && <PlusIcon />}
-              onClick={() => {
-                if (viewId) {
-                  setFilters({}, true);
-                  setToastAlert({
-                    title: "View updated",
-                    message: "Your view has been updated",
-                    type: "success",
-                  });
-                } else
-                  setCreateViewModal({
-                    query: filters,
-                  });
-              }}
-            >
-              {viewId ? "Update" : "Save"} view
-            </Button>
-          </div>
-          {<div className="mt-3 border-t border-custom-border-200" />}
-        </>
-      )}
-      <AllViews
-        addIssueToDate={addIssueToDate}
-        addIssueToGroup={addIssueToGroup}
-        disableUserActions={disableUserActions}
-        dragDisabled={
-          displayFilters.group_by === "created_by" ||
-          displayFilters.group_by === "labels" ||
-          displayFilters.group_by === "state_detail.group" ||
-          displayFilters.group_by === "assignees"
-        }
-        emptyState={{
-          title: isDraftIssues
-            ? "Draft issues will appear here"
-            : cycleId
-            ? "Cycle issues will appear here"
-            : moduleId
-            ? "Module issues will appear here"
-            : "Project issues will appear here",
-          description: isDraftIssues
-            ? "Draft issues are issues that are not yet created."
-            : "Issues help you track individual pieces of work. With Issues, keep track of what's going on, who is working on it, and what's done.",
-          primaryButton: !isDraftIssues
-            ? {
-                icon: <PlusIcon className="h-4 w-4" />,
-                text: "New Issue",
-                onClick: () => {
-                  const e = new KeyboardEvent("keydown", {
-                    key: "c",
-                  });
-                  document.dispatchEvent(e);
-                },
-              }
-            : undefined,
-          secondaryButton:
-            cycleId || moduleId ? (
-              <Button variant="neutral-primary" prependIcon={<PlusIcon />} onClick={openIssuesListModal ?? (() => {})}>
-                Add an existing issue
-              </Button>
-            ) : null,
-        }}
-        handleOnDragEnd={handleOnDragEnd}
-        handleIssueAction={handleIssueAction}
-        handleDraftIssueAction={handleDraftIssueAction}
-        openIssuesListModal={openIssuesListModal ?? null}
-        removeIssue={cycleId ? removeIssueFromCycle : moduleId ? removeIssueFromModule : null}
-        trashBox={trashBox}
-        setTrashBox={setTrashBox}
-        viewProps={{
-          groupedIssues: groupedByIssues,
-          displayFilters,
-          isEmpty,
-          mutateIssues,
-          params,
-          properties,
-        }}
-        disableAddIssueOption={isArchivedIssues}
-      />
-    </>
-  );
-};
-=======
 // import { useCallback, useEffect, useState, FC } from "react";
 // import { useRouter } from "next/router";
 // import useSWR, { mutate } from "swr";
@@ -1173,5 +585,4 @@
 //   );
 // };
 
-export const IssuesView = () => <></>;
->>>>>>> d80a5935
+export const IssuesView = () => <></>;