import { useState } from "react";

// next
import { useRouter } from "next/router";

import useSWR from "swr";

// headless ui
import { Disclosure, Transition } from "@headlessui/react";
// services
import issuesService from "services/issues.service";
import projectService from "services/project.service";
// hooks
import useProjects from "hooks/use-projects";
// components
import { CreateUpdateDraftIssueModal } from "components/issues";
import { SingleListIssue, ListInlineCreateIssueForm } from "components/core";
// ui
import { Avatar, CustomMenu } from "components/ui";
// icons
import { PlusIcon } from "@heroicons/react/24/outline";
import { PriorityIcon, StateGroupIcon } from "components/icons";
// helpers
import { addSpaceIfCamelCase } from "helpers/string.helper";
import { renderEmoji } from "helpers/emoji.helper";
// types
import {
  ICurrentUserResponse,
  IIssue,
  IIssueLabels,
  IIssueViewProps,
  IState,
  TIssuePriorities,
  TStateGroups,
  UserAuth,
} from "types";
// fetch-keys
import { PROJECT_ISSUE_LABELS, PROJECT_MEMBERS, WORKSPACE_LABELS } from "constants/fetch-keys";
// constants
import { STATE_GROUP_COLORS } from "constants/state";

type Props = {
  currentState?: IState | null;
  groupTitle: string;
  addIssueToGroup: () => void;
  handleIssueAction: (issue: IIssue, action: "copy" | "delete" | "edit") => void;
  handleDraftIssueAction?: (issue: IIssue, action: "edit" | "delete") => void;
  openIssuesListModal?: (() => void) | null;
  handleMyIssueOpen?: (issue: IIssue) => void;
  removeIssue: ((bridgeId: string, issueId: string) => void) | null;
  disableUserActions: boolean;
  disableAddIssueOption?: boolean;
  user: ICurrentUserResponse | undefined;
  userAuth: UserAuth;
  viewProps: IIssueViewProps;
};

export const SingleList: React.FC<Props> = (props) => {
  const {
    currentState,
    groupTitle,
    handleIssueAction,
    openIssuesListModal,
    handleDraftIssueAction,
    handleMyIssueOpen,
    addIssueToGroup,
    removeIssue,
    disableUserActions,
    disableAddIssueOption = false,
    user,
    userAuth,
    viewProps,
  } = props;

  const router = useRouter();
  const { workspaceSlug, projectId, cycleId, moduleId } = router.query;

  const [isCreateIssueFormOpen, setIsCreateIssueFormOpen] = useState(false);
  const [isDraftIssuesModalOpen, setIsDraftIssuesModalOpen] = useState(false);

  const isMyIssuesPage = router.pathname.split("/")[3] === "my-issues";
  const isProfileIssuesPage = router.pathname.split("/")[2] === "profile";
  const isDraftIssuesPage = router.pathname.split("/")[4] === "draft-issues";

  const isArchivedIssues = router.pathname.includes("archived-issues");

  const type = cycleId ? "cycle" : moduleId ? "module" : "issue";

  const { displayFilters, groupedIssues } = viewProps;

  const { data: issueLabels } = useSWR(
    workspaceSlug && projectId && displayFilters?.group_by === "labels"
      ? PROJECT_ISSUE_LABELS(projectId.toString())
      : null,
    workspaceSlug && projectId && displayFilters?.group_by === "labels"
      ? () => issuesService.getIssueLabels(workspaceSlug.toString(), projectId.toString())
      : null
  );

  const { data: workspaceLabels } = useSWR(
    workspaceSlug && displayFilters?.group_by === "labels"
      ? WORKSPACE_LABELS(workspaceSlug.toString())
      : null,
    workspaceSlug && displayFilters?.group_by === "labels"
      ? () => issuesService.getWorkspaceLabels(workspaceSlug.toString())
      : null
  );

  const { data: members } = useSWR(
    workspaceSlug &&
      projectId &&
      (displayFilters?.group_by === "created_by" || displayFilters?.group_by === "assignees")
      ? PROJECT_MEMBERS(projectId as string)
      : null,
    workspaceSlug &&
      projectId &&
      (displayFilters?.group_by === "created_by" || displayFilters?.group_by === "assignees")
      ? () => projectService.projectMembers(workspaceSlug as string, projectId as string)
      : null
  );

  const { projects } = useProjects();

  const getGroupTitle = () => {
    let title = addSpaceIfCamelCase(groupTitle);

    switch (displayFilters?.group_by) {
      case "state":
        title = addSpaceIfCamelCase(currentState?.name ?? "");
        break;
      case "labels":
        title =
          [...(issueLabels ?? []), ...(workspaceLabels ?? [])]?.find(
            (label) => label.id === groupTitle
          )?.name ?? "None";
        break;
      case "project":
        title = projects?.find((p) => p.id === groupTitle)?.name ?? "None";
        break;
      case "assignees":
      case "created_by":
        const member = members?.find((member) => member.member.id === groupTitle)?.member;
        title = member ? member.display_name : "None";
        break;
    }

    return title;
  };

  const getGroupIcon = () => {
    let icon;

    switch (displayFilters?.group_by) {
      case "state":
        icon = currentState && (
          <StateGroupIcon
            stateGroup={currentState.group}
            color={currentState.color}
            height="16px"
            width="16px"
          />
        );
        break;
      case "state_detail.group":
        icon = (
          <StateGroupIcon
            stateGroup={groupTitle as TStateGroups}
            color={STATE_GROUP_COLORS[groupTitle as TStateGroups]}
            height="16px"
            width="16px"
          />
        );
        break;
      case "priority":
        icon = <PriorityIcon priority={groupTitle as TIssuePriorities} className="text-lg" />;
        break;
      case "project":
        const project = projects?.find((p) => p.id === groupTitle);
        icon =
          project &&
          (project.emoji !== null
            ? renderEmoji(project.emoji)
            : project.icon_prop !== null
            ? renderEmoji(project.icon_prop)
            : null);
        break;
      case "labels":
        const labelColor =
          [...(issueLabels ?? []), ...(workspaceLabels ?? [])]?.find(
            (label) => label.id === groupTitle
          )?.color ?? "#000000";
        icon = (
          <span
            className="h-3 w-3 flex-shrink-0 rounded-full"
            style={{ backgroundColor: labelColor }}
          />
        );
        break;
      case "assignees":
      case "created_by":
        const member = members?.find((member) => member.member.id === groupTitle)?.member;
        icon = member ? <Avatar user={member} height="24px" width="24px" fontSize="12px" /> : <></>;

        break;
    }

    return icon;
  };

  if (!groupedIssues) return null;

  return (
<<<<<<< HEAD
    <Disclosure as="div" defaultOpen>
      {({ open }) => (
        <div>
          <div className="flex items-center justify-between px-4 py-2.5 bg-custom-background-90">
            <Disclosure.Button>
              <div className="flex items-center gap-x-3">
                {displayFilters?.group_by !== null && (
                  <div className="flex items-center">{getGroupIcon()}</div>
                )}
                {displayFilters?.group_by !== null ? (
                  <h2
                    className={`text-sm font-semibold leading-6 text-custom-text-100 ${
                      displayFilters?.group_by === "created_by" ? "" : "capitalize"
                    }`}
                  >
                    {getGroupTitle()}
                  </h2>
                ) : (
                  <h2 className="font-medium leading-5">All Issues</h2>
                )}
                <span className="text-custom-text-200 min-w-[2.5rem] rounded-full bg-custom-background-80 py-1 text-center text-xs">
                  {groupedIssues[groupTitle as keyof IIssue].length}
                </span>
              </div>
            </Disclosure.Button>
            {isArchivedIssues ? (
              ""
            ) : type === "issue" ? (
              !disableAddIssueOption && (
                <button
                  type="button"
                  className="p-1 text-custom-text-200 hover:bg-custom-background-80"
                  onClick={() => {
                    if (isDraftIssuesPage || isMyIssuesPage || isProfileIssuesPage) {
                      addIssueToGroup();
                    } else setIsCreateIssueFormOpen(true);
                  }}
                >
                  <PlusIcon className="h-4 w-4" />
                </button>
              )
            ) : disableUserActions ? (
              ""
            ) : (
              <CustomMenu
                customButton={
                  <div className="flex cursor-pointer items-center">
                    <PlusIcon className="h-4 w-4" />
                  </div>
                }
                noBorder
              >
                <CustomMenu.MenuItem onClick={() => setIsCreateIssueFormOpen(true)}>
                  Create new
                </CustomMenu.MenuItem>
                {openIssuesListModal && (
                  <CustomMenu.MenuItem onClick={openIssuesListModal}>
                    Add an existing issue
                  </CustomMenu.MenuItem>
                )}
              </CustomMenu>
            )}
          </div>
          <Transition
            show={open}
            enter="transition duration-100 ease-out"
            enterFrom="transform opacity-0"
            enterTo="transform opacity-100"
            leave="transition duration-75 ease-out"
            leaveFrom="transform opacity-100"
            leaveTo="transform opacity-0"
          >
            <Disclosure.Panel>
              {groupedIssues[groupTitle] ? (
                groupedIssues[groupTitle].length > 0 ? (
                  groupedIssues[groupTitle].map((issue, index) => (
                    <SingleListIssue
                      key={issue.id}
                      type={type}
                      issue={issue}
                      projectId={issue.project_detail.id}
                      groupTitle={groupTitle}
                      index={index}
                      editIssue={() => handleIssueAction(issue, "edit")}
                      makeIssueCopy={() => handleIssueAction(issue, "copy")}
                      handleDeleteIssue={() => handleIssueAction(issue, "delete")}
                      handleDraftIssueSelect={
                        handleDraftIssueAction
                          ? () => handleDraftIssueAction(issue, "edit")
                          : undefined
                      }
                      handleDraftIssueDelete={
                        handleDraftIssueAction
                          ? () => handleDraftIssueAction(issue, "delete")
                          : undefined
                      }
                      handleMyIssueOpen={handleMyIssueOpen}
                      removeIssue={() => {
                        if (removeIssue !== null && issue.bridge_id)
                          removeIssue(issue.bridge_id, issue.id);
                      }}
                      disableUserActions={disableUserActions}
                      user={user}
                      userAuth={userAuth}
                      viewProps={viewProps}
                    />
                  ))
                ) : (
                  <p className="bg-custom-background-100 px-4 py-2.5 text-sm text-custom-text-200">
                    No issues.
                  </p>
                )
              ) : (
                <div className="flex h-full w-full items-center justify-center">Loading...</div>
              )}
=======
    <>
      <CreateUpdateDraftIssueModal
        isOpen={isDraftIssuesModalOpen}
        handleClose={() => setIsDraftIssuesModalOpen(false)}
        prePopulateData={{
          ...(cycleId && { cycle: cycleId.toString() }),
          ...(moduleId && { module: moduleId.toString() }),
          [displayFilters?.group_by! === "labels" ? "labels_list" : displayFilters?.group_by!]:
            displayFilters?.group_by === "labels" ? [groupTitle] : groupTitle,
        }}
      />
>>>>>>> 5ac2c270

      <Disclosure as="div" defaultOpen>
        {({ open }) => (
          <div>
            <div className="flex items-center justify-between px-4 py-2.5 bg-custom-background-90">
              <Disclosure.Button>
                <div className="flex items-center gap-x-3">
                  {displayFilters?.group_by !== null && (
                    <div className="flex items-center">{getGroupIcon()}</div>
                  )}
                  {displayFilters?.group_by !== null ? (
                    <h2
                      className={`text-sm font-semibold leading-6 text-custom-text-100 ${
                        displayFilters?.group_by === "created_by" ? "" : "capitalize"
                      }`}
                    >
                      {getGroupTitle()}
                    </h2>
                  ) : (
                    <h2 className="font-medium leading-5">All Issues</h2>
                  )}
                  <span className="text-custom-text-200 min-w-[2.5rem] rounded-full bg-custom-background-80 py-1 text-center text-xs">
                    {groupedIssues[groupTitle as keyof IIssue].length}
                  </span>
                </div>
              </Disclosure.Button>
              {isArchivedIssues ? (
                ""
              ) : type === "issue" ? (
                !disableAddIssueOption && (
                  <button
                    type="button"
                    className="p-1 text-custom-text-200 hover:bg-custom-background-80"
                    onClick={() => {
                      if (isDraftIssuesPage) setIsDraftIssuesModalOpen(true);
                      else if (isMyIssuesPage || isProfileIssuesPage) addIssueToGroup();
                      else setIsCreateIssueFormOpen(true);
                    }}
                  >
                    <PlusIcon className="h-4 w-4" />
                  </button>
                )
              ) : disableUserActions ? (
                ""
              ) : (
                <CustomMenu
                  customButton={
                    <div className="flex cursor-pointer items-center">
                      <PlusIcon className="h-4 w-4" />
                    </div>
                  }
                  position="right"
                  noBorder
                >
                  <CustomMenu.MenuItem onClick={() => setIsCreateIssueFormOpen(true)}>
                    Create new
                  </CustomMenu.MenuItem>
                  {openIssuesListModal && (
                    <CustomMenu.MenuItem onClick={openIssuesListModal}>
                      Add an existing issue
                    </CustomMenu.MenuItem>
                  )}
                </CustomMenu>
              )}
            </div>
            <Transition
              show={open}
              enter="transition duration-100 ease-out"
              enterFrom="transform opacity-0"
              enterTo="transform opacity-100"
              leave="transition duration-75 ease-out"
              leaveFrom="transform opacity-100"
              leaveTo="transform opacity-0"
            >
              <Disclosure.Panel>
                {groupedIssues[groupTitle] ? (
                  groupedIssues[groupTitle].length > 0 ? (
                    groupedIssues[groupTitle].map((issue, index) => (
                      <SingleListIssue
                        key={issue.id}
                        type={type}
                        issue={issue}
                        projectId={issue.project_detail.id}
                        groupTitle={groupTitle}
                        index={index}
                        editIssue={() => handleIssueAction(issue, "edit")}
                        makeIssueCopy={() => handleIssueAction(issue, "copy")}
                        handleDeleteIssue={() => handleIssueAction(issue, "delete")}
                        handleDraftIssueSelect={
                          handleDraftIssueAction
                            ? () => handleDraftIssueAction(issue, "edit")
                            : undefined
                        }
                        handleDraftIssueDelete={
                          handleDraftIssueAction
                            ? () => handleDraftIssueAction(issue, "delete")
                            : undefined
                        }
                        handleMyIssueOpen={handleMyIssueOpen}
                        removeIssue={() => {
                          if (removeIssue !== null && issue.bridge_id)
                            removeIssue(issue.bridge_id, issue.id);
                        }}
                        disableUserActions={disableUserActions}
                        user={user}
                        userAuth={userAuth}
                        viewProps={viewProps}
                      />
                    ))
                  ) : (
                    <p className="bg-custom-background-100 px-4 py-2.5 text-sm text-custom-text-200">
                      No issues.
                    </p>
                  )
                ) : (
                  <div className="flex h-full w-full items-center justify-center">Loading...</div>
                )}

                <ListInlineCreateIssueForm
                  isOpen={isCreateIssueFormOpen && !disableAddIssueOption}
                  handleClose={() => setIsCreateIssueFormOpen(false)}
                  prePopulatedData={{
                    ...(cycleId && { cycle: cycleId.toString() }),
                    ...(moduleId && { module: moduleId.toString() }),
                    [displayFilters?.group_by! === "labels"
                      ? "labels_list"
                      : displayFilters?.group_by!]:
                      displayFilters?.group_by === "labels" ? [groupTitle] : groupTitle,
                  }}
                />

                {!disableAddIssueOption && !isCreateIssueFormOpen && !isDraftIssuesPage && (
                  <div className="w-full bg-custom-background-100 px-6 py-3 border-b border-custom-border-100">
                    <button
                      type="button"
                      onClick={() => {
                        if (isDraftIssuesPage) setIsDraftIssuesModalOpen(true);
                        else if (isMyIssuesPage || isProfileIssuesPage) addIssueToGroup();
                        else setIsCreateIssueFormOpen(true);
                      }}
                      className="flex items-center gap-x-[6px] text-custom-primary-100 px-2 py-1 rounded-md"
                    >
                      <PlusIcon className="h-4 w-4" />
                      <span className="text-sm font-medium text-custom-primary-100">New Issue</span>
                    </button>
                  </div>
                )}
              </Disclosure.Panel>
            </Transition>
          </div>
        )}
      </Disclosure>
    </>
  );
};<|MERGE_RESOLUTION|>--- conflicted
+++ resolved
@@ -210,123 +210,6 @@
   if (!groupedIssues) return null;
 
   return (
-<<<<<<< HEAD
-    <Disclosure as="div" defaultOpen>
-      {({ open }) => (
-        <div>
-          <div className="flex items-center justify-between px-4 py-2.5 bg-custom-background-90">
-            <Disclosure.Button>
-              <div className="flex items-center gap-x-3">
-                {displayFilters?.group_by !== null && (
-                  <div className="flex items-center">{getGroupIcon()}</div>
-                )}
-                {displayFilters?.group_by !== null ? (
-                  <h2
-                    className={`text-sm font-semibold leading-6 text-custom-text-100 ${
-                      displayFilters?.group_by === "created_by" ? "" : "capitalize"
-                    }`}
-                  >
-                    {getGroupTitle()}
-                  </h2>
-                ) : (
-                  <h2 className="font-medium leading-5">All Issues</h2>
-                )}
-                <span className="text-custom-text-200 min-w-[2.5rem] rounded-full bg-custom-background-80 py-1 text-center text-xs">
-                  {groupedIssues[groupTitle as keyof IIssue].length}
-                </span>
-              </div>
-            </Disclosure.Button>
-            {isArchivedIssues ? (
-              ""
-            ) : type === "issue" ? (
-              !disableAddIssueOption && (
-                <button
-                  type="button"
-                  className="p-1 text-custom-text-200 hover:bg-custom-background-80"
-                  onClick={() => {
-                    if (isDraftIssuesPage || isMyIssuesPage || isProfileIssuesPage) {
-                      addIssueToGroup();
-                    } else setIsCreateIssueFormOpen(true);
-                  }}
-                >
-                  <PlusIcon className="h-4 w-4" />
-                </button>
-              )
-            ) : disableUserActions ? (
-              ""
-            ) : (
-              <CustomMenu
-                customButton={
-                  <div className="flex cursor-pointer items-center">
-                    <PlusIcon className="h-4 w-4" />
-                  </div>
-                }
-                noBorder
-              >
-                <CustomMenu.MenuItem onClick={() => setIsCreateIssueFormOpen(true)}>
-                  Create new
-                </CustomMenu.MenuItem>
-                {openIssuesListModal && (
-                  <CustomMenu.MenuItem onClick={openIssuesListModal}>
-                    Add an existing issue
-                  </CustomMenu.MenuItem>
-                )}
-              </CustomMenu>
-            )}
-          </div>
-          <Transition
-            show={open}
-            enter="transition duration-100 ease-out"
-            enterFrom="transform opacity-0"
-            enterTo="transform opacity-100"
-            leave="transition duration-75 ease-out"
-            leaveFrom="transform opacity-100"
-            leaveTo="transform opacity-0"
-          >
-            <Disclosure.Panel>
-              {groupedIssues[groupTitle] ? (
-                groupedIssues[groupTitle].length > 0 ? (
-                  groupedIssues[groupTitle].map((issue, index) => (
-                    <SingleListIssue
-                      key={issue.id}
-                      type={type}
-                      issue={issue}
-                      projectId={issue.project_detail.id}
-                      groupTitle={groupTitle}
-                      index={index}
-                      editIssue={() => handleIssueAction(issue, "edit")}
-                      makeIssueCopy={() => handleIssueAction(issue, "copy")}
-                      handleDeleteIssue={() => handleIssueAction(issue, "delete")}
-                      handleDraftIssueSelect={
-                        handleDraftIssueAction
-                          ? () => handleDraftIssueAction(issue, "edit")
-                          : undefined
-                      }
-                      handleDraftIssueDelete={
-                        handleDraftIssueAction
-                          ? () => handleDraftIssueAction(issue, "delete")
-                          : undefined
-                      }
-                      handleMyIssueOpen={handleMyIssueOpen}
-                      removeIssue={() => {
-                        if (removeIssue !== null && issue.bridge_id)
-                          removeIssue(issue.bridge_id, issue.id);
-                      }}
-                      disableUserActions={disableUserActions}
-                      user={user}
-                      userAuth={userAuth}
-                      viewProps={viewProps}
-                    />
-                  ))
-                ) : (
-                  <p className="bg-custom-background-100 px-4 py-2.5 text-sm text-custom-text-200">
-                    No issues.
-                  </p>
-                )
-              ) : (
-                <div className="flex h-full w-full items-center justify-center">Loading...</div>
-              )}
-=======
     <>
       <CreateUpdateDraftIssueModal
         isOpen={isDraftIssuesModalOpen}
@@ -338,7 +221,6 @@
             displayFilters?.group_by === "labels" ? [groupTitle] : groupTitle,
         }}
       />
->>>>>>> 5ac2c270
 
       <Disclosure as="div" defaultOpen>
         {({ open }) => (
@@ -390,7 +272,6 @@
                       <PlusIcon className="h-4 w-4" />
                     </div>
                   }
-                  position="right"
                   noBorder
                 >
                   <CustomMenu.MenuItem onClick={() => setIsCreateIssueFormOpen(true)}>
