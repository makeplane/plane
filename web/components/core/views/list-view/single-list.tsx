--- conflicted
+++ resolved
@@ -15,11 +15,7 @@
 import { Avatar, CustomMenu } from "components/ui";
 // icons
 import { PlusIcon } from "@heroicons/react/24/outline";
-<<<<<<< HEAD
-import { PriorityIcon, getStateGroupIcon } from "components/icons";
-=======
-import { StateGroupIcon, getPriorityIcon } from "components/icons";
->>>>>>> 8de93d00
+import { PriorityIcon, StateGroupIcon } from "components/icons";
 // helpers
 import { addSpaceIfCamelCase } from "helpers/string.helper";
 import { renderEmoji } from "helpers/emoji.helper";
@@ -30,11 +26,8 @@
   IIssueLabels,
   IIssueViewProps,
   IState,
-<<<<<<< HEAD
   TIssuePriorities,
-=======
   TStateGroups,
->>>>>>> 8de93d00
   UserAuth,
 } from "types";
 // fetch-keys
