--- conflicted
+++ resolved
@@ -1,8 +1,2 @@
 export * from "./spreadsheet-view";
-<<<<<<< HEAD
-export * from "./all-views";
-export * from "./issues-view";
-=======
-export * from "./issues-view";
-export * from "./inline-issue-create-wrapper";
->>>>>>> 8aebf0bb
+export * from "./issues-view";