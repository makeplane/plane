--- conflicted
+++ resolved
@@ -1,23 +1,12 @@
-<<<<<<< HEAD
 import React, { useEffect, useRef, useState } from "react";
-=======
-import React, { useCallback, useEffect, useRef, useState } from "react";
-
-// next
->>>>>>> c6e021d4
 import { useRouter } from "next/router";
 import { observer } from "mobx-react-lite";
 
-<<<<<<< HEAD
 // hooks
 import useLocalStorage from "hooks/use-local-storage";
-=======
-import { KeyedMutator, mutate } from "swr";
-
->>>>>>> c6e021d4
 // components
 import {
-  ListInlineCreateIssueForm,
+  // ListInlineCreateIssueForm,
   SpreadsheetAssigneeColumn,
   SpreadsheetCreatedOnColumn,
   SpreadsheetDueDateColumn,
@@ -29,65 +18,25 @@
   SpreadsheetStateColumn,
   SpreadsheetUpdatedOnColumn,
 } from "components/core";
-<<<<<<< HEAD
 import { CustomMenu, Icon } from "components/ui";
 import { IssuePeekOverview } from "components/issues";
 import { Spinner } from "@plane/ui";
 // types
 import { IIssue, IIssueDisplayFilterOptions, IIssueDisplayProperties, TIssueOrderByOptions } from "types";
-=======
-import { CustomMenu, Icon, Spinner } from "components/ui";
-import { IssuePeekOverview } from "components/issues";
-// hooks
-import useIssuesProperties from "hooks/use-issue-properties";
-import useLocalStorage from "hooks/use-local-storage";
-import { useWorkspaceView } from "hooks/use-workspace-view";
-// types
-import {
-  ICurrentUserResponse,
-  IIssue,
-  ISubIssueResponse,
-  TIssueOrderByOptions,
-  UserAuth,
-} from "types";
-import {
-  CYCLE_DETAILS,
-  CYCLE_ISSUES_WITH_PARAMS,
-  MODULE_DETAILS,
-  MODULE_ISSUES_WITH_PARAMS,
-  PROJECT_ISSUES_LIST_WITH_PARAMS,
-  SUB_ISSUES,
-  VIEW_ISSUES,
-  WORKSPACE_VIEW_ISSUES,
-} from "constants/fetch-keys";
-import useSpreadsheetIssuesView from "hooks/use-spreadsheet-issues-view";
-import projectIssuesServices from "services/issues.service";
->>>>>>> c6e021d4
 // icon
 import { CheckIcon, ChevronDownIcon, PlusIcon } from "lucide-react";
 
 type Props = {
-<<<<<<< HEAD
   displayProperties: IIssueDisplayProperties;
   displayFilters: IIssueDisplayFilterOptions;
   handleDisplayFilterUpdate: (data: Partial<IIssueDisplayFilterOptions>) => void;
   issues: IIssue[] | undefined;
-=======
-  spreadsheetIssues: IIssue[];
-  mutateIssues: KeyedMutator<
-    | IIssue[]
-    | {
-        [key: string]: IIssue[];
-      }
-  >;
->>>>>>> c6e021d4
   handleIssueAction: (issue: IIssue, action: "copy" | "delete" | "edit") => void;
   handleUpdateIssue: (issueId: string, data: Partial<IIssue>) => void;
   openIssuesListModal?: (() => void) | null;
   disableUserActions: boolean;
 };
 
-<<<<<<< HEAD
 export const SpreadsheetView: React.FC<Props> = observer((props) => {
   const {
     displayProperties,
@@ -100,17 +49,6 @@
     disableUserActions,
   } = props;
 
-=======
-export const SpreadsheetView: React.FC<Props> = ({
-  spreadsheetIssues,
-  mutateIssues,
-  handleIssueAction,
-  openIssuesListModal,
-  disableUserActions,
-  user,
-  userAuth,
-}) => {
->>>>>>> c6e021d4
   const [expandedIssues, setExpandedIssues] = useState<string[]>([]);
   const [currentProjectId, setCurrentProjectId] = useState<string | null>(null);
 
@@ -121,7 +59,6 @@
   const containerRef = useRef<HTMLDivElement | null>(null);
 
   const router = useRouter();
-<<<<<<< HEAD
   const { workspaceSlug, cycleId, moduleId } = router.query;
 
   const type = cycleId ? "cycle" : moduleId ? "module" : "issue";
@@ -338,399 +275,6 @@
   useEffect(() => {
     const currentContainerRef = containerRef.current;
 
-=======
-  const { workspaceSlug, projectId, cycleId, moduleId, viewId, globalViewId } = router.query;
-
-  const type = cycleId ? "cycle" : moduleId ? "module" : "issue";
-
-  const [properties] = useIssuesProperties(workspaceSlug as string, projectId as string);
-
-  const { storedValue: selectedMenuItem, setValue: setSelectedMenuItem } = useLocalStorage(
-    "spreadsheetViewSorting",
-    ""
-  );
-  const { storedValue: activeSortingProperty, setValue: setActiveSortingProperty } =
-    useLocalStorage("spreadsheetViewActiveSortingProperty", "");
-
-  const workspaceIssuesPath = [
-    {
-      params: {
-        sub_issue: false,
-      },
-      path: "workspace-views/all-issues",
-    },
-    {
-      params: {
-        assignees: user?.id ?? undefined,
-        sub_issue: false,
-      },
-      path: "workspace-views/assigned",
-    },
-    {
-      params: {
-        created_by: user?.id ?? undefined,
-        sub_issue: false,
-      },
-      path: "workspace-views/created",
-    },
-    {
-      params: {
-        subscriber: user?.id ?? undefined,
-        sub_issue: false,
-      },
-      path: "workspace-views/subscribed",
-    },
-  ];
-
-  const currentWorkspaceIssuePath = workspaceIssuesPath.find((path) =>
-    router.pathname.includes(path.path)
-  );
-
-  const {
-    params: workspaceViewParams,
-    filters: workspaceViewFilters,
-    handleFilters,
-  } = useWorkspaceView();
-
-  const workspaceViewProperties = workspaceViewFilters.display_properties;
-
-  const isWorkspaceView = globalViewId || currentWorkspaceIssuePath;
-
-  const currentViewProperties = isWorkspaceView ? workspaceViewProperties : properties;
-
-  const { params, displayFilters, setDisplayFilters } = useSpreadsheetIssuesView();
-
-  const partialUpdateIssue = useCallback(
-    (formData: Partial<IIssue>, issue: IIssue) => {
-      if (!workspaceSlug || !issue) return;
-
-      const fetchKey = cycleId
-        ? CYCLE_ISSUES_WITH_PARAMS(cycleId.toString(), params)
-        : moduleId
-        ? MODULE_ISSUES_WITH_PARAMS(moduleId.toString(), params)
-        : viewId
-        ? VIEW_ISSUES(viewId.toString(), params)
-        : globalViewId
-        ? WORKSPACE_VIEW_ISSUES(globalViewId.toString(), workspaceViewParams)
-        : currentWorkspaceIssuePath
-        ? WORKSPACE_VIEW_ISSUES(workspaceSlug.toString(), currentWorkspaceIssuePath?.params)
-        : PROJECT_ISSUES_LIST_WITH_PARAMS(issue.project_detail.id, params);
-
-      if (issue.parent)
-        mutate<ISubIssueResponse>(
-          SUB_ISSUES(issue.parent.toString()),
-          (prevData) => {
-            if (!prevData) return prevData;
-
-            return {
-              ...prevData,
-              sub_issues: (prevData.sub_issues ?? []).map((i) => {
-                if (i.id === issue.id) {
-                  return {
-                    ...i,
-                    ...formData,
-                  };
-                }
-                return i;
-              }),
-            };
-          },
-          false
-        );
-      else
-        mutate<IIssue[]>(
-          fetchKey,
-          (prevData) =>
-            (prevData ?? []).map((p) => {
-              if (p.id === issue.id) {
-                return {
-                  ...p,
-                  ...formData,
-                };
-              }
-              return p;
-            }),
-          false
-        );
-
-      projectIssuesServices
-        .patchIssue(
-          workspaceSlug as string,
-          issue.project_detail.id,
-          issue.id as string,
-          formData,
-          user
-        )
-        .then(() => {
-          if (issue.parent) {
-            mutate(SUB_ISSUES(issue.parent as string));
-          } else {
-            mutate(fetchKey);
-
-            if (cycleId) mutate(CYCLE_DETAILS(cycleId as string));
-            if (moduleId) mutate(MODULE_DETAILS(moduleId as string));
-          }
-        })
-        .catch((error) => {
-          console.log(error);
-        });
-    },
-    [
-      workspaceSlug,
-      cycleId,
-      moduleId,
-      viewId,
-      globalViewId,
-      workspaceViewParams,
-      currentWorkspaceIssuePath,
-      params,
-      user,
-    ]
-  );
-
-  const isNotAllowed = userAuth.isGuest || userAuth.isViewer;
-
-  const handleOrderBy = (order: TIssueOrderByOptions, itemKey: string) => {
-    if (globalViewId) handleFilters("display_filters", { order_by: order });
-    else setDisplayFilters({ order_by: order });
-    setSelectedMenuItem(`${order}_${itemKey}`);
-    setActiveSortingProperty(order === "-created_at" ? "" : itemKey);
-  };
-
-  const renderColumn = (
-    header: string,
-    propertyName: string,
-    Component: React.ComponentType<any>,
-    ascendingOrder: TIssueOrderByOptions,
-    descendingOrder: TIssueOrderByOptions
-  ) => (
-    <div className="relative flex flex-col h-max w-full bg-custom-background-100">
-      <div className="flex items-center min-w-[9rem] px-4 py-2.5 text-sm font-medium z-[1] h-11 w-full sticky top-0 bg-custom-background-90 border border-l-0 border-custom-border-100">
-        {currentWorkspaceIssuePath ? (
-          <span>{header}</span>
-        ) : (
-          <CustomMenu
-            customButtonClassName="!w-full"
-            className="!w-full"
-            customButton={
-              <div
-                className={`relative group flex items-center justify-between gap-1.5 cursor-pointer text-sm text-custom-text-200 hover:text-custom-text-100 w-full py-3 px-2 ${
-                  activeSortingProperty === propertyName ? "bg-custom-background-80" : ""
-                }`}
-              >
-                {activeSortingProperty === propertyName && (
-                  <div className="absolute top-1 right-1.5">
-                    <Icon
-                      iconName="filter_list"
-                      className="flex items-center justify-center h-3.5 w-3.5 rounded-full bg-custom-primary text-xs text-white"
-                    />
-                  </div>
-                )}
-
-                {header}
-                <ChevronDownIcon className="h-3 w-3" aria-hidden="true" />
-              </div>
-            }
-            width="xl"
-          >
-            <CustomMenu.MenuItem
-              onClick={() => {
-                handleOrderBy(ascendingOrder, propertyName);
-              }}
-            >
-              <div
-                className={`group flex gap-1.5 px-1 items-center justify-between ${
-                  selectedMenuItem === `${ascendingOrder}_${propertyName}`
-                    ? "text-custom-text-100"
-                    : "text-custom-text-200 hover:text-custom-text-100"
-                }`}
-              >
-                <div className="flex gap-2 items-center">
-                  {propertyName === "assignee" || propertyName === "labels" ? (
-                    <>
-                      <span className="relative flex items-center h-6 w-6">
-                        <Icon
-                          iconName="east"
-                          className="absolute left-0 rotate-90 text-xs leading-3"
-                        />
-                        <Icon iconName="sort" className="absolute right-0 text-sm" />
-                      </span>
-                      <span>A</span>
-                      <Icon iconName="east" className="text-sm" />
-                      <span>Z</span>
-                    </>
-                  ) : propertyName === "due_date" ||
-                    propertyName === "created_on" ||
-                    propertyName === "updated_on" ? (
-                    <>
-                      <span className="relative flex items-center h-6 w-6">
-                        <Icon
-                          iconName="east"
-                          className="absolute left-0 rotate-90 text-xs leading-3"
-                        />
-                        <Icon iconName="sort" className="absolute right-0 text-sm" />
-                      </span>
-                      <span>New</span>
-                      <Icon iconName="east" className="text-sm" />
-                      <span>Old</span>
-                    </>
-                  ) : (
-                    <>
-                      <span className="relative flex items-center h-6 w-6">
-                        <Icon
-                          iconName="east"
-                          className="absolute left-0 rotate-90 text-xs leading-3"
-                        />
-                        <Icon iconName="sort" className="absolute right-0 text-sm" />
-                      </span>
-                      <span>First</span>
-                      <Icon iconName="east" className="text-sm" />
-                      <span>Last</span>
-                    </>
-                  )}
-                </div>
-
-                <CheckIcon
-                  className={`h-3.5 w-3.5 opacity-0 group-hover:opacity-100 ${
-                    selectedMenuItem === `${ascendingOrder}_${propertyName}` ? "opacity-100" : ""
-                  }`}
-                />
-              </div>
-            </CustomMenu.MenuItem>
-            <CustomMenu.MenuItem
-              className={`mt-0.5 ${
-                selectedMenuItem === `${descendingOrder}_${propertyName}`
-                  ? "bg-custom-background-80"
-                  : ""
-              }`}
-              key={propertyName}
-              onClick={() => {
-                handleOrderBy(descendingOrder, propertyName);
-              }}
-            >
-              <div
-                className={`group flex gap-1.5 px-1 items-center justify-between ${
-                  selectedMenuItem === `${descendingOrder}_${propertyName}`
-                    ? "text-custom-text-100"
-                    : "text-custom-text-200 hover:text-custom-text-100"
-                }`}
-              >
-                <div className="flex gap-2 items-center">
-                  {propertyName === "assignee" || propertyName === "labels" ? (
-                    <>
-                      <span className="relative flex items-center h-6 w-6">
-                        <Icon
-                          iconName="east"
-                          className="absolute left-0 -rotate-90 text-xs leading-3"
-                        />
-                        <Icon
-                          iconName="sort"
-                          className="absolute rotate-180 transform scale-x-[-1] right-0 text-sm"
-                        />
-                      </span>
-                      <span>Z</span>
-                      <Icon iconName="east" className="text-sm" />
-                      <span>A</span>
-                    </>
-                  ) : propertyName === "due_date" ? (
-                    <>
-                      <span className="relative flex items-center h-6 w-6">
-                        <Icon
-                          iconName="east"
-                          className="absolute left-0 -rotate-90 text-xs leading-3"
-                        />
-                        <Icon
-                          iconName="sort"
-                          className="absolute rotate-180 transform scale-x-[-1] right-0 text-sm"
-                        />
-                      </span>
-                      <span>Old</span>
-                      <Icon iconName="east" className="text-sm" />
-                      <span>New</span>
-                    </>
-                  ) : (
-                    <>
-                      <span className="relative flex items-center h-6 w-6">
-                        <Icon
-                          iconName="east"
-                          className="absolute left-0 -rotate-90 text-xs leading-3"
-                        />
-                        <Icon
-                          iconName="sort"
-                          className="absolute rotate-180 transform scale-x-[-1] right-0 text-sm"
-                        />
-                      </span>
-                      <span>Last</span>
-                      <Icon iconName="east" className="text-sm" />
-                      <span>First</span>
-                    </>
-                  )}
-                </div>
-
-                <CheckIcon
-                  className={`h-3.5 w-3.5 opacity-0 group-hover:opacity-100 ${
-                    selectedMenuItem === `${descendingOrder}_${propertyName}` ? "opacity-100" : ""
-                  }`}
-                />
-              </div>
-            </CustomMenu.MenuItem>
-            {selectedMenuItem &&
-              selectedMenuItem !== "" &&
-              displayFilters?.order_by !== "-created_at" &&
-              selectedMenuItem.includes(propertyName) && (
-                <CustomMenu.MenuItem
-                  className={`mt-0.5${
-                    selectedMenuItem === `-created_at_${propertyName}`
-                      ? "bg-custom-background-80"
-                      : ""
-                  }`}
-                  key={propertyName}
-                  onClick={() => {
-                    handleOrderBy("-created_at", propertyName);
-                  }}
-                >
-                  <div className={`group flex gap-1.5 px-1 items-center justify-between `}>
-                    <div className="flex gap-1.5 items-center">
-                      <span className="relative flex items-center justify-center h-6 w-6">
-                        <Icon iconName="ink_eraser" className="text-sm" />
-                      </span>
-
-                      <span>Clear sorting</span>
-                    </div>
-                  </div>
-                </CustomMenu.MenuItem>
-              )}
-          </CustomMenu>
-        )}
-      </div>
-      <div className="h-full min-w-[9rem] w-full">
-        {spreadsheetIssues.map((issue: IIssue, index) => (
-          <Component
-            key={`${issue.id}_${index}`}
-            issue={issue}
-            projectId={issue.project_detail.id}
-            partialUpdateIssue={partialUpdateIssue}
-            expandedIssues={expandedIssues}
-            properties={currentViewProperties}
-            user={user}
-            isNotAllowed={isNotAllowed}
-          />
-        ))}
-      </div>
-    </div>
-  );
-
-  const handleScroll = () => {
-    if (containerRef.current) {
-      const scrollLeft = containerRef.current.scrollLeft;
-      setIsScrolled(scrollLeft > 0);
-    }
-  };
-
-  useEffect(() => {
-    const currentContainerRef = containerRef.current;
-
->>>>>>> c6e021d4
     if (currentContainerRef) {
       currentContainerRef.addEventListener("scroll", handleScroll);
     }
@@ -745,10 +289,6 @@
   return (
     <>
       <IssuePeekOverview
-<<<<<<< HEAD
-=======
-        handleMutation={() => mutateIssues()}
->>>>>>> c6e021d4
         projectId={currentProjectId ?? ""}
         workspaceSlug={workspaceSlug?.toString() ?? ""}
         readOnly={disableUserActions}
@@ -756,11 +296,7 @@
       <div className="relative flex h-full w-full rounded-lg text-custom-text-200 overflow-x-auto whitespace-nowrap bg-custom-background-200">
         <div className="h-full w-full flex flex-col">
           <div ref={containerRef} className="flex max-h-full h-full overflow-y-auto">
-<<<<<<< HEAD
             {issues ? (
-=======
-            {spreadsheetIssues ? (
->>>>>>> c6e021d4
               <>
                 <div className="sticky left-0 w-[28rem] z-[2]">
                   <div
@@ -770,7 +306,6 @@
                     }}
                   >
                     <div className="flex items-center text-sm font-medium z-[2] h-11 w-full sticky top-0 bg-custom-background-90 border border-l-0 border-custom-border-100">
-<<<<<<< HEAD
                       {displayProperties.key && (
                         <span className="flex items-center px-4 py-2.5 h-full w-24 flex-shrink-0">ID</span>
                       )}
@@ -778,19 +313,6 @@
                     </div>
 
                     {issues.map((issue: IIssue, index) => (
-=======
-                      {currentViewProperties.key && (
-                        <span className="flex items-center px-4 py-2.5 h-full w-24 flex-shrink-0">
-                          ID
-                        </span>
-                      )}
-                      <span className="flex items-center px-4 py-2.5 h-full w-full flex-grow">
-                        Issue
-                      </span>
-                    </div>
-
-                    {spreadsheetIssues.map((issue: IIssue, index) => (
->>>>>>> c6e021d4
                       <SpreadsheetIssuesColumn
                         key={`${issue.id}_${index}`}
                         issue={issue}
@@ -798,47 +320,19 @@
                         expandedIssues={expandedIssues}
                         setExpandedIssues={setExpandedIssues}
                         setCurrentProjectId={setCurrentProjectId}
-<<<<<<< HEAD
                         properties={displayProperties}
                         handleIssueAction={handleIssueAction}
                         disableUserActions={disableUserActions}
-=======
-                        properties={currentViewProperties}
-                        handleIssueAction={handleIssueAction}
-                        disableUserActions={disableUserActions}
-                        userAuth={userAuth}
->>>>>>> c6e021d4
                       />
                     ))}
                   </div>
                 </div>
-<<<<<<< HEAD
                 {displayProperties.state &&
                   renderColumn("State", "state", SpreadsheetStateColumn, "state__name", "-state__name")}
 
                 {displayProperties.priority &&
                   renderColumn("Priority", "priority", SpreadsheetPriorityColumn, "priority", "-priority")}
                 {displayProperties.assignee &&
-=======
-                {currentViewProperties.state &&
-                  renderColumn(
-                    "State",
-                    "state",
-                    SpreadsheetStateColumn,
-                    "state__name",
-                    "-state__name"
-                  )}
-
-                {currentViewProperties.priority &&
-                  renderColumn(
-                    "Priority",
-                    "priority",
-                    SpreadsheetPriorityColumn,
-                    "priority",
-                    "-priority"
-                  )}
-                {currentViewProperties.assignee &&
->>>>>>> c6e021d4
                   renderColumn(
                     "Assignees",
                     "assignee",
@@ -846,7 +340,6 @@
                     "assignees__first_name",
                     "-assignees__first_name"
                   )}
-<<<<<<< HEAD
                 {displayProperties.labels &&
                   renderColumn("Label", "labels", SpreadsheetLabelColumn, "labels__name", "-labels__name")}
                 {displayProperties.start_date &&
@@ -859,56 +352,6 @@
                   renderColumn("Created On", "created_on", SpreadsheetCreatedOnColumn, "-created_at", "created_at")}
                 {displayProperties.updated_on &&
                   renderColumn("Updated On", "updated_on", SpreadsheetUpdatedOnColumn, "-updated_at", "updated_at")}
-=======
-                {currentViewProperties.labels &&
-                  renderColumn(
-                    "Label",
-                    "labels",
-                    SpreadsheetLabelColumn,
-                    "labels__name",
-                    "-labels__name"
-                  )}
-                {currentViewProperties.start_date &&
-                  renderColumn(
-                    "Start Date",
-                    "start_date",
-                    SpreadsheetStartDateColumn,
-                    "-start_date",
-                    "start_date"
-                  )}
-                {currentViewProperties.due_date &&
-                  renderColumn(
-                    "Due Date",
-                    "due_date",
-                    SpreadsheetDueDateColumn,
-                    "-target_date",
-                    "target_date"
-                  )}
-                {currentViewProperties.estimate &&
-                  renderColumn(
-                    "Estimate",
-                    "estimate",
-                    SpreadsheetEstimateColumn,
-                    "estimate_point",
-                    "-estimate_point"
-                  )}
-                {currentViewProperties.created_on &&
-                  renderColumn(
-                    "Created On",
-                    "created_on",
-                    SpreadsheetCreatedOnColumn,
-                    "-created_at",
-                    "created_at"
-                  )}
-                {currentViewProperties.updated_on &&
-                  renderColumn(
-                    "Updated On",
-                    "updated_on",
-                    SpreadsheetUpdatedOnColumn,
-                    "-updated_at",
-                    "updated_at"
-                  )}
->>>>>>> c6e021d4
               </>
             ) : (
               <div className="flex flex-col justify-center items-center h-full w-full">
@@ -919,14 +362,14 @@
 
           <div className="border-t border-custom-border-100">
             <div className="mb-3 z-50 sticky bottom-0 left-0">
-              <ListInlineCreateIssueForm
+              {/* <ListInlineCreateIssueForm
                 isOpen={isInlineCreateIssueFormOpen}
                 handleClose={() => setIsInlineCreateIssueFormOpen(false)}
                 prePopulatedData={{
                   ...(cycleId && { cycle: cycleId.toString() }),
                   ...(moduleId && { module: moduleId.toString() }),
                 }}
-              />
+              /> */}
             </div>
 
             {type === "issue"
@@ -945,7 +388,6 @@
                   <CustomMenu
                     className="sticky left-0 z-10"
                     customButton={
-<<<<<<< HEAD
                       <button
                         className="flex gap-1.5 items-center text-custom-primary-100 pl-4 py-2.5 text-sm sticky left-0 z-[1] border-custom-border-200 w-full"
                         type="button"
@@ -956,13 +398,6 @@
                     }
                     position="left"
                     verticalPosition="top"
-=======
-                      <div className="flex gap-1.5 items-center text-custom-primary-100 pl-4 py-2.5 text-sm sticky left-0 z-[1] border-custom-border-200 w-full">
-                        <PlusIcon className="h-4 w-4" />
-                        New Issue
-                      </div>
-                    }
->>>>>>> c6e021d4
                     optionsClassName="left-5 !w-36"
                     noBorder
                   >
