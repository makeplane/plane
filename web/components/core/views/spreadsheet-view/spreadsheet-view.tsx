import React, { useEffect, useRef, useState } from "react";
import { useRouter } from "next/router";
import { observer } from "mobx-react-lite";
import { CheckIcon, ChevronDownIcon, PlusIcon } from "lucide-react";

// hooks
import useLocalStorage from "hooks/use-local-storage";
// components
import {
  // ListInlineCreateIssueForm,
  SpreadsheetAssigneeColumn,
  SpreadsheetCreatedOnColumn,
  SpreadsheetDueDateColumn,
  SpreadsheetEstimateColumn,
  SpreadsheetIssuesColumn,
  SpreadsheetLabelColumn,
  SpreadsheetPriorityColumn,
  SpreadsheetStartDateColumn,
  SpreadsheetStateColumn,
  SpreadsheetUpdatedOnColumn,
} from "components/core";
import { CustomMenu } from "components/ui";
import { IssuePeekOverview } from "components/issues";
import { Spinner } from "@plane/ui";
// types
<<<<<<< HEAD
import {
  IIssue,
  IIssueDisplayFilterOptions,
  IIssueDisplayProperties,
  IIssueLabels,
  IStateResponse,
  IUserLite,
  TIssueOrderByOptions,
} from "types";
=======
import { IIssue, IIssueDisplayFilterOptions, IIssueDisplayProperties, TIssueOrderByOptions } from "types";
// icon
import {
  ArrowDownWideNarrow,
  ArrowUpNarrowWide,
  CheckIcon,
  ChevronDownIcon,
  Eraser,
  ListFilter,
  MoveRight,
  PlusIcon,
} from "lucide-react";
>>>>>>> ceb878e7

type Props = {
  displayProperties: IIssueDisplayProperties;
  displayFilters: IIssueDisplayFilterOptions;
  handleDisplayFilterUpdate: (data: Partial<IIssueDisplayFilterOptions>) => void;
  issues: IIssue[] | undefined;
  members?: IUserLite[] | undefined;
  labels?: IIssueLabels[] | undefined;
  states?: IStateResponse | undefined;
  handleIssueAction: (issue: IIssue, action: "copy" | "delete" | "edit") => void;
  handleUpdateIssue: (issueId: string, data: Partial<IIssue>) => void;
  openIssuesListModal?: (() => void) | null;
  disableUserActions: boolean;
};

export const SpreadsheetView: React.FC<Props> = observer((props) => {
  const {
    displayProperties,
    displayFilters,
    handleDisplayFilterUpdate,
    issues,
    members,
    labels,
    states,
    handleIssueAction,
    handleUpdateIssue,
    openIssuesListModal,
    disableUserActions,
  } = props;

  const [expandedIssues, setExpandedIssues] = useState<string[]>([]);
  const [currentProjectId, setCurrentProjectId] = useState<string | null>(null);

  const [isInlineCreateIssueFormOpen, setIsInlineCreateIssueFormOpen] = useState(false);

  const [isScrolled, setIsScrolled] = useState(false);

  const containerRef = useRef<HTMLDivElement | null>(null);

  const router = useRouter();
  const { workspaceSlug, cycleId, moduleId } = router.query;

  const type = cycleId ? "cycle" : moduleId ? "module" : "issue";

  const { storedValue: selectedMenuItem, setValue: setSelectedMenuItem } = useLocalStorage(
    "spreadsheetViewSorting",
    ""
  );
  const { storedValue: activeSortingProperty, setValue: setActiveSortingProperty } = useLocalStorage(
    "spreadsheetViewActiveSortingProperty",
    ""
  );

  const handleOrderBy = (order: TIssueOrderByOptions, itemKey: string) => {
    handleDisplayFilterUpdate({ order_by: order });

    setSelectedMenuItem(`${order}_${itemKey}`);
    setActiveSortingProperty(order === "-created_at" ? "" : itemKey);
  };

  const renderColumn = (
    header: string,
    propertyName: string,
    Component: React.ComponentType<any>,
    ascendingOrder: TIssueOrderByOptions,
    descendingOrder: TIssueOrderByOptions
  ) => (
    <div className="relative flex flex-col h-max w-full bg-custom-background-100">
      <div className="flex items-center min-w-[9rem] px-4 py-2.5 text-sm font-medium z-[1] h-11 w-full sticky top-0 bg-custom-background-90 border border-l-0 border-custom-border-100">
        <CustomMenu
          customButtonClassName="!w-full"
          className="!w-full"
          customButton={
            <div
              className={`relative group flex items-center justify-between gap-1.5 cursor-pointer text-sm text-custom-text-200 hover:text-custom-text-100 w-full py-3 px-2 ${
                activeSortingProperty === propertyName ? "bg-custom-background-80" : ""
              }`}
            >
              {activeSortingProperty === propertyName && (
                <div className="absolute top-1 right-1.5 bg-custom-primary rounded-full flex items-center justify-center h-3.5 w-3.5">
                  <ListFilter className="h-3 w-3 text-white" />
                </div>
              )}

              {header}
              <ChevronDownIcon className="h-3 w-3" aria-hidden="true" />
            </div>
          }
          width="xl"
        >
          <CustomMenu.MenuItem
            onClick={() => {
              handleOrderBy(ascendingOrder, propertyName);
            }}
          >
            <div
              className={`group flex gap-1.5 px-1 items-center justify-between ${
                selectedMenuItem === `${ascendingOrder}_${propertyName}`
                  ? "text-custom-text-100"
                  : "text-custom-text-200 hover:text-custom-text-100"
              }`}
            >
              <div className="flex gap-2 items-center">
                {propertyName === "assignee" || propertyName === "labels" ? (
                  <>
                    <ArrowDownWideNarrow className="h-4 w-4 stroke-[1.5]" />
                    <span>A</span>
                    <MoveRight className="h-3.5 w-3.5" />
                    <span>Z</span>
                  </>
                ) : propertyName === "due_date" || propertyName === "created_on" || propertyName === "updated_on" ? (
                  <>
                    <ArrowDownWideNarrow className="h-4 w-4 stroke-[1.5]" />
                    <span>New</span>
                    <MoveRight className="h-3.5 w-3.5" />
                    <span>Old</span>
                  </>
                ) : (
                  <>
                    <ArrowDownWideNarrow className="h-4 w-4 stroke-[1.5]" />
                    <span>First</span>
                    <MoveRight className="h-3.5 w-3.5" />
                    <span>Last</span>
                  </>
                )}
              </div>

              <CheckIcon
                className={`h-3.5 w-3.5 opacity-0 group-hover:opacity-100 ${
                  selectedMenuItem === `${ascendingOrder}_${propertyName}` ? "opacity-100" : ""
                }`}
              />
            </div>
          </CustomMenu.MenuItem>
          <CustomMenu.MenuItem
            className={`mt-0.5 ${
              selectedMenuItem === `${descendingOrder}_${propertyName}` ? "bg-custom-background-80" : ""
            }`}
            key={propertyName}
            onClick={() => {
              handleOrderBy(descendingOrder, propertyName);
            }}
          >
            <div
              className={`group flex gap-1.5 px-1 items-center justify-between ${
                selectedMenuItem === `${descendingOrder}_${propertyName}`
                  ? "text-custom-text-100"
                  : "text-custom-text-200 hover:text-custom-text-100"
              }`}
            >
              <div className="flex gap-2 items-center">
                {propertyName === "assignee" || propertyName === "labels" ? (
                  <>
                    <ArrowUpNarrowWide className="h-4 w-4 stroke-[1.5]" />
                    <span>Z</span>
                    <MoveRight className="h-3.5 w-3.5" />
                    <span>A</span>
                  </>
                ) : propertyName === "due_date" ? (
                  <>
                    <ArrowUpNarrowWide className="h-4 w-4 stroke-[1.5]" />
                    <span>Old</span>
                    <MoveRight className="h-3.5 w-3.5" />
                    <span>New</span>
                  </>
                ) : (
                  <>
                    <ArrowUpNarrowWide className="h-4 w-4 stroke-[1.5]" />
                    <span>Last</span>
                    <MoveRight className="h-3.5 w-3.5" />
                    <span>First</span>
                  </>
                )}
              </div>

              <CheckIcon
                className={`h-3.5 w-3.5 opacity-0 group-hover:opacity-100 ${
                  selectedMenuItem === `${descendingOrder}_${propertyName}` ? "opacity-100" : ""
                }`}
              />
            </div>
          </CustomMenu.MenuItem>
          {selectedMenuItem &&
            selectedMenuItem !== "" &&
            displayFilters?.order_by !== "-created_at" &&
            selectedMenuItem.includes(propertyName) && (
              <CustomMenu.MenuItem
                className={`mt-0.5${
                  selectedMenuItem === `-created_at_${propertyName}` ? "bg-custom-background-80" : ""
                }`}
                key={propertyName}
                onClick={() => {
                  handleOrderBy("-created_at", propertyName);
                }}
              >
                <div className={`group flex gap-1.5 px-1 items-center justify-between `}>
                  <div className="flex gap-1.5 items-center">
                    <span className="relative flex items-center justify-center h-6 w-6">
                      <Eraser className="h-3.5 w-3.5" />
                    </span>

                    <span>Clear sorting</span>
                  </div>
                </div>
              </CustomMenu.MenuItem>
            )}
        </CustomMenu>
      </div>
      <div className="h-full min-w-[9rem] w-full">
        {issues?.map((issue) => (
          <Component
            key={issue.id}
            issue={issue}
            onChange={(data: Partial<IIssue>) => handleUpdateIssue(issue.id, data)}
            expandedIssues={expandedIssues}
            properties={displayProperties}
            disabled={disableUserActions}
            members={members}
            labels={labels}
            states={states}
          />
        ))}
      </div>
    </div>
  );

  const handleScroll = () => {
    if (containerRef.current) {
      const scrollLeft = containerRef.current.scrollLeft;
      setIsScrolled(scrollLeft > 0);
    }
  };

  useEffect(() => {
    const currentContainerRef = containerRef.current;

    if (currentContainerRef) currentContainerRef.addEventListener("scroll", handleScroll);

    return () => {
      if (currentContainerRef) currentContainerRef.removeEventListener("scroll", handleScroll);
    };
  }, []);

  return (
    <>
      <IssuePeekOverview
        projectId={currentProjectId ?? ""}
        workspaceSlug={workspaceSlug?.toString() ?? ""}
        readOnly={disableUserActions}
      />
      <div className="relative flex h-full w-full rounded-lg text-custom-text-200 overflow-x-auto whitespace-nowrap bg-custom-background-200">
        <div className="h-full w-full flex flex-col">
          <div ref={containerRef} className="flex max-h-full h-full overflow-y-auto">
            {issues ? (
              <>
                <div className="sticky left-0 w-[28rem] z-[2]">
                  <div
                    className="relative flex flex-col h-max w-full bg-custom-background-100 z-[2]"
                    style={{
                      boxShadow: isScrolled ? "8px -9px 12px rgba(0, 0, 0, 0.15)" : "",
                    }}
                  >
                    <div className="flex items-center text-sm font-medium z-[2] h-11 w-full sticky top-0 bg-custom-background-90 border border-l-0 border-custom-border-100">
                      {displayProperties.key && (
                        <span className="flex items-center px-4 py-2.5 h-full w-24 flex-shrink-0">ID</span>
                      )}
                      <span className="flex items-center px-4 py-2.5 h-full w-full flex-grow">Issue</span>
                    </div>

                    {issues.map((issue: IIssue, index) => (
                      <SpreadsheetIssuesColumn
                        key={`${issue.id}_${index}`}
                        issue={issue}
                        projectId={issue.project_detail.id}
                        expandedIssues={expandedIssues}
                        setExpandedIssues={setExpandedIssues}
                        setCurrentProjectId={setCurrentProjectId}
                        properties={displayProperties}
                        handleIssueAction={handleIssueAction}
                        disableUserActions={disableUserActions}
                      />
                    ))}
                  </div>
                </div>
                {displayProperties.state &&
                  renderColumn("State", "state", SpreadsheetStateColumn, "state__name", "-state__name")}

                {displayProperties.priority &&
                  renderColumn("Priority", "priority", SpreadsheetPriorityColumn, "priority", "-priority")}
                {displayProperties.assignee &&
                  renderColumn(
                    "Assignees",
                    "assignee",
                    SpreadsheetAssigneeColumn,
                    "assignees__first_name",
                    "-assignees__first_name"
                  )}
                {displayProperties.labels &&
                  renderColumn("Label", "labels", SpreadsheetLabelColumn, "labels__name", "-labels__name")}
                {displayProperties.start_date &&
                  renderColumn("Start Date", "start_date", SpreadsheetStartDateColumn, "-start_date", "start_date")}
                {displayProperties.due_date &&
                  renderColumn("Due Date", "due_date", SpreadsheetDueDateColumn, "-target_date", "target_date")}
                {displayProperties.estimate &&
                  renderColumn("Estimate", "estimate", SpreadsheetEstimateColumn, "estimate_point", "-estimate_point")}
                {displayProperties.created_on &&
                  renderColumn("Created On", "created_on", SpreadsheetCreatedOnColumn, "-created_at", "created_at")}
                {displayProperties.updated_on &&
                  renderColumn("Updated On", "updated_on", SpreadsheetUpdatedOnColumn, "-updated_at", "updated_at")}
              </>
            ) : (
              <div className="flex flex-col justify-center items-center h-full w-full">
                <Spinner />
              </div>
            )}
          </div>

          <div className="border-t border-custom-border-100">
            <div className="mb-3 z-50 sticky bottom-0 left-0">
              {/* <ListInlineCreateIssueForm
                isOpen={isInlineCreateIssueFormOpen}
                handleClose={() => setIsInlineCreateIssueFormOpen(false)}
                prePopulatedData={{
                  ...(cycleId && { cycle: cycleId.toString() }),
                  ...(moduleId && { module: moduleId.toString() }),
                }}
              /> */}
            </div>

            {type === "issue"
              ? !disableUserActions &&
                !isInlineCreateIssueFormOpen && (
                  <button
                    className="flex gap-1.5 items-center text-custom-primary-100 pl-4 py-2.5 text-sm sticky left-0 z-[1] w-full"
                    onClick={() => setIsInlineCreateIssueFormOpen(true)}
                  >
                    <PlusIcon className="h-4 w-4" />
                    New Issue
                  </button>
                )
              : !disableUserActions &&
                !isInlineCreateIssueFormOpen && (
                  <CustomMenu
                    className="sticky left-0 z-10"
                    customButton={
                      <button
                        className="flex gap-1.5 items-center text-custom-primary-100 pl-4 py-2.5 text-sm sticky left-0 z-[1] border-custom-border-200 w-full"
                        type="button"
                      >
                        <PlusIcon className="h-4 w-4" />
                        New Issue
                      </button>
                    }
                    optionsClassName="left-5 !w-36"
                    noBorder
                  >
                    <CustomMenu.MenuItem onClick={() => setIsInlineCreateIssueFormOpen(true)}>
                      Create new
                    </CustomMenu.MenuItem>
                    {openIssuesListModal && (
                      <CustomMenu.MenuItem onClick={openIssuesListModal}>Add an existing issue</CustomMenu.MenuItem>
                    )}
                  </CustomMenu>
                )}
          </div>
        </div>
      </div>
    </>
  );
});<|MERGE_RESOLUTION|>--- conflicted
+++ resolved
@@ -1,7 +1,16 @@
 import React, { useEffect, useRef, useState } from "react";
 import { useRouter } from "next/router";
 import { observer } from "mobx-react-lite";
-import { CheckIcon, ChevronDownIcon, PlusIcon } from "lucide-react";
+import {
+  ArrowDownWideNarrow,
+  ArrowUpNarrowWide,
+  CheckIcon,
+  ChevronDownIcon,
+  Eraser,
+  ListFilter,
+  MoveRight,
+  PlusIcon,
+} from "lucide-react";
 
 // hooks
 import useLocalStorage from "hooks/use-local-storage";
@@ -23,7 +32,6 @@
 import { IssuePeekOverview } from "components/issues";
 import { Spinner } from "@plane/ui";
 // types
-<<<<<<< HEAD
 import {
   IIssue,
   IIssueDisplayFilterOptions,
@@ -33,20 +41,6 @@
   IUserLite,
   TIssueOrderByOptions,
 } from "types";
-=======
-import { IIssue, IIssueDisplayFilterOptions, IIssueDisplayProperties, TIssueOrderByOptions } from "types";
-// icon
-import {
-  ArrowDownWideNarrow,
-  ArrowUpNarrowWide,
-  CheckIcon,
-  ChevronDownIcon,
-  Eraser,
-  ListFilter,
-  MoveRight,
-  PlusIcon,
-} from "lucide-react";
->>>>>>> ceb878e7
 
 type Props = {
   displayProperties: IIssueDisplayProperties;
