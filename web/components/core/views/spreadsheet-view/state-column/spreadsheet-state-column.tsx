import React from "react";

// components
import { StateColumn } from "components/core";
// hooks
import useSubIssue from "hooks/use-sub-issue";
// types
import { IUser, IIssue, Properties } from "types";

type Props = {
  issue: IIssue;
  projectId: string;
  handleUpdateIssue: (issueId: string, data: Partial<IIssue>) => void;
  expandedIssues: string[];
  properties: Properties;
  user: IUser | undefined;
  isNotAllowed: boolean;
};

export const SpreadsheetStateColumn: React.FC<Props> = ({
  issue,
  projectId,
  handleUpdateIssue,
  expandedIssues,
  properties,
  user,
  isNotAllowed,
}) => {
  const isExpanded = expandedIssues.indexOf(issue.id) > -1;

  const { subIssues, isLoading } = useSubIssue(issue.project_detail.id, issue.id, isExpanded);

  return (
    <div>
<<<<<<< HEAD
      <StateColumn
        issue={issue}
        projectId={projectId}
        properties={properties}
        onChange={(data) => handleUpdateIssue(issue.id, data)}
        user={user}
        isNotAllowed={isNotAllowed}
      />
=======
      {user && (
        <StateColumn
          issue={issue}
          projectId={projectId}
          properties={properties}
          onChange={(data) => handleUpdateIssue(issue.id, data)}
          user={user}
          isNotAllowed={isNotAllowed}
        />
      )}
>>>>>>> d80a5935

      {isExpanded &&
        !isLoading &&
        subIssues &&
        subIssues.length > 0 &&
        subIssues.map((subIssue) => (
          <SpreadsheetStateColumn
            key={subIssue.id}
            issue={subIssue}
            projectId={subIssue.project_detail.id}
            handleUpdateIssue={handleUpdateIssue}
            expandedIssues={expandedIssues}
            properties={properties}
            user={user}
            isNotAllowed={isNotAllowed}
          />
        ))}
    </div>
  );
};<|MERGE_RESOLUTION|>--- conflicted
+++ resolved
@@ -32,16 +32,6 @@
 
   return (
     <div>
-<<<<<<< HEAD
-      <StateColumn
-        issue={issue}
-        projectId={projectId}
-        properties={properties}
-        onChange={(data) => handleUpdateIssue(issue.id, data)}
-        user={user}
-        isNotAllowed={isNotAllowed}
-      />
-=======
       {user && (
         <StateColumn
           issue={issue}
@@ -52,7 +42,6 @@
           isNotAllowed={isNotAllowed}
         />
       )}
->>>>>>> d80a5935
 
       {isExpanded &&
         !isLoading &&
