--- conflicted
+++ resolved
@@ -1,39 +1,19 @@
 import React, { useCallback, useState } from "react";
 import { useRouter } from "next/router";
 import { mutate } from "swr";
-<<<<<<< HEAD
-=======
 
 // components
 import { ViewDueDateSelect, ViewEstimateSelect, ViewStartDateSelect } from "components/issues";
 import { LabelSelect, MembersSelect, PrioritySelect } from "components/project";
 import { StateSelect } from "components/states";
->>>>>>> c6e021d4
 import { Popover2 } from "@blueprintjs/popover2";
 
 // icons
 import { Icon } from "components/ui";
 import { EllipsisHorizontalIcon, LinkIcon, PencilIcon, TrashIcon } from "@heroicons/react/24/outline";
 // services
-import issuesService from "services/issue/issue.service";
-import trackEventServices from "services/track_event.service";
-// hooks
-import useToast from "hooks/use-toast";
-<<<<<<< HEAD
-// components
-import { ViewDueDateSelect, ViewEstimateSelect, ViewStartDateSelect } from "components/issues";
-import { LabelSelect, MembersSelect, PrioritySelect } from "components/project";
-import { StateSelect } from "components/states";
-// helpers
-import { copyTextToClipboard } from "helpers/string.helper";
-import { renderLongDetailDateFormat } from "helpers/date-time.helper";
-// types
-import { ICurrentUserResponse, IIssue, IState, ISubIssueResponse, Properties, TIssuePriorities, UserAuth } from "types";
-=======
-// services
 import issuesService from "services/issues.service";
 import trackEventServices from "services/track-event.service";
->>>>>>> c6e021d4
 // constant
 import {
   CYCLE_DETAILS,
@@ -44,22 +24,11 @@
   SUB_ISSUES,
   VIEW_ISSUES,
 } from "constants/fetch-keys";
-<<<<<<< HEAD
-=======
 // types
-import {
-  ICurrentUserResponse,
-  IIssue,
-  IState,
-  ISubIssueResponse,
-  Properties,
-  TIssuePriorities,
-  UserAuth,
-} from "types";
+import { IUser, IIssue, IState, ISubIssueResponse, Properties, TIssuePriorities, UserAuth } from "types";
 // helper
 import { copyTextToClipboard } from "helpers/string.helper";
 import { renderLongDetailDateFormat } from "helpers/date-time.helper";
->>>>>>> c6e021d4
 
 type Props = {
   issue: IIssue;
