import React, { useCallback, useState } from "react";

import { useRouter } from "next/router";

import { mutate } from "swr";

// components
import { ViewDueDateSelect, ViewEstimateSelect, ViewStartDateSelect } from "components/issues";
import { LabelSelect, MembersSelect, PrioritySelect } from "components/project";
import { StateSelect } from "components/states";
import { Popover2 } from "@blueprintjs/popover2";
// icons
import { Icon } from "components/ui";
import { EllipsisHorizontalIcon, LinkIcon, PencilIcon, TrashIcon } from "@heroicons/react/24/outline";
// hooks
import useSpreadsheetIssuesView from "hooks/use-spreadsheet-issues-view";
import useToast from "hooks/use-toast";
// services
<<<<<<< HEAD
import issuesService from "services/issue.service";
=======
import issuesService from "services/issues.service";
import trackEventServices from "services/track-event.service";
>>>>>>> 60ae940d
// constant
import {
  CYCLE_DETAILS,
  CYCLE_ISSUES_WITH_PARAMS,
  MODULE_DETAILS,
  MODULE_ISSUES_WITH_PARAMS,
  PROJECT_ISSUES_LIST_WITH_PARAMS,
  SUB_ISSUES,
  VIEW_ISSUES,
} from "constants/fetch-keys";
// types
import {
  ICurrentUserResponse,
  IIssue,
  IState,
  ISubIssueResponse,
  Properties,
  TIssuePriorities,
  UserAuth,
} from "types";
// helper
import { copyTextToClipboard } from "helpers/string.helper";
import { renderLongDetailDateFormat } from "helpers/date-time.helper";

type Props = {
  issue: IIssue;
  index: number;
  expanded: boolean;
  handleToggleExpand: (issueId: string) => void;
  properties: Properties;
  handleEditIssue: (issue: IIssue) => void;
  handleDeleteIssue: (issue: IIssue) => void;
  gridTemplateColumns: string;
  disableUserActions: boolean;
  user: ICurrentUserResponse | undefined;
  userAuth: UserAuth;
  nestingLevel: number;
};

export const SingleSpreadsheetIssue: React.FC<Props> = ({
  issue,
  index,
  expanded,
  handleToggleExpand,
  properties,
  handleEditIssue,
  handleDeleteIssue,
  gridTemplateColumns,
  disableUserActions,
  user,
  userAuth,
  nestingLevel,
}) => {
  const [isOpen, setIsOpen] = useState(false);

  const router = useRouter();

  const { workspaceSlug, projectId, cycleId, moduleId, viewId } = router.query;

  const { params } = useSpreadsheetIssuesView();

  const { setToastAlert } = useToast();

  const partialUpdateIssue = useCallback(
    (formData: Partial<IIssue>, issue: IIssue) => {
      if (!workspaceSlug || !projectId) return;

      const fetchKey = cycleId
        ? CYCLE_ISSUES_WITH_PARAMS(cycleId.toString(), params)
        : moduleId
        ? MODULE_ISSUES_WITH_PARAMS(moduleId.toString(), params)
        : viewId
        ? VIEW_ISSUES(viewId.toString(), params)
        : PROJECT_ISSUES_LIST_WITH_PARAMS(projectId.toString(), params);

      if (issue.parent)
        mutate<ISubIssueResponse>(
          SUB_ISSUES(issue.parent.toString()),
          (prevData) => {
            if (!prevData) return prevData;

            return {
              ...prevData,
              sub_issues: (prevData.sub_issues ?? []).map((i) => {
                if (i.id === issue.id) {
                  return {
                    ...i,
                    ...formData,
                  };
                }
                return i;
              }),
            };
          },
          false
        );
      else
        mutate<IIssue[]>(
          fetchKey,
          (prevData) =>
            (prevData ?? []).map((p) => {
              if (p.id === issue.id) {
                return {
                  ...p,
                  ...formData,
                };
              }
              return p;
            }),
          false
        );

      issuesService
        .patchIssue(workspaceSlug as string, projectId as string, issue.id as string, formData, user)
        .then(() => {
          if (issue.parent) {
            mutate(SUB_ISSUES(issue.parent as string));
          } else {
            mutate(fetchKey);

            if (cycleId) mutate(CYCLE_DETAILS(cycleId as string));
            if (moduleId) mutate(MODULE_DETAILS(moduleId as string));
          }
        })
        .catch((error) => {
          console.log(error);
        });
    },
    [workspaceSlug, projectId, cycleId, moduleId, viewId, params, user]
  );

  const openPeekOverview = () => {
    const { query } = router;

    router.push({
      pathname: router.pathname,
      query: { ...query, peekIssue: issue.id },
    });
  };

  const handleCopyText = () => {
    const originURL = typeof window !== "undefined" && window.location.origin ? window.location.origin : "";
    copyTextToClipboard(`${originURL}/${workspaceSlug}/projects/${projectId}/issues/${issue.id}`).then(() => {
      setToastAlert({
        type: "success",
        title: "Link Copied!",
        message: "Issue link copied to clipboard.",
      });
    });
  };

  const handleStateChange = (data: string, states: IState[] | undefined) => {
    const oldState = states?.find((s) => s.id === issue.state);
    const newState = states?.find((s) => s.id === data);

    partialUpdateIssue(
      {
        state: data,
        state_detail: newState,
      },
      issue
    );
    trackEventServices.trackIssuePartialPropertyUpdateEvent(
      {
        workspaceSlug,
        workspaceId: issue.workspace,
        projectId: issue.project_detail.id,
        projectIdentifier: issue.project_detail.identifier,
        projectName: issue.project_detail.name,
        issueId: issue.id,
      },
      "ISSUE_PROPERTY_UPDATE_STATE",
      user
    );
    if (oldState?.group !== "completed" && newState?.group !== "completed") {
      trackEventServices.trackIssueMarkedAsDoneEvent(
        {
          workspaceSlug: issue.workspace_detail.slug,
          workspaceId: issue.workspace_detail.id,
          projectId: issue.project_detail.id,
          projectIdentifier: issue.project_detail.identifier,
          projectName: issue.project_detail.name,
          issueId: issue.id,
        },
        user
      );
    }
  };

  const handlePriorityChange = (data: TIssuePriorities) => {
    partialUpdateIssue({ priority: data }, issue);
    trackEventServices.trackIssuePartialPropertyUpdateEvent(
      {
        workspaceSlug,
        workspaceId: issue.workspace,
        projectId: issue.project_detail.id,
        projectIdentifier: issue.project_detail.identifier,
        projectName: issue.project_detail.name,
        issueId: issue.id,
      },
      "ISSUE_PROPERTY_UPDATE_PRIORITY",
      user
    );
  };

  const handleAssigneeChange = (data: any) => {
    const newData = issue.assignees ?? [];

    if (newData.includes(data)) newData.splice(newData.indexOf(data), 1);
    else newData.push(data);

    partialUpdateIssue({ assignees_list: data }, issue);

    trackEventServices.trackIssuePartialPropertyUpdateEvent(
      {
        workspaceSlug,
        workspaceId: issue.workspace,
        projectId: issue.project_detail.id,
        projectIdentifier: issue.project_detail.identifier,
        projectName: issue.project_detail.name,
        issueId: issue.id,
      },
      "ISSUE_PROPERTY_UPDATE_ASSIGNEE",
      user
    );
  };

  const handleLabelChange = (data: any) => {
    partialUpdateIssue({ labels_list: data }, issue);
  };

  const paddingLeft = `${nestingLevel * 68}px`;

  const tooltipPosition = index === 0 ? "bottom" : "top";

  const isNotAllowed = userAuth.isGuest || userAuth.isViewer;

  return (
    <>
      <div
        className="relative group grid auto-rows-[minmax(44px,1fr)] hover:rounded-sm hover:bg-custom-background-80 border-b border-custom-border-200 w-full min-w-max"
        style={{ gridTemplateColumns }}
      >
        <div className="flex gap-1.5 items-center px-4 sticky z-[1] left-0 text-custom-text-200 bg-custom-background-100 group-hover:text-custom-text-100 group-hover:bg-custom-background-80 border-custom-border-200 w-full">
          <div className="flex gap-1.5 items-center" style={issue.parent ? { paddingLeft } : {}}>
            <div className="relative flex items-center cursor-pointer text-xs text-center hover:text-custom-text-100 w-14">
              {properties.key && (
                <span className="flex items-center justify-center opacity-100 group-hover:opacity-0">
                  {issue.project_detail?.identifier}-{issue.sequence_id}
                </span>
              )}
              {!isNotAllowed && !disableUserActions && (
                <div className="absolute top-0 left-2.5 opacity-0 group-hover:opacity-100">
                  <Popover2
                    isOpen={isOpen}
                    canEscapeKeyClose
                    onInteraction={(nextOpenState) => setIsOpen(nextOpenState)}
                    content={
                      <div
                        className={`flex flex-col gap-1.5 overflow-y-scroll whitespace-nowrap rounded-md border p-1 text-xs shadow-lg focus:outline-none max-h-44 min-w-full border-custom-border-200 bg-custom-background-90`}
                      >
                        <button
                          type="button"
                          className="hover:text-custom-text-200 w-full select-none gap-2 truncate rounded px-1 py-1.5 text-left text-custom-text-200 hover:bg-custom-background-80"
                          onClick={() => {
                            handleEditIssue(issue);
                            setIsOpen(false);
                          }}
                        >
                          <div className="flex items-center justify-start gap-2">
                            <PencilIcon className="h-4 w-4" />
                            <span>Edit issue</span>
                          </div>
                        </button>

                        <button
                          type="button"
                          className="hover:text-custom-text-200 w-full select-none gap-2 truncate rounded px-1 py-1.5 text-left text-custom-text-200 hover:bg-custom-background-80"
                          onClick={() => {
                            handleDeleteIssue(issue);
                            setIsOpen(false);
                          }}
                        >
                          <div className="flex items-center justify-start gap-2">
                            <TrashIcon className="h-4 w-4" />
                            <span>Delete issue</span>
                          </div>
                        </button>

                        <button
                          type="button"
                          className="hover:text-custom-text-200 w-full select-none gap-2 truncate rounded px-1 py-1.5 text-left text-custom-text-200 hover:bg-custom-background-80"
                          onClick={() => {
                            handleCopyText();
                            setIsOpen(false);
                          }}
                        >
                          <div className="flex items-center justify-start gap-2">
                            <LinkIcon className="h-4 w-4" />
                            <span>Copy issue link</span>
                          </div>
                        </button>
                      </div>
                    }
                    placement="bottom-start"
                  >
                    <EllipsisHorizontalIcon className="h-5 w-5 text-custom-text-200" />
                  </Popover2>
                </div>
              )}
            </div>

            {issue.sub_issues_count > 0 && (
              <div className="h-6 w-6 flex justify-center items-center">
                <button
                  className="h-5 w-5 hover:bg-custom-background-90 hover:text-custom-text-100 rounded-sm cursor-pointer"
                  onClick={() => handleToggleExpand(issue.id)}
                >
                  <Icon iconName="chevron_right" className={`${expanded ? "rotate-90" : ""}`} />
                </button>
              </div>
            )}
          </div>

          <button
            type="button"
            className="truncate text-custom-text-100 text-left cursor-pointer w-full text-[0.825rem]"
            onClick={openPeekOverview}
          >
            {issue.name}
          </button>
        </div>
        {properties.state && (
          <div className="flex items-center text-xs text-custom-text-200 text-center p-2 group-hover:bg-custom-background-80 border-custom-border-200">
            <StateSelect
              value={issue.state_detail}
              onChange={handleStateChange}
              buttonClassName="!p-0 !rounded-none !shadow-none !border-0"
              hideDropdownArrow
              disabled={isNotAllowed}
            />
          </div>
        )}
        {properties.priority && (
          <div className="flex items-center text-xs text-custom-text-200 text-center p-2 group-hover:bg-custom-background-80 border-custom-border-200">
            <PrioritySelect
              value={issue.priority}
              onChange={handlePriorityChange}
              buttonClassName="!p-0 !rounded-none !shadow-none !border-0"
              hideDropdownArrow
              disabled={isNotAllowed}
            />
          </div>
        )}
        {properties.assignee && (
          <div className="flex items-center text-xs text-custom-text-200 text-center p-2 group-hover:bg-custom-background-80 border-custom-border-200">
            <MembersSelect
              value={issue.assignees}
              onChange={handleAssigneeChange}
              membersDetails={issue.assignee_details}
              buttonClassName="!p-0 !rounded-none !shadow-none !border-0"
              hideDropdownArrow
              disabled={isNotAllowed}
            />
          </div>
        )}
        {properties.labels && (
          <div className="flex items-center text-xs text-custom-text-200 text-center p-2 group-hover:bg-custom-background-80 border-custom-border-200">
            <LabelSelect
              value={issue.labels}
              onChange={handleLabelChange}
              labelsDetails={issue.label_details}
              hideDropdownArrow
              maxRender={1}
              user={user}
              disabled={isNotAllowed}
            />
          </div>
        )}

        {properties.start_date && (
          <div className="flex items-center text-xs text-custom-text-200 text-center p-2 group-hover:bg-custom-background-80 border-custom-border-200">
            <ViewStartDateSelect
              issue={issue}
              partialUpdateIssue={partialUpdateIssue}
              tooltipPosition={tooltipPosition}
              noBorder
              user={user}
              isNotAllowed={isNotAllowed}
            />
          </div>
        )}

        {properties.due_date && (
          <div className="flex items-center text-xs text-custom-text-200 text-center p-2 group-hover:bg-custom-background-80 border-custom-border-200">
            <ViewDueDateSelect
              issue={issue}
              partialUpdateIssue={partialUpdateIssue}
              tooltipPosition={tooltipPosition}
              noBorder
              user={user}
              isNotAllowed={isNotAllowed}
            />
          </div>
        )}
        {properties.estimate && (
          <div className="flex items-center text-xs text-custom-text-200 text-center p-2 group-hover:bg-custom-background-80 border-custom-border-200">
            <ViewEstimateSelect
              issue={issue}
              partialUpdateIssue={partialUpdateIssue}
              position="left"
              tooltipPosition={tooltipPosition}
              user={user}
              isNotAllowed={isNotAllowed}
            />
          </div>
        )}
        {properties.created_on && (
          <div className="flex items-center text-xs cursor-default text-custom-text-200 text-center p-2 group-hover:bg-custom-background-80 border-custom-border-200">
            {renderLongDetailDateFormat(issue.created_at)}
          </div>
        )}
        {properties.updated_on && (
          <div className="flex items-center text-xs cursor-default text-custom-text-200 text-center p-2 group-hover:bg-custom-background-80 border-custom-border-200">
            {renderLongDetailDateFormat(issue.updated_at)}
          </div>
        )}
      </div>
    </>
  );
};<|MERGE_RESOLUTION|>--- conflicted
+++ resolved
@@ -16,12 +16,8 @@
 import useSpreadsheetIssuesView from "hooks/use-spreadsheet-issues-view";
 import useToast from "hooks/use-toast";
 // services
-<<<<<<< HEAD
 import issuesService from "services/issue.service";
-=======
-import issuesService from "services/issues.service";
-import trackEventServices from "services/track-event.service";
->>>>>>> 60ae940d
+import trackEventServices from "services/track_event.service";
 // constant
 import {
   CYCLE_DETAILS,
@@ -33,15 +29,7 @@
   VIEW_ISSUES,
 } from "constants/fetch-keys";
 // types
-import {
-  ICurrentUserResponse,
-  IIssue,
-  IState,
-  ISubIssueResponse,
-  Properties,
-  TIssuePriorities,
-  UserAuth,
-} from "types";
+import { ICurrentUserResponse, IIssue, IState, ISubIssueResponse, Properties, TIssuePriorities, UserAuth } from "types";
 // helper
 import { copyTextToClipboard } from "helpers/string.helper";
 import { renderLongDetailDateFormat } from "helpers/date-time.helper";
