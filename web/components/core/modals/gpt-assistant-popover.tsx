import React, { useEffect, useState, useRef, Fragment } from "react";
import { Placement } from "@popperjs/core";
import { useRouter } from "next/router";
import { Controller, useForm } from "react-hook-form"; // services
import { usePopper } from "react-popper";
<<<<<<< HEAD
// ui
import { Button, Input } from "@plane/ui";
// components
import { RichTextReadOnlyEditor } from "components/editor/rich-text-read-only-editor";
=======
import { RichReadOnlyEditorWithRef } from "@plane/rich-text-editor";
>>>>>>> 6bc133e3
import { Popover, Transition } from "@headlessui/react";
// hooks
// ui
import { Button, Input, TOAST_TYPE, setToast } from "@plane/ui";
// components
// types
import { AIService } from "services/ai.service";

type Props = {
  isOpen: boolean;
  projectId: string;
  handleClose: () => void;
  onResponse: (response: any) => void;
  onError?: (error: any) => void;
  placement?: Placement;
  prompt?: string;
  button: JSX.Element;
  className?: string;
};

type FormData = {
  prompt: string;
  task: string;
};

const aiService = new AIService();

export const GptAssistantPopover: React.FC<Props> = (props) => {
  const { isOpen, projectId, handleClose, onResponse, onError, placement, prompt, button, className = "" } = props;
  // states
  const [response, setResponse] = useState("");
  const [invalidResponse, setInvalidResponse] = useState(false);
  const [referenceElement, setReferenceElement] = useState<HTMLButtonElement | null>(null);
  const [popperElement, setPopperElement] = useState<HTMLDivElement | null>(null);
  const editorRef = useRef<any>(null);
  const responseRef = useRef<any>(null);
  // router
  const router = useRouter();
  const { workspaceSlug } = router.query;
  // popper
  const { styles, attributes } = usePopper(referenceElement, popperElement, {
    placement: placement ?? "auto",
  });
  // form
  const {
    handleSubmit,
    control,
    reset,
    setFocus,
    formState: { isSubmitting },
  } = useForm<FormData>({
    defaultValues: {
      prompt: prompt || "",
      task: "",
    },
  });

  const onClose = () => {
    handleClose();
    setResponse("");
    setInvalidResponse(false);
    reset();
  };

  const handleServiceError = (err: any) => {
    const error = err?.data?.error;
    const errorMessage =
      err?.status === 429
        ? error || "You have reached the maximum number of requests of 50 requests per month per user."
        : error || "Some error occurred. Please try again.";

    setToast({
      type: TOAST_TYPE.ERROR,
      title: "Error!",
      message: errorMessage,
    });

    if (onError) onError(err);
  };

  const callAIService = async (formData: FormData) => {
    try {
      const res = await aiService.createGptTask(workspaceSlug as string, projectId, {
        prompt: prompt || "",
        task: formData.task,
      });

      setResponse(res.response_html);
      setFocus("task");

      setInvalidResponse(res.response === "");
    } catch (err) {
      handleServiceError(err);
    }
  };

  const handleInvalidTask = () => {
    setToast({
      type: TOAST_TYPE.ERROR,
      title: "Error!",
      message: "Please enter some task to get AI assistance.",
    });
  };

  const handleAIResponse = async (formData: FormData) => {
    if (!workspaceSlug || !projectId) return;

    if (formData.task === "") {
      handleInvalidTask();
      return;
    }

    await callAIService(formData);
  };

  useEffect(() => {
    if (isOpen) setFocus("task");
  }, [isOpen, setFocus]);

  useEffect(() => {
    editorRef.current?.setEditorValue(prompt || "");
  }, [editorRef, prompt]);

  useEffect(() => {
    responseRef.current?.setEditorValue(`<p>${response}</p>`);
  }, [response, responseRef]);

  useEffect(() => {
    const handleEnterKeyPress = (event: KeyboardEvent) => {
      if (event.key === "Enter" && !event.shiftKey) {
        event.preventDefault();
        handleSubmit(handleAIResponse)();
      }
    };

    const handleEscapeKeyPress = (event: KeyboardEvent) => {
      if (event.key === "Escape") {
        onClose();
      }
    };

    if (isOpen) {
      window.addEventListener("keydown", handleEnterKeyPress);
      window.addEventListener("keydown", handleEscapeKeyPress);
    }

    return () => {
      window.removeEventListener("keydown", handleEnterKeyPress);
      window.removeEventListener("keydown", handleEscapeKeyPress);
    };
    // eslint-disable-next-line react-hooks/exhaustive-deps
  }, [isOpen, handleSubmit, onClose]);

  const responseActionButton = response !== "" && (
    <Button
      variant="primary"
      onClick={() => {
        onResponse(response);
        onClose();
      }}
    >
      Use this response
    </Button>
  );

  const generateResponseButtonText = isSubmitting
    ? "Generating response..."
    : response === ""
      ? "Generate response"
      : "Generate again";

  return (
    <Popover as="div" className={`relative w-min text-left`}>
      <Popover.Button as={Fragment}>
        <button ref={setReferenceElement}>{button}</button>
      </Popover.Button>
      <Transition
        show={isOpen}
        as={React.Fragment}
        enter="transition ease-out duration-100"
        enterFrom="transform opacity-0 scale-95"
        enterTo="transform opacity-100 scale-100"
        leave="transition ease-in duration-75"
        leaveFrom="transform opacity-100 scale-100"
        leaveTo="transform opacity-0 scale-95"
      >
        <Popover.Panel
          as="div"
          className={`fixed z-10 flex w-full min-w-[50rem] max-w-full flex-col space-y-4 overflow-hidden rounded-[10px] border border-custom-border-200 bg-custom-background-100 p-4 shadow ${className}`}
          ref={setPopperElement}
          style={styles.popper}
          {...attributes.popper}
        >
          <div className="vertical-scroll-enable max-h-72 space-y-4 overflow-y-auto">
            {prompt && (
              <div className="text-sm">
                Content:
                <RichTextReadOnlyEditor
                  value={prompt}
                  customClassName="-m-3"
                  noBorder
                  borderOnFocus={false}
                  ref={editorRef}
                />
              </div>
            )}
            {response !== "" && (
              <div className="page-block-section max-h-[8rem] text-sm">
                Response:
                <RichTextReadOnlyEditor
                  value={`<p>${response}</p>`}
                  customClassName={response ? "-mx-3 -my-3" : ""}
                  noBorder
                  borderOnFocus={false}
                  ref={responseRef}
                />
              </div>
            )}
            {invalidResponse && (
              <div className="text-sm text-red-500">
                No response could be generated. This may be due to insufficient content or task information. Please try
                again.
              </div>
            )}
          </div>
          <Controller
            control={control}
            name="task"
            render={({ field: { value, onChange, ref } }) => (
              <Input
                id="task"
                name="task"
                type="text"
                value={value}
                onChange={onChange}
                ref={ref}
                placeholder={`${
                  prompt && prompt !== "" ? "Tell AI what action to perform on this content..." : "Ask AI anything..."
                }`}
                className="w-full"
              />
            )}
          />
          <div className={`flex gap-2 ${response === "" ? "justify-end" : "justify-between"}`}>
            {responseActionButton}
            <div className="flex items-center gap-2">
              <Button variant="neutral-primary" size="sm" onClick={onClose}>
                Close
              </Button>
              <Button variant="primary" size="sm" onClick={handleSubmit(handleAIResponse)} loading={isSubmitting}>
                {generateResponseButtonText}
              </Button>
            </div>
          </div>
        </Popover.Panel>
      </Transition>
    </Popover>
  );
};<|MERGE_RESOLUTION|>--- conflicted
+++ resolved
@@ -3,14 +3,7 @@
 import { useRouter } from "next/router";
 import { Controller, useForm } from "react-hook-form"; // services
 import { usePopper } from "react-popper";
-<<<<<<< HEAD
-// ui
-import { Button, Input } from "@plane/ui";
-// components
 import { RichTextReadOnlyEditor } from "components/editor/rich-text-read-only-editor";
-=======
-import { RichReadOnlyEditorWithRef } from "@plane/rich-text-editor";
->>>>>>> 6bc133e3
 import { Popover, Transition } from "@headlessui/react";
 // hooks
 // ui
