import React, { useEffect, useState } from "react";
import { Combobox, Dialog, Transition } from "@headlessui/react";
import { Rocket, Search, X } from "lucide-react";
// services
import { Button, LayersIcon, Loader, ToggleSwitch, Tooltip, TOAST_TYPE, setToast } from "@plane/ui";

import useDebounce from "hooks/use-debounce";

import { ProjectService } from "services/project";
// ui
// types
import { ISearchIssueResponse, TProjectIssuesSearchParams } from "@plane/types";

type Props = {
  workspaceSlug: string | undefined;
  projectId: string | undefined;
  isOpen: boolean;
  handleClose: () => void;
  searchParams: Partial<TProjectIssuesSearchParams>;
  handleOnSubmit: (data: ISearchIssueResponse[]) => Promise<void>;
  workspaceLevelToggle?: boolean;
};

const projectService = new ProjectService();

export const ExistingIssuesListModal: React.FC<Props> = (props) => {
  const {
    workspaceSlug,
    projectId,
    isOpen,
    handleClose: onClose,
    searchParams,
    handleOnSubmit,
    workspaceLevelToggle = false,
  } = props;
  // states
  const [searchTerm, setSearchTerm] = useState("");
  const [issues, setIssues] = useState<ISearchIssueResponse[]>([]);
  const [selectedIssues, setSelectedIssues] = useState<ISearchIssueResponse[]>([]);
  const [isSearching, setIsSearching] = useState(false);
  const [isSubmitting, setIsSubmitting] = useState(false);
  const [isWorkspaceLevel, setIsWorkspaceLevel] = useState(false);

  const debouncedSearchTerm: string = useDebounce(searchTerm, 500);

  const handleClose = () => {
    onClose();
    setSearchTerm("");
    setSelectedIssues([]);
    setIsWorkspaceLevel(false);
  };

  const onSubmit = async () => {
    if (selectedIssues.length === 0) {
      setToast({
        type: TOAST_TYPE.ERROR,
        title: "Error!",
        message: "Please select at least one issue.",
      });

      return;
    }

    setIsSubmitting(true);

    await handleOnSubmit(selectedIssues).finally(() => setIsSubmitting(false));

    handleClose();
  };

  useEffect(() => {
    if (!isOpen || !workspaceSlug || !projectId) return;

    projectService
      .projectIssuesSearch(workspaceSlug as string, projectId as string, {
        search: debouncedSearchTerm,
        ...searchParams,
        workspace_search: isWorkspaceLevel,
      })
      .then((res) => setIssues(res))
      .finally(() => setIsSearching(false));
  }, [debouncedSearchTerm, isOpen, isWorkspaceLevel, projectId, searchParams, workspaceSlug]);

  return (
    <>
      <Transition.Root show={isOpen} as={React.Fragment} afterLeave={() => setSearchTerm("")} appear>
        <Dialog as="div" className="relative z-20" onClose={handleClose}>
          <Transition.Child
            as={React.Fragment}
            enter="ease-out duration-300"
            enterFrom="opacity-0"
            enterTo="opacity-100"
            leave="ease-in duration-200"
            leaveFrom="opacity-100"
            leaveTo="opacity-0"
          >
            <div className="fixed inset-0 bg-custom-backdrop transition-opacity" />
          </Transition.Child>

          <div className="fixed inset-0 z-10 overflow-y-auto p-4 sm:p-6 md:p-20">
            <Transition.Child
              as={React.Fragment}
              enter="ease-out duration-300"
              enterFrom="opacity-0 scale-95"
              enterTo="opacity-100 scale-100"
              leave="ease-in duration-200"
              leaveFrom="opacity-100 scale-100"
              leaveTo="opacity-0 scale-95"
            >
              <Dialog.Panel className="relative mx-auto max-w-2xl transform rounded-lg bg-custom-background-100 shadow-custom-shadow-md transition-all">
                <Combobox
                  as="div"
                  onChange={(val: ISearchIssueResponse) => {
                    if (selectedIssues.some((i) => i.id === val.id))
                      setSelectedIssues((prevData) => prevData.filter((i) => i.id !== val.id));
                    else setSelectedIssues((prevData) => [...prevData, val]);
                  }}
                >
                  <div className="relative m-1">
                    <Search
                      className="pointer-events-none absolute left-4 top-3.5 h-5 w-5 text-custom-text-100 text-opacity-40"
                      aria-hidden="true"
                    />
                    <Combobox.Input
                      className="h-12 w-full border-0 bg-transparent pl-11 pr-4 text-sm text-custom-text-100 outline-none placeholder:text-custom-text-400 focus:ring-0"
                      placeholder="Type to search..."
                      value={searchTerm}
                      onChange={(e) => setSearchTerm(e.target.value)}
                    />
                  </div>

                  <div className="flex flex-col-reverse gap-4 p-2 text-[0.825rem] text-custom-text-200 sm:flex-row sm:items-center sm:justify-between">
                    {selectedIssues.length > 0 ? (
                      <div className="mt-1 flex flex-wrap items-center gap-2">
                        {selectedIssues.map((issue) => (
                          <div
                            key={issue.id}
                            className="flex items-center gap-1 whitespace-nowrap rounded-md border border-custom-border-200 bg-custom-background-80 py-1 pl-2 text-xs text-custom-text-100"
                          >
                            {issue.project__identifier}-{issue.sequence_id}
                            <button
                              type="button"
                              className="group p-1"
                              onClick={() => setSelectedIssues((prevData) => prevData.filter((i) => i.id !== issue.id))}
                            >
                              <X className="h-3 w-3 text-custom-text-200 group-hover:text-custom-text-100" />
                            </button>
                          </div>
                        ))}
                      </div>
                    ) : (
                      <div className="w-min whitespace-nowrap rounded-md border border-custom-border-200 bg-custom-background-80 p-2 text-xs">
                        No issues selected
                      </div>
                    )}
                    {workspaceLevelToggle && (
                      <Tooltip tooltipContent="Toggle workspace level search">
                        <div
                          className={`flex flex-shrink-0 cursor-pointer items-center gap-1 text-xs ${
                            isWorkspaceLevel ? "text-custom-text-100" : "text-custom-text-200"
                          }`}
                        >
                          <ToggleSwitch
                            value={isWorkspaceLevel}
                            onChange={() => setIsWorkspaceLevel((prevData) => !prevData)}
                          />
                          <button
                            type="button"
                            onClick={() => setIsWorkspaceLevel((prevData) => !prevData)}
                            className="flex-shrink-0"
                          >
                            Workspace Level
                          </button>
                        </div>
                      </Tooltip>
                    )}
                  </div>

                  <Combobox.Options
                    static
<<<<<<< HEAD
                    className="max-h-80 scroll-py-2 overflow-y-auto vertical-scrollbar scrollbar-md"
=======
                    className="vertical-scrollbar scrollbar-md max-h-80 scroll-py-2 overflow-y-auto"
>>>>>>> b3d3c0fb
                  >
                    {searchTerm !== "" && (
                      <h5 className="mx-2 text-[0.825rem] text-custom-text-200">
                        Search results for{" "}
                        <span className="text-custom-text-100">
                          {'"'}
                          {searchTerm}
                          {'"'}
                        </span>{" "}
                        in project:
                      </h5>
                    )}

                    {!isSearching && issues.length === 0 && searchTerm !== "" && debouncedSearchTerm !== "" && (
                      <div className="flex flex-col items-center justify-center gap-4 px-3 py-8 text-center">
                        <LayersIcon height="52" width="52" />
                        <h3 className="text-custom-text-200">
                          No issues found. Create a new issue with{" "}
                          <pre className="inline rounded bg-custom-background-80 px-2 py-1 text-sm">C</pre>.
                        </h3>
                      </div>
                    )}

                    {isSearching ? (
                      <Loader className="space-y-3 p-3">
                        <Loader.Item height="40px" />
                        <Loader.Item height="40px" />
                        <Loader.Item height="40px" />
                        <Loader.Item height="40px" />
                      </Loader>
                    ) : (
                      <ul className={`text-sm text-custom-text-100 ${issues.length > 0 ? "p-2" : ""}`}>
                        {issues.map((issue) => {
                          const selected = selectedIssues.some((i) => i.id === issue.id);

                          return (
                            <Combobox.Option
                              key={issue.id}
                              as="label"
                              htmlFor={`issue-${issue.id}`}
                              value={issue}
                              className={({ active }) =>
                                `group flex w-full cursor-pointer select-none items-center justify-between gap-2 rounded-md px-3 py-2 text-custom-text-200 ${
                                  active ? "bg-custom-background-80 text-custom-text-100" : ""
                                } ${selected ? "text-custom-text-100" : ""}`
                              }
                            >
                              <div className="flex items-center gap-2">
                                <input type="checkbox" checked={selected} readOnly />
                                <span
                                  className="block h-1.5 w-1.5 flex-shrink-0 rounded-full"
                                  style={{
                                    backgroundColor: issue.state__color,
                                  }}
                                />
                                <span className="flex-shrink-0 text-xs">
                                  {issue.project__identifier}-{issue.sequence_id}
                                </span>
                                {issue.name}
                              </div>
                              <a
                                href={`/${workspaceSlug}/projects/${issue.project_id}/issues/${issue.id}`}
                                target="_blank"
                                className="z-1 relative hidden text-custom-text-200 hover:text-custom-text-100 group-hover:block"
                                rel="noopener noreferrer"
                                onClick={(e) => e.stopPropagation()}
                              >
                                <Rocket className="h-4 w-4" />
                              </a>
                            </Combobox.Option>
                          );
                        })}
                      </ul>
                    )}
                  </Combobox.Options>
                </Combobox>
                <div className="flex items-center justify-end gap-2 p-3">
                  <Button variant="neutral-primary" size="sm" onClick={handleClose}>
                    Cancel
                  </Button>
                  {selectedIssues.length > 0 && (
                    <Button variant="primary" size="sm" onClick={onSubmit} loading={isSubmitting}>
                      {isSubmitting ? "Adding..." : "Add selected issues"}
                    </Button>
                  )}
                </div>
              </Dialog.Panel>
            </Transition.Child>
          </div>
        </Dialog>
      </Transition.Root>
    </>
  );
};<|MERGE_RESOLUTION|>--- conflicted
+++ resolved
@@ -178,11 +178,7 @@
 
                   <Combobox.Options
                     static
-<<<<<<< HEAD
-                    className="max-h-80 scroll-py-2 overflow-y-auto vertical-scrollbar scrollbar-md"
-=======
                     className="vertical-scrollbar scrollbar-md max-h-80 scroll-py-2 overflow-y-auto"
->>>>>>> b3d3c0fb
                   >
                     {searchTerm !== "" && (
                       <h5 className="mx-2 text-[0.825rem] text-custom-text-200">
