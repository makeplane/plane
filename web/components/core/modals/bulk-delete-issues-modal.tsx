<<<<<<< HEAD
import React, { useEffect, useState } from "react";
=======
"use client";

import React, { useState } from "react";
>>>>>>> a88f2e3c
import { observer } from "mobx-react";
import { useParams } from "next/navigation";
import { SubmitHandler, useForm } from "react-hook-form";
import { Search } from "lucide-react";
import { Combobox, Dialog, Transition } from "@headlessui/react";
//plane
import { ISearchIssueResponse, IUser } from "@plane/types";
import { Button, Loader, TOAST_TYPE, setToast } from "@plane/ui";
//components
import { EmptyState } from "@/components/empty-state";
//constants
import { EmptyStateType } from "@/constants/empty-state";
import { EIssuesStoreType } from "@/constants/issue";
//hooks
import { useIssues, useProject } from "@/hooks/store";
import useDebounce from "@/hooks/use-debounce";
// services
import { ProjectService } from "@/services/project";
// ui
// icons
// components
import { BulkDeleteIssuesModalItem } from "./bulk-delete-issues-modal-item";

type FormInput = {
  delete_issue_ids: string[];
};

type Props = {
  isOpen: boolean;
  onClose: () => void;
  user: IUser | undefined;
};

const projectService = new ProjectService();

export const BulkDeleteIssuesModal: React.FC<Props> = observer((props) => {
  const { isOpen, onClose } = props;
  // router params
  const { workspaceSlug, projectId } = useParams();
  // hooks
  const { getProjectById } = useProject();
  const {
    issues: { removeBulkIssues },
  } = useIssues(EIssuesStoreType.PROJECT);
  // states
  const [query, setQuery] = useState("");
  const [issues, setIssues] = useState<ISearchIssueResponse[]>([]);
  const [isSearching, setIsSearching] = useState(false);

  const debouncedSearchTerm: string = useDebounce(query, 500);

  useEffect(() => {
    if (!isOpen || !workspaceSlug || !projectId) return;

    setIsSearching(true);
    projectService
      .projectIssuesSearch(workspaceSlug.toString(), projectId.toString(), {
        search: debouncedSearchTerm,
        workspace_search: false,
      })
      .then((res: ISearchIssueResponse[]) => setIssues(res))
      .finally(() => setIsSearching(false));
  }, [debouncedSearchTerm, isOpen, projectId, workspaceSlug]);

  const {
    handleSubmit,
    watch,
    reset,
    setValue,
    formState: { isSubmitting },
  } = useForm<FormInput>({
    defaultValues: {
      delete_issue_ids: [],
    },
  });

  const handleClose = () => {
    setQuery("");
    reset();
    onClose();
  };

  const handleDelete: SubmitHandler<FormInput> = async (data) => {
    if (!workspaceSlug || !projectId) return;

    if (!data.delete_issue_ids || data.delete_issue_ids.length === 0) {
      setToast({
        type: TOAST_TYPE.ERROR,
        title: "Error!",
        message: "Please select at least one issue.",
      });
      return;
    }

    if (!Array.isArray(data.delete_issue_ids)) data.delete_issue_ids = [data.delete_issue_ids];

    await removeBulkIssues(workspaceSlug as string, projectId as string, data.delete_issue_ids)
      .then(() => {
        setToast({
          type: TOAST_TYPE.SUCCESS,
          title: "Success!",
          message: "Issues deleted successfully!",
        });
        handleClose();
      })
      .catch(() =>
        setToast({
          type: TOAST_TYPE.ERROR,
          title: "Error!",
          message: "Something went wrong. Please try again.",
        })
      );
  };

  const projectDetails = getProjectById(projectId as string);

  const issueList =
    issues.length > 0 ? (
      <li className="p-2">
        {query === "" && (
          <h2 className="mb-2 mt-4 px-3 text-xs font-semibold text-custom-text-100">Select issues to delete</h2>
        )}
        <ul className="text-sm text-custom-text-200">
          {issues.map((issue) => (
            <BulkDeleteIssuesModalItem
              issue={issue}
              identifier={projectDetails?.identifier}
              canDeleteIssueIds={watch("delete_issue_ids").includes(issue.id)}
              key={issue.id}
            />
          ))}
        </ul>
      </li>
    ) : (
      <div className="flex flex-col items-center justify-center px-3 py-8 text-center">
        <EmptyState
          type={
            query === "" ? EmptyStateType.ISSUE_RELATION_EMPTY_STATE : EmptyStateType.ISSUE_RELATION_SEARCH_EMPTY_STATE
          }
          layout="screen-simple"
        />
      </div>
    );

  return (
    <Transition.Root show={isOpen} as={React.Fragment} afterLeave={() => setQuery("")} appear>
      <Dialog as="div" className="relative z-20" onClose={handleClose}>
        <div className="fixed inset-0 z-20 overflow-y-auto bg-custom-backdrop p-4 transition-opacity sm:p-6 md:p-20">
          <Transition.Child
            as={React.Fragment}
            enter="ease-out duration-300"
            enterFrom="opacity-0 scale-95"
            enterTo="opacity-100 scale-100"
            leave="ease-in duration-200"
            leaveFrom="opacity-100 scale-100"
            leaveTo="opacity-0 scale-95"
          >
            <Dialog.Panel className="relative flex w-full items-center justify-center ">
              <div className="w-full max-w-2xl transform divide-y divide-custom-border-200 divide-opacity-10 rounded-lg bg-custom-background-100 shadow-custom-shadow-md transition-all">
                <form>
                  <Combobox
                    onChange={(val: string) => {
                      const selectedIssues = watch("delete_issue_ids");
                      if (selectedIssues.includes(val))
                        setValue(
                          "delete_issue_ids",
                          selectedIssues.filter((i) => i !== val)
                        );
                      else setValue("delete_issue_ids", [...selectedIssues, val]);
                    }}
                  >
                    <div className="relative m-1">
                      <Search
                        className="pointer-events-none absolute left-4 top-3.5 h-5 w-5 text-custom-text-100 text-opacity-40"
                        aria-hidden="true"
                      />
                      <input
                        type="text"
                        className="h-12 w-full border-0 bg-transparent pl-11 pr-4 text-custom-text-100 outline-none focus:ring-0 sm:text-sm"
                        placeholder="Search..."
                        onChange={(event) => setQuery(event.target.value)}
                      />
                    </div>

                    <Combobox.Options
                      static
                      className="max-h-80 scroll-py-2 divide-y divide-custom-border-200 overflow-y-auto"
                    >
                      {isSearching ? (
                        <Loader className="space-y-3 p-3">
                          <Loader.Item height="40px" />
                          <Loader.Item height="40px" />
                          <Loader.Item height="40px" />
                          <Loader.Item height="40px" />
                        </Loader>
                      ) : (
                        <>{issueList}</>
                      )}
                    </Combobox.Options>
                  </Combobox>

                  {issues.length > 0 && (
                    <div className="flex items-center justify-end gap-2 p-3">
                      <Button variant="neutral-primary" size="sm" onClick={handleClose}>
                        Cancel
                      </Button>
                      <Button variant="danger" size="sm" onClick={handleSubmit(handleDelete)} loading={isSubmitting}>
                        {isSubmitting ? "Deleting..." : "Delete selected issues"}
                      </Button>
                    </div>
                  )}
                </form>
              </div>
            </Dialog.Panel>
          </Transition.Child>
        </div>
      </Dialog>
    </Transition.Root>
  );
});<|MERGE_RESOLUTION|>--- conflicted
+++ resolved
@@ -1,10 +1,6 @@
-<<<<<<< HEAD
+"use client";
+
 import React, { useEffect, useState } from "react";
-=======
-"use client";
-
-import React, { useState } from "react";
->>>>>>> a88f2e3c
 import { observer } from "mobx-react";
 import { useParams } from "next/navigation";
 import { SubmitHandler, useForm } from "react-hook-form";
