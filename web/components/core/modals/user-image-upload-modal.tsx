--- conflicted
+++ resolved
@@ -5,21 +5,13 @@
 import { Transition, Dialog } from "@headlessui/react";
 // hooks
 import { Button, TOAST_TYPE, setToast } from "@plane/ui";
-
-<<<<<<< HEAD
-import { MAX_FILE_SIZE } from "constants/common";
-// services
-import { FileService } from "services/file.service";
-import { useStore } from "hooks";
-=======
+// constants
 import { MAX_FILE_SIZE } from "@/constants/common";
-import { useApplication } from "@/hooks/store";
+// hooks
+import { useStore } from "@/hooks";
+// import { useApplication } from "@/hooks/store";
 // services
 import { FileService } from "@/services/file.service";
->>>>>>> 204e4a8c
-// ui
-// icons
-// constants
 
 type Props = {
   handleDelete?: () => void;
