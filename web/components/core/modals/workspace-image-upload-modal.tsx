import React, { useState } from "react";
import { observer } from "mobx-react";
import { useRouter } from "next/router";
import { useDropzone } from "react-dropzone";
import { UserCircle2 } from "lucide-react";
import { Transition, Dialog } from "@headlessui/react";
// hooks
import { Button, TOAST_TYPE, setToast } from "@plane/ui";
<<<<<<< HEAD
import { MAX_FILE_SIZE } from "constants/common";
import { useWorkspace } from "hooks/store";
import { useStore } from "hooks";
=======
import { MAX_FILE_SIZE } from "@/constants/common";
import { useApplication, useWorkspace } from "@/hooks/store";
>>>>>>> 204e4a8c
// services
import { FileService } from "@/services/file.service";
// ui
// icons
// constants

type Props = {
  handleRemove?: () => void;
  isOpen: boolean;
  isRemoving: boolean;
  onClose: () => void;
  onSuccess: (url: string) => void;
  value: string | null;
};

// services
const fileService = new FileService();

export const WorkspaceImageUploadModal: React.FC<Props> = observer((props) => {
  const { value, onSuccess, isOpen, onClose, isRemoving, handleRemove } = props;
  // states
  const [image, setImage] = useState<File | null>(null);
  const [isImageUploading, setIsImageUploading] = useState(false);
  // router
  const router = useRouter();
  const { workspaceSlug } = router.query;

  const {
    instance: { instance },
  } = useStore();
  const { currentWorkspace } = useWorkspace();

  const onDrop = (acceptedFiles: File[]) => setImage(acceptedFiles[0]);

  const { getRootProps, getInputProps, isDragActive, fileRejections } = useDropzone({
    onDrop,
    accept: {
      "image/*": [".png", ".jpg", ".jpeg", ".svg", ".webp"],
    },
    maxSize: instance?.config?.file_size_limit ?? MAX_FILE_SIZE,
    multiple: false,
  });

  const handleClose = () => {
    setImage(null);
    setIsImageUploading(false);
    onClose();
  };

  const handleSubmit = async () => {
    if (!image || (!workspaceSlug && router.pathname !== "/onboarding")) return;

    setIsImageUploading(true);

    const formData = new FormData();
    formData.append("asset", image);
    formData.append("attributes", JSON.stringify({}));

    if (!workspaceSlug) return;

    fileService
      .uploadFile(workspaceSlug.toString(), formData)
      .then((res) => {
        const imageUrl = res.asset;

        onSuccess(imageUrl);
        setImage(null);

        if (value && currentWorkspace) fileService.deleteFile(currentWorkspace.id, value);
      })
      .catch((err) =>
        setToast({
          type: TOAST_TYPE.ERROR,
          title: "Error!",
          message: err?.error ?? "Something went wrong. Please try again.",
        })
      )
      .finally(() => setIsImageUploading(false));
  };

  return (
    <Transition.Root show={isOpen} as={React.Fragment}>
      <Dialog as="div" className="relative z-30" onClose={handleClose}>
        <Transition.Child
          as={React.Fragment}
          enter="ease-out duration-300"
          enterFrom="opacity-0"
          enterTo="opacity-100"
          leave="ease-in duration-200"
          leaveFrom="opacity-100"
          leaveTo="opacity-0"
        >
          <div className="fixed inset-0 bg-custom-backdrop transition-opacity" />
        </Transition.Child>

        <div className="fixed inset-0 z-30 overflow-y-auto">
          <div className="flex min-h-full items-center justify-center p-4 text-center sm:p-0">
            <Transition.Child
              as={React.Fragment}
              enter="ease-out duration-300"
              enterFrom="opacity-0 translate-y-4 sm:translate-y-0 sm:scale-95"
              enterTo="opacity-100 translate-y-0 sm:scale-100"
              leave="ease-in duration-200"
              leaveFrom="opacity-100 translate-y-0 sm:scale-100"
              leaveTo="opacity-0 translate-y-4 sm:translate-y-0 sm:scale-95"
            >
              <Dialog.Panel className="relative transform overflow-hidden rounded-lg bg-custom-background-100 px-5 py-8 text-left shadow-custom-shadow-md transition-all sm:w-full sm:max-w-xl sm:p-6">
                <div className="space-y-5">
                  <Dialog.Title as="h3" className="text-lg font-medium leading-6 text-custom-text-100">
                    Upload Image
                  </Dialog.Title>
                  <div className="space-y-3">
                    <div className="flex items-center justify-center gap-3">
                      <div
                        {...getRootProps()}
                        className={`relative grid h-80 w-80 cursor-pointer place-items-center rounded-lg p-12 text-center focus:outline-none focus:ring-2 focus:ring-custom-primary focus:ring-offset-2 ${
                          (image === null && isDragActive) || !value
                            ? "border-2 border-dashed border-custom-border-200 hover:bg-custom-background-90"
                            : ""
                        }`}
                      >
                        {image !== null || (value && value !== "") ? (
                          <>
                            <button
                              type="button"
                              className="absolute right-0 top-0 z-40 -translate-y-1/2 translate-x-1/2 rounded bg-custom-background-90 px-2 py-0.5 text-xs font-medium text-custom-text-200"
                            >
                              Edit
                            </button>
                            <img
                              src={image ? URL.createObjectURL(image) : value ? value : ""}
                              alt="image"
                              className="absolute left-0 top-0 h-full w-full rounded-md object-cover"
                            />
                          </>
                        ) : (
                          <div>
                            <UserCircle2 className="mx-auto h-16 w-16 text-custom-text-200" />
                            <span className="mt-2 block text-sm font-medium text-custom-text-200">
                              {isDragActive ? "Drop image here to upload" : "Drag & drop image here"}
                            </span>
                          </div>
                        )}

                        <input {...getInputProps()} type="text" />
                      </div>
                    </div>
                    {fileRejections.length > 0 && (
                      <p className="text-sm text-red-500">
                        {fileRejections[0].errors[0].code === "file-too-large"
                          ? "The image size cannot exceed 5 MB."
                          : "Please upload a file in a valid format."}
                      </p>
                    )}
                  </div>
                </div>
                <p className="my-4 text-sm text-custom-text-200">
                  File formats supported- .jpeg, .jpg, .png, .webp, .svg
                </p>
                <div className="flex items-center justify-between">
                  {handleRemove && (
                    <Button variant="danger" size="sm" onClick={handleRemove} disabled={!value}>
                      {isRemoving ? "Removing..." : "Remove"}
                    </Button>
                  )}
                  <div className="flex items-center gap-2">
                    <Button variant="neutral-primary" size="sm" onClick={handleClose}>
                      Cancel
                    </Button>
                    <Button
                      variant="primary"
                      size="sm"
                      onClick={handleSubmit}
                      disabled={!image}
                      loading={isImageUploading}
                    >
                      {isImageUploading ? "Uploading..." : "Upload & Save"}
                    </Button>
                  </div>
                </div>
              </Dialog.Panel>
            </Transition.Child>
          </div>
        </div>
      </Dialog>
    </Transition.Root>
  );
});<|MERGE_RESOLUTION|>--- conflicted
+++ resolved
@@ -6,19 +6,13 @@
 import { Transition, Dialog } from "@headlessui/react";
 // hooks
 import { Button, TOAST_TYPE, setToast } from "@plane/ui";
-<<<<<<< HEAD
-import { MAX_FILE_SIZE } from "constants/common";
-import { useWorkspace } from "hooks/store";
-import { useStore } from "hooks";
-=======
+// constants
 import { MAX_FILE_SIZE } from "@/constants/common";
-import { useApplication, useWorkspace } from "@/hooks/store";
->>>>>>> 204e4a8c
+// hooks
+import { useStore } from "@/hooks";
+import { useWorkspace } from "@/hooks/store";
 // services
 import { FileService } from "@/services/file.service";
-// ui
-// icons
-// constants
 
 type Props = {
   handleRemove?: () => void;
