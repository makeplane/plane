import { observer } from "mobx-react";
import { useTheme } from "next-themes";
import { Controller, useForm } from "react-hook-form";
import { IUserTheme } from "@plane/types";
// hooks
import { Button, InputColorPicker } from "@plane/ui";
<<<<<<< HEAD
import { useStore } from "hooks";
=======
import { useUser } from "@/hooks/store";
>>>>>>> 204e4a8c
// ui
// types

const inputRules = {
  required: "Background color is required",
  minLength: {
    value: 7,
    message: "Enter a valid hex code of 6 characters",
  },
  maxLength: {
    value: 7,
    message: "Enter a valid hex code of 6 characters",
  },
  pattern: {
    value: /^#([A-Fa-f0-9]{6}|[A-Fa-f0-9]{3})$/,
    message: "Enter a valid hex code of 6 characters",
  },
};

export const CustomThemeSelector: React.FC = observer(() => {
  const {
    user: {
      profile: { data: userProfile },
    },
  } = useStore();

  const userTheme: any = userProfile?.theme;
  // hooks
  const { setTheme } = useTheme();

  const {
    control,
    formState: { errors, isSubmitting },
    handleSubmit,
    watch,
  } = useForm<IUserTheme>({
    defaultValues: {
      background: userTheme?.background !== "" ? userTheme?.background : "#0d101b",
      text: userTheme?.text !== "" ? userTheme?.text : "#c5c5c5",
      primary: userTheme?.primary !== "" ? userTheme?.primary : "#3f76ff",
      sidebarBackground: userTheme?.sidebarBackground !== "" ? userTheme?.sidebarBackground : "#0d101b",
      sidebarText: userTheme?.sidebarText !== "" ? userTheme?.sidebarText : "#c5c5c5",
      darkPalette: userTheme?.darkPalette || false,
      palette: userTheme?.palette !== "" ? userTheme?.palette : "",
    },
  });

  const handleUpdateTheme = async (formData: any) => {
    const payload: IUserTheme = {
      background: formData.background,
      text: formData.text,
      primary: formData.primary,
      sidebarBackground: formData.sidebarBackground,
      sidebarText: formData.sidebarText,
      darkPalette: false,
      palette: `${formData.background},${formData.text},${formData.primary},${formData.sidebarBackground},${formData.sidebarText}`,
      theme: "custom",
    };

    setTheme("custom");

    console.log(payload);

    // return updateUserProfile({ theme: payload });
  };

  const handleValueChange = (val: string | undefined, onChange: any) => {
    let hex = val;
    // prepend a hashtag if it doesn't exist
    if (val && val[0] !== "#") hex = `#${val}`;

    onChange(hex);
  };

  return (
    <form onSubmit={handleSubmit(handleUpdateTheme)}>
      <div className="space-y-5">
        <h3 className="text-lg font-semibold text-custom-text-100">Customize your theme</h3>
        <div className="space-y-4">
          <div className="grid grid-cols-1 gap-x-8 gap-y-4 sm:grid-cols-2 md:grid-cols-3">
            <div className="flex flex-col items-start gap-2">
              <h3 className="text-left text-sm font-medium text-custom-text-200">Background color</h3>
              <div className="w-full">
                <Controller
                  control={control}
                  name="background"
                  rules={inputRules}
                  render={({ field: { value, onChange } }) => (
                    <InputColorPicker
                      name="background"
                      value={value}
                      onChange={(val) => handleValueChange(val, onChange)}
                      placeholder="#0d101b"
                      className="w-full"
                      style={{
                        backgroundColor: watch("background"),
                        color: watch("text"),
                      }}
                      hasError={Boolean(errors?.background)}
                    />
                  )}
                />
                {errors.background && <p className="mt-1 text-xs text-red-500">{errors.background.message}</p>}
              </div>
            </div>

            <div className="flex flex-col items-start gap-2">
              <h3 className="text-left text-sm font-medium text-custom-text-200">Text color</h3>
              <div className="w-full">
                <Controller
                  control={control}
                  name="text"
                  rules={inputRules}
                  render={({ field: { value, onChange } }) => (
                    <InputColorPicker
                      name="text"
                      value={value}
                      onChange={(val) => handleValueChange(val, onChange)}
                      placeholder="#c5c5c5"
                      className="w-full"
                      style={{
                        backgroundColor: watch("text"),
                        color: watch("background"),
                      }}
                      hasError={Boolean(errors?.text)}
                    />
                  )}
                />
                {errors.text && <p className="mt-1 text-xs text-red-500">{errors.text.message}</p>}
              </div>
            </div>

            <div className="flex flex-col items-start gap-2">
              <h3 className="text-left text-sm font-medium text-custom-text-200">Primary(Theme) color</h3>
              <div className="w-full">
                <Controller
                  control={control}
                  name="primary"
                  rules={inputRules}
                  render={({ field: { value, onChange } }) => (
                    <InputColorPicker
                      name="primary"
                      value={value}
                      onChange={(val) => handleValueChange(val, onChange)}
                      placeholder="#3f76ff"
                      className="w-full"
                      style={{
                        backgroundColor: watch("primary"),
                        color: watch("text"),
                      }}
                      hasError={Boolean(errors?.primary)}
                    />
                  )}
                />
                {errors.primary && <p className="mt-1 text-xs text-red-500">{errors.primary.message}</p>}
              </div>
            </div>

            <div className="flex flex-col items-start gap-2">
              <h3 className="text-left text-sm font-medium text-custom-text-200">Sidebar background color</h3>
              <div className="w-full">
                <Controller
                  control={control}
                  name="sidebarBackground"
                  rules={inputRules}
                  render={({ field: { value, onChange } }) => (
                    <InputColorPicker
                      name="sidebarBackground"
                      value={value}
                      onChange={(val) => handleValueChange(val, onChange)}
                      placeholder="#0d101b"
                      className="w-full"
                      style={{
                        backgroundColor: watch("sidebarBackground"),
                        color: watch("sidebarText"),
                      }}
                      hasError={Boolean(errors?.sidebarBackground)}
                    />
                  )}
                />
                {errors.sidebarBackground && (
                  <p className="mt-1 text-xs text-red-500">{errors.sidebarBackground.message}</p>
                )}
              </div>
            </div>

            <div className="flex flex-col items-start gap-2">
              <h3 className="text-left text-sm font-medium text-custom-text-200">Sidebar text color</h3>
              <div className="w-full">
                <Controller
                  control={control}
                  name="sidebarText"
                  rules={inputRules}
                  render={({ field: { value, onChange } }) => (
                    <InputColorPicker
                      name="sidebarText"
                      value={value}
                      onChange={(val) => handleValueChange(val, onChange)}
                      placeholder="#c5c5c5"
                      className="w-full"
                      style={{
                        backgroundColor: watch("sidebarText"),
                        color: watch("sidebarBackground"),
                      }}
                      hasError={Boolean(errors?.sidebarText)}
                    />
                  )}
                />
                {errors.sidebarText && <p className="mt-1 text-xs text-red-500">{errors.sidebarText.message}</p>}
              </div>
            </div>
          </div>
        </div>
      </div>
      <div className="mt-5 flex justify-end gap-2">
        <Button variant="primary" type="submit" loading={isSubmitting}>
          {isSubmitting ? "Creating Theme..." : "Set Theme"}
        </Button>
      </div>
    </form>
  );
});<|MERGE_RESOLUTION|>--- conflicted
+++ resolved
@@ -1,16 +1,13 @@
 import { observer } from "mobx-react";
 import { useTheme } from "next-themes";
 import { Controller, useForm } from "react-hook-form";
+// types
 import { IUserTheme } from "@plane/types";
+// ui
+import { Button, InputColorPicker } from "@plane/ui";
 // hooks
-import { Button, InputColorPicker } from "@plane/ui";
-<<<<<<< HEAD
-import { useStore } from "hooks";
-=======
-import { useUser } from "@/hooks/store";
->>>>>>> 204e4a8c
-// ui
-// types
+import { useStore } from "@/hooks";
+// import { useUser } from "@/hooks/store";
 
 const inputRules = {
   required: "Background color is required",
