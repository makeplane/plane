import React, { useEffect, useState, useRef, useCallback } from "react";
import Image from "next/image";
import { useRouter } from "next/router";
import { observer } from "mobx-react-lite";
import useSWR from "swr";
import { useDropzone } from "react-dropzone";
import { Tab, Popover } from "@headlessui/react";
import { Control, Controller } from "react-hook-form";
// hooks
import { useApplication, useWorkspace } from "hooks/store";
import { useDropdownKeyDown } from "hooks/use-dropdown-key-down";
// services
import { FileService } from "services/file.service";
// hooks
import useOutsideClickDetector from "hooks/use-outside-click-detector";
// components
import { Button, Input, Loader } from "@plane/ui";
// constants
import { MAX_FILE_SIZE } from "constants/common";

const tabOptions = [
  {
    key: "unsplash",
    title: "Unsplash",
  },
  {
    key: "images",
    title: "Images",
  },
  {
    key: "upload",
    title: "Upload",
  },
];

type Props = {
  label: string | React.ReactNode;
  value: string | null;
  control: Control<any>;
  onChange: (data: string) => void;
  disabled?: boolean;
  tabIndex?: number;
};

// services
const fileService = new FileService();

export const ImagePickerPopover: React.FC<Props> = observer((props) => {
  const { label, value, control, onChange, disabled = false, tabIndex } = props;
  // states
  const [image, setImage] = useState<File | null>(null);
  const [isImageUploading, setIsImageUploading] = useState(false);
  const [isOpen, setIsOpen] = useState(false);
  const [searchParams, setSearchParams] = useState("");
  const [formData, setFormData] = useState({
    search: "",
  });
  // refs
  const ref = useRef<HTMLDivElement>(null);
  // router
  const router = useRouter();
  const { workspaceSlug } = router.query;
  // store hooks
  const {
    config: { envConfig },
  } = useApplication();
  const { currentWorkspace } = useWorkspace();

  const { data: unsplashImages, error: unsplashError } = useSWR(
    `UNSPLASH_IMAGES_${searchParams}`,
    () => fileService.getUnsplashImages(searchParams),
    {
      revalidateOnFocus: false,
      revalidateOnReconnect: false,
    }
  );

  const { data: projectCoverImages } = useSWR(`PROJECT_COVER_IMAGES`, () => fileService.getProjectCoverImages(), {
    revalidateOnFocus: false,
    revalidateOnReconnect: false,
  });

  const imagePickerRef = useRef<HTMLDivElement>(null);

  const onDrop = useCallback((acceptedFiles: File[]) => {
    setImage(acceptedFiles[0]);
  }, []);

  const { getRootProps, getInputProps, isDragActive, fileRejections } = useDropzone({
    onDrop,
    accept: {
      "image/*": [".png", ".jpg", ".jpeg", ".svg", ".webp"],
    },
    maxSize: envConfig?.file_size_limit ?? MAX_FILE_SIZE,
  });

  const handleSubmit = async () => {
    setIsImageUploading(true);

    if (!image || !workspaceSlug) return;

    const formData = new FormData();
    formData.append("asset", image);
    formData.append("attributes", JSON.stringify({}));

    fileService
      .uploadFile(workspaceSlug.toString(), formData)
      .then((res) => {
        const oldValue = value;
        const isUnsplashImage = oldValue?.split("/")[2] === "images.unsplash.com";

        const imageUrl = res.asset;
        onChange(imageUrl);
        setIsImageUploading(false);
        setImage(null);
        setIsOpen(false);

        if (isUnsplashImage) return;

        if (oldValue && currentWorkspace) fileService.deleteFile(currentWorkspace.id, oldValue);
      })
      .catch((err) => {
        console.error(err);
      });
  };

  useEffect(() => {
    if (!unsplashImages || value !== null) return;

    onChange(unsplashImages[0].urls.regular);
  }, [value, onChange, unsplashImages]);

  const handleClose = () => {
    if (isOpen) setIsOpen(false);
  };

  const toggleDropdown = () => {
    setIsOpen((prevIsOpen) => !prevIsOpen);
  };

  const handleKeyDown = useDropdownKeyDown(toggleDropdown, handleClose);

  const handleOnClick = (e: React.MouseEvent<HTMLButtonElement, MouseEvent>) => {
    e.stopPropagation();
    e.preventDefault();
    toggleDropdown();
  };

  useOutsideClickDetector(ref, handleClose);

  return (
    <Popover className="relative z-[2]" ref={ref} tabIndex={tabIndex} onKeyDown={handleKeyDown}>
      <Popover.Button
<<<<<<< HEAD
        className="rounded border border-neutral-border-medium bg-neutral-component-surface-light px-2 py-1 text-xs text-custom-text-200 hover:text-custom-text-100"
        onClick={openDropdown}
=======
        className="rounded border border-custom-border-300 bg-custom-background-100 px-2 py-1 text-xs text-custom-text-200 hover:text-custom-text-100"
        onClick={handleOnClick}
>>>>>>> f9e187d8
        disabled={disabled}
      >
        {label}
      </Popover.Button>

      {isOpen && (
        <Popover.Panel
          className="absolute right-0 z-10 mt-2 rounded-md border border-neutral-border-medium bg-neutral-component-surface-light shadow-custom-shadow-sm"
          static
        >
          <div
            ref={imagePickerRef}
            className="flex h-96 w-80 flex-col overflow-auto rounded border border-neutral-border-medium bg-neutral-component-surface-light p-3 shadow-2xl md:h-[28rem] md:w-[36rem]"
          >
            <Tab.Group>
              <Tab.List as="span" className="inline-block rounded bg-neutral-component-surface-dark p-1">
                {tabOptions.map((tab) => {
                  if (!unsplashImages && unsplashError && tab.key === "unsplash") return null;
                  if (projectCoverImages && projectCoverImages.length === 0 && tab.key === "images") return null;

                  return (
                    <Tab
                      key={tab.key}
                      className={({ selected }) =>
                        `rounded px-4 py-1 text-center text-sm outline-none transition-colors ${
                          selected ? "bg-custom-primary text-white" : "text-custom-text-100"
                        }`
                      }
                    >
                      {tab.title}
                    </Tab>
                  );
                })}
              </Tab.List>
              <Tab.Panels className="h-full w-full flex-1 overflow-y-auto overflow-x-hidden">
                {(unsplashImages || !unsplashError) && (
                  <Tab.Panel className="mt-4 h-full w-full space-y-4">
                    <div className="flex gap-x-2">
                      <Controller
                        control={control}
                        name="search"
                        render={({ field: { value, ref } }) => (
                          <Input
                            id="search"
                            name="search"
                            type="text"
                            value={value}
                            onChange={(e) => setFormData({ ...formData, search: e.target.value })}
                            ref={ref}
                            placeholder="Search for images"
                            className="w-full text-sm"
                          />
                        )}
                      />
                      <Button variant="primary" onClick={() => setSearchParams(formData.search)} size="sm">
                        Search
                      </Button>
                    </div>
                    {unsplashImages ? (
                      unsplashImages.length > 0 ? (
                        <div className="grid grid-cols-4 gap-4">
                          {unsplashImages.map((image) => (
                            <div
                              key={image.id}
                              className="relative col-span-2 aspect-video md:col-span-1"
                              onClick={() => {
                                setIsOpen(false);
                                onChange(image.urls.regular);
                              }}
                            >
                              <img
                                src={image.urls.small}
                                alt={image.alt_description}
                                className="absolute left-0 top-0 h-full w-full cursor-pointer rounded object-cover"
                              />
                            </div>
                          ))}
                        </div>
                      ) : (
                        <p className="pt-7 text-center text-xs text-custom-text-300">No images found.</p>
                      )
                    ) : (
                      <Loader className="grid grid-cols-4 gap-4">
                        <Loader.Item height="80px" width="100%" />
                        <Loader.Item height="80px" width="100%" />
                        <Loader.Item height="80px" width="100%" />
                        <Loader.Item height="80px" width="100%" />
                        <Loader.Item height="80px" width="100%" />
                        <Loader.Item height="80px" width="100%" />
                        <Loader.Item height="80px" width="100%" />
                        <Loader.Item height="80px" width="100%" />
                      </Loader>
                    )}
                  </Tab.Panel>
                )}
                {(!projectCoverImages || projectCoverImages.length !== 0) && (
                  <Tab.Panel className="mt-4 h-full w-full space-y-4">
                    {projectCoverImages ? (
                      projectCoverImages.length > 0 ? (
                        <div className="grid grid-cols-4 gap-4">
                          {projectCoverImages.map((image, index) => (
                            <div
                              key={image}
                              className="relative col-span-2 aspect-video md:col-span-1"
                              onClick={() => {
                                setIsOpen(false);
                                onChange(image);
                              }}
                            >
                              <img
                                src={image}
                                alt={`Default project cover image- ${index}`}
                                className="absolute left-0 top-0 h-full w-full cursor-pointer rounded object-cover"
                              />
                            </div>
                          ))}
                        </div>
                      ) : (
                        <p className="pt-7 text-center text-xs text-custom-text-300">No images found.</p>
                      )
                    ) : (
                      <Loader className="grid grid-cols-4 gap-4 pt-4">
                        <Loader.Item height="80px" width="100%" />
                        <Loader.Item height="80px" width="100%" />
                        <Loader.Item height="80px" width="100%" />
                        <Loader.Item height="80px" width="100%" />
                        <Loader.Item height="80px" width="100%" />
                        <Loader.Item height="80px" width="100%" />
                        <Loader.Item height="80px" width="100%" />
                        <Loader.Item height="80px" width="100%" />
                      </Loader>
                    )}
                  </Tab.Panel>
                )}
                <Tab.Panel className="mt-4 h-full w-full">
                  <div className="flex h-full w-full flex-col gap-y-2">
                    <div className="flex w-full flex-1 items-center gap-3">
                      <div
                        {...getRootProps()}
                        className={`relative grid h-full w-full cursor-pointer place-items-center rounded-lg p-12 text-center focus:outline-none focus:ring-2 focus:ring-custom-primary focus:ring-offset-2 ${
                          (image === null && isDragActive) || !value
                            ? "border-2 border-dashed border-neutral-border-medium hover:bg-neutral-component-surface-medium"
                            : ""
                        }`}
                      >
                        <button
                          type="button"
                          className="absolute right-0 top-0 z-40 -translate-y-1/2 rounded bg-neutral-component-surface-medium px-2 py-0.5 text-xs font-medium text-custom-text-200"
                        >
                          Edit
                        </button>
                        {image !== null || (value && value !== "") ? (
                          <>
                            <Image
                              layout="fill"
                              objectFit="cover"
                              src={image ? URL.createObjectURL(image) : value ? value : ""}
                              alt="image"
                              className="rounded-lg"
                            />
                          </>
                        ) : (
                          <div>
                            <span className="mt-2 block text-sm font-medium text-custom-text-200">
                              {isDragActive ? "Drop image here to upload" : "Drag & drop image here"}
                            </span>
                          </div>
                        )}

                        <input {...getInputProps()} type="text" />
                      </div>
                    </div>
                    {fileRejections.length > 0 && (
                      <p className="text-sm text-red-500">
                        {fileRejections[0].errors[0].code === "file-too-large"
                          ? "The image size cannot exceed 5 MB."
                          : "Please upload a file in a valid format."}
                      </p>
                    )}

                    <p className="text-sm text-custom-text-200">
                      File formats supported- .jpeg, .jpg, .png, .webp, .svg
                    </p>

                    <div className="flex h-12 items-start justify-end gap-2">
                      <Button
                        variant="neutral-primary"
                        onClick={() => {
                          setIsOpen(false);
                          setImage(null);
                        }}
                      >
                        Cancel
                      </Button>
                      <Button
                        variant="primary"
                        className="w-full"
                        onClick={handleSubmit}
                        disabled={!image}
                        loading={isImageUploading}
                      >
                        {isImageUploading ? "Uploading..." : "Upload & Save"}
                      </Button>
                    </div>
                  </div>
                </Tab.Panel>
              </Tab.Panels>
            </Tab.Group>
          </div>
        </Popover.Panel>
      )}
    </Popover>
  );
});<|MERGE_RESOLUTION|>--- conflicted
+++ resolved
@@ -151,13 +151,8 @@
   return (
     <Popover className="relative z-[2]" ref={ref} tabIndex={tabIndex} onKeyDown={handleKeyDown}>
       <Popover.Button
-<<<<<<< HEAD
         className="rounded border border-neutral-border-medium bg-neutral-component-surface-light px-2 py-1 text-xs text-custom-text-200 hover:text-custom-text-100"
-        onClick={openDropdown}
-=======
-        className="rounded border border-custom-border-300 bg-custom-background-100 px-2 py-1 text-xs text-custom-text-200 hover:text-custom-text-100"
         onClick={handleOnClick}
->>>>>>> f9e187d8
         disabled={disabled}
       >
         {label}
