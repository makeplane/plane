--- conflicted
+++ resolved
@@ -4,20 +4,14 @@
 import useSWR from "swr";
 import { useDropzone } from "react-dropzone";
 import { Tab, Transition, Popover } from "@headlessui/react";
-
 import { Control, Controller } from "react-hook-form";
-
 // services
 import fileService from "services/file.service";
 // hooks
 import useWorkspaceDetails from "hooks/use-workspace-details";
 import useOutsideClickDetector from "hooks/use-outside-click-detector";
 // components
-<<<<<<< HEAD
 import { Button, Input, Loader } from "@plane/ui";
-=======
-import { Input, PrimaryButton, SecondaryButton, Loader } from "components/ui";
->>>>>>> c6e021d4
 
 const tabOptions = [
   {
@@ -64,19 +58,12 @@
       revalidateOnFocus: false,
       revalidateOnReconnect: false,
     }
-<<<<<<< HEAD
-=======
   );
 
-  const { data: projectCoverImages } = useSWR(
-    `PROJECT_COVER_IMAGES`,
-    () => fileService.getProjectCoverImages(),
-    {
-      revalidateOnFocus: false,
-      revalidateOnReconnect: false,
-    }
->>>>>>> c6e021d4
-  );
+  const { data: projectCoverImages } = useSWR(`PROJECT_COVER_IMAGES`, () => fileService.getProjectCoverImages(), {
+    revalidateOnFocus: false,
+    revalidateOnReconnect: false,
+  });
 
   const { data: projectCoverImages } = useSWR(`PROJECT_COVER_IMAGES`, () => fileService.getProjectCoverImages(), {
     revalidateOnFocus: false,
@@ -164,12 +151,7 @@
               <Tab.List as="span" className="inline-block rounded bg-custom-background-80 p-1">
                 {tabOptions.map((tab) => {
                   if (!unsplashImages && unsplashError && tab.key === "unsplash") return null;
-<<<<<<< HEAD
                   if (projectCoverImages && projectCoverImages.length === 0 && tab.key === "images") return null;
-=======
-                  if (projectCoverImages && projectCoverImages.length === 0 && tab.key === "images")
-                    return null;
->>>>>>> c6e021d4
 
                   return (
                     <Tab
@@ -189,7 +171,6 @@
                 {(unsplashImages || !unsplashError) && (
                   <Tab.Panel className="h-full w-full space-y-4 mt-4">
                     <div className="flex gap-x-2">
-<<<<<<< HEAD
                       <Controller
                         control={control}
                         name="search"
@@ -209,19 +190,6 @@
                       <Button variant="primary" onClick={() => setSearchParams(formData.search)} size="sm">
                         Search
                       </Button>
-=======
-                      <Input
-                        name="search"
-                        className="text-sm"
-                        id="search"
-                        value={formData.search}
-                        onChange={(e) => setFormData({ ...formData, search: e.target.value })}
-                        placeholder="Search for images"
-                      />
-                      <PrimaryButton onClick={() => setSearchParams(formData.search)} size="sm">
-                        Search
-                      </PrimaryButton>
->>>>>>> c6e021d4
                     </div>
                     {unsplashImages ? (
                       unsplashImages.length > 0 ? (
@@ -244,13 +212,7 @@
                           ))}
                         </div>
                       ) : (
-<<<<<<< HEAD
                         <p className="text-center text-custom-text-300 text-xs pt-7">No images found.</p>
-=======
-                        <p className="text-center text-custom-text-300 text-xs pt-7">
-                          No images found.
-                        </p>
->>>>>>> c6e021d4
                       )
                     ) : (
                       <Loader className="grid grid-cols-4 gap-4">
@@ -289,13 +251,7 @@
                           ))}
                         </div>
                       ) : (
-<<<<<<< HEAD
                         <p className="text-center text-custom-text-300 text-xs pt-7">No images found.</p>
-=======
-                        <p className="text-center text-custom-text-300 text-xs pt-7">
-                          No images found.
-                        </p>
->>>>>>> c6e021d4
                       )
                     ) : (
                       <Loader className="grid grid-cols-4 gap-4 pt-4">
