--- conflicted
+++ resolved
@@ -1,11 +1,6 @@
-<<<<<<< HEAD
+import { useCallback, useRef, useState } from "react";
 import { observer } from "mobx-react";
-import { Search, Plus, Briefcase } from "lucide-react";
-=======
-import { useCallback, useRef, useState } from "react";
-import { observer } from "mobx-react-lite";
 import { Search, Plus, Briefcase, X, ListFilter } from "lucide-react";
->>>>>>> 69e110f4
 // hooks
 import { useApplication, useEventTracker, useMember, useProject, useProjectFilter, useUser } from "hooks/store";
 import useOutsideClickDetector from "hooks/use-outside-click-detector";
