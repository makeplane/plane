--- conflicted
+++ resolved
@@ -9,20 +9,13 @@
 import { BreadcrumbLink } from "@/components/common";
 // helpers
 // constants
-<<<<<<< HEAD
-import { EUserWorkspaceRoles } from "constants/workspace";
-import { E_PROJECTS } from "constants/event-tracker";
-import { FiltersDropdown } from "components/issues";
-import { ProjectFiltersSelection, ProjectOrderByDropdown } from "components/project";
-import { TProjectFilters } from "@plane/types";
-=======
 import { FiltersDropdown } from "@/components/issues";
 import { ProjectFiltersSelection, ProjectOrderByDropdown } from "@/components/project";
+import { E_PROJECTS } from "constants/event-tracker";
 import { EUserWorkspaceRoles } from "@/constants/workspace";
 import { cn } from "@/helpers/common.helper";
 import { useApplication, useEventTracker, useMember, useProjectFilter, useUser } from "@/hooks/store";
 import useOutsideClickDetector from "@/hooks/use-outside-click-detector";
->>>>>>> 15c7deb2
 
 export const ProjectsHeader = observer(() => {
   // states
