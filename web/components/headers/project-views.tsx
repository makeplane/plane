import { observer } from "mobx-react";
import { useRouter } from "next/router";
import { Plus } from "lucide-react";
// hooks
// components
import { Breadcrumbs, PhotoFilterIcon, Button } from "@plane/ui";
import { BreadcrumbLink } from "@/components/common";
// helpers
import { ProjectLogo } from "@/components/project";
import { E_VIEWS } from "@/constants/event-tracker";
import { EUserProjectRoles } from "@/constants/project";
// constants
<<<<<<< HEAD
import { useApplication, useProject, useUser, useEventTracker } from "@/hooks/store";
=======
import { useCommandPalette, useProject, useUser } from "@/hooks/store";
>>>>>>> 7061ef46

export const ProjectViewsHeader: React.FC = observer(() => {
  // router
  const router = useRouter();
  const { workspaceSlug } = router.query;
  // store hooks
  const { toggleCreateViewModal } = useCommandPalette();
  const {
    membership: { currentProjectRole },
  } = useUser();
  const { currentProjectDetails } = useProject();
  const { setTrackElement } = useEventTracker();

  const canUserCreateIssue =
    currentProjectRole && [EUserProjectRoles.ADMIN, EUserProjectRoles.MEMBER].includes(currentProjectRole);

  return (
    <>
      <div className="relative z-10 flex h-[3.75rem] w-full flex-shrink-0 flex-row items-center justify-between gap-x-2 gap-y-4 bg-custom-sidebar-background-100 p-4">
        <div className="flex w-full flex-grow items-center gap-2 overflow-ellipsis whitespace-nowrap">
          <div>
            <Breadcrumbs>
              <Breadcrumbs.BreadcrumbItem
                type="text"
                link={
                  <BreadcrumbLink
                    href={`/${workspaceSlug}/projects/${currentProjectDetails?.id}/issues`}
                    label={currentProjectDetails?.name ?? "Project"}
                    icon={
                      currentProjectDetails && (
                        <span className="grid h-4 w-4 flex-shrink-0 place-items-center">
                          <ProjectLogo logo={currentProjectDetails?.logo_props} className="text-sm" />
                        </span>
                      )
                    }
                  />
                }
              />
              <Breadcrumbs.BreadcrumbItem
                type="text"
                link={
                  <BreadcrumbLink label="Views" icon={<PhotoFilterIcon className="h-4 w-4 text-custom-text-300" />} />
                }
              />
            </Breadcrumbs>
          </div>
        </div>
        {canUserCreateIssue && (
          <div className="flex flex-shrink-0 items-center gap-2">
            <div>
              <Button
                variant="primary"
                size="sm"
                prependIcon={<Plus className="h-3.5 w-3.5 stroke-2" />}
                onClick={() => {
                  setTrackElement(E_VIEWS);
                  toggleCreateViewModal(true);
                }}
              >
                Create View
              </Button>
            </div>
          </div>
        )}
      </div>
    </>
  );
});<|MERGE_RESOLUTION|>--- conflicted
+++ resolved
@@ -10,11 +10,7 @@
 import { E_VIEWS } from "@/constants/event-tracker";
 import { EUserProjectRoles } from "@/constants/project";
 // constants
-<<<<<<< HEAD
-import { useApplication, useProject, useUser, useEventTracker } from "@/hooks/store";
-=======
-import { useCommandPalette, useProject, useUser } from "@/hooks/store";
->>>>>>> 7061ef46
+import { useCommandPalette, useProject, useUser, useEventTracker } from "@/hooks/store";
 
 export const ProjectViewsHeader: React.FC = observer(() => {
   // router
