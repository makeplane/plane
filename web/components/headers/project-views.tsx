import { observer } from "mobx-react-lite";
import { useRouter } from "next/router";
import { Plus } from "lucide-react";
// hooks
<<<<<<< HEAD
import { useApplication, useEventTracker, useProject, useUser } from "hooks/store";
=======
>>>>>>> 7b88a2a8
// components
import { Breadcrumbs, PhotoFilterIcon, Button } from "@plane/ui";
import { BreadcrumbLink } from "components/common";
import { SidebarHamburgerToggle } from "components/core/sidebar/sidebar-menu-hamburger-toggle";
// helpers
import { EUserProjectRoles } from "constants/project";
// constants
import { useApplication, useProject, useUser } from "hooks/store";
import { ProjectLogo } from "components/project";

export const ProjectViewsHeader: React.FC = observer(() => {
  // router
  const router = useRouter();
  const { workspaceSlug } = router.query;
  // store hooks
  const {
    commandPalette: { toggleCreateViewModal },
  } = useApplication();
  const {
    membership: { currentProjectRole },
  } = useUser();
  const { currentProjectDetails } = useProject();
  const { setTrackElement } = useEventTracker();

  const canUserCreateIssue =
    currentProjectRole && [EUserProjectRoles.ADMIN, EUserProjectRoles.MEMBER].includes(currentProjectRole);

  return (
    <>
      <div className="relative z-10 flex h-[3.75rem] w-full flex-shrink-0 flex-row items-center justify-between gap-x-2 gap-y-4 border-b border-custom-border-200 bg-custom-sidebar-background-100 p-4">
        <div className="flex w-full flex-grow items-center gap-2 overflow-ellipsis whitespace-nowrap">
          <SidebarHamburgerToggle />
          <div>
            <Breadcrumbs>
              <Breadcrumbs.BreadcrumbItem
                type="text"
                link={
                  <BreadcrumbLink
                    href={`/${workspaceSlug}/projects/${currentProjectDetails?.id}/issues`}
                    label={currentProjectDetails?.name ?? "Project"}
                    icon={
                      currentProjectDetails && (
                        <span className="grid place-items-center flex-shrink-0 h-4 w-4">
                          <ProjectLogo logo={currentProjectDetails?.logo_props} className="text-sm" />
                        </span>
                      )
                    }
                  />
                }
              />
              <Breadcrumbs.BreadcrumbItem
                type="text"
                link={
                  <BreadcrumbLink label="Views" icon={<PhotoFilterIcon className="h-4 w-4 text-custom-text-300" />} />
                }
              />
            </Breadcrumbs>
          </div>
        </div>
        {canUserCreateIssue && (
          <div className="flex flex-shrink-0 items-center gap-2">
            <div>
              <Button
                variant="primary"
                size="sm"
                prependIcon={<Plus className="h-3.5 w-3.5 stroke-2" />}
                onClick={() => {
                  setTrackElement("Views page");
                  toggleCreateViewModal(true);
                }}
              >
                Create View
              </Button>
            </div>
          </div>
        )}
      </div>
    </>
  );
});<|MERGE_RESOLUTION|>--- conflicted
+++ resolved
@@ -2,10 +2,6 @@
 import { useRouter } from "next/router";
 import { Plus } from "lucide-react";
 // hooks
-<<<<<<< HEAD
-import { useApplication, useEventTracker, useProject, useUser } from "hooks/store";
-=======
->>>>>>> 7b88a2a8
 // components
 import { Breadcrumbs, PhotoFilterIcon, Button } from "@plane/ui";
 import { BreadcrumbLink } from "components/common";
@@ -13,7 +9,7 @@
 // helpers
 import { EUserProjectRoles } from "constants/project";
 // constants
-import { useApplication, useProject, useUser } from "hooks/store";
+import { useApplication, useEventTracker, useProject, useUser } from "hooks/store";
 import { ProjectLogo } from "components/project";
 
 export const ProjectViewsHeader: React.FC = observer(() => {
