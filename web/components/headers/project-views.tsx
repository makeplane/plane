--- conflicted
+++ resolved
@@ -4,19 +4,14 @@
 // components
 import { Breadcrumbs, PhotoFilterIcon, Button } from "@plane/ui";
 import { BreadcrumbLink } from "@/components/common";
+// constants
+import { E_VIEWS } from "@/constants/event-tracker";
 // helpers
 import { ProjectLogo } from "@/components/project";
-<<<<<<< HEAD
-import { E_VIEWS } from "@/constants/event-tracker";
+import { ViewListHeader } from "@/components/views";
 import { EUserProjectRoles } from "@/constants/project";
 // constants
 import { useCommandPalette, useProject, useUser, useEventTracker } from "@/hooks/store";
-=======
-import { ViewListHeader } from "@/components/views";
-import { EUserProjectRoles } from "@/constants/project";
-// constants
-import { useCommandPalette, useProject, useUser } from "@/hooks/store";
->>>>>>> f77761b4
 
 export const ProjectViewsHeader: React.FC = observer(() => {
   // router
@@ -68,21 +63,15 @@
           <div className="flex flex-shrink-0 items-center gap-2">
             <ViewListHeader />
             <div>
-<<<<<<< HEAD
               <Button
                 variant="primary"
                 size="sm"
-                prependIcon={<Plus className="h-3.5 w-3.5 stroke-2" />}
                 onClick={() => {
                   setTrackElement(E_VIEWS);
                   toggleCreateViewModal(true);
                 }}
               >
-                Create View
-=======
-              <Button variant="primary" size="sm" onClick={() => toggleCreateViewModal(true)}>
                 Add View
->>>>>>> f77761b4
               </Button>
             </div>
           </div>
