import { useCallback, useState } from "react";
import { observer } from "mobx-react-lite";
import Link from "next/link";
import { useRouter } from "next/router";
// hooks
import { List, PlusIcon, Sheet } from "lucide-react";
import { IIssueDisplayFilterOptions, IIssueDisplayProperties, IIssueFilterOptions } from "@plane/types";
import { Breadcrumbs, Button, LayersIcon, PhotoFilterIcon, Tooltip } from "@plane/ui";
import { BreadcrumbLink } from "@/components/common";
import { DisplayFiltersSelection, FiltersDropdown, FilterSelection } from "@/components/issues";
// components
import { CreateUpdateWorkspaceViewModal } from "@/components/workspace";
// ui
// icons
// types
// constants
<<<<<<< HEAD
import {
  DP_APPLIED,
  DP_REMOVED,
  FILTER_APPLIED,
  FILTER_REMOVED,
  FILTER_SEARCHED,
  LP_UPDATED,
} from "constants/event-tracker";
import { EIssueFilterType, EIssuesStoreType, ISSUE_DISPLAY_FILTERS_BY_LAYOUT } from "constants/issue";
import { EUserWorkspaceRoles } from "constants/workspace";
import { useLabel, useMember, useUser, useIssues, useEventTracker } from "hooks/store";
import { IIssueDisplayFilterOptions, IIssueDisplayProperties, IIssueFilterOptions } from "@plane/types";
=======
import { EIssueFilterType, EIssuesStoreType, ISSUE_DISPLAY_FILTERS_BY_LAYOUT } from "@/constants/issue";
import { EUserWorkspaceRoles } from "@/constants/workspace";
import { useLabel, useMember, useUser, useIssues } from "@/hooks/store";
import { usePlatformOS } from "@/hooks/use-platform-os";
>>>>>>> 15c7deb2

const GLOBAL_VIEW_LAYOUTS = [
  { key: "list", title: "List", link: "/workspace-views", icon: List },
  { key: "spreadsheet", title: "Spreadsheet", link: "/workspace-views/all-issues", icon: Sheet },
];

type Props = {
  activeLayout: "list" | "spreadsheet";
};

export const GlobalIssuesHeader: React.FC<Props> = observer((props) => {
  const { activeLayout } = props;
  // states
  const [createViewModal, setCreateViewModal] = useState(false);
  // router
  const router = useRouter();
  const { workspaceSlug, globalViewId } = router.query;
  // store hooks
  const {
    issuesFilter: { filters, updateFilters },
  } = useIssues(EIssuesStoreType.GLOBAL);
  const {
    membership: { currentWorkspaceRole },
  } = useUser();
  const { workspaceLabels } = useLabel();
  const {
    workspace: { workspaceMemberIds },
  } = useMember();
  const { captureIssuesFilterEvent, captureIssuesDisplayFilterEvent } = useEventTracker();
  const { isMobile } = usePlatformOS();

  const issueFilters = globalViewId ? filters[globalViewId.toString()] : undefined;

  const handleFiltersUpdate = useCallback(
    (key: keyof IIssueFilterOptions, value: string | string[]) => {
      if (!workspaceSlug || !globalViewId) return;
      const newValues = issueFilters?.filters?.[key] ?? [];

      if (Array.isArray(value)) {
        // this validation is majorly for the filter start_date, target_date custom
        value.forEach((val) => {
          if (!newValues.includes(val)) newValues.push(val);
          else newValues.splice(newValues.indexOf(val), 1);
        });
      } else {
        if (issueFilters?.filters?.[key]?.includes(value)) newValues.splice(newValues.indexOf(value), 1);
        else newValues.push(value);
      }

      updateFilters(
        workspaceSlug.toString(),
        undefined,
        EIssueFilterType.FILTERS,
        { [key]: newValues },
        globalViewId.toString()
      ).then(() => {
        captureIssuesFilterEvent({
          eventName: (issueFilters?.filters?.[key] ?? []).length > newValues.length ? FILTER_REMOVED : FILTER_APPLIED,
          payload: {
            routePath: router.asPath,
            filters: issueFilters,
            filter_property: value,
            filter_type: key,
          },
        });
      });
    },
    [workspaceSlug, issueFilters, updateFilters, globalViewId, captureIssuesFilterEvent, router.asPath]
  );

  const handleDisplayFilters = useCallback(
    (updatedDisplayFilter: Partial<IIssueDisplayFilterOptions>) => {
      if (!workspaceSlug || !globalViewId) return;
      updateFilters(
        workspaceSlug.toString(),
        undefined,
        EIssueFilterType.DISPLAY_FILTERS,
        updatedDisplayFilter,
        globalViewId.toString()
      ).then(() =>
        captureIssuesDisplayFilterEvent({
          eventName: LP_UPDATED,
          payload: {
            property_type: Object.keys(updatedDisplayFilter).join(","),
            property: Object.values(updatedDisplayFilter)?.[0],
            routePath: router.asPath,
            filters: issueFilters,
          },
        })
      );
    },
    [workspaceSlug, updateFilters, globalViewId, issueFilters, captureIssuesDisplayFilterEvent, router.asPath]
  );

  const handleDisplayProperties = useCallback(
    (property: Partial<IIssueDisplayProperties>) => {
      if (!workspaceSlug || !globalViewId) return;
      updateFilters(
        workspaceSlug.toString(),
        undefined,
        EIssueFilterType.DISPLAY_PROPERTIES,
        property,
        globalViewId.toString()
      ).then(() =>
        captureIssuesDisplayFilterEvent({
          eventName: Object.values(property)?.[0] === true ? DP_APPLIED : DP_REMOVED,
          payload: {
            display_property: Object.keys(property).join(","),
            routePath: router.asPath,
            filters: issueFilters,
          },
        })
      );
    },
    [workspaceSlug, updateFilters, globalViewId, issueFilters, captureIssuesDisplayFilterEvent, router.asPath]
  );

  const isAuthorizedUser = !!currentWorkspaceRole && currentWorkspaceRole >= EUserWorkspaceRoles.MEMBER;

  return (
    <>
      <CreateUpdateWorkspaceViewModal isOpen={createViewModal} onClose={() => setCreateViewModal(false)} />
      <div className="relative z-[15] flex h-[3.75rem] w-full items-center justify-between gap-x-2 gap-y-4 bg-custom-sidebar-background-100 p-4">
        <div className="relative flex gap-2">
          <Breadcrumbs>
            <Breadcrumbs.BreadcrumbItem
              type="text"
              link={
                <BreadcrumbLink
                  label={`All ${activeLayout === "spreadsheet" ? "Issues" : "Views"}`}
                  icon={
                    activeLayout === "spreadsheet" ? (
                      <LayersIcon className="h-4 w-4 text-custom-text-300" />
                    ) : (
                      <PhotoFilterIcon className="h-4 w-4 text-custom-text-300" />
                    )
                  }
                />
              }
            />
          </Breadcrumbs>
        </div>
        <div className="flex items-center gap-2">
          <div className="flex items-center gap-1 rounded bg-custom-background-80 p-1">
            {GLOBAL_VIEW_LAYOUTS.map((layout) => (
              <Link key={layout.key} href={`/${workspaceSlug}/${layout.link}`}>
                <span>
                  <Tooltip tooltipContent={layout.title} isMobile={isMobile}>
                    <div
                      className={`group grid h-[22px] w-7 place-items-center overflow-hidden rounded transition-all hover:bg-custom-background-100 ${
                        activeLayout === layout.key ? "bg-custom-background-100 shadow-custom-shadow-2xs" : ""
                      }`}
                    >
                      <layout.icon
                        size={14}
                        strokeWidth={2}
                        className={`${activeLayout === layout.key ? "text-custom-text-100" : "text-custom-text-200"}`}
                      />
                    </div>
                  </Tooltip>
                </span>
              </Link>
            ))}
          </div>

          {activeLayout === "spreadsheet" && (
            <>
              <FiltersDropdown title="Filters" placement="bottom-end">
                <FilterSelection
                  layoutDisplayFiltersOptions={ISSUE_DISPLAY_FILTERS_BY_LAYOUT.my_issues.spreadsheet}
                  filters={issueFilters?.filters ?? {}}
                  handleFiltersUpdate={handleFiltersUpdate}
                  labels={workspaceLabels ?? undefined}
                  memberIds={workspaceMemberIds ?? undefined}
                  onSearchCapture={() =>
                    captureIssuesFilterEvent({
                      eventName: FILTER_SEARCHED,
                      payload: {
                        routePath: router.asPath,
                        current_filters: issueFilters?.filters,
                        layout: issueFilters?.displayFilters?.layout,
                      },
                    })
                  }
                />
              </FiltersDropdown>
              <FiltersDropdown title="Display" placement="bottom-end">
                <DisplayFiltersSelection
                  layoutDisplayFiltersOptions={ISSUE_DISPLAY_FILTERS_BY_LAYOUT.my_issues.spreadsheet}
                  displayFilters={issueFilters?.displayFilters ?? {}}
                  handleDisplayFiltersUpdate={handleDisplayFilters}
                  displayProperties={issueFilters?.displayProperties ?? {}}
                  handleDisplayPropertiesUpdate={handleDisplayProperties}
                />
              </FiltersDropdown>
            </>
          )}
          {isAuthorizedUser && (
            <Button variant="primary" size="sm" prependIcon={<PlusIcon />} onClick={() => setCreateViewModal(true)}>
              New View
            </Button>
          )}
        </div>
      </div>
    </>
  );
});<|MERGE_RESOLUTION|>--- conflicted
+++ resolved
@@ -14,7 +14,6 @@
 // icons
 // types
 // constants
-<<<<<<< HEAD
 import {
   DP_APPLIED,
   DP_REMOVED,
@@ -23,16 +22,10 @@
   FILTER_SEARCHED,
   LP_UPDATED,
 } from "constants/event-tracker";
-import { EIssueFilterType, EIssuesStoreType, ISSUE_DISPLAY_FILTERS_BY_LAYOUT } from "constants/issue";
-import { EUserWorkspaceRoles } from "constants/workspace";
-import { useLabel, useMember, useUser, useIssues, useEventTracker } from "hooks/store";
-import { IIssueDisplayFilterOptions, IIssueDisplayProperties, IIssueFilterOptions } from "@plane/types";
-=======
 import { EIssueFilterType, EIssuesStoreType, ISSUE_DISPLAY_FILTERS_BY_LAYOUT } from "@/constants/issue";
 import { EUserWorkspaceRoles } from "@/constants/workspace";
-import { useLabel, useMember, useUser, useIssues } from "@/hooks/store";
+import { useLabel, useMember, useUser, useIssues, useEventTracker } from "@/hooks/store";
 import { usePlatformOS } from "@/hooks/use-platform-os";
->>>>>>> 15c7deb2
 
 const GLOBAL_VIEW_LAYOUTS = [
   { key: "list", title: "List", link: "/workspace-views", icon: List },
