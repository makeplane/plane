--- conflicted
+++ resolved
@@ -55,11 +55,8 @@
   const {
     workspace: { workspaceMemberIds },
   } = useMember();
-<<<<<<< HEAD
   const { captureIssuesFilterEvent, captureIssuesDisplayFilterEvent } = useEventTracker();
-=======
   const { isMobile } = usePlatformOS();
->>>>>>> cb632408
 
   const issueFilters = globalViewId ? filters[globalViewId.toString()] : undefined;
 
