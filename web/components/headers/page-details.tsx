import { FC } from "react";
import { observer } from "mobx-react";
import { useRouter } from "next/router";
import { FileText } from "lucide-react";
// hooks
// ui
import { Breadcrumbs, Button } from "@plane/ui";
// helpers
import { BreadcrumbLink } from "@/components/common";
// components
import { ProjectLogo } from "@/components/project";
import { useCommandPalette, usePage, useProject } from "@/hooks/store";

export interface IPagesHeaderProps {
  showButton?: boolean;
}

export const PageDetailsHeader: FC<IPagesHeaderProps> = observer((props) => {
  const { showButton = false } = props;
  // router
  const router = useRouter();
  const { workspaceSlug, pageId } = router.query;
  // store hooks
  const { toggleCreatePageModal } = useCommandPalette();
  const { currentProjectDetails } = useProject();

  const { name } = usePage(pageId?.toString() ?? "");

  return (
    <div className="relative z-10 flex h-[3.75rem] w-full flex-shrink-0 flex-row items-center justify-between gap-x-2 gap-y-4 bg-custom-sidebar-background-100 p-4">
      <div className="flex w-full flex-grow items-center gap-2 overflow-ellipsis whitespace-nowrap">
        <div>
          <Breadcrumbs>
            <Breadcrumbs.BreadcrumbItem
              type="text"
              link={
                <span>
                  <span className="hidden md:block">
                    <BreadcrumbLink
                      href={`/${workspaceSlug}/projects/${currentProjectDetails?.id}/issues`}
                      label={currentProjectDetails?.name ?? "Project"}
                      icon={
                        currentProjectDetails && (
                          <span className="grid h-4 w-4 flex-shrink-0 place-items-center">
                            <ProjectLogo logo={currentProjectDetails?.logo_props} className="text-sm" />
                          </span>
                        )
                      }
                    />
                  </span>
                  <span className="md:hidden">
                    <BreadcrumbLink
                      href={`/${workspaceSlug}/projects/${currentProjectDetails?.id}/issues`}
                      label={"..."}
                    />
                  </span>
                </span>
              }
            />

            <Breadcrumbs.BreadcrumbItem
              type="text"
              link={
                <BreadcrumbLink
                  href={`/${workspaceSlug}/projects/${currentProjectDetails?.id}/pages`}
                  label="Pages"
                  icon={<FileText className="h-4 w-4 text-custom-text-300" />}
                />
              }
            />
            <Breadcrumbs.BreadcrumbItem
              type="text"
              link={
                <BreadcrumbLink label={name ?? "Page"} icon={<FileText className="h-4 w-4 text-custom-text-300" />} />
              }
            />
          </Breadcrumbs>
        </div>
      </div>
      {showButton && (
        <div className="flex items-center gap-2">
<<<<<<< HEAD
          <Button variant="primary" prependIcon={<Plus />} size="sm" onClick={() => toggleCreatePageModal(true)}>
            Create Page
=======
          <Button variant="primary" size="sm" onClick={() => toggleCreatePageModal(true)}>
            Add Page
>>>>>>> f77761b4
          </Button>
        </div>
      )}
    </div>
  );
});<|MERGE_RESOLUTION|>--- conflicted
+++ resolved
@@ -79,13 +79,8 @@
       </div>
       {showButton && (
         <div className="flex items-center gap-2">
-<<<<<<< HEAD
-          <Button variant="primary" prependIcon={<Plus />} size="sm" onClick={() => toggleCreatePageModal(true)}>
-            Create Page
-=======
           <Button variant="primary" size="sm" onClick={() => toggleCreatePageModal(true)}>
             Add Page
->>>>>>> f77761b4
           </Button>
         </div>
       )}
