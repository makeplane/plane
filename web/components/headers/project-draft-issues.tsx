import { FC, useCallback } from "react";
import { observer } from "mobx-react";
import { useRouter } from "next/router";
<<<<<<< HEAD
import { IIssueDisplayFilterOptions, IIssueDisplayProperties, IIssueFilterOptions } from "@plane/types";
// hooks
// components
=======
// types
import { IIssueDisplayFilterOptions, IIssueDisplayProperties, IIssueFilterOptions, TIssueLayouts } from "@plane/types";
// ui
>>>>>>> 90d5dd5a
import { Breadcrumbs, LayersIcon, Tooltip } from "@plane/ui";
// components
import { BreadcrumbLink } from "@/components/common";
import { DisplayFiltersSelection, FiltersDropdown, FilterSelection, LayoutSelection } from "@/components/issues";
import { ProjectLogo } from "@/components/project";
<<<<<<< HEAD
import { EIssueFilterType, EIssueLayoutTypes, EIssuesStoreType, ISSUE_DISPLAY_FILTERS_BY_LAYOUT } from "@/constants/issue";
=======
// constants
import { EIssueFilterType, EIssuesStoreType, ISSUE_DISPLAY_FILTERS_BY_LAYOUT } from "@/constants/issue";
// helpers
import { calculateTotalFilters } from "@/helpers/filter.helper";
// hooks
>>>>>>> 90d5dd5a
import { useIssues, useLabel, useMember, useProject, useProjectState } from "@/hooks/store";
import { usePlatformOS } from "@/hooks/use-platform-os";

export const ProjectDraftIssueHeader: FC = observer(() => {
  // router
  const router = useRouter();
  const { workspaceSlug, projectId } = router.query as { workspaceSlug: string; projectId: string };
  // store hooks
  const {
    issuesFilter: { issueFilters, updateFilters },
  } = useIssues(EIssuesStoreType.DRAFT);
  const { currentProjectDetails } = useProject();
  const { projectStates } = useProjectState();
  const { projectLabels } = useLabel();
  const {
    project: { projectMemberIds },
  } = useMember();
  const { isMobile } = usePlatformOS();
  const activeLayout = issueFilters?.displayFilters?.layout;

  const handleFiltersUpdate = useCallback(
    (key: keyof IIssueFilterOptions, value: string | string[]) => {
      if (!workspaceSlug || !projectId) return;
      const newValues = issueFilters?.filters?.[key] ?? [];

      if (Array.isArray(value)) {
        // this validation is majorly for the filter start_date, target_date custom
        value.forEach((val) => {
          if (!newValues.includes(val)) newValues.push(val);
          else newValues.splice(newValues.indexOf(val), 1);
        });
      } else {
        if (issueFilters?.filters?.[key]?.includes(value)) newValues.splice(newValues.indexOf(value), 1);
        else newValues.push(value);
      }

      updateFilters(workspaceSlug, projectId, EIssueFilterType.FILTERS, { [key]: newValues });
    },
    [workspaceSlug, projectId, issueFilters, updateFilters]
  );

  const handleLayoutChange = useCallback(
    (layout: EIssueLayoutTypes) => {
      if (!workspaceSlug || !projectId) return;
      updateFilters(workspaceSlug, projectId, EIssueFilterType.DISPLAY_FILTERS, { layout: layout });
    },
    [workspaceSlug, projectId, updateFilters]
  );

  const handleDisplayFilters = useCallback(
    (updatedDisplayFilter: Partial<IIssueDisplayFilterOptions>) => {
      if (!workspaceSlug || !projectId) return;
      updateFilters(workspaceSlug, projectId, EIssueFilterType.DISPLAY_FILTERS, updatedDisplayFilter);
    },
    [workspaceSlug, projectId, updateFilters]
  );

  const handleDisplayProperties = useCallback(
    (property: Partial<IIssueDisplayProperties>) => {
      if (!workspaceSlug || !projectId) return;
      updateFilters(workspaceSlug, projectId, EIssueFilterType.DISPLAY_PROPERTIES, property);
    },
    [workspaceSlug, projectId, updateFilters]
  );

  const issueCount = currentProjectDetails
    ? !issueFilters?.displayFilters?.sub_issue && currentProjectDetails.draft_sub_issues
      ? currentProjectDetails.draft_issues - currentProjectDetails.draft_sub_issues
      : currentProjectDetails.draft_issues
    : undefined;

  const isFiltersApplied = calculateTotalFilters(issueFilters?.filters ?? {}) !== 0;

  return (
    <div className="relative z-10 flex h-[3.75rem] w-full flex-shrink-0 flex-row items-center justify-between gap-x-2 gap-y-4 bg-custom-sidebar-background-100 p-4">
      <div className="flex w-full flex-grow items-center gap-2 overflow-ellipsis whitespace-nowrap">
        <div className="flex items-center gap-2.5">
          <Breadcrumbs>
            <Breadcrumbs.BreadcrumbItem
              type="text"
              link={
                <BreadcrumbLink
                  href={`/${workspaceSlug}/projects`}
                  label={currentProjectDetails?.name ?? "Project"}
                  icon={
                    currentProjectDetails && (
                      <span className="grid place-items-center flex-shrink-0 h-4 w-4">
                        <ProjectLogo logo={currentProjectDetails?.logo_props} className="text-sm" />
                      </span>
                    )
                  }
                />
              }
            />

            <Breadcrumbs.BreadcrumbItem
              type="text"
              link={
                <BreadcrumbLink label="Draft Issues" icon={<LayersIcon className="h-4 w-4 text-custom-text-300" />} />
              }
            />
          </Breadcrumbs>
          {issueCount && issueCount > 0 ? (
            <Tooltip
              isMobile={isMobile}
              tooltipContent={`There are ${issueCount} ${issueCount > 1 ? "issues" : "issue"} in project's draft`}
              position="bottom"
            >
              <span className="cursor-default flex items-center text-center justify-center px-2.5 py-0.5 flex-shrink-0 bg-custom-primary-100/20 text-custom-primary-100 text-xs font-semibold rounded-xl">
                {issueCount}
              </span>
            </Tooltip>
          ) : null}
        </div>

        <div className="ml-auto flex items-center gap-2">
          <LayoutSelection
            layouts={[EIssueLayoutTypes.LIST, EIssueLayoutTypes.KANBAN]}
            onChange={(layout) => handleLayoutChange(layout)}
            selectedLayout={activeLayout}
          />
          <FiltersDropdown title="Filters" placement="bottom-end" isFiltersApplied={isFiltersApplied}>
            <FilterSelection
              filters={issueFilters?.filters ?? {}}
              handleFiltersUpdate={handleFiltersUpdate}
              layoutDisplayFiltersOptions={
                activeLayout ? ISSUE_DISPLAY_FILTERS_BY_LAYOUT.issues[activeLayout] : undefined
              }
              labels={projectLabels}
              memberIds={projectMemberIds ?? undefined}
              states={projectStates}
              cycleViewDisabled={!currentProjectDetails?.cycle_view}
              moduleViewDisabled={!currentProjectDetails?.module_view}
            />
          </FiltersDropdown>
          <FiltersDropdown title="Display" placement="bottom-end">
            <DisplayFiltersSelection
              layoutDisplayFiltersOptions={
                activeLayout ? ISSUE_DISPLAY_FILTERS_BY_LAYOUT.issues[activeLayout] : undefined
              }
              displayFilters={issueFilters?.displayFilters ?? {}}
              handleDisplayFiltersUpdate={handleDisplayFilters}
              displayProperties={issueFilters?.displayProperties ?? {}}
              handleDisplayPropertiesUpdate={handleDisplayProperties}
              cycleViewDisabled={!currentProjectDetails?.cycle_view}
              moduleViewDisabled={!currentProjectDetails?.module_view}
            />
          </FiltersDropdown>
        </div>
      </div>
    </div>
  );
});<|MERGE_RESOLUTION|>--- conflicted
+++ resolved
@@ -1,29 +1,19 @@
 import { FC, useCallback } from "react";
 import { observer } from "mobx-react";
 import { useRouter } from "next/router";
-<<<<<<< HEAD
+// types
 import { IIssueDisplayFilterOptions, IIssueDisplayProperties, IIssueFilterOptions } from "@plane/types";
-// hooks
-// components
-=======
-// types
-import { IIssueDisplayFilterOptions, IIssueDisplayProperties, IIssueFilterOptions, TIssueLayouts } from "@plane/types";
 // ui
->>>>>>> 90d5dd5a
 import { Breadcrumbs, LayersIcon, Tooltip } from "@plane/ui";
 // components
 import { BreadcrumbLink } from "@/components/common";
 import { DisplayFiltersSelection, FiltersDropdown, FilterSelection, LayoutSelection } from "@/components/issues";
 import { ProjectLogo } from "@/components/project";
-<<<<<<< HEAD
-import { EIssueFilterType, EIssueLayoutTypes, EIssuesStoreType, ISSUE_DISPLAY_FILTERS_BY_LAYOUT } from "@/constants/issue";
-=======
 // constants
-import { EIssueFilterType, EIssuesStoreType, ISSUE_DISPLAY_FILTERS_BY_LAYOUT } from "@/constants/issue";
+import { EIssueFilterType, EIssuesStoreType, EIssueLayoutTypes, ISSUE_DISPLAY_FILTERS_BY_LAYOUT } from "@/constants/issue";
 // helpers
 import { calculateTotalFilters } from "@/helpers/filter.helper";
 // hooks
->>>>>>> 90d5dd5a
 import { useIssues, useLabel, useMember, useProject, useProjectState } from "@/hooks/store";
 import { usePlatformOS } from "@/hooks/use-platform-os";
 
