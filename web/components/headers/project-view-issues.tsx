import { useCallback } from "react";
import { observer } from "mobx-react";
import Link from "next/link";
import { useRouter } from "next/router";
<<<<<<< HEAD
import { Plus } from "lucide-react";
import { IIssueDisplayFilterOptions, IIssueDisplayProperties, IIssueFilterOptions } from "@plane/types";
// hooks
// components
=======
// types
import { IIssueDisplayFilterOptions, IIssueDisplayProperties, IIssueFilterOptions, TIssueLayouts } from "@plane/types";
>>>>>>> 90d5dd5a
// ui
import { Breadcrumbs, Button, CustomMenu, PhotoFilterIcon } from "@plane/ui";
// components
import { BreadcrumbLink } from "@/components/common";
import { DisplayFiltersSelection, FiltersDropdown, FilterSelection, LayoutSelection } from "@/components/issues";
import { ProjectLogo } from "@/components/project";
<<<<<<< HEAD
import { EIssuesStoreType, EIssueFilterType, ISSUE_DISPLAY_FILTERS_BY_LAYOUT, EIssueLayoutTypes } from "@/constants/issue";
=======
// constants
import { EIssuesStoreType, EIssueFilterType, ISSUE_DISPLAY_FILTERS_BY_LAYOUT } from "@/constants/issue";
>>>>>>> 90d5dd5a
import { EUserProjectRoles } from "@/constants/project";
// helpers
import { calculateTotalFilters } from "@/helpers/filter.helper";
import { truncateText } from "@/helpers/string.helper";
// hooks
import {
  useCommandPalette,
  useEventTracker,
  useIssues,
  useLabel,
  useMember,
  useProject,
  useProjectState,
  useProjectView,
  useUser,
} from "@/hooks/store";

export const ProjectViewIssuesHeader: React.FC = observer(() => {
  // router
  const router = useRouter();
  const { workspaceSlug, projectId, viewId } = router.query;
  // store hooks
  const {
    issuesFilter: { issueFilters, updateFilters },
  } = useIssues(EIssuesStoreType.PROJECT_VIEW);
  const { setTrackElement } = useEventTracker();
  const { toggleCreateIssueModal } = useCommandPalette();
  const {
    membership: { currentProjectRole },
  } = useUser();
  const { currentProjectDetails } = useProject();
  const { projectViewIds, getViewById } = useProjectView();
  const { projectStates } = useProjectState();
  const { projectLabels } = useLabel();
  const {
    project: { projectMemberIds },
  } = useMember();

  const activeLayout = issueFilters?.displayFilters?.layout;

  const handleLayoutChange = useCallback(
    (layout: EIssueLayoutTypes) => {
      if (!workspaceSlug || !projectId || !viewId) return;
      updateFilters(
        workspaceSlug.toString(),
        projectId.toString(),
        EIssueFilterType.DISPLAY_FILTERS,
        { layout: layout },
        viewId.toString()
      );
    },
    [workspaceSlug, projectId, viewId, updateFilters]
  );

  const handleFiltersUpdate = useCallback(
    (key: keyof IIssueFilterOptions, value: string | string[]) => {
      if (!workspaceSlug || !projectId || !viewId) return;
      const newValues = issueFilters?.filters?.[key] ?? [];

      if (Array.isArray(value)) {
        // this validation is majorly for the filter start_date, target_date custom
        value.forEach((val) => {
          if (!newValues.includes(val)) newValues.push(val);
          else newValues.splice(newValues.indexOf(val), 1);
        });
      } else {
        if (issueFilters?.filters?.[key]?.includes(value)) newValues.splice(newValues.indexOf(value), 1);
        else newValues.push(value);
      }

      updateFilters(
        workspaceSlug.toString(),
        projectId.toString(),
        EIssueFilterType.FILTERS,
        { [key]: newValues },
        viewId.toString()
      );
    },
    [workspaceSlug, projectId, viewId, issueFilters, updateFilters]
  );

  const handleDisplayFilters = useCallback(
    (updatedDisplayFilter: Partial<IIssueDisplayFilterOptions>) => {
      if (!workspaceSlug || !projectId || !viewId) return;
      updateFilters(
        workspaceSlug.toString(),
        projectId.toString(),
        EIssueFilterType.DISPLAY_FILTERS,
        updatedDisplayFilter,
        viewId.toString()
      );
    },
    [workspaceSlug, projectId, viewId, updateFilters]
  );

  const handleDisplayProperties = useCallback(
    (property: Partial<IIssueDisplayProperties>) => {
      if (!workspaceSlug || !projectId || !viewId) return;
      updateFilters(
        workspaceSlug.toString(),
        projectId.toString(),
        EIssueFilterType.DISPLAY_PROPERTIES,
        property,
        viewId.toString()
      );
    },
    [workspaceSlug, projectId, viewId, updateFilters]
  );

  const viewDetails = viewId ? getViewById(viewId.toString()) : null;

  const canUserCreateIssue =
    currentProjectRole && [EUserProjectRoles.ADMIN, EUserProjectRoles.MEMBER].includes(currentProjectRole);

  const isFiltersApplied = calculateTotalFilters(issueFilters?.filters ?? {}) !== 0;

  return (
    <div className="relative z-[15] flex h-[3.75rem] w-full items-center justify-between gap-x-2 gap-y-4 bg-custom-sidebar-background-100 p-4">
      <div className="flex items-center gap-2">
        <Breadcrumbs>
          <Breadcrumbs.BreadcrumbItem
            type="text"
            link={
              <BreadcrumbLink
                href={`/${workspaceSlug}/projects/${currentProjectDetails?.id}/issues`}
                label={currentProjectDetails?.name ?? "Project"}
                icon={
                  currentProjectDetails && (
                    <span className="grid h-4 w-4 flex-shrink-0 place-items-center">
                      <ProjectLogo logo={currentProjectDetails?.logo_props} className="text-sm" />
                    </span>
                  )
                }
              />
            }
          />
          <Breadcrumbs.BreadcrumbItem
            type="text"
            link={
              <BreadcrumbLink
                href={`/${workspaceSlug}/projects/${currentProjectDetails?.id}/views`}
                label="Views"
                icon={<PhotoFilterIcon className="h-4 w-4 text-custom-text-300" />}
              />
            }
          />
          <Breadcrumbs.BreadcrumbItem
            type="component"
            component={
              <CustomMenu
                label={
                  <>
                    <PhotoFilterIcon height={12} width={12} />
                    {viewDetails?.name && truncateText(viewDetails.name, 40)}
                  </>
                }
                className="ml-1.5"
                placement="bottom-start"
              >
                {projectViewIds?.map((viewId) => {
                  const view = getViewById(viewId);

                  if (!view) return;

                  return (
                    <CustomMenu.MenuItem key={viewId}>
                      <Link
                        href={`/${workspaceSlug}/projects/${projectId}/views/${viewId}`}
                        className="flex items-center gap-1.5"
                      >
                        <PhotoFilterIcon height={12} width={12} />
                        {truncateText(view.name, 40)}
                      </Link>
                    </CustomMenu.MenuItem>
                  );
                })}
              </CustomMenu>
            }
          />
        </Breadcrumbs>
      </div>
      <div className="flex items-center gap-2">
        <LayoutSelection
          layouts={[
            EIssueLayoutTypes.LIST,
            EIssueLayoutTypes.KANBAN,
            EIssueLayoutTypes.CALENDAR,
            EIssueLayoutTypes.SPREADSHEET,
            EIssueLayoutTypes.GANTT,
          ]}
          onChange={(layout) => handleLayoutChange(layout)}
          selectedLayout={activeLayout}
        />

        <FiltersDropdown
          title="Filters"
          placement="bottom-end"
          disabled={!canUserCreateIssue}
          isFiltersApplied={isFiltersApplied}
        >
          <FilterSelection
            filters={issueFilters?.filters ?? {}}
            handleFiltersUpdate={handleFiltersUpdate}
            layoutDisplayFiltersOptions={
              activeLayout ? ISSUE_DISPLAY_FILTERS_BY_LAYOUT.issues[activeLayout] : undefined
            }
            labels={projectLabels}
            memberIds={projectMemberIds ?? undefined}
            states={projectStates}
            cycleViewDisabled={!currentProjectDetails?.cycle_view}
            moduleViewDisabled={!currentProjectDetails?.module_view}
          />
        </FiltersDropdown>
        <FiltersDropdown title="Display" placement="bottom-end">
          <DisplayFiltersSelection
            layoutDisplayFiltersOptions={
              activeLayout ? ISSUE_DISPLAY_FILTERS_BY_LAYOUT.issues[activeLayout] : undefined
            }
            displayFilters={issueFilters?.displayFilters ?? {}}
            handleDisplayFiltersUpdate={handleDisplayFilters}
            displayProperties={issueFilters?.displayProperties ?? {}}
            handleDisplayPropertiesUpdate={handleDisplayProperties}
            cycleViewDisabled={!currentProjectDetails?.cycle_view}
            moduleViewDisabled={!currentProjectDetails?.module_view}
          />
        </FiltersDropdown>
        {canUserCreateIssue && (
          <Button
            onClick={() => {
              setTrackElement("PROJECT_VIEW_PAGE_HEADER");
              toggleCreateIssueModal(true, EIssuesStoreType.PROJECT_VIEW);
            }}
            size="sm"
          >
            Add Issue
          </Button>
        )}
      </div>
    </div>
  );
});<|MERGE_RESOLUTION|>--- conflicted
+++ resolved
@@ -2,27 +2,16 @@
 import { observer } from "mobx-react";
 import Link from "next/link";
 import { useRouter } from "next/router";
-<<<<<<< HEAD
-import { Plus } from "lucide-react";
+// types
 import { IIssueDisplayFilterOptions, IIssueDisplayProperties, IIssueFilterOptions } from "@plane/types";
-// hooks
-// components
-=======
-// types
-import { IIssueDisplayFilterOptions, IIssueDisplayProperties, IIssueFilterOptions, TIssueLayouts } from "@plane/types";
->>>>>>> 90d5dd5a
 // ui
 import { Breadcrumbs, Button, CustomMenu, PhotoFilterIcon } from "@plane/ui";
 // components
 import { BreadcrumbLink } from "@/components/common";
 import { DisplayFiltersSelection, FiltersDropdown, FilterSelection, LayoutSelection } from "@/components/issues";
 import { ProjectLogo } from "@/components/project";
-<<<<<<< HEAD
-import { EIssuesStoreType, EIssueFilterType, ISSUE_DISPLAY_FILTERS_BY_LAYOUT, EIssueLayoutTypes } from "@/constants/issue";
-=======
 // constants
-import { EIssuesStoreType, EIssueFilterType, ISSUE_DISPLAY_FILTERS_BY_LAYOUT } from "@/constants/issue";
->>>>>>> 90d5dd5a
+import { EIssuesStoreType, EIssueFilterType, EIssueLayoutTypes, ISSUE_DISPLAY_FILTERS_BY_LAYOUT } from "@/constants/issue";
 import { EUserProjectRoles } from "@/constants/project";
 // helpers
 import { calculateTotalFilters } from "@/helpers/filter.helper";
