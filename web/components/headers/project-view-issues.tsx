--- conflicted
+++ resolved
@@ -87,12 +87,8 @@
   const viewsList = projectId ? projectViewsStore.viewsList[projectId.toString()] : undefined;
   const viewDetails = viewId ? projectViewsStore.viewDetails[viewId.toString()] : undefined;
 
-<<<<<<< HEAD
-  const canUserCreateIssue = currentProjectRole && currentProjectRole >= EUserWorkspaceRoles.MEMBER;
-=======
   const canUserCreateIssue =
     currentProjectRole && [EUserWorkspaceRoles.ADMIN, EUserWorkspaceRoles.MEMBER].includes(currentProjectRole);
->>>>>>> 5c7382d8
 
   return (
     <div className="relative z-10 flex h-[3.75rem] w-full items-center justify-between gap-x-2 gap-y-4 border-b border-custom-border-200 bg-custom-sidebar-background-100 p-4">
