<<<<<<< HEAD
import { FC, useCallback } from "react";
import { useRouter } from "next/router";
import { observer } from "mobx-react-lite";
// hooks
=======
import { useCallback } from "react";
import Link from "next/link";
import { useRouter } from "next/router";
import { observer } from "mobx-react-lite";
// mobx store
>>>>>>> d7a36f5b
import { useMobxStore } from "lib/mobx/store-provider";
// ui
import { Breadcrumbs, BreadcrumbItem, CustomMenu, PhotoFilterIcon } from "@plane/ui";
// components
import { DisplayFiltersSelection, FiltersDropdown, FilterSelection, LayoutSelection } from "components/issues";
<<<<<<< HEAD
// helper
=======
// ui
import { BreadcrumbItem, Breadcrumbs, CustomMenu, PhotoFilterIcon } from "@plane/ui";
// helpers
>>>>>>> d7a36f5b
import { truncateText } from "helpers/string.helper";
// types
import { IIssueDisplayFilterOptions, IIssueDisplayProperties, IIssueFilterOptions, TIssueLayouts } from "types";
// constants
import { ISSUE_DISPLAY_FILTERS_BY_LAYOUT } from "constants/issue";

export const ProjectViewIssueHeader: FC = observer(() => {
  const router = useRouter();
  const { workspaceSlug, projectId, viewId } = router.query;

  const {
    issueFilter: issueFilterStore,
    projectViewFilters: projectViewFiltersStore,
    projectViews: projectViewsStore,
    project: projectStore,
    projectViews: projectViewsStore,
  } = useMobxStore();

  const views = projectId && viewId ? projectViewsStore.viewsList[projectId.toString()] : undefined;

  const viewDetails = viewId ? projectViewsStore.viewDetails[viewId.toString()] : undefined;

  const storedFilters = viewId ? projectViewFiltersStore.storedFilters[viewId.toString()] : undefined;

  const activeLayout = issueFilterStore.userDisplayFilters.layout;

  const handleLayoutChange = useCallback(
    (layout: TIssueLayouts) => {
      if (!workspaceSlug || !projectId) return;

      issueFilterStore.updateUserFilters(workspaceSlug.toString(), projectId.toString(), {
        display_filters: {
          layout,
        },
      });
    },
    [issueFilterStore, projectId, workspaceSlug]
  );

  const handleFiltersUpdate = useCallback(
    (key: keyof IIssueFilterOptions, value: string | string[]) => {
      if (!workspaceSlug || !viewId) return;

      const newValues = storedFilters?.[key] ?? [];

      if (Array.isArray(value)) {
        value.forEach((val) => {
          if (!newValues.includes(val)) newValues.push(val);
        });
      } else {
        if (storedFilters?.[key]?.includes(value)) newValues.splice(newValues.indexOf(value), 1);
        else newValues.push(value);
      }

      projectViewFiltersStore.updateStoredFilters(viewId.toString(), {
        [key]: newValues,
      });
    },
    [projectViewFiltersStore, storedFilters, viewId, workspaceSlug]
  );

  const handleDisplayFiltersUpdate = useCallback(
    (updatedDisplayFilter: Partial<IIssueDisplayFilterOptions>) => {
      if (!workspaceSlug || !projectId) return;

      issueFilterStore.updateUserFilters(workspaceSlug.toString(), projectId.toString(), {
        display_filters: {
          ...updatedDisplayFilter,
        },
      });
    },
    [issueFilterStore, projectId, workspaceSlug]
  );

  const handleDisplayPropertiesUpdate = useCallback(
    (property: Partial<IIssueDisplayProperties>) => {
      if (!workspaceSlug || !projectId) return;

      issueFilterStore.updateDisplayProperties(workspaceSlug.toString(), projectId.toString(), property);
    },
    [issueFilterStore, projectId, workspaceSlug]
  );

  const projectDetails =
    workspaceSlug && projectId
      ? projectStore.getProjectById(workspaceSlug.toString(), projectId.toString())
      : undefined;

<<<<<<< HEAD
  return (
    <div className="relative flex w-full flex-shrink-0 flex-row z-10 items-center justify-between gap-x-2 gap-y-4 border-b border-custom-border-200 bg-custom-sidebar-background-100 p-4">
      <div className="flex items-center gap-2 flex-grow w-full whitespace-nowrap overflow-ellipsis">
        <div>
          <Breadcrumbs onBack={() => router.back()}>
            <span className="border-r-2 border-custom-sidebar-border-200 px-3 text-sm">
              <BreadcrumbItem title={`${truncateText(projectDetails?.name ?? "Project", 32)} Views`} />
            </span>
          </Breadcrumbs>
        </div>
=======
  const viewsList = projectId ? projectViewsStore.viewsList[projectId.toString()] : undefined;
  const viewDetails = viewId ? projectViewsStore.viewDetails[viewId.toString()] : undefined;

  return (
    <div className="relative w-full flex items-center z-10 justify-between gap-x-2 gap-y-4 border-b border-custom-border-200 bg-custom-sidebar-background-100 p-4">
      <div className="flex items-center gap-2">
        <Breadcrumbs onBack={() => router.back()}>
          <BreadcrumbItem
            link={
              <Link href={`/${workspaceSlug}/projects/${projectDetails?.id}/cycles`}>
                <a className={`border-r-2 border-custom-sidebar-border-200 px-3 text-sm `}>
                  <p className="truncate">{`${projectDetails?.name ?? "Project"} Views`}</p>
                </a>
              </Link>
            }
          />
        </Breadcrumbs>
>>>>>>> d7a36f5b
        <CustomMenu
          label={
            <>
              <PhotoFilterIcon height={12} width={12} />
              {viewDetails?.name && truncateText(viewDetails.name, 40)}
            </>
          }
          className="ml-1.5"
<<<<<<< HEAD
          width="auto"
        >
          {views?.map((view) => (
=======
          placement="bottom-start"
        >
          {viewsList?.map((view) => (
>>>>>>> d7a36f5b
            <CustomMenu.MenuItem
              key={view.id}
              onClick={() => router.push(`/${workspaceSlug}/projects/${projectId}/views/${view.id}`)}
            >
              {truncateText(view.name, 40)}
            </CustomMenu.MenuItem>
          ))}
        </CustomMenu>
      </div>
      <div className="flex items-center gap-2">
        <LayoutSelection
          layouts={["list", "kanban", "calendar", "spreadsheet", "gantt_chart"]}
          onChange={(layout) => handleLayoutChange(layout)}
          selectedLayout={activeLayout}
        />
        <FiltersDropdown title="Filters">
          <FilterSelection
            filters={storedFilters ?? {}}
            handleFiltersUpdate={handleFiltersUpdate}
            layoutDisplayFiltersOptions={
              activeLayout ? ISSUE_DISPLAY_FILTERS_BY_LAYOUT.issues[activeLayout] : undefined
            }
            labels={projectStore.labels?.[projectId?.toString() ?? ""] ?? undefined}
            members={projectStore.members?.[projectId?.toString() ?? ""]?.map((m) => m.member)}
            states={projectStore.states?.[projectId?.toString() ?? ""] ?? undefined}
          />
        </FiltersDropdown>
        <FiltersDropdown title="Display">
          <DisplayFiltersSelection
            displayFilters={issueFilterStore.userDisplayFilters}
            displayProperties={issueFilterStore.userDisplayProperties}
            handleDisplayFiltersUpdate={handleDisplayFiltersUpdate}
            handleDisplayPropertiesUpdate={handleDisplayPropertiesUpdate}
            layoutDisplayFiltersOptions={
              activeLayout ? ISSUE_DISPLAY_FILTERS_BY_LAYOUT.issues[activeLayout] : undefined
            }
          />
        </FiltersDropdown>
      </div>
    </div>
  );
});<|MERGE_RESOLUTION|>--- conflicted
+++ resolved
@@ -1,48 +1,30 @@
-<<<<<<< HEAD
-import { FC, useCallback } from "react";
-import { useRouter } from "next/router";
-import { observer } from "mobx-react-lite";
-// hooks
-=======
 import { useCallback } from "react";
 import Link from "next/link";
 import { useRouter } from "next/router";
 import { observer } from "mobx-react-lite";
 // mobx store
->>>>>>> d7a36f5b
 import { useMobxStore } from "lib/mobx/store-provider";
-// ui
-import { Breadcrumbs, BreadcrumbItem, CustomMenu, PhotoFilterIcon } from "@plane/ui";
 // components
 import { DisplayFiltersSelection, FiltersDropdown, FilterSelection, LayoutSelection } from "components/issues";
-<<<<<<< HEAD
-// helper
-=======
 // ui
 import { BreadcrumbItem, Breadcrumbs, CustomMenu, PhotoFilterIcon } from "@plane/ui";
 // helpers
->>>>>>> d7a36f5b
 import { truncateText } from "helpers/string.helper";
 // types
 import { IIssueDisplayFilterOptions, IIssueDisplayProperties, IIssueFilterOptions, TIssueLayouts } from "types";
 // constants
 import { ISSUE_DISPLAY_FILTERS_BY_LAYOUT } from "constants/issue";
 
-export const ProjectViewIssueHeader: FC = observer(() => {
+export const ProjectViewIssuesHeader: React.FC = observer(() => {
   const router = useRouter();
   const { workspaceSlug, projectId, viewId } = router.query;
 
   const {
     issueFilter: issueFilterStore,
     projectViewFilters: projectViewFiltersStore,
-    projectViews: projectViewsStore,
     project: projectStore,
     projectViews: projectViewsStore,
   } = useMobxStore();
-
-  const views = projectId && viewId ? projectViewsStore.viewsList[projectId.toString()] : undefined;
-
-  const viewDetails = viewId ? projectViewsStore.viewDetails[viewId.toString()] : undefined;
 
   const storedFilters = viewId ? projectViewFiltersStore.storedFilters[viewId.toString()] : undefined;
 
@@ -110,18 +92,6 @@
       ? projectStore.getProjectById(workspaceSlug.toString(), projectId.toString())
       : undefined;
 
-<<<<<<< HEAD
-  return (
-    <div className="relative flex w-full flex-shrink-0 flex-row z-10 items-center justify-between gap-x-2 gap-y-4 border-b border-custom-border-200 bg-custom-sidebar-background-100 p-4">
-      <div className="flex items-center gap-2 flex-grow w-full whitespace-nowrap overflow-ellipsis">
-        <div>
-          <Breadcrumbs onBack={() => router.back()}>
-            <span className="border-r-2 border-custom-sidebar-border-200 px-3 text-sm">
-              <BreadcrumbItem title={`${truncateText(projectDetails?.name ?? "Project", 32)} Views`} />
-            </span>
-          </Breadcrumbs>
-        </div>
-=======
   const viewsList = projectId ? projectViewsStore.viewsList[projectId.toString()] : undefined;
   const viewDetails = viewId ? projectViewsStore.viewDetails[viewId.toString()] : undefined;
 
@@ -139,7 +109,6 @@
             }
           />
         </Breadcrumbs>
->>>>>>> d7a36f5b
         <CustomMenu
           label={
             <>
@@ -148,15 +117,9 @@
             </>
           }
           className="ml-1.5"
-<<<<<<< HEAD
-          width="auto"
-        >
-          {views?.map((view) => (
-=======
           placement="bottom-start"
         >
           {viewsList?.map((view) => (
->>>>>>> d7a36f5b
             <CustomMenu.MenuItem
               key={view.id}
               onClick={() => router.push(`/${workspaceSlug}/projects/${projectId}/views/${view.id}`)}
