import { useCallback } from "react";
import { observer } from "mobx-react-lite";
import Link from "next/link";
import { useRouter } from "next/router";
import { Plus } from "lucide-react";
// hooks
// components
// ui
import { Breadcrumbs, Button, CustomMenu, PhotoFilterIcon } from "@plane/ui";
import { BreadcrumbLink } from "components/common";
import { SidebarHamburgerToggle } from "components/core/sidebar/sidebar-menu-hamburger-toggle";
import { DisplayFiltersSelection, FiltersDropdown, FilterSelection, LayoutSelection } from "components/issues";
// helpers
// types
// constants
import { EIssuesStoreType, EIssueFilterType, ISSUE_DISPLAY_FILTERS_BY_LAYOUT } from "constants/issue";
import { EUserProjectRoles } from "constants/project";
import { truncateText } from "helpers/string.helper";
import {
  useApplication,
  useEventTracker,
  useIssues,
  useLabel,
  useMember,
  useProject,
  useProjectState,
  useProjectView,
  useUser,
} from "hooks/store";
import { IIssueDisplayFilterOptions, IIssueDisplayProperties, IIssueFilterOptions, TIssueLayouts } from "@plane/types";
<<<<<<< HEAD
// constants
import { EIssuesStoreType, EIssueFilterType, ISSUE_DISPLAY_FILTERS_BY_LAYOUT } from "constants/issue";
import { EUserProjectRoles } from "constants/project";
import {
  DP_APPLIED,
  DP_REMOVED,
  elementFromPath,
  FILTER_APPLIED,
  FILTER_REMOVED,
  FILTER_SEARCHED,
  LAYOUT_CHANGED,
  LP_UPDATED,
} from "constants/event-tracker";
=======
import { ProjectLogo } from "components/project";
>>>>>>> 7b88a2a8

export const ProjectViewIssuesHeader: React.FC = observer(() => {
  // router
  const router = useRouter();
  const { workspaceSlug, projectId, viewId } = router.query;
  // store hooks
  const {
    issuesFilter: { issueFilters, updateFilters },
  } = useIssues(EIssuesStoreType.PROJECT_VIEW);
  const { setTrackElement, captureEvent, captureIssuesFilterEvent, captureIssuesDisplayFilterEvent } =
    useEventTracker();
  const {
    commandPalette: { toggleCreateIssueModal },
  } = useApplication();
  const {
    membership: { currentProjectRole },
  } = useUser();
  const { currentProjectDetails } = useProject();
  const { projectViewIds, getViewById } = useProjectView();
  const { projectStates } = useProjectState();
  const { projectLabels } = useLabel();
  const {
    project: { projectMemberIds },
  } = useMember();

  const activeLayout = issueFilters?.displayFilters?.layout;

  const handleLayoutChange = useCallback(
    (layout: TIssueLayouts) => {
<<<<<<< HEAD
      if (!workspaceSlug || !projectId) return;
      updateFilters(workspaceSlug, projectId, EIssueFilterType.DISPLAY_FILTERS, { layout: layout }, viewId).then(() =>
        captureEvent(LAYOUT_CHANGED, {
          layout: layout,
          ...elementFromPath(router.asPath),
        })
=======
      if (!workspaceSlug || !projectId || !viewId) return;
      updateFilters(
        workspaceSlug.toString(),
        projectId.toString(),
        EIssueFilterType.DISPLAY_FILTERS,
        { layout: layout },
        viewId.toString()
>>>>>>> 7b88a2a8
      );
    },
    [workspaceSlug, projectId, viewId, updateFilters, captureEvent, router.asPath]
  );

  const handleFiltersUpdate = useCallback(
    (key: keyof IIssueFilterOptions, value: string | string[]) => {
      if (!workspaceSlug || !projectId || !viewId) return;
      const newValues = issueFilters?.filters?.[key] ?? [];
      let isFilterRemoved = false;
      if (Array.isArray(value)) {
        value.forEach((val) => {
          if (!newValues.includes(val)) newValues.push(val);
          else isFilterRemoved = true;
        });
      } else {
        if (issueFilters?.filters?.[key]?.includes(value)) {
          isFilterRemoved = true;
          newValues.splice(newValues.indexOf(value), 1);
        } else newValues.push(value);
      }

<<<<<<< HEAD
      updateFilters(workspaceSlug, projectId, EIssueFilterType.FILTERS, { [key]: newValues }, viewId).then(() => {
        captureIssuesFilterEvent({
          eventName: isFilterRemoved ? FILTER_REMOVED : FILTER_APPLIED,
          payload: {
            path: router.asPath,
            filters: issueFilters,
            filter_property: value,
            filter_type: key,
          },
        });
      });
=======
      updateFilters(
        workspaceSlug.toString(),
        projectId.toString(),
        EIssueFilterType.FILTERS,
        { [key]: newValues },
        viewId.toString()
      );
>>>>>>> 7b88a2a8
    },
    [workspaceSlug, projectId, viewId, issueFilters, updateFilters, captureIssuesFilterEvent, router.asPath]
  );

  const handleDisplayFilters = useCallback(
    (updatedDisplayFilter: Partial<IIssueDisplayFilterOptions>) => {
<<<<<<< HEAD
      if (!workspaceSlug || !projectId) return;
      updateFilters(workspaceSlug, projectId, EIssueFilterType.DISPLAY_FILTERS, updatedDisplayFilter, viewId).then(() =>
        captureIssuesDisplayFilterEvent({
          eventName: LP_UPDATED,
          payload: {
            property_type: Object.keys(updatedDisplayFilter).join(","),
            property: Object.values(updatedDisplayFilter)?.[0],
            path: router.asPath,
            filters: issueFilters,
          },
        })
=======
      if (!workspaceSlug || !projectId || !viewId) return;
      updateFilters(
        workspaceSlug.toString(),
        projectId.toString(),
        EIssueFilterType.DISPLAY_FILTERS,
        updatedDisplayFilter,
        viewId.toString()
>>>>>>> 7b88a2a8
      );
    },
    [workspaceSlug, projectId, viewId, updateFilters, issueFilters, captureIssuesDisplayFilterEvent, router.asPath]
  );

  const handleDisplayProperties = useCallback(
    (property: Partial<IIssueDisplayProperties>) => {
<<<<<<< HEAD
      if (!workspaceSlug || !projectId) return;
      updateFilters(workspaceSlug, projectId, EIssueFilterType.DISPLAY_PROPERTIES, property, viewId).then(() =>
        captureIssuesDisplayFilterEvent({
          eventName: Object.values(property)?.[0] === true ? DP_APPLIED : DP_REMOVED,
          payload: {
            display_property: Object.keys(property).join(","),
            path: router.asPath,
            filters: issueFilters,
          },
        })
=======
      if (!workspaceSlug || !projectId || !viewId) return;
      updateFilters(
        workspaceSlug.toString(),
        projectId.toString(),
        EIssueFilterType.DISPLAY_PROPERTIES,
        property,
        viewId.toString()
>>>>>>> 7b88a2a8
      );
    },
    [workspaceSlug, projectId, viewId, updateFilters, issueFilters, captureIssuesDisplayFilterEvent, router.asPath]
  );

  const viewDetails = viewId ? getViewById(viewId.toString()) : null;

  const canUserCreateIssue =
    currentProjectRole && [EUserProjectRoles.ADMIN, EUserProjectRoles.MEMBER].includes(currentProjectRole);

  return (
    <div className="relative z-[15] flex h-[3.75rem] w-full items-center justify-between gap-x-2 gap-y-4 border-b border-custom-border-200 bg-custom-sidebar-background-100 p-4">
      <div className="flex items-center gap-2">
        <SidebarHamburgerToggle />
        <Breadcrumbs>
          <Breadcrumbs.BreadcrumbItem
            type="text"
            link={
              <BreadcrumbLink
                href={`/${workspaceSlug}/projects/${currentProjectDetails?.id}/issues`}
                label={currentProjectDetails?.name ?? "Project"}
                icon={
                  currentProjectDetails && (
                    <span className="grid place-items-center flex-shrink-0 h-4 w-4">
                      <ProjectLogo logo={currentProjectDetails?.logo_props} className="text-sm" />
                    </span>
                  )
                }
              />
            }
          />
          <Breadcrumbs.BreadcrumbItem
            type="text"
            link={
              <BreadcrumbLink
                href={`/${workspaceSlug}/projects/${currentProjectDetails?.id}/views`}
                label="Views"
                icon={<PhotoFilterIcon className="h-4 w-4 text-custom-text-300" />}
              />
            }
          />
          <Breadcrumbs.BreadcrumbItem
            type="component"
            component={
              <CustomMenu
                label={
                  <>
                    <PhotoFilterIcon height={12} width={12} />
                    {viewDetails?.name && truncateText(viewDetails.name, 40)}
                  </>
                }
                className="ml-1.5"
                placement="bottom-start"
              >
                {projectViewIds?.map((viewId) => {
                  const view = getViewById(viewId);

                  if (!view) return;

                  return (
                    <CustomMenu.MenuItem key={viewId}>
                      <Link
                        href={`/${workspaceSlug}/projects/${projectId}/views/${viewId}`}
                        className="flex items-center gap-1.5"
                      >
                        <PhotoFilterIcon height={12} width={12} />
                        {truncateText(view.name, 40)}
                      </Link>
                    </CustomMenu.MenuItem>
                  );
                })}
              </CustomMenu>
            }
          />
        </Breadcrumbs>
      </div>
      <div className="flex items-center gap-2">
        <LayoutSelection
          layouts={["list", "kanban", "calendar", "spreadsheet", "gantt_chart"]}
          onChange={(layout) => handleLayoutChange(layout)}
          selectedLayout={activeLayout}
        />

        <FiltersDropdown title="Filters" placement="bottom-end" disabled={!canUserCreateIssue}>
          <FilterSelection
            filters={issueFilters?.filters ?? {}}
            handleFiltersUpdate={handleFiltersUpdate}
            layoutDisplayFiltersOptions={
              activeLayout ? ISSUE_DISPLAY_FILTERS_BY_LAYOUT.issues[activeLayout] : undefined
            }
            labels={projectLabels}
            memberIds={projectMemberIds ?? undefined}
            states={projectStates}
            onSearchCapture={() =>
              captureIssuesFilterEvent({
                eventName: FILTER_SEARCHED,
                payload: {
                  path: router.asPath,
                  current_filters: issueFilters?.filters,
                  layout: issueFilters?.displayFilters?.layout,
                },
              })
            }
          />
        </FiltersDropdown>
        <FiltersDropdown title="Display" placement="bottom-end">
          <DisplayFiltersSelection
            layoutDisplayFiltersOptions={
              activeLayout ? ISSUE_DISPLAY_FILTERS_BY_LAYOUT.issues[activeLayout] : undefined
            }
            displayFilters={issueFilters?.displayFilters ?? {}}
            handleDisplayFiltersUpdate={handleDisplayFilters}
            displayProperties={issueFilters?.displayProperties ?? {}}
            handleDisplayPropertiesUpdate={handleDisplayProperties}
          />
        </FiltersDropdown>
        {canUserCreateIssue && (
          <Button
            onClick={() => {
              setTrackElement("PROJECT_VIEW_PAGE_HEADER");
              toggleCreateIssueModal(true, EIssuesStoreType.PROJECT_VIEW);
            }}
            size="sm"
            prependIcon={<Plus />}
          >
            Add Issue
          </Button>
        )}
      </div>
    </div>
  );
});<|MERGE_RESOLUTION|>--- conflicted
+++ resolved
@@ -28,10 +28,8 @@
   useUser,
 } from "hooks/store";
 import { IIssueDisplayFilterOptions, IIssueDisplayProperties, IIssueFilterOptions, TIssueLayouts } from "@plane/types";
-<<<<<<< HEAD
+import { ProjectLogo } from "components/project";
 // constants
-import { EIssuesStoreType, EIssueFilterType, ISSUE_DISPLAY_FILTERS_BY_LAYOUT } from "constants/issue";
-import { EUserProjectRoles } from "constants/project";
 import {
   DP_APPLIED,
   DP_REMOVED,
@@ -42,9 +40,6 @@
   LAYOUT_CHANGED,
   LP_UPDATED,
 } from "constants/event-tracker";
-=======
-import { ProjectLogo } from "components/project";
->>>>>>> 7b88a2a8
 
 export const ProjectViewIssuesHeader: React.FC = observer(() => {
   // router
@@ -74,14 +69,6 @@
 
   const handleLayoutChange = useCallback(
     (layout: TIssueLayouts) => {
-<<<<<<< HEAD
-      if (!workspaceSlug || !projectId) return;
-      updateFilters(workspaceSlug, projectId, EIssueFilterType.DISPLAY_FILTERS, { layout: layout }, viewId).then(() =>
-        captureEvent(LAYOUT_CHANGED, {
-          layout: layout,
-          ...elementFromPath(router.asPath),
-        })
-=======
       if (!workspaceSlug || !projectId || !viewId) return;
       updateFilters(
         workspaceSlug.toString(),
@@ -89,7 +76,11 @@
         EIssueFilterType.DISPLAY_FILTERS,
         { layout: layout },
         viewId.toString()
->>>>>>> 7b88a2a8
+      ).then(() =>
+        captureEvent(LAYOUT_CHANGED, {
+          layout: layout,
+          ...elementFromPath(router.asPath),
+        })
       );
     },
     [workspaceSlug, projectId, viewId, updateFilters, captureEvent, router.asPath]
@@ -112,8 +103,13 @@
         } else newValues.push(value);
       }
 
-<<<<<<< HEAD
-      updateFilters(workspaceSlug, projectId, EIssueFilterType.FILTERS, { [key]: newValues }, viewId).then(() => {
+      updateFilters(
+        workspaceSlug.toString(),
+        projectId.toString(),
+        EIssueFilterType.FILTERS,
+        { [key]: newValues },
+        viewId.toString()
+      ).then(() => {
         captureIssuesFilterEvent({
           eventName: isFilterRemoved ? FILTER_REMOVED : FILTER_APPLIED,
           payload: {
@@ -124,24 +120,20 @@
           },
         });
       });
-=======
+    },
+    [workspaceSlug, projectId, viewId, issueFilters, updateFilters, captureIssuesFilterEvent, router.asPath]
+  );
+
+  const handleDisplayFilters = useCallback(
+    (updatedDisplayFilter: Partial<IIssueDisplayFilterOptions>) => {
+      if (!workspaceSlug || !projectId || !viewId) return;
       updateFilters(
         workspaceSlug.toString(),
         projectId.toString(),
-        EIssueFilterType.FILTERS,
-        { [key]: newValues },
+        EIssueFilterType.DISPLAY_FILTERS,
+        updatedDisplayFilter,
         viewId.toString()
-      );
->>>>>>> 7b88a2a8
-    },
-    [workspaceSlug, projectId, viewId, issueFilters, updateFilters, captureIssuesFilterEvent, router.asPath]
-  );
-
-  const handleDisplayFilters = useCallback(
-    (updatedDisplayFilter: Partial<IIssueDisplayFilterOptions>) => {
-<<<<<<< HEAD
-      if (!workspaceSlug || !projectId) return;
-      updateFilters(workspaceSlug, projectId, EIssueFilterType.DISPLAY_FILTERS, updatedDisplayFilter, viewId).then(() =>
+      ).then(() =>
         captureIssuesDisplayFilterEvent({
           eventName: LP_UPDATED,
           payload: {
@@ -151,25 +143,21 @@
             filters: issueFilters,
           },
         })
-=======
+      );
+    },
+    [workspaceSlug, projectId, viewId, updateFilters, issueFilters, captureIssuesDisplayFilterEvent, router.asPath]
+  );
+
+  const handleDisplayProperties = useCallback(
+    (property: Partial<IIssueDisplayProperties>) => {
       if (!workspaceSlug || !projectId || !viewId) return;
       updateFilters(
         workspaceSlug.toString(),
         projectId.toString(),
-        EIssueFilterType.DISPLAY_FILTERS,
-        updatedDisplayFilter,
+        EIssueFilterType.DISPLAY_PROPERTIES,
+        property,
         viewId.toString()
->>>>>>> 7b88a2a8
-      );
-    },
-    [workspaceSlug, projectId, viewId, updateFilters, issueFilters, captureIssuesDisplayFilterEvent, router.asPath]
-  );
-
-  const handleDisplayProperties = useCallback(
-    (property: Partial<IIssueDisplayProperties>) => {
-<<<<<<< HEAD
-      if (!workspaceSlug || !projectId) return;
-      updateFilters(workspaceSlug, projectId, EIssueFilterType.DISPLAY_PROPERTIES, property, viewId).then(() =>
+      ).then(() =>
         captureIssuesDisplayFilterEvent({
           eventName: Object.values(property)?.[0] === true ? DP_APPLIED : DP_REMOVED,
           payload: {
@@ -178,15 +166,6 @@
             filters: issueFilters,
           },
         })
-=======
-      if (!workspaceSlug || !projectId || !viewId) return;
-      updateFilters(
-        workspaceSlug.toString(),
-        projectId.toString(),
-        EIssueFilterType.DISPLAY_PROPERTIES,
-        property,
-        viewId.toString()
->>>>>>> 7b88a2a8
       );
     },
     [workspaceSlug, projectId, viewId, updateFilters, issueFilters, captureIssuesDisplayFilterEvent, router.asPath]
