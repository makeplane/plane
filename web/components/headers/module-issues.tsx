import { useCallback, useState } from "react";
import { observer } from "mobx-react";
import Link from "next/link";
import { useRouter } from "next/router";
<<<<<<< HEAD
import { ArrowRight, PanelRight, Plus } from "lucide-react";
// types
import { IIssueDisplayFilterOptions, IIssueDisplayProperties, IIssueFilterOptions } from "@plane/types";
=======
// icons
import { ArrowRight, PanelRight } from "lucide-react";
// types
import { IIssueDisplayFilterOptions, IIssueDisplayProperties, IIssueFilterOptions, TIssueLayouts } from "@plane/types";
// ui
>>>>>>> 90d5dd5a
import { Breadcrumbs, Button, CustomMenu, DiceIcon, Tooltip } from "@plane/ui";
// components
import { ProjectAnalyticsModal } from "@/components/analytics";
import { BreadcrumbLink } from "@/components/common";
import { DisplayFiltersSelection, FiltersDropdown, FilterSelection, LayoutSelection } from "@/components/issues";
import { ProjectLogo } from "@/components/project";
// constants
<<<<<<< HEAD
import {
  EIssuesStoreType,
  EIssueFilterType,
  ISSUE_DISPLAY_FILTERS_BY_LAYOUT,
  EIssueLayoutTypes,
} from "@/constants/issue";
=======
import { EIssuesStoreType, EIssueFilterType, ISSUE_DISPLAY_FILTERS_BY_LAYOUT } from "@/constants/issue";
>>>>>>> 90d5dd5a
import { EUserProjectRoles } from "@/constants/project";
// helpers
import { cn } from "@/helpers/common.helper";
import { calculateTotalFilters } from "@/helpers/filter.helper";
import { truncateText } from "@/helpers/string.helper";
// hooks
import {
  useEventTracker,
  useLabel,
  useMember,
  useModule,
  useProject,
  useProjectState,
  useUser,
  useIssues,
  useCommandPalette,
} from "@/hooks/store";
import { useIssuesActions } from "@/hooks/use-issues-actions";
import useLocalStorage from "@/hooks/use-local-storage";
import { usePlatformOS } from "@/hooks/use-platform-os";
<<<<<<< HEAD
// ui
// icons
=======
>>>>>>> 90d5dd5a

const ModuleDropdownOption: React.FC<{ moduleId: string }> = ({ moduleId }) => {
  // router
  const router = useRouter();
  const { workspaceSlug, projectId } = router.query;
  // store hooks
  const { getModuleById } = useModule();
  // derived values
  const moduleDetail = getModuleById(moduleId);

  if (!moduleDetail) return null;

  return (
    <CustomMenu.MenuItem key={moduleDetail.id}>
      <Link
        href={`/${workspaceSlug}/projects/${projectId}/modules/${moduleDetail.id}`}
        className="flex items-center gap-1.5"
      >
        <DiceIcon className="h-3 w-3" />
        {truncateText(moduleDetail.name, 40)}
      </Link>
    </CustomMenu.MenuItem>
  );
};

export const ModuleIssuesHeader: React.FC = observer(() => {
  // states
  const [analyticsModal, setAnalyticsModal] = useState(false);
  // router
  const router = useRouter();
  const { workspaceSlug, projectId, moduleId } = router.query;
  // hooks
  const { isMobile } = usePlatformOS();
  // store hooks
  const {
    issuesFilter: { issueFilters },
    issues: { issuesCount },
  } = useIssues(EIssuesStoreType.MODULE);
  const { updateFilters } = useIssuesActions(EIssuesStoreType.MODULE);
  const { projectModuleIds, getModuleById } = useModule();
  const { toggleCreateIssueModal } = useCommandPalette();
  const { setTrackElement } = useEventTracker();
  const {
    membership: { currentProjectRole },
  } = useUser();
  const { currentProjectDetails } = useProject();
  const { projectLabels } = useLabel();
  const { projectStates } = useProjectState();
  const {
    project: { projectMemberIds },
  } = useMember();

  const { setValue, storedValue } = useLocalStorage("module_sidebar_collapsed", "false");

  const isSidebarCollapsed = storedValue ? (storedValue === "true" ? true : false) : false;
  const toggleSidebar = () => {
    setValue(`${!isSidebarCollapsed}`);
  };

  const activeLayout = issueFilters?.displayFilters?.layout;

  const handleLayoutChange = useCallback(
    (layout: EIssueLayoutTypes) => {
      if (!projectId) return;
      updateFilters(projectId.toString(), EIssueFilterType.DISPLAY_FILTERS, { layout: layout });
    },
    [projectId, updateFilters]
  );

  const handleFiltersUpdate = useCallback(
    (key: keyof IIssueFilterOptions, value: string | string[]) => {
      if (!projectId) return;
      const newValues = issueFilters?.filters?.[key] ?? [];

      if (Array.isArray(value)) {
        // this validation is majorly for the filter start_date, target_date custom
        value.forEach((val) => {
          if (!newValues.includes(val)) newValues.push(val);
          else newValues.splice(newValues.indexOf(val), 1);
        });
      } else {
        if (issueFilters?.filters?.[key]?.includes(value)) newValues.splice(newValues.indexOf(value), 1);
        else newValues.push(value);
      }

      updateFilters(projectId.toString(), EIssueFilterType.FILTERS, { [key]: newValues });
    },
    [projectId, issueFilters, updateFilters]
  );

  const handleDisplayFilters = useCallback(
    (updatedDisplayFilter: Partial<IIssueDisplayFilterOptions>) => {
      if (!projectId) return;
      updateFilters(projectId.toString(), EIssueFilterType.DISPLAY_FILTERS, updatedDisplayFilter);
    },
    [projectId, updateFilters]
  );

  const handleDisplayProperties = useCallback(
    (property: Partial<IIssueDisplayProperties>) => {
      if (!projectId) return;
      updateFilters(projectId.toString(), EIssueFilterType.DISPLAY_PROPERTIES, property);
    },
    [projectId, updateFilters]
  );

  // derived values
  const moduleDetails = moduleId ? getModuleById(moduleId.toString()) : undefined;
  const canUserCreateIssue =
    currentProjectRole && [EUserProjectRoles.ADMIN, EUserProjectRoles.MEMBER].includes(currentProjectRole);

  const isFiltersApplied = calculateTotalFilters(issueFilters?.filters ?? {}) !== 0;

  return (
    <>
      <ProjectAnalyticsModal
        isOpen={analyticsModal}
        onClose={() => setAnalyticsModal(false)}
        moduleDetails={moduleDetails ?? undefined}
      />
      <div className="relative z-[15] items-center gap-x-2 gap-y-4">
        <div className="flex justify-between bg-custom-sidebar-background-100 p-4">
          <div className="flex items-center gap-2">
            <Breadcrumbs onBack={router.back}>
              <Breadcrumbs.BreadcrumbItem
                type="text"
                link={
                  <span>
                    <span className="hidden md:block">
                      <BreadcrumbLink
                        label={currentProjectDetails?.name ?? "Project"}
                        href={`/${workspaceSlug}/projects/${currentProjectDetails?.id}/issues`}
                        icon={
                          currentProjectDetails && (
                            <span className="grid h-4 w-4 flex-shrink-0 place-items-center">
                              <ProjectLogo logo={currentProjectDetails?.logo_props} className="text-sm" />
                            </span>
                          )
                        }
                      />
                    </span>
                    <Link
                      href={`/${workspaceSlug}/projects/${currentProjectDetails?.id}/issues`}
                      className="block pl-2 text-custom-text-300 md:hidden"
                    >
                      ...
                    </Link>
                  </span>
                }
              />
              <Breadcrumbs.BreadcrumbItem
                type="text"
                link={
                  <BreadcrumbLink
                    href={`/${workspaceSlug}/projects/${projectId}/modules`}
                    label="Modules"
                    icon={<DiceIcon className="h-4 w-4 text-custom-text-300" />}
                  />
                }
              />
              <Breadcrumbs.BreadcrumbItem
                type="component"
                component={
                  <CustomMenu
                    label={
                      <>
                        <DiceIcon className="h-3 w-3" />
                        <div className="flex w-auto max-w-[70px] items-center gap-2 truncate sm:max-w-[200px]">
                          <p className="truncate">{moduleDetails?.name && moduleDetails.name}</p>
                          {issuesCount && issuesCount > 0 ? (
                            <Tooltip
                              isMobile={isMobile}
                              tooltipContent={`There are ${issuesCount} ${
                                issuesCount > 1 ? "issues" : "issue"
                              } in this module`}
                              position="bottom"
                            >
                              <span className="flex flex-shrink-0 cursor-default items-center justify-center rounded-xl bg-custom-primary-100/20 px-2 text-center text-xs font-semibold text-custom-primary-100">
                                {issuesCount}
                              </span>
                            </Tooltip>
                          ) : null}
                        </div>
                      </>
                    }
                    className="ml-1.5 flex-shrink-0"
                    placement="bottom-start"
                  >
                    {projectModuleIds?.map((moduleId) => <ModuleDropdownOption key={moduleId} moduleId={moduleId} />)}
                  </CustomMenu>
                }
              />
            </Breadcrumbs>
          </div>
          <div className="flex items-center gap-2">
            <div className="hidden gap-2 md:flex">
              <LayoutSelection
                layouts={[
                  EIssueLayoutTypes.LIST,
                  EIssueLayoutTypes.KANBAN,
                  EIssueLayoutTypes.CALENDAR,
                  EIssueLayoutTypes.SPREADSHEET,
                  EIssueLayoutTypes.GANTT,
                ]}
                onChange={(layout) => handleLayoutChange(layout)}
                selectedLayout={activeLayout}
              />
              <FiltersDropdown title="Filters" placement="bottom-end" isFiltersApplied={isFiltersApplied}>
                <FilterSelection
                  filters={issueFilters?.filters ?? {}}
                  handleFiltersUpdate={handleFiltersUpdate}
                  layoutDisplayFiltersOptions={
                    activeLayout ? ISSUE_DISPLAY_FILTERS_BY_LAYOUT.issues[activeLayout] : undefined
                  }
                  labels={projectLabels}
                  memberIds={projectMemberIds ?? undefined}
                  states={projectStates}
                  cycleViewDisabled={!currentProjectDetails?.cycle_view}
                  moduleViewDisabled={!currentProjectDetails?.module_view}
                />
              </FiltersDropdown>
              <FiltersDropdown title="Display" placement="bottom-end">
                <DisplayFiltersSelection
                  layoutDisplayFiltersOptions={
                    activeLayout ? ISSUE_DISPLAY_FILTERS_BY_LAYOUT.issues[activeLayout] : undefined
                  }
                  displayFilters={issueFilters?.displayFilters ?? {}}
                  handleDisplayFiltersUpdate={handleDisplayFilters}
                  displayProperties={issueFilters?.displayProperties ?? {}}
                  handleDisplayPropertiesUpdate={handleDisplayProperties}
                  ignoreGroupedFilters={["module"]}
                  cycleViewDisabled={!currentProjectDetails?.cycle_view}
                  moduleViewDisabled={!currentProjectDetails?.module_view}
                />
              </FiltersDropdown>
            </div>

            {canUserCreateIssue && (
              <>
                <Button
                  className="hidden md:block"
                  onClick={() => setAnalyticsModal(true)}
                  variant="neutral-primary"
                  size="sm"
                >
                  Analytics
                </Button>
                <Button
                  className="hidden sm:flex"
                  onClick={() => {
                    setTrackElement("Module issues page");
                    toggleCreateIssueModal(true, EIssuesStoreType.MODULE);
                  }}
                  size="sm"
                >
                  Add Issue
                </Button>
              </>
            )}
            <button
              type="button"
              className="grid h-7 w-7 place-items-center rounded p-1 outline-none hover:bg-custom-sidebar-background-80"
              onClick={toggleSidebar}
            >
              <ArrowRight
                className={`hidden h-4 w-4 duration-300 md:block ${isSidebarCollapsed ? "-rotate-180" : ""}`}
              />
              <PanelRight
                className={cn(
                  "block h-4 w-4 md:hidden",
                  !isSidebarCollapsed ? "text-[#3E63DD]" : "text-custom-text-200"
                )}
              />
            </button>
          </div>
        </div>
      </div>
    </>
  );
});<|MERGE_RESOLUTION|>--- conflicted
+++ resolved
@@ -2,17 +2,11 @@
 import { observer } from "mobx-react";
 import Link from "next/link";
 import { useRouter } from "next/router";
-<<<<<<< HEAD
-import { ArrowRight, PanelRight, Plus } from "lucide-react";
-// types
-import { IIssueDisplayFilterOptions, IIssueDisplayProperties, IIssueFilterOptions } from "@plane/types";
-=======
 // icons
 import { ArrowRight, PanelRight } from "lucide-react";
 // types
-import { IIssueDisplayFilterOptions, IIssueDisplayProperties, IIssueFilterOptions, TIssueLayouts } from "@plane/types";
+import { IIssueDisplayFilterOptions, IIssueDisplayProperties, IIssueFilterOptions } from "@plane/types";
 // ui
->>>>>>> 90d5dd5a
 import { Breadcrumbs, Button, CustomMenu, DiceIcon, Tooltip } from "@plane/ui";
 // components
 import { ProjectAnalyticsModal } from "@/components/analytics";
@@ -20,16 +14,7 @@
 import { DisplayFiltersSelection, FiltersDropdown, FilterSelection, LayoutSelection } from "@/components/issues";
 import { ProjectLogo } from "@/components/project";
 // constants
-<<<<<<< HEAD
-import {
-  EIssuesStoreType,
-  EIssueFilterType,
-  ISSUE_DISPLAY_FILTERS_BY_LAYOUT,
-  EIssueLayoutTypes,
-} from "@/constants/issue";
-=======
-import { EIssuesStoreType, EIssueFilterType, ISSUE_DISPLAY_FILTERS_BY_LAYOUT } from "@/constants/issue";
->>>>>>> 90d5dd5a
+import { EIssuesStoreType, EIssueFilterType, EIssueLayoutTypes, ISSUE_DISPLAY_FILTERS_BY_LAYOUT } from "@/constants/issue";
 import { EUserProjectRoles } from "@/constants/project";
 // helpers
 import { cn } from "@/helpers/common.helper";
@@ -50,11 +35,6 @@
 import { useIssuesActions } from "@/hooks/use-issues-actions";
 import useLocalStorage from "@/hooks/use-local-storage";
 import { usePlatformOS } from "@/hooks/use-platform-os";
-<<<<<<< HEAD
-// ui
-// icons
-=======
->>>>>>> 90d5dd5a
 
 const ModuleDropdownOption: React.FC<{ moduleId: string }> = ({ moduleId }) => {
   // router
@@ -91,7 +71,7 @@
   // store hooks
   const {
     issuesFilter: { issueFilters },
-    issues: { issuesCount },
+    issues: { getGroupIssueCount },
   } = useIssues(EIssuesStoreType.MODULE);
   const { updateFilters } = useIssuesActions(EIssuesStoreType.MODULE);
   const { projectModuleIds, getModuleById } = useModule();
@@ -167,6 +147,7 @@
     currentProjectRole && [EUserProjectRoles.ADMIN, EUserProjectRoles.MEMBER].includes(currentProjectRole);
 
   const isFiltersApplied = calculateTotalFilters(issueFilters?.filters ?? {}) !== 0;
+  const issuesCount = getGroupIssueCount(undefined, undefined, false);
 
   return (
     <>
