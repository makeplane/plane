import { useCallback, useState } from "react";
import { observer } from "mobx-react-lite";
import Link from "next/link";
<<<<<<< HEAD
import { ModuleMobileHeader } from "components/modules/module-mobile-header";
import { ArrowRight, PanelRight, Plus } from "lucide-react";
=======
import { useRouter } from "next/router";
>>>>>>> cace132a
// hooks
import { ArrowRight, PanelRight, Plus } from "lucide-react";
import { Breadcrumbs, Button, CustomMenu, DiceIcon } from "@plane/ui";
import { ProjectAnalyticsModal } from "components/analytics";
import { BreadcrumbLink } from "components/common";
import { SidebarHamburgerToggle } from "components/core/sidebar/sidebar-menu-hamburger-toggle";
import { DisplayFiltersSelection, FiltersDropdown, FilterSelection, LayoutSelection } from "components/issues";
import { ModuleMobileHeader } from "components/modules/module-mobile-header";
import { EIssuesStoreType, EIssueFilterType, ISSUE_DISPLAY_FILTERS_BY_LAYOUT } from "constants/issue";
import { EUserProjectRoles } from "constants/project";
import { cn } from "helpers/common.helper";
import { renderEmoji } from "helpers/emoji.helper";
import { truncateText } from "helpers/string.helper";
import {
  useApplication,
  useEventTracker,
  useLabel,
  useMember,
  useModule,
  useProject,
  useProjectState,
  useUser,
  useIssues,
} from "hooks/store";
import useLocalStorage from "hooks/use-local-storage";
// components
<<<<<<< HEAD
import { DisplayFiltersSelection, FiltersDropdown, FilterSelection, LayoutSelection } from "components/issues";
import { ProjectAnalyticsModal } from "components/analytics";
import { SidebarHamburgerToggle } from "components/core/sidebar/sidebar-menu-hamburger-toggle";
import { BreadcrumbLink } from "components/common";
import { ProjectLogo } from "components/project";
// ui
import { Breadcrumbs, Button, CustomMenu, DiceIcon } from "@plane/ui";
// helpers
import { truncateText } from "helpers/string.helper";
import { cn } from "helpers/common.helper";
// types
import { IIssueDisplayFilterOptions, IIssueDisplayProperties, IIssueFilterOptions, TIssueLayouts } from "@plane/types";
// constants
import { EIssuesStoreType, EIssueFilterType, ISSUE_DISPLAY_FILTERS_BY_LAYOUT } from "constants/issue";
import { EUserProjectRoles } from "constants/project";
=======
// ui
// icons
// helpers
// types
import { IIssueDisplayFilterOptions, IIssueDisplayProperties, IIssueFilterOptions, TIssueLayouts } from "@plane/types";
// constants
>>>>>>> cace132a

const ModuleDropdownOption: React.FC<{ moduleId: string }> = ({ moduleId }) => {
  // router
  const router = useRouter();
  const { workspaceSlug, projectId } = router.query;
  // store hooks
  const { getModuleById } = useModule();
  // derived values
  const moduleDetail = getModuleById(moduleId);

  if (!moduleDetail) return null;

  return (
    <CustomMenu.MenuItem key={moduleDetail.id}>
      <Link
        href={`/${workspaceSlug}/projects/${projectId}/modules/${moduleDetail.id}`}
        className="flex items-center gap-1.5"
      >
        <DiceIcon className="h-3 w-3" />
        {truncateText(moduleDetail.name, 40)}
      </Link>
    </CustomMenu.MenuItem>
  );
};

export const ModuleIssuesHeader: React.FC = observer(() => {
  // states
  const [analyticsModal, setAnalyticsModal] = useState(false);
  // router
  const router = useRouter();
  const { workspaceSlug, projectId, moduleId } = router.query;
  // store hooks
  const {
    issuesFilter: { issueFilters, updateFilters },
  } = useIssues(EIssuesStoreType.MODULE);
  const { projectModuleIds, getModuleById } = useModule();
  const {
    commandPalette: { toggleCreateIssueModal },
  } = useApplication();
  const { setTrackElement } = useEventTracker();
  const {
    membership: { currentProjectRole },
  } = useUser();
  const { currentProjectDetails } = useProject();
  const { projectLabels } = useLabel();
  const { projectStates } = useProjectState();
  const {
    project: { projectMemberIds },
  } = useMember();

  const { setValue, storedValue } = useLocalStorage("module_sidebar_collapsed", "false");

  const isSidebarCollapsed = storedValue ? (storedValue === "true" ? true : false) : false;
  const toggleSidebar = () => {
    setValue(`${!isSidebarCollapsed}`);
  };

  const activeLayout = issueFilters?.displayFilters?.layout;

  const handleLayoutChange = useCallback(
    (layout: TIssueLayouts) => {
      if (!workspaceSlug || !projectId) return;
      updateFilters(
        workspaceSlug.toString(),
        projectId.toString(),
        EIssueFilterType.DISPLAY_FILTERS,
        { layout: layout },
        moduleId?.toString()
      );
    },
    [workspaceSlug, projectId, moduleId, updateFilters]
  );

  const handleFiltersUpdate = useCallback(
    (key: keyof IIssueFilterOptions, value: string | string[]) => {
      if (!workspaceSlug || !projectId) return;
      const newValues = issueFilters?.filters?.[key] ?? [];

      if (Array.isArray(value)) {
        value.forEach((val) => {
          if (!newValues.includes(val)) newValues.push(val);
        });
      } else {
        if (issueFilters?.filters?.[key]?.includes(value)) newValues.splice(newValues.indexOf(value), 1);
        else newValues.push(value);
      }

      updateFilters(
        workspaceSlug.toString(),
        projectId.toString(),
        EIssueFilterType.FILTERS,
        { [key]: newValues },
        moduleId?.toString()
      );
    },
    [workspaceSlug, projectId, moduleId, issueFilters, updateFilters]
  );

  const handleDisplayFilters = useCallback(
    (updatedDisplayFilter: Partial<IIssueDisplayFilterOptions>) => {
      if (!workspaceSlug || !projectId) return;
      updateFilters(
        workspaceSlug.toString(),
        projectId.toString(),
        EIssueFilterType.DISPLAY_FILTERS,
        updatedDisplayFilter,
        moduleId?.toString()
      );
    },
    [workspaceSlug, projectId, moduleId, updateFilters]
  );

  const handleDisplayProperties = useCallback(
    (property: Partial<IIssueDisplayProperties>) => {
      if (!workspaceSlug || !projectId) return;
      updateFilters(
        workspaceSlug.toString(),
        projectId.toString(),
        EIssueFilterType.DISPLAY_PROPERTIES,
        property,
        moduleId?.toString()
      );
    },
    [workspaceSlug, projectId, moduleId, updateFilters]
  );

  // derived values
  const moduleDetails = moduleId ? getModuleById(moduleId.toString()) : undefined;
  const canUserCreateIssue =
    currentProjectRole && [EUserProjectRoles.ADMIN, EUserProjectRoles.MEMBER].includes(currentProjectRole);

  return (
    <>
      <ProjectAnalyticsModal
        isOpen={analyticsModal}
        onClose={() => setAnalyticsModal(false)}
        moduleDetails={moduleDetails ?? undefined}
      />
      <div className="relative z-[15] items-center gap-x-2 gap-y-4">
        <div className="flex justify-between border-b border-custom-border-200 bg-custom-sidebar-background-100 p-4">
          <div className="flex items-center gap-2">
            <SidebarHamburgerToggle />
            <Breadcrumbs onBack={router.back}>
              <Breadcrumbs.BreadcrumbItem
                type="text"
                link={
                  <span>
                    <span className="hidden md:block">
                      <BreadcrumbLink
                        label={currentProjectDetails?.name ?? "Project"}
                        href={`/${workspaceSlug}/projects/${currentProjectDetails?.id}/issues`}
                        icon={
                          currentProjectDetails && (
                            <span className="grid place-items-center flex-shrink-0 h-4 w-4">
                              <ProjectLogo logo={currentProjectDetails?.logo_props} className="text-sm" />
                            </span>
                          )
                        }
                      />
                    </span>
                    <Link
                      href={`/${workspaceSlug}/projects/${currentProjectDetails?.id}/issues`}
                      className="block md:hidden pl-2 text-custom-text-300"
                    >
                      ...
                    </Link>
                  </span>
                }
              />
              <Breadcrumbs.BreadcrumbItem
                type="text"
                link={
                  <BreadcrumbLink
                    href={`/${workspaceSlug}/projects/${projectId}/modules`}
                    label="Modules"
                    icon={<DiceIcon className="h-4 w-4 text-custom-text-300" />}
                  />
                }
              />
              <Breadcrumbs.BreadcrumbItem
                type="component"
                component={
                  <CustomMenu
                    label={
                      <>
                        <DiceIcon className="h-3 w-3" />
                        <div className="w-auto max-w-[70px] sm:max-w-[200px] inline-block truncate line-clamp-1 overflow-hidden whitespace-nowrap">
                          {moduleDetails?.name && moduleDetails.name}
                        </div>
                      </>
                    }
                    className="ml-1.5 flex-shrink-0"
                    placement="bottom-start"
                  >
                    {projectModuleIds?.map((moduleId) => <ModuleDropdownOption key={moduleId} moduleId={moduleId} />)}
                  </CustomMenu>
                }
              />
            </Breadcrumbs>
          </div>
          <div className="flex items-center gap-2">
            <div className="hidden md:flex gap-2">
              <LayoutSelection
                layouts={["list", "kanban", "calendar", "spreadsheet", "gantt_chart"]}
                onChange={(layout) => handleLayoutChange(layout)}
                selectedLayout={activeLayout}
              />
              <FiltersDropdown title="Filters" placement="bottom-end">
                <FilterSelection
                  filters={issueFilters?.filters ?? {}}
                  handleFiltersUpdate={handleFiltersUpdate}
                  layoutDisplayFiltersOptions={
                    activeLayout ? ISSUE_DISPLAY_FILTERS_BY_LAYOUT.issues[activeLayout] : undefined
                  }
                  labels={projectLabels}
                  memberIds={projectMemberIds ?? undefined}
                  states={projectStates}
                />
              </FiltersDropdown>
              <FiltersDropdown title="Display" placement="bottom-end">
                <DisplayFiltersSelection
                  layoutDisplayFiltersOptions={
                    activeLayout ? ISSUE_DISPLAY_FILTERS_BY_LAYOUT.issues[activeLayout] : undefined
                  }
                  displayFilters={issueFilters?.displayFilters ?? {}}
                  handleDisplayFiltersUpdate={handleDisplayFilters}
                  displayProperties={issueFilters?.displayProperties ?? {}}
                  handleDisplayPropertiesUpdate={handleDisplayProperties}
                  ignoreGroupedFilters={["module"]}
                />
              </FiltersDropdown>
            </div>

            {canUserCreateIssue && (
              <>
                <Button
                  className="hidden md:block"
                  onClick={() => setAnalyticsModal(true)}
                  variant="neutral-primary"
                  size="sm"
                >
                  Analytics
                </Button>
                <Button
                  className="hidden sm:flex"
                  onClick={() => {
                    setTrackElement("Module issues page");
                    toggleCreateIssueModal(true, EIssuesStoreType.MODULE);
                  }}
                  size="sm"
                  prependIcon={<Plus />}
                >
                  Add Issue
                </Button>
              </>
            )}
            <button
              type="button"
              className="grid h-7 w-7 place-items-center rounded p-1 outline-none hover:bg-custom-sidebar-background-80"
              onClick={toggleSidebar}
            >
              <ArrowRight
                className={`h-4 w-4 duration-300 hidden md:block ${isSidebarCollapsed ? "-rotate-180" : ""}`}
              />
              <PanelRight
                className={cn(
                  "w-4 h-4 block md:hidden",
                  !isSidebarCollapsed ? "text-[#3E63DD]" : "text-custom-text-200"
                )}
              />
            </button>
          </div>
        </div>
        <ModuleMobileHeader />
      </div>
    </>
  );
});<|MERGE_RESOLUTION|>--- conflicted
+++ resolved
@@ -1,12 +1,7 @@
 import { useCallback, useState } from "react";
 import { observer } from "mobx-react-lite";
 import Link from "next/link";
-<<<<<<< HEAD
-import { ModuleMobileHeader } from "components/modules/module-mobile-header";
-import { ArrowRight, PanelRight, Plus } from "lucide-react";
-=======
 import { useRouter } from "next/router";
->>>>>>> cace132a
 // hooks
 import { ArrowRight, PanelRight, Plus } from "lucide-react";
 import { Breadcrumbs, Button, CustomMenu, DiceIcon } from "@plane/ui";
@@ -18,7 +13,6 @@
 import { EIssuesStoreType, EIssueFilterType, ISSUE_DISPLAY_FILTERS_BY_LAYOUT } from "constants/issue";
 import { EUserProjectRoles } from "constants/project";
 import { cn } from "helpers/common.helper";
-import { renderEmoji } from "helpers/emoji.helper";
 import { truncateText } from "helpers/string.helper";
 import {
   useApplication,
@@ -33,30 +27,13 @@
 } from "hooks/store";
 import useLocalStorage from "hooks/use-local-storage";
 // components
-<<<<<<< HEAD
-import { DisplayFiltersSelection, FiltersDropdown, FilterSelection, LayoutSelection } from "components/issues";
-import { ProjectAnalyticsModal } from "components/analytics";
-import { SidebarHamburgerToggle } from "components/core/sidebar/sidebar-menu-hamburger-toggle";
-import { BreadcrumbLink } from "components/common";
-import { ProjectLogo } from "components/project";
-// ui
-import { Breadcrumbs, Button, CustomMenu, DiceIcon } from "@plane/ui";
-// helpers
-import { truncateText } from "helpers/string.helper";
-import { cn } from "helpers/common.helper";
-// types
-import { IIssueDisplayFilterOptions, IIssueDisplayProperties, IIssueFilterOptions, TIssueLayouts } from "@plane/types";
-// constants
-import { EIssuesStoreType, EIssueFilterType, ISSUE_DISPLAY_FILTERS_BY_LAYOUT } from "constants/issue";
-import { EUserProjectRoles } from "constants/project";
-=======
 // ui
 // icons
 // helpers
 // types
 import { IIssueDisplayFilterOptions, IIssueDisplayProperties, IIssueFilterOptions, TIssueLayouts } from "@plane/types";
+import { ProjectLogo } from "components/project";
 // constants
->>>>>>> cace132a
 
 const ModuleDropdownOption: React.FC<{ moduleId: string }> = ({ moduleId }) => {
   // router
@@ -251,7 +228,9 @@
                     className="ml-1.5 flex-shrink-0"
                     placement="bottom-start"
                   >
-                    {projectModuleIds?.map((moduleId) => <ModuleDropdownOption key={moduleId} moduleId={moduleId} />)}
+                    {projectModuleIds?.map((moduleId) => (
+                      <ModuleDropdownOption key={moduleId} moduleId={moduleId} />
+                    ))}
                   </CustomMenu>
                 }
               />
