--- conflicted
+++ resolved
@@ -298,7 +298,6 @@
                   labels={projectLabels}
                   memberIds={projectMemberIds ?? undefined}
                   states={projectStates}
-<<<<<<< HEAD
                   onSearchCapture={() =>
                     captureIssuesFilterEvent({
                       eventName: FILTER_SEARCHED,
@@ -309,10 +308,8 @@
                       },
                     })
                   }
-=======
                   cycleViewDisabled={!currentProjectDetails?.cycle_view}
                   moduleViewDisabled={!currentProjectDetails?.module_view}
->>>>>>> 15c7deb2
                 />
               </FiltersDropdown>
               <FiltersDropdown title="Display" placement="bottom-end">
