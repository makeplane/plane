--- conflicted
+++ resolved
@@ -19,14 +19,10 @@
 import { IIssueDisplayFilterOptions, IIssueDisplayProperties, IIssueFilterOptions, TIssueLayouts } from "types";
 // constants
 import { ISSUE_DISPLAY_FILTERS_BY_LAYOUT } from "constants/issue";
-<<<<<<< HEAD
+import { EUserWorkspaceRoles } from "constants/workspace";
+// store
 import { EFilterType } from "store_legacy/issues/types";
 import { EProjectStore } from "store_legacy/command-palette.store";
-=======
-import { EFilterType } from "store/issues/types";
-import { EProjectStore } from "store/command-palette.store";
-import { EUserWorkspaceRoles } from "constants/workspace";
->>>>>>> c7cad452
 
 export const ModuleIssuesHeader: React.FC = observer(() => {
   const [analyticsModal, setAnalyticsModal] = useState(false);
