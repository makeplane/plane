import { useCallback, useState } from "react";
import { observer } from "mobx-react";
import Link from "next/link";
import { useRouter } from "next/router";
// icons
import { ArrowRight, PanelRight, Plus } from "lucide-react";
import { IIssueDisplayFilterOptions, IIssueDisplayProperties, IIssueFilterOptions, TIssueLayouts } from "@plane/types";
// ui
import { Breadcrumbs, Button, CustomMenu, DiceIcon, Tooltip } from "@plane/ui";
// components
import { ProjectAnalyticsModal } from "@/components/analytics";
import { BreadcrumbLink } from "@/components/common";
import { DisplayFiltersSelection, FiltersDropdown, FilterSelection, LayoutSelection } from "@/components/issues";
import { ProjectLogo } from "@/components/project";
// constants
<<<<<<< HEAD
import {
  DP_APPLIED,
  DP_REMOVED,
  E_MODULE_ISSUES,
  elementFromPath,
  FILTER_APPLIED,
  FILTER_REMOVED,
  FILTER_SEARCHED,
  LAYOUT_CHANGED,
  LP_UPDATED,
} from "@/constants/event-tracker";
=======
>>>>>>> 7061ef46
import { EIssuesStoreType, EIssueFilterType, ISSUE_DISPLAY_FILTERS_BY_LAYOUT } from "@/constants/issue";
import { EUserProjectRoles } from "@/constants/project";
// helpers
import { cn } from "@/helpers/common.helper";
import { truncateText } from "@/helpers/string.helper";
// hooks
import {
  useEventTracker,
  useLabel,
  useMember,
  useModule,
  useProject,
  useProjectState,
  useUser,
  useIssues,
  useCommandPalette,
} from "@/hooks/store";
import { useIssuesActions } from "@/hooks/use-issues-actions";
import useLocalStorage from "@/hooks/use-local-storage";
import { usePlatformOS } from "@/hooks/use-platform-os";

const ModuleDropdownOption: React.FC<{ moduleId: string }> = ({ moduleId }) => {
  // router
  const router = useRouter();
  const { workspaceSlug, projectId } = router.query;
  // store hooks
  const { getModuleById } = useModule();
  // derived values
  const moduleDetail = getModuleById(moduleId);

  if (!moduleDetail) return null;

  return (
    <CustomMenu.MenuItem key={moduleDetail.id}>
      <Link
        href={`/${workspaceSlug}/projects/${projectId}/modules/${moduleDetail.id}`}
        className="flex items-center gap-1.5"
      >
        <DiceIcon className="h-3 w-3" />
        {truncateText(moduleDetail.name, 40)}
      </Link>
    </CustomMenu.MenuItem>
  );
};

export const ModuleIssuesHeader: React.FC = observer(() => {
  // states
  const [analyticsModal, setAnalyticsModal] = useState(false);
  // router
  const router = useRouter();
  const { workspaceSlug, projectId, moduleId } = router.query;
  // hooks
  const { isMobile } = usePlatformOS();
  // store hooks
  const {
    issuesFilter: { issueFilters },
  } = useIssues(EIssuesStoreType.MODULE);
  const { updateFilters } = useIssuesActions(EIssuesStoreType.MODULE);
  const { projectModuleIds, getModuleById } = useModule();
<<<<<<< HEAD
  const {
    commandPalette: { toggleCreateIssueModal },
  } = useApplication();
  const { setTrackElement, captureEvent, captureIssuesFilterEvent, captureIssuesDisplayFilterEvent } =
    useEventTracker();
=======
  const { toggleCreateIssueModal } = useCommandPalette();
  const { setTrackElement } = useEventTracker();
>>>>>>> 7061ef46
  const {
    membership: { currentProjectRole },
  } = useUser();
  const { currentProjectDetails } = useProject();
  const { projectLabels } = useLabel();
  const { projectStates } = useProjectState();
  const {
    project: { projectMemberIds },
  } = useMember();

  const { setValue, storedValue } = useLocalStorage("module_sidebar_collapsed", "false");

  const isSidebarCollapsed = storedValue ? (storedValue === "true" ? true : false) : false;
  const toggleSidebar = () => {
    setValue(`${!isSidebarCollapsed}`);
  };

  const activeLayout = issueFilters?.displayFilters?.layout;

  const handleLayoutChange = useCallback(
    (layout: TIssueLayouts) => {
      if (!projectId) return;
      updateFilters(projectId.toString(), EIssueFilterType.DISPLAY_FILTERS, { layout: layout }).then(() =>
        captureEvent(LAYOUT_CHANGED, {
          layout: layout,
          ...elementFromPath(router.asPath),
        })
      );
    },
    [projectId, updateFilters, captureEvent, router.asPath]
  );

  const handleFiltersUpdate = useCallback(
    (key: keyof IIssueFilterOptions, value: string | string[]) => {
      if (!projectId) return;
      const newValues = issueFilters?.filters?.[key] ?? [];

      if (Array.isArray(value)) {
        // this validation is majorly for the filter start_date, target_date custom
        value.forEach((val) => {
          if (!newValues.includes(val)) newValues.push(val);
          else newValues.splice(newValues.indexOf(val), 1);
        });
      } else {
        if (issueFilters?.filters?.[key]?.includes(value)) newValues.splice(newValues.indexOf(value), 1);
        else newValues.push(value);
      }

      updateFilters(projectId.toString(), EIssueFilterType.FILTERS, { [key]: newValues }).then(() => {
        captureIssuesFilterEvent({
          eventName: (issueFilters?.filters?.[key] ?? []).length > newValues.length ? FILTER_REMOVED : FILTER_APPLIED,
          payload: {
            routePath: router.asPath,
            filters: issueFilters,
            filter_property: value,
            filter_type: key,
          },
        });
      });
    },
    [projectId, issueFilters, updateFilters, captureIssuesFilterEvent, router.asPath]
  );

  const handleDisplayFilters = useCallback(
    (updatedDisplayFilter: Partial<IIssueDisplayFilterOptions>) => {
      if (!projectId) return;
      updateFilters(projectId.toString(), EIssueFilterType.DISPLAY_FILTERS, updatedDisplayFilter).then(() =>
        captureIssuesDisplayFilterEvent({
          eventName: LP_UPDATED,
          payload: {
            property_type: Object.keys(updatedDisplayFilter).join(","),
            property: Object.values(updatedDisplayFilter)?.[0],
            routePath: router.asPath,
            filters: issueFilters,
          },
        })
      );
    },
    [projectId, updateFilters, captureIssuesDisplayFilterEvent, router.asPath]
  );

  const handleDisplayProperties = useCallback(
    (property: Partial<IIssueDisplayProperties>) => {
      if (!projectId) return;
      updateFilters(projectId.toString(), EIssueFilterType.DISPLAY_PROPERTIES, property).then(() =>
        captureIssuesDisplayFilterEvent({
          eventName: Object.values(property)?.[0] === true ? DP_APPLIED : DP_REMOVED,
          payload: {
            display_property: Object.keys(property).join(","),
            routePath: router.asPath,
            filters: issueFilters,
          },
        })
      );
    },
    [projectId, updateFilters, captureIssuesDisplayFilterEvent, router.asPath]
  );

  // derived values
  const moduleDetails = moduleId ? getModuleById(moduleId.toString()) : undefined;
  const canUserCreateIssue =
    currentProjectRole && [EUserProjectRoles.ADMIN, EUserProjectRoles.MEMBER].includes(currentProjectRole);

  const issueCount = moduleDetails
    ? issueFilters?.displayFilters?.sub_issue && moduleDetails.sub_issues
      ? moduleDetails.total_issues + moduleDetails.sub_issues
      : moduleDetails.total_issues
    : undefined;

  return (
    <>
      <ProjectAnalyticsModal
        isOpen={analyticsModal}
        onClose={() => setAnalyticsModal(false)}
        moduleDetails={moduleDetails ?? undefined}
      />
      <div className="relative z-[15] items-center gap-x-2 gap-y-4">
        <div className="flex justify-between bg-custom-sidebar-background-100 p-4">
          <div className="flex items-center gap-2">
            <Breadcrumbs onBack={router.back}>
              <Breadcrumbs.BreadcrumbItem
                type="text"
                link={
                  <span>
                    <span className="hidden md:block">
                      <BreadcrumbLink
                        label={currentProjectDetails?.name ?? "Project"}
                        href={`/${workspaceSlug}/projects/${currentProjectDetails?.id}/issues`}
                        icon={
                          currentProjectDetails && (
                            <span className="grid h-4 w-4 flex-shrink-0 place-items-center">
                              <ProjectLogo logo={currentProjectDetails?.logo_props} className="text-sm" />
                            </span>
                          )
                        }
                      />
                    </span>
                    <Link
                      href={`/${workspaceSlug}/projects/${currentProjectDetails?.id}/issues`}
                      className="block pl-2 text-custom-text-300 md:hidden"
                    >
                      ...
                    </Link>
                  </span>
                }
              />
              <Breadcrumbs.BreadcrumbItem
                type="text"
                link={
                  <BreadcrumbLink
                    href={`/${workspaceSlug}/projects/${projectId}/modules`}
                    label="Modules"
                    icon={<DiceIcon className="h-4 w-4 text-custom-text-300" />}
                  />
                }
              />
              <Breadcrumbs.BreadcrumbItem
                type="component"
                component={
                  <CustomMenu
                    label={
                      <>
                        <DiceIcon className="h-3 w-3" />
                        <div className="flex w-auto max-w-[70px] items-center gap-2 truncate sm:max-w-[200px]">
                          <p className="truncate">{moduleDetails?.name && moduleDetails.name}</p>
                          {issueCount && issueCount > 0 ? (
                            <Tooltip
                              isMobile={isMobile}
                              tooltipContent={`There are ${issueCount} ${
                                issueCount > 1 ? "issues" : "issue"
                              } in this module`}
                              position="bottom"
                            >
                              <span className="flex flex-shrink-0 cursor-default items-center justify-center rounded-xl bg-custom-primary-100/20 px-2 text-center text-xs font-semibold text-custom-primary-100">
                                {issueCount}
                              </span>
                            </Tooltip>
                          ) : null}
                        </div>
                      </>
                    }
                    className="ml-1.5 flex-shrink-0"
                    placement="bottom-start"
                  >
                    {projectModuleIds?.map((moduleId) => <ModuleDropdownOption key={moduleId} moduleId={moduleId} />)}
                  </CustomMenu>
                }
              />
            </Breadcrumbs>
          </div>
          <div className="flex items-center gap-2">
            <div className="hidden gap-2 md:flex">
              <LayoutSelection
                layouts={["list", "kanban", "calendar", "spreadsheet", "gantt_chart"]}
                onChange={(layout) => handleLayoutChange(layout)}
                selectedLayout={activeLayout}
              />
              <FiltersDropdown title="Filters" placement="bottom-end">
                <FilterSelection
                  filters={issueFilters?.filters ?? {}}
                  handleFiltersUpdate={handleFiltersUpdate}
                  layoutDisplayFiltersOptions={
                    activeLayout ? ISSUE_DISPLAY_FILTERS_BY_LAYOUT.issues[activeLayout] : undefined
                  }
                  labels={projectLabels}
                  memberIds={projectMemberIds ?? undefined}
                  states={projectStates}
                  onSearchCapture={() =>
                    captureIssuesFilterEvent({
                      eventName: FILTER_SEARCHED,
                      payload: {
                        routePath: router.asPath,
                        current_filters: issueFilters?.filters,
                        layout: issueFilters?.displayFilters?.layout,
                      },
                    })
                  }
                  cycleViewDisabled={!currentProjectDetails?.cycle_view}
                  moduleViewDisabled={!currentProjectDetails?.module_view}
                />
              </FiltersDropdown>
              <FiltersDropdown title="Display" placement="bottom-end">
                <DisplayFiltersSelection
                  layoutDisplayFiltersOptions={
                    activeLayout ? ISSUE_DISPLAY_FILTERS_BY_LAYOUT.issues[activeLayout] : undefined
                  }
                  displayFilters={issueFilters?.displayFilters ?? {}}
                  handleDisplayFiltersUpdate={handleDisplayFilters}
                  displayProperties={issueFilters?.displayProperties ?? {}}
                  handleDisplayPropertiesUpdate={handleDisplayProperties}
                  ignoreGroupedFilters={["module"]}
                  cycleViewDisabled={!currentProjectDetails?.cycle_view}
                  moduleViewDisabled={!currentProjectDetails?.module_view}
                />
              </FiltersDropdown>
            </div>

            {canUserCreateIssue && (
              <>
                <Button
                  className="hidden md:block"
                  onClick={() => setAnalyticsModal(true)}
                  variant="neutral-primary"
                  size="sm"
                >
                  Analytics
                </Button>
                <Button
                  className="hidden sm:flex"
                  onClick={() => {
                    setTrackElement(E_MODULE_ISSUES);
                    toggleCreateIssueModal(true, EIssuesStoreType.MODULE);
                  }}
                  size="sm"
                  prependIcon={<Plus />}
                >
                  Add Issue
                </Button>
              </>
            )}
            <button
              type="button"
              className="grid h-7 w-7 place-items-center rounded p-1 outline-none hover:bg-custom-sidebar-background-80"
              onClick={toggleSidebar}
            >
              <ArrowRight
                className={`hidden h-4 w-4 duration-300 md:block ${isSidebarCollapsed ? "-rotate-180" : ""}`}
              />
              <PanelRight
                className={cn(
                  "block h-4 w-4 md:hidden",
                  !isSidebarCollapsed ? "text-[#3E63DD]" : "text-custom-text-200"
                )}
              />
            </button>
          </div>
        </div>
      </div>
    </>
  );
});<|MERGE_RESOLUTION|>--- conflicted
+++ resolved
@@ -13,7 +13,6 @@
 import { DisplayFiltersSelection, FiltersDropdown, FilterSelection, LayoutSelection } from "@/components/issues";
 import { ProjectLogo } from "@/components/project";
 // constants
-<<<<<<< HEAD
 import {
   DP_APPLIED,
   DP_REMOVED,
@@ -25,8 +24,6 @@
   LAYOUT_CHANGED,
   LP_UPDATED,
 } from "@/constants/event-tracker";
-=======
->>>>>>> 7061ef46
 import { EIssuesStoreType, EIssueFilterType, ISSUE_DISPLAY_FILTERS_BY_LAYOUT } from "@/constants/issue";
 import { EUserProjectRoles } from "@/constants/project";
 // helpers
@@ -86,16 +83,9 @@
   } = useIssues(EIssuesStoreType.MODULE);
   const { updateFilters } = useIssuesActions(EIssuesStoreType.MODULE);
   const { projectModuleIds, getModuleById } = useModule();
-<<<<<<< HEAD
-  const {
-    commandPalette: { toggleCreateIssueModal },
-  } = useApplication();
   const { setTrackElement, captureEvent, captureIssuesFilterEvent, captureIssuesDisplayFilterEvent } =
     useEventTracker();
-=======
   const { toggleCreateIssueModal } = useCommandPalette();
-  const { setTrackElement } = useEventTracker();
->>>>>>> 7061ef46
   const {
     membership: { currentProjectRole },
   } = useUser();
