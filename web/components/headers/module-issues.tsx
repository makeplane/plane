--- conflicted
+++ resolved
@@ -191,19 +191,14 @@
           <Button onClick={() => setAnalyticsModal(true)} variant="neutral-primary" size="sm">
             Analytics
           </Button>
-<<<<<<< HEAD
           <Button
-            onClick={() => commandPaletteStore.toggleCreateIssueModal(true, EProjectStore.MODULE)}
+            onClick={() => {
+              setTrackElement("MODULE_PAGE_HEADER");
+              commandPaletteStore.toggleCreateIssueModal(true, EProjectStore.MODULE);
+            }}
             size="sm"
             prependIcon={<Plus />}
           >
-=======
-          <Button onClick={() => {
-            setTrackElement("MODULE_PAGE_HEADER")
-            commandPaletteStore.toggleCreateIssueModal(true)
-          }
-          } size="sm" prependIcon={<Plus />}>
->>>>>>> 51dff319
             Add Issue
           </Button>
           <button
