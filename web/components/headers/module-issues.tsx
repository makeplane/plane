import { useCallback, useState } from "react";
import { observer } from "mobx-react-lite";
import Link from "next/link";
import { useRouter } from "next/router";
// hooks
import { ArrowRight, PanelRight, Plus } from "lucide-react";
import { IIssueDisplayFilterOptions, IIssueDisplayProperties, IIssueFilterOptions, TIssueLayouts } from "@plane/types";
import { Breadcrumbs, Button, CustomMenu, DiceIcon, Tooltip } from "@plane/ui";
<<<<<<< HEAD
import { ProjectAnalyticsModal } from "components/analytics";
import { BreadcrumbLink } from "components/common";
import { SidebarHamburgerToggle } from "components/core/sidebar/sidebar-menu-hamburger-toggle";
import { DisplayFiltersSelection, FiltersDropdown, FilterSelection, LayoutSelection } from "components/issues";
import { ModuleMobileHeader } from "components/modules/module-mobile-header";
import {
  EIssuesStoreType,
  EIssueFilterType,
  ISSUE_DISPLAY_FILTERS_BY_LAYOUT,
  EIssueLayoutTypes,
} from "constants/issue";
import { EUserProjectRoles } from "constants/project";
import { cn } from "helpers/common.helper";
import { truncateText } from "helpers/string.helper";
=======
import { ProjectAnalyticsModal } from "@/components/analytics";
import { BreadcrumbLink } from "@/components/common";
import { DisplayFiltersSelection, FiltersDropdown, FilterSelection, LayoutSelection } from "@/components/issues";
import { ProjectLogo } from "@/components/project";
import { EIssuesStoreType, EIssueFilterType, ISSUE_DISPLAY_FILTERS_BY_LAYOUT } from "@/constants/issue";
import { EUserProjectRoles } from "@/constants/project";
import { cn } from "@/helpers/common.helper";
import { truncateText } from "@/helpers/string.helper";
>>>>>>> 1c3619a4
import {
  useApplication,
  useEventTracker,
  useLabel,
  useMember,
  useModule,
  useProject,
  useProjectState,
  useUser,
  useIssues,
} from "@/hooks/store";
import { useIssuesActions } from "@/hooks/use-issues-actions";
import useLocalStorage from "@/hooks/use-local-storage";
// components
// ui
// icons
// helpers
// types
<<<<<<< HEAD
import { IIssueDisplayFilterOptions, IIssueDisplayProperties, IIssueFilterOptions } from "@plane/types";
import { ProjectLogo } from "components/project";
=======
import { usePlatformOS } from "@/hooks/use-platform-os";
>>>>>>> 1c3619a4
// constants

const ModuleDropdownOption: React.FC<{ moduleId: string }> = ({ moduleId }) => {
  // router
  const router = useRouter();
  const { workspaceSlug, projectId } = router.query;
  // store hooks
  const { getModuleById } = useModule();
  // derived values
  const moduleDetail = getModuleById(moduleId);

  if (!moduleDetail) return null;

  return (
    <CustomMenu.MenuItem key={moduleDetail.id}>
      <Link
        href={`/${workspaceSlug}/projects/${projectId}/modules/${moduleDetail.id}`}
        className="flex items-center gap-1.5"
      >
        <DiceIcon className="h-3 w-3" />
        {truncateText(moduleDetail.name, 40)}
      </Link>
    </CustomMenu.MenuItem>
  );
};

export const ModuleIssuesHeader: React.FC = observer(() => {
  // states
  const [analyticsModal, setAnalyticsModal] = useState(false);
  // router
  const router = useRouter();
  const { workspaceSlug, projectId, moduleId } = router.query;
  // hooks
  const { isMobile } = usePlatformOS();
  // store hooks
  const {
    issuesFilter: { issueFilters },
  } = useIssues(EIssuesStoreType.MODULE);
  const { updateFilters } = useIssuesActions(EIssuesStoreType.MODULE);
  const { projectModuleIds, getModuleById } = useModule();
  const {
    commandPalette: { toggleCreateIssueModal },
  } = useApplication();
  const { setTrackElement } = useEventTracker();
  const {
    membership: { currentProjectRole },
  } = useUser();
  const { currentProjectDetails } = useProject();
  const { projectLabels } = useLabel();
  const { projectStates } = useProjectState();
  const {
    project: { projectMemberIds },
  } = useMember();

  const { setValue, storedValue } = useLocalStorage("module_sidebar_collapsed", "false");

  const isSidebarCollapsed = storedValue ? (storedValue === "true" ? true : false) : false;
  const toggleSidebar = () => {
    setValue(`${!isSidebarCollapsed}`);
  };

  const activeLayout = issueFilters?.displayFilters?.layout;

  const handleLayoutChange = useCallback(
    (layout: EIssueLayoutTypes) => {
      if (!projectId) return;
      updateFilters(projectId.toString(), EIssueFilterType.DISPLAY_FILTERS, { layout: layout });
    },
    [projectId, moduleId, updateFilters]
  );

  const handleFiltersUpdate = useCallback(
    (key: keyof IIssueFilterOptions, value: string | string[]) => {
      if (!projectId) return;
      const newValues = issueFilters?.filters?.[key] ?? [];

      if (Array.isArray(value)) {
        // this validation is majorly for the filter start_date, target_date custom
        value.forEach((val) => {
          if (!newValues.includes(val)) newValues.push(val);
          else newValues.splice(newValues.indexOf(val), 1);
        });
      } else {
        if (issueFilters?.filters?.[key]?.includes(value)) newValues.splice(newValues.indexOf(value), 1);
        else newValues.push(value);
      }

      updateFilters(projectId.toString(), EIssueFilterType.FILTERS, { [key]: newValues });
    },
    [projectId, moduleId, issueFilters, updateFilters]
  );

  const handleDisplayFilters = useCallback(
    (updatedDisplayFilter: Partial<IIssueDisplayFilterOptions>) => {
      if (!projectId) return;
      updateFilters(projectId.toString(), EIssueFilterType.DISPLAY_FILTERS, updatedDisplayFilter);
    },
    [projectId, moduleId, updateFilters]
  );

  const handleDisplayProperties = useCallback(
    (property: Partial<IIssueDisplayProperties>) => {
      if (!projectId) return;
      updateFilters(projectId.toString(), EIssueFilterType.DISPLAY_PROPERTIES, property);
    },
    [projectId, moduleId, updateFilters]
  );

  // derived values
  const moduleDetails = moduleId ? getModuleById(moduleId.toString()) : undefined;
  const canUserCreateIssue =
    currentProjectRole && [EUserProjectRoles.ADMIN, EUserProjectRoles.MEMBER].includes(currentProjectRole);

  const issueCount = moduleDetails
    ? issueFilters?.displayFilters?.sub_issue
      ? moduleDetails.total_issues + moduleDetails.sub_issues
      : moduleDetails.total_issues
    : undefined;

  return (
    <>
      <ProjectAnalyticsModal
        isOpen={analyticsModal}
        onClose={() => setAnalyticsModal(false)}
        moduleDetails={moduleDetails ?? undefined}
      />
      <div className="relative z-[15] items-center gap-x-2 gap-y-4">
        <div className="flex justify-between bg-custom-sidebar-background-100 p-4">
          <div className="flex items-center gap-2">
            <Breadcrumbs onBack={router.back}>
              <Breadcrumbs.BreadcrumbItem
                type="text"
                link={
                  <span>
                    <span className="hidden md:block">
                      <BreadcrumbLink
                        label={currentProjectDetails?.name ?? "Project"}
                        href={`/${workspaceSlug}/projects/${currentProjectDetails?.id}/issues`}
                        icon={
                          currentProjectDetails && (
                            <span className="grid place-items-center flex-shrink-0 h-4 w-4">
                              <ProjectLogo logo={currentProjectDetails?.logo_props} className="text-sm" />
                            </span>
                          )
                        }
                      />
                    </span>
                    <Link
                      href={`/${workspaceSlug}/projects/${currentProjectDetails?.id}/issues`}
                      className="block md:hidden pl-2 text-custom-text-300"
                    >
                      ...
                    </Link>
                  </span>
                }
              />
              <Breadcrumbs.BreadcrumbItem
                type="text"
                link={
                  <BreadcrumbLink
                    href={`/${workspaceSlug}/projects/${projectId}/modules`}
                    label="Modules"
                    icon={<DiceIcon className="h-4 w-4 text-custom-text-300" />}
                  />
                }
              />
              <Breadcrumbs.BreadcrumbItem
                type="component"
                component={
                  <CustomMenu
                    label={
                      <>
                        <DiceIcon className="h-3 w-3" />
                        <div className="flex items-center gap-2 w-auto max-w-[70px] sm:max-w-[200px] truncate">
                          <p className="truncate">{moduleDetails?.name && moduleDetails.name}</p>
                          {issueCount && issueCount > 0 ? (
                            <Tooltip
                              isMobile={isMobile}
                              tooltipContent={`There are ${issueCount} ${
                                issueCount > 1 ? "issues" : "issue"
                              } in this module`}
                              position="bottom"
                            >
                              <span className="cursor-default flex items-center text-center justify-center px-2 flex-shrink-0 bg-custom-primary-100/20 text-custom-primary-100 text-xs font-semibold rounded-xl">
                                {issueCount}
                              </span>
                            </Tooltip>
                          ) : null}
                        </div>
                      </>
                    }
                    className="ml-1.5 flex-shrink-0"
                    placement="bottom-start"
                  >
                    {projectModuleIds?.map((moduleId) => (
                      <ModuleDropdownOption key={moduleId} moduleId={moduleId} />
                    ))}
                  </CustomMenu>
                }
              />
            </Breadcrumbs>
          </div>
          <div className="flex items-center gap-2">
            <div className="hidden md:flex gap-2">
              <LayoutSelection
                layouts={[
                  EIssueLayoutTypes.LIST,
                  EIssueLayoutTypes.KANBAN,
                  EIssueLayoutTypes.CALENDAR,
                  EIssueLayoutTypes.SPREADSHEET,
                  EIssueLayoutTypes.GANTT,
                ]}
                onChange={(layout) => handleLayoutChange(layout)}
                selectedLayout={activeLayout}
              />
              <FiltersDropdown title="Filters" placement="bottom-end">
                <FilterSelection
                  filters={issueFilters?.filters ?? {}}
                  handleFiltersUpdate={handleFiltersUpdate}
                  layoutDisplayFiltersOptions={
                    activeLayout ? ISSUE_DISPLAY_FILTERS_BY_LAYOUT.issues[activeLayout] : undefined
                  }
                  labels={projectLabels}
                  memberIds={projectMemberIds ?? undefined}
                  states={projectStates}
                />
              </FiltersDropdown>
              <FiltersDropdown title="Display" placement="bottom-end">
                <DisplayFiltersSelection
                  layoutDisplayFiltersOptions={
                    activeLayout ? ISSUE_DISPLAY_FILTERS_BY_LAYOUT.issues[activeLayout] : undefined
                  }
                  displayFilters={issueFilters?.displayFilters ?? {}}
                  handleDisplayFiltersUpdate={handleDisplayFilters}
                  displayProperties={issueFilters?.displayProperties ?? {}}
                  handleDisplayPropertiesUpdate={handleDisplayProperties}
                  ignoreGroupedFilters={["module"]}
                />
              </FiltersDropdown>
            </div>

            {canUserCreateIssue && (
              <>
                <Button
                  className="hidden md:block"
                  onClick={() => setAnalyticsModal(true)}
                  variant="neutral-primary"
                  size="sm"
                >
                  Analytics
                </Button>
                <Button
                  className="hidden sm:flex"
                  onClick={() => {
                    setTrackElement("Module issues page");
                    toggleCreateIssueModal(true, EIssuesStoreType.MODULE);
                  }}
                  size="sm"
                  prependIcon={<Plus />}
                >
                  Add Issue
                </Button>
              </>
            )}
            <button
              type="button"
              className="grid h-7 w-7 place-items-center rounded p-1 outline-none hover:bg-custom-sidebar-background-80"
              onClick={toggleSidebar}
            >
              <ArrowRight
                className={`h-4 w-4 duration-300 hidden md:block ${isSidebarCollapsed ? "-rotate-180" : ""}`}
              />
              <PanelRight
                className={cn(
                  "w-4 h-4 block md:hidden",
                  !isSidebarCollapsed ? "text-[#3E63DD]" : "text-custom-text-200"
                )}
              />
            </button>
          </div>
        </div>
      </div>
    </>
  );
});<|MERGE_RESOLUTION|>--- conflicted
+++ resolved
@@ -2,35 +2,27 @@
 import { observer } from "mobx-react-lite";
 import Link from "next/link";
 import { useRouter } from "next/router";
-// hooks
 import { ArrowRight, PanelRight, Plus } from "lucide-react";
-import { IIssueDisplayFilterOptions, IIssueDisplayProperties, IIssueFilterOptions, TIssueLayouts } from "@plane/types";
+// types
+import { IIssueDisplayFilterOptions, IIssueDisplayProperties, IIssueFilterOptions } from "@plane/types";
 import { Breadcrumbs, Button, CustomMenu, DiceIcon, Tooltip } from "@plane/ui";
-<<<<<<< HEAD
-import { ProjectAnalyticsModal } from "components/analytics";
-import { BreadcrumbLink } from "components/common";
-import { SidebarHamburgerToggle } from "components/core/sidebar/sidebar-menu-hamburger-toggle";
-import { DisplayFiltersSelection, FiltersDropdown, FilterSelection, LayoutSelection } from "components/issues";
-import { ModuleMobileHeader } from "components/modules/module-mobile-header";
+// components
+import { ProjectAnalyticsModal } from "@/components/analytics";
+import { BreadcrumbLink } from "@/components/common";
+import { DisplayFiltersSelection, FiltersDropdown, FilterSelection, LayoutSelection } from "@/components/issues";
+import { ProjectLogo } from "@/components/project";
+// constants
 import {
   EIssuesStoreType,
   EIssueFilterType,
   ISSUE_DISPLAY_FILTERS_BY_LAYOUT,
   EIssueLayoutTypes,
-} from "constants/issue";
-import { EUserProjectRoles } from "constants/project";
-import { cn } from "helpers/common.helper";
-import { truncateText } from "helpers/string.helper";
-=======
-import { ProjectAnalyticsModal } from "@/components/analytics";
-import { BreadcrumbLink } from "@/components/common";
-import { DisplayFiltersSelection, FiltersDropdown, FilterSelection, LayoutSelection } from "@/components/issues";
-import { ProjectLogo } from "@/components/project";
-import { EIssuesStoreType, EIssueFilterType, ISSUE_DISPLAY_FILTERS_BY_LAYOUT } from "@/constants/issue";
+} from "@/constants/issue";
 import { EUserProjectRoles } from "@/constants/project";
+// helpers
 import { cn } from "@/helpers/common.helper";
 import { truncateText } from "@/helpers/string.helper";
->>>>>>> 1c3619a4
+// hooks
 import {
   useApplication,
   useEventTracker,
@@ -44,18 +36,9 @@
 } from "@/hooks/store";
 import { useIssuesActions } from "@/hooks/use-issues-actions";
 import useLocalStorage from "@/hooks/use-local-storage";
-// components
+import { usePlatformOS } from "@/hooks/use-platform-os";
 // ui
 // icons
-// helpers
-// types
-<<<<<<< HEAD
-import { IIssueDisplayFilterOptions, IIssueDisplayProperties, IIssueFilterOptions } from "@plane/types";
-import { ProjectLogo } from "components/project";
-=======
-import { usePlatformOS } from "@/hooks/use-platform-os";
->>>>>>> 1c3619a4
-// constants
 
 const ModuleDropdownOption: React.FC<{ moduleId: string }> = ({ moduleId }) => {
   // router
@@ -123,7 +106,7 @@
       if (!projectId) return;
       updateFilters(projectId.toString(), EIssueFilterType.DISPLAY_FILTERS, { layout: layout });
     },
-    [projectId, moduleId, updateFilters]
+    [projectId, updateFilters]
   );
 
   const handleFiltersUpdate = useCallback(
@@ -144,7 +127,7 @@
 
       updateFilters(projectId.toString(), EIssueFilterType.FILTERS, { [key]: newValues });
     },
-    [projectId, moduleId, issueFilters, updateFilters]
+    [projectId, issueFilters, updateFilters]
   );
 
   const handleDisplayFilters = useCallback(
@@ -152,7 +135,7 @@
       if (!projectId) return;
       updateFilters(projectId.toString(), EIssueFilterType.DISPLAY_FILTERS, updatedDisplayFilter);
     },
-    [projectId, moduleId, updateFilters]
+    [projectId, updateFilters]
   );
 
   const handleDisplayProperties = useCallback(
@@ -160,7 +143,7 @@
       if (!projectId) return;
       updateFilters(projectId.toString(), EIssueFilterType.DISPLAY_PROPERTIES, property);
     },
-    [projectId, moduleId, updateFilters]
+    [projectId, updateFilters]
   );
 
   // derived values
