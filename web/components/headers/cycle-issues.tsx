import { useCallback, useState } from "react";
import { observer } from "mobx-react-lite";
import Link from "next/link";
<<<<<<< HEAD
import { ArrowRight, Plus, PanelRight } from "lucide-react";
=======
import { useRouter } from "next/router";
>>>>>>> cace132a
// hooks
import { ArrowRight, Plus, PanelRight } from "lucide-react";
import { Breadcrumbs, Button, ContrastIcon, CustomMenu } from "@plane/ui";
import { ProjectAnalyticsModal } from "components/analytics";
import { BreadcrumbLink } from "components/common";
import { SidebarHamburgerToggle } from "components/core/sidebar/sidebar-menu-hamburger-toggle";
import { CycleMobileHeader } from "components/cycles/cycle-mobile-header";
import { DisplayFiltersSelection, FiltersDropdown, FilterSelection, LayoutSelection } from "components/issues";
import { EIssueFilterType, EIssuesStoreType, ISSUE_DISPLAY_FILTERS_BY_LAYOUT } from "constants/issue";
import { EUserProjectRoles } from "constants/project";
import { cn } from "helpers/common.helper";
import { renderEmoji } from "helpers/emoji.helper";
import { truncateText } from "helpers/string.helper";
import {
  useApplication,
  useEventTracker,
  useCycle,
  useLabel,
  useMember,
  useProject,
  useProjectState,
  useUser,
  useIssues,
} from "hooks/store";
import useLocalStorage from "hooks/use-local-storage";
// components
<<<<<<< HEAD
import { DisplayFiltersSelection, FiltersDropdown, FilterSelection, LayoutSelection } from "components/issues";
import { ProjectAnalyticsModal } from "components/analytics";
import { SidebarHamburgerToggle } from "components/core/sidebar/sidebar-menu-hamburger-toggle";
import { BreadcrumbLink } from "components/common";
import { CycleMobileHeader } from "components/cycles/cycle-mobile-header";
import { ProjectLogo } from "components/project";
// ui
import { Breadcrumbs, Button, ContrastIcon, CustomMenu } from "@plane/ui";
// helpers
import { truncateText } from "helpers/string.helper";
import { cn } from "helpers/common.helper";
// types
import { IIssueDisplayFilterOptions, IIssueDisplayProperties, IIssueFilterOptions, TIssueLayouts } from "@plane/types";
// constants
import { EIssueFilterType, EIssuesStoreType, ISSUE_DISPLAY_FILTERS_BY_LAYOUT } from "constants/issue";
import { EUserProjectRoles } from "constants/project";
=======
// ui
// icons
// helpers
// types
import { IIssueDisplayFilterOptions, IIssueDisplayProperties, IIssueFilterOptions, TIssueLayouts } from "@plane/types";
// constants
>>>>>>> cace132a

const CycleDropdownOption: React.FC<{ cycleId: string }> = ({ cycleId }) => {
  // router
  const router = useRouter();
  const { workspaceSlug, projectId } = router.query;
  // store hooks
  const { getCycleById } = useCycle();
  // derived values
  const cycle = getCycleById(cycleId);

  if (!cycle) return null;

  return (
    <CustomMenu.MenuItem key={cycle.id}>
      <Link href={`/${workspaceSlug}/projects/${projectId}/cycles/${cycle.id}`} className="flex items-center gap-1.5">
        <ContrastIcon className="h-3 w-3" />
        {truncateText(cycle.name, 40)}
      </Link>
    </CustomMenu.MenuItem>
  );
};

export const CycleIssuesHeader: React.FC = observer(() => {
  // states
  const [analyticsModal, setAnalyticsModal] = useState(false);
  // router
  const router = useRouter();
  const { workspaceSlug, projectId, cycleId } = router.query as {
    workspaceSlug: string;
    projectId: string;
    cycleId: string;
  };
  // store hooks
  const {
    issuesFilter: { issueFilters, updateFilters },
  } = useIssues(EIssuesStoreType.CYCLE);
  const { currentProjectCycleIds, getCycleById } = useCycle();
  const {
    commandPalette: { toggleCreateIssueModal },
  } = useApplication();
  const { setTrackElement } = useEventTracker();
  const {
    membership: { currentProjectRole },
  } = useUser();
  const { currentProjectDetails } = useProject();
  const { projectStates } = useProjectState();
  const { projectLabels } = useLabel();
  const {
    project: { projectMemberIds },
  } = useMember();

  const activeLayout = issueFilters?.displayFilters?.layout;

  const { setValue, storedValue } = useLocalStorage("cycle_sidebar_collapsed", "false");

  const isSidebarCollapsed = storedValue ? (storedValue === "true" ? true : false) : false;
  const toggleSidebar = () => {
    setValue(`${!isSidebarCollapsed}`);
  };

  const handleLayoutChange = useCallback(
    (layout: TIssueLayouts) => {
      if (!workspaceSlug || !projectId) return;
      updateFilters(workspaceSlug, projectId, EIssueFilterType.DISPLAY_FILTERS, { layout: layout }, cycleId);
    },
    [workspaceSlug, projectId, cycleId, updateFilters]
  );

  const handleFiltersUpdate = useCallback(
    (key: keyof IIssueFilterOptions, value: string | string[]) => {
      if (!workspaceSlug || !projectId) return;
      const newValues = issueFilters?.filters?.[key] ?? [];

      if (Array.isArray(value)) {
        value.forEach((val) => {
          if (!newValues.includes(val)) newValues.push(val);
        });
      } else {
        if (issueFilters?.filters?.[key]?.includes(value)) newValues.splice(newValues.indexOf(value), 1);
        else newValues.push(value);
      }

      updateFilters(workspaceSlug, projectId, EIssueFilterType.FILTERS, { [key]: newValues }, cycleId);
    },
    [workspaceSlug, projectId, cycleId, issueFilters, updateFilters]
  );

  const handleDisplayFilters = useCallback(
    (updatedDisplayFilter: Partial<IIssueDisplayFilterOptions>) => {
      if (!workspaceSlug || !projectId) return;
      updateFilters(workspaceSlug, projectId, EIssueFilterType.DISPLAY_FILTERS, updatedDisplayFilter, cycleId);
    },
    [workspaceSlug, projectId, cycleId, updateFilters]
  );

  const handleDisplayProperties = useCallback(
    (property: Partial<IIssueDisplayProperties>) => {
      if (!workspaceSlug || !projectId) return;
      updateFilters(workspaceSlug, projectId, EIssueFilterType.DISPLAY_PROPERTIES, property, cycleId);
    },
    [workspaceSlug, projectId, cycleId, updateFilters]
  );

  // derived values
  const cycleDetails = cycleId ? getCycleById(cycleId.toString()) : undefined;
  const canUserCreateIssue =
    currentProjectRole && [EUserProjectRoles.ADMIN, EUserProjectRoles.MEMBER].includes(currentProjectRole);

  return (
    <>
      <ProjectAnalyticsModal
        isOpen={analyticsModal}
        onClose={() => setAnalyticsModal(false)}
        cycleDetails={cycleDetails ?? undefined}
      />
      <div className="relative z-[15] w-full items-center gap-x-2 gap-y-4">
        <div className="flex justify-between border-b border-custom-border-200 bg-custom-sidebar-background-100 p-4">
          <div className="flex items-center gap-2">
            <SidebarHamburgerToggle />
            <Breadcrumbs onBack={router.back}>
              <Breadcrumbs.BreadcrumbItem
                type="text"
                link={
                  <span>
                    <span className="hidden md:block">
                      <BreadcrumbLink
                        label={currentProjectDetails?.name ?? "Project"}
                        href={`/${workspaceSlug}/projects/${currentProjectDetails?.id}/issues`}
                        icon={
                          currentProjectDetails && (
                            <span className="grid place-items-center flex-shrink-0 h-4 w-4">
                              <ProjectLogo logo={currentProjectDetails?.logo_props} className="text-sm" />
                            </span>
                          )
                        }
                      />
                    </span>
                    <Link
                      href={`/${workspaceSlug}/projects/${currentProjectDetails?.id}/issues`}
                      className="block md:hidden pl-2 text-custom-text-300"
                    >
                      ...
                    </Link>
                  </span>
                }
              />
              <Breadcrumbs.BreadcrumbItem
                type="text"
                link={
                  <BreadcrumbLink
                    label="Cycles"
                    href={`/${workspaceSlug}/projects/${projectId}/cycles`}
                    icon={<ContrastIcon className="h-4 w-4 text-custom-text-300" />}
                  />
                }
              />
              <Breadcrumbs.BreadcrumbItem
                type="component"
                component={
                  <CustomMenu
                    label={
                      <>
                        <ContrastIcon className="h-3 w-3" />
                        <div className=" w-auto max-w-[70px] sm:max-w-[200px] inline-block truncate line-clamp-1 overflow-hidden whitespace-nowrap">
                          {cycleDetails?.name && cycleDetails.name}
                        </div>
                      </>
                    }
                    className="ml-1.5 flex-shrink-0"
                    placement="bottom-start"
                  >
                    {currentProjectCycleIds?.map((cycleId) => <CycleDropdownOption key={cycleId} cycleId={cycleId} />)}
                  </CustomMenu>
                }
              />
            </Breadcrumbs>
          </div>
          <div className="hidden md:flex items-center gap-2 ">
            <LayoutSelection
              layouts={["list", "kanban", "calendar", "spreadsheet", "gantt_chart"]}
              onChange={(layout) => handleLayoutChange(layout)}
              selectedLayout={activeLayout}
            />
            <FiltersDropdown title="Filters" placement="bottom-end">
              <FilterSelection
                filters={issueFilters?.filters ?? {}}
                handleFiltersUpdate={handleFiltersUpdate}
                layoutDisplayFiltersOptions={
                  activeLayout ? ISSUE_DISPLAY_FILTERS_BY_LAYOUT.issues[activeLayout] : undefined
                }
                labels={projectLabels}
                memberIds={projectMemberIds ?? undefined}
                states={projectStates}
              />
            </FiltersDropdown>
            <FiltersDropdown title="Display" placement="bottom-end">
              <DisplayFiltersSelection
                layoutDisplayFiltersOptions={
                  activeLayout ? ISSUE_DISPLAY_FILTERS_BY_LAYOUT.issues[activeLayout] : undefined
                }
                displayFilters={issueFilters?.displayFilters ?? {}}
                handleDisplayFiltersUpdate={handleDisplayFilters}
                displayProperties={issueFilters?.displayProperties ?? {}}
                handleDisplayPropertiesUpdate={handleDisplayProperties}
                ignoreGroupedFilters={["cycle"]}
              />
            </FiltersDropdown>

            {canUserCreateIssue && (
              <>
                <Button onClick={() => setAnalyticsModal(true)} variant="neutral-primary" size="sm">
                  Analytics
                </Button>
                <Button
                  onClick={() => {
                    setTrackElement("Cycle issues page");
                    toggleCreateIssueModal(true, EIssuesStoreType.CYCLE);
                  }}
                  size="sm"
                  prependIcon={<Plus />}
                >
                  Add Issue
                </Button>
              </>
            )}
            <button
              type="button"
              className="grid h-7 w-7 place-items-center rounded p-1 outline-none hover:bg-custom-sidebar-background-80"
              onClick={toggleSidebar}
            >
              <ArrowRight className={`h-4 w-4 duration-300 ${isSidebarCollapsed ? "-rotate-180" : ""}`} />
            </button>
          </div>
          <button
            type="button"
            className="grid md:hidden h-7 w-7 place-items-center rounded p-1 outline-none hover:bg-custom-sidebar-background-80"
            onClick={toggleSidebar}
          >
            <PanelRight className={cn("w-4 h-4", !isSidebarCollapsed ? "text-[#3E63DD]" : "text-custom-text-200")} />
          </button>
        </div>
        <div className="block sm:block md:hidden">
          <CycleMobileHeader />
        </div>
      </div>
    </>
  );
});<|MERGE_RESOLUTION|>--- conflicted
+++ resolved
@@ -1,11 +1,7 @@
 import { useCallback, useState } from "react";
 import { observer } from "mobx-react-lite";
 import Link from "next/link";
-<<<<<<< HEAD
-import { ArrowRight, Plus, PanelRight } from "lucide-react";
-=======
 import { useRouter } from "next/router";
->>>>>>> cace132a
 // hooks
 import { ArrowRight, Plus, PanelRight } from "lucide-react";
 import { Breadcrumbs, Button, ContrastIcon, CustomMenu } from "@plane/ui";
@@ -17,7 +13,6 @@
 import { EIssueFilterType, EIssuesStoreType, ISSUE_DISPLAY_FILTERS_BY_LAYOUT } from "constants/issue";
 import { EUserProjectRoles } from "constants/project";
 import { cn } from "helpers/common.helper";
-import { renderEmoji } from "helpers/emoji.helper";
 import { truncateText } from "helpers/string.helper";
 import {
   useApplication,
@@ -32,31 +27,13 @@
 } from "hooks/store";
 import useLocalStorage from "hooks/use-local-storage";
 // components
-<<<<<<< HEAD
-import { DisplayFiltersSelection, FiltersDropdown, FilterSelection, LayoutSelection } from "components/issues";
-import { ProjectAnalyticsModal } from "components/analytics";
-import { SidebarHamburgerToggle } from "components/core/sidebar/sidebar-menu-hamburger-toggle";
-import { BreadcrumbLink } from "components/common";
-import { CycleMobileHeader } from "components/cycles/cycle-mobile-header";
-import { ProjectLogo } from "components/project";
-// ui
-import { Breadcrumbs, Button, ContrastIcon, CustomMenu } from "@plane/ui";
-// helpers
-import { truncateText } from "helpers/string.helper";
-import { cn } from "helpers/common.helper";
-// types
-import { IIssueDisplayFilterOptions, IIssueDisplayProperties, IIssueFilterOptions, TIssueLayouts } from "@plane/types";
-// constants
-import { EIssueFilterType, EIssuesStoreType, ISSUE_DISPLAY_FILTERS_BY_LAYOUT } from "constants/issue";
-import { EUserProjectRoles } from "constants/project";
-=======
 // ui
 // icons
 // helpers
 // types
 import { IIssueDisplayFilterOptions, IIssueDisplayProperties, IIssueFilterOptions, TIssueLayouts } from "@plane/types";
+import { ProjectLogo } from "components/project";
 // constants
->>>>>>> cace132a
 
 const CycleDropdownOption: React.FC<{ cycleId: string }> = ({ cycleId }) => {
   // router
@@ -228,7 +205,9 @@
                     className="ml-1.5 flex-shrink-0"
                     placement="bottom-start"
                   >
-                    {currentProjectCycleIds?.map((cycleId) => <CycleDropdownOption key={cycleId} cycleId={cycleId} />)}
+                    {currentProjectCycleIds?.map((cycleId) => (
+                      <CycleDropdownOption key={cycleId} cycleId={cycleId} />
+                    ))}
                   </CustomMenu>
                 }
               />
