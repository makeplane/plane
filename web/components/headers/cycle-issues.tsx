import { useCallback, useState } from "react";
import { observer } from "mobx-react";
import Link from "next/link";
import { useRouter } from "next/router";
// icons
import { ArrowRight, PanelRight } from "lucide-react";
// types
import { IIssueDisplayFilterOptions, IIssueDisplayProperties, IIssueFilterOptions, TIssueLayouts } from "@plane/types";
// ui
import { Breadcrumbs, Button, ContrastIcon, CustomMenu, Tooltip } from "@plane/ui";
// components
import { ProjectAnalyticsModal } from "@/components/analytics";
import { BreadcrumbLink } from "@/components/common";
import { DisplayFiltersSelection, FiltersDropdown, FilterSelection, LayoutSelection } from "@/components/issues";
import { ProjectLogo } from "@/components/project";
// constants
<<<<<<< HEAD
import {
  DP_APPLIED,
  DP_REMOVED,
  E_CYCLE_ISSUES,
  elementFromPath,
  FILTER_APPLIED,
  FILTER_REMOVED,
  FILTER_SEARCHED,
  LAYOUT_CHANGED,
  LP_UPDATED,
} from "@/constants/event-tracker";
=======
>>>>>>> f77761b4
import { EIssueFilterType, EIssuesStoreType, ISSUE_DISPLAY_FILTERS_BY_LAYOUT } from "@/constants/issue";
import { EUserProjectRoles } from "@/constants/project";
// helpers
import { cn } from "@/helpers/common.helper";
import { calculateTotalFilters } from "@/helpers/filter.helper";
import { truncateText } from "@/helpers/string.helper";
// hooks
import {
  useEventTracker,
  useCycle,
  useLabel,
  useMember,
  useProject,
  useProjectState,
  useUser,
  useIssues,
  useCommandPalette,
} from "@/hooks/store";
import useLocalStorage from "@/hooks/use-local-storage";
import { usePlatformOS } from "@/hooks/use-platform-os";

const CycleDropdownOption: React.FC<{ cycleId: string }> = ({ cycleId }) => {
  // router
  const router = useRouter();
  const { workspaceSlug, projectId } = router.query;
  // store hooks
  const { getCycleById } = useCycle();
  // derived values
  const cycle = getCycleById(cycleId);
  //

  if (!cycle) return null;

  return (
    <CustomMenu.MenuItem key={cycle.id}>
      <Link href={`/${workspaceSlug}/projects/${projectId}/cycles/${cycle.id}`} className="flex items-center gap-1.5">
        <ContrastIcon className="h-3 w-3" />
        {truncateText(cycle.name, 40)}
      </Link>
    </CustomMenu.MenuItem>
  );
};

export const CycleIssuesHeader: React.FC = observer(() => {
  // states
  const [analyticsModal, setAnalyticsModal] = useState(false);
  // router
  const router = useRouter();
  const { workspaceSlug, projectId, cycleId } = router.query as {
    workspaceSlug: string;
    projectId: string;
    cycleId: string;
  };
  // store hooks
  const {
    issuesFilter: { issueFilters, updateFilters },
  } = useIssues(EIssuesStoreType.CYCLE);
  const { currentProjectCycleIds, getCycleById } = useCycle();
  const { toggleCreateIssueModal } = useCommandPalette();
<<<<<<< HEAD
  const { setTrackElement, captureEvent, captureIssuesFilterEvent, captureIssuesDisplayFilterEvent } = useEventTracker();
=======
  const { setTrackElement } = useEventTracker();
>>>>>>> f77761b4
  const {
    membership: { currentProjectRole },
  } = useUser();
  const { currentProjectDetails } = useProject();
  const { projectStates } = useProjectState();
  const { projectLabels } = useLabel();
  const {
    project: { projectMemberIds },
  } = useMember();
  const { isMobile } = usePlatformOS();

  const activeLayout = issueFilters?.displayFilters?.layout;

  const { setValue, storedValue } = useLocalStorage("cycle_sidebar_collapsed", "false");

  const isSidebarCollapsed = storedValue ? (storedValue === "true" ? true : false) : false;
  const toggleSidebar = () => {
    setValue(`${!isSidebarCollapsed}`);
  };

  const handleLayoutChange = useCallback(
    (layout: TIssueLayouts) => {
      if (!workspaceSlug || !projectId) return;
      updateFilters(workspaceSlug, projectId, EIssueFilterType.DISPLAY_FILTERS, { layout: layout }, cycleId).then(() =>
        captureEvent(LAYOUT_CHANGED, {
          layout: layout,
          ...elementFromPath(router.asPath),
        })
      );
    },
    [workspaceSlug, projectId, cycleId, updateFilters, captureEvent, router.asPath]
  );

  const handleFiltersUpdate = useCallback(
    (key: keyof IIssueFilterOptions, value: string | string[]) => {
      if (!workspaceSlug || !projectId) return;
      const newValues = Array.from(issueFilters?.filters?.[key] ?? []);

      if (Array.isArray(value)) {
        // this validation is majorly for the filter start_date, target_date custom
        value.forEach((val) => {
          if (!newValues.includes(val)) newValues.push(val);
          else newValues.splice(newValues.indexOf(val), 1);
        });
      } else {
        if (issueFilters?.filters?.[key]?.includes(value)) newValues.splice(newValues.indexOf(value), 1);
        else newValues.push(value);
      }

      const event = newValues.length > (issueFilters?.filters?.[key] ?? []).length ? FILTER_APPLIED : FILTER_REMOVED;
      updateFilters(workspaceSlug, projectId, EIssueFilterType.FILTERS, { [key]: newValues }, cycleId).then(() =>
        captureIssuesFilterEvent({
          eventName: event,
          payload: {
            routePath: router.asPath,
            filters: issueFilters,
            filter_property: value,
            filter_type: key,
          },
        })
      );
    },
    [workspaceSlug, projectId, cycleId, issueFilters, updateFilters, captureIssuesFilterEvent, router.asPath]
  );

  const handleDisplayFilters = useCallback(
    (updatedDisplayFilter: Partial<IIssueDisplayFilterOptions>) => {
      if (!workspaceSlug || !projectId) return;
      updateFilters(workspaceSlug, projectId, EIssueFilterType.DISPLAY_FILTERS, updatedDisplayFilter, cycleId).then(
        () =>
          captureIssuesDisplayFilterEvent({
            eventName: LP_UPDATED,
            payload: {
              property_type: Object.keys(updatedDisplayFilter).join(","),
              property: Object.values(updatedDisplayFilter)?.[0],
              routePath: router.asPath,
              filters: issueFilters,
            },
          })
      );
    },
    [workspaceSlug, projectId, cycleId, updateFilters, issueFilters, captureIssuesDisplayFilterEvent, router.asPath]
  );

  const handleDisplayProperties = useCallback(
    (property: Partial<IIssueDisplayProperties>) => {
      if (!workspaceSlug || !projectId) return;
      updateFilters(workspaceSlug, projectId, EIssueFilterType.DISPLAY_PROPERTIES, property, cycleId).then(() =>
        captureIssuesDisplayFilterEvent({
          eventName: Object.values(property)?.[0] === true ? DP_APPLIED : DP_REMOVED,
          payload: {
            display_property: Object.keys(property).join(","),
            routePath: router.asPath,
            filters: issueFilters,
          },
        })
      );
    },
    [workspaceSlug, projectId, cycleId, updateFilters, issueFilters, captureIssuesDisplayFilterEvent, router.asPath]
  );

  // derived values
  const cycleDetails = cycleId ? getCycleById(cycleId.toString()) : undefined;
  const isCompletedCycle = cycleDetails?.status?.toLocaleLowerCase() === "completed";
  const canUserCreateIssue =
    currentProjectRole && [EUserProjectRoles.ADMIN, EUserProjectRoles.MEMBER].includes(currentProjectRole);

  const issueCount = cycleDetails
    ? !issueFilters?.displayFilters?.sub_issue && cycleDetails?.sub_issues
      ? cycleDetails.total_issues - cycleDetails?.sub_issues
      : cycleDetails.total_issues
    : undefined;

  const isFiltersApplied = calculateTotalFilters(issueFilters?.filters ?? {}) !== 0;

  return (
    <>
      <ProjectAnalyticsModal
        isOpen={analyticsModal}
        onClose={() => setAnalyticsModal(false)}
        cycleDetails={cycleDetails ?? undefined}
      />
      <div className="relative z-[15] w-full items-center gap-x-2 gap-y-4">
        <div className="flex justify-between bg-custom-sidebar-background-100 p-4">
          <div className="flex items-center gap-2">
            <Breadcrumbs onBack={router.back}>
              <Breadcrumbs.BreadcrumbItem
                type="text"
                link={
                  <span>
                    <span className="hidden md:block">
                      <BreadcrumbLink
                        label={currentProjectDetails?.name ?? "Project"}
                        href={`/${workspaceSlug}/projects/${currentProjectDetails?.id}/issues`}
                        icon={
                          currentProjectDetails && (
                            <span className="grid h-4 w-4 flex-shrink-0 place-items-center">
                              <ProjectLogo logo={currentProjectDetails?.logo_props} className="text-sm" />
                            </span>
                          )
                        }
                      />
                    </span>
                    <Link
                      href={`/${workspaceSlug}/projects/${currentProjectDetails?.id}/issues`}
                      className="block pl-2 text-custom-text-300 md:hidden"
                    >
                      ...
                    </Link>
                  </span>
                }
              />
              <Breadcrumbs.BreadcrumbItem
                type="text"
                link={
                  <BreadcrumbLink
                    label="Cycles"
                    href={`/${workspaceSlug}/projects/${projectId}/cycles`}
                    icon={<ContrastIcon className="h-4 w-4 text-custom-text-300" />}
                  />
                }
              />
              <Breadcrumbs.BreadcrumbItem
                type="component"
                component={
                  <CustomMenu
                    label={
                      <>
                        <ContrastIcon className="h-3 w-3" />
                        <div className="flex w-auto max-w-[70px] items-center gap-2 truncate sm:max-w-[200px]">
                          <p className="truncate">{cycleDetails?.name && cycleDetails.name}</p>
                          {issueCount && issueCount > 0 ? (
                            <Tooltip
                              isMobile={isMobile}
                              tooltipContent={`There are ${issueCount} ${
                                issueCount > 1 ? "issues" : "issue"
                              } in this cycle`}
                              position="bottom"
                            >
                              <span className="flex flex-shrink-0 cursor-default items-center justify-center rounded-xl bg-custom-primary-100/20 px-2 text-center text-xs font-semibold text-custom-primary-100">
                                {issueCount}
                              </span>
                            </Tooltip>
                          ) : null}
                        </div>
                      </>
                    }
                    className="ml-1.5 flex-shrink-0 truncate"
                    placement="bottom-start"
                  >
                    {currentProjectCycleIds?.map((cycleId) => <CycleDropdownOption key={cycleId} cycleId={cycleId} />)}
                  </CustomMenu>
                }
              />
            </Breadcrumbs>
          </div>
          <div className="hidden items-center gap-2 md:flex ">
            <LayoutSelection
              layouts={["list", "kanban", "calendar", "spreadsheet", "gantt_chart"]}
              onChange={(layout) => handleLayoutChange(layout)}
              selectedLayout={activeLayout}
            />
            <FiltersDropdown title="Filters" placement="bottom-end" isFiltersApplied={isFiltersApplied}>
              <FilterSelection
                filters={issueFilters?.filters ?? {}}
                handleFiltersUpdate={handleFiltersUpdate}
                layoutDisplayFiltersOptions={
                  activeLayout ? ISSUE_DISPLAY_FILTERS_BY_LAYOUT.issues[activeLayout] : undefined
                }
                labels={projectLabels}
                memberIds={projectMemberIds ?? undefined}
                states={projectStates}
                onSearchCapture={() =>
                  captureIssuesFilterEvent({
                    eventName: FILTER_SEARCHED,
                    payload: {
                      routePath: router.asPath,
                      current_filters: issueFilters?.filters,
                      layout: issueFilters?.displayFilters?.layout,
                    },
                  })
                }
                cycleViewDisabled={!currentProjectDetails?.cycle_view}
                moduleViewDisabled={!currentProjectDetails?.module_view}
              />
            </FiltersDropdown>
            <FiltersDropdown title="Display" placement="bottom-end">
              <DisplayFiltersSelection
                layoutDisplayFiltersOptions={
                  activeLayout ? ISSUE_DISPLAY_FILTERS_BY_LAYOUT.issues[activeLayout] : undefined
                }
                displayFilters={issueFilters?.displayFilters ?? {}}
                handleDisplayFiltersUpdate={handleDisplayFilters}
                displayProperties={issueFilters?.displayProperties ?? {}}
                handleDisplayPropertiesUpdate={handleDisplayProperties}
                ignoreGroupedFilters={["cycle"]}
                cycleViewDisabled={!currentProjectDetails?.cycle_view}
                moduleViewDisabled={!currentProjectDetails?.module_view}
              />
            </FiltersDropdown>

            {canUserCreateIssue && (
              <>
                <Button onClick={() => setAnalyticsModal(true)} variant="neutral-primary" size="sm">
                  Analytics
                </Button>
                {!isCompletedCycle && (
                  <Button
                    onClick={() => {
                      setTrackElement(E_CYCLE_ISSUES);
                      toggleCreateIssueModal(true, EIssuesStoreType.CYCLE);
                    }}
                    size="sm"
                  >
                    Add Issue
                  </Button>
                )}
              </>
            )}
            <button
              type="button"
              className="grid h-7 w-7 place-items-center rounded p-1 outline-none hover:bg-custom-sidebar-background-80"
              onClick={toggleSidebar}
            >
              <ArrowRight className={`h-4 w-4 duration-300 ${isSidebarCollapsed ? "-rotate-180" : ""}`} />
            </button>
          </div>
          <button
            type="button"
            className="grid h-7 w-7 place-items-center rounded p-1 outline-none hover:bg-custom-sidebar-background-80 md:hidden"
            onClick={toggleSidebar}
          >
            <PanelRight className={cn("h-4 w-4", !isSidebarCollapsed ? "text-[#3E63DD]" : "text-custom-text-200")} />
          </button>
        </div>
      </div>
    </>
  );
});<|MERGE_RESOLUTION|>--- conflicted
+++ resolved
@@ -14,7 +14,6 @@
 import { DisplayFiltersSelection, FiltersDropdown, FilterSelection, LayoutSelection } from "@/components/issues";
 import { ProjectLogo } from "@/components/project";
 // constants
-<<<<<<< HEAD
 import {
   DP_APPLIED,
   DP_REMOVED,
@@ -26,8 +25,6 @@
   LAYOUT_CHANGED,
   LP_UPDATED,
 } from "@/constants/event-tracker";
-=======
->>>>>>> f77761b4
 import { EIssueFilterType, EIssuesStoreType, ISSUE_DISPLAY_FILTERS_BY_LAYOUT } from "@/constants/issue";
 import { EUserProjectRoles } from "@/constants/project";
 // helpers
@@ -87,11 +84,7 @@
   } = useIssues(EIssuesStoreType.CYCLE);
   const { currentProjectCycleIds, getCycleById } = useCycle();
   const { toggleCreateIssueModal } = useCommandPalette();
-<<<<<<< HEAD
   const { setTrackElement, captureEvent, captureIssuesFilterEvent, captureIssuesDisplayFilterEvent } = useEventTracker();
-=======
-  const { setTrackElement } = useEventTracker();
->>>>>>> f77761b4
   const {
     membership: { currentProjectRole },
   } = useUser();
