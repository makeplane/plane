import { useCallback, useState } from "react";
import { useRouter } from "next/router";
import { observer } from "mobx-react-lite";
// mobx store
import { useMobxStore } from "lib/mobx/store-provider";
// hooks
import useLocalStorage from "hooks/use-local-storage";
// components
import { DisplayFiltersSelection, FiltersDropdown, FilterSelection, LayoutSelection } from "components/issues";
import { ProjectAnalyticsModal } from "components/analytics";
// ui
import { Breadcrumbs, Button, ContrastIcon, CustomMenu } from "@plane/ui";
// icons
import { ArrowRight, Plus } from "lucide-react";
// helpers
import { truncateText } from "helpers/string.helper";
import { renderEmoji } from "helpers/emoji.helper";
// types
import { IIssueDisplayFilterOptions, IIssueDisplayProperties, IIssueFilterOptions, TIssueLayouts } from "types";
// constants
import { ISSUE_DISPLAY_FILTERS_BY_LAYOUT } from "constants/issue";

export const CycleIssuesHeader: React.FC = observer(() => {
  const [analyticsModal, setAnalyticsModal] = useState(false);

  const router = useRouter();
  const { workspaceSlug, projectId, cycleId } = router.query;

  const {
    cycle: cycleStore,
<<<<<<< HEAD
    cycleIssueFilters: cycleIssueFiltersStore,
    projectIssuesFilter: projectIssueFiltersStore,
    project: projectStore,
=======
    cycleIssueFilter: cycleIssueFilterStore,
    project: { currentProjectDetails },
    projectLabel: { projectLabels },
>>>>>>> 9db63120
    projectMember: { projectMembers },
    projectState: projectStateStore,
    commandPalette: commandPaletteStore,
  } = useMobxStore();

  const activeLayout = projectIssueFiltersStore.projectFilters?.displayFilters?.layout;

  const { setValue, storedValue } = useLocalStorage("cycle_sidebar_collapsed", "false");

  const isSidebarCollapsed = storedValue ? (storedValue === "true" ? true : false) : false;
  const toggleSidebar = () => {
    setValue(`${!isSidebarCollapsed}`);
  };

  const handleLayoutChange = useCallback(
    (layout: TIssueLayouts) => {
      if (!workspaceSlug || !projectId) return;

      projectIssueFiltersStore.updateUserFilters(workspaceSlug.toString(), projectId.toString(), {
        display_filters: {
          layout,
        },
      });
    },
    [projectIssueFiltersStore, projectId, workspaceSlug]
  );

  const handleFiltersUpdate = useCallback(
    (key: keyof IIssueFilterOptions, value: string | string[]) => {
      if (!workspaceSlug || !projectId || !cycleId) return;

      const newValues = cycleIssueFiltersStore.cycleFilters?.filters?.[key] ?? [];

      if (Array.isArray(value)) {
        value.forEach((val) => {
          if (!newValues.includes(val)) newValues.push(val);
        });
      } else {
        if (cycleIssueFiltersStore.cycleFilters?.filters?.[key]?.includes(value))
          newValues.splice(newValues.indexOf(value), 1);
        else newValues.push(value);
      }

      cycleIssueFiltersStore.updateCycleFilters(workspaceSlug.toString(), projectId.toString(), cycleId.toString(), {
        [key]: newValues,
      });
    },
    [cycleId, cycleIssueFiltersStore, projectId, workspaceSlug]
  );

  const handleDisplayFiltersUpdate = useCallback(
    (updatedDisplayFilter: Partial<IIssueDisplayFilterOptions>) => {
      if (!workspaceSlug || !projectId) return;

      projectIssueFiltersStore.updateUserFilters(workspaceSlug.toString(), projectId.toString(), {
        display_filters: {
          ...updatedDisplayFilter,
        },
      });
    },
    [projectIssueFiltersStore, projectId, workspaceSlug]
  );

  const handleDisplayPropertiesUpdate = useCallback(
    (property: Partial<IIssueDisplayProperties>) => {
      if (!workspaceSlug || !projectId) return;

      projectIssueFiltersStore.updateDisplayProperties(workspaceSlug.toString(), projectId.toString(), property);
    },
    [projectIssueFiltersStore, projectId, workspaceSlug]
  );

  const cyclesList = cycleStore.projectCycles;
  const cycleDetails = cycleId ? cycleStore.getCycleById(cycleId.toString()) : undefined;

  return (
    <>
      <ProjectAnalyticsModal
        isOpen={analyticsModal}
        onClose={() => setAnalyticsModal(false)}
        cycleDetails={cycleDetails ?? undefined}
      />
      <div className="relative w-full flex items-center z-10 h-[3.75rem] justify-between gap-x-2 gap-y-4 border-b border-custom-border-200 bg-custom-sidebar-background-100 p-4">
        <div className="flex items-center gap-2">
          <Breadcrumbs>
            <Breadcrumbs.BreadcrumbItem
              type="text"
              icon={
                currentProjectDetails?.emoji ? (
                  renderEmoji(currentProjectDetails.emoji)
                ) : currentProjectDetails?.icon_prop ? (
                  renderEmoji(currentProjectDetails.icon_prop)
                ) : (
                  <span className="flex items-center justify-center h-4 w-4 rounded bg-gray-700 uppercase text-white">
                    {currentProjectDetails?.name.charAt(0)}
                  </span>
                )
              }
              label={currentProjectDetails?.name ?? "Project"}
              link={`/${workspaceSlug}/projects/${currentProjectDetails?.id}/issues`}
            />
            <Breadcrumbs.BreadcrumbItem
              type="text"
              icon={<ContrastIcon className="h-4 w-4 text-custom-text-300" />}
              label="Cycles"
              link={`/${workspaceSlug}/projects/${projectId}/cycles`}
            />
            <Breadcrumbs.BreadcrumbItem
              type="component"
              component={
                <CustomMenu
                  label={
                    <>
                      <ContrastIcon className="h-3 w-3" />
                      {cycleDetails?.name && truncateText(cycleDetails.name, 40)}
                    </>
                  }
                  className="ml-1.5 flex-shrink-0"
                  width="auto"
                  placement="bottom-start"
                >
                  {cyclesList?.map((cycle) => (
                    <CustomMenu.MenuItem
                      key={cycle.id}
                      onClick={() => router.push(`/${workspaceSlug}/projects/${projectId}/cycles/${cycle.id}`)}
                    >
                      {truncateText(cycle.name, 40)}
                    </CustomMenu.MenuItem>
                  ))}
                </CustomMenu>
              }
            />
          </Breadcrumbs>
        </div>
        <div className="flex items-center gap-2">
          <LayoutSelection
            layouts={["list", "kanban", "calendar", "spreadsheet", "gantt_chart"]}
            onChange={(layout) => handleLayoutChange(layout)}
            selectedLayout={activeLayout}
          />
          <FiltersDropdown title="Filters" placement="bottom-end">
            <FilterSelection
              filters={cycleIssueFiltersStore.cycleFilters?.filters ?? {}}
              handleFiltersUpdate={handleFiltersUpdate}
              layoutDisplayFiltersOptions={
                activeLayout ? ISSUE_DISPLAY_FILTERS_BY_LAYOUT.issues[activeLayout] : undefined
              }
              labels={projectLabels ?? undefined}
              members={projectMembers?.map((m) => m.member)}
              states={projectStateStore.states?.[projectId?.toString() ?? ""] ?? undefined}
            />
          </FiltersDropdown>
          <FiltersDropdown title="Display" placement="bottom-end">
            <DisplayFiltersSelection
              displayFilters={projectIssueFiltersStore.projectFilters?.displayFilters ?? {}}
              displayProperties={projectIssueFiltersStore.projectFilters?.displayProperties ?? {}}
              handleDisplayFiltersUpdate={handleDisplayFiltersUpdate}
              handleDisplayPropertiesUpdate={handleDisplayPropertiesUpdate}
              layoutDisplayFiltersOptions={
                activeLayout ? ISSUE_DISPLAY_FILTERS_BY_LAYOUT.issues[activeLayout] : undefined
              }
            />
          </FiltersDropdown>
          <Button onClick={() => setAnalyticsModal(true)} variant="neutral-primary" size="sm">
            Analytics
          </Button>
          <Button onClick={() => commandPaletteStore.toggleCreateIssueModal(true)} size="sm" prependIcon={<Plus />}>
            Add Issue
          </Button>
          <button
            type="button"
            className="grid h-7 w-7 place-items-center rounded p-1 outline-none hover:bg-custom-sidebar-background-80"
            onClick={toggleSidebar}
          >
            <ArrowRight className={`h-4 w-4 duration-300 ${isSidebarCollapsed ? "-rotate-180" : ""}`} />
          </button>
        </div>
      </div>
    </>
  );
});<|MERGE_RESOLUTION|>--- conflicted
+++ resolved
@@ -28,21 +28,16 @@
 
   const {
     cycle: cycleStore,
-<<<<<<< HEAD
     cycleIssueFilters: cycleIssueFiltersStore,
     projectIssuesFilter: projectIssueFiltersStore,
-    project: projectStore,
-=======
-    cycleIssueFilter: cycleIssueFilterStore,
     project: { currentProjectDetails },
+    projectMember: { projectMembers },
     projectLabel: { projectLabels },
->>>>>>> 9db63120
-    projectMember: { projectMembers },
     projectState: projectStateStore,
     commandPalette: commandPaletteStore,
   } = useMobxStore();
 
-  const activeLayout = projectIssueFiltersStore.projectFilters?.displayFilters?.layout;
+  const activeLayout = projectIssueFiltersStore.issueFilters?.displayFilters?.layout;
 
   const { setValue, storedValue } = useLocalStorage("cycle_sidebar_collapsed", "false");
 
@@ -191,8 +186,8 @@
           </FiltersDropdown>
           <FiltersDropdown title="Display" placement="bottom-end">
             <DisplayFiltersSelection
-              displayFilters={projectIssueFiltersStore.projectFilters?.displayFilters ?? {}}
-              displayProperties={projectIssueFiltersStore.projectFilters?.displayProperties ?? {}}
+              displayFilters={projectIssueFiltersStore.issueFilters?.displayFilters ?? {}}
+              displayProperties={projectIssueFiltersStore.issueFilters?.displayProperties ?? {}}
               handleDisplayFiltersUpdate={handleDisplayFiltersUpdate}
               handleDisplayPropertiesUpdate={handleDisplayPropertiesUpdate}
               layoutDisplayFiltersOptions={
