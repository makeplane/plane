import { useCallback, useState } from "react";
import { useRouter } from "next/router";
import { observer } from "mobx-react-lite";
// mobx store
import { useMobxStore } from "lib/mobx/store-provider";
// hooks
import useLocalStorage from "hooks/use-local-storage";
// components
import { DisplayFiltersSelection, FiltersDropdown, FilterSelection, LayoutSelection } from "components/issues";
import { ProjectAnalyticsModal } from "components/analytics";
// ui
import { Breadcrumbs, Button, ContrastIcon, CustomMenu } from "@plane/ui";
// icons
import { ArrowRight, Plus } from "lucide-react";
// helpers
import { truncateText } from "helpers/string.helper";
import { renderEmoji } from "helpers/emoji.helper";
// types
import { IIssueDisplayFilterOptions, IIssueDisplayProperties, IIssueFilterOptions, TIssueLayouts } from "types";
// constants
import { ISSUE_DISPLAY_FILTERS_BY_LAYOUT } from "constants/issue";
import { EFilterType } from "store/issues/types";
import { EProjectStore } from "store/command-palette.store";

export const CycleIssuesHeader: React.FC = observer(() => {
  const [analyticsModal, setAnalyticsModal] = useState(false);

  const router = useRouter();
  const { workspaceSlug, projectId, cycleId } = router.query as {
    workspaceSlug: string;
    projectId: string;
    cycleId: string;
  };

  const {
    cycle: cycleStore,
    projectIssuesFilter: projectIssueFiltersStore,
    project: { currentProjectDetails },
    projectMember: { projectMembers },
    projectLabel: { projectLabels },
    projectState: projectStateStore,
    commandPalette: commandPaletteStore,
    trackEvent: { setTrackElement },
    cycleIssuesFilter: { issueFilters, updateFilters },
  } = useMobxStore();

  const activeLayout = projectIssueFiltersStore.issueFilters?.displayFilters?.layout;

  const { setValue, storedValue } = useLocalStorage("cycle_sidebar_collapsed", "false");

  const isSidebarCollapsed = storedValue ? (storedValue === "true" ? true : false) : false;
  const toggleSidebar = () => {
    setValue(`${!isSidebarCollapsed}`);
  };

  const handleLayoutChange = useCallback(
    (layout: TIssueLayouts) => {
      if (!workspaceSlug || !projectId) return;
      updateFilters(workspaceSlug, projectId, EFilterType.DISPLAY_FILTERS, { layout: layout }, cycleId);
    },
    [workspaceSlug, projectId, cycleId, updateFilters]
  );

  const handleFiltersUpdate = useCallback(
    (key: keyof IIssueFilterOptions, value: string | string[]) => {
      if (!workspaceSlug || !projectId) return;
      const newValues = issueFilters?.filters?.[key] ?? [];

      if (Array.isArray(value)) {
        value.forEach((val) => {
          if (!newValues.includes(val)) newValues.push(val);
        });
      } else {
        if (issueFilters?.filters?.[key]?.includes(value)) newValues.splice(newValues.indexOf(value), 1);
        else newValues.push(value);
      }

      updateFilters(workspaceSlug, projectId, EFilterType.FILTERS, { [key]: newValues }, cycleId);
    },
    [workspaceSlug, projectId, cycleId, issueFilters, updateFilters]
  );

  const handleDisplayFilters = useCallback(
    (updatedDisplayFilter: Partial<IIssueDisplayFilterOptions>) => {
      if (!workspaceSlug || !projectId) return;
      updateFilters(workspaceSlug, projectId, EFilterType.DISPLAY_FILTERS, updatedDisplayFilter, cycleId);
    },
    [workspaceSlug, projectId, cycleId, updateFilters]
  );

  const handleDisplayProperties = useCallback(
    (property: Partial<IIssueDisplayProperties>) => {
      if (!workspaceSlug || !projectId) return;
      updateFilters(workspaceSlug, projectId, EFilterType.DISPLAY_PROPERTIES, property, cycleId);
    },
    [workspaceSlug, projectId, cycleId, updateFilters]
  );

  const cyclesList = cycleStore.projectCycles;
  const cycleDetails = cycleId ? cycleStore.getCycleById(cycleId.toString()) : undefined;

  return (
    <>
      <ProjectAnalyticsModal
        isOpen={analyticsModal}
        onClose={() => setAnalyticsModal(false)}
        cycleDetails={cycleDetails ?? undefined}
      />
      <div className="relative w-full flex items-center z-10 h-[3.75rem] justify-between gap-x-2 gap-y-4 border-b border-custom-border-200 bg-custom-sidebar-background-100 p-4">
        <div className="flex items-center gap-2">
          <Breadcrumbs>
            <Breadcrumbs.BreadcrumbItem
              type="text"
              icon={
                currentProjectDetails?.emoji ? (
                  renderEmoji(currentProjectDetails.emoji)
                ) : currentProjectDetails?.icon_prop ? (
                  renderEmoji(currentProjectDetails.icon_prop)
                ) : (
                  <span className="flex items-center justify-center h-4 w-4 rounded bg-gray-700 uppercase text-white">
                    {currentProjectDetails?.name.charAt(0)}
                  </span>
                )
              }
              label={currentProjectDetails?.name ?? "Project"}
              link={`/${workspaceSlug}/projects/${currentProjectDetails?.id}/issues`}
            />
            <Breadcrumbs.BreadcrumbItem
              type="text"
              icon={<ContrastIcon className="h-4 w-4 text-custom-text-300" />}
              label="Cycles"
              link={`/${workspaceSlug}/projects/${projectId}/cycles`}
            />
            <Breadcrumbs.BreadcrumbItem
              type="component"
              component={
                <CustomMenu
                  label={
                    <>
                      <ContrastIcon className="h-3 w-3" />
                      {cycleDetails?.name && truncateText(cycleDetails.name, 40)}
                    </>
                  }
                  className="ml-1.5 flex-shrink-0"
                  width="auto"
                  placement="bottom-start"
                >
                  {cyclesList?.map((cycle) => (
                    <CustomMenu.MenuItem
                      key={cycle.id}
                      onClick={() => router.push(`/${workspaceSlug}/projects/${projectId}/cycles/${cycle.id}`)}
                    >
                      {truncateText(cycle.name, 40)}
                    </CustomMenu.MenuItem>
                  ))}
                </CustomMenu>
              }
            />
          </Breadcrumbs>
        </div>
        <div className="flex items-center gap-2">
          <LayoutSelection
            layouts={["list", "kanban", "calendar", "spreadsheet", "gantt_chart"]}
            onChange={(layout) => handleLayoutChange(layout)}
            selectedLayout={activeLayout}
          />
          <FiltersDropdown title="Filters" placement="bottom-end">
            <FilterSelection
              filters={issueFilters?.filters ?? {}}
              handleFiltersUpdate={handleFiltersUpdate}
              layoutDisplayFiltersOptions={
                activeLayout ? ISSUE_DISPLAY_FILTERS_BY_LAYOUT.issues[activeLayout] : undefined
              }
              labels={projectLabels ?? undefined}
              members={projectMembers?.map((m) => m.member)}
              states={projectStateStore.states?.[projectId ?? ""] ?? undefined}
            />
          </FiltersDropdown>
          <FiltersDropdown title="Display" placement="bottom-end">
            <DisplayFiltersSelection
              layoutDisplayFiltersOptions={
                activeLayout ? ISSUE_DISPLAY_FILTERS_BY_LAYOUT.issues[activeLayout] : undefined
              }
              displayFilters={issueFilters?.displayFilters ?? {}}
              handleDisplayFiltersUpdate={handleDisplayFilters}
              displayProperties={issueFilters?.displayProperties ?? {}}
              handleDisplayPropertiesUpdate={handleDisplayProperties}
            />
          </FiltersDropdown>
          <Button onClick={() => setAnalyticsModal(true)} variant="neutral-primary" size="sm">
            Analytics
          </Button>
<<<<<<< HEAD
          <Button
            onClick={() => commandPaletteStore.toggleCreateIssueModal(true, EProjectStore.CYCLE)}
            size="sm"
            prependIcon={<Plus />}
          >
=======
          <Button onClick={() => {
            setTrackElement("CYCLE_PAGE_HEADER")
            commandPaletteStore.toggleCreateIssueModal(true)
          }
          } size="sm" prependIcon={<Plus />}>
>>>>>>> 51dff319
            Add Issue
          </Button>
          <button
            type="button"
            className="grid h-7 w-7 place-items-center rounded p-1 outline-none hover:bg-custom-sidebar-background-80"
            onClick={toggleSidebar}
          >
            <ArrowRight className={`h-4 w-4 duration-300 ${isSidebarCollapsed ? "-rotate-180" : ""}`} />
          </button>
        </div>
      </div>
    </>
  );
});<|MERGE_RESOLUTION|>--- conflicted
+++ resolved
@@ -190,19 +190,14 @@
           <Button onClick={() => setAnalyticsModal(true)} variant="neutral-primary" size="sm">
             Analytics
           </Button>
-<<<<<<< HEAD
           <Button
-            onClick={() => commandPaletteStore.toggleCreateIssueModal(true, EProjectStore.CYCLE)}
+            onClick={() => {
+              setTrackElement("CYCLE_PAGE_HEADER");
+              commandPaletteStore.toggleCreateIssueModal(true, EProjectStore.CYCLE);
+            }}
             size="sm"
             prependIcon={<Plus />}
           >
-=======
-          <Button onClick={() => {
-            setTrackElement("CYCLE_PAGE_HEADER")
-            commandPaletteStore.toggleCreateIssueModal(true)
-          }
-          } size="sm" prependIcon={<Plus />}>
->>>>>>> 51dff319
             Add Issue
           </Button>
           <button
