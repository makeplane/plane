--- conflicted
+++ resolved
@@ -82,16 +82,8 @@
     issuesFilter: { issueFilters, updateFilters },
   } = useIssues(EIssuesStoreType.CYCLE);
   const { currentProjectCycleIds, getCycleById } = useCycle();
-<<<<<<< HEAD
-  const {
-    commandPalette: { toggleCreateIssueModal },
-  } = useApplication();
-  const { setTrackElement, captureEvent, captureIssuesFilterEvent, captureIssuesDisplayFilterEvent } =
-    useEventTracker();
-=======
   const { toggleCreateIssueModal } = useCommandPalette();
-  const { setTrackElement } = useEventTracker();
->>>>>>> 7061ef46
+  const { setTrackElement, captureEvent, captureIssuesFilterEvent, captureIssuesDisplayFilterEvent } = useEventTracker();
   const {
     membership: { currentProjectRole },
   } = useUser();
