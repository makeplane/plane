--- conflicted
+++ resolved
@@ -40,12 +40,8 @@
     projectLabel: { projectLabels },
     projectState: projectStateStore,
     commandPalette: commandPaletteStore,
-<<<<<<< HEAD
-    trackEvent: { setTrackElement }
-=======
-
+    trackEvent: { setTrackElement },
     cycleIssuesFilter: { issueFilters, updateFilters },
->>>>>>> 06564ee8
   } = useMobxStore();
 
   const activeLayout = projectIssueFiltersStore.issueFilters?.displayFilters?.layout;
@@ -194,12 +190,11 @@
           <Button onClick={() => setAnalyticsModal(true)} variant="neutral-primary" size="sm">
             Analytics
           </Button>
-          <Button onClick={() => 
-            {
-              setTrackElement("CYCLE_PAGE_HEADER")
-              commandPaletteStore.toggleCreateIssueModal(true)
-            }
-            } size="sm" prependIcon={<Plus />}>
+          <Button onClick={() => {
+            setTrackElement("CYCLE_PAGE_HEADER")
+            commandPaletteStore.toggleCreateIssueModal(true)
+          }
+          } size="sm" prependIcon={<Plus />}>
             Add Issue
           </Button>
           <button
