--- conflicted
+++ resolved
@@ -1,10 +1,5 @@
-<<<<<<< HEAD
-import { FC, useCallback } from "react";
-import { observer } from "mobx-react";
-=======
 import { FC } from "react";
 import { observer } from "mobx-react-lite";
->>>>>>> 204e4a8c
 import { useRouter } from "next/router";
 import { Plus } from "lucide-react";
 // hooks
@@ -48,7 +43,7 @@
                     href={`/${workspaceSlug}/projects/${currentProjectDetails?.id}/issues`}
                     icon={
                       currentProjectDetails && (
-                        <span className="grid place-items-center flex-shrink-0 h-4 w-4">
+                        <span className="grid h-4 w-4 flex-shrink-0 place-items-center">
                           <ProjectLogo logo={currentProjectDetails?.logo_props} className="text-sm" />
                         </span>
                       )
