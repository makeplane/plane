--- conflicted
+++ resolved
@@ -3,29 +3,24 @@
 import { observer } from "mobx-react-lite";
 // hooks
 import { useMobxStore } from "lib/mobx/store-provider";
-<<<<<<< HEAD
 // constants
 import { ISSUE_DISPLAY_FILTERS_BY_LAYOUT } from "constants/issue";
 // helper
 import { truncateText } from "helpers/string.helper";
 // ui
-import { Breadcrumbs, BreadcrumbItem } from "@plane/ui";
+import { Breadcrumbs, BreadcrumbItem, LayersIcon } from "@plane/ui";
 // icons
 import { ArrowLeft } from "lucide-react";
 // components
 import { DisplayFiltersSelection, FilterSelection, FiltersDropdown } from "components/issues";
 // types
 import type { IIssueDisplayFilterOptions, IIssueDisplayProperties, IIssueFilterOptions } from "types";
-=======
-// ui
-import { Breadcrumbs, LayersIcon } from "@plane/ui";
 // helper
 import { renderEmoji } from "helpers/emoji.helper";
->>>>>>> 91878fb3
 
 export const ProjectArchivedIssuesHeader: FC = observer(() => {
   const router = useRouter();
-  const { workspaceSlug } = router.query;
+  const { workspaceSlug, projectId } = router.query;
 
   const { project: projectStore, archivedIssueFilters: archivedIssueFiltersStore } = useMobxStore();
 
@@ -85,19 +80,6 @@
           </button>
         </div>
         <div>
-<<<<<<< HEAD
-          <Breadcrumbs onBack={() => router.back()}>
-            <BreadcrumbItem
-              link={
-                <Link href={`/${workspaceSlug}/projects`}>
-                  <a className={`border-r-2 border-custom-sidebar-border-200 px-3 text-sm `}>
-                    <p>Projects</p>
-                  </a>
-                </Link>
-              }
-            />
-            <BreadcrumbItem title={`${truncateText(projectDetails?.name ?? "Project", 32)} Issues`} />
-=======
           <Breadcrumbs>
             <Breadcrumbs.BreadcrumbItem
               type="text"
@@ -121,7 +103,6 @@
               icon={<LayersIcon className="h-4 w-4 text-custom-text-300" />}
               label="Archived Issues"
             />
->>>>>>> 91878fb3
           </Breadcrumbs>
         </div>
       </div>
