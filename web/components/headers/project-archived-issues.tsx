--- conflicted
+++ resolved
@@ -8,18 +8,14 @@
 import { Breadcrumbs, LayersIcon } from "@plane/ui";
 // components
 import { BreadcrumbLink } from "components/common";
-<<<<<<< HEAD
-import { ProjectLogo } from "components/project";
-=======
 import { SidebarHamburgerToggle } from "components/core/sidebar/sidebar-menu-hamburger-toggle";
 import { DisplayFiltersSelection, FilterSelection, FiltersDropdown } from "components/issues";
 import { EIssueFilterType, EIssuesStoreType, ISSUE_DISPLAY_FILTERS_BY_LAYOUT } from "constants/issue";
 // helpers
-import { renderEmoji } from "helpers/emoji.helper";
 import { useIssues, useLabel, useMember, useProject, useProjectState } from "hooks/store";
->>>>>>> cace132a
 // types
 import type { IIssueDisplayFilterOptions, IIssueDisplayProperties, IIssueFilterOptions } from "@plane/types";
+import { ProjectLogo } from "components/project";
 
 export const ProjectArchivedIssuesHeader: FC = observer(() => {
   // router
