--- conflicted
+++ resolved
@@ -1,12 +1,9 @@
 import { observer } from "mobx-react-lite";
 // ui
 import { Breadcrumbs, ContrastIcon } from "@plane/ui";
-<<<<<<< HEAD
-=======
 // icons
 import { Crown } from "lucide-react";
 import { SidebarHamburgerToggle } from "components/core/sidebar/sidebar-menu-hamburger-toggle";
->>>>>>> 804dd830
 
 export const WorkspaceActiveCycleHeader = observer(() => (
   <div className="relative z-10 flex h-[3.75rem] w-full flex-shrink-0 flex-row items-center justify-between gap-x-2 gap-y-4 border-b border-custom-border-200 bg-custom-sidebar-background-100 p-4">
