--- conflicted
+++ resolved
@@ -179,79 +179,6 @@
                             <ProjectLogo logo={currentProjectDetails?.logo_props} className="text-sm" />
                           </span>
                         )
-<<<<<<< HEAD
-                      }
-                    />
-                  }
-                />
-
-                <Breadcrumbs.BreadcrumbItem
-                  type="text"
-                  link={
-                    <BreadcrumbLink label="Issues" icon={<LayersIcon className="h-4 w-4 text-custom-text-300" />} />
-                  }
-                />
-              </Breadcrumbs>
-              {issueCount && issueCount > 0 ? (
-                <Tooltip
-                  isMobile={isMobile}
-                  tooltipContent={`There are ${issueCount} ${issueCount > 1 ? "issues" : "issue"} in this project`}
-                  position="bottom"
-                >
-                  <span className="flex flex-shrink-0 cursor-default items-center justify-center rounded-xl bg-custom-primary-100/20 px-2.5 py-0.5 text-center text-xs font-semibold text-custom-primary-100">
-                    {issueCount}
-                  </span>
-                </Tooltip>
-              ) : null}
-            </div>
-            {currentProjectDetails?.is_deployed && deployUrl && (
-              <a
-                href={`${deployUrl}/${workspaceSlug}/${currentProjectDetails?.id}`}
-                className="group flex items-center gap-1.5 rounded bg-custom-primary-100/10 px-2.5 py-1 text-xs font-medium text-custom-primary-100"
-                target="_blank"
-                rel="noopener noreferrer"
-              >
-                <Circle className="h-1.5 w-1.5 fill-custom-primary-100" strokeWidth={2} />
-                Public
-                <ExternalLink className="hidden h-3 w-3 group-hover:block" strokeWidth={2} />
-              </a>
-            )}
-          </div>
-          <div className="hidden items-center gap-2 md:flex">
-            <LayoutSelection
-              layouts={["list", "kanban", "calendar", "spreadsheet", "gantt_chart"]}
-              onChange={(layout) => handleLayoutChange(layout)}
-              selectedLayout={activeLayout}
-            />
-            <FiltersDropdown title="Filters" placement="bottom-end">
-              <FilterSelection
-                filters={issueFilters?.filters ?? {}}
-                handleFiltersUpdate={handleFiltersUpdate}
-                layoutDisplayFiltersOptions={
-                  activeLayout ? ISSUE_DISPLAY_FILTERS_BY_LAYOUT.issues[activeLayout] : undefined
-                }
-                labels={projectLabels}
-                memberIds={projectMemberIds ?? undefined}
-                states={projectStates}
-                onSearchCapture={() =>
-                  captureIssuesFilterEvent({
-                    eventName: FILTER_SEARCHED,
-                    payload: {
-                      routePath: router.asPath,
-                      current_filters: issueFilters?.filters,
-                      layout: issueFilters?.displayFilters?.layout,
-                    },
-                  })
-                }
-                cycleViewDisabled={!currentProjectDetails?.cycle_view}
-                moduleViewDisabled={!currentProjectDetails?.module_view}
-              />
-            </FiltersDropdown>
-            <FiltersDropdown title="Display" placement="bottom-end">
-              <DisplayFiltersSelection
-                layoutDisplayFiltersOptions={
-                  activeLayout ? ISSUE_DISPLAY_FILTERS_BY_LAYOUT.issues[activeLayout] : undefined
-=======
                       ) : (
                         <span className="grid h-7 w-7 flex-shrink-0 place-items-center rounded uppercase">
                           <Briefcase className="h-4 w-4" />
@@ -259,29 +186,9 @@
                       )
                     }
                   />
->>>>>>> 12b4f74e
                 }
               />
 
-<<<<<<< HEAD
-          {canUserCreateIssue && (
-            <>
-              <Button
-                className="hidden md:block"
-                onClick={() => setAnalyticsModal(true)}
-                variant="neutral-primary"
-                size="sm"
-              >
-                Analytics
-              </Button>
-              <Button
-                onClick={() => {
-                  setTrackElement(E_PROJECT_ISSUES);
-                  toggleCreateIssueModal(true, EIssuesStoreType.PROJECT);
-                }}
-                size="sm"
-                prependIcon={<Plus />}
-=======
               <Breadcrumbs.BreadcrumbItem
                 type="text"
                 link={<BreadcrumbLink label="Issues" icon={<LayersIcon className="h-4 w-4 text-custom-text-300" />} />}
@@ -292,7 +199,6 @@
                 isMobile={isMobile}
                 tooltipContent={`There are ${issueCount} ${issueCount > 1 ? "issues" : "issue"} in this project`}
                 position="bottom"
->>>>>>> 12b4f74e
               >
                 <span className="cursor-default flex items-center text-center justify-center px-2.5 py-0.5 flex-shrink-0 bg-custom-primary-100/20 text-custom-primary-100 text-xs font-semibold rounded-xl">
                   {issueCount}
@@ -331,6 +237,16 @@
               states={projectStates}
               cycleViewDisabled={!currentProjectDetails?.cycle_view}
               moduleViewDisabled={!currentProjectDetails?.module_view}
+              onSearchCapture={() =>
+                captureIssuesFilterEvent({
+                  eventName: FILTER_SEARCHED,
+                  payload: {
+                    routePath: router.asPath,
+                    current_filters: issueFilters?.filters,
+                    layout: issueFilters?.displayFilters?.layout,
+                  },
+                })
+              }
             />
           </FiltersDropdown>
           <FiltersDropdown title="Display" placement="bottom-end">
