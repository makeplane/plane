import { useCallback, useState, FC } from "react";
import Link from "next/link";
import { useRouter } from "next/router";
import { observer } from "mobx-react-lite";
import { ArrowLeft, Plus } from "lucide-react";
// hooks
import { useMobxStore } from "lib/mobx/store-provider";
// components
import { DisplayFiltersSelection, FiltersDropdown, FilterSelection, LayoutSelection } from "components/issues";
import { ProjectAnalyticsModal } from "components/analytics";
// ui
import { Button } from "@plane/ui";
import { Breadcrumbs, BreadcrumbItem } from "components/breadcrumbs";
// types
import { IIssueDisplayFilterOptions, IIssueDisplayProperties, IIssueFilterOptions, TIssueLayouts } from "types";
// constants
import { ISSUE_DISPLAY_FILTERS_BY_LAYOUT } from "constants/issue";
// helper
import { truncateText } from "helpers/string.helper";

export const ProjectIssuesHeader: FC = observer(() => {
  const [analyticsModal, setAnalyticsModal] = useState(false);

  const router = useRouter();
  const { workspaceSlug, projectId } = router.query;

  const { issueFilter: issueFilterStore, project: projectStore, inbox: inboxStore } = useMobxStore();

  const activeLayout = issueFilterStore.userDisplayFilters.layout;

  const handleLayoutChange = useCallback(
    (layout: TIssueLayouts) => {
      if (!workspaceSlug || !projectId) return;

      issueFilterStore.updateUserFilters(workspaceSlug.toString(), projectId.toString(), {
        display_filters: {
          layout,
        },
      });
    },
    [issueFilterStore, projectId, workspaceSlug]
  );

  const handleFiltersUpdate = useCallback(
    (key: keyof IIssueFilterOptions, value: string | string[]) => {
      if (!workspaceSlug || !projectId) return;

      const newValues = issueFilterStore.userFilters?.[key] ?? [];

      if (Array.isArray(value)) {
        value.forEach((val) => {
          if (!newValues.includes(val)) newValues.push(val);
        });
      } else {
        if (issueFilterStore.userFilters?.[key]?.includes(value)) newValues.splice(newValues.indexOf(value), 1);
        else newValues.push(value);
      }

      issueFilterStore.updateUserFilters(workspaceSlug.toString(), projectId.toString(), {
        filters: {
          [key]: newValues,
        },
      });
    },
    [issueFilterStore, projectId, workspaceSlug]
  );

  const handleDisplayFiltersUpdate = useCallback(
    (updatedDisplayFilter: Partial<IIssueDisplayFilterOptions>) => {
      if (!workspaceSlug || !projectId) return;

      issueFilterStore.updateUserFilters(workspaceSlug.toString(), projectId.toString(), {
        display_filters: {
          ...updatedDisplayFilter,
        },
      });
    },
    [issueFilterStore, projectId, workspaceSlug]
  );

  const handleDisplayPropertiesUpdate = useCallback(
    (property: Partial<IIssueDisplayProperties>) => {
      if (!workspaceSlug || !projectId) return;

      issueFilterStore.updateDisplayProperties(workspaceSlug.toString(), projectId.toString(), property);
    },
    [issueFilterStore, projectId, workspaceSlug]
  );

  const projectDetails =
    workspaceSlug && projectId
      ? projectStore.getProjectById(workspaceSlug.toString(), projectId.toString())
      : undefined;

  const inboxDetails = projectId ? inboxStore.inboxesList?.[projectId.toString()]?.[0] : undefined;

  return (
    <div
      className={`relative flex w-full flex-shrink-0 flex-row z-10 items-center justify-between gap-x-2 gap-y-4 border-b border-custom-border-200 bg-custom-sidebar-background-100 p-4`}
    >
      <div className="flex items-center gap-2 flex-grow w-full whitespace-nowrap overflow-ellipsis">
        <div className="block md:hidden">
          <button
            type="button"
            className="grid h-8 w-8 place-items-center rounded border border-custom-border-200"
            onClick={() => router.back()}
          >
            <ArrowLeft fontSize={14} strokeWidth={2} />
          </button>
        </div>
        <div>
          <Breadcrumbs>
            <BreadcrumbItem title="Projects" link={`/${workspaceSlug}/projects`} />
            <BreadcrumbItem title={`${truncateText(projectDetails?.name ?? "Project", 32)} Issues`} />
          </Breadcrumbs>
        </div>
      </div>
      <div className="flex items-center gap-3">
        <>
          <ProjectAnalyticsModal
            isOpen={analyticsModal}
            onClose={() => setAnalyticsModal(false)}
            projectDetails={projectDetails ?? undefined}
          />
<<<<<<< HEAD
          <div className="flex items-center gap-2">
            <LayoutSelection
              layouts={["list", "kanban", "calendar", "spreadsheet", "gantt_chart"]}
              onChange={(layout) => handleLayoutChange(layout)}
              selectedLayout={activeLayout}
            />
            <FiltersDropdown title="Filters">
              <FilterSelection
                filters={issueFilterStore.userFilters}
                handleFiltersUpdate={handleFiltersUpdate}
                layoutDisplayFiltersOptions={
                  activeLayout ? ISSUE_DISPLAY_FILTERS_BY_LAYOUT.issues[activeLayout] : undefined
                }
                labels={projectStore.labels?.[projectId?.toString() ?? ""] ?? undefined}
                members={projectStore.members?.[projectId?.toString() ?? ""]?.map((m) => m.member)}
                states={projectStore.states?.[projectId?.toString() ?? ""] ?? undefined}
              />
            </FiltersDropdown>
            <FiltersDropdown title="View">
              <DisplayFiltersSelection
                displayFilters={issueFilterStore.userDisplayFilters}
                displayProperties={issueFilterStore.userDisplayProperties}
                handleDisplayFiltersUpdate={handleDisplayFiltersUpdate}
                handleDisplayPropertiesUpdate={handleDisplayPropertiesUpdate}
                layoutDisplayFiltersOptions={
                  activeLayout ? ISSUE_DISPLAY_FILTERS_BY_LAYOUT.issues[activeLayout] : undefined
                }
              />
            </FiltersDropdown>
            {/* TODO: add inbox redirection here */}
            {projectDetails?.inbox_view && (
              // <Link href={`/${workspaceSlug}/projects/${projectId}/inbox/${inboxList?.[0]?.id}`}>
              <Link href={`/${workspaceSlug}/projects/${projectId}/inbox/inboxId`}>
                <a>
                  <Button variant="neutral-primary" size="sm">
                    <span>Inbox</span>
                    {/* {inboxList && inboxList?.[0]?.pending_issue_count !== 0 && (
                  <span className="absolute -top-1 -right-1 h-4 w-4 rounded-full text-custom-text-100 bg-custom-sidebar-background-80 border border-custom-sidebar-border-200">
                    {inboxList?.[0]?.pending_issue_count}
                  </span>
                )} */}
                  </Button>
                </a>
              </Link>
            )}
            <Button onClick={() => setAnalyticsModal(true)} variant="neutral-primary" size="sm">
              Analytics
            </Button>
            <Button
              onClick={() => {
                const e = new KeyboardEvent("keydown", {
                  key: "c",
                });
                document.dispatchEvent(e);
              }}
              size="sm"
              prependIcon={<Plus />}
            >
              Add Issue
            </Button>
          </div>
        </>
=======
        </FiltersDropdown>
        {projectId && inboxStore.isInboxEnabled(projectId.toString()) && (
          <Link href={`/${workspaceSlug}/projects/${projectId}/inbox/${inboxStore.getInboxId(projectId.toString())}`}>
            <a>
              <Button variant="neutral-primary" size="sm" className="relative">
                Inbox
                {inboxDetails && (
                  <span className="absolute -top-1.5 -right-1.5 h-4 w-4 rounded-full text-custom-text-100 bg-custom-sidebar-background-80 border border-custom-sidebar-border-200">
                    {inboxDetails.pending_issue_count}
                  </span>
                )}
              </Button>
            </a>
          </Link>
        )}
        <Button onClick={() => setAnalyticsModal(true)} variant="neutral-primary" size="sm">
          Analytics
        </Button>
        <Button
          onClick={() => {
            const e = new KeyboardEvent("keydown", {
              key: "c",
            });
            document.dispatchEvent(e);
          }}
          size="sm"
          prependIcon={<Plus />}
        >
          Add Issue
        </Button>
>>>>>>> ceb878e7
      </div>
    </div>
  );
});<|MERGE_RESOLUTION|>--- conflicted
+++ resolved
@@ -116,76 +116,22 @@
         </div>
       </div>
       <div className="flex items-center gap-3">
-        <>
-          <ProjectAnalyticsModal
-            isOpen={analyticsModal}
-            onClose={() => setAnalyticsModal(false)}
-            projectDetails={projectDetails ?? undefined}
+        <ProjectAnalyticsModal
+          isOpen={analyticsModal}
+          onClose={() => setAnalyticsModal(false)}
+          projectDetails={projectDetails ?? undefined}
+        />
+
+        <FiltersDropdown title="View">
+          <DisplayFiltersSelection
+            displayFilters={issueFilterStore.userDisplayFilters}
+            displayProperties={issueFilterStore.userDisplayProperties}
+            handleDisplayFiltersUpdate={handleDisplayFiltersUpdate}
+            handleDisplayPropertiesUpdate={handleDisplayPropertiesUpdate}
+            layoutDisplayFiltersOptions={
+              activeLayout ? ISSUE_DISPLAY_FILTERS_BY_LAYOUT.issues[activeLayout] : undefined
+            }
           />
-<<<<<<< HEAD
-          <div className="flex items-center gap-2">
-            <LayoutSelection
-              layouts={["list", "kanban", "calendar", "spreadsheet", "gantt_chart"]}
-              onChange={(layout) => handleLayoutChange(layout)}
-              selectedLayout={activeLayout}
-            />
-            <FiltersDropdown title="Filters">
-              <FilterSelection
-                filters={issueFilterStore.userFilters}
-                handleFiltersUpdate={handleFiltersUpdate}
-                layoutDisplayFiltersOptions={
-                  activeLayout ? ISSUE_DISPLAY_FILTERS_BY_LAYOUT.issues[activeLayout] : undefined
-                }
-                labels={projectStore.labels?.[projectId?.toString() ?? ""] ?? undefined}
-                members={projectStore.members?.[projectId?.toString() ?? ""]?.map((m) => m.member)}
-                states={projectStore.states?.[projectId?.toString() ?? ""] ?? undefined}
-              />
-            </FiltersDropdown>
-            <FiltersDropdown title="View">
-              <DisplayFiltersSelection
-                displayFilters={issueFilterStore.userDisplayFilters}
-                displayProperties={issueFilterStore.userDisplayProperties}
-                handleDisplayFiltersUpdate={handleDisplayFiltersUpdate}
-                handleDisplayPropertiesUpdate={handleDisplayPropertiesUpdate}
-                layoutDisplayFiltersOptions={
-                  activeLayout ? ISSUE_DISPLAY_FILTERS_BY_LAYOUT.issues[activeLayout] : undefined
-                }
-              />
-            </FiltersDropdown>
-            {/* TODO: add inbox redirection here */}
-            {projectDetails?.inbox_view && (
-              // <Link href={`/${workspaceSlug}/projects/${projectId}/inbox/${inboxList?.[0]?.id}`}>
-              <Link href={`/${workspaceSlug}/projects/${projectId}/inbox/inboxId`}>
-                <a>
-                  <Button variant="neutral-primary" size="sm">
-                    <span>Inbox</span>
-                    {/* {inboxList && inboxList?.[0]?.pending_issue_count !== 0 && (
-                  <span className="absolute -top-1 -right-1 h-4 w-4 rounded-full text-custom-text-100 bg-custom-sidebar-background-80 border border-custom-sidebar-border-200">
-                    {inboxList?.[0]?.pending_issue_count}
-                  </span>
-                )} */}
-                  </Button>
-                </a>
-              </Link>
-            )}
-            <Button onClick={() => setAnalyticsModal(true)} variant="neutral-primary" size="sm">
-              Analytics
-            </Button>
-            <Button
-              onClick={() => {
-                const e = new KeyboardEvent("keydown", {
-                  key: "c",
-                });
-                document.dispatchEvent(e);
-              }}
-              size="sm"
-              prependIcon={<Plus />}
-            >
-              Add Issue
-            </Button>
-          </div>
-        </>
-=======
         </FiltersDropdown>
         {projectId && inboxStore.isInboxEnabled(projectId.toString()) && (
           <Link href={`/${workspaceSlug}/projects/${projectId}/inbox/${inboxStore.getInboxId(projectId.toString())}`}>
@@ -216,7 +162,6 @@
         >
           Add Issue
         </Button>
->>>>>>> ceb878e7
       </div>
     </div>
   );
