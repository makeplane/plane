--- conflicted
+++ resolved
@@ -52,16 +52,9 @@
   const {
     issuesFilter: { issueFilters, updateFilters },
   } = useIssues(EIssuesStoreType.PROJECT);
-<<<<<<< HEAD
-  const {
-    commandPalette: { toggleCreateIssueModal },
-  } = useApplication();
   const { captureEvent, setTrackElement, captureIssuesFilterEvent, captureIssuesDisplayFilterEvent } =
     useEventTracker();
-=======
   const { toggleCreateIssueModal } = useCommandPalette();
-  const { setTrackElement } = useEventTracker();
->>>>>>> 7061ef46
   const {
     membership: { currentProjectRole },
   } = useUser();
