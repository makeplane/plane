--- conflicted
+++ resolved
@@ -27,8 +27,6 @@
 import { IIssueDisplayFilterOptions, IIssueDisplayProperties, IIssueFilterOptions, TIssueLayouts } from "@plane/types";
 import { ProjectLogo } from "components/project";
 // constants
-<<<<<<< HEAD
-import { EIssueFilterType, EIssuesStoreType, ISSUE_DISPLAY_FILTERS_BY_LAYOUT } from "constants/issue";
 import {
   DP_APPLIED,
   DP_REMOVED,
@@ -39,8 +37,6 @@
   LAYOUT_CHANGED,
   LP_UPDATED,
 } from "constants/event-tracker";
-=======
->>>>>>> 7b88a2a8
 // helper
 
 export const ProjectIssuesHeader: React.FC = observer(() => {
