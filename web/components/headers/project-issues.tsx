import { useCallback, useState } from "react";
import Link from "next/link";
import { useRouter } from "next/router";
import { observer } from "mobx-react-lite";
import { ArrowLeft, Briefcase, Circle, ExternalLink, Plus } from "lucide-react";
// mobx store
import { useMobxStore } from "lib/mobx/store-provider";
// components
import { DisplayFiltersSelection, FiltersDropdown, FilterSelection, LayoutSelection } from "components/issues";
import { ProjectAnalyticsModal } from "components/analytics";
// ui
import { Breadcrumbs, Button, LayersIcon } from "@plane/ui";
// types
import { IIssueDisplayFilterOptions, IIssueDisplayProperties, IIssueFilterOptions, TIssueLayouts } from "types";
// constants
import { ISSUE_DISPLAY_FILTERS_BY_LAYOUT } from "constants/issue";
// helper
import { renderEmoji } from "helpers/emoji.helper";
import { EFilterType } from "store/issues/types";

export const ProjectIssuesHeader: React.FC = observer(() => {
  const [analyticsModal, setAnalyticsModal] = useState(false);

  const router = useRouter();
  const { workspaceSlug, projectId } = router.query as { workspaceSlug: string; projectId: string };

  const {
    project: { currentProjectDetails },
    projectLabel: { projectLabels },
    projectMember: { projectMembers },
    projectState: projectStateStore,
    inbox: inboxStore,
    commandPalette: commandPaletteStore,
<<<<<<< HEAD
    trackEvent: { setTrackElement }
=======
    // issue filters
    projectIssuesFilter: { issueFilters, updateFilters },
    projectIssues: {},
>>>>>>> 06564ee8
  } = useMobxStore();

  const activeLayout = issueFilters?.displayFilters?.layout;

  const handleFiltersUpdate = useCallback(
    (key: keyof IIssueFilterOptions, value: string | string[]) => {
      if (!workspaceSlug || !projectId) return;
      const newValues = issueFilters?.filters?.[key] ?? [];

      if (Array.isArray(value)) {
        value.forEach((val) => {
          if (!newValues.includes(val)) newValues.push(val);
        });
      } else {
        if (issueFilters?.filters?.[key]?.includes(value)) newValues.splice(newValues.indexOf(value), 1);
        else newValues.push(value);
      }

      updateFilters(workspaceSlug, projectId, EFilterType.FILTERS, { [key]: newValues });
    },
    [workspaceSlug, projectId, issueFilters, updateFilters]
  );

  const handleLayoutChange = useCallback(
    (layout: TIssueLayouts) => {
      if (!workspaceSlug || !projectId) return;
      updateFilters(workspaceSlug, projectId, EFilterType.DISPLAY_FILTERS, { layout: layout });
    },
    [workspaceSlug, projectId, updateFilters]
  );

  const handleDisplayFilters = useCallback(
    (updatedDisplayFilter: Partial<IIssueDisplayFilterOptions>) => {
      if (!workspaceSlug || !projectId) return;
      updateFilters(workspaceSlug, projectId, EFilterType.DISPLAY_FILTERS, updatedDisplayFilter);
    },
    [workspaceSlug, projectId, updateFilters]
  );

  const handleDisplayProperties = useCallback(
    (property: Partial<IIssueDisplayProperties>) => {
      if (!workspaceSlug || !projectId) return;
      updateFilters(workspaceSlug, projectId, EFilterType.DISPLAY_PROPERTIES, property);
    },
    [workspaceSlug, projectId, updateFilters]
  );

  const inboxDetails = projectId ? inboxStore.inboxesList?.[projectId]?.[0] : undefined;

  const deployUrl = process.env.NEXT_PUBLIC_DEPLOY_URL;

  return (
    <>
      <ProjectAnalyticsModal
        isOpen={analyticsModal}
        onClose={() => setAnalyticsModal(false)}
        projectDetails={currentProjectDetails ?? undefined}
      />
      <div className="relative flex w-full flex-shrink-0 flex-row z-10 h-[3.75rem] items-center justify-between gap-x-2 gap-y-4 border-b border-custom-border-200 bg-custom-sidebar-background-100 p-4">
        <div className="flex items-center gap-2 flex-grow w-full whitespace-nowrap overflow-ellipsis">
          <div className="block md:hidden">
            <button
              type="button"
              className="grid h-8 w-8 place-items-center rounded border border-custom-border-200"
              onClick={() => router.back()}
            >
              <ArrowLeft fontSize={14} strokeWidth={2} />
            </button>
          </div>
          <div>
            <Breadcrumbs>
              <Breadcrumbs.BreadcrumbItem
                type="text"
                icon={
                  currentProjectDetails ? (
                    currentProjectDetails?.emoji ? (
                      <span className="grid h-7 w-7 flex-shrink-0 place-items-center rounded uppercase">
                        {renderEmoji(currentProjectDetails.emoji)}
                      </span>
                    ) : currentProjectDetails?.icon_prop ? (
                      <div className="h-7 w-7 flex-shrink-0 grid place-items-center">
                        {renderEmoji(currentProjectDetails.icon_prop)}
                      </div>
                    ) : (
                      <span className="grid h-7 w-7 flex-shrink-0 place-items-center rounded bg-gray-700 uppercase text-white">
                        {currentProjectDetails?.name.charAt(0)}
                      </span>
                    )
                  ) : (
                    <span className="grid h-7 w-7 flex-shrink-0 place-items-center rounded uppercase">
                      <Briefcase className="h-4 w-4" />
                    </span>
                  )
                }
                label={currentProjectDetails?.name ?? "Project"}
                link={`/${workspaceSlug}/projects`}
              />

              <Breadcrumbs.BreadcrumbItem
                type="text"
                icon={<LayersIcon className="h-4 w-4 text-custom-text-300" />}
                label="Issues"
              />
            </Breadcrumbs>
          </div>
          {currentProjectDetails?.is_deployed && deployUrl && (
            <a
              href={`${deployUrl}/${workspaceSlug}/${currentProjectDetails?.id}`}
              className="group bg-custom-primary-100/10 text-custom-primary-100 px-2.5 py-1 text-xs flex items-center gap-1.5 rounded font-medium"
              target="_blank"
              rel="noopener noreferrer"
            >
              <Circle className="h-1.5 w-1.5 fill-custom-primary-100" strokeWidth={2} />
              Public
              <ExternalLink className="h-3 w-3 hidden group-hover:block" strokeWidth={2} />
            </a>
          )}
        </div>
        <div className="flex items-center gap-2">
          <LayoutSelection
            layouts={["list", "kanban", "calendar", "spreadsheet", "gantt_chart"]}
            onChange={(layout) => handleLayoutChange(layout)}
            selectedLayout={activeLayout}
          />
          <FiltersDropdown title="Filters" placement="bottom-end">
            <FilterSelection
              filters={issueFilters?.filters ?? {}}
              handleFiltersUpdate={handleFiltersUpdate}
              layoutDisplayFiltersOptions={
                activeLayout ? ISSUE_DISPLAY_FILTERS_BY_LAYOUT.issues[activeLayout] : undefined
              }
              labels={projectLabels ?? undefined}
              members={projectMembers?.map((m) => m.member)}
              states={projectStateStore.states?.[projectId ?? ""] ?? undefined}
            />
          </FiltersDropdown>
          <FiltersDropdown title="Display" placement="bottom-end">
            <DisplayFiltersSelection
              layoutDisplayFiltersOptions={
                activeLayout ? ISSUE_DISPLAY_FILTERS_BY_LAYOUT.issues[activeLayout] : undefined
              }
              displayFilters={issueFilters?.displayFilters ?? {}}
              handleDisplayFiltersUpdate={handleDisplayFilters}
              displayProperties={issueFilters?.displayProperties ?? {}}
              handleDisplayPropertiesUpdate={handleDisplayProperties}
            />
          </FiltersDropdown>
          {projectId && inboxStore.isInboxEnabled && inboxDetails && (
            <Link href={`/${workspaceSlug}/projects/${projectId}/inbox/${inboxStore.getInboxId(projectId)}`}>
              <a>
                <Button variant="neutral-primary" size="sm" className="relative">
                  Inbox
                  {inboxDetails.pending_issue_count > 0 && (
                    <span className="absolute -top-1.5 -right-1.5 h-4 w-4 rounded-full text-custom-text-100 bg-custom-sidebar-background-80 border border-custom-sidebar-border-200">
                      {inboxDetails.pending_issue_count}
                    </span>
                  )}
                </Button>
              </a>
            </Link>
          )}
          <Button onClick={() => setAnalyticsModal(true)} variant="neutral-primary" size="sm">
            Analytics
          </Button>
          <Button onClick={() => 
            {
              setTrackElement("PROJECT_PAGE_HEADER");
              commandPaletteStore.toggleCreateIssueModal(true)
            }
            } size="sm" prependIcon={<Plus />}>
            Add Issue
          </Button>
        </div>
      </div>
    </>
  );
});<|MERGE_RESOLUTION|>--- conflicted
+++ resolved
@@ -31,13 +31,10 @@
     projectState: projectStateStore,
     inbox: inboxStore,
     commandPalette: commandPaletteStore,
-<<<<<<< HEAD
-    trackEvent: { setTrackElement }
-=======
+    trackEvent: { setTrackElement },
     // issue filters
     projectIssuesFilter: { issueFilters, updateFilters },
     projectIssues: {},
->>>>>>> 06564ee8
   } = useMobxStore();
 
   const activeLayout = issueFilters?.displayFilters?.layout;
@@ -202,12 +199,11 @@
           <Button onClick={() => setAnalyticsModal(true)} variant="neutral-primary" size="sm">
             Analytics
           </Button>
-          <Button onClick={() => 
-            {
-              setTrackElement("PROJECT_PAGE_HEADER");
-              commandPaletteStore.toggleCreateIssueModal(true)
-            }
-            } size="sm" prependIcon={<Plus />}>
+          <Button onClick={() => {
+            setTrackElement("PROJECT_PAGE_HEADER");
+            commandPaletteStore.toggleCreateIssueModal(true)
+          }
+          } size="sm" prependIcon={<Plus />}>
             Add Issue
           </Button>
         </div>
