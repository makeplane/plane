--- conflicted
+++ resolved
@@ -24,14 +24,11 @@
   const { workspaceSlug, projectId } = router.query;
 
   const {
-<<<<<<< HEAD
     projectIssuesFilter: projectIssueFiltersStore,
     project: projectStore,
-=======
     issueFilter: issueFilterStore,
     project: { currentProjectDetails },
     projectLabel: { projectLabels },
->>>>>>> 9db63120
     projectMember: { projectMembers },
     projectState: projectStateStore,
     inbox: inboxStore,
