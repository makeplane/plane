--- conflicted
+++ resolved
@@ -7,15 +7,11 @@
 import { Breadcrumbs, Button, LayersIcon } from "@plane/ui";
 // components
 import { BreadcrumbLink } from "components/common";
-<<<<<<< HEAD
-import { ProjectLogo } from "components/project";
-=======
 import { SidebarHamburgerToggle } from "components/core/sidebar/sidebar-menu-hamburger-toggle";
 import { CreateInboxIssueModal } from "components/inbox";
 // helper
-import { renderEmoji } from "helpers/emoji.helper";
 import { useProject } from "hooks/store";
->>>>>>> cace132a
+import { ProjectLogo } from "components/project";
 
 export const ProjectInboxHeader: FC = observer(() => {
   // states
