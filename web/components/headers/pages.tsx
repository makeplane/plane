--- conflicted
+++ resolved
@@ -2,28 +2,16 @@
 import { useRouter } from "next/router";
 import { FileText, Plus } from "lucide-react";
 // hooks
-<<<<<<< HEAD
-import { useApplication, useEventTracker, useProject, useUser } from "hooks/store";
-// components
-import { SidebarHamburgerToggle } from "components/core/sidebar/sidebar-menu-hamburger-toggle";
-import { BreadcrumbLink } from "components/common";
-import { ProjectLogo } from "components/project";
-// ui
-import { Breadcrumbs, Button } from "@plane/ui";
-// constants
-import { EUserProjectRoles } from "constants/project";
-=======
 // ui
 import { Breadcrumbs, Button } from "@plane/ui";
 // helpers
 import { BreadcrumbLink } from "components/common";
 import { SidebarHamburgerToggle } from "components/core/sidebar/sidebar-menu-hamburger-toggle";
 import { EUserProjectRoles } from "constants/project";
-import { renderEmoji } from "helpers/emoji.helper";
 // constants
 // components
 import { useApplication, useEventTracker, useProject, useUser } from "hooks/store";
->>>>>>> cace132a
+import { ProjectLogo } from "components/project";
 
 export const PagesHeader = observer(() => {
   // router
