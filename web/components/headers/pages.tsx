import { observer } from "mobx-react";
import { useRouter } from "next/router";
import { FileText } from "lucide-react";
// ui
import { Breadcrumbs, Button } from "@plane/ui";
<<<<<<< HEAD
// components
import { BreadcrumbLink } from "@/components/common";
import { ProjectLogo } from "@/components/project";
=======
// helpers
import { BreadcrumbLink, Logo } from "@/components/common";
import { EUserProjectRoles } from "@/constants/project";
>>>>>>> 092e65b4
// constants
import { EPageAccess } from "@/constants/page";
import { EUserProjectRoles } from "@/constants/project";
// hooks
import { useCommandPalette, useEventTracker, useProject, useUser } from "@/hooks/store";

export const PagesHeader = observer(() => {
  // router
  const router = useRouter();
  const { workspaceSlug, type: pageType } = router.query;
  // store hooks
  const { toggleCreatePageModal } = useCommandPalette();
  const {
    membership: { currentProjectRole },
  } = useUser();
  const { currentProjectDetails } = useProject();
  const { setTrackElement } = useEventTracker();

  const canUserCreatePage =
    currentProjectRole && [EUserProjectRoles.ADMIN, EUserProjectRoles.MEMBER].includes(currentProjectRole);

  return (
    <div className="relative z-10 flex h-[3.75rem] w-full flex-shrink-0 flex-row items-center justify-between gap-x-2 gap-y-4 bg-custom-sidebar-background-100 p-4">
      <div className="flex w-full flex-grow items-center gap-2 overflow-ellipsis whitespace-nowrap">
        <div>
          <Breadcrumbs>
            <Breadcrumbs.BreadcrumbItem
              type="text"
              link={
                <BreadcrumbLink
                  href={`/${workspaceSlug}/projects/${currentProjectDetails?.id}/issues`}
                  label={currentProjectDetails?.name ?? "Project"}
                  icon={
                    currentProjectDetails && (
                      <span className="grid h-4 w-4 flex-shrink-0 place-items-center">
                        <Logo logo={currentProjectDetails?.logo_props} size={16} />
                      </span>
                    )
                  }
                />
              }
            />
            <Breadcrumbs.BreadcrumbItem
              type="text"
              link={<BreadcrumbLink label="Pages" icon={<FileText className="h-4 w-4 text-custom-text-300" />} />}
            />
          </Breadcrumbs>
        </div>
      </div>
      {canUserCreatePage && (
        <div className="flex items-center gap-2">
          <Button
            variant="primary"
            size="sm"
            onClick={() => {
              setTrackElement("Project pages page");
              toggleCreatePageModal({
                isOpen: true,
                pageAccess: pageType === "private" ? EPageAccess.PRIVATE : EPageAccess.PUBLIC,
              });
            }}
          >
            Add Page
          </Button>
        </div>
      )}
    </div>
  );
});<|MERGE_RESOLUTION|>--- conflicted
+++ resolved
@@ -3,15 +3,8 @@
 import { FileText } from "lucide-react";
 // ui
 import { Breadcrumbs, Button } from "@plane/ui";
-<<<<<<< HEAD
-// components
-import { BreadcrumbLink } from "@/components/common";
-import { ProjectLogo } from "@/components/project";
-=======
 // helpers
 import { BreadcrumbLink, Logo } from "@/components/common";
-import { EUserProjectRoles } from "@/constants/project";
->>>>>>> 092e65b4
 // constants
 import { EPageAccess } from "@/constants/page";
 import { EUserProjectRoles } from "@/constants/project";
