import { observer } from "mobx-react";
import { useRouter } from "next/router";
import { FileText } from "lucide-react";
// ui
import { Breadcrumbs, Button } from "@plane/ui";
// helpers
import { BreadcrumbLink, Logo } from "@/components/common";
<<<<<<< HEAD
import { EUserProjectRoles } from "@/constants/project";
=======
>>>>>>> 17f83d64
// constants
import { EPageAccess } from "@/constants/page";
import { EUserProjectRoles } from "@/constants/project";
// hooks
import { useCommandPalette, useEventTracker, useProject, useUser } from "@/hooks/store";

export const PagesHeader = observer(() => {
  // router
  const router = useRouter();
  const { workspaceSlug, type: pageType } = router.query;
  // store hooks
  const { toggleCreatePageModal } = useCommandPalette();
  const {
    membership: { currentProjectRole },
  } = useUser();
  const { currentProjectDetails } = useProject();
  const { setTrackElement } = useEventTracker();

  const canUserCreatePage =
    currentProjectRole && [EUserProjectRoles.ADMIN, EUserProjectRoles.MEMBER].includes(currentProjectRole);

  return (
    <div className="relative z-10 flex h-[3.75rem] w-full flex-shrink-0 flex-row items-center justify-between gap-x-2 gap-y-4 bg-custom-sidebar-background-100 p-4">
      <div className="flex w-full flex-grow items-center gap-2 overflow-ellipsis whitespace-nowrap">
        <div>
          <Breadcrumbs>
            <Breadcrumbs.BreadcrumbItem
              type="text"
              link={
                <BreadcrumbLink
                  href={`/${workspaceSlug}/projects/${currentProjectDetails?.id}/issues`}
                  label={currentProjectDetails?.name ?? "Project"}
                  icon={
                    currentProjectDetails && (
                      <span className="grid h-4 w-4 flex-shrink-0 place-items-center">
                        <Logo logo={currentProjectDetails?.logo_props} size={16} />
                      </span>
                    )
                  }
                />
              }
            />
            <Breadcrumbs.BreadcrumbItem
              type="text"
              link={<BreadcrumbLink label="Pages" icon={<FileText className="h-4 w-4 text-custom-text-300" />} />}
            />
          </Breadcrumbs>
        </div>
      </div>
      {canUserCreatePage && (
        <div className="flex items-center gap-2">
          <Button
            variant="primary"
            size="sm"
            onClick={() => {
              setTrackElement("Project pages page");
              toggleCreatePageModal({
                isOpen: true,
                pageAccess: pageType === "private" ? EPageAccess.PRIVATE : EPageAccess.PUBLIC,
              });
            }}
          >
            Add Page
          </Button>
        </div>
      )}
    </div>
  );
});<|MERGE_RESOLUTION|>--- conflicted
+++ resolved
@@ -5,10 +5,6 @@
 import { Breadcrumbs, Button } from "@plane/ui";
 // helpers
 import { BreadcrumbLink, Logo } from "@/components/common";
-<<<<<<< HEAD
-import { EUserProjectRoles } from "@/constants/project";
-=======
->>>>>>> 17f83d64
 // constants
 import { EPageAccess } from "@/constants/page";
 import { EUserProjectRoles } from "@/constants/project";
