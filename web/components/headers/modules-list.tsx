--- conflicted
+++ resolved
@@ -9,15 +9,11 @@
 import { BreadcrumbLink } from "components/common";
 import { SidebarHamburgerToggle } from "components/core/sidebar/sidebar-menu-hamburger-toggle";
 import { ProjectLogo } from "components/project";
-<<<<<<< HEAD
 // constants
 import { MODULE_VIEW_LAYOUTS } from "constants/module";
 import { EUserProjectRoles } from "constants/project";
 // hooks
-import { useApplication, useEventTracker, useProject, useUser } from "hooks/store";
-import useLocalStorage from "hooks/use-local-storage";
 import { usePlatformOS } from "hooks/use-platform-os";
-=======
 import { ModuleFiltersSelection, ModuleOrderByDropdown } from "components/modules";
 import { FiltersDropdown } from "components/issues";
 // ui
@@ -26,10 +22,6 @@
 import { cn } from "helpers/common.helper";
 // types
 import { TModuleFilters } from "@plane/types";
-// constants
-import { MODULE_VIEW_LAYOUTS } from "constants/module";
-import { EUserProjectRoles } from "constants/project";
->>>>>>> b930d986
 
 export const ModulesListHeader: React.FC = observer(() => {
   // states
@@ -46,10 +38,7 @@
     membership: { currentProjectRole },
   } = useUser();
   const { currentProjectDetails } = useProject();
-<<<<<<< HEAD
   const { isMobile } = usePlatformOS();
-  const { storedValue: modulesView, setValue: setModulesView } = useLocalStorage("modules_view", "grid");
-=======
   const {
     workspace: { workspaceMemberIds },
   } = useMember();
@@ -70,7 +59,6 @@
     (key: keyof TModuleFilters, value: string | string[]) => {
       if (!projectId) return;
       const newValues = filters?.[key] ?? [];
->>>>>>> b930d986
 
       if (Array.isArray(value))
         value.forEach((val) => {
