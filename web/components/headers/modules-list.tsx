import { useCallback, useRef, useState } from "react";
import { observer } from "mobx-react-lite";
import { useRouter } from "next/router";
import { ListFilter, Plus, Search, X } from "lucide-react";
// hooks
import { useApplication, useEventTracker, useMember, useModuleFilter, useProject, useUser } from "hooks/store";
import useOutsideClickDetector from "hooks/use-outside-click-detector";
// components
import { BreadcrumbLink } from "components/common";
import { ProjectLogo } from "components/project";
// constants
import { MODULE_VIEW_LAYOUTS } from "constants/module";
import { EUserProjectRoles } from "constants/project";
import { E_MODULES } from "constants/event-tracker";
// hooks
import { usePlatformOS } from "hooks/use-platform-os";
import { ModuleFiltersSelection, ModuleOrderByDropdown } from "components/modules";
import { FiltersDropdown } from "components/issues";
// ui
import { Breadcrumbs, Button, Tooltip, DiceIcon } from "@plane/ui";
// helpers
import { cn } from "helpers/common.helper";
// types
import { TModuleFilters } from "@plane/types";

export const ModulesListHeader: React.FC = observer(() => {
  // states
  const [isSearchOpen, setIsSearchOpen] = useState(false);
  // refs
  const inputRef = useRef<HTMLInputElement>(null);
  // router
  const router = useRouter();
  const { workspaceSlug, projectId } = router.query;
  // store hooks
  const { commandPalette: commandPaletteStore } = useApplication();
  const { setTrackElement } = useEventTracker();
  const {
    membership: { currentProjectRole },
  } = useUser();
  const { currentProjectDetails } = useProject();
  const { isMobile } = usePlatformOS();
  const {
    workspace: { workspaceMemberIds },
  } = useMember();
  const {
    currentProjectDisplayFilters: displayFilters,
    currentProjectFilters: filters,
    searchQuery,
    updateDisplayFilters,
    updateFilters,
    updateSearchQuery,
  } = useModuleFilter();
  // outside click detector hook
  useOutsideClickDetector(inputRef, () => {
    if (isSearchOpen && searchQuery.trim() === "") setIsSearchOpen(false);
  });

  const handleFilters = useCallback(
    (key: keyof TModuleFilters, value: string | string[]) => {
      if (!projectId) return;
      const newValues = filters?.[key] ?? [];

      if (Array.isArray(value))
        value.forEach((val) => {
          if (!newValues.includes(val)) newValues.push(val);
        });
      else {
        if (filters?.[key]?.includes(value)) newValues.splice(newValues.indexOf(value), 1);
        else newValues.push(value);
      }

      updateFilters(projectId.toString(), { [key]: newValues });
    },
    [filters, projectId, updateFilters]
  );

  const handleInputKeyDown = (e: React.KeyboardEvent<HTMLInputElement>) => {
    if (e.key === "Escape") {
      if (searchQuery && searchQuery.trim() !== "") updateSearchQuery("");
      else {
        setIsSearchOpen(false);
        inputRef.current?.blur();
      }
    }
  };

  // auth
  const canUserCreateModule =
    currentProjectRole && [EUserProjectRoles.ADMIN, EUserProjectRoles.MEMBER].includes(currentProjectRole);

  return (
    <div className="relative z-10 flex h-[3.75rem] w-full flex-shrink-0 flex-row items-center justify-between gap-x-2 gap-y-4 bg-custom-sidebar-background-100 p-4">
      <div className="flex w-full flex-grow items-center gap-2 overflow-ellipsis whitespace-nowrap">
        <div>
          <Breadcrumbs onBack={router.back}>
            <Breadcrumbs.BreadcrumbItem
              type="text"
              link={
                <BreadcrumbLink
                  href={`/${workspaceSlug}/projects/${currentProjectDetails?.id}/issues`}
                  label={currentProjectDetails?.name ?? "Project"}
                  icon={
                    currentProjectDetails && (
                      <span className="grid place-items-center flex-shrink-0 h-4 w-4">
                        <ProjectLogo logo={currentProjectDetails?.logo_props} className="text-sm" />
                      </span>
                    )
                  }
                />
              }
            />
            <Breadcrumbs.BreadcrumbItem
              type="text"
              link={<BreadcrumbLink label="Modules" icon={<DiceIcon className="h-4 w-4 text-custom-text-300" />} />}
            />
          </Breadcrumbs>
        </div>
      </div>
      <div className="flex items-center gap-2">
        <div className="flex items-center">
          {!isSearchOpen && (
            <button
              type="button"
              className="-mr-1 p-2 hover:bg-custom-background-80 rounded text-custom-text-400 grid place-items-center"
              onClick={() => {
                setIsSearchOpen(true);
                inputRef.current?.focus();
              }}
            >
              <Search className="h-3.5 w-3.5" />
            </button>
          )}
          <div
            className={cn(
              "ml-auto flex items-center justify-start gap-1 rounded-md border border-transparent bg-custom-background-100 text-custom-text-400 w-0 transition-[width] ease-linear overflow-hidden opacity-0",
              {
                "w-64 px-2.5 py-1.5 border-custom-border-200 opacity-100": isSearchOpen,
              }
            )}
          >
            <Search className="h-3.5 w-3.5" />
            <input
              ref={inputRef}
              className="w-full max-w-[234px] border-none bg-transparent text-sm text-custom-text-100 placeholder:text-custom-text-400 focus:outline-none"
              placeholder="Search"
              value={searchQuery}
              onChange={(e) => updateSearchQuery(e.target.value)}
              onKeyDown={handleInputKeyDown}
            />
            {isSearchOpen && (
              <button
                type="button"
                className="grid place-items-center"
                onClick={() => {
                  // updateSearchQuery("");
                  setIsSearchOpen(false);
                }}
              >
                <X className="h-3 w-3" />
              </button>
            )}
          </div>
<<<<<<< HEAD
          <ModuleOrderByDropdown
            value={displayFilters?.order_by}
            onChange={(val) => {
              if (!projectId || val === displayFilters?.order_by) return;
              updateDisplayFilters(projectId.toString(), {
                order_by: val,
              });
            }}
          />
          <FiltersDropdown icon={<ListFilter className="h-3 w-3" />} title="Filters" placement="bottom-end">
            <ModuleFiltersSelection
              displayFilters={displayFilters ?? {}}
              filters={filters ?? {}}
              handleDisplayFiltersUpdate={(val) => {
                if (!projectId) return;
                updateDisplayFilters(projectId.toString(), val);
              }}
              handleFiltersUpdate={handleFilters}
              memberIds={workspaceMemberIds ?? undefined}
            />
          </FiltersDropdown>
          {canUserCreateModule && (
            <Button
              variant="primary"
              size="sm"
              prependIcon={<Plus />}
              onClick={() => {
                setTrackElement(E_MODULES);
                commandPaletteStore.toggleCreateModuleModal(true);
              }}
            >
              <div className="hidden sm:block">Add</div> Module
            </Button>
          )}
=======
>>>>>>> 0759666b
        </div>
        <div className="hidden md:flex items-center gap-1 rounded bg-custom-background-80 p-1">
          {MODULE_VIEW_LAYOUTS.map((layout) => (
            <Tooltip key={layout.key} tooltipContent={layout.title} isMobile={isMobile}>
              <button
                type="button"
                className={cn(
                  "group grid h-[22px] w-7 place-items-center overflow-hidden rounded transition-all hover:bg-custom-background-100",
                  {
                    "bg-custom-background-100 shadow-custom-shadow-2xs": displayFilters?.layout === layout.key,
                  }
                )}
                onClick={() => {
                  if (!projectId) return;
                  updateDisplayFilters(projectId.toString(), { layout: layout.key });
                }}
              >
                <layout.icon
                  strokeWidth={2}
                  className={cn("h-3.5 w-3.5 text-custom-text-200", {
                    "text-custom-text-100": displayFilters?.layout === layout.key,
                  })}
                />
              </button>
            </Tooltip>
          ))}
        </div>
        <ModuleOrderByDropdown
          value={displayFilters?.order_by}
          onChange={(val) => {
            if (!projectId || val === displayFilters?.order_by) return;
            updateDisplayFilters(projectId.toString(), {
              order_by: val,
            });
          }}
        />
        <FiltersDropdown icon={<ListFilter className="h-3 w-3" />} title="Filters" placement="bottom-end">
          <ModuleFiltersSelection
            displayFilters={displayFilters ?? {}}
            filters={filters ?? {}}
            handleDisplayFiltersUpdate={(val) => {
              if (!projectId) return;
              updateDisplayFilters(projectId.toString(), val);
            }}
            handleFiltersUpdate={handleFilters}
            memberIds={workspaceMemberIds ?? undefined}
          />
        </FiltersDropdown>
        {canUserCreateModule && (
          <Button
            variant="primary"
            size="sm"
            prependIcon={<Plus />}
            onClick={() => {
              setTrackElement("Modules page");
              commandPaletteStore.toggleCreateModuleModal(true);
            }}
          >
            <div className="hidden sm:block">Add</div> Module
          </Button>
        )}
      </div>
    </div>
  );
});<|MERGE_RESOLUTION|>--- conflicted
+++ resolved
@@ -160,43 +160,6 @@
               </button>
             )}
           </div>
-<<<<<<< HEAD
-          <ModuleOrderByDropdown
-            value={displayFilters?.order_by}
-            onChange={(val) => {
-              if (!projectId || val === displayFilters?.order_by) return;
-              updateDisplayFilters(projectId.toString(), {
-                order_by: val,
-              });
-            }}
-          />
-          <FiltersDropdown icon={<ListFilter className="h-3 w-3" />} title="Filters" placement="bottom-end">
-            <ModuleFiltersSelection
-              displayFilters={displayFilters ?? {}}
-              filters={filters ?? {}}
-              handleDisplayFiltersUpdate={(val) => {
-                if (!projectId) return;
-                updateDisplayFilters(projectId.toString(), val);
-              }}
-              handleFiltersUpdate={handleFilters}
-              memberIds={workspaceMemberIds ?? undefined}
-            />
-          </FiltersDropdown>
-          {canUserCreateModule && (
-            <Button
-              variant="primary"
-              size="sm"
-              prependIcon={<Plus />}
-              onClick={() => {
-                setTrackElement(E_MODULES);
-                commandPaletteStore.toggleCreateModuleModal(true);
-              }}
-            >
-              <div className="hidden sm:block">Add</div> Module
-            </Button>
-          )}
-=======
->>>>>>> 0759666b
         </div>
         <div className="hidden md:flex items-center gap-1 rounded bg-custom-background-80 p-1">
           {MODULE_VIEW_LAYOUTS.map((layout) => (
@@ -251,7 +214,7 @@
             size="sm"
             prependIcon={<Plus />}
             onClick={() => {
-              setTrackElement("Modules page");
+              setTrackElement(E_MODULES);
               commandPaletteStore.toggleCreateModuleModal(true);
             }}
           >
