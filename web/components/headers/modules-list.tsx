--- conflicted
+++ resolved
@@ -11,11 +11,8 @@
 import { FiltersDropdown } from "@/components/issues";
 import { ModuleFiltersSelection, ModuleOrderByDropdown } from "@/components/modules";
 import { ProjectLogo } from "@/components/project";
-<<<<<<< HEAD
+// constants
 import { E_MODULES } from "@/constants/event-tracker";
-=======
-// constants
->>>>>>> 7061ef46
 import { MODULE_VIEW_LAYOUTS } from "@/constants/module";
 import { EUserProjectRoles } from "@/constants/project";
 // helpers
@@ -217,13 +214,8 @@
             size="sm"
             prependIcon={<Plus />}
             onClick={() => {
-<<<<<<< HEAD
               setTrackElement(E_MODULES);
-              commandPaletteStore.toggleCreateModuleModal(true);
-=======
-              setTrackElement("Modules page");
               toggleCreateModuleModal(true);
->>>>>>> 7061ef46
             }}
           >
             <div className="hidden sm:block">Add</div> Module
