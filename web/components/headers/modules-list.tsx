import { observer } from "mobx-react-lite";
import { useRouter } from "next/router";
// icons
import { Plus } from "lucide-react";
// ui
import { Breadcrumbs, Button, DiceIcon } from "@plane/ui";
// components
import { BreadcrumbLink } from "@/components/common";
import { ProjectLogo } from "@/components/project";
// constants
<<<<<<< HEAD
import {
  E_MODULES,
  MODULES_FILTER_APPLIED,
  MODULES_FILTER_REMOVED,
  MODULES_LAYOUT_CHANGED,
  MODULES_SORT_UPDATED,
} from "@/constants/event-tracker";
import { MODULE_VIEW_LAYOUTS } from "@/constants/module";
=======
>>>>>>> 12b4f74e
import { EUserProjectRoles } from "@/constants/project";
// hooks
import { useCommandPalette, useEventTracker, useProject, useUser } from "@/hooks/store";

export const ModulesListHeader: React.FC = observer(() => {
  // router
  const router = useRouter();
  const { workspaceSlug } = router.query;
  // store hooks
  const { toggleCreateModuleModal } = useCommandPalette();
  const { setTrackElement, captureEvent } = useEventTracker();
  const {
    membership: { currentProjectRole },
  } = useUser();
  const { currentProjectDetails } = useProject();
<<<<<<< HEAD
  const { isMobile } = usePlatformOS();
  const {
    workspace: { workspaceMemberIds },
  } = useMember();
  const {
    currentProjectDisplayFilters: displayFilters,
    currentProjectFilters: filters,
    searchQuery,
    updateDisplayFilters,
    updateFilters,
    updateSearchQuery,
  } = useModuleFilter();
  // states
  const [isSearchOpen, setIsSearchOpen] = useState(searchQuery !== "" ? true : false);
  // outside click detector hook
  useOutsideClickDetector(inputRef, () => {
    if (isSearchOpen && searchQuery.trim() === "") setIsSearchOpen(false);
  });

  const handleFilters = useCallback(
    (key: keyof TModuleFilters, value: string | string[]) => {
      if (!projectId) return;
      const newValues = Array.from(filters?.[key] ?? []);

      if (Array.isArray(value))
        value.forEach((val) => {
          if (!newValues.includes(val)) newValues.push(val);
          else newValues.splice(newValues.indexOf(val), 1);
        });
      else {
        if (filters?.[key]?.includes(value)) newValues.splice(newValues.indexOf(value), 1);
        else newValues.push(value);
      }
      captureEvent((filters?.[key] ?? []).length > newValues.length ? MODULES_FILTER_REMOVED : MODULES_FILTER_APPLIED, {
        filter_type: key,
        filter_property: value,
        current_filters: filters,
      });
      updateFilters(projectId.toString(), { [key]: newValues });
    },
    [filters, projectId, updateFilters, captureEvent]
  );

  const handleInputKeyDown = (e: React.KeyboardEvent<HTMLInputElement>) => {
    if (e.key === "Escape") {
      if (searchQuery && searchQuery.trim() !== "") updateSearchQuery("");
      else {
        setIsSearchOpen(false);
        inputRef.current?.blur();
      }
    }
  };
=======
>>>>>>> 12b4f74e

  // auth
  const canUserCreateModule =
    currentProjectRole && [EUserProjectRoles.ADMIN, EUserProjectRoles.MEMBER].includes(currentProjectRole);

  return (
    <div className="relative z-10 flex h-[3.75rem] w-full flex-shrink-0 flex-row items-center justify-between gap-x-2 gap-y-4 bg-custom-sidebar-background-100 p-4">
      <div className="flex w-full flex-grow items-center gap-2 overflow-ellipsis whitespace-nowrap">
        <div>
          <Breadcrumbs onBack={router.back}>
            <Breadcrumbs.BreadcrumbItem
              type="text"
              link={
                <BreadcrumbLink
                  href={`/${workspaceSlug}/projects/${currentProjectDetails?.id}/issues`}
                  label={currentProjectDetails?.name ?? "Project"}
                  icon={
                    currentProjectDetails && (
                      <span className="grid h-4 w-4 flex-shrink-0 place-items-center">
                        <ProjectLogo logo={currentProjectDetails?.logo_props} className="text-sm" />
                      </span>
                    )
                  }
                />
              }
            />
            <Breadcrumbs.BreadcrumbItem
              type="text"
              link={<BreadcrumbLink label="Modules" icon={<DiceIcon className="h-4 w-4 text-custom-text-300" />} />}
            />
          </Breadcrumbs>
        </div>
      </div>
      <div className="flex items-center gap-2">
<<<<<<< HEAD
        <div className="flex items-center">
          {!isSearchOpen && (
            <button
              type="button"
              className="-mr-1 grid place-items-center rounded p-2 text-custom-text-400 hover:bg-custom-background-80"
              onClick={() => {
                setIsSearchOpen(true);
                inputRef.current?.focus();
              }}
            >
              <Search className="h-3.5 w-3.5" />
            </button>
          )}
          <div
            className={cn(
              "ml-auto flex w-0 items-center justify-start gap-1 overflow-hidden rounded-md border border-transparent bg-custom-background-100 text-custom-text-400 opacity-0 transition-[width] ease-linear",
              {
                "w-64 border-custom-border-200 px-2.5 py-1.5 opacity-100": isSearchOpen,
              }
            )}
          >
            <Search className="h-3.5 w-3.5" />
            <input
              ref={inputRef}
              className="w-full max-w-[234px] border-none bg-transparent text-sm text-custom-text-100 placeholder:text-custom-text-400 focus:outline-none"
              placeholder="Search"
              value={searchQuery}
              onChange={(e) => updateSearchQuery(e.target.value)}
              onKeyDown={handleInputKeyDown}
            />
            {isSearchOpen && (
              <button
                type="button"
                className="grid place-items-center"
                onClick={() => {
                  // updateSearchQuery("");
                  setIsSearchOpen(false);
                }}
              >
                <X className="h-3 w-3" />
              </button>
            )}
          </div>
        </div>
        <div className="hidden items-center gap-1 rounded bg-custom-background-80 p-1 md:flex">
          {MODULE_VIEW_LAYOUTS.map((layout) => (
            <Tooltip key={layout.key} tooltipContent={layout.title} isMobile={isMobile}>
              <button
                type="button"
                className={cn(
                  "group grid h-[22px] w-7 place-items-center overflow-hidden rounded transition-all hover:bg-custom-background-100",
                  {
                    "bg-custom-background-100 shadow-custom-shadow-2xs": displayFilters?.layout === layout.key,
                  }
                )}
                onClick={() => {
                  if (!projectId) return;
                  updateDisplayFilters(projectId.toString(), { layout: layout.key });
                  captureEvent(MODULES_LAYOUT_CHANGED, {
                    layout: layout.key,
                  });
                }}
              >
                <layout.icon
                  strokeWidth={2}
                  className={cn("h-3.5 w-3.5 text-custom-text-200", {
                    "text-custom-text-100": displayFilters?.layout === layout.key,
                  })}
                />
              </button>
            </Tooltip>
          ))}
        </div>
        <ModuleOrderByDropdown
          value={displayFilters?.order_by}
          onChange={(property, val) => {
            if (!projectId || val === displayFilters?.order_by) return;
            updateDisplayFilters(projectId.toString(), {
              order_by: val,
            });
            captureEvent(MODULES_SORT_UPDATED, {
              changed_property: property,
              change_details: val.replaceAll("-", ""),
              current_sort: {
                order_by: displayFilters?.order_by?.replaceAll("-", ""),
                sort_by: displayFilters?.order_by?.startsWith("-") ? "desc" : "asc",
              },
            });
          }}
        />
        <FiltersDropdown icon={<ListFilter className="h-3 w-3" />} title="Filters" placement="bottom-end">
          <ModuleFiltersSelection
            displayFilters={displayFilters ?? {}}
            filters={filters ?? {}}
            handleDisplayFiltersUpdate={(val) => {
              if (!projectId) return;
              updateDisplayFilters(projectId.toString(), val);
              captureEvent(!val.favorites ? MODULES_FILTER_REMOVED : MODULES_FILTER_APPLIED, {
                filter_type: "favorites",
                filter_property: val.favorites,
                current_filters: filters,
              });
            }}
            handleFiltersUpdate={handleFilters}
            memberIds={workspaceMemberIds ?? undefined}
          />
        </FiltersDropdown>
=======
>>>>>>> 12b4f74e
        {canUserCreateModule && (
          <Button
            variant="primary"
            size="sm"
            prependIcon={<Plus />}
            onClick={() => {
              setTrackElement(E_MODULES);
              toggleCreateModuleModal(true);
            }}
          >
            <div className="hidden sm:block">Add</div> Module
          </Button>
        )}
      </div>
    </div>
  );
});<|MERGE_RESOLUTION|>--- conflicted
+++ resolved
@@ -8,17 +8,7 @@
 import { BreadcrumbLink } from "@/components/common";
 import { ProjectLogo } from "@/components/project";
 // constants
-<<<<<<< HEAD
-import {
-  E_MODULES,
-  MODULES_FILTER_APPLIED,
-  MODULES_FILTER_REMOVED,
-  MODULES_LAYOUT_CHANGED,
-  MODULES_SORT_UPDATED,
-} from "@/constants/event-tracker";
-import { MODULE_VIEW_LAYOUTS } from "@/constants/module";
-=======
->>>>>>> 12b4f74e
+import { E_MODULES } from "@/constants/event-tracker";
 import { EUserProjectRoles } from "@/constants/project";
 // hooks
 import { useCommandPalette, useEventTracker, useProject, useUser } from "@/hooks/store";
@@ -34,61 +24,6 @@
     membership: { currentProjectRole },
   } = useUser();
   const { currentProjectDetails } = useProject();
-<<<<<<< HEAD
-  const { isMobile } = usePlatformOS();
-  const {
-    workspace: { workspaceMemberIds },
-  } = useMember();
-  const {
-    currentProjectDisplayFilters: displayFilters,
-    currentProjectFilters: filters,
-    searchQuery,
-    updateDisplayFilters,
-    updateFilters,
-    updateSearchQuery,
-  } = useModuleFilter();
-  // states
-  const [isSearchOpen, setIsSearchOpen] = useState(searchQuery !== "" ? true : false);
-  // outside click detector hook
-  useOutsideClickDetector(inputRef, () => {
-    if (isSearchOpen && searchQuery.trim() === "") setIsSearchOpen(false);
-  });
-
-  const handleFilters = useCallback(
-    (key: keyof TModuleFilters, value: string | string[]) => {
-      if (!projectId) return;
-      const newValues = Array.from(filters?.[key] ?? []);
-
-      if (Array.isArray(value))
-        value.forEach((val) => {
-          if (!newValues.includes(val)) newValues.push(val);
-          else newValues.splice(newValues.indexOf(val), 1);
-        });
-      else {
-        if (filters?.[key]?.includes(value)) newValues.splice(newValues.indexOf(value), 1);
-        else newValues.push(value);
-      }
-      captureEvent((filters?.[key] ?? []).length > newValues.length ? MODULES_FILTER_REMOVED : MODULES_FILTER_APPLIED, {
-        filter_type: key,
-        filter_property: value,
-        current_filters: filters,
-      });
-      updateFilters(projectId.toString(), { [key]: newValues });
-    },
-    [filters, projectId, updateFilters, captureEvent]
-  );
-
-  const handleInputKeyDown = (e: React.KeyboardEvent<HTMLInputElement>) => {
-    if (e.key === "Escape") {
-      if (searchQuery && searchQuery.trim() !== "") updateSearchQuery("");
-      else {
-        setIsSearchOpen(false);
-        inputRef.current?.blur();
-      }
-    }
-  };
-=======
->>>>>>> 12b4f74e
 
   // auth
   const canUserCreateModule =
@@ -123,116 +58,6 @@
         </div>
       </div>
       <div className="flex items-center gap-2">
-<<<<<<< HEAD
-        <div className="flex items-center">
-          {!isSearchOpen && (
-            <button
-              type="button"
-              className="-mr-1 grid place-items-center rounded p-2 text-custom-text-400 hover:bg-custom-background-80"
-              onClick={() => {
-                setIsSearchOpen(true);
-                inputRef.current?.focus();
-              }}
-            >
-              <Search className="h-3.5 w-3.5" />
-            </button>
-          )}
-          <div
-            className={cn(
-              "ml-auto flex w-0 items-center justify-start gap-1 overflow-hidden rounded-md border border-transparent bg-custom-background-100 text-custom-text-400 opacity-0 transition-[width] ease-linear",
-              {
-                "w-64 border-custom-border-200 px-2.5 py-1.5 opacity-100": isSearchOpen,
-              }
-            )}
-          >
-            <Search className="h-3.5 w-3.5" />
-            <input
-              ref={inputRef}
-              className="w-full max-w-[234px] border-none bg-transparent text-sm text-custom-text-100 placeholder:text-custom-text-400 focus:outline-none"
-              placeholder="Search"
-              value={searchQuery}
-              onChange={(e) => updateSearchQuery(e.target.value)}
-              onKeyDown={handleInputKeyDown}
-            />
-            {isSearchOpen && (
-              <button
-                type="button"
-                className="grid place-items-center"
-                onClick={() => {
-                  // updateSearchQuery("");
-                  setIsSearchOpen(false);
-                }}
-              >
-                <X className="h-3 w-3" />
-              </button>
-            )}
-          </div>
-        </div>
-        <div className="hidden items-center gap-1 rounded bg-custom-background-80 p-1 md:flex">
-          {MODULE_VIEW_LAYOUTS.map((layout) => (
-            <Tooltip key={layout.key} tooltipContent={layout.title} isMobile={isMobile}>
-              <button
-                type="button"
-                className={cn(
-                  "group grid h-[22px] w-7 place-items-center overflow-hidden rounded transition-all hover:bg-custom-background-100",
-                  {
-                    "bg-custom-background-100 shadow-custom-shadow-2xs": displayFilters?.layout === layout.key,
-                  }
-                )}
-                onClick={() => {
-                  if (!projectId) return;
-                  updateDisplayFilters(projectId.toString(), { layout: layout.key });
-                  captureEvent(MODULES_LAYOUT_CHANGED, {
-                    layout: layout.key,
-                  });
-                }}
-              >
-                <layout.icon
-                  strokeWidth={2}
-                  className={cn("h-3.5 w-3.5 text-custom-text-200", {
-                    "text-custom-text-100": displayFilters?.layout === layout.key,
-                  })}
-                />
-              </button>
-            </Tooltip>
-          ))}
-        </div>
-        <ModuleOrderByDropdown
-          value={displayFilters?.order_by}
-          onChange={(property, val) => {
-            if (!projectId || val === displayFilters?.order_by) return;
-            updateDisplayFilters(projectId.toString(), {
-              order_by: val,
-            });
-            captureEvent(MODULES_SORT_UPDATED, {
-              changed_property: property,
-              change_details: val.replaceAll("-", ""),
-              current_sort: {
-                order_by: displayFilters?.order_by?.replaceAll("-", ""),
-                sort_by: displayFilters?.order_by?.startsWith("-") ? "desc" : "asc",
-              },
-            });
-          }}
-        />
-        <FiltersDropdown icon={<ListFilter className="h-3 w-3" />} title="Filters" placement="bottom-end">
-          <ModuleFiltersSelection
-            displayFilters={displayFilters ?? {}}
-            filters={filters ?? {}}
-            handleDisplayFiltersUpdate={(val) => {
-              if (!projectId) return;
-              updateDisplayFilters(projectId.toString(), val);
-              captureEvent(!val.favorites ? MODULES_FILTER_REMOVED : MODULES_FILTER_APPLIED, {
-                filter_type: "favorites",
-                filter_property: val.favorites,
-                current_filters: filters,
-              });
-            }}
-            handleFiltersUpdate={handleFilters}
-            memberIds={workspaceMemberIds ?? undefined}
-          />
-        </FiltersDropdown>
-=======
->>>>>>> 12b4f74e
         {canUserCreateModule && (
           <Button
             variant="primary"
