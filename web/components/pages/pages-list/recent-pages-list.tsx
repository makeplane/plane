import React, { FC } from "react";
import { observer } from "mobx-react-lite";
// hooks
<<<<<<< HEAD
import { useApplication } from "hooks/store";
import { useProjectPages } from "hooks/store/use-project-specific-pages";
// components
import { PagesListView } from "components/pages/pages-list";
import { EmptyState } from "components/empty-state";
=======
import { Loader } from "@plane/ui";
import { EmptyState, getEmptyStateImagePath } from "components/empty-state";
import { PagesListView } from "components/pages/pages-list";
import { PAGE_EMPTY_STATE_DETAILS } from "constants/empty-state";
import { EUserProjectRoles } from "constants/project";
import { replaceUnderscoreIfSnakeCase } from "helpers/string.helper";
import { useApplication, useUser } from "hooks/store";
import { useProjectPages } from "hooks/store/use-project-specific-pages";
// components
>>>>>>> b3d3c0fb
// ui
// helpers
// constants
<<<<<<< HEAD
import { EmptyStateType } from "constants/empty-state";
=======
>>>>>>> b3d3c0fb

export const RecentPagesList: FC = observer(() => {
  // store hooks
  const { commandPalette: commandPaletteStore } = useApplication();

  const { recentProjectPages } = useProjectPages();

  // FIXME: replace any with proper type
  const isEmpty = recentProjectPages && Object.values(recentProjectPages).every((value: any) => value.length === 0);

  if (!recentProjectPages) {
    return (
      <Loader className="space-y-4">
        <Loader.Item height="40px" />
        <Loader.Item height="40px" />
        <Loader.Item height="40px" />
      </Loader>
    );
  }

  return (
    <>
      {Object.keys(recentProjectPages).length > 0 && !isEmpty ? (
        <>
          {Object.keys(recentProjectPages).map((key) => {
            if (recentProjectPages[key]?.length === 0) return null;

            return (
              <div key={key}>
                <h2 className="sticky top-0 z-[1] mb-2 bg-custom-background-100 text-xl font-semibold capitalize px-3 md:p-0">
                  {replaceUnderscoreIfSnakeCase(key)}
                </h2>
                <PagesListView pageIds={recentProjectPages[key]} />
              </div>
            );
          })}
        </>
      ) : (
        <>
          <EmptyState
            type={EmptyStateType.PROJECT_PAGE_RECENT}
            primaryButtonOnClick={() => commandPaletteStore.toggleCreatePageModal(true)}
            size="sm"
          />
        </>
      )}
    </>
  );
});<|MERGE_RESOLUTION|>--- conflicted
+++ resolved
@@ -1,30 +1,21 @@
 import React, { FC } from "react";
 import { observer } from "mobx-react-lite";
 // hooks
-<<<<<<< HEAD
-import { useApplication } from "hooks/store";
-import { useProjectPages } from "hooks/store/use-project-specific-pages";
-// components
-import { PagesListView } from "components/pages/pages-list";
-import { EmptyState } from "components/empty-state";
-=======
 import { Loader } from "@plane/ui";
 import { EmptyState, getEmptyStateImagePath } from "components/empty-state";
 import { PagesListView } from "components/pages/pages-list";
 import { PAGE_EMPTY_STATE_DETAILS } from "constants/empty-state";
 import { EUserProjectRoles } from "constants/project";
 import { replaceUnderscoreIfSnakeCase } from "helpers/string.helper";
-import { useApplication, useUser } from "hooks/store";
+import { useApplication } from "hooks/store";
 import { useProjectPages } from "hooks/store/use-project-specific-pages";
 // components
->>>>>>> b3d3c0fb
+import { PagesListView } from "components/pages/pages-list";
+import { EmptyState } from "components/empty-state";
 // ui
 // helpers
 // constants
-<<<<<<< HEAD
 import { EmptyStateType } from "constants/empty-state";
-=======
->>>>>>> b3d3c0fb
 
 export const RecentPagesList: FC = observer(() => {
   // store hooks
