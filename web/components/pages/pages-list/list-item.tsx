--- conflicted
+++ resolved
@@ -1,9 +1,4 @@
 import { FC, useState } from "react";
-<<<<<<< HEAD
-import Link from "next/link";
-import { useRouter } from "next/router";
-=======
->>>>>>> 7b88a2a8
 import { observer } from "mobx-react-lite";
 import Link from "next/link";
 import { useRouter } from "next/router";
@@ -19,15 +14,6 @@
   Star,
   Trash2,
 } from "lucide-react";
-<<<<<<< HEAD
-// hooks
-import { useProjectPages } from "hooks/store/use-project-specific-pages";
-import { useEventTracker, useMember, usePage, useUser } from "hooks/store";
-// helpers
-import { copyUrlToClipboard } from "helpers/string.helper";
-import { renderFormattedTime, renderFormattedDate } from "helpers/date-time.helper";
-=======
->>>>>>> 7b88a2a8
 // ui
 import { CustomMenu, Tooltip } from "@plane/ui";
 // components
@@ -36,15 +22,11 @@
 import { IIssueLabel } from "@plane/types";
 // constants
 import { EUserProjectRoles } from "constants/project";
-<<<<<<< HEAD
 import { PAGE_ARCHIVED, PAGE_FAVORITED, PAGE_RESTORED, PAGE_UNFAVORITED, PAGE_UPDATED } from "constants/event-tracker";
-=======
 import { renderFormattedTime, renderFormattedDate } from "helpers/date-time.helper";
 import { copyUrlToClipboard } from "helpers/string.helper";
-import { useMember, usePage, useUser } from "hooks/store";
+import { useEventTracker, useMember, usePage, useUser } from "hooks/store";
 import { useProjectPages } from "hooks/store/use-project-specific-pages";
-import { IIssueLabel } from "@plane/types";
->>>>>>> 7b88a2a8
 
 export interface IPagesListItem {
   pageId: string;
