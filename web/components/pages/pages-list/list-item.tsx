--- conflicted
+++ resolved
@@ -24,17 +24,9 @@
 import { renderFormattedTime, renderFormattedDate } from "@/helpers/date-time.helper";
 import { copyUrlToClipboard } from "@/helpers/string.helper";
 // hooks
-<<<<<<< HEAD
-import { useMember, usePage, useUser } from "hooks/store";
-import { useProjectPages } from "hooks/store/use-project-specific-pages";
-import { useStore } from "hooks";
-import { usePlatformOS } from "hooks/use-platform-os";
-import { IIssueLabel } from "@plane/types";
-=======
 import { useMember, usePage, useUser } from "@/hooks/store";
 import { useProjectPages } from "@/hooks/store/use-project-specific-pages";
 import { usePlatformOS } from "@/hooks/use-platform-os";
->>>>>>> 204e4a8c
 
 export interface IPagesListItem {
   pageId: string;
@@ -167,7 +159,7 @@
       <DeletePageModal isOpen={deletePageModal} onClose={() => setDeletePageModal(false)} pageId={pageId} />
       <li>
         <Link href={`/${workspaceSlug}/projects/${projectId}/pages/${pageId}`}>
-          <div className="relative rounded p-3 md:p-4 text-custom-text-200 hover:bg-custom-background-80">
+          <div className="relative rounded p-3 text-custom-text-200 hover:bg-custom-background-80 md:p-4">
             <div className="flex items-center justify-between">
               <div className="flex items-center gap-2 overflow-hidden">
                 <FileText className="h-4 w-4 shrink-0" />
