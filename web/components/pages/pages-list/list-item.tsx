import { FC, useState } from "react";
import { observer } from "mobx-react";
import Link from "next/link";
import { useRouter } from "next/router";
import {
  AlertCircle,
  Archive,
  ArchiveRestoreIcon,
  FileText,
  Globe2,
  LinkIcon,
  Lock,
  Pencil,
  Star,
  Trash2,
} from "lucide-react";
// ui
import { CustomMenu, Tooltip } from "@plane/ui";
// components
import { CreateUpdatePageModal, DeletePageModal } from "components/pages";
// constants
import { EUserProjectRoles } from "constants/project";
import { renderFormattedTime, renderFormattedDate } from "helpers/date-time.helper";
import { copyUrlToClipboard } from "helpers/string.helper";
// hooks
import { useMember, usePage, useUser } from "hooks/store";
import { useProjectPages } from "hooks/store/use-project-specific-pages";
<<<<<<< HEAD
import { useStore } from "hooks";
=======
import { usePlatformOS } from "hooks/use-platform-os";
>>>>>>> cb632408
import { IIssueLabel } from "@plane/types";

export interface IPagesListItem {
  pageId: string;
  projectId: string;
}

export const PagesListItem: FC<IPagesListItem> = observer(({ pageId, projectId }: IPagesListItem) => {
  const projectPageStore = useProjectPages();
  // Now, I am observing only the projectPages, out of the projectPageStore.
  const { archivePage, restorePage } = projectPageStore;

  const pageStore = usePage(pageId);

  // states
  const router = useRouter();
  const { workspaceSlug } = router.query;
  const [createUpdatePageModal, setCreateUpdatePageModal] = useState(false);

  const [deletePageModal, setDeletePageModal] = useState(false);
  const { isMobile } = usePlatformOS();
  const {
    user: { data: currentUser },
  } = useStore();
  const {
    membership: { currentProjectRole },
  } = useUser();

  const {
    project: { getProjectMemberDetails },
  } = useMember();

  if (!pageStore) return null;

  const {
    archived_at,
    label_details,
    access,
    is_favorite,
    owned_by,
    name,
    created_at,
    updated_at,
    makePublic,
    makePrivate,
    addToFavorites,
    removeFromFavorites,
  } = pageStore;

  const handleCopyUrl = async (e: React.MouseEvent<HTMLElement>) => {
    e.preventDefault();
    e.stopPropagation();

    await copyUrlToClipboard(`${workspaceSlug}/projects/${projectId}/pages/${pageId}`);
  };

  const handleAddToFavorites = (e: React.MouseEvent<HTMLElement>) => {
    e.preventDefault();
    e.stopPropagation();
    addToFavorites();
  };

  const handleRemoveFromFavorites = (e: React.MouseEvent<HTMLElement>) => {
    e.preventDefault();
    e.stopPropagation();

    removeFromFavorites();
  };

  const handleMakePublic = (e: React.MouseEvent<HTMLElement>) => {
    e.preventDefault();
    e.stopPropagation();

    makePublic();
  };

  const handleMakePrivate = (e: React.MouseEvent<HTMLElement>) => {
    e.preventDefault();
    e.stopPropagation();

    makePrivate();
  };

  const handleArchivePage = async (e: React.MouseEvent<HTMLElement>) => {
    e.preventDefault();
    e.stopPropagation();

    await archivePage(workspaceSlug as string, projectId as string, pageId as string);
  };

  const handleRestorePage = async (e: React.MouseEvent<HTMLElement>) => {
    e.preventDefault();
    e.stopPropagation();

    await restorePage(workspaceSlug as string, projectId as string, pageId as string);
  };

  const handleDeletePage = (e: React.MouseEvent<HTMLElement>) => {
    e.preventDefault();
    e.stopPropagation();

    setDeletePageModal(true);
  };

  const handleEditPage = (e: React.MouseEvent<HTMLElement>) => {
    e.preventDefault();
    e.stopPropagation();

    setCreateUpdatePageModal(true);
  };

  const ownerDetails = getProjectMemberDetails(owned_by);
  const isCurrentUserOwner = owned_by === currentUser?.id;

  const userCanEdit =
    isCurrentUserOwner ||
    (currentProjectRole && [EUserProjectRoles.ADMIN, EUserProjectRoles.MEMBER].includes(currentProjectRole));
  const userCanChangeAccess = isCurrentUserOwner;
  const userCanArchive = isCurrentUserOwner || currentProjectRole === EUserProjectRoles.ADMIN;
  const userCanDelete = isCurrentUserOwner || currentProjectRole === EUserProjectRoles.ADMIN;
  const isEditingAllowed = !!currentProjectRole && currentProjectRole >= EUserProjectRoles.MEMBER;

  return (
    <>
      <CreateUpdatePageModal
        pageStore={pageStore}
        isOpen={createUpdatePageModal}
        handleClose={() => setCreateUpdatePageModal(false)}
        projectId={projectId}
      />
      <DeletePageModal isOpen={deletePageModal} onClose={() => setDeletePageModal(false)} pageId={pageId} />
      <li>
        <Link href={`/${workspaceSlug}/projects/${projectId}/pages/${pageId}`}>
          <div className="relative rounded p-3 md:p-4 text-custom-text-200 hover:bg-custom-background-80">
            <div className="flex items-center justify-between">
              <div className="flex items-center gap-2 overflow-hidden">
                <FileText className="h-4 w-4 shrink-0" />
                <p className="mr-2 truncate text-sm text-custom-text-100">{name}</p>
                {label_details.length > 0 &&
                  label_details.map((label: IIssueLabel) => (
                    <div
                      key={label.id}
                      className="group flex items-center gap-1 rounded-2xl border border-custom-border-200 px-2 py-0.5 text-xs"
                      style={{
                        backgroundColor: `${label?.color}20`,
                      }}
                    >
                      <span
                        className="h-1.5 w-1.5 flex-shrink-0 rounded-full"
                        style={{
                          backgroundColor: label?.color,
                        }}
                      />
                      {label.name}
                    </div>
                  ))}
              </div>
              <div className="flex items-center gap-2.5">
                {archived_at ? (
                  <Tooltip
                    isMobile={isMobile}
                    tooltipContent={`Archived at ${renderFormattedTime(archived_at)} on ${renderFormattedDate(
                      archived_at
                    )}`}
                  >
                    <p className="text-sm text-custom-text-200">{renderFormattedTime(archived_at)}</p>
                  </Tooltip>
                ) : (
                  <Tooltip
                    isMobile={isMobile}
                    tooltipContent={`Last updated at ${renderFormattedTime(updated_at)} on ${renderFormattedDate(
                      updated_at
                    )}`}
                  >
                    <p className="text-sm text-custom-text-200">{renderFormattedTime(updated_at)}</p>
                  </Tooltip>
                )}
                {isEditingAllowed && (
                  <Tooltip
                    tooltipContent={`${is_favorite ? "Remove from favorites" : "Mark as favorite"}`}
                    isMobile={isMobile}
                  >
                    {is_favorite ? (
                      <button type="button" onClick={handleRemoveFromFavorites}>
                        <Star className="h-3.5 w-3.5 fill-orange-400 text-orange-400" />
                      </button>
                    ) : (
                      <button type="button" onClick={handleAddToFavorites}>
                        <Star className="h-3.5 w-3.5" />
                      </button>
                    )}
                  </Tooltip>
                )}
                {userCanChangeAccess && (
                  <Tooltip
                    isMobile={isMobile}
                    tooltipContent={`${
                      access ? "This page is only visible to you" : "This page can be viewed by anyone in the project"
                    }`}
                  >
                    {access ? (
                      <button type="button" onClick={handleMakePublic}>
                        <Lock className="h-3.5 w-3.5" />
                      </button>
                    ) : (
                      <button type="button" onClick={handleMakePrivate}>
                        <Globe2 className="h-3.5 w-3.5" />
                      </button>
                    )}
                  </Tooltip>
                )}
                <Tooltip
                  isMobile={isMobile}
                  position="top-right"
                  tooltipContent={`Created by ${ownerDetails?.member?.display_name} on ${renderFormattedDate(
                    created_at
                  )}`}
                >
                  <AlertCircle className="h-3.5 w-3.5" />
                </Tooltip>
                <CustomMenu placement="bottom-end" className="!-m-1" verticalEllipsis>
                  {archived_at ? (
                    <>
                      {userCanArchive && (
                        <CustomMenu.MenuItem onClick={handleRestorePage}>
                          <div className="flex items-center gap-2">
                            <ArchiveRestoreIcon className="h-3 w-3" />
                            <span>Restore page</span>
                          </div>
                        </CustomMenu.MenuItem>
                      )}
                      {userCanDelete && isEditingAllowed && (
                        <CustomMenu.MenuItem onClick={handleDeletePage}>
                          <div className="flex items-center gap-2">
                            <Trash2 className="h-3 w-3" />
                            <span>Delete page</span>
                          </div>
                        </CustomMenu.MenuItem>
                      )}
                    </>
                  ) : (
                    <>
                      {userCanEdit && isEditingAllowed && (
                        <CustomMenu.MenuItem onClick={handleEditPage}>
                          <div className="flex items-center gap-2">
                            <Pencil className="h-3 w-3" />
                            <span>Edit page</span>
                          </div>
                        </CustomMenu.MenuItem>
                      )}
                      {userCanArchive && isEditingAllowed && (
                        <CustomMenu.MenuItem onClick={handleArchivePage}>
                          <div className="flex items-center gap-2">
                            <Archive className="h-3 w-3" />
                            <span>Archive page</span>
                          </div>
                        </CustomMenu.MenuItem>
                      )}
                    </>
                  )}
                  <CustomMenu.MenuItem onClick={handleCopyUrl}>
                    <div className="flex items-center gap-2">
                      <LinkIcon className="h-3 w-3" />
                      <span>Copy page link</span>
                    </div>
                  </CustomMenu.MenuItem>
                </CustomMenu>
              </div>
            </div>
          </div>
        </Link>
      </li>
    </>
  );
});<|MERGE_RESOLUTION|>--- conflicted
+++ resolved
@@ -25,11 +25,8 @@
 // hooks
 import { useMember, usePage, useUser } from "hooks/store";
 import { useProjectPages } from "hooks/store/use-project-specific-pages";
-<<<<<<< HEAD
 import { useStore } from "hooks";
-=======
 import { usePlatformOS } from "hooks/use-platform-os";
->>>>>>> cb632408
 import { IIssueLabel } from "@plane/types";
 
 export interface IPagesListItem {
