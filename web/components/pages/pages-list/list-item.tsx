--- conflicted
+++ resolved
@@ -18,23 +18,16 @@
 import { CustomMenu, Tooltip } from "@plane/ui";
 // components
 import { CreateUpdatePageModal, DeletePageModal } from "components/pages";
-// types
-import { IIssueLabel } from "@plane/types";
 // constants
 import { EUserProjectRoles } from "constants/project";
 import { PAGE_ARCHIVED, PAGE_FAVORITED, PAGE_RESTORED, PAGE_UNFAVORITED, PAGE_UPDATED } from "constants/event-tracker";
 import { renderFormattedTime, renderFormattedDate } from "helpers/date-time.helper";
 import { copyUrlToClipboard } from "helpers/string.helper";
-<<<<<<< HEAD
+// hooks
 import { useEventTracker, useMember, usePage, useUser } from "hooks/store";
-import { useProjectPages } from "hooks/store/use-project-specific-pages";
-=======
-// hooks
-import { useMember, usePage, useUser } from "hooks/store";
 import { useProjectPages } from "hooks/store/use-project-specific-pages";
 import { usePlatformOS } from "hooks/use-platform-os";
 import { IIssueLabel } from "@plane/types";
->>>>>>> cb632408
 
 export interface IPagesListItem {
   pageId: string;
@@ -54,11 +47,8 @@
   // states
   const [createUpdatePageModal, setCreateUpdatePageModal] = useState(false);
   const [deletePageModal, setDeletePageModal] = useState(false);
-<<<<<<< HEAD
   // store hooks
-=======
   const { isMobile } = usePlatformOS();
->>>>>>> cb632408
   const {
     currentUser,
     membership: { currentProjectRole },
