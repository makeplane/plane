import { FC } from "react";
import { useRouter } from "next/router";
// hooks
<<<<<<< HEAD
import { useApplication } from "hooks/store";
import useLocalStorage from "hooks/use-local-storage";
// components
import { EmptyState } from "components/empty-state";
=======
import { Loader } from "@plane/ui";
import { EmptyState, getEmptyStateImagePath } from "components/empty-state";
import { PAGE_EMPTY_STATE_DETAILS } from "constants/empty-state";
import { EUserProjectRoles } from "constants/project";
import { useApplication, useUser } from "hooks/store";
import useLocalStorage from "hooks/use-local-storage";
// components
>>>>>>> b3d3c0fb
import { PagesListItem } from "./list-item";
// ui
// constants
<<<<<<< HEAD
import { EMPTY_STATE_DETAILS, EmptyStateType } from "constants/empty-state";
=======
>>>>>>> b3d3c0fb

type IPagesListView = {
  pageIds: string[];
};

export const PagesListView: FC<IPagesListView> = (props) => {
  const { pageIds: projectPageIds } = props;
  // store hooks
  const {
    commandPalette: { toggleCreatePageModal },
  } = useApplication();
  // local storage
  const { storedValue: pageTab } = useLocalStorage("pageTab", "Recent");
  // router
  const router = useRouter();
  const { workspaceSlug, projectId } = router.query;

  // here we are only observing the projectPageStore, so that we can re-render the component when the projectPageStore changes

  const emptyStateType = pageTab ? `project-page-${pageTab}` : EmptyStateType.PROJECT_PAGE_ALL;
  const isButtonVisible = pageTab !== "archived" && pageTab !== "favorites";

  return (
    <>
      {projectPageIds && workspaceSlug && projectId ? (
        <div className="h-full space-y-4 overflow-y-auto vertical-scrollbar scrollbar-lg">
          {projectPageIds.length > 0 ? (
            <ul role="list" className="divide-y divide-custom-border-200">
              {projectPageIds.map((pageId: string) => (
                <PagesListItem key={pageId} pageId={pageId} projectId={projectId.toString()} />
              ))}
            </ul>
          ) : (
            <EmptyState
              type={emptyStateType as keyof typeof EMPTY_STATE_DETAILS}
              primaryButtonOnClick={isButtonVisible ? () => toggleCreatePageModal(true) : undefined}
            />
          )}
        </div>
      ) : (
        <Loader className="space-y-4">
          <Loader.Item height="40px" />
          <Loader.Item height="40px" />
          <Loader.Item height="40px" />
        </Loader>
      )}
    </>
  );
};<|MERGE_RESOLUTION|>--- conflicted
+++ resolved
@@ -1,27 +1,18 @@
 import { FC } from "react";
 import { useRouter } from "next/router";
 // hooks
-<<<<<<< HEAD
+import { Loader } from "@plane/ui";
+import { EmptyState, getEmptyStateImagePath } from "components/empty-state";
+import { PAGE_EMPTY_STATE_DETAILS } from "constants/empty-state";
+import { EUserProjectRoles } from "constants/project";
 import { useApplication } from "hooks/store";
 import useLocalStorage from "hooks/use-local-storage";
 // components
 import { EmptyState } from "components/empty-state";
-=======
-import { Loader } from "@plane/ui";
-import { EmptyState, getEmptyStateImagePath } from "components/empty-state";
-import { PAGE_EMPTY_STATE_DETAILS } from "constants/empty-state";
-import { EUserProjectRoles } from "constants/project";
-import { useApplication, useUser } from "hooks/store";
-import useLocalStorage from "hooks/use-local-storage";
-// components
->>>>>>> b3d3c0fb
 import { PagesListItem } from "./list-item";
 // ui
 // constants
-<<<<<<< HEAD
 import { EMPTY_STATE_DETAILS, EmptyStateType } from "constants/empty-state";
-=======
->>>>>>> b3d3c0fb
 
 type IPagesListView = {
   pageIds: string[];
