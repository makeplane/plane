--- conflicted
+++ resolved
@@ -9,11 +9,7 @@
 // ui
 import { Button } from "@plane/ui";
 // types
-<<<<<<< HEAD
-import type { IPage } from "@plane/types";
-=======
 import { useProjectPages } from "hooks/store/use-project-page";
->>>>>>> be62662b
 
 type TConfirmPageDeletionProps = {
   pageId: string;
@@ -22,25 +18,17 @@
 };
 
 export const DeletePageModal: React.FC<TConfirmPageDeletionProps> = observer((props) => {
-<<<<<<< HEAD
-  const { data, isOpen, onClose } = props;
-=======
   const { pageId, isOpen, onClose } = props;
 
->>>>>>> be62662b
   // states
   const [isDeleting, setIsDeleting] = useState(false);
   // router
   const router = useRouter();
   const { workspaceSlug, projectId } = router.query;
   // store hooks
-<<<<<<< HEAD
-  const { deletePage } = usePage();
-=======
   const { deletePage } = useProjectPages();
   const pageStore = usePage(pageId);
 
->>>>>>> be62662b
   // toast alert
   const { setToastAlert } = useToast();
 
