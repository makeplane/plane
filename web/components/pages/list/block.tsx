import { FC, useRef } from "react";
import { observer } from "mobx-react";
// components
import { ListItem } from "@/components/core/list";
import { BlockItemAction } from "@/components/pages/list";
// hooks
import { usePage } from "@/hooks/store";
import { usePlatformOS } from "@/hooks/use-platform-os";

type TPageListBlock = {
  workspaceSlug: string;
  projectId: string;
  pageId: string;
};

export const PageListBlock: FC<TPageListBlock> = observer((props) => {
  const { workspaceSlug, projectId, pageId } = props;
  // refs
  const parentRef = useRef(null);
  // hooks
  const { name } = usePage(pageId);
  const { isMobile } = usePlatformOS();

  return (
<<<<<<< HEAD
    <Link
      ref={parentRef}
      href={`/${workspaceSlug}/projects/${projectId}/pages/${pageId}`}
      className="flex items-center justify-between gap-5 py-7 px-6 hover:bg-custom-background-90"
    >
      {/* page title */}
      <Tooltip tooltipHeading="Title" tooltipContent={name}>
        <h5 className="text-base font-medium truncate">{name}</h5>
      </Tooltip>

      {/* page properties */}
      <div className="flex items-center gap-5 flex-shrink-0">
        {/* page details */}
        <div className="flex items-center gap-2 text-custom-text-400">
          {/* <span className="text-xs">Labels</span>
          <Circle className="h-1 w-1 fill-custom-text-300" /> */}
          <div className="cursor-default">
            <Tooltip tooltipHeading="Owned by" tooltipContent={ownerDetails?.display_name}>
              <Avatar src={ownerDetails?.avatar} name={ownerDetails?.display_name} />
            </Tooltip>
          </div>
          <Circle className="h-1 w-1 fill-custom-text-300" />
          {/* <span className="text-xs cursor-default">10m read</span>
          <Circle className="h-1 w-1 fill-custom-text-300" /> */}
          <div className="cursor-default">
            <Tooltip tooltipContent={access === 0 ? "Public" : "Private"}>
              {access === 0 ? <UsersRound className="h-3 w-3" /> : <Lock className="h-3 w-3" />}
            </Tooltip>
          </div>
        </div>

        {/* vertical divider */}
        <Minus className="h-5 w-5 text-custom-text-400 rotate-90 -mx-3" strokeWidth={1} />

        {/* page info */}
        <Tooltip tooltipContent={`Created on ${renderFormattedDate(created_at)}`}>
          <span className="h-4 w-4 grid place-items-center cursor-default">
            <Info className="h-4 w-4 text-custom-text-300" />
          </span>
        </Tooltip>

        {/* favorite/unfavorite */}
        <FavoriteStar
          onClick={(e) => {
            e.preventDefault();
            e.stopPropagation();
            handleFavorites();
          }}
          selected={is_favorite}
        />

        {/* quick actions dropdown */}
        <PageQuickActions pageId={pageId} parentRef={parentRef} projectId={projectId} workspaceSlug={workspaceSlug} />
      </div>
    </Link>
=======
    <ListItem
      title={name ?? ""}
      itemLink={`/${workspaceSlug}/projects/${projectId}/pages/${pageId}`}
      actionableItems={<BlockItemAction workspaceSlug={workspaceSlug} projectId={projectId} pageId={pageId} />}
      isMobile={isMobile}
    />
>>>>>>> 4f4f1d92
  );
});<|MERGE_RESOLUTION|>--- conflicted
+++ resolved
@@ -22,69 +22,12 @@
   const { isMobile } = usePlatformOS();
 
   return (
-<<<<<<< HEAD
-    <Link
-      ref={parentRef}
-      href={`/${workspaceSlug}/projects/${projectId}/pages/${pageId}`}
-      className="flex items-center justify-between gap-5 py-7 px-6 hover:bg-custom-background-90"
-    >
-      {/* page title */}
-      <Tooltip tooltipHeading="Title" tooltipContent={name}>
-        <h5 className="text-base font-medium truncate">{name}</h5>
-      </Tooltip>
-
-      {/* page properties */}
-      <div className="flex items-center gap-5 flex-shrink-0">
-        {/* page details */}
-        <div className="flex items-center gap-2 text-custom-text-400">
-          {/* <span className="text-xs">Labels</span>
-          <Circle className="h-1 w-1 fill-custom-text-300" /> */}
-          <div className="cursor-default">
-            <Tooltip tooltipHeading="Owned by" tooltipContent={ownerDetails?.display_name}>
-              <Avatar src={ownerDetails?.avatar} name={ownerDetails?.display_name} />
-            </Tooltip>
-          </div>
-          <Circle className="h-1 w-1 fill-custom-text-300" />
-          {/* <span className="text-xs cursor-default">10m read</span>
-          <Circle className="h-1 w-1 fill-custom-text-300" /> */}
-          <div className="cursor-default">
-            <Tooltip tooltipContent={access === 0 ? "Public" : "Private"}>
-              {access === 0 ? <UsersRound className="h-3 w-3" /> : <Lock className="h-3 w-3" />}
-            </Tooltip>
-          </div>
-        </div>
-
-        {/* vertical divider */}
-        <Minus className="h-5 w-5 text-custom-text-400 rotate-90 -mx-3" strokeWidth={1} />
-
-        {/* page info */}
-        <Tooltip tooltipContent={`Created on ${renderFormattedDate(created_at)}`}>
-          <span className="h-4 w-4 grid place-items-center cursor-default">
-            <Info className="h-4 w-4 text-custom-text-300" />
-          </span>
-        </Tooltip>
-
-        {/* favorite/unfavorite */}
-        <FavoriteStar
-          onClick={(e) => {
-            e.preventDefault();
-            e.stopPropagation();
-            handleFavorites();
-          }}
-          selected={is_favorite}
-        />
-
-        {/* quick actions dropdown */}
-        <PageQuickActions pageId={pageId} parentRef={parentRef} projectId={projectId} workspaceSlug={workspaceSlug} />
-      </div>
-    </Link>
-=======
     <ListItem
       title={name ?? ""}
       itemLink={`/${workspaceSlug}/projects/${projectId}/pages/${pageId}`}
-      actionableItems={<BlockItemAction workspaceSlug={workspaceSlug} projectId={projectId} pageId={pageId} />}
+      actionableItems={<BlockItemAction workspaceSlug={workspaceSlug} projectId={projectId} pageId={pageId} parentRef={parentRef} />}
       isMobile={isMobile}
+      parentRef={parentRef}
     />
->>>>>>> 4f4f1d92
   );
 });