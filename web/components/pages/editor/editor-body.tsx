--- conflicted
+++ resolved
@@ -17,11 +17,8 @@
 import { cn } from "@/helpers/common.helper";
 // hooks
 import { useMember, useMention, useUser, useWorkspace } from "@/hooks/store";
-<<<<<<< HEAD
+import { useIssueEmbed } from "@/hooks/use-issue-embed";
 import { usePageDescription } from "@/hooks/use-page-description";
-=======
-import { useIssueEmbed } from "@/hooks/use-issue-embed";
->>>>>>> 250bc398
 import { usePageFilters } from "@/hooks/use-page-filters";
 // services
 import { FileService } from "@/services/file.service";
@@ -94,16 +91,14 @@
     updateMarkings(pageDescription ?? "<p></p>");
   }, [pageDescription, updateMarkings]);
 
-<<<<<<< HEAD
   if (pageId === undefined || !pageDescriptionYJS || !isDescriptionReady) return <PageContentLoader />;
-=======
+
   const handleIssueSearch = async (searchQuery: string) => {
     const response = await fetchIssues(searchQuery);
     return response;
   };
 
   if (pageDescription === undefined) return <PageContentLoader />;
->>>>>>> 250bc398
 
   return (
     <div className="flex items-center h-full w-full overflow-y-auto">
@@ -137,7 +132,6 @@
             />
           </div>
           {isContentEditable ? (
-<<<<<<< HEAD
             <DocumentEditorWithRef
               id={pageId}
               fileHandler={{
@@ -156,55 +150,24 @@
                 highlights: mentionHighlights,
                 suggestions: mentionSuggestions,
               }}
-=======
-            <Controller
-              name="description_html"
-              control={control}
-              render={({ field: { onChange } }) => (
-                <DocumentEditorWithRef
-                  fileHandler={{
-                    cancel: fileService.cancelUpload,
-                    delete: fileService.getDeleteImageFunction(workspaceId),
-                    restore: fileService.getRestoreImageFunction(workspaceId),
-                    upload: fileService.getUploadFileFunction(workspaceSlug as string, setIsSubmitting),
-                  }}
-                  handleEditorReady={handleEditorReady}
-                  initialValue={pageDescription ?? "<p></p>"}
-                  value={swrPageDetails?.description_html ?? "<p></p>"}
-                  ref={editorRef}
-                  containerClassName="p-0 pb-64"
-                  editorClassName="lg:px-10 pl-8"
-                  onChange={(_description_json, description_html) => {
-                    setIsSubmitting("submitting");
-                    setShowAlert(true);
-                    onChange(description_html);
-                    handleSubmit();
-                  }}
-                  mentionHandler={{
-                    highlights: mentionHighlights,
-                    suggestions: mentionSuggestions,
-                  }}
-                  embedHandler={{
-                    issue: {
-                      searchCallback: async (query) =>
-                        new Promise((resolve) => {
-                          setTimeout(async () => {
-                            const response = await handleIssueSearch(query);
-                            resolve(response);
-                          }, 300);
-                        }),
-                      widgetCallback: (issueId) => (
-                        <IssueEmbedCard
-                          issueId={issueId}
-                          projectId={projectId?.toString() ?? ""}
-                          workspaceSlug={workspaceSlug?.toString() ?? ""}
-                        />
-                      ),
-                    },
-                  }}
-                />
-              )}
->>>>>>> 250bc398
+              embedHandler={{
+                issue: {
+                  searchCallback: async (query) =>
+                    new Promise((resolve) => {
+                      setTimeout(async () => {
+                        const response = await handleIssueSearch(query);
+                        resolve(response);
+                      }, 300);
+                    }),
+                  widgetCallback: (issueId) => (
+                    <IssueEmbedCard
+                      issueId={issueId}
+                      projectId={projectId?.toString() ?? ""}
+                      workspaceSlug={workspaceSlug?.toString() ?? ""}
+                    />
+                  ),
+                },
+              }}
             />
           ) : (
             <DocumentReadOnlyEditorWithRef
