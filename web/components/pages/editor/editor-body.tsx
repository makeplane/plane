--- conflicted
+++ resolved
@@ -138,11 +138,7 @@
           <DocumentReadOnlyEditorWithRef
             ref={readOnlyEditorRef}
             title={pageTitle}
-<<<<<<< HEAD
             initialValue={pageDescription}
-=======
-            value={pageDescription}
->>>>>>> 9f4d88fd
             handleEditorReady={handleReadOnlyEditorReady}
             customClassName="p-0 pb-64 px-5 border-none"
             mentionHandler={{
