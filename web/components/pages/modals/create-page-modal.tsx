import { FC, useEffect, useState } from "react";
import { useRouter } from "next/router";
// types
import { TPage } from "@plane/types";
// components
import { EModalPosition, EModalWidth, ModalCore } from "@/components/core";
import { PageForm } from "@/components/pages";
// constants
import { PAGE_CREATED } from "@/constants/event-tracker";
import { EPageAccess } from "@/constants/page";
// hooks
import { useProjectPages, useEventTracker } from "@/hooks/store";

type Props = {
  workspaceSlug: string;
  projectId: string;
  isModalOpen: boolean;
  pageAccess?: EPageAccess;
  handleModalClose: () => void;
  redirectionEnabled?: boolean;
};

export const CreatePageModal: FC<Props> = (props) => {
  const { workspaceSlug, projectId, isModalOpen, pageAccess, handleModalClose, redirectionEnabled = false } = props;
  // states
  const [pageFormData, setPageFormData] = useState<Partial<TPage>>({
    id: undefined,
    name: "",
<<<<<<< HEAD
    access: EPageAccess.PUBLIC,
=======
>>>>>>> 17f83d64
    logo_props: undefined,
  });
  // router
  const router = useRouter();
  // store hooks
  const { createPage } = useProjectPages();
  const { capturePageEvent } = useEventTracker();
  const handlePageFormData = <T extends keyof TPage>(key: T, value: TPage[T]) =>
    setPageFormData((prev) => ({ ...prev, [key]: value }));

  // update page access in form data when page access from the store changes
  useEffect(() => {
    setPageFormData((prev) => ({ ...prev, access: pageAccess }));
  }, [pageAccess]);

  const handleStateClear = () => {
    setPageFormData({ id: undefined, name: "", access: pageAccess });
    handleModalClose();
  };

  const handleFormSubmit = async () => {
    if (!workspaceSlug || !projectId) return;

    try {
      const pageData = await createPage(pageFormData);
      if (pageData) {
        capturePageEvent({
          eventName: PAGE_CREATED,
          payload: {
            ...pageData,
            state: "SUCCESS",
          },
        });
        handleStateClear();
        if (redirectionEnabled) router.push(`/${workspaceSlug}/projects/${projectId}/pages/${pageData.id}`);
      }
    } catch {
      capturePageEvent({
        eventName: PAGE_CREATED,
        payload: {
          state: "FAILED",
        },
      });
    }
  };

  return (
    <ModalCore
      isOpen={isModalOpen}
      handleClose={handleModalClose}
      position={EModalPosition.TOP}
      width={EModalWidth.XXL}
    >
      <PageForm
        formData={pageFormData}
        handleFormData={handlePageFormData}
        handleModalClose={handleStateClear}
        handleFormSubmit={handleFormSubmit}
      />
    </ModalCore>
  );
};<|MERGE_RESOLUTION|>--- conflicted
+++ resolved
@@ -26,10 +26,6 @@
   const [pageFormData, setPageFormData] = useState<Partial<TPage>>({
     id: undefined,
     name: "",
-<<<<<<< HEAD
-    access: EPageAccess.PUBLIC,
-=======
->>>>>>> 17f83d64
     logo_props: undefined,
   });
   // router
