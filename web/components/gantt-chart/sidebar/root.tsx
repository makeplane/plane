--- conflicted
+++ resolved
@@ -1,15 +1,8 @@
-<<<<<<< HEAD
 import { RefObject } from "react";
 import { observer } from "mobx-react";
 // components
 import { MultipleSelectGroupAction } from "@/components/core";
 import { ChartDataType, IBlockUpdateData, IGanttBlock } from "@/components/gantt-chart";
-=======
-import { observer } from "mobx-react";
-// components
-import { MultipleSelectGroupAction } from "@/components/core";
-import { IBlockUpdateData, IGanttBlock } from "@/components/gantt-chart";
->>>>>>> 17f83d64
 // helpers
 import { cn } from "@/helpers/common.helper";
 // hooks
@@ -34,22 +27,15 @@
 
 export const GanttChartSidebar: React.FC<Props> = observer((props) => {
   const {
-<<<<<<< HEAD
     blockIds,
-=======
-    blocks,
->>>>>>> 17f83d64
     blockUpdateHandler,
     enableReorder,
     enableSelection,
     sidebarToRender,
-<<<<<<< HEAD
     getBlockById,
     loadMoreBlocks,
     canLoadMoreBlocks,
     ganttContainerRef,
-=======
->>>>>>> 17f83d64
     title,
     quickAdd,
     selectionHelpers,
@@ -96,8 +82,7 @@
         <h6>Duration</h6>
       </div>
 
-<<<<<<< HEAD
-      <div className="min-h-full h-max bg-custom-background-100 overflow-x-hidden overflow-y-auto">
+      <div className="min-h-full h-max bg-custom-background-100 overflow-hidden">
         {sidebarToRender &&
           sidebarToRender({
             title,
@@ -111,10 +96,6 @@
             loadMoreBlocks,
             selectionHelpers
           })}
-=======
-      <div className="min-h-full h-max bg-custom-background-100 overflow-hidden">
-        {sidebarToRender?.({ title, blockUpdateHandler, blocks, enableReorder, enableSelection, selectionHelpers })}
->>>>>>> 17f83d64
       </div>
       {quickAdd ? quickAdd : null}
     </div>
