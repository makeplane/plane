--- conflicted
+++ resolved
@@ -1,17 +1,12 @@
-<<<<<<< HEAD
 import { RefObject } from "react";
-// components
-import { ChartDataType, IBlockUpdateData, IGanttBlock } from "components/gantt-chart";
-=======
 import { observer } from "mobx-react";
 // components
 import { MultipleSelectGroupAction } from "@/components/core";
-import { IBlockUpdateData, IGanttBlock } from "@/components/gantt-chart";
+import { ChartDataType, IBlockUpdateData, IGanttBlock } from "@/components/gantt-chart";
 // helpers
 import { cn } from "@/helpers/common.helper";
 // hooks
 import { TSelectionHelper } from "@/hooks/use-multiple-select";
->>>>>>> b0e808d5
 // constants
 import { GANTT_SELECT_GROUP, HEADER_HEIGHT, SIDEBAR_WIDTH } from "../constants";
 
@@ -30,12 +25,12 @@
   selectionHelpers: TSelectionHelper;
 };
 
-<<<<<<< HEAD
-export const GanttChartSidebar: React.FC<Props> = (props) => {
+export const GanttChartSidebar: React.FC<Props> = observer((props) => {
   const {
     blockIds,
     blockUpdateHandler,
     enableReorder,
+    enableSelection,
     sidebarToRender,
     getBlockById,
     loadMoreBlocks,
@@ -43,22 +38,10 @@
     ganttContainerRef,
     title,
     quickAdd,
-  } = props;
-=======
-export const GanttChartSidebar: React.FC<Props> = observer((props) => {
-  const {
-    blocks,
-    blockUpdateHandler,
-    enableReorder,
-    enableSelection,
-    sidebarToRender,
-    title,
-    quickAdd,
     selectionHelpers,
   } = props;
 
   const isGroupSelectionEmpty = selectionHelpers.isGroupSelected(GANTT_SELECT_GROUP) === "empty";
->>>>>>> b0e808d5
 
   return (
     <div
@@ -99,7 +82,6 @@
         <h6>Duration</h6>
       </div>
 
-<<<<<<< HEAD
       <div className="min-h-full h-max bg-custom-background-100 overflow-x-hidden overflow-y-auto">
         {sidebarToRender &&
           sidebarToRender({
@@ -108,15 +90,12 @@
             blockIds,
             getBlockById,
             enableReorder,
+            enableSelection,
             canLoadMoreBlocks,
             ganttContainerRef,
             loadMoreBlocks,
+            selectionHelpers
           })}
-=======
-      <div className="min-h-full h-max bg-custom-background-100 overflow-hidden">
-        {sidebarToRender &&
-          sidebarToRender({ title, blockUpdateHandler, blocks, enableReorder, enableSelection, selectionHelpers })}
->>>>>>> b0e808d5
       </div>
       {quickAdd ? quickAdd : null}
     </div>
