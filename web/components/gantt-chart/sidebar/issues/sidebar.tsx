<<<<<<< HEAD
import { RefObject, useRef, MutableRefObject } from "react";
import { observer } from "mobx-react";
// components
=======
import { MutableRefObject } from "react";
>>>>>>> b0e808d5
// ui
import { Loader } from "@plane/ui";
// components
import { IGanttBlock, IBlockUpdateData } from "@/components/gantt-chart/types";
<<<<<<< HEAD
//hooks
import { useIntersectionObserver } from "@/hooks/use-intersection-observer";
=======
// hooks
import { TSelectionHelper } from "@/hooks/use-multiple-select";
>>>>>>> b0e808d5
import { GanttDnDHOC } from "../gantt-dnd-HOC";
import { handleOrderChange } from "../utils";
// types
import { IssuesSidebarBlock } from "./block";

type Props = {
  blockUpdateHandler: (block: any, payload: IBlockUpdateData) => void;
<<<<<<< HEAD
  getBlockById: (id: string) => IGanttBlock;
  canLoadMoreBlocks?: boolean;
  loadMoreBlocks?: () => void;
  ganttContainerRef: RefObject<HTMLDivElement>;
  blockIds: string[];
=======
  blocks: IGanttBlock[] | null;
  enableSelection: boolean;
>>>>>>> b0e808d5
  enableReorder: boolean;
  showAllBlocks?: boolean;
  selectionHelpers?: TSelectionHelper;
};

<<<<<<< HEAD
export const IssueGanttSidebar: React.FC<Props> = observer((props) => {
  const {
    blockUpdateHandler,
    blockIds,
    getBlockById,
    enableReorder,
    loadMoreBlocks,
    canLoadMoreBlocks,
    ganttContainerRef,
    showAllBlocks = false,
  } = props;

  const intersectionRef = useRef<HTMLDivElement | null>(null);

  useIntersectionObserver(ganttContainerRef, intersectionRef, loadMoreBlocks, "50% 0% 50% 0%");
=======
export const IssueGanttSidebar: React.FC<Props> = (props) => {
  const { blockUpdateHandler, blocks, enableSelection, enableReorder, showAllBlocks = false, selectionHelpers } = props;
>>>>>>> b0e808d5

  const handleOnDrop = (
    draggingBlockId: string | undefined,
    droppedBlockId: string | undefined,
    dropAtEndOfList: boolean
  ) => {
    handleOrderChange(draggingBlockId, droppedBlockId, dropAtEndOfList, blockIds, getBlockById, blockUpdateHandler);
  };

  return (
    <div>
      {blockIds ? (
        <>
          {blockIds.map((blockId, index) => {
            const block = getBlockById(blockId);
            const isBlockVisibleOnSidebar = block?.start_date && block?.target_date;

            // hide the block if it doesn't have start and target dates and showAllBlocks is false
            if (!block || (!showAllBlocks && !isBlockVisibleOnSidebar)) return;

<<<<<<< HEAD
            return (
              <GanttDnDHOC
                key={block.id}
                id={block.id}
                isLastChild={index === blockIds.length - 1}
                isDragEnabled={enableReorder}
                onDrop={handleOnDrop}
              >
                {(isDragging: boolean, dragHandleRef: MutableRefObject<HTMLButtonElement | null>) => (
                  <IssuesSidebarBlock
                    block={block}
                    enableReorder={enableReorder}
                    isDragging={isDragging}
                    dragHandleRef={dragHandleRef}
                  />
                )}
              </GanttDnDHOC>
            );
          })}
          {canLoadMoreBlocks && (
            <div ref={intersectionRef} className="p-2">
              <div className="flex h-10 md:h-8 w-full items-center justify-between gap-1.5 rounded md:px-1 px-4 py-1.5 bg-custom-background-80 animate-pulse" />
            </div>
          )}
        </>
=======
          return (
            <GanttDnDHOC
              key={block.id}
              id={block.id}
              isLastChild={index === blocks.length - 1}
              isDragEnabled={enableReorder}
              onDrop={handleOnDrop}
            >
              {(isDragging: boolean, dragHandleRef: MutableRefObject<HTMLButtonElement | null>) => (
                <IssuesSidebarBlock
                  block={block}
                  enableReorder={enableReorder}
                  enableSelection={enableSelection}
                  isDragging={isDragging}
                  dragHandleRef={dragHandleRef}
                  selectionHelpers={selectionHelpers}
                />
              )}
            </GanttDnDHOC>
          );
        })
>>>>>>> b0e808d5
      ) : (
        <Loader className="space-y-3 pr-2">
          <Loader.Item height="34px" />
          <Loader.Item height="34px" />
          <Loader.Item height="34px" />
          <Loader.Item height="34px" />
        </Loader>
      )}
    </div>
  );
});<|MERGE_RESOLUTION|>--- conflicted
+++ resolved
@@ -1,21 +1,13 @@
-<<<<<<< HEAD
 import { RefObject, useRef, MutableRefObject } from "react";
 import { observer } from "mobx-react";
 // components
-=======
-import { MutableRefObject } from "react";
->>>>>>> b0e808d5
 // ui
 import { Loader } from "@plane/ui";
 // components
 import { IGanttBlock, IBlockUpdateData } from "@/components/gantt-chart/types";
-<<<<<<< HEAD
 //hooks
 import { useIntersectionObserver } from "@/hooks/use-intersection-observer";
-=======
-// hooks
 import { TSelectionHelper } from "@/hooks/use-multiple-select";
->>>>>>> b0e808d5
 import { GanttDnDHOC } from "../gantt-dnd-HOC";
 import { handleOrderChange } from "../utils";
 // types
@@ -23,41 +15,34 @@
 
 type Props = {
   blockUpdateHandler: (block: any, payload: IBlockUpdateData) => void;
-<<<<<<< HEAD
   getBlockById: (id: string) => IGanttBlock;
   canLoadMoreBlocks?: boolean;
   loadMoreBlocks?: () => void;
   ganttContainerRef: RefObject<HTMLDivElement>;
   blockIds: string[];
-=======
-  blocks: IGanttBlock[] | null;
   enableSelection: boolean;
->>>>>>> b0e808d5
   enableReorder: boolean;
   showAllBlocks?: boolean;
   selectionHelpers?: TSelectionHelper;
 };
 
-<<<<<<< HEAD
 export const IssueGanttSidebar: React.FC<Props> = observer((props) => {
   const {
     blockUpdateHandler,
     blockIds,
     getBlockById,
     enableReorder,
+    enableSelection,
     loadMoreBlocks,
     canLoadMoreBlocks,
     ganttContainerRef,
     showAllBlocks = false,
+    selectionHelpers
   } = props;
 
   const intersectionRef = useRef<HTMLDivElement | null>(null);
 
   useIntersectionObserver(ganttContainerRef, intersectionRef, loadMoreBlocks, "50% 0% 50% 0%");
-=======
-export const IssueGanttSidebar: React.FC<Props> = (props) => {
-  const { blockUpdateHandler, blocks, enableSelection, enableReorder, showAllBlocks = false, selectionHelpers } = props;
->>>>>>> b0e808d5
 
   const handleOnDrop = (
     draggingBlockId: string | undefined,
@@ -78,7 +63,6 @@
             // hide the block if it doesn't have start and target dates and showAllBlocks is false
             if (!block || (!showAllBlocks && !isBlockVisibleOnSidebar)) return;
 
-<<<<<<< HEAD
             return (
               <GanttDnDHOC
                 key={block.id}
@@ -91,8 +75,10 @@
                   <IssuesSidebarBlock
                     block={block}
                     enableReorder={enableReorder}
+                    enableSelection={enableSelection}
                     isDragging={isDragging}
                     dragHandleRef={dragHandleRef}
+                    selectionHelpers={selectionHelpers}
                   />
                 )}
               </GanttDnDHOC>
@@ -104,29 +90,6 @@
             </div>
           )}
         </>
-=======
-          return (
-            <GanttDnDHOC
-              key={block.id}
-              id={block.id}
-              isLastChild={index === blocks.length - 1}
-              isDragEnabled={enableReorder}
-              onDrop={handleOnDrop}
-            >
-              {(isDragging: boolean, dragHandleRef: MutableRefObject<HTMLButtonElement | null>) => (
-                <IssuesSidebarBlock
-                  block={block}
-                  enableReorder={enableReorder}
-                  enableSelection={enableSelection}
-                  isDragging={isDragging}
-                  dragHandleRef={dragHandleRef}
-                  selectionHelpers={selectionHelpers}
-                />
-              )}
-            </GanttDnDHOC>
-          );
-        })
->>>>>>> b0e808d5
       ) : (
         <Loader className="space-y-3 pr-2">
           <Loader.Item height="34px" />
