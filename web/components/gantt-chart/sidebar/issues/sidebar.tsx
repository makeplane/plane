--- conflicted
+++ resolved
@@ -1,12 +1,7 @@
-<<<<<<< HEAD
+"use client";
+
 import { RefObject, MutableRefObject, useState } from "react";
 import { observer } from "mobx-react";
-// components
-=======
-"use client";
-
-import { MutableRefObject } from "react";
->>>>>>> a88f2e3c
 // ui
 import { Loader } from "@plane/ui";
 // components
