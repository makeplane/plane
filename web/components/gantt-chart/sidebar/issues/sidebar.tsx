--- conflicted
+++ resolved
@@ -1,20 +1,12 @@
-<<<<<<< HEAD
-import { RefObject, useRef, MutableRefObject } from "react";
+import { RefObject, MutableRefObject, useState } from "react";
 import { observer } from "mobx-react";
 // components
-=======
-import { MutableRefObject } from "react";
->>>>>>> 17f83d64
 // ui
 import { Loader } from "@plane/ui";
 // components
 import { IGanttBlock, IBlockUpdateData } from "@/components/gantt-chart/types";
-<<<<<<< HEAD
 //hooks
 import { useIntersectionObserver } from "@/hooks/use-intersection-observer";
-=======
-// hooks
->>>>>>> 17f83d64
 import { TSelectionHelper } from "@/hooks/use-multiple-select";
 import { GanttDnDHOC } from "../gantt-dnd-HOC";
 import { handleOrderChange } from "../utils";
@@ -28,14 +20,12 @@
   loadMoreBlocks?: () => void;
   ganttContainerRef: RefObject<HTMLDivElement>;
   blockIds: string[];
-  enableSelection: boolean;
   enableReorder: boolean;
   enableSelection: boolean;
   showAllBlocks?: boolean;
   selectionHelpers?: TSelectionHelper;
 };
 
-<<<<<<< HEAD
 export const IssueGanttSidebar: React.FC<Props> = observer((props) => {
   const {
     blockUpdateHandler,
@@ -50,13 +40,9 @@
     selectionHelpers
   } = props;
 
-  const intersectionRef = useRef<HTMLDivElement | null>(null);
+  const [intersectionElement, setIntersectionElement] = useState<HTMLDivElement | null>(null);
 
-  useIntersectionObserver(ganttContainerRef, intersectionRef, loadMoreBlocks, "50% 0% 50% 0%");
-=======
-export const IssueGanttSidebar: React.FC<Props> = (props) => {
-  const { blockUpdateHandler, blocks, enableReorder, enableSelection, showAllBlocks = false, selectionHelpers } = props;
->>>>>>> 17f83d64
+  useIntersectionObserver(ganttContainerRef, intersectionElement, loadMoreBlocks, "50% 0% 50% 0%");
 
   const handleOnDrop = (
     draggingBlockId: string | undefined,
@@ -77,7 +63,6 @@
             // hide the block if it doesn't have start and target dates and showAllBlocks is false
             if (!block || (!showAllBlocks && !isBlockVisibleOnSidebar)) return;
 
-<<<<<<< HEAD
             return (
               <GanttDnDHOC
                 key={block.id}
@@ -100,34 +85,11 @@
             );
           })}
           {canLoadMoreBlocks && (
-            <div ref={intersectionRef} className="p-2">
+            <div ref={setIntersectionElement} className="p-2">
               <div className="flex h-10 md:h-8 w-full items-center justify-between gap-1.5 rounded md:px-1 px-4 py-1.5 bg-custom-background-80 animate-pulse" />
             </div>
           )}
         </>
-=======
-          return (
-            <GanttDnDHOC
-              key={block.id}
-              id={block.id}
-              isLastChild={index === blocks.length - 1}
-              isDragEnabled={enableReorder}
-              onDrop={handleOnDrop}
-            >
-              {(isDragging: boolean, dragHandleRef: MutableRefObject<HTMLButtonElement | null>) => (
-                <IssuesSidebarBlock
-                  block={block}
-                  enableReorder={enableReorder}
-                  enableSelection={enableSelection}
-                  isDragging={isDragging}
-                  dragHandleRef={dragHandleRef}
-                  selectionHelpers={selectionHelpers}
-                />
-              )}
-            </GanttDnDHOC>
-          );
-        })
->>>>>>> 17f83d64
       ) : (
         <Loader className="space-y-3 pr-2">
           <Loader.Item height="34px" />
