--- conflicted
+++ resolved
@@ -32,10 +32,6 @@
 export const IssueGanttSidebar: React.FC<Props> = (props) => {
   // eslint-disable-next-line @typescript-eslint/no-unused-vars
   const {
-<<<<<<< HEAD
-    title,
-=======
->>>>>>> 7684a2c0
     blockUpdateHandler,
     blocks,
     enableReorder,
