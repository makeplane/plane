--- conflicted
+++ resolved
@@ -2,13 +2,9 @@
 // ui
 import { Loader } from "@plane/ui";
 // components
-<<<<<<< HEAD
 import { ChartDataType, IBlockUpdateData, IGanttBlock } from "components/gantt-chart/types";
-=======
-import { IBlockUpdateData, IGanttBlock } from "@/components/gantt-chart/types";
 import { GanttDnDHOC } from "../gantt-dnd-HOC";
 import { handleOrderChange } from "../utils";
->>>>>>> 90d5dd5a
 import { CyclesSidebarBlock } from "./block";
 // types
 
@@ -23,109 +19,25 @@
 export const CycleGanttSidebar: React.FC<Props> = (props) => {
   const { blockUpdateHandler, blockIds, getBlockById, enableReorder } = props;
 
-<<<<<<< HEAD
-  const handleOrderChange = (result: DropResult) => {
-    if (!blockIds) return;
-
-    const { source, destination } = result;
-
-    // return if dropped outside the list
-    if (!destination) return;
-
-    // return if dropped on the same index
-    if (source.index === destination.index) return;
-
-    let updatedSortOrder = getBlockById(blockIds[source.index]).sort_order;
-
-    // update the sort order to the lowest if dropped at the top
-    if (destination.index === 0) updatedSortOrder = getBlockById(blockIds[0]).sort_order - 1000;
-    // update the sort order to the highest if dropped at the bottom
-    else if (destination.index === blockIds.length - 1)
-      updatedSortOrder = getBlockById(blockIds[blockIds.length - 1]).sort_order + 1000;
-    // update the sort order to the average of the two adjacent blocks if dropped in between
-    else {
-      const destinationSortingOrder = getBlockById(blockIds[destination.index]).sort_order;
-      const relativeDestinationSortingOrder =
-        source.index < destination.index
-          ? getBlockById(blockIds[destination.index + 1]).sort_order
-          : getBlockById(blockIds[destination.index - 1]).sort_order;
-
-      updatedSortOrder = (destinationSortingOrder + relativeDestinationSortingOrder) / 2;
-    }
-
-    // extract the element from the source index and insert it at the destination index without updating the entire array
-    const removedElement = blockIds.splice(source.index, 1)[0];
-    blockIds.splice(destination.index, 0, removedElement);
-
-    // call the block update handler with the updated sort order, new and old index
-    blockUpdateHandler(getBlockById(removedElement).data, {
-      sort_order: {
-        destinationIndex: destination.index,
-        newSortOrder: updatedSortOrder,
-        sourceIndex: source.index,
-      },
-    });
-  };
-
-  return (
-    <DragDropContext onDragEnd={handleOrderChange}>
-      <Droppable droppableId="gantt-sidebar">
-        {(droppableProvided) => (
-          <div className="h-full" ref={droppableProvided.innerRef} {...droppableProvided.droppableProps}>
-            <>
-              {blockIds ? (
-                blockIds.map((blockId, index) => {
-                  const block = getBlockById(blockId);
-                  if (!block.start_date || !block.target_date) return null;
-                  return (
-                    <Draggable
-                      key={`sidebar-block-${block.id}`}
-                      draggableId={`sidebar-block-${block.id}`}
-                      index={index}
-                      isDragDisabled={!enableReorder}
-                    >
-                      {(provided, snapshot) => (
-                        <CyclesSidebarBlock
-                          block={block}
-                          enableReorder={enableReorder}
-                          provided={provided}
-                          snapshot={snapshot}
-                        />
-                      )}
-                    </Draggable>
-                  );
-                })
-              ) : (
-                <Loader className="space-y-3 pr-2">
-                  <Loader.Item height="34px" />
-                  <Loader.Item height="34px" />
-                  <Loader.Item height="34px" />
-                  <Loader.Item height="34px" />
-                </Loader>
-              )}
-              {droppableProvided.placeholder}
-            </>
-          </div>
-        )}
-      </Droppable>
-    </DragDropContext>
-=======
   const handleOnDrop = (
     draggingBlockId: string | undefined,
     droppedBlockId: string | undefined,
     dropAtEndOfList: boolean
   ) => {
-    handleOrderChange(draggingBlockId, droppedBlockId, dropAtEndOfList, blocks, blockUpdateHandler);
+    handleOrderChange(draggingBlockId, droppedBlockId, dropAtEndOfList, blockIds, getBlockById, blockUpdateHandler);
   };
 
   return (
     <div className="h-full">
-      {blocks ? (
-        blocks.map((block, index) => (
+      {blockIds ? (
+                blockIds.map((blockId, index) => {
+                  const block = getBlockById(blockId);
+                  if (!block.start_date || !block.target_date) return null;
+                  return (
           <GanttDnDHOC
             key={block.id}
             id={block.id}
-            isLastChild={index === blocks.length - 1}
+            isLastChild={index === blockIds.length - 1}
             isDragEnabled={enableReorder}
             onDrop={handleOnDrop}
           >
@@ -138,7 +50,7 @@
               />
             )}
           </GanttDnDHOC>
-        ))
+                )})
       ) : (
         <Loader className="space-y-3 pr-2">
           <Loader.Item height="34px" />
@@ -148,6 +60,5 @@
         </Loader>
       )}
     </div>
->>>>>>> 90d5dd5a
   );
 };