import React, { useState } from "react";
import { observer } from "mobx-react-lite";
// hooks
<<<<<<< HEAD
import { useEventTracker, useProject, useUser } from "hooks/store";
=======
>>>>>>> 7b88a2a8
// component
import { ArchiveRestore } from "lucide-react";
import { CustomSelect, Loader, ToggleSwitch } from "@plane/ui";
import { SelectMonthModal } from "components/automation";
// icon
// constants
import { EUserProjectRoles, PROJECT_AUTOMATION_MONTHS } from "constants/project";
import { useProject, useUser } from "hooks/store";
// types
import { IProject } from "@plane/types";
import { AUTO_ARCHIVE_TOGGLED, AUTO_ARCHIVE_UPDATED } from "constants/event-tracker";

type Props = {
  handleChange: (formData: Partial<IProject>) => Promise<void>;
};

const initialValues: Partial<IProject> = { archive_in: 1 };

export const AutoArchiveAutomation: React.FC<Props> = observer((props) => {
  const { handleChange } = props;
  // states
  const [monthModal, setmonthModal] = useState(false);
  // store hooks
  const {
    membership: { currentProjectRole },
  } = useUser();
  const { currentProjectDetails } = useProject();
  const { captureEvent } = useEventTracker();

  const isAdmin = currentProjectRole === EUserProjectRoles.ADMIN;

  return (
    <>
      <SelectMonthModal
        type="auto-archive"
        initialValues={initialValues}
        isOpen={monthModal}
        handleClose={() => setmonthModal(false)}
        handleChange={handleChange}
      />
      <div className="flex flex-col gap-4 border-b border-custom-border-100 px-4 py-6">
        <div className="flex items-center justify-between">
          <div className="flex items-start gap-3">
            <div className="flex items-center justify-center rounded bg-custom-background-90 p-3">
              <ArchiveRestore className="h-4 w-4 flex-shrink-0 text-custom-text-100" />
            </div>
            <div className="">
              <h4 className="text-sm font-medium">Auto-archive closed issues</h4>
              <p className="text-sm tracking-tight text-custom-text-200">
                Plane will auto archive issues that have been completed or canceled.
              </p>
            </div>
          </div>
          <ToggleSwitch
            value={currentProjectDetails?.archive_in !== 0}
            onChange={() => {
              currentProjectDetails?.archive_in === 0
                ? handleChange({ archive_in: 1 })
                : handleChange({ archive_in: 0 });

              captureEvent(AUTO_ARCHIVE_TOGGLED, {
                toggle: currentProjectDetails?.archive_in === 0 ? "true" : "false",
                range: `${currentProjectDetails?.archive_in == 0 ? 1 : 0} month`,
              });
            }}
            size="sm"
            disabled={!isAdmin}
          />
        </div>

        {currentProjectDetails ? (
          currentProjectDetails.archive_in !== 0 && (
            <div className="ml-12">
              <div className="flex w-full items-center justify-between gap-2 rounded border border-custom-border-200 bg-custom-background-90 px-5 py-4">
                <div className="w-1/2 text-sm font-medium">Auto-archive issues that are closed for</div>
                <div className="w-1/2">
                  <CustomSelect
                    value={currentProjectDetails?.archive_in}
                    label={`${currentProjectDetails?.archive_in} ${
                      currentProjectDetails?.archive_in === 1 ? "month" : "months"
                    }`}
                    onChange={(val: number) => {
                      captureEvent(AUTO_ARCHIVE_UPDATED, {
                        range: val === 1 ? "1 month" : `${val} months`,
                      });
                      handleChange({ archive_in: val });
                    }}
                    input
                    disabled={!isAdmin}
                  >
                    <>
                      {PROJECT_AUTOMATION_MONTHS.map((month) => (
                        <CustomSelect.Option key={month.label} value={month.value}>
                          <span className="text-sm">{month.label}</span>
                        </CustomSelect.Option>
                      ))}

                      <button
                        type="button"
                        className="flex w-full select-none items-center rounded px-1 py-1.5 text-sm text-custom-text-200 hover:bg-custom-background-80"
                        onClick={() => setmonthModal(true)}
                      >
                        Customize time range
                      </button>
                    </>
                  </CustomSelect>
                </div>
              </div>
            </div>
          )
        ) : (
          <Loader className="ml-12">
            <Loader.Item height="50px" />
          </Loader>
        )}
      </div>
    </>
  );
});<|MERGE_RESOLUTION|>--- conflicted
+++ resolved
@@ -1,10 +1,6 @@
 import React, { useState } from "react";
 import { observer } from "mobx-react-lite";
 // hooks
-<<<<<<< HEAD
-import { useEventTracker, useProject, useUser } from "hooks/store";
-=======
->>>>>>> 7b88a2a8
 // component
 import { ArchiveRestore } from "lucide-react";
 import { CustomSelect, Loader, ToggleSwitch } from "@plane/ui";
@@ -12,10 +8,10 @@
 // icon
 // constants
 import { EUserProjectRoles, PROJECT_AUTOMATION_MONTHS } from "constants/project";
-import { useProject, useUser } from "hooks/store";
+import { AUTO_ARCHIVE_TOGGLED, AUTO_ARCHIVE_UPDATED } from "constants/event-tracker";
+import { useEventTracker, useProject, useUser } from "hooks/store";
 // types
 import { IProject } from "@plane/types";
-import { AUTO_ARCHIVE_TOGGLED, AUTO_ARCHIVE_UPDATED } from "constants/event-tracker";
 
 type Props = {
   handleChange: (formData: Partial<IProject>) => Promise<void>;
