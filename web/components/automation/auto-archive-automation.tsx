import React, { useState } from "react";
import { observer } from "mobx-react-lite";
// mobx store
import { useMobxStore } from "lib/mobx/store-provider";
// component
import { CustomSelect, Loader, ToggleSwitch } from "@plane/ui";
import { SelectMonthModal } from "components/automation";
// icon
import { ArchiveRestore } from "lucide-react";
// constants
import { PROJECT_AUTOMATION_MONTHS } from "constants/project";
// types
import { IProject } from "types";

type Props = {
  handleChange: (formData: Partial<IProject>) => Promise<void>;
};

const initialValues: Partial<IProject> = { archive_in: 1 };

export const AutoArchiveAutomation: React.FC<Props> = observer((props) => {
  const { handleChange } = props;
  // states
  const [monthModal, setmonthModal] = useState(false);

  const { user: userStore, project: projectStore } = useMobxStore();

  const projectDetails = projectStore.currentProjectDetails;
  const userRole = userStore.currentProjectRole;

  return (
    <>
      <SelectMonthModal
        type="auto-archive"
        initialValues={initialValues}
        isOpen={monthModal}
        handleClose={() => setmonthModal(false)}
        handleChange={handleChange}
      />
      <div className="flex flex-col gap-4 border-b border-custom-border-100 px-4 py-6">
        <div className="flex items-center justify-between">
          <div className="flex items-start gap-3">
            <div className="flex items-center justify-center p-3 rounded bg-custom-background-90">
              <ArchiveRestore className="h-4 w-4 text-custom-text-100 flex-shrink-0" />
            </div>
            <div className="">
              <h4 className="text-sm font-medium">Auto-archive closed issues</h4>
              <p className="text-sm text-custom-text-200 tracking-tight">
                Plane will auto archive issues that have been completed or cancelled.
              </p>
            </div>
          </div>
          <ToggleSwitch
            value={projectDetails?.archive_in !== 0}
            onChange={() =>
              projectDetails?.archive_in === 0 ? handleChange({ archive_in: 1 }) : handleChange({ archive_in: 0 })
            }
            size="sm"
            disabled={userRole !== 20}
          />
        </div>

<<<<<<< HEAD
        {projectDetails ? (
          projectDetails.archive_in !== 0 && (
            <div className="ml-12">
              <div className="flex items-center justify-between rounded px-5 py-4 bg-custom-background-90 border border-custom-border-200 gap-2 w-full">
                <div className="w-1/2 text-sm font-medium">Auto-archive issues that are closed for</div>
                <div className="w-1/2">
                  <CustomSelect
                    value={projectDetails?.archive_in}
                    label={`${projectDetails?.archive_in} ${projectDetails?.archive_in === 1 ? "Month" : "Months"}`}
                    onChange={(val: number) => {
                      handleChange({ archive_in: val });
                    }}
                    input
                    width="w-full"
                    disabled={userRole !== 20}
                  >
                    <>
                      {PROJECT_AUTOMATION_MONTHS.map((month) => (
                        <CustomSelect.Option key={month.label} value={month.value}>
                          <span className="text-sm">{month.label}</span>
                        </CustomSelect.Option>
                      ))}
=======
        {projectDetails?.archive_in !== 0 && (
          <div className="ml-12">
            <div className="flex items-center justify-between rounded px-5 py-4 bg-custom-background-90 border-[0.5px] border-custom-border-200 gap-2 w-full">
              <div className="w-1/2 text-sm font-medium">Auto-archive issues that are closed for</div>
              <div className="w-1/2">
                <CustomSelect
                  value={projectDetails?.archive_in}
                  label={`${projectDetails?.archive_in} ${projectDetails?.archive_in === 1 ? "Month" : "Months"}`}
                  onChange={(val: number) => {
                    handleChange({ archive_in: val });
                  }}
                  input
                  width="w-full"
                  disabled={disabled}
                >
                  <>
                    {PROJECT_AUTOMATION_MONTHS.map((month) => (
                      <CustomSelect.Option key={month.label} value={month.value}>
                        <span className="text-sm">{month.label}</span>
                      </CustomSelect.Option>
                    ))}
>>>>>>> 5a84ed27

                      <button
                        type="button"
                        className="flex w-full text-sm select-none items-center rounded px-1 py-1.5 text-custom-text-200 hover:bg-custom-background-80"
                        onClick={() => setmonthModal(true)}
                      >
                        Customise Time Range
                      </button>
                    </>
                  </CustomSelect>
                </div>
              </div>
            </div>
          )
        ) : (
          <Loader className="ml-12">
            <Loader.Item height="50px" />
          </Loader>
        )}
      </div>
    </>
  );
});<|MERGE_RESOLUTION|>--- conflicted
+++ resolved
@@ -60,7 +60,6 @@
           />
         </div>
 
-<<<<<<< HEAD
         {projectDetails ? (
           projectDetails.archive_in !== 0 && (
             <div className="ml-12">
@@ -83,29 +82,6 @@
                           <span className="text-sm">{month.label}</span>
                         </CustomSelect.Option>
                       ))}
-=======
-        {projectDetails?.archive_in !== 0 && (
-          <div className="ml-12">
-            <div className="flex items-center justify-between rounded px-5 py-4 bg-custom-background-90 border-[0.5px] border-custom-border-200 gap-2 w-full">
-              <div className="w-1/2 text-sm font-medium">Auto-archive issues that are closed for</div>
-              <div className="w-1/2">
-                <CustomSelect
-                  value={projectDetails?.archive_in}
-                  label={`${projectDetails?.archive_in} ${projectDetails?.archive_in === 1 ? "Month" : "Months"}`}
-                  onChange={(val: number) => {
-                    handleChange({ archive_in: val });
-                  }}
-                  input
-                  width="w-full"
-                  disabled={disabled}
-                >
-                  <>
-                    {PROJECT_AUTOMATION_MONTHS.map((month) => (
-                      <CustomSelect.Option key={month.label} value={month.value}>
-                        <span className="text-sm">{month.label}</span>
-                      </CustomSelect.Option>
-                    ))}
->>>>>>> 5a84ed27
 
                       <button
                         type="button"
