--- conflicted
+++ resolved
@@ -19,16 +19,12 @@
   disabled?: boolean;
 };
 
-<<<<<<< HEAD
-export const AutoArchiveAutomation: React.FC<Props> = ({ projectDetails, handleChange }) => {
-  const store: RootStore = useMobxStore();
-=======
 export const AutoArchiveAutomation: React.FC<Props> = ({
   projectDetails,
   handleChange,
   disabled = false,
 }) => {
->>>>>>> 64af5e2e
+  const store: RootStore = useMobxStore();
   const [monthModal, setmonthModal] = useState(false);
 
   const initialValues: Partial<IProject> = { archive_in: 1 };
