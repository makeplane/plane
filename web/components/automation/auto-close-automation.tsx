import React, { useState } from "react";

import useSWR from "swr";

import { useRouter } from "next/router";

// component
import { CustomSearchSelect, CustomSelect, Icon, ToggleSwitch } from "components/ui";
import { SelectMonthModal } from "components/automation";
// icons
import { Squares2X2Icon } from "@heroicons/react/24/outline";
import { StateGroupIcon } from "components/icons";
import { ArchiveX } from "lucide-react";
// services
import stateService from "services/state.service";
// constants
import { PROJECT_AUTOMATION_MONTHS } from "constants/project";
import { STATES_LIST } from "constants/fetch-keys";
// types
import { IProject } from "types";
// helper
import { getStatesList } from "helpers/state.helper";

type Props = {
  projectDetails: IProject | undefined;
  handleChange: (formData: Partial<IProject>) => Promise<void>;
};

export const AutoCloseAutomation: React.FC<Props> = ({ projectDetails, handleChange }) => {
  const [monthModal, setmonthModal] = useState(false);

  const router = useRouter();
  const { workspaceSlug, projectId } = router.query;

  const { data: stateGroups } = useSWR(
    workspaceSlug && projectId ? STATES_LIST(projectId as string) : null,
    workspaceSlug && projectId
      ? () => stateService.getStates(workspaceSlug as string, projectId as string)
      : null
  );
  const states = getStatesList(stateGroups);

  const options = states
    ?.filter((state) => state.group === "cancelled")
    .map((state) => ({
      value: state.id,
      query: state.name,
      content: (
        <div className="flex items-center gap-2">
          <StateGroupIcon stateGroup={state.group} color={state.color} height="16px" width="16px" />
          {state.name}
        </div>
      ),
    }));

  const multipleOptions = (options ?? []).length > 1;

  const defaultState = stateGroups && stateGroups.cancelled ? stateGroups.cancelled[0].id : null;

  const selectedOption = states?.find(
    (s) => s.id === projectDetails?.default_state ?? defaultState
  );
  const currentDefaultState = states?.find((s) => s.id === defaultState);

  const initialValues: Partial<IProject> = {
    close_in: 1,
    default_state: defaultState,
  };

  return (
    <>
      <SelectMonthModal
        type="auto-close"
        initialValues={initialValues}
        isOpen={monthModal}
        handleClose={() => setmonthModal(false)}
        handleChange={handleChange}
      />

      <div className="flex flex-col gap-4 border-b border-custom-border-200 px-4 py-6">
        <div className="flex items-center justify-between">
          <div className="flex items-start gap-3">
            <div className="flex items-center justify-center p-3 rounded bg-custom-background-90">
              <ArchiveX className="h-4 w-4 text-red-500 flex-shrink-0" />
            </div>
            <div className="">
              <h4 className="text-sm font-medium">Auto-close issues</h4>
              <p className="text-sm text-custom-text-200 tracking-tight">
                Plane will automatically close issue that haven’t been completed or canceled.
              </p>
            </div>
          </div>
          <ToggleSwitch
            value={projectDetails?.close_in !== 0}
            onChange={() =>
              projectDetails?.close_in === 0
                ? handleChange({ close_in: 1, default_state: defaultState })
                : handleChange({ close_in: 0, default_state: null })
            }
            size="sm"
          />
        </div>

        {projectDetails?.close_in !== 0 && (
          <div className="ml-12">
            <div className="flex flex-col gap-4">
              <div className="flex items-center justify-between rounded px-5 py-4 bg-custom-background-90 border border-custom-border-200 gap-2 w-full">
                <div className="w-1/2 text-sm font-medium">
                  Auto-close issues that are inactive for
                </div>
                <div className="w-1/2">
                  <CustomSelect
                    value={projectDetails?.close_in}
                    label={`${projectDetails?.close_in} ${
                      projectDetails?.close_in === 1 ? "Month" : "Months"
                    }`}
                    onChange={(val: number) => {
                      handleChange({ close_in: val });
                    }}
                    input
                    width="w-full"
                  >
                    <>
                      {PROJECT_AUTOMATION_MONTHS.map((month) => (
                        <CustomSelect.Option key={month.label} value={month.value}>
                          {month.label}
                        </CustomSelect.Option>
                      ))}
                      <button
                        type="button"
                        className="flex w-full select-none items-center rounded px-1 py-1.5 text-custom-text-200 hover:bg-custom-background-80"
                        onClick={() => setmonthModal(true)}
                      >
                        Customize Time Range
                      </button>
                    </>
                  </CustomSelect>
                </div>
              </div>
<<<<<<< HEAD

              <div className="flex items-center justify-between rounded px-5 py-4 bg-custom-background-90 border border-custom-border-200 gap-2 w-full">
                <div className="w-1/2 text-sm font-medium">Auto-close Status</div>
                <div className="w-1/2 ">
                  <CustomSearchSelect
                    value={
                      projectDetails?.default_state ? projectDetails?.default_state : defaultState
                    }
                    label={
                      <div className="flex items-center gap-2">
                        {selectedOption ? (
                          <StateGroupIcon
                            stateGroup={selectedOption.group}
                            color={selectedOption.color}
                            height="16px"
                            width="16px"
                          />
                        ) : currentDefaultState ? (
                          <StateGroupIcon
                            stateGroup={currentDefaultState.group}
                            color={currentDefaultState.color}
                            height="16px"
                            width="16px"
                          />
                        ) : (
                          <Squares2X2Icon className="h-3.5 w-3.5 text-custom-text-200" />
                        )}
                        {selectedOption?.name
                          ? selectedOption.name
                          : currentDefaultState?.name ?? (
                              <span className="text-custom-text-200">State</span>
                            )}
                      </div>
                    }
                    onChange={(val: string) => {
                      handleChange({ default_state: val });
                    }}
                    options={options}
                    disabled={!multipleOptions}
                    width="w-full"
                    input
                  />
                </div>
=======
              <div className="w-1/2">
                <CustomSelect
                  value={projectDetails?.close_in}
                  label={`${projectDetails?.close_in} ${
                    projectDetails?.close_in === 1 ? "Month" : "Months"
                  }`}
                  onChange={(val: number) => {
                    handleChange({ close_in: val });
                  }}
                  input
                  width="w-full"
                >
                  <>
                    {PROJECT_AUTOMATION_MONTHS.map((month) => (
                      <CustomSelect.Option key={month.label} value={month.value}>
                        {month.label}
                      </CustomSelect.Option>
                    ))}
                    <button
                      type="button"
                      className="flex w-full select-none items-center rounded px-1 py-1.5 text-custom-text-200 hover:bg-custom-background-80"
                      onClick={() => setmonthModal(true)}
                    >
                      Customise Time Range
                    </button>
                  </>
                </CustomSelect>
              </div>
            </div>
            <div className="flex items-center justify-between gap-2 w-full">
              <div className="w-1/2 text-base font-medium">Auto-close Status</div>
              <div className="w-1/2 ">
                <CustomSearchSelect
                  value={
                    projectDetails?.default_state ? projectDetails?.default_state : defaultState
                  }
                  label={
                    <div className="flex items-center gap-2">
                      {selectedOption ? (
                        <StateGroupIcon
                          stateGroup={selectedOption.group}
                          color={selectedOption.color}
                          height="16px"
                          width="16px"
                        />
                      ) : currentDefaultState ? (
                        <StateGroupIcon
                          stateGroup={currentDefaultState.group}
                          color={currentDefaultState.color}
                          height="16px"
                          width="16px"
                        />
                      ) : (
                        <Squares2X2Icon className="h-3.5 w-3.5 text-custom-text-200" />
                      )}
                      {selectedOption?.name
                        ? selectedOption.name
                        : currentDefaultState?.name ?? (
                            <span className="text-custom-text-200">State</span>
                          )}
                    </div>
                  }
                  onChange={(val: string) => {
                    handleChange({ default_state: val });
                  }}
                  options={options}
                  disabled={!multipleOptions}
                  width="w-full"
                  input
                />
>>>>>>> d0f6ca3b
              </div>
            </div>
          </div>
        )}
      </div>
    </>
  );
};<|MERGE_RESOLUTION|>--- conflicted
+++ resolved
@@ -131,13 +131,12 @@
                         className="flex w-full select-none items-center rounded px-1 py-1.5 text-custom-text-200 hover:bg-custom-background-80"
                         onClick={() => setmonthModal(true)}
                       >
-                        Customize Time Range
+                        Customise Time Range
                       </button>
                     </>
                   </CustomSelect>
                 </div>
               </div>
-<<<<<<< HEAD
 
               <div className="flex items-center justify-between rounded px-5 py-4 bg-custom-background-90 border border-custom-border-200 gap-2 w-full">
                 <div className="w-1/2 text-sm font-medium">Auto-close Status</div>
@@ -181,78 +180,6 @@
                     input
                   />
                 </div>
-=======
-              <div className="w-1/2">
-                <CustomSelect
-                  value={projectDetails?.close_in}
-                  label={`${projectDetails?.close_in} ${
-                    projectDetails?.close_in === 1 ? "Month" : "Months"
-                  }`}
-                  onChange={(val: number) => {
-                    handleChange({ close_in: val });
-                  }}
-                  input
-                  width="w-full"
-                >
-                  <>
-                    {PROJECT_AUTOMATION_MONTHS.map((month) => (
-                      <CustomSelect.Option key={month.label} value={month.value}>
-                        {month.label}
-                      </CustomSelect.Option>
-                    ))}
-                    <button
-                      type="button"
-                      className="flex w-full select-none items-center rounded px-1 py-1.5 text-custom-text-200 hover:bg-custom-background-80"
-                      onClick={() => setmonthModal(true)}
-                    >
-                      Customise Time Range
-                    </button>
-                  </>
-                </CustomSelect>
-              </div>
-            </div>
-            <div className="flex items-center justify-between gap-2 w-full">
-              <div className="w-1/2 text-base font-medium">Auto-close Status</div>
-              <div className="w-1/2 ">
-                <CustomSearchSelect
-                  value={
-                    projectDetails?.default_state ? projectDetails?.default_state : defaultState
-                  }
-                  label={
-                    <div className="flex items-center gap-2">
-                      {selectedOption ? (
-                        <StateGroupIcon
-                          stateGroup={selectedOption.group}
-                          color={selectedOption.color}
-                          height="16px"
-                          width="16px"
-                        />
-                      ) : currentDefaultState ? (
-                        <StateGroupIcon
-                          stateGroup={currentDefaultState.group}
-                          color={currentDefaultState.color}
-                          height="16px"
-                          width="16px"
-                        />
-                      ) : (
-                        <Squares2X2Icon className="h-3.5 w-3.5 text-custom-text-200" />
-                      )}
-                      {selectedOption?.name
-                        ? selectedOption.name
-                        : currentDefaultState?.name ?? (
-                            <span className="text-custom-text-200">State</span>
-                          )}
-                    </div>
-                  }
-                  onChange={(val: string) => {
-                    handleChange({ default_state: val });
-                  }}
-                  options={options}
-                  disabled={!multipleOptions}
-                  width="w-full"
-                  input
-                />
->>>>>>> d0f6ca3b
               </div>
             </div>
           </div>
