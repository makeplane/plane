import { observer } from "mobx-react-lite";
import { Contrast, LayoutGrid, Users } from "lucide-react";
// hooks
<<<<<<< HEAD
import { useProject } from "hooks/store";
// components
import { ProjectLogo } from "components/project";
=======
// icons
import { Contrast, LayoutGrid, Users } from "lucide-react";
>>>>>>> cace132a
// helpers
import { truncateText } from "helpers/string.helper";
import { useProject } from "hooks/store";

type Props = {
  projectIds: string[];
};

export const CustomAnalyticsSidebarProjectsList: React.FC<Props> = observer((props) => {
  const { projectIds } = props;

  const { getProjectById } = useProject();

  return (
    <div className="relative flex flex-col gap-4 h-full">
      <h4 className="font-medium">Selected Projects</h4>
      <div className="relative space-y-6 overflow-hidden overflow-y-auto vertical-scrollbar scrollbar-md">
        {projectIds.map((projectId) => {
          const project = getProjectById(projectId);

          if (!project) return;

          return (
            <div key={projectId} className="w-full">
              <div className="flex items-center gap-1 text-sm">
                <div className="h-6 w-6 grid place-items-center">
                  <ProjectLogo logo={project.logo_props} />
                </div>
                <h5 className="flex items-center gap-1">
                  <p className="break-words">{truncateText(project.name, 20)}</p>
                  <span className="ml-1 text-xs text-custom-text-200">({project.identifier})</span>
                </h5>
              </div>
              <div className="mt-4 w-full space-y-3 px-2">
                <div className="flex items-center justify-between gap-2 text-xs">
                  <div className="flex items-center gap-2">
                    <Users className="text-custom-text-200" size={14} strokeWidth={2} />
                    <h6>Total members</h6>
                  </div>
                  <span className="text-custom-text-200">{project.total_members}</span>
                </div>
                <div className="flex items-center justify-between gap-2 text-xs">
                  <div className="flex items-center gap-2">
                    <Contrast className="text-custom-text-200" size={14} strokeWidth={2} />
                    <h6>Total cycles</h6>
                  </div>
                  <span className="text-custom-text-200">{project.total_cycles}</span>
                </div>
                <div className="flex items-center justify-between gap-2 text-xs">
                  <div className="flex items-center gap-2">
                    <LayoutGrid className="text-custom-text-200" size={14} strokeWidth={2} />
                    <h6>Total modules</h6>
                  </div>
                  <span className="text-custom-text-200">{project.total_modules}</span>
                </div>
              </div>
            </div>
          );
        })}
      </div>
    </div>
  );
});<|MERGE_RESOLUTION|>--- conflicted
+++ resolved
@@ -1,17 +1,11 @@
 import { observer } from "mobx-react-lite";
-import { Contrast, LayoutGrid, Users } from "lucide-react";
 // hooks
-<<<<<<< HEAD
-import { useProject } from "hooks/store";
-// components
-import { ProjectLogo } from "components/project";
-=======
 // icons
 import { Contrast, LayoutGrid, Users } from "lucide-react";
->>>>>>> cace132a
 // helpers
 import { truncateText } from "helpers/string.helper";
 import { useProject } from "hooks/store";
+import { ProjectLogo } from "components/project";
 
 type Props = {
   projectIds: string[];
