--- conflicted
+++ resolved
@@ -1,12 +1,7 @@
 import { useRouter } from "next/router";
 import { observer } from "mobx-react-lite";
-<<<<<<< HEAD
 // hooks
 import { useCycle, useModule, useProject } from "hooks/store";
-=======
-// mobx store
-import { useMobxStore } from "lib/mobx/store-provider";
->>>>>>> 15393401
 // helpers
 import { renderEmoji } from "helpers/emoji.helper";
 import { renderFormattedDate } from "helpers/date-time.helper";
