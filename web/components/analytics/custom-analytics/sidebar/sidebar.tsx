import { useEffect } from "react";
import { observer } from "mobx-react";
import { useRouter } from "next/router";
import { mutate } from "swr";
// services
// hooks
import { useStore } from "hooks";
// components
// ui
import { CalendarDays, Download, RefreshCw } from "lucide-react";
import { IAnalyticsParams, IAnalyticsResponse, IExportAnalyticsFormData, IWorkspace } from "@plane/types";
import { Button, LayersIcon, TOAST_TYPE, setToast } from "@plane/ui";
// icons
import { CustomAnalyticsSidebarHeader, CustomAnalyticsSidebarProjectsList } from "@/components/analytics";
// helpers
// types
// fetch-keys
<<<<<<< HEAD
import { ANALYTICS } from "constants/fetch-keys";
import { cn } from "helpers/common.helper";
import { renderFormattedDate } from "helpers/date-time.helper";
import { useCycle, useModule, useProject, useWorkspace } from "hooks/store";
import { AnalyticsService } from "services/analytics.service";
import { IAnalyticsParams, IAnalyticsResponse, IExportAnalyticsFormData, IWorkspace } from "@plane/types";
=======
import { ANALYTICS } from "@/constants/fetch-keys";
import { cn } from "@/helpers/common.helper";
import { renderFormattedDate } from "@/helpers/date-time.helper";
import { useCycle, useModule, useProject, useUser, useWorkspace } from "@/hooks/store";
import { AnalyticsService } from "@/services/analytics.service";
>>>>>>> 204e4a8c

type Props = {
  analytics: IAnalyticsResponse | undefined;
  params: IAnalyticsParams;
  isProjectLevel: boolean;
};

const analyticsService = new AnalyticsService();

export const CustomAnalyticsSidebar: React.FC<Props> = observer((props) => {
  const { analytics, params, isProjectLevel = false } = props;
  // router
  const router = useRouter();
  const { workspaceSlug, projectId, cycleId, moduleId } = router.query;
  // store hooks
  const {
    user: { data: currentUser },
  } = useStore();
  const { workspaceProjectIds, getProjectById } = useProject();
  const { getWorkspaceById } = useWorkspace();

  const { fetchCycleDetails, getCycleById } = useCycle();
  const { fetchModuleDetails, getModuleById } = useModule();

  const projectDetails = projectId ? getProjectById(projectId.toString()) ?? undefined : undefined;

  const trackExportAnalytics = () => {
    if (!currentUser) return;

    const eventPayload: any = {
      workspaceSlug: workspaceSlug?.toString(),
      params: {
        x_axis: params.x_axis,
        y_axis: params.y_axis,
        group: params.segment,
        project: params.project,
      },
    };

    if (projectDetails) {
      const workspaceDetails = projectDetails.workspace as IWorkspace;

      eventPayload.workspaceId = workspaceDetails.id;
      eventPayload.workspaceName = workspaceDetails.name;
      eventPayload.projectId = projectDetails.id;
      eventPayload.projectIdentifier = projectDetails.identifier;
      eventPayload.projectName = projectDetails.name;
    }

    if (cycleDetails || moduleDetails) {
      const details = cycleDetails || moduleDetails;

      const currentProjectDetails = getProjectById(details?.project_id || "");
      const currentWorkspaceDetails = getWorkspaceById(details?.workspace_id || "");

      eventPayload.workspaceId = details?.workspace_id;
      eventPayload.workspaceName = currentWorkspaceDetails?.name;
      eventPayload.projectId = details?.project_id;
      eventPayload.projectIdentifier = currentProjectDetails?.identifier;
      eventPayload.projectName = currentProjectDetails?.name;
    }

    if (cycleDetails) {
      eventPayload.cycleId = cycleDetails.id;
      eventPayload.cycleName = cycleDetails.name;
    }

    if (moduleDetails) {
      eventPayload.moduleId = moduleDetails.id;
      eventPayload.moduleName = moduleDetails.name;
    }
  };

  const exportAnalytics = () => {
    if (!workspaceSlug) return;

    const data: IExportAnalyticsFormData = {
      x_axis: params.x_axis,
      y_axis: params.y_axis,
    };

    if (params.segment) data.segment = params.segment;
    if (params.project) data.project = params.project;

    analyticsService
      .exportAnalytics(workspaceSlug.toString(), data)
      .then((res) => {
        setToast({
          type: TOAST_TYPE.SUCCESS,
          title: "Success!",
          message: res.message,
        });

        trackExportAnalytics();
      })
      .catch(() =>
        setToast({
          type: TOAST_TYPE.ERROR,
          title: "Error!",
          message: "There was some error in exporting the analytics. Please try again.",
        })
      );
  };

  const cycleDetails = cycleId ? getCycleById(cycleId.toString()) : undefined;
  const moduleDetails = moduleId ? getModuleById(moduleId.toString()) : undefined;

  // fetch cycle details
  useEffect(() => {
    if (!workspaceSlug || !projectId || !cycleId || cycleDetails) return;

    fetchCycleDetails(workspaceSlug.toString(), projectId.toString(), cycleId.toString());
  }, [cycleId, cycleDetails, fetchCycleDetails, projectId, workspaceSlug]);

  // fetch module details
  useEffect(() => {
    if (!workspaceSlug || !projectId || !moduleId || moduleDetails) return;

    fetchModuleDetails(workspaceSlug.toString(), projectId.toString(), moduleId.toString());
  }, [moduleId, moduleDetails, fetchModuleDetails, projectId, workspaceSlug]);

  const selectedProjects = params.project && params.project.length > 0 ? params.project : workspaceProjectIds;

  return (
    <div
      className={cn(
        "relative flex h-full w-full items-start justify-between gap-2 bg-custom-sidebar-background-100 px-5 py-4",
        !isProjectLevel ? "flex-col" : ""
      )}
    >
      <div className="flex flex-wrap items-center gap-2">
        <div className="flex items-center gap-1 rounded-md bg-custom-background-80 px-3 py-1 text-xs text-custom-text-200">
          <LayersIcon height={14} width={14} />
          {analytics ? analytics.total : "..."}
          <div className={cn(isProjectLevel ? "hidden md:block" : "")}>Issues</div>
        </div>
        {isProjectLevel && (
          <div className="flex items-center gap-1 rounded-md bg-custom-background-80 px-3 py-1 text-xs text-custom-text-200">
            <CalendarDays className="h-3.5 w-3.5" />
            {renderFormattedDate(
              (cycleId
                ? cycleDetails?.created_at
                : moduleId
                ? moduleDetails?.created_at
                : projectDetails?.created_at) ?? ""
            )}
          </div>
        )}
      </div>

      <div className={cn("h-full w-full overflow-hidden", isProjectLevel ? "hidden" : "block")}>
        <>
          {!isProjectLevel && selectedProjects && selectedProjects.length > 0 && (
            <CustomAnalyticsSidebarProjectsList projectIds={selectedProjects} />
          )}
          <CustomAnalyticsSidebarHeader />
        </>
      </div>

      <div className="flex flex-wrap items-center justify-end gap-2">
        <Button
          variant="neutral-primary"
          prependIcon={<RefreshCw className="h-3 w-3 md:h-3.5 md:w-3.5" />}
          onClick={() => {
            if (!workspaceSlug) return;

            mutate(ANALYTICS(workspaceSlug.toString(), params));
          }}
        >
          <div className={cn(isProjectLevel ? "hidden md:block" : "")}>Refresh</div>
        </Button>
        <Button variant="primary" prependIcon={<Download className="h-3.5 w-3.5" />} onClick={exportAnalytics}>
          <div className={cn(isProjectLevel ? "hidden md:block" : "")}>Export as CSV</div>
        </Button>
      </div>
    </div>
  );
});<|MERGE_RESOLUTION|>--- conflicted
+++ resolved
@@ -2,33 +2,24 @@
 import { observer } from "mobx-react";
 import { useRouter } from "next/router";
 import { mutate } from "swr";
-// services
-// hooks
-import { useStore } from "hooks";
+// icons
+import { CalendarDays, Download, RefreshCw } from "lucide-react";
+// types
+import { IAnalyticsParams, IAnalyticsResponse, IExportAnalyticsFormData, IWorkspace } from "@plane/types";
+// ui
+import { Button, LayersIcon, TOAST_TYPE, setToast } from "@plane/ui";
 // components
-// ui
-import { CalendarDays, Download, RefreshCw } from "lucide-react";
-import { IAnalyticsParams, IAnalyticsResponse, IExportAnalyticsFormData, IWorkspace } from "@plane/types";
-import { Button, LayersIcon, TOAST_TYPE, setToast } from "@plane/ui";
-// icons
 import { CustomAnalyticsSidebarHeader, CustomAnalyticsSidebarProjectsList } from "@/components/analytics";
+// constants
+import { ANALYTICS } from "@/constants/fetch-keys";
 // helpers
-// types
-// fetch-keys
-<<<<<<< HEAD
-import { ANALYTICS } from "constants/fetch-keys";
-import { cn } from "helpers/common.helper";
-import { renderFormattedDate } from "helpers/date-time.helper";
-import { useCycle, useModule, useProject, useWorkspace } from "hooks/store";
-import { AnalyticsService } from "services/analytics.service";
-import { IAnalyticsParams, IAnalyticsResponse, IExportAnalyticsFormData, IWorkspace } from "@plane/types";
-=======
-import { ANALYTICS } from "@/constants/fetch-keys";
 import { cn } from "@/helpers/common.helper";
 import { renderFormattedDate } from "@/helpers/date-time.helper";
-import { useCycle, useModule, useProject, useUser, useWorkspace } from "@/hooks/store";
+// hooks
+import { useStore } from "@/hooks";
+import { useCycle, useModule, useProject, useWorkspace } from "@/hooks/store";
+// services
 import { AnalyticsService } from "@/services/analytics.service";
->>>>>>> 204e4a8c
 
 type Props = {
   analytics: IAnalyticsResponse | undefined;
