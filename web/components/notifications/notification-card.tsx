--- conflicted
+++ resolved
@@ -293,11 +293,7 @@
         </div>
 
         <div className="flex justify-between gap-2 text-xs">
-<<<<<<< HEAD
-          <p className="text-neutral-text-medium">
-=======
-          <p className="text-custom-text-300 line-clamp-1">
->>>>>>> b86c6c90
+          <p className="text-neutral-text-medium line-clamp-1">
             {truncateText(
               `${notification.data.issue.identifier}-${notification.data.issue.sequence_id} ${notification.data.issue.name}`,
               50
@@ -312,11 +308,9 @@
               </span>
             </p>
           ) : (
-<<<<<<< HEAD
-            <p className="flex-shrink-0 text-neutral-text-medium">{calculateTimeAgo(notification.created_at)}</p>
-=======
-            <p className="flex-shrink-0 text-custom-text-300 mt-auto">{calculateTimeAgo(notification.created_at)}</p>
->>>>>>> b86c6c90
+            <p className="flex-shrink-0 text-neutral-text-medium mt-auto">
+              {calculateTimeAgo(notification.created_at)}
+            </p>
           )}
         </div>
       </div>
