--- conflicted
+++ resolved
@@ -48,13 +48,7 @@
   const router = useRouter();
   const { workspaceSlug } = router.query;
   // states
-<<<<<<< HEAD
-  const [showSnoozeOptions, setshowSnoozeOptions] = React.useState(false);
-=======
   const [showSnoozeOptions, setShowSnoozeOptions] = React.useState(false);
-  // toast alert
-  const { setToastAlert } = useToast();
->>>>>>> e6f33eb2
   // refs
   const snoozeRef = useRef<HTMLDivElement | null>(null);
 
