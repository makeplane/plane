import React, { useEffect, useRef } from "react";
import Image from "next/image";
import Link from "next/link";
import { useRouter } from "next/router";
import { ArchiveRestore, Clock, MessageSquare, MoreVertical, User2 } from "lucide-react";
import { Menu } from "@headlessui/react";
// type
import type { IUserNotification, NotificationType } from "@plane/types";
// ui
import { ArchiveIcon, CustomMenu, Tooltip, TOAST_TYPE, setToast  } from "@plane/ui";
// constants
<<<<<<< HEAD
import { E_Notifications, ISSUE_OPENED, NOTIFICATIONS_READ, NOTIFICATION_ARCHIVED, NOTIFICATION_SNOOZED } from "constants/event-tracker";
import { snoozeOptions } from "constants/notification";
=======
import {
  ISSUE_OPENED,
  NOTIFICATIONS_READ,
  NOTIFICATION_ARCHIVED,
  NOTIFICATION_SNOOZED,
} from "@/constants/event-tracker";
import { snoozeOptions } from "@/constants/notification";
>>>>>>> 15c7deb2
// helper
import { calculateTimeAgo, renderFormattedTime, renderFormattedDate, getDate } from "@/helpers/date-time.helper";
import { replaceUnderscoreIfSnakeCase, truncateText, stripAndTruncateHTML } from "@/helpers/string.helper";
// hooks
import { useEventTracker } from "@/hooks/store";
import { usePlatformOS } from "@/hooks/use-platform-os";


type NotificationCardProps = {
  selectedTab: NotificationType;
  notification: IUserNotification;
  isSnoozedTabOpen: boolean;
  isArchivedTabOpen: boolean;
  isUnreadTabOpen: boolean;
  closePopover: () => void;
  markNotificationReadStatus: (notificationId: string) => Promise<void>;
  markNotificationReadStatusToggle: (notificationId: string) => Promise<void>;
  markNotificationArchivedStatus: (notificationId: string) => Promise<void>;
  setSelectedNotificationForSnooze: (notificationId: string) => void;
  markSnoozeNotification: (notificationId: string, dateTime?: Date | undefined) => Promise<void>;
};

export const NotificationCard: React.FC<NotificationCardProps> = (props) => {
  const {
    selectedTab,
    notification,
    isSnoozedTabOpen,
    isArchivedTabOpen,
    isUnreadTabOpen,
    closePopover,
    markNotificationReadStatus,
    markNotificationReadStatusToggle,
    markNotificationArchivedStatus,
    setSelectedNotificationForSnooze,
    markSnoozeNotification,
  } = props;
  // store hooks
  const { captureEvent } = useEventTracker();
  const { isMobile } = usePlatformOS();
  const router = useRouter();
  const { workspaceSlug } = router.query;
  // states
  const [showSnoozeOptions, setShowSnoozeOptions] = React.useState(false);
  // refs
  const snoozeRef = useRef<HTMLDivElement | null>(null);

  const moreOptions = [
    {
      id: 1,
      name: notification.read_at ? "Mark as unread" : "Mark as read",
      icon: <MessageSquare className="h-3.5 w-3.5 text-custom-text-300" />,
      onClick: () => {
        markNotificationReadStatusToggle(notification.id).then(() => {
          setToast({
            title: notification.read_at ? "Notification marked as read" : "Notification marked as unread",
            type: TOAST_TYPE.SUCCESS,
          });
        });
      },
    },
    {
      id: 2,
      name: notification.archived_at ? "Unarchive" : "Archive",
      icon: notification.archived_at ? (
        <ArchiveRestore className="h-3.5 w-3.5 text-custom-text-300" />
      ) : (
        <ArchiveIcon className="h-3.5 w-3.5 text-custom-text-300" />
      ),
      onClick: () => {
        markNotificationArchivedStatus(notification.id).then(() => {
          setToast({
            title: notification.archived_at ? "Notification un-archived" : "Notification archived",
            type: TOAST_TYPE.SUCCESS,
          });
        });
      },
    },
  ];

  const snoozeOptionOnClick = (date: Date | null) => {
    if (!date) {
      setSelectedNotificationForSnooze(notification.id);
      return;
    }
    markSnoozeNotification(notification.id, date).then(() => {
      setToast({
        title: `Notification snoozed till ${renderFormattedDate(date)}`,
        type: TOAST_TYPE.SUCCESS,
      });
    });
  };

  // close snooze options on outside click
  useEffect(() => {
    const handleClickOutside = (event: any) => {
      if (snoozeRef.current && !snoozeRef.current?.contains(event.target)) {
        setShowSnoozeOptions(false);
      }
    };
    document.addEventListener("mousedown", handleClickOutside, true);
    document.addEventListener("touchend", handleClickOutside, true);
    return () => {
      document.removeEventListener("mousedown", handleClickOutside, true);
      document.removeEventListener("touchend", handleClickOutside, true);
    };
  }, []);

  const notificationField = notification.data.issue_activity.field;
  const notificationTriggeredBy = notification.triggered_by_details;

  const snoozedTillDate = getDate(notification?.snoozed_till);

  if (snoozedTillDate && isSnoozedTabOpen && snoozedTillDate < new Date()) return null;

  return (
    <Link
      onClick={() => {
        markNotificationReadStatus(notification.id);
        captureEvent(ISSUE_OPENED, {
          issue_id: notification.data.issue.id,
          element: E_Notifications,
          element_id: isArchivedTabOpen
            ? "archived"
            : isSnoozedTabOpen
            ? "snoozed"
            : isUnreadTabOpen
            ? "unread"
            : selectedTab,
        });
        closePopover();
      }}
      href={`/${workspaceSlug}/projects/${notification.project}/${
        notificationField === "archived_at" ? "archives/" : ""
      }issues/${notification.data.issue.id}`}
      className={`group relative flex w-full cursor-pointer items-center gap-4 p-3 pl-6 ${
        notification.read_at === null ? "bg-custom-primary-70/5" : "hover:bg-custom-background-200"
      }`}
    >
      {notification.read_at === null && (
        <span className="absolute left-2 top-1/2 h-1.5 w-1.5 -translate-y-1/2 rounded-full bg-custom-primary-100" />
      )}
      <div className="relative h-12 w-12 rounded-full">
        {notificationTriggeredBy.avatar && notificationTriggeredBy.avatar !== "" ? (
          <div className="h-12 w-12 rounded-full">
            <Image
              src={notificationTriggeredBy.avatar}
              alt="Profile Image"
              layout="fill"
              objectFit="cover"
              className="rounded-full"
            />
          </div>
        ) : (
          <div className="flex h-12 w-12 items-center justify-center rounded-full bg-custom-background-80">
            <span className="text-lg font-medium text-custom-text-100">
              {notificationTriggeredBy.is_bot ? (
                notificationTriggeredBy.first_name?.[0]?.toUpperCase()
              ) : notificationTriggeredBy.display_name?.[0] ? (
                notificationTriggeredBy.display_name?.[0]?.toUpperCase()
              ) : (
                <User2 className="h-4 w-4" />
              )}
            </span>
          </div>
        )}
      </div>
      <div className="w-full space-y-2.5 overflow-hidden">
        <div className="flex items-start">
          {!notification.message ? (
            <div className="w-full break-words text-sm">
              <span className="font-semibold">
                {notificationTriggeredBy.is_bot
                  ? notificationTriggeredBy.first_name
                  : notificationTriggeredBy.display_name}{" "}
              </span>
              {!["comment", "archived_at"].includes(notificationField) && notification.data.issue_activity.verb}{" "}
              {notificationField === "comment"
                ? "commented"
                : notificationField === "archived_at"
                ? notification.data.issue_activity.new_value === "restore"
                  ? "restored the issue"
                  : "archived the issue"
                : notificationField === "None"
                ? null
                : replaceUnderscoreIfSnakeCase(notificationField)}{" "}
              {!["comment", "archived_at", "None"].includes(notificationField) ? "to" : ""}
              <span className="font-semibold">
                {" "}
                {notificationField !== "None" ? (
                  notificationField !== "comment" ? (
                    notificationField === "target_date" ? (
                      renderFormattedDate(notification.data.issue_activity.new_value)
                    ) : notificationField === "attachment" ? (
                      "the issue"
                    ) : notificationField === "description" ? (
                      stripAndTruncateHTML(notification.data.issue_activity.new_value, 55)
                    ) : notificationField === "archived_at" ? null : (
                      notification.data.issue_activity.new_value
                    )
                  ) : (
                    <span>
                      {`"`}
                      {notification.data.issue_activity.new_value.length > 55
                        ? notification?.data?.issue_activity?.issue_comment?.slice(0, 50) + "..."
                        : notification.data.issue_activity.issue_comment}
                      {`"`}
                    </span>
                  )
                ) : (
                  "the issue and assigned it to you."
                )}
              </span>
            </div>
          ) : (
            <div className="w-full break-words text-sm">
              <span className="semi-bold">{notification.message}</span>
            </div>
          )}
          <div className="flex items-start md:hidden">
            <Menu as="div" className={" w-min text-left"}>
              {({ open }) => (
                <>
                  <Menu.Button as={React.Fragment}>
                    <button
                      onClick={(e) => e.stopPropagation()}
                      className="flex w-full items-center gap-x-2 rounded p-0.5 text-sm"
                    >
                      <MoreVertical className="h-3.5 w-3.5 text-custom-text-300" />
                    </button>
                  </Menu.Button>
                  {open && (
                    <Menu.Items className={"absolute right-0 z-10"} static>
                      <div
                        className={
                          "my-1 min-w-[12rem] overflow-y-scroll whitespace-nowrap rounded-md border-[0.5px] border-custom-border-300 bg-custom-background-100 px-2 py-2.5 text-xs shadow-custom-shadow-rg focus:outline-none"
                        }
                      >
                        {moreOptions.map((item) => (
                          <Menu.Item as="div" key={item.id}>
                            {({ close }) => (
                              <button
                                onClick={(e) => {
                                  e.stopPropagation();
                                  e.preventDefault();
                                  item.onClick();
                                  close();
                                }}
                                className="flex items-center gap-x-2 p-1.5"
                              >
                                {item.icon}
                                {item.name}
                              </button>
                            )}
                          </Menu.Item>
                        ))}
                        <Menu.Item as="div">
                          <div
                            onClick={(e) => {
                              e.stopPropagation();
                              e.preventDefault();
                              setShowSnoozeOptions(true);
                            }}
                            className="flex items-center gap-x-2 p-1.5"
                          >
                            <Clock className="h-3.5 w-3.5 text-custom-text-300" />
                            Snooze
                          </div>
                        </Menu.Item>
                      </div>
                    </Menu.Items>
                  )}
                </>
              )}
            </Menu>
            {showSnoozeOptions && (
              <div
                ref={snoozeRef}
                className="absolute right-36 top-24 z-20 my-1 min-w-[12rem] overflow-y-scroll whitespace-nowrap rounded-md border-[0.5px] border-custom-border-300 bg-custom-background-100 px-2 py-2.5 text-xs shadow-custom-shadow-rg focus:outline-none"
              >
                {snoozeOptions.map((item) => (
                  <p
                    key={item.label}
                    className="p-1.5"
                    onClick={(e) => {
                      e.stopPropagation();
                      e.preventDefault();
                      setShowSnoozeOptions(false);
                      snoozeOptionOnClick(item.value);
                    }}
                  >
                    {item.label}
                  </p>
                ))}
              </div>
            )}
          </div>
        </div>

        <div className="flex justify-between gap-2 text-xs">
          <p className="line-clamp-1 text-custom-text-300">
            {truncateText(
              `${notification.data.issue.identifier}-${notification.data.issue.sequence_id} ${notification.data.issue.name}`,
              50
            )}
          </p>
          {notification.snoozed_till ? (
            <p className="flex flex-shrink-0 items-center justify-end gap-x-1 text-custom-text-300">
              <Clock className="h-4 w-4" />
              <span>
                Till {renderFormattedDate(notification.snoozed_till)},{" "}
                {renderFormattedTime(notification.snoozed_till, "12-hour")}
              </span>
            </p>
          ) : (
            <p className="mt-auto flex-shrink-0 text-custom-text-300">{calculateTimeAgo(notification.created_at)}</p>
          )}
        </div>
      </div>
      <div className="absolute right-3 top-3 hidden gap-x-3 py-1 group-hover:flex">
        {[
          {
            id: 1,
            name: notification.read_at ? "Mark as unread" : "Mark as read",
            icon: <MessageSquare className="h-3.5 w-3.5 text-custom-text-300" />,
            onClick: () => {
              markNotificationReadStatusToggle(notification.id).then(() => {
                captureEvent(NOTIFICATIONS_READ, {
                  issue_id: notification.data.issue.id,
                  tab: selectedTab,
                  state: "SUCCESS",
                });
                setToast({
                  title: notification.read_at ? "Notification marked as read" : "Notification marked as unread",
                  type: TOAST_TYPE.SUCCESS,
                });
              });
            },
          },
          {
            id: 2,
            name: notification.archived_at ? "Unarchive" : "Archive",
            icon: notification.archived_at ? (
              <ArchiveRestore className="h-3.5 w-3.5 text-custom-text-300" />
            ) : (
              <ArchiveIcon className="h-3.5 w-3.5 text-custom-text-300" />
            ),
            onClick: () => {
              markNotificationArchivedStatus(notification.id).then(() => {
                captureEvent(NOTIFICATION_ARCHIVED, {
                  issue_id: notification.data.issue.id,
                  tab: selectedTab,
                  state: "SUCCESS",
                });
                setToast({
                  title: notification.archived_at ? "Notification un-archived" : "Notification archived",
                  type: TOAST_TYPE.SUCCESS,
                });
              });
            },
          },
        ].map((item) => (
          <Tooltip tooltipContent={item.name} key={item.id} isMobile={isMobile}>
            <button
              type="button"
              onClick={(e) => {
                e.stopPropagation();
                e.preventDefault();
                item.onClick();
              }}
              key={item.id}
              className="flex w-full items-center gap-x-2 rounded bg-custom-background-80 p-0.5 text-sm outline-none hover:bg-custom-background-100"
            >
              {item.icon}
            </button>
          </Tooltip>
        ))}
        <Tooltip tooltipContent="Snooze" isMobile={isMobile}>
          <CustomMenu
            className="flex items-center"
            customButton={
              <div className="flex w-full items-center gap-x-2 rounded bg-custom-background-80 p-0.5 text-sm hover:bg-custom-background-100">
                <Clock className="h-3.5 w-3.5 text-custom-text-300" />
              </div>
            }
            optionsClassName="!z-20"
          >
            {snoozeOptions.map((item) => (
              <CustomMenu.MenuItem
                key={item.label}
                onClick={(e) => {
                  e.stopPropagation();
                  e.preventDefault();

                  if (!item.value) {
                    setSelectedNotificationForSnooze(notification.id);
                    return;
                  }

                  markSnoozeNotification(notification.id, item.value).then(() => {
                    captureEvent(NOTIFICATION_SNOOZED, {
                      issue_id: notification.data.issue.id,
                      tab: selectedTab,
                      state: "SUCCESS",
                    });
                    setToast({
                      title: `Notification snoozed till ${renderFormattedDate(item.value)}`,
                      type: TOAST_TYPE.SUCCESS,
                    });
                  });
                }}
              >
                {item.label}
              </CustomMenu.MenuItem>
            ))}
          </CustomMenu>
        </Tooltip>
      </div>
    </Link>
  );
};<|MERGE_RESOLUTION|>--- conflicted
+++ resolved
@@ -7,27 +7,22 @@
 // type
 import type { IUserNotification, NotificationType } from "@plane/types";
 // ui
-import { ArchiveIcon, CustomMenu, Tooltip, TOAST_TYPE, setToast  } from "@plane/ui";
+import { ArchiveIcon, CustomMenu, Tooltip, TOAST_TYPE, setToast } from "@plane/ui";
 // constants
-<<<<<<< HEAD
-import { E_Notifications, ISSUE_OPENED, NOTIFICATIONS_READ, NOTIFICATION_ARCHIVED, NOTIFICATION_SNOOZED } from "constants/event-tracker";
-import { snoozeOptions } from "constants/notification";
-=======
 import {
+  E_Notifications,
   ISSUE_OPENED,
   NOTIFICATIONS_READ,
   NOTIFICATION_ARCHIVED,
   NOTIFICATION_SNOOZED,
 } from "@/constants/event-tracker";
 import { snoozeOptions } from "@/constants/notification";
->>>>>>> 15c7deb2
 // helper
 import { calculateTimeAgo, renderFormattedTime, renderFormattedDate, getDate } from "@/helpers/date-time.helper";
 import { replaceUnderscoreIfSnakeCase, truncateText, stripAndTruncateHTML } from "@/helpers/string.helper";
 // hooks
 import { useEventTracker } from "@/hooks/store";
 import { usePlatformOS } from "@/hooks/use-platform-os";
-
 
 type NotificationCardProps = {
   selectedTab: NotificationType;
@@ -145,10 +140,10 @@
           element_id: isArchivedTabOpen
             ? "archived"
             : isSnoozedTabOpen
-            ? "snoozed"
-            : isUnreadTabOpen
-            ? "unread"
-            : selectedTab,
+              ? "snoozed"
+              : isUnreadTabOpen
+                ? "unread"
+                : selectedTab,
         });
         closePopover();
       }}
@@ -200,12 +195,12 @@
               {notificationField === "comment"
                 ? "commented"
                 : notificationField === "archived_at"
-                ? notification.data.issue_activity.new_value === "restore"
-                  ? "restored the issue"
-                  : "archived the issue"
-                : notificationField === "None"
-                ? null
-                : replaceUnderscoreIfSnakeCase(notificationField)}{" "}
+                  ? notification.data.issue_activity.new_value === "restore"
+                    ? "restored the issue"
+                    : "archived the issue"
+                  : notificationField === "None"
+                    ? null
+                    : replaceUnderscoreIfSnakeCase(notificationField)}{" "}
               {!["comment", "archived_at", "None"].includes(notificationField) ? "to" : ""}
               <span className="font-semibold">
                 {" "}
