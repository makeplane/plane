--- conflicted
+++ resolved
@@ -1,10 +1,6 @@
 import React, { Fragment } from "react";
-<<<<<<< HEAD
-import { observer } from "mobx-react";
-=======
 import { observer } from "mobx-react-lite";
 import { Bell } from "lucide-react";
->>>>>>> 204e4a8c
 import { Popover, Transition } from "@headlessui/react";
 // hooks
 // icons
@@ -67,12 +63,12 @@
   const currentTabEmptyState = snoozed
     ? EmptyStateType.NOTIFICATION_SNOOZED_EMPTY_STATE
     : archived
-      ? EmptyStateType.NOTIFICATION_ARCHIVED_EMPTY_STATE
-      : selectedTab === "created"
-        ? EmptyStateType.NOTIFICATION_CREATED_EMPTY_STATE
-        : selectedTab === "watching"
-          ? EmptyStateType.NOTIFICATION_SUBSCRIBED_EMPTY_STATE
-          : EmptyStateType.NOTIFICATION_MY_ISSUE_EMPTY_STATE;
+    ? EmptyStateType.NOTIFICATION_ARCHIVED_EMPTY_STATE
+    : selectedTab === "created"
+    ? EmptyStateType.NOTIFICATION_CREATED_EMPTY_STATE
+    : selectedTab === "watching"
+    ? EmptyStateType.NOTIFICATION_SUBSCRIBED_EMPTY_STATE
+    : EmptyStateType.NOTIFICATION_MY_ISSUE_EMPTY_STATE;
 
   return (
     <>
@@ -85,7 +81,7 @@
         }
         onSuccess={() => setSelectedNotificationForSnooze(null)}
       />
-      <Popover ref={notificationPopoverRef} className="md:relative w-full">
+      <Popover ref={notificationPopoverRef} className="w-full md:relative">
         <>
           <Tooltip
             tooltipContent="Notifications"
@@ -130,7 +126,7 @@
             leaveTo="opacity-0 translate-y-1"
           >
             <Popover.Panel
-              className="absolute top-0 left-[280px] md:-top-36 md:ml-8 md:h-[50vh] z-10 flex h-full w-[100vw] flex-col rounded-xl md:border border-custom-border-300 bg-custom-background-100 shadow-lg md:left-full md:w-[36rem]"
+              className="absolute left-[280px] top-0 z-10 flex h-full w-[100vw] flex-col rounded-xl border-custom-border-300 bg-custom-background-100 shadow-lg md:-top-36 md:left-full md:ml-8 md:h-[50vh] md:w-[36rem] md:border"
               static
             >
               <NotificationHeader
@@ -151,7 +147,7 @@
 
               {notifications ? (
                 notifications.length > 0 ? (
-                  <div className="h-full overflow-y-auto vertical-scrollbar scrollbar-md">
+                  <div className="vertical-scrollbar scrollbar-md h-full overflow-y-auto">
                     <div className="divide-y divide-custom-border-100">
                       {notifications.map((notification: any) => (
                         <NotificationCard
