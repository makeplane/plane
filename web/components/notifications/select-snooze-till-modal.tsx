--- conflicted
+++ resolved
@@ -10,12 +10,8 @@
 import { allTimeIn30MinutesInterval12HoursFormat } from "@/constants/notification";
 // ui
 // types
-<<<<<<< HEAD
-=======
-import type { IUserNotification } from "@plane/types";
 // helpers
 import { getDate } from "helpers/date-time.helper";
->>>>>>> f8a5095f
 
 type SnoozeModalProps = {
   isOpen: boolean;
