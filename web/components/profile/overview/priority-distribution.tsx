// components
import { IssuesByPriorityGraph } from "components/graphs";
// ui
import { ProfileEmptyState } from "components/ui";
import { Loader } from "@plane/ui";
// image
import emptyBarGraph from "public/empty-state/empty_bar_graph.svg";
// types
import { IUserPriorityDistribution } from "@plane/types";

type Props = {
  priorityDistribution: IUserPriorityDistribution[] | undefined;
};

export const ProfilePriorityDistribution: React.FC<Props> = (props) => {
  const { priorityDistribution } = props;

  return (
    <div className="flex flex-col space-y-2">
<<<<<<< HEAD
      <h3 className="text-lg font-medium">Issues by Priority</h3>
=======
      <h3 className="text-lg font-medium">Issues by priority</h3>
>>>>>>> 14a07be5
      {priorityDistribution ? (
        <div className="flex-grow rounded border border-custom-border-100">
          {priorityDistribution.length > 0 ? (
            <IssuesByPriorityGraph data={priorityDistribution} />
          ) : (
            <div className="flex-grow p-7">
              <ProfileEmptyState
                title="No Data yet"
                description="Create issues to view the them by priority in the graph for better analysis."
                image={emptyBarGraph}
              />
            </div>
          )}
        </div>
      ) : (
        <div className="grid place-items-center p-7">
          <Loader className="flex items-end gap-12">
            <Loader.Item width="30px" height="200px" />
            <Loader.Item width="30px" height="150px" />
            <Loader.Item width="30px" height="250px" />
            <Loader.Item width="30px" height="150px" />
            <Loader.Item width="30px" height="100px" />
          </Loader>
        </div>
      )}
    </div>
  );
};<|MERGE_RESOLUTION|>--- conflicted
+++ resolved
@@ -17,11 +17,7 @@
 
   return (
     <div className="flex flex-col space-y-2">
-<<<<<<< HEAD
-      <h3 className="text-lg font-medium">Issues by Priority</h3>
-=======
       <h3 className="text-lg font-medium">Issues by priority</h3>
->>>>>>> 14a07be5
       {priorityDistribution ? (
         <div className="flex-grow rounded border border-custom-border-100">
           {priorityDistribution.length > 0 ? (
