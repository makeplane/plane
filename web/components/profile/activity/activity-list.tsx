import { observer } from "mobx-react";
import Link from "next/link";
import { History, MessageSquare } from "lucide-react";
import { RichReadOnlyEditor } from "@plane/rich-text-editor";
import { IUserActivityResponse } from "@plane/types";
// editor
// hooks
// components
import { ActivityIcon, ActivityMessage, IssueLink } from "@/components/core";
// ui
import { ActivitySettingsLoader } from "@/components/ui";
// helpers
<<<<<<< HEAD
import { calculateTimeAgo } from "helpers/date-time.helper";
// types
import { IUserActivityResponse } from "@plane/types";
import { useStore } from "hooks";
=======
import { calculateTimeAgo } from "@/helpers/date-time.helper";
import { useUser } from "@/hooks/store";
// types
>>>>>>> 204e4a8c

type Props = {
  activity: IUserActivityResponse | undefined;
};

export const ActivityList: React.FC<Props> = observer((props) => {
  const { activity } = props;
  // store hooks
  const {
    user: { data: currentUser },
  } = useStore();

  // TODO: refactor this component
  return (
    <>
      {activity ? (
        <ul role="list">
          {activity.results.map((activityItem: any) => {
            if (activityItem.field === "comment")
              return (
                <div key={activityItem.id} className="mt-2">
                  <div className="relative flex items-start space-x-3">
                    <div className="relative px-1">
                      {activityItem.field ? (
                        activityItem.new_value === "restore" && <History className="h-3.5 w-3.5 text-custom-text-200" />
                      ) : activityItem.actor_detail.avatar && activityItem.actor_detail.avatar !== "" ? (
                        <img
                          src={activityItem.actor_detail.avatar}
                          alt={activityItem.actor_detail.display_name}
                          height={30}
                          width={30}
                          className="grid h-7 w-7 place-items-center rounded-full border-2 border-white bg-gray-500 text-white"
                        />
                      ) : (
                        <div className="grid h-7 w-7 place-items-center rounded-full border-2 border-white bg-gray-500 text-white capitalize">
                          {activityItem.actor_detail.display_name?.[0]}
                        </div>
                      )}

                      <span className="ring-6 flex h-6 w-6 items-center justify-center rounded-full bg-custom-background-80 text-custom-text-200 ring-white">
                        <MessageSquare className="h-6 w-6 !text-2xl text-custom-text-200" aria-hidden="true" />
                      </span>
                    </div>
                    <div className="min-w-0 flex-1">
                      <div>
                        <div className="text-xs">
                          {activityItem.actor_detail.is_bot
                            ? activityItem.actor_detail.first_name + " Bot"
                            : activityItem.actor_detail.display_name}
                        </div>
                        <p className="mt-0.5 text-xs text-custom-text-200">
                          Commented {calculateTimeAgo(activityItem.created_at)}
                        </p>
                      </div>
                      <div className="issue-comments-section p-0">
                        <RichReadOnlyEditor
                          value={activityItem?.new_value !== "" ? activityItem.new_value : activityItem.old_value}
                          customClassName="text-xs border border-custom-border-200 bg-custom-background-100"
                          noBorder
                          borderOnFocus={false}
                        />
                      </div>
                    </div>
                  </div>
                </div>
              );

            const message =
              activityItem.verb === "created" &&
              !["cycles", "modules", "attachment", "link", "estimate"].includes(activityItem.field) &&
              !activityItem.field ? (
                <span>
                  created <IssueLink activity={activityItem} />
                </span>
              ) : (
                <ActivityMessage activity={activityItem} showIssue />
              );

            if ("field" in activityItem && activityItem.field !== "updated_by")
              return (
                <li key={activityItem.id}>
                  <div className="relative pb-1">
                    <div className="relative flex items-center space-x-2">
                      <>
                        <div>
                          <div className="relative px-1.5">
                            <div className="mt-1.5">
                              <div className="flex h-6 w-6 items-center justify-center">
                                {activityItem.field ? (
                                  activityItem.new_value === "restore" ? (
                                    <History className="h-5 w-5 text-custom-text-200" />
                                  ) : (
                                    <ActivityIcon activity={activityItem} />
                                  )
                                ) : activityItem.actor_detail.avatar && activityItem.actor_detail.avatar !== "" ? (
                                  <img
                                    src={activityItem.actor_detail.avatar}
                                    alt={activityItem.actor_detail.display_name}
                                    height={24}
                                    width={24}
                                    className="h-full w-full rounded-full object-cover"
                                  />
                                ) : (
                                  <div className="grid h-6 w-6 place-items-center rounded-full border-2 border-white bg-gray-700 text-xs text-white capitalize">
                                    {activityItem.actor_detail.display_name?.[0]}
                                  </div>
                                )}
                              </div>
                            </div>
                          </div>
                        </div>
                        <div className="min-w-0 flex-1 border-b border-custom-border-100 py-4">
                          <div className="flex gap-1 break-words text-sm text-custom-text-200">
                            {activityItem.field === "archived_at" && activityItem.new_value !== "restore" ? (
                              <span className="text-gray font-medium">Plane</span>
                            ) : activityItem.actor_detail.is_bot ? (
                              <span className="text-gray font-medium">{activityItem.actor_detail.first_name} Bot</span>
                            ) : (
                              <Link
                                href={`/${activityItem.workspace_detail.slug}/profile/${activityItem.actor_detail.id}`}
                              >
                                <span className="text-gray font-medium">
                                  {currentUser?.id === activityItem.actor_detail.id
                                    ? "You"
                                    : activityItem.actor_detail.display_name}
                                </span>
                              </Link>
                            )}{" "}
                            <div className="flex gap-1 truncate">
                              {message}{" "}
                              <span className="flex-shrink-0 whitespace-nowrap">
                                {calculateTimeAgo(activityItem.created_at)}
                              </span>
                            </div>
                          </div>
                        </div>
                      </>
                    </div>
                  </div>
                </li>
              );
          })}
        </ul>
      ) : (
        <ActivitySettingsLoader />
      )}
    </>
  );
});<|MERGE_RESOLUTION|>--- conflicted
+++ resolved
@@ -10,16 +10,9 @@
 // ui
 import { ActivitySettingsLoader } from "@/components/ui";
 // helpers
-<<<<<<< HEAD
-import { calculateTimeAgo } from "helpers/date-time.helper";
-// types
-import { IUserActivityResponse } from "@plane/types";
-import { useStore } from "hooks";
-=======
 import { calculateTimeAgo } from "@/helpers/date-time.helper";
 import { useUser } from "@/hooks/store";
 // types
->>>>>>> 204e4a8c
 
 type Props = {
   activity: IUserActivityResponse | undefined;
@@ -54,7 +47,7 @@
                           className="grid h-7 w-7 place-items-center rounded-full border-2 border-white bg-gray-500 text-white"
                         />
                       ) : (
-                        <div className="grid h-7 w-7 place-items-center rounded-full border-2 border-white bg-gray-500 text-white capitalize">
+                        <div className="grid h-7 w-7 place-items-center rounded-full border-2 border-white bg-gray-500 capitalize text-white">
                           {activityItem.actor_detail.display_name?.[0]}
                         </div>
                       )}
@@ -123,7 +116,7 @@
                                     className="h-full w-full rounded-full object-cover"
                                   />
                                 ) : (
-                                  <div className="grid h-6 w-6 place-items-center rounded-full border-2 border-white bg-gray-700 text-xs text-white capitalize">
+                                  <div className="grid h-6 w-6 place-items-center rounded-full border-2 border-white bg-gray-700 text-xs capitalize text-white">
                                     {activityItem.actor_detail.display_name?.[0]}
                                   </div>
                                 )}
