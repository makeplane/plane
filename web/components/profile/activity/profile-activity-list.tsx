--- conflicted
+++ resolved
@@ -5,19 +5,11 @@
 import { History, MessageSquare } from "lucide-react";
 import { RichReadOnlyEditor } from "@plane/rich-text-editor";
 // hooks
-<<<<<<< HEAD
-import { ActivityIcon, ActivityMessage, IssueLink } from "components/core";
-import { ActivitySettingsLoader } from "components/ui";
-import { USER_ACTIVITY } from "constants/fetch-keys";
-import { calculateTimeAgo } from "helpers/date-time.helper";
-import { useStore } from "hooks";
-=======
 import { ActivityIcon, ActivityMessage, IssueLink } from "@/components/core";
 import { ActivitySettingsLoader } from "@/components/ui";
 import { USER_ACTIVITY } from "@/constants/fetch-keys";
 import { calculateTimeAgo } from "@/helpers/date-time.helper";
 import { useUser } from "@/hooks/store";
->>>>>>> 204e4a8c
 // services
 import { UserService } from "@/services/user.service";
 // editor
@@ -83,7 +75,7 @@
                           className="grid h-7 w-7 place-items-center rounded-full border-2 border-white bg-gray-500 text-white"
                         />
                       ) : (
-                        <div className="grid h-7 w-7 place-items-center rounded-full border-2 border-white bg-gray-500 text-white capitalize">
+                        <div className="grid h-7 w-7 place-items-center rounded-full border-2 border-white bg-gray-500 capitalize text-white">
                           {activityItem.actor_detail.display_name?.[0]}
                         </div>
                       )}
@@ -152,7 +144,7 @@
                                     className="h-full w-full rounded-full object-cover"
                                   />
                                 ) : (
-                                  <div className="grid h-6 w-6 place-items-center rounded-full border-2 border-white bg-gray-700 text-xs text-white capitalize">
+                                  <div className="grid h-6 w-6 place-items-center rounded-full border-2 border-white bg-gray-700 text-xs capitalize text-white">
                                     {activityItem.actor_detail.display_name?.[0]}
                                   </div>
                                 )}
