--- conflicted
+++ resolved
@@ -4,13 +4,7 @@
 import useSWR from "swr";
 // icons
 import { History, MessageSquare } from "lucide-react";
-<<<<<<< HEAD
-// editor
-import { RichReadOnlyEditor } from "@plane/rich-text-editor";
-// components
-=======
 // hooks
->>>>>>> 7507cb0a
 import { ActivityIcon, ActivityMessage, IssueLink } from "@/components/core";
 import { RichTextReadOnlyEditor } from "@/components/editor/rich-text-editor/rich-text-read-only-editor";
 import { ActivitySettingsLoader } from "@/components/ui";
@@ -22,13 +16,6 @@
 import { useUser } from "@/hooks/store";
 // services
 import { UserService } from "@/services/user.service";
-<<<<<<< HEAD
-=======
-// components
-// ui
-// helpers
-// fetch-keys
->>>>>>> 7507cb0a
 
 const userService = new UserService();
 
