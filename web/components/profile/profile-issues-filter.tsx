import { useCallback } from "react";
import { observer } from "mobx-react";
import { useRouter } from "next/router";
<<<<<<< HEAD
import { IIssueDisplayFilterOptions, IIssueDisplayProperties, IIssueFilterOptions } from "@plane/types";
// components
import { DisplayFiltersSelection, FilterSelection, FiltersDropdown, LayoutSelection } from "@/components/issues";
// hooks
import { EIssuesStoreType, EIssueFilterType, ISSUE_DISPLAY_FILTERS_BY_LAYOUT, EIssueLayoutTypes } from "@/constants/issue";
=======
// types
import { IIssueDisplayFilterOptions, IIssueDisplayProperties, IIssueFilterOptions, TIssueLayouts } from "@plane/types";
// components
import { DisplayFiltersSelection, FilterSelection, FiltersDropdown, LayoutSelection } from "@/components/issues";
// constants
import { EIssuesStoreType, EIssueFilterType, ISSUE_DISPLAY_FILTERS_BY_LAYOUT } from "@/constants/issue";
// helpers
import { calculateTotalFilters } from "@/helpers/filter.helper";
// hooks
>>>>>>> 90d5dd5a
import { useIssues, useLabel } from "@/hooks/store";

export const ProfileIssuesFilter = observer(() => {
  // router
  const router = useRouter();
  const { workspaceSlug, userId } = router.query;
  // store hook
  const {
    issuesFilter: { issueFilters, updateFilters },
  } = useIssues(EIssuesStoreType.PROFILE);

  const { workspaceLabels } = useLabel();
  // derived values
  const states = undefined;
  const members = undefined;
  const activeLayout = issueFilters?.displayFilters?.layout;

  const handleLayoutChange = useCallback(
    (layout: EIssueLayoutTypes) => {
      if (!workspaceSlug || !userId) return;
      updateFilters(
        workspaceSlug.toString(),
        undefined,
        EIssueFilterType.DISPLAY_FILTERS,
        { layout: layout },
        userId.toString()
      );
    },
    [workspaceSlug, updateFilters, userId]
  );

  const handleFiltersUpdate = useCallback(
    (key: keyof IIssueFilterOptions, value: string | string[]) => {
      if (!workspaceSlug || !userId) return;
      const newValues = issueFilters?.filters?.[key] ?? [];

      if (Array.isArray(value)) {
        // this validation is majorly for the filter start_date, target_date custom
        value.forEach((val) => {
          if (!newValues.includes(val)) newValues.push(val);
          else newValues.splice(newValues.indexOf(val), 1);
        });
      } else {
        if (issueFilters?.filters?.[key]?.includes(value)) newValues.splice(newValues.indexOf(value), 1);
        else newValues.push(value);
      }

      updateFilters(
        workspaceSlug.toString(),
        undefined,
        EIssueFilterType.FILTERS,
        { [key]: newValues },
        userId.toString()
      );
    },
    [workspaceSlug, issueFilters, updateFilters, userId]
  );

  const handleDisplayFilters = useCallback(
    (updatedDisplayFilter: Partial<IIssueDisplayFilterOptions>) => {
      if (!workspaceSlug || !userId) return;
      updateFilters(
        workspaceSlug.toString(),
        undefined,
        EIssueFilterType.DISPLAY_FILTERS,
        updatedDisplayFilter,
        userId.toString()
      );
    },
    [workspaceSlug, updateFilters, userId]
  );

  const handleDisplayProperties = useCallback(
    (property: Partial<IIssueDisplayProperties>) => {
      if (!workspaceSlug || !userId) return;
      updateFilters(
        workspaceSlug.toString(),
        undefined,
        EIssueFilterType.DISPLAY_PROPERTIES,
        property,
        userId.toString()
      );
    },
    [workspaceSlug, updateFilters, userId]
  );

  const isFiltersApplied = calculateTotalFilters(issueFilters?.filters ?? {}) !== 0;

  return (
    <div className="relative flex items-center justify-end gap-2">
      <LayoutSelection
        layouts={[EIssueLayoutTypes.LIST, EIssueLayoutTypes.KANBAN]}
        onChange={(layout) => handleLayoutChange(layout)}
        selectedLayout={activeLayout}
      />

      <FiltersDropdown title="Filters" placement="bottom-end" isFiltersApplied={isFiltersApplied}>
        <FilterSelection
          layoutDisplayFiltersOptions={
            activeLayout ? ISSUE_DISPLAY_FILTERS_BY_LAYOUT.profile_issues[activeLayout] : undefined
          }
          filters={issueFilters?.filters ?? {}}
          handleFiltersUpdate={handleFiltersUpdate}
          states={states}
          labels={workspaceLabels}
          memberIds={members}
        />
      </FiltersDropdown>

      <FiltersDropdown title="Display" placement="bottom-end">
        <DisplayFiltersSelection
          layoutDisplayFiltersOptions={
            activeLayout ? ISSUE_DISPLAY_FILTERS_BY_LAYOUT.profile_issues[activeLayout] : undefined
          }
          displayFilters={issueFilters?.displayFilters ?? {}}
          handleDisplayFiltersUpdate={handleDisplayFilters}
          displayProperties={issueFilters?.displayProperties ?? {}}
          handleDisplayPropertiesUpdate={handleDisplayProperties}
        />
      </FiltersDropdown>
    </div>
  );
});<|MERGE_RESOLUTION|>--- conflicted
+++ resolved
@@ -1,23 +1,15 @@
 import { useCallback } from "react";
 import { observer } from "mobx-react";
 import { useRouter } from "next/router";
-<<<<<<< HEAD
+// types
 import { IIssueDisplayFilterOptions, IIssueDisplayProperties, IIssueFilterOptions } from "@plane/types";
 // components
 import { DisplayFiltersSelection, FilterSelection, FiltersDropdown, LayoutSelection } from "@/components/issues";
-// hooks
+// constants
 import { EIssuesStoreType, EIssueFilterType, ISSUE_DISPLAY_FILTERS_BY_LAYOUT, EIssueLayoutTypes } from "@/constants/issue";
-=======
-// types
-import { IIssueDisplayFilterOptions, IIssueDisplayProperties, IIssueFilterOptions, TIssueLayouts } from "@plane/types";
-// components
-import { DisplayFiltersSelection, FilterSelection, FiltersDropdown, LayoutSelection } from "@/components/issues";
-// constants
-import { EIssuesStoreType, EIssueFilterType, ISSUE_DISPLAY_FILTERS_BY_LAYOUT } from "@/constants/issue";
 // helpers
 import { calculateTotalFilters } from "@/helpers/filter.helper";
 // hooks
->>>>>>> 90d5dd5a
 import { useIssues, useLabel } from "@/hooks/store";
 
 export const ProfileIssuesFilter = observer(() => {
