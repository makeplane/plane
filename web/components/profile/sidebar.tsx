--- conflicted
+++ resolved
@@ -108,13 +108,8 @@
                   className="h-full w-full rounded object-cover"
                 />
               ) : (
-<<<<<<< HEAD
-                <div className="flex h-[52px] w-[52px] items-center justify-center rounded bg-custom-background-90 text-custom-text-100 capitalize">
+                <div className="flex h-[52px] w-[52px] items-center justify-center rounded bg-custom-background-90 capitalize text-custom-text-100">
                   {userProjectsData.user_data?.first_name?.[0]}
-=======
-                <div className="flex h-[52px] w-[52px] items-center justify-center rounded bg-custom-background-90 capitalize text-custom-text-100">
-                  {userProjectsData.user_data.first_name?.[0]}
->>>>>>> b3d3c0fb
                 </div>
               )}
             </div>
