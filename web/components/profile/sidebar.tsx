import { useEffect, useRef } from "react";
import { observer } from "mobx-react-lite";
import Link from "next/link";
import { useRouter } from "next/router";
import useSWR from "swr";
// ui
import { Disclosure, Transition } from "@headlessui/react";
<<<<<<< HEAD
import { observer } from "mobx-react-lite";
import { ChevronDown, Pencil } from "lucide-react";
// hooks
import { useApplication, useProject, useUser } from "hooks/store";
=======
// icons
import { ChevronDown, Pencil } from "lucide-react";
// plane ui
import { Loader, Tooltip } from "@plane/ui";
// fetch-keys
import { USER_PROFILE_PROJECT_SEGREGATION } from "constants/fetch-keys";
// helpers
import { renderFormattedDate } from "helpers/date-time.helper";
import { renderEmoji } from "helpers/emoji.helper";
// hooks
import { useApplication, useUser } from "hooks/store";
>>>>>>> cace132a
import useOutsideClickDetector from "hooks/use-outside-click-detector";
// services
import { UserService } from "services/user.service";
// components
import { ProfileSidebarTime } from "./time";
<<<<<<< HEAD
import { ProjectLogo } from "components/project";
// ui
import { Loader, Tooltip } from "@plane/ui";
// helpers
import { renderFormattedDate } from "helpers/date-time.helper";
// fetch-keys
import { USER_PROFILE_PROJECT_SEGREGATION } from "constants/fetch-keys";
=======
>>>>>>> cace132a

// services
const userService = new UserService();

export const ProfileSidebar = observer(() => {
  // refs
  const ref = useRef<HTMLDivElement>(null);
  // router
  const router = useRouter();
  const { workspaceSlug, userId } = router.query;
  // store hooks
  const { currentUser } = useUser();
  const { theme: themeStore } = useApplication();
  const { getProjectById } = useProject();

  const { data: userProjectsData } = useSWR(
    workspaceSlug && userId ? USER_PROFILE_PROJECT_SEGREGATION(workspaceSlug.toString(), userId.toString()) : null,
    workspaceSlug && userId
      ? () => userService.getUserProfileProjectsSegregation(workspaceSlug.toString(), userId.toString())
      : null
  );

  useOutsideClickDetector(ref, () => {
    if (themeStore.profileSidebarCollapsed === false) {
      if (window.innerWidth < 768) {
        themeStore.toggleProfileSidebar();
      }
    }
  });

  const userDetails = [
    {
      label: "Joined on",
      value: renderFormattedDate(userProjectsData?.user_data.date_joined ?? ""),
    },
    {
      label: "Timezone",
      value: <ProfileSidebarTime timeZone={userProjectsData?.user_data.user_timezone} />,
    },
  ];

  useEffect(() => {
    const handleToggleProfileSidebar = () => {
      if (window && window.innerWidth < 768) {
        themeStore.toggleProfileSidebar(true);
      }
      if (window && themeStore.profileSidebarCollapsed && window.innerWidth >= 768) {
        themeStore.toggleProfileSidebar(false);
      }
    };

    window.addEventListener("resize", handleToggleProfileSidebar);
    handleToggleProfileSidebar();
    return () => window.removeEventListener("resize", handleToggleProfileSidebar);
  }, [themeStore]);

  return (
    <div
      className={`vertical-scrollbar scrollbar-md fixed z-[5] h-full w-full flex-shrink-0 overflow-hidden overflow-y-auto border-l border-custom-border-100 bg-custom-sidebar-background-100 shadow-custom-shadow-sm transition-all md:relative md:w-[300px]`}
      style={themeStore.profileSidebarCollapsed ? { marginLeft: `${window?.innerWidth || 0}px` } : {}}
    >
      {userProjectsData ? (
        <>
          <div className="relative h-32">
            {currentUser?.id === userId && (
              <div className="absolute right-3.5 top-3.5 grid h-5 w-5 place-items-center rounded bg-white">
                <Link href="/profile">
                  <span className="grid place-items-center text-black">
                    <Pencil className="h-3 w-3" />
                  </span>
                </Link>
              </div>
            )}
            <img
              src={
                userProjectsData.user_data.cover_image ?? "https://images.unsplash.com/photo-1506383796573-caf02b4a79ab"
              }
              alt={userProjectsData.user_data.display_name}
              className="h-32 w-full object-cover"
            />
            <div className="absolute -bottom-[26px] left-5 h-[52px] w-[52px] rounded">
              {userProjectsData.user_data.avatar && userProjectsData.user_data.avatar !== "" ? (
                <img
                  src={userProjectsData.user_data.avatar}
                  alt={userProjectsData.user_data.display_name}
                  className="h-full w-full rounded object-cover"
                />
              ) : (
                <div className="flex h-[52px] w-[52px] items-center justify-center rounded bg-custom-background-90 capitalize text-custom-text-100">
                  {userProjectsData.user_data.first_name?.[0]}
                </div>
              )}
            </div>
          </div>
          <div className="px-5">
            <div className="mt-[38px]">
              <h4 className="text-lg font-semibold">
                {userProjectsData.user_data.first_name} {userProjectsData.user_data.last_name}
              </h4>
              <h6 className="text-sm text-custom-text-200">({userProjectsData.user_data.display_name})</h6>
            </div>
            <div className="mt-6 space-y-5">
              {userDetails.map((detail) => (
                <div key={detail.label} className="flex items-center gap-4 text-sm">
                  <div className="w-2/5 flex-shrink-0 text-custom-text-200">{detail.label}</div>
                  <div className="w-3/5 break-words font-medium">{detail.value}</div>
                </div>
              ))}
            </div>
            <div className="mt-9 divide-y divide-custom-border-100">
              {userProjectsData.project_data.map((project, index) => {
                const projectDetails = getProjectById(project.id);

                const totalIssues =
                  project.created_issues + project.assigned_issues + project.pending_issues + project.completed_issues;

                const completedIssuePercentage =
                  project.assigned_issues === 0
                    ? 0
                    : Math.round((project.completed_issues / project.assigned_issues) * 100);

                if (!projectDetails) return null;

                return (
                  <Disclosure key={project.id} as="div" className={`${index === 0 ? "pb-3" : "py-3"}`}>
                    {({ open }) => (
                      <div className="w-full">
                        <Disclosure.Button className="flex w-full items-center justify-between gap-2">
                          <div className="flex w-3/4 items-center gap-2">
                            <span className="grid place-items-center flex-shrink-0 h-7 w-7">
                              <ProjectLogo logo={projectDetails.logo_props} />
                            </span>
                            <div className="truncate break-words text-sm font-medium">{projectDetails.name}</div>
                          </div>
                          <div className="flex flex-shrink-0 items-center gap-2">
                            {project.assigned_issues > 0 && (
                              <Tooltip tooltipContent="Completion percentage" position="left">
                                <div
                                  className={`rounded px-1 py-0.5 text-xs font-medium ${
                                    completedIssuePercentage <= 35
                                      ? "bg-red-500/10 text-red-500"
                                      : completedIssuePercentage <= 70
                                      ? "bg-yellow-500/10 text-yellow-500"
                                      : "bg-green-500/10 text-green-500"
                                  }`}
                                >
                                  {completedIssuePercentage}%
                                </div>
                              </Tooltip>
                            )}
                            <ChevronDown className="h-4 w-4" />
                          </div>
                        </Disclosure.Button>
                        <Transition
                          show={open}
                          enter="transition duration-100 ease-out"
                          enterFrom="transform opacity-0"
                          enterTo="transform opacity-100"
                          leave="transition duration-75 ease-out"
                          leaveFrom="transform opacity-100"
                          leaveTo="transform opacity-0"
                        >
                          <Disclosure.Panel className="mt-5 pl-9">
                            {totalIssues > 0 && (
                              <div className="flex items-center gap-0.5">
                                <div
                                  className="h-1 rounded"
                                  style={{
                                    backgroundColor: "#203b80",
                                    width: `${(project.created_issues / totalIssues) * 100}%`,
                                  }}
                                />
                                <div
                                  className="h-1 rounded"
                                  style={{
                                    backgroundColor: "#3f76ff",
                                    width: `${(project.assigned_issues / totalIssues) * 100}%`,
                                  }}
                                />
                                <div
                                  className="h-1 rounded"
                                  style={{
                                    backgroundColor: "#f59e0b",
                                    width: `${(project.pending_issues / totalIssues) * 100}%`,
                                  }}
                                />
                                <div
                                  className="h-1 rounded"
                                  style={{
                                    backgroundColor: "#16a34a",
                                    width: `${(project.completed_issues / totalIssues) * 100}%`,
                                  }}
                                />
                              </div>
                            )}
                            <div className="mt-7 space-y-5 text-sm text-custom-text-200">
                              <div className="flex items-center justify-between gap-2">
                                <div className="flex items-center gap-2">
                                  <div className="h-2.5 w-2.5 rounded-sm bg-[#203b80]" />
                                  Created
                                </div>
                                <div className="font-medium">{project.created_issues} Issues</div>
                              </div>
                              <div className="flex items-center justify-between gap-2">
                                <div className="flex items-center gap-2">
                                  <div className="h-2.5 w-2.5 rounded-sm bg-[#3f76ff]" />
                                  Assigned
                                </div>
                                <div className="font-medium">{project.assigned_issues} Issues</div>
                              </div>
                              <div className="flex items-center justify-between gap-2">
                                <div className="flex items-center gap-2">
                                  <div className="h-2.5 w-2.5 rounded-sm bg-[#f59e0b]" />
                                  Due
                                </div>
                                <div className="font-medium">{project.pending_issues} Issues</div>
                              </div>
                              <div className="flex items-center justify-between gap-2">
                                <div className="flex items-center gap-2">
                                  <div className="h-2.5 w-2.5 rounded-sm bg-[#16a34a]" />
                                  Completed
                                </div>
                                <div className="font-medium">{project.completed_issues} Issues</div>
                              </div>
                            </div>
                          </Disclosure.Panel>
                        </Transition>
                      </div>
                    )}
                  </Disclosure>
                );
              })}
            </div>
          </div>
        </>
      ) : (
        <Loader className="space-y-7 px-5">
          <Loader.Item height="130px" />
          <div className="space-y-5">
            <Loader.Item height="20px" />
            <Loader.Item height="20px" />
            <Loader.Item height="20px" />
            <Loader.Item height="20px" />
            <Loader.Item height="20px" />
          </div>
        </Loader>
      )}
    </div>
  );
});<|MERGE_RESOLUTION|>--- conflicted
+++ resolved
@@ -5,12 +5,6 @@
 import useSWR from "swr";
 // ui
 import { Disclosure, Transition } from "@headlessui/react";
-<<<<<<< HEAD
-import { observer } from "mobx-react-lite";
-import { ChevronDown, Pencil } from "lucide-react";
-// hooks
-import { useApplication, useProject, useUser } from "hooks/store";
-=======
 // icons
 import { ChevronDown, Pencil } from "lucide-react";
 // plane ui
@@ -19,25 +13,14 @@
 import { USER_PROFILE_PROJECT_SEGREGATION } from "constants/fetch-keys";
 // helpers
 import { renderFormattedDate } from "helpers/date-time.helper";
-import { renderEmoji } from "helpers/emoji.helper";
 // hooks
-import { useApplication, useUser } from "hooks/store";
->>>>>>> cace132a
+import { useApplication, useProject, useUser } from "hooks/store";
 import useOutsideClickDetector from "hooks/use-outside-click-detector";
 // services
 import { UserService } from "services/user.service";
 // components
 import { ProfileSidebarTime } from "./time";
-<<<<<<< HEAD
 import { ProjectLogo } from "components/project";
-// ui
-import { Loader, Tooltip } from "@plane/ui";
-// helpers
-import { renderFormattedDate } from "helpers/date-time.helper";
-// fetch-keys
-import { USER_PROFILE_PROJECT_SEGREGATION } from "constants/fetch-keys";
-=======
->>>>>>> cace132a
 
 // services
 const userService = new UserService();
