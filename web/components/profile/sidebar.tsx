import { useEffect, useRef } from "react";
import { useRouter } from "next/router";
import Link from "next/link";
import useSWR from "swr";
import { Disclosure, Transition } from "@headlessui/react";
import { observer } from "mobx-react-lite";
import { ChevronDown, Pencil } from "lucide-react";
// hooks
<<<<<<< HEAD
import { useApplication, useProject, useUser } from "hooks/store";
import useOutsideClickDetector from "hooks/use-outside-click-detector";
=======
import useOutsideClickDetector from "hooks/use-outside-click-detector";
import { useApplication, useUser } from "hooks/store";
>>>>>>> e1db39ff
// services
import { UserService } from "services/user.service";
// components
import { ProfileSidebarTime } from "./time";
import { ProjectLogo } from "components/project";
// ui
import { Loader, Tooltip } from "@plane/ui";
// helpers
import { renderFormattedDate } from "helpers/date-time.helper";
// fetch-keys
import { USER_PROFILE_PROJECT_SEGREGATION } from "constants/fetch-keys";

// services
const userService = new UserService();

export const ProfileSidebar = observer(() => {
  // refs
  const ref = useRef<HTMLDivElement>(null);
  // router
  const router = useRouter();
  const { workspaceSlug, userId } = router.query;
  // store hooks
  const { currentUser } = useUser();
  const { theme: themeStore } = useApplication();
  const { getProjectById } = useProject();

  const { data: userProjectsData } = useSWR(
    workspaceSlug && userId ? USER_PROFILE_PROJECT_SEGREGATION(workspaceSlug.toString(), userId.toString()) : null,
    workspaceSlug && userId
      ? () => userService.getUserProfileProjectsSegregation(workspaceSlug.toString(), userId.toString())
      : null
  );

  useOutsideClickDetector(ref, () => {
    if (themeStore.profileSidebarCollapsed === false) {
      if (window.innerWidth < 768) {
        themeStore.toggleProfileSidebar();
      }
    }
  });

  const userDetails = [
    {
      label: "Joined on",
      value: renderFormattedDate(userProjectsData?.user_data.date_joined ?? ""),
    },
    {
      label: "Timezone",
      value: <ProfileSidebarTime timeZone={userProjectsData?.user_data.user_timezone} />,
    },
  ];

  useEffect(() => {
    const handleToggleProfileSidebar = () => {
      if (window && window.innerWidth < 768) {
        themeStore.toggleProfileSidebar(true);
      }
      if (window && themeStore.profileSidebarCollapsed && window.innerWidth >= 768) {
        themeStore.toggleProfileSidebar(false);
      }
    };

    window.addEventListener("resize", handleToggleProfileSidebar);
    handleToggleProfileSidebar();
    return () => window.removeEventListener("resize", handleToggleProfileSidebar);
  }, [themeStore]);

  return (
    <div
      className={`flex-shrink-0 overflow-hidden overflow-y-auto vertical-scrollbar scrollbar-md shadow-custom-shadow-sm border-l border-custom-border-100 bg-custom-sidebar-background-100 h-full z-[5] fixed md:relative transition-all w-full md:w-[300px]`}
      style={themeStore.profileSidebarCollapsed ? { marginLeft: `${window?.innerWidth || 0}px` } : {}}
    >
      {userProjectsData ? (
        <>
          <div className="relative h-32">
            {currentUser?.id === userId && (
              <div className="absolute right-3.5 top-3.5 grid h-5 w-5 place-items-center rounded bg-white">
                <Link href="/profile">
                  <span className="grid place-items-center text-black">
                    <Pencil className="h-3 w-3" />
                  </span>
                </Link>
              </div>
            )}
            <img
              src={
                userProjectsData.user_data.cover_image ?? "https://images.unsplash.com/photo-1506383796573-caf02b4a79ab"
              }
              alt={userProjectsData.user_data.display_name}
              className="h-32 w-full object-cover"
            />
            <div className="absolute -bottom-[26px] left-5 h-[52px] w-[52px] rounded">
              {userProjectsData.user_data.avatar && userProjectsData.user_data.avatar !== "" ? (
                <img
                  src={userProjectsData.user_data.avatar}
                  alt={userProjectsData.user_data.display_name}
                  className="h-full w-full rounded object-cover"
                />
              ) : (
                <div className="flex h-[52px] w-[52px] items-center justify-center rounded bg-custom-background-90 text-custom-text-100 capitalize">
                  {userProjectsData.user_data.first_name?.[0]}
                </div>
              )}
            </div>
          </div>
          <div className="px-5">
            <div className="mt-[38px]">
              <h4 className="text-lg font-semibold">
                {userProjectsData.user_data.first_name} {userProjectsData.user_data.last_name}
              </h4>
              <h6 className="text-sm text-custom-text-200">({userProjectsData.user_data.display_name})</h6>
            </div>
            <div className="mt-6 space-y-5">
              {userDetails.map((detail) => (
                <div key={detail.label} className="flex items-center gap-4 text-sm">
                  <div className="w-2/5 flex-shrink-0 text-custom-text-200">{detail.label}</div>
                  <div className="w-3/5 break-words font-medium">{detail.value}</div>
                </div>
              ))}
            </div>
            <div className="mt-9 divide-y divide-custom-border-100">
              {userProjectsData.project_data.map((project, index) => {
                const projectDetails = getProjectById(project.id);

                const totalIssues =
                  project.created_issues + project.assigned_issues + project.pending_issues + project.completed_issues;

                const completedIssuePercentage =
                  project.assigned_issues === 0
                    ? 0
                    : Math.round((project.completed_issues / project.assigned_issues) * 100);

                if (!projectDetails) return null;

                return (
                  <Disclosure key={project.id} as="div" className={`${index === 0 ? "pb-3" : "py-3"}`}>
                    {({ open }) => (
                      <div className="w-full">
                        <Disclosure.Button className="flex w-full items-center justify-between gap-2">
                          <div className="flex w-3/4 items-center gap-2">
                            <span className="grid place-items-center flex-shrink-0 h-7 w-7">
                              <ProjectLogo logo={projectDetails.logo_props} />
                            </span>
                            <div className="truncate break-words text-sm font-medium">{projectDetails.name}</div>
                          </div>
                          <div className="flex flex-shrink-0 items-center gap-2">
                            {project.assigned_issues > 0 && (
                              <Tooltip tooltipContent="Completion percentage" position="left">
                                <div
                                  className={`rounded px-1 py-0.5 text-xs font-medium ${
                                    completedIssuePercentage <= 35
                                      ? "bg-red-500/10 text-red-500"
                                      : completedIssuePercentage <= 70
                                      ? "bg-yellow-500/10 text-yellow-500"
                                      : "bg-green-500/10 text-green-500"
                                  }`}
                                >
                                  {completedIssuePercentage}%
                                </div>
                              </Tooltip>
                            )}
                            <ChevronDown className="h-4 w-4" />
                          </div>
                        </Disclosure.Button>
                        <Transition
                          show={open}
                          enter="transition duration-100 ease-out"
                          enterFrom="transform opacity-0"
                          enterTo="transform opacity-100"
                          leave="transition duration-75 ease-out"
                          leaveFrom="transform opacity-100"
                          leaveTo="transform opacity-0"
                        >
                          <Disclosure.Panel className="mt-5 pl-9">
                            {totalIssues > 0 && (
                              <div className="flex items-center gap-0.5">
                                <div
                                  className="h-1 rounded"
                                  style={{
                                    backgroundColor: "#203b80",
                                    width: `${(project.created_issues / totalIssues) * 100}%`,
                                  }}
                                />
                                <div
                                  className="h-1 rounded"
                                  style={{
                                    backgroundColor: "#3f76ff",
                                    width: `${(project.assigned_issues / totalIssues) * 100}%`,
                                  }}
                                />
                                <div
                                  className="h-1 rounded"
                                  style={{
                                    backgroundColor: "#f59e0b",
                                    width: `${(project.pending_issues / totalIssues) * 100}%`,
                                  }}
                                />
                                <div
                                  className="h-1 rounded"
                                  style={{
                                    backgroundColor: "#16a34a",
                                    width: `${(project.completed_issues / totalIssues) * 100}%`,
                                  }}
                                />
                              </div>
                            )}
                            <div className="mt-7 space-y-5 text-sm text-custom-text-200">
                              <div className="flex items-center justify-between gap-2">
                                <div className="flex items-center gap-2">
                                  <div className="h-2.5 w-2.5 rounded-sm bg-[#203b80]" />
                                  Created
                                </div>
                                <div className="font-medium">{project.created_issues} Issues</div>
                              </div>
                              <div className="flex items-center justify-between gap-2">
                                <div className="flex items-center gap-2">
                                  <div className="h-2.5 w-2.5 rounded-sm bg-[#3f76ff]" />
                                  Assigned
                                </div>
                                <div className="font-medium">{project.assigned_issues} Issues</div>
                              </div>
                              <div className="flex items-center justify-between gap-2">
                                <div className="flex items-center gap-2">
                                  <div className="h-2.5 w-2.5 rounded-sm bg-[#f59e0b]" />
                                  Due
                                </div>
                                <div className="font-medium">{project.pending_issues} Issues</div>
                              </div>
                              <div className="flex items-center justify-between gap-2">
                                <div className="flex items-center gap-2">
                                  <div className="h-2.5 w-2.5 rounded-sm bg-[#16a34a]" />
                                  Completed
                                </div>
                                <div className="font-medium">{project.completed_issues} Issues</div>
                              </div>
                            </div>
                          </Disclosure.Panel>
                        </Transition>
                      </div>
                    )}
                  </Disclosure>
                );
              })}
            </div>
          </div>
        </>
      ) : (
        <Loader className="space-y-7 px-5">
          <Loader.Item height="130px" />
          <div className="space-y-5">
            <Loader.Item height="20px" />
            <Loader.Item height="20px" />
            <Loader.Item height="20px" />
            <Loader.Item height="20px" />
            <Loader.Item height="20px" />
          </div>
        </Loader>
      )}
    </div>
  );
});<|MERGE_RESOLUTION|>--- conflicted
+++ resolved
@@ -6,13 +6,8 @@
 import { observer } from "mobx-react-lite";
 import { ChevronDown, Pencil } from "lucide-react";
 // hooks
-<<<<<<< HEAD
 import { useApplication, useProject, useUser } from "hooks/store";
 import useOutsideClickDetector from "hooks/use-outside-click-detector";
-=======
-import useOutsideClickDetector from "hooks/use-outside-click-detector";
-import { useApplication, useUser } from "hooks/store";
->>>>>>> e1db39ff
 // services
 import { UserService } from "services/user.service";
 // components
