import { useEffect, useRef } from "react";
import { observer } from "mobx-react";
import Link from "next/link";
import { useRouter } from "next/router";
import useSWR from "swr";
// ui
import { Disclosure, Transition } from "@headlessui/react";
// icons
import { ChevronDown, Pencil } from "lucide-react";
// plane ui
import { Loader, Tooltip } from "@plane/ui";
// fetch-keys
import { USER_PROFILE_PROJECT_SEGREGATION } from "constants/fetch-keys";
// helpers
import { renderFormattedDate } from "helpers/date-time.helper";
// hooks
import { useApplication, useProject } from "hooks/store";
import useOutsideClickDetector from "hooks/use-outside-click-detector";
<<<<<<< HEAD
import { useStore } from "hooks";
=======
import { usePlatformOS } from "hooks/use-platform-os";
>>>>>>> cb632408
// services
import { UserService } from "services/user.service";
// components
import { ProfileSidebarTime } from "./time";
import { ProjectLogo } from "components/project";

// services
const userService = new UserService();

export const ProfileSidebar = observer(() => {
  // refs
  const ref = useRef<HTMLDivElement>(null);
  // router
  const router = useRouter();
  const { workspaceSlug, userId } = router.query;
  // store hooks
  const {
    user: { data: currentUser },
  } = useStore();
  const { theme: themeStore } = useApplication();
  const { getProjectById } = useProject();
  const { isMobile } = usePlatformOS();
  const { data: userProjectsData } = useSWR(
    workspaceSlug && userId ? USER_PROFILE_PROJECT_SEGREGATION(workspaceSlug.toString(), userId.toString()) : null,
    workspaceSlug && userId
      ? () => userService.getUserProfileProjectsSegregation(workspaceSlug.toString(), userId.toString())
      : null
  );

  useOutsideClickDetector(ref, () => {
    if (themeStore.profileSidebarCollapsed === false) {
      if (window.innerWidth < 768) {
        themeStore.toggleProfileSidebar();
      }
    }
  });

  const userDetails = [
    {
      label: "Joined on",
      value: renderFormattedDate(userProjectsData?.user_data.date_joined ?? ""),
    },
    {
      label: "Timezone",
      value: <ProfileSidebarTime timeZone={userProjectsData?.user_data.user_timezone} />,
    },
  ];

  useEffect(() => {
    const handleToggleProfileSidebar = () => {
      if (window && window.innerWidth < 768) {
        themeStore.toggleProfileSidebar(true);
      }
      if (window && themeStore.profileSidebarCollapsed && window.innerWidth >= 768) {
        themeStore.toggleProfileSidebar(false);
      }
    };

    window.addEventListener("resize", handleToggleProfileSidebar);
    handleToggleProfileSidebar();
    return () => window.removeEventListener("resize", handleToggleProfileSidebar);
  }, [themeStore]);

  return (
    <div
      className={`vertical-scrollbar scrollbar-md fixed z-[5] h-full w-full flex-shrink-0 overflow-hidden overflow-y-auto border-l border-custom-border-100 bg-custom-sidebar-background-100 shadow-custom-shadow-sm transition-all md:relative md:w-[300px]`}
      style={themeStore.profileSidebarCollapsed ? { marginLeft: `${window?.innerWidth || 0}px` } : {}}
    >
      {userProjectsData ? (
        <>
          <div className="relative h-32">
            {currentUser?.id === userId && (
              <div className="absolute right-3.5 top-3.5 grid h-5 w-5 place-items-center rounded bg-white">
                <Link href="/profile">
                  <span className="grid place-items-center text-black">
                    <Pencil className="h-3 w-3" />
                  </span>
                </Link>
              </div>
            )}
            <img
              src={
                userProjectsData.user_data?.cover_image ??
                "https://images.unsplash.com/photo-1506383796573-caf02b4a79ab"
              }
              alt={userProjectsData.user_data?.display_name}
              className="h-32 w-full object-cover"
            />
            <div className="absolute -bottom-[26px] left-5 h-[52px] w-[52px] rounded">
              {userProjectsData.user_data?.avatar && userProjectsData.user_data?.avatar !== "" ? (
                <img
                  src={userProjectsData.user_data?.avatar}
                  alt={userProjectsData.user_data?.display_name}
                  className="h-full w-full rounded object-cover"
                />
              ) : (
                <div className="flex h-[52px] w-[52px] items-center justify-center rounded bg-custom-background-90 capitalize text-custom-text-100">
                  {userProjectsData.user_data?.first_name?.[0]}
                </div>
              )}
            </div>
          </div>
          <div className="px-5">
            <div className="mt-[38px]">
              <h4 className="text-lg font-semibold">
                {userProjectsData.user_data?.first_name} {userProjectsData.user_data?.last_name}
              </h4>
              <h6 className="text-sm text-custom-text-200">({userProjectsData.user_data?.display_name})</h6>
            </div>
            <div className="mt-6 space-y-5">
              {userDetails.map((detail) => (
                <div key={detail.label} className="flex items-center gap-4 text-sm">
                  <div className="w-2/5 flex-shrink-0 text-custom-text-200">{detail.label}</div>
                  <div className="w-3/5 break-words font-medium">{detail.value}</div>
                </div>
              ))}
            </div>
            <div className="mt-9 divide-y divide-custom-border-100">
              {userProjectsData.project_data.map((project, index) => {
                const projectDetails = getProjectById(project.id);

                const totalIssues =
                  project.created_issues + project.assigned_issues + project.pending_issues + project.completed_issues;

                const completedIssuePercentage =
                  project.assigned_issues === 0
                    ? 0
                    : Math.round((project.completed_issues / project.assigned_issues) * 100);

                if (!projectDetails) return null;

                return (
                  <Disclosure key={project.id} as="div" className={`${index === 0 ? "pb-3" : "py-3"}`}>
                    {({ open }) => (
                      <div className="w-full">
                        <Disclosure.Button className="flex w-full items-center justify-between gap-2">
                          <div className="flex w-3/4 items-center gap-2">
                            <span className="grid place-items-center flex-shrink-0 h-7 w-7">
                              <ProjectLogo logo={projectDetails.logo_props} />
                            </span>
                            <div className="truncate break-words text-sm font-medium">{projectDetails.name}</div>
                          </div>
                          <div className="flex flex-shrink-0 items-center gap-2">
                            {project.assigned_issues > 0 && (
                              <Tooltip tooltipContent="Completion percentage" position="left" isMobile={isMobile}>
                                <div
                                  className={`rounded px-1 py-0.5 text-xs font-medium ${
                                    completedIssuePercentage <= 35
                                      ? "bg-red-500/10 text-red-500"
                                      : completedIssuePercentage <= 70
                                      ? "bg-yellow-500/10 text-yellow-500"
                                      : "bg-green-500/10 text-green-500"
                                  }`}
                                >
                                  {completedIssuePercentage}%
                                </div>
                              </Tooltip>
                            )}
                            <ChevronDown className="h-4 w-4" />
                          </div>
                        </Disclosure.Button>
                        <Transition
                          show={open}
                          enter="transition duration-100 ease-out"
                          enterFrom="transform opacity-0"
                          enterTo="transform opacity-100"
                          leave="transition duration-75 ease-out"
                          leaveFrom="transform opacity-100"
                          leaveTo="transform opacity-0"
                        >
                          <Disclosure.Panel className="mt-5 pl-9">
                            {totalIssues > 0 && (
                              <div className="flex items-center gap-0.5">
                                <div
                                  className="h-1 rounded"
                                  style={{
                                    backgroundColor: "#203b80",
                                    width: `${(project.created_issues / totalIssues) * 100}%`,
                                  }}
                                />
                                <div
                                  className="h-1 rounded"
                                  style={{
                                    backgroundColor: "#3f76ff",
                                    width: `${(project.assigned_issues / totalIssues) * 100}%`,
                                  }}
                                />
                                <div
                                  className="h-1 rounded"
                                  style={{
                                    backgroundColor: "#f59e0b",
                                    width: `${(project.pending_issues / totalIssues) * 100}%`,
                                  }}
                                />
                                <div
                                  className="h-1 rounded"
                                  style={{
                                    backgroundColor: "#16a34a",
                                    width: `${(project.completed_issues / totalIssues) * 100}%`,
                                  }}
                                />
                              </div>
                            )}
                            <div className="mt-7 space-y-5 text-sm text-custom-text-200">
                              <div className="flex items-center justify-between gap-2">
                                <div className="flex items-center gap-2">
                                  <div className="h-2.5 w-2.5 rounded-sm bg-[#203b80]" />
                                  Created
                                </div>
                                <div className="font-medium">{project.created_issues} Issues</div>
                              </div>
                              <div className="flex items-center justify-between gap-2">
                                <div className="flex items-center gap-2">
                                  <div className="h-2.5 w-2.5 rounded-sm bg-[#3f76ff]" />
                                  Assigned
                                </div>
                                <div className="font-medium">{project.assigned_issues} Issues</div>
                              </div>
                              <div className="flex items-center justify-between gap-2">
                                <div className="flex items-center gap-2">
                                  <div className="h-2.5 w-2.5 rounded-sm bg-[#f59e0b]" />
                                  Due
                                </div>
                                <div className="font-medium">{project.pending_issues} Issues</div>
                              </div>
                              <div className="flex items-center justify-between gap-2">
                                <div className="flex items-center gap-2">
                                  <div className="h-2.5 w-2.5 rounded-sm bg-[#16a34a]" />
                                  Completed
                                </div>
                                <div className="font-medium">{project.completed_issues} Issues</div>
                              </div>
                            </div>
                          </Disclosure.Panel>
                        </Transition>
                      </div>
                    )}
                  </Disclosure>
                );
              })}
            </div>
          </div>
        </>
      ) : (
        <Loader className="space-y-7 px-5">
          <Loader.Item height="130px" />
          <div className="space-y-5">
            <Loader.Item height="20px" />
            <Loader.Item height="20px" />
            <Loader.Item height="20px" />
            <Loader.Item height="20px" />
            <Loader.Item height="20px" />
          </div>
        </Loader>
      )}
    </div>
  );
});<|MERGE_RESOLUTION|>--- conflicted
+++ resolved
@@ -16,11 +16,8 @@
 // hooks
 import { useApplication, useProject } from "hooks/store";
 import useOutsideClickDetector from "hooks/use-outside-click-detector";
-<<<<<<< HEAD
 import { useStore } from "hooks";
-=======
 import { usePlatformOS } from "hooks/use-platform-os";
->>>>>>> cb632408
 // services
 import { UserService } from "services/user.service";
 // components
