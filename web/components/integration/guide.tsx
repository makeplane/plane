import { useState } from "react";
import { observer } from "mobx-react-lite";
import Image from "next/image";
import Link from "next/link";
import { useRouter } from "next/router";
<<<<<<< HEAD
import useSWR, { mutate } from "swr";
import { observer } from "mobx-react-lite";
=======
import { useTheme } from "next-themes";
import useSWR, { mutate } from "swr";
>>>>>>> b3d3c0fb
// hooks
import { RefreshCw } from "lucide-react";
import { Button } from "@plane/ui";
import { EmptyState, getEmptyStateImagePath } from "components/empty-state";
import { DeleteImportModal, GithubImporterRoot, JiraImporterRoot, SingleImport } from "components/integration";
import { ImportExportSettingsLoader } from "components/ui";
import { WORKSPACE_SETTINGS_EMPTY_STATE_DETAILS } from "constants/empty-state";
import { IMPORTER_SERVICES_LIST } from "constants/fetch-keys";
import { IMPORTERS_LIST } from "constants/workspace";
import { useUser } from "hooks/store";
import useUserAuth from "hooks/use-user-auth";
// services
import { IntegrationService } from "services/integrations";
// components
<<<<<<< HEAD
import { DeleteImportModal, GithubImporterRoot, JiraImporterRoot, SingleImport } from "components/integration";
import { EmptyState } from "components/empty-state";
=======
>>>>>>> b3d3c0fb
// ui
// icons
// types
import { IImporterService } from "@plane/types";
// fetch-keys
// constants
<<<<<<< HEAD
import { IMPORTERS_LIST } from "constants/workspace";
import { EmptyStateType } from "constants/empty-state";
=======
>>>>>>> b3d3c0fb

// services
const integrationService = new IntegrationService();

const IntegrationGuide = observer(() => {
  // states
  const [refreshing, setRefreshing] = useState(false);
  const [deleteImportModal, setDeleteImportModal] = useState(false);
  const [importToDelete, setImportToDelete] = useState<IImporterService | null>(null);
  // router
  const router = useRouter();
  const { workspaceSlug, provider } = router.query;
  // store hooks
  const { currentUser, currentUserLoader } = useUser();
  // custom hooks
  const {} = useUserAuth({ user: currentUser, isLoading: currentUserLoader });

  const { data: importerServices } = useSWR(
    workspaceSlug ? IMPORTER_SERVICES_LIST(workspaceSlug as string) : null,
    workspaceSlug ? () => integrationService.getImporterServicesList(workspaceSlug as string) : null
  );

  const handleDeleteImport = (importService: IImporterService) => {
    setImportToDelete(importService);
    setDeleteImportModal(true);
  };

  return (
    <>
      <DeleteImportModal
        isOpen={deleteImportModal}
        handleClose={() => setDeleteImportModal(false)}
        data={importToDelete}
        user={currentUser}
      />
      <div className="h-full">
        {(!provider || provider === "csv") && (
          <>
            {/* <div className="mb-5 flex items-center gap-2">
              <div className="h-full w-full space-y-1">
                <div className="text-lg font-medium">Relocation Guide</div>
                <div className="text-sm">
                  You can now transfer all the issues that you{"'"}ve created in other tracking
                  services. This tool will guide you to relocate the issue to Plane.
                </div>
              </div>
              <a
                href="https://docs.plane.so/importers/github"
                target="_blank"
                rel="noopener noreferrer"
              >
                <div className="flex flex-shrink-0 cursor-pointer items-center gap-2 whitespace-nowrap text-sm font-medium text-[#3F76FF] hover:text-opacity-80">
                  Read More
                  <ArrowRightIcon width={"18px"} color={"#3F76FF"} />
                </div>
              </a>
            </div> */}
            {IMPORTERS_LIST.map((service) => (
              <div
                key={service.provider}
                className="flex items-center justify-between gap-2 border-b border-custom-border-100 bg-custom-background-100 px-4 py-6"
              >
                <div className="flex items-start gap-4">
                  <div className="relative h-10 w-10 flex-shrink-0">
                    <Image src={service.logo} layout="fill" objectFit="cover" alt={`${service.title} Logo`} />
                  </div>
                  <div>
                    <h3 className="flex items-center gap-4 text-sm font-medium">{service.title}</h3>
                    <p className="text-sm tracking-tight text-custom-text-200">{service.description}</p>
                  </div>
                </div>
                <div className="flex-shrink-0">
                  <Link href={`/${workspaceSlug}/settings/imports?provider=${service.provider}`}>
                    <span>
                      <Button variant="primary">{service.type}</Button>
                    </span>
                  </Link>
                </div>
              </div>
            ))}
            <div>
              <div className="flex items-center border-b border-custom-border-100 pb-3.5 pt-7">
                <h3 className="flex gap-2 text-xl font-medium">
                  Previous Imports
                  <button
                    type="button"
                    className="flex flex-shrink-0 items-center gap-1 rounded bg-custom-background-80 px-1.5 py-1 text-xs outline-none"
                    onClick={() => {
                      setRefreshing(true);
                      mutate(IMPORTER_SERVICES_LIST(workspaceSlug as string)).then(() => setRefreshing(false));
                    }}
                  >
                    <RefreshCw className={`h-3 w-3 ${refreshing ? "animate-spin" : ""}`} />{" "}
                    {refreshing ? "Refreshing..." : "Refresh status"}
                  </button>
                </h3>
              </div>
              <div className="flex flex-col">
                {importerServices ? (
                  importerServices.length > 0 ? (
                    <div className="space-y-2">
                      <div className="divide-y divide-custom-border-200">
                        {importerServices.map((service) => (
                          <SingleImport
                            key={service.id}
                            service={service}
                            refreshing={refreshing}
                            handleDelete={() => handleDeleteImport(service)}
                          />
                        ))}
                      </div>
                    </div>
                  ) : (
                    <div className="h-full w-full flex items-center justify-center">
                      <EmptyState type={EmptyStateType.WORKSPACE_SETTINGS_IMPORT} size="sm" />
                    </div>
                  )
                ) : (
                  <ImportExportSettingsLoader />
                )}
              </div>
            </div>
          </>
        )}

        {provider && provider === "github" && <GithubImporterRoot />}
        {provider && provider === "jira" && <JiraImporterRoot />}
      </div>
    </>
  );
});

export default IntegrationGuide;<|MERGE_RESOLUTION|>--- conflicted
+++ resolved
@@ -3,13 +3,8 @@
 import Image from "next/image";
 import Link from "next/link";
 import { useRouter } from "next/router";
-<<<<<<< HEAD
 import useSWR, { mutate } from "swr";
 import { observer } from "mobx-react-lite";
-=======
-import { useTheme } from "next-themes";
-import useSWR, { mutate } from "swr";
->>>>>>> b3d3c0fb
 // hooks
 import { RefreshCw } from "lucide-react";
 import { Button } from "@plane/ui";
@@ -24,22 +19,16 @@
 // services
 import { IntegrationService } from "services/integrations";
 // components
-<<<<<<< HEAD
 import { DeleteImportModal, GithubImporterRoot, JiraImporterRoot, SingleImport } from "components/integration";
 import { EmptyState } from "components/empty-state";
-=======
->>>>>>> b3d3c0fb
 // ui
 // icons
 // types
 import { IImporterService } from "@plane/types";
 // fetch-keys
 // constants
-<<<<<<< HEAD
 import { IMPORTERS_LIST } from "constants/workspace";
 import { EmptyStateType } from "constants/empty-state";
-=======
->>>>>>> b3d3c0fb
 
 // services
 const integrationService = new IntegrationService();
