import { observer } from "mobx-react";
import Image from "next/image";
import Link from "next/link";
import { useRouter } from "next/router";
import { useState } from "react";
import useSWR, { mutate } from "swr";
// icons
import { RefreshCw } from "lucide-react";
// types
import { IImporterService } from "@plane/types";
// ui
import { Button } from "@plane/ui";
// components
import { EmptyState } from "@/components/empty-state";
import { DeleteImportModal, GithubImporterRoot, JiraImporterRoot, SingleImport } from "@/components/integration";
import { ImportExportSettingsLoader } from "@/components/ui";
// constants
import { EmptyStateType } from "@/constants/empty-state";
import { IMPORTER_SERVICES_LIST } from "@/constants/fetch-keys";
import { IMPORTERS_LIST } from "@/constants/workspace";
// hooks
<<<<<<< HEAD
// import { useUser } from "@/hooks/store";
=======
>>>>>>> e4fcabc5
import { useUser } from "@/hooks/store";
import useUserAuth from "@/hooks/use-user-auth";
// services
import { IntegrationService } from "@/services/integrations";

// services
const integrationService = new IntegrationService();

const IntegrationGuide = observer(() => {
  // states
  const [refreshing, setRefreshing] = useState(false);
  const [deleteImportModal, setDeleteImportModal] = useState(false);
  const [importToDelete, setImportToDelete] = useState<IImporterService | null>(null);
  // router
  const router = useRouter();
  const { workspaceSlug, provider } = router.query;
  // store hooks
<<<<<<< HEAD

=======
>>>>>>> e4fcabc5
  const { data: currentUser, isLoading: currentUserLoader } = useUser();
  // custom hooks
  const {} = useUserAuth({ user: currentUser || null, isLoading: currentUserLoader });

  const { data: importerServices } = useSWR(
    workspaceSlug ? IMPORTER_SERVICES_LIST(workspaceSlug as string) : null,
    workspaceSlug ? () => integrationService.getImporterServicesList(workspaceSlug as string) : null
  );

  const handleDeleteImport = (importService: IImporterService) => {
    setImportToDelete(importService);
    setDeleteImportModal(true);
  };

  return (
    <>
      <DeleteImportModal
        isOpen={deleteImportModal}
        handleClose={() => setDeleteImportModal(false)}
        data={importToDelete}
        user={currentUser || null}
      />
      <div className="h-full">
        {(!provider || provider === "csv") && (
          <>
            {/* <div className="mb-5 flex items-center gap-2">
              <div className="h-full w-full space-y-1">
                <div className="text-lg font-medium">Relocation Guide</div>
                <div className="text-sm">
                  You can now transfer all the issues that you{"'"}ve created in other tracking
                  services. This tool will guide you to relocate the issue to Plane.
                </div>
              </div>
              <a
                href="https://docs.plane.so/importers/github"
                target="_blank"
                rel="noopener noreferrer"
              >
                <div className="flex flex-shrink-0 cursor-pointer items-center gap-2 whitespace-nowrap text-sm font-medium text-[#3F76FF] hover:text-opacity-80">
                  Read More
                  <ArrowRightIcon width={"18px"} color={"#3F76FF"} />
                </div>
              </a>
            </div> */}
            {IMPORTERS_LIST.map((service) => (
              <div
                key={service.provider}
                className="flex items-center justify-between gap-2 border-b border-custom-border-100 bg-custom-background-100 px-4 py-6"
              >
                <div className="flex items-start gap-4">
                  <div className="relative h-10 w-10 flex-shrink-0">
                    <Image src={service.logo} layout="fill" objectFit="cover" alt={`${service.title} Logo`} />
                  </div>
                  <div>
                    <h3 className="flex items-center gap-4 text-sm font-medium">{service.title}</h3>
                    <p className="text-sm tracking-tight text-custom-text-200">{service.description}</p>
                  </div>
                </div>
                <div className="flex-shrink-0">
                  <Link href={`/${workspaceSlug}/settings/imports?provider=${service.provider}`}>
                    <span>
                      <Button variant="primary">{service.type}</Button>
                    </span>
                  </Link>
                </div>
              </div>
            ))}
            <div>
              <div className="flex items-center border-b border-custom-border-100 pb-3.5 pt-7">
                <h3 className="flex gap-2 text-xl font-medium">
                  Previous Imports
                  <button
                    type="button"
                    className="flex flex-shrink-0 items-center gap-1 rounded bg-custom-background-80 px-1.5 py-1 text-xs outline-none"
                    onClick={() => {
                      setRefreshing(true);
                      mutate(IMPORTER_SERVICES_LIST(workspaceSlug as string)).then(() => setRefreshing(false));
                    }}
                  >
                    <RefreshCw className={`h-3 w-3 ${refreshing ? "animate-spin" : ""}`} />{" "}
                    {refreshing ? "Refreshing..." : "Refresh status"}
                  </button>
                </h3>
              </div>
              <div className="flex flex-col">
                {importerServices ? (
                  importerServices.length > 0 ? (
                    <div className="space-y-2">
                      <div className="divide-y divide-custom-border-200">
                        {importerServices.map((service) => (
                          <SingleImport
                            key={service.id}
                            service={service}
                            refreshing={refreshing}
                            handleDelete={() => handleDeleteImport(service)}
                          />
                        ))}
                      </div>
                    </div>
                  ) : (
                    <div className="flex h-full w-full items-center justify-center">
                      <EmptyState type={EmptyStateType.WORKSPACE_SETTINGS_IMPORT} size="sm" />
                    </div>
                  )
                ) : (
                  <ImportExportSettingsLoader />
                )}
              </div>
            </div>
          </>
        )}

        {provider && provider === "github" && <GithubImporterRoot />}
        {provider && provider === "jira" && <JiraImporterRoot />}
      </div>
    </>
  );
});

export default IntegrationGuide;<|MERGE_RESOLUTION|>--- conflicted
+++ resolved
@@ -19,10 +19,6 @@
 import { IMPORTER_SERVICES_LIST } from "@/constants/fetch-keys";
 import { IMPORTERS_LIST } from "@/constants/workspace";
 // hooks
-<<<<<<< HEAD
-// import { useUser } from "@/hooks/store";
-=======
->>>>>>> e4fcabc5
 import { useUser } from "@/hooks/store";
 import useUserAuth from "@/hooks/use-user-auth";
 // services
@@ -40,10 +36,6 @@
   const router = useRouter();
   const { workspaceSlug, provider } = router.query;
   // store hooks
-<<<<<<< HEAD
-
-=======
->>>>>>> e4fcabc5
   const { data: currentUser, isLoading: currentUserLoader } = useUser();
   // custom hooks
   const {} = useUserAuth({ user: currentUser || null, isLoading: currentUserLoader });
