import { useState } from "react";
import { observer } from "mobx-react";
import Image from "next/image";
import Link from "next/link";
import { useRouter } from "next/router";
import useSWR, { mutate } from "swr";
// hooks
<<<<<<< HEAD
import useUserAuth from "hooks/use-user-auth";
=======
import { RefreshCw } from "lucide-react";
import { IImporterService } from "@plane/types";
import { Button } from "@plane/ui";
import { EmptyState } from "@/components/empty-state";
import { DeleteImportModal, GithubImporterRoot, JiraImporterRoot, SingleImport } from "@/components/integration";
import { ImportExportSettingsLoader } from "@/components/ui";
import { EmptyStateType } from "@/constants/empty-state";
import { IMPORTER_SERVICES_LIST } from "@/constants/fetch-keys";
import { IMPORTERS_LIST } from "@/constants/workspace";
import { useUser } from "@/hooks/store";
import useUserAuth from "@/hooks/use-user-auth";
>>>>>>> 204e4a8c
// services
import { IntegrationService } from "@/services/integrations";
// components
// ui
// icons
// types
// constants
<<<<<<< HEAD
import { IMPORTER_SERVICES_LIST } from "constants/fetch-keys";
import { IMPORTERS_LIST } from "constants/workspace";
import { EmptyStateType } from "constants/empty-state";
import { useStore } from "hooks";
=======
>>>>>>> 204e4a8c

// services
const integrationService = new IntegrationService();

const IntegrationGuide = observer(() => {
  // states
  const [refreshing, setRefreshing] = useState(false);
  const [deleteImportModal, setDeleteImportModal] = useState(false);
  const [importToDelete, setImportToDelete] = useState<IImporterService | null>(null);
  // router
  const router = useRouter();
  const { workspaceSlug, provider } = router.query;
  // store hooks

  const {
    user: { data: currentUser, isLoading: currentUserLoader },
  } = useStore();
  // custom hooks
  const {} = useUserAuth({ user: currentUser || null, isLoading: currentUserLoader });

  const { data: importerServices } = useSWR(
    workspaceSlug ? IMPORTER_SERVICES_LIST(workspaceSlug as string) : null,
    workspaceSlug ? () => integrationService.getImporterServicesList(workspaceSlug as string) : null
  );

  const handleDeleteImport = (importService: IImporterService) => {
    setImportToDelete(importService);
    setDeleteImportModal(true);
  };

  return (
    <>
      <DeleteImportModal
        isOpen={deleteImportModal}
        handleClose={() => setDeleteImportModal(false)}
        data={importToDelete}
        user={currentUser || null}
      />
      <div className="h-full">
        {(!provider || provider === "csv") && (
          <>
            {/* <div className="mb-5 flex items-center gap-2">
              <div className="h-full w-full space-y-1">
                <div className="text-lg font-medium">Relocation Guide</div>
                <div className="text-sm">
                  You can now transfer all the issues that you{"'"}ve created in other tracking
                  services. This tool will guide you to relocate the issue to Plane.
                </div>
              </div>
              <a
                href="https://docs.plane.so/importers/github"
                target="_blank"
                rel="noopener noreferrer"
              >
                <div className="flex flex-shrink-0 cursor-pointer items-center gap-2 whitespace-nowrap text-sm font-medium text-[#3F76FF] hover:text-opacity-80">
                  Read More
                  <ArrowRightIcon width={"18px"} color={"#3F76FF"} />
                </div>
              </a>
            </div> */}
            {IMPORTERS_LIST.map((service) => (
              <div
                key={service.provider}
                className="flex items-center justify-between gap-2 border-b border-custom-border-100 bg-custom-background-100 px-4 py-6"
              >
                <div className="flex items-start gap-4">
                  <div className="relative h-10 w-10 flex-shrink-0">
                    <Image src={service.logo} layout="fill" objectFit="cover" alt={`${service.title} Logo`} />
                  </div>
                  <div>
                    <h3 className="flex items-center gap-4 text-sm font-medium">{service.title}</h3>
                    <p className="text-sm tracking-tight text-custom-text-200">{service.description}</p>
                  </div>
                </div>
                <div className="flex-shrink-0">
                  <Link href={`/${workspaceSlug}/settings/imports?provider=${service.provider}`}>
                    <span>
                      <Button variant="primary">{service.type}</Button>
                    </span>
                  </Link>
                </div>
              </div>
            ))}
            <div>
              <div className="flex items-center border-b border-custom-border-100 pb-3.5 pt-7">
                <h3 className="flex gap-2 text-xl font-medium">
                  Previous Imports
                  <button
                    type="button"
                    className="flex flex-shrink-0 items-center gap-1 rounded bg-custom-background-80 px-1.5 py-1 text-xs outline-none"
                    onClick={() => {
                      setRefreshing(true);
                      mutate(IMPORTER_SERVICES_LIST(workspaceSlug as string)).then(() => setRefreshing(false));
                    }}
                  >
                    <RefreshCw className={`h-3 w-3 ${refreshing ? "animate-spin" : ""}`} />{" "}
                    {refreshing ? "Refreshing..." : "Refresh status"}
                  </button>
                </h3>
              </div>
              <div className="flex flex-col">
                {importerServices ? (
                  importerServices.length > 0 ? (
                    <div className="space-y-2">
                      <div className="divide-y divide-custom-border-200">
                        {importerServices.map((service) => (
                          <SingleImport
                            key={service.id}
                            service={service}
                            refreshing={refreshing}
                            handleDelete={() => handleDeleteImport(service)}
                          />
                        ))}
                      </div>
                    </div>
                  ) : (
                    <div className="h-full w-full flex items-center justify-center">
                      <EmptyState type={EmptyStateType.WORKSPACE_SETTINGS_IMPORT} size="sm" />
                    </div>
                  )
                ) : (
                  <ImportExportSettingsLoader />
                )}
              </div>
            </div>
          </>
        )}

        {provider && provider === "github" && <GithubImporterRoot />}
        {provider && provider === "jira" && <JiraImporterRoot />}
      </div>
    </>
  );
});

export default IntegrationGuide;<|MERGE_RESOLUTION|>--- conflicted
+++ resolved
@@ -4,36 +4,26 @@
 import Link from "next/link";
 import { useRouter } from "next/router";
 import useSWR, { mutate } from "swr";
-// hooks
-<<<<<<< HEAD
-import useUserAuth from "hooks/use-user-auth";
-=======
+// icons
 import { RefreshCw } from "lucide-react";
+// types
 import { IImporterService } from "@plane/types";
+// ui
 import { Button } from "@plane/ui";
+// components
 import { EmptyState } from "@/components/empty-state";
 import { DeleteImportModal, GithubImporterRoot, JiraImporterRoot, SingleImport } from "@/components/integration";
 import { ImportExportSettingsLoader } from "@/components/ui";
+// constants
 import { EmptyStateType } from "@/constants/empty-state";
 import { IMPORTER_SERVICES_LIST } from "@/constants/fetch-keys";
 import { IMPORTERS_LIST } from "@/constants/workspace";
-import { useUser } from "@/hooks/store";
+// hooks
+// import { useUser } from "@/hooks/store";
+import { useStore } from "@/hooks";
 import useUserAuth from "@/hooks/use-user-auth";
->>>>>>> 204e4a8c
 // services
 import { IntegrationService } from "@/services/integrations";
-// components
-// ui
-// icons
-// types
-// constants
-<<<<<<< HEAD
-import { IMPORTER_SERVICES_LIST } from "constants/fetch-keys";
-import { IMPORTERS_LIST } from "constants/workspace";
-import { EmptyStateType } from "constants/empty-state";
-import { useStore } from "hooks";
-=======
->>>>>>> 204e4a8c
 
 // services
 const integrationService = new IntegrationService();
@@ -150,7 +140,7 @@
                       </div>
                     </div>
                   ) : (
-                    <div className="h-full w-full flex items-center justify-center">
+                    <div className="flex h-full w-full items-center justify-center">
                       <EmptyState type={EmptyStateType.WORKSPACE_SETTINGS_IMPORT} size="sm" />
                     </div>
                   )
