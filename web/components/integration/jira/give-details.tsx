--- conflicted
+++ resolved
@@ -7,16 +7,12 @@
 // hooks
 // components
 import { CustomSelect, Input } from "@plane/ui";
+// constants
+import { E_JIRA_IMPORT } from "constants/event-tracker";
 // helpers
 import { checkEmailValidity } from "@/helpers/string.helper";
 import { useApplication, useEventTracker, useProject } from "@/hooks/store";
 // types
-<<<<<<< HEAD
-import { IJiraImporterForm } from "@plane/types";
-// constants
-import { E_JIRA_IMPORT } from "constants/event-tracker";
-=======
->>>>>>> 15c7deb2
 
 export const JiraGetImportDetail: React.FC = observer(() => {
   // store hooks
