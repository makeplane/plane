--- conflicted
+++ resolved
@@ -14,21 +14,12 @@
 
 export const GithubAuth: React.FC<Props> = observer(({ workspaceIntegration, provider }) => {
   // store hooks
-<<<<<<< HEAD
-  const { instance } = useInstance();
-  // hooks
-  const { startAuth, isConnecting } = useIntegrationPopup({
-    provider,
-    github_app_name: instance?.config?.github_app_name || "",
-    slack_client_id: instance?.config?.slack_client_id || "",
-=======
   const { config } = useInstance();
   // hooks
   const { startAuth, isConnecting } = useIntegrationPopup({
     provider,
     github_app_name: config?.github_app_name || "",
     slack_client_id: config?.slack_client_id || "",
->>>>>>> f77761b4
   });
 
   return (
