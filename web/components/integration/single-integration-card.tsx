--- conflicted
+++ resolved
@@ -46,11 +46,7 @@
   const router = useRouter();
   const { workspaceSlug } = router.query;
   // store hooks
-<<<<<<< HEAD
-  const { instance } = useInstance();
-=======
   const { config } = useInstance();
->>>>>>> f77761b4
   const {
     membership: { currentWorkspaceRole },
   } = useUser();
@@ -59,13 +55,8 @@
   const { isMobile } = usePlatformOS();
   const { startAuth, isConnecting: isInstalling } = useIntegrationPopup({
     provider: integration.provider,
-<<<<<<< HEAD
-    github_app_name: instance?.config?.github_app_name || "",
-    slack_client_id: instance?.config?.slack_client_id || "",
-=======
     github_app_name: config?.github_app_name || "",
     slack_client_id: config?.slack_client_id || "",
->>>>>>> f77761b4
   });
 
   const { data: workspaceIntegrations } = useSWR(
