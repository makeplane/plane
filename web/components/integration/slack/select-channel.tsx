--- conflicted
+++ resolved
@@ -22,11 +22,7 @@
 
 export const SelectChannel: React.FC<Props> = observer(({ integration }) => {
   // store hooks
-<<<<<<< HEAD
-  const { instance } = useInstance();
-=======
   const { config } = useInstance();
->>>>>>> f77761b4
   // states
   const [slackChannelAvailabilityToggle, setSlackChannelAvailabilityToggle] = useState<boolean>(false);
   const [slackChannel, setSlackChannel] = useState<ISlackIntegration | null>(null);
@@ -39,11 +35,7 @@
     provider: "slackChannel",
     stateParams: integration.id,
     // github_app_name: instance?.config?.github_client_id || "",
-<<<<<<< HEAD
-    slack_client_id: instance?.config?.slack_client_id || "",
-=======
     slack_client_id: config?.slack_client_id || "",
->>>>>>> f77761b4
   });
 
   const { data: projectIntegration } = useSWR(
