--- conflicted
+++ resolved
@@ -6,11 +6,7 @@
 // services
 import { CycleService } from "services/cycle.service";
 // hooks
-<<<<<<< HEAD
-import { useEventTracker, useCycle, useUser } from "hooks/store";
-=======
-import { useApplication, useCycle, useMember, useUser } from "hooks/store";
->>>>>>> 39eb8c98
+import { useEventTracker, useCycle, useUser, useMember } from "hooks/store";
 import useToast from "hooks/use-toast";
 // components
 import { SidebarProgressStats } from "components/core";
