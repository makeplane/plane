import React, { useEffect, useState } from "react";
import { useRouter } from "next/router";
import { observer } from "mobx-react-lite";
import { useForm } from "react-hook-form";
import { Disclosure, Popover, Transition } from "@headlessui/react";
// services
import { CycleService } from "services/cycle.service";
// hooks
import { useApplication, useCycle, useUser } from "hooks/store";
import useToast from "hooks/use-toast";
// components
import { SidebarProgressStats } from "components/core";
import ProgressChart from "components/core/sidebar/progress-chart";
import { CycleDeleteModal } from "components/cycles/delete-modal";
// ui
import { CustomRangeDatePicker } from "components/ui";
import { Avatar, CustomMenu, Loader, LayersIcon } from "@plane/ui";
// icons
import {
  ChevronDown,
  LinkIcon,
  Trash2,
  UserCircle2,
  AlertCircle,
  ChevronRight,
  CalendarCheck2,
  CalendarClock,
} from "lucide-react";
// helpers
import { copyUrlToClipboard } from "helpers/string.helper";
import {
  findHowManyDaysLeft,
  isDateGreaterThanToday,
  renderFormattedPayloadDate,
  renderFormattedDate,
} from "helpers/date-time.helper";
// types
import { ICycle } from "@plane/types";
// constants
import { EUserWorkspaceRoles } from "constants/workspace";
// fetch-keys
import { CYCLE_STATUS } from "constants/cycle";

type Props = {
  cycleId: string;
  handleClose: () => void;
};

// services
const cycleService = new CycleService();

// TODO: refactor the whole component
export const CycleDetailsSidebar: React.FC<Props> = observer((props) => {
  const { cycleId, handleClose } = props;
  // states
  const [cycleDeleteModal, setCycleDeleteModal] = useState(false);
  // router
  const router = useRouter();
  const { workspaceSlug, projectId, peekCycle } = router.query;
  // store hooks
  const {
    eventTracker: { setTrackElement },
  } = useApplication();
  const {
    membership: { currentProjectRole },
  } = useUser();
  const { getCycleById, updateCycleDetails } = useCycle();

  const cycleDetails = getCycleById(cycleId);

  const { setToastAlert } = useToast();

  const defaultValues: Partial<ICycle> = {
    start_date: new Date().toString(),
    end_date: new Date().toString(),
  };

  const { setValue, reset, watch } = useForm({
    defaultValues,
  });

  const submitChanges = (data: Partial<ICycle>) => {
    if (!workspaceSlug || !projectId || !cycleId) return;

    updateCycleDetails(workspaceSlug.toString(), projectId.toString(), cycleId.toString(), data);
  };

  const handleCopyText = () => {
    copyUrlToClipboard(`${workspaceSlug}/projects/${projectId}/cycles/${cycleId}`)
      .then(() => {
        setToastAlert({
          type: "success",
          title: "Link Copied!",
          message: "Cycle link copied to clipboard.",
        });
      })
      .catch(() => {
        setToastAlert({
          type: "error",
          title: "Some error occurred",
        });
      });
  };

  useEffect(() => {
    if (cycleDetails)
      reset({
        ...cycleDetails,
      });
  }, [cycleDetails, reset]);

  const dateChecker = async (payload: any) => {
    try {
      const res = await cycleService.cycleDateCheck(workspaceSlug as string, projectId as string, payload);
      return res.status;
    } catch (err) {
      return false;
    }
  };

  const handleStartDateChange = async (date: string) => {
    setValue("start_date", date);
    if (watch("start_date") && watch("end_date") && watch("start_date") !== "" && watch("start_date") !== "") {
      if (!isDateGreaterThanToday(`${watch("end_date")}`)) {
        setToastAlert({
          type: "error",
          title: "Error!",
          message: "Unable to create cycle in past date. Please enter a valid date.",
        });
        return;
      }

      if (cycleDetails?.start_date && cycleDetails?.end_date) {
        const isDateValidForExistingCycle = await dateChecker({
          start_date: `${watch("start_date")}`,
          end_date: `${watch("end_date")}`,
          cycle_id: cycleDetails.id,
        });

        if (isDateValidForExistingCycle) {
          submitChanges({
            start_date: renderFormattedPayloadDate(`${watch("start_date")}`),
            end_date: renderFormattedPayloadDate(`${watch("end_date")}`),
          });
          setToastAlert({
            type: "success",
            title: "Success!",
            message: "Cycle updated successfully.",
          });
          return;
        } else {
          setToastAlert({
            type: "error",
            title: "Error!",
            message:
              "You have a cycle already on the given dates, if you want to create your draft cycle you can do that by removing dates",
          });
          return;
        }
      }

      const isDateValid = await dateChecker({
        start_date: `${watch("start_date")}`,
        end_date: `${watch("end_date")}`,
      });

      if (isDateValid) {
        submitChanges({
          start_date: renderFormattedPayloadDate(`${watch("start_date")}`),
          end_date: renderFormattedPayloadDate(`${watch("end_date")}`),
        });
        setToastAlert({
          type: "success",
          title: "Success!",
          message: "Cycle updated successfully.",
        });
      } else {
        setToastAlert({
          type: "error",
          title: "Error!",
          message:
            "You have a cycle already on the given dates, if you want to create your draft cycle you can do that by removing dates",
        });
      }
    }
  };

  const handleEndDateChange = async (date: string) => {
    setValue("end_date", date);

    if (watch("start_date") && watch("end_date") && watch("start_date") !== "" && watch("start_date") !== "") {
      if (!isDateGreaterThanToday(`${watch("end_date")}`)) {
        setToastAlert({
          type: "error",
          title: "Error!",
          message: "Unable to create cycle in past date. Please enter a valid date.",
        });
        return;
      }

      if (cycleDetails?.start_date && cycleDetails?.end_date) {
        const isDateValidForExistingCycle = await dateChecker({
          start_date: `${watch("start_date")}`,
          end_date: `${watch("end_date")}`,
          cycle_id: cycleDetails.id,
        });

        if (isDateValidForExistingCycle) {
          submitChanges({
            start_date: renderFormattedPayloadDate(`${watch("start_date")}`),
            end_date: renderFormattedPayloadDate(`${watch("end_date")}`),
          });
          setToastAlert({
            type: "success",
            title: "Success!",
            message: "Cycle updated successfully.",
          });
          return;
        } else {
          setToastAlert({
            type: "error",
            title: "Error!",
            message:
              "You have a cycle already on the given dates, if you want to create your draft cycle you can do that by removing dates",
          });
          return;
        }
      }

      const isDateValid = await dateChecker({
        start_date: `${watch("start_date")}`,
        end_date: `${watch("end_date")}`,
      });

      if (isDateValid) {
        submitChanges({
          start_date: renderFormattedPayloadDate(`${watch("start_date")}`),
          end_date: renderFormattedPayloadDate(`${watch("end_date")}`),
        });
        setToastAlert({
          type: "success",
          title: "Success!",
          message: "Cycle updated successfully.",
        });
      } else {
        setToastAlert({
          type: "error",
          title: "Error!",
          message:
            "You have a cycle already on the given dates, if you want to create your draft cycle you can do that by removing dates",
        });
      }
    }
  };

<<<<<<< HEAD
  const cycleStatus =
    cycleDetails?.start_date && cycleDetails?.end_date
      ? getDateRangeStatus(cycleDetails?.start_date, cycleDetails?.end_date)
      : "draft";
=======
  const handleFiltersUpdate = useCallback(
    (key: keyof IIssueFilterOptions, value: string | string[]) => {
      if (!workspaceSlug || !projectId) return;
      const newValues = issueFilters?.filters?.[key] ?? [];

      if (Array.isArray(value)) {
        value.forEach((val) => {
          if (!newValues.includes(val)) newValues.push(val);
        });
      } else {
        if (issueFilters?.filters?.[key]?.includes(value)) newValues.splice(newValues.indexOf(value), 1);
        else newValues.push(value);
      }

      updateFilters(workspaceSlug.toString(), projectId.toString(), EFilterType.FILTERS, { [key]: newValues }, cycleId);
    },
    [workspaceSlug, projectId, cycleId, issueFilters, updateFilters]
  );

  const cycleStatus = cycleDetails?.status.toLocaleLowerCase();
>>>>>>> 15393401
  const isCompleted = cycleStatus === "completed";

  const isStartValid = new Date(`${cycleDetails?.start_date}`) <= new Date();
  const isEndValid = new Date(`${cycleDetails?.end_date}`) >= new Date(`${cycleDetails?.start_date}`);

  const progressPercentage = cycleDetails
    ? Math.round((cycleDetails.completed_issues / cycleDetails.total_issues) * 100)
    : null;

  if (!cycleDetails)
    return (
      <Loader className="px-5">
        <div className="space-y-2">
          <Loader.Item height="15px" width="50%" />
          <Loader.Item height="15px" width="30%" />
        </div>
        <div className="mt-8 space-y-3">
          <Loader.Item height="30px" />
          <Loader.Item height="30px" />
          <Loader.Item height="30px" />
        </div>
      </Loader>
    );

  const endDate = new Date(watch("end_date") ?? cycleDetails.end_date ?? "");
  const startDate = new Date(watch("start_date") ?? cycleDetails.start_date ?? "");

  const currentCycle = CYCLE_STATUS.find((status) => status.value === cycleStatus);

  const issueCount =
    cycleDetails.total_issues === 0
      ? "0 Issue"
      : cycleDetails.total_issues === cycleDetails.completed_issues
      ? cycleDetails.total_issues > 1
        ? `${cycleDetails.total_issues}`
        : `${cycleDetails.total_issues}`
      : `${cycleDetails.completed_issues}/${cycleDetails.total_issues}`;

  const isEditingAllowed = !!currentProjectRole && currentProjectRole >= EUserWorkspaceRoles.MEMBER;

  return (
    <>
      {cycleDetails && workspaceSlug && projectId && (
        <CycleDeleteModal
          cycle={cycleDetails}
          isOpen={cycleDeleteModal}
          handleClose={() => setCycleDeleteModal(false)}
          workspaceSlug={workspaceSlug.toString()}
          projectId={projectId.toString()}
        />
      )}

      <>
        <div className="flex w-full items-center justify-between">
          <div>
            <button
              className="flex h-5 w-5 items-center justify-center rounded-full bg-custom-border-300"
              onClick={() => handleClose()}
            >
              <ChevronRight className="h-3 w-3 stroke-2 text-white" />
            </button>
          </div>
          <div className="flex items-center gap-3.5">
            <button onClick={handleCopyText}>
              <LinkIcon className="h-3 w-3 text-custom-text-300" />
            </button>
            {!isCompleted && isEditingAllowed && (
              <CustomMenu width="lg" placement="bottom-end" ellipsis>
                <CustomMenu.MenuItem
                  onClick={() => {
                    setTrackElement("CYCLE_PAGE_SIDEBAR");
                    setCycleDeleteModal(true);
                  }}
                >
                  <span className="flex items-center justify-start gap-2">
                    <Trash2 className="h-3 w-3" />
                    <span>Delete cycle</span>
                  </span>
                </CustomMenu.MenuItem>
              </CustomMenu>
            )}
          </div>
        </div>

        <div className="flex flex-col gap-3 pt-2">
          <div className="flex items-center gap-5">
            {currentCycle && (
              <span
                className="flex h-6 w-20 items-center justify-center rounded-sm text-center text-xs"
                style={{
                  color: currentCycle.color,
                  backgroundColor: `${currentCycle.color}20`,
                }}
              >
                {currentCycle.value === "current"
                  ? `${findHowManyDaysLeft(cycleDetails.end_date ?? new Date())} ${currentCycle.label}`
                  : `${currentCycle.label}`}
              </span>
            )}
          </div>
          <h4 className="w-full break-words text-xl font-semibold text-custom-text-100">{cycleDetails.name}</h4>
        </div>

        {cycleDetails.description && (
          <span className="w-full whitespace-normal break-words py-2.5 text-sm leading-5 text-custom-text-200">
            {cycleDetails.description}
          </span>
        )}

        <div className="flex flex-col gap-5 pb-6 pt-2.5">
          <div className="flex items-center justify-start gap-1">
            <div className="flex w-1/2 items-center justify-start gap-2 text-custom-text-300">
              <CalendarClock className="h-4 w-4" />
              <span className="text-base">Start Date</span>
            </div>
            <div className="relative flex w-1/2 items-center rounded-sm">
              <Popover className="flex h-full w-full items-center justify-center rounded-lg">
                <Popover.Button
                  className={`w-full cursor-pointer rounded-sm text-sm font-medium text-custom-text-300 hover:bg-custom-background-80 ${
                    isEditingAllowed ? "cursor-pointer" : "cursor-not-allowed"
                  }`}
                  disabled={isCompleted || !isEditingAllowed}
                >
                  <span
                    className={`group flex w-full items-center justify-between gap-2 px-1.5 py-1 text-sm ${
                      watch("start_date") ? "" : "text-custom-text-400"
                    }`}
                  >
                    {renderFormattedDate(startDate) ?? "No date selected"}
                  </span>
                </Popover.Button>

                <Transition
                  as={React.Fragment}
                  enter="transition ease-out duration-200"
                  enterFrom="opacity-0 translate-y-1"
                  enterTo="opacity-100 translate-y-0"
                  leave="transition ease-in duration-150"
                  leaveFrom="opacity-100 translate-y-0"
                  leaveTo="opacity-0 translate-y-1"
                >
                  <Popover.Panel className="absolute right-0 top-10 z-20  transform overflow-hidden">
                    <CustomRangeDatePicker
                      value={watch("start_date") ? watch("start_date") : cycleDetails?.start_date}
                      onChange={(val) => {
                        if (val) {
                          setTrackElement("CYCLE_PAGE_SIDEBAR_START_DATE_BUTTON");
                          handleStartDateChange(val);
                        }
                      }}
                      startDate={watch("start_date") ?? watch("end_date") ?? null}
                      endDate={watch("end_date") ?? watch("start_date") ?? null}
                      maxDate={new Date(`${watch("end_date")}`)}
                      selectsStart={watch("end_date") ? true : false}
                    />
                  </Popover.Panel>
                </Transition>
              </Popover>
            </div>
          </div>

          <div className="flex items-center justify-start gap-1">
            <div className="flex w-1/2 items-center justify-start gap-2 text-custom-text-300">
              <CalendarCheck2 className="h-4 w-4" />
              <span className="text-base">Target Date</span>
            </div>
            <div className="relative flex w-1/2 items-center rounded-sm">
              <Popover className="flex h-full w-full items-center justify-center rounded-lg">
                <>
                  <Popover.Button
                    className={`w-full cursor-pointer rounded-sm text-sm font-medium text-custom-text-300 hover:bg-custom-background-80 ${
                      isEditingAllowed ? "cursor-pointer" : "cursor-not-allowed"
                    }`}
                    disabled={isCompleted || !isEditingAllowed}
                  >
                    <span
                      className={`group flex w-full items-center justify-between gap-2 px-1.5 py-1 text-sm ${
                        watch("end_date") ? "" : "text-custom-text-400"
                      }`}
                    >
                      {renderFormattedDate(endDate) ?? "No date selected"}
                    </span>
                  </Popover.Button>

                  <Transition
                    as={React.Fragment}
                    enter="transition ease-out duration-200"
                    enterFrom="opacity-0 translate-y-1"
                    enterTo="opacity-100 translate-y-0"
                    leave="transition ease-in duration-150"
                    leaveFrom="opacity-100 translate-y-0"
                    leaveTo="opacity-0 translate-y-1"
                  >
                    <Popover.Panel className="absolute right-0 top-10 z-20 transform overflow-hidden">
                      <CustomRangeDatePicker
                        value={watch("end_date") ? watch("end_date") : cycleDetails?.end_date}
                        onChange={(val) => {
                          if (val) {
                            setTrackElement("CYCLE_PAGE_SIDEBAR_END_DATE_BUTTON");
                            handleEndDateChange(val);
                          }
                        }}
                        startDate={watch("start_date") ?? watch("end_date") ?? null}
                        endDate={watch("end_date") ?? watch("start_date") ?? null}
                        minDate={new Date(`${watch("start_date")}`)}
                        selectsEnd={watch("start_date") ? true : false}
                      />
                    </Popover.Panel>
                  </Transition>
                </>
              </Popover>
            </div>
          </div>

          <div className="flex items-center justify-start gap-1">
            <div className="flex w-1/2 items-center justify-start gap-2 text-custom-text-300">
              <UserCircle2 className="h-4 w-4" />
              <span className="text-base">Lead</span>
            </div>
            <div className="flex w-1/2 items-center rounded-sm">
              <div className="flex items-center gap-2.5">
                <Avatar name={cycleDetails.owned_by.display_name} src={cycleDetails.owned_by.avatar} />
                <span className="text-sm text-custom-text-200">{cycleDetails.owned_by.display_name}</span>
              </div>
            </div>
          </div>

          <div className="flex items-center justify-start gap-1">
            <div className="flex w-1/2 items-center justify-start gap-2 text-custom-text-300">
              <LayersIcon className="h-4 w-4" />
              <span className="text-base">Issues</span>
            </div>
            <div className="flex w-1/2 items-center">
              <span className="px-1.5 text-sm text-custom-text-300">{issueCount}</span>
            </div>
          </div>
        </div>

        <div className="flex flex-col">
          <div className="flex w-full flex-col items-center justify-start gap-2 border-t border-custom-border-200 px-1.5 py-5">
            <Disclosure defaultOpen>
              {({ open }) => (
                <div className={`relative  flex  h-full w-full flex-col ${open ? "" : "flex-row"}`}>
                  <Disclosure.Button
                    className="flex w-full items-center justify-between gap-2 p-1.5"
                    disabled={!isStartValid || !isEndValid}
                  >
                    <div className="flex items-center justify-start gap-2 text-sm">
                      <span className="font-medium text-custom-text-200">Progress</span>
                    </div>

                    <div className="flex items-center gap-2.5">
                      {progressPercentage ? (
                        <span className="flex h-5 w-9 items-center justify-center rounded bg-amber-500/20 text-xs font-medium text-amber-500">
                          {progressPercentage ? `${progressPercentage}%` : ""}
                        </span>
                      ) : (
                        ""
                      )}
                      {isStartValid && isEndValid ? (
                        <ChevronDown className={`h-3 w-3 ${open ? "rotate-180 transform" : ""}`} aria-hidden="true" />
                      ) : (
                        <div className="flex items-center gap-1">
                          <AlertCircle height={14} width={14} className="text-custom-text-200" />
                          <span className="text-xs italic text-custom-text-200">
                            Invalid date. Please enter valid date.
                          </span>
                        </div>
                      )}
                    </div>
                  </Disclosure.Button>
                  <Transition show={open}>
                    <Disclosure.Panel>
                      <div className="flex flex-col gap-3">
                        {isStartValid && isEndValid ? (
                          <div className="h-full w-full pt-4">
                            <div className="flex  items-start  gap-4 py-2 text-xs">
                              <div className="flex items-center gap-3 text-custom-text-100">
                                <div className="flex items-center justify-center gap-1">
                                  <span className="h-2.5 w-2.5 rounded-full bg-[#A9BBD0]" />
                                  <span>Ideal</span>
                                </div>
                                <div className="flex items-center justify-center gap-1">
                                  <span className="h-2.5 w-2.5 rounded-full bg-[#4C8FFF]" />
                                  <span>Current</span>
                                </div>
                              </div>
                            </div>
                            <div className="relative h-40 w-80">
                              <ProgressChart
                                distribution={cycleDetails.distribution?.completion_chart ?? {}}
                                startDate={cycleDetails.start_date ?? ""}
                                endDate={cycleDetails.end_date ?? ""}
                                totalIssues={cycleDetails.total_issues}
                              />
                            </div>
                          </div>
                        ) : (
                          ""
                        )}
                        {cycleDetails.total_issues > 0 && cycleDetails.distribution && (
                          <div className="h-full w-full border-t border-custom-border-200 pt-5">
                            <SidebarProgressStats
                              distribution={cycleDetails.distribution}
                              groupedIssues={{
                                backlog: cycleDetails.backlog_issues,
                                unstarted: cycleDetails.unstarted_issues,
                                started: cycleDetails.started_issues,
                                completed: cycleDetails.completed_issues,
                                cancelled: cycleDetails.cancelled_issues,
                              }}
                              totalIssues={cycleDetails.total_issues}
                              isPeekView={Boolean(peekCycle)}
                            />
                          </div>
                        )}
                      </div>
                    </Disclosure.Panel>
                  </Transition>
                </div>
              )}
            </Disclosure>
          </div>
        </div>
      </>
    </>
  );
});<|MERGE_RESOLUTION|>--- conflicted
+++ resolved
@@ -253,33 +253,27 @@
     }
   };
 
-<<<<<<< HEAD
-  const cycleStatus =
-    cycleDetails?.start_date && cycleDetails?.end_date
-      ? getDateRangeStatus(cycleDetails?.start_date, cycleDetails?.end_date)
-      : "draft";
-=======
-  const handleFiltersUpdate = useCallback(
-    (key: keyof IIssueFilterOptions, value: string | string[]) => {
-      if (!workspaceSlug || !projectId) return;
-      const newValues = issueFilters?.filters?.[key] ?? [];
-
-      if (Array.isArray(value)) {
-        value.forEach((val) => {
-          if (!newValues.includes(val)) newValues.push(val);
-        });
-      } else {
-        if (issueFilters?.filters?.[key]?.includes(value)) newValues.splice(newValues.indexOf(value), 1);
-        else newValues.push(value);
-      }
-
-      updateFilters(workspaceSlug.toString(), projectId.toString(), EFilterType.FILTERS, { [key]: newValues }, cycleId);
-    },
-    [workspaceSlug, projectId, cycleId, issueFilters, updateFilters]
-  );
+  // TODO: refactor this
+  // const handleFiltersUpdate = useCallback(
+  //   (key: keyof IIssueFilterOptions, value: string | string[]) => {
+  //     if (!workspaceSlug || !projectId) return;
+  //     const newValues = issueFilters?.filters?.[key] ?? [];
+
+  //     if (Array.isArray(value)) {
+  //       value.forEach((val) => {
+  //         if (!newValues.includes(val)) newValues.push(val);
+  //       });
+  //     } else {
+  //       if (issueFilters?.filters?.[key]?.includes(value)) newValues.splice(newValues.indexOf(value), 1);
+  //       else newValues.push(value);
+  //     }
+
+  //     updateFilters(workspaceSlug.toString(), projectId.toString(), EFilterType.FILTERS, { [key]: newValues }, cycleId);
+  //   },
+  //   [workspaceSlug, projectId, cycleId, issueFilters, updateFilters]
+  // );
 
   const cycleStatus = cycleDetails?.status.toLocaleLowerCase();
->>>>>>> 15393401
   const isCompleted = cycleStatus === "completed";
 
   const isStartValid = new Date(`${cycleDetails?.start_date}`) <= new Date();
