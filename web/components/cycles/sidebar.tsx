import React, { useEffect, useRef, useState } from "react";
import { useRouter } from "next/router";
import { observer } from "mobx-react-lite";
import { useForm } from "react-hook-form";
import { Disclosure, Popover, Transition } from "@headlessui/react";
import isEmpty from "lodash/isEmpty";
// services
import { CycleService } from "services/cycle.service";
// hooks
import { useEventTracker, useCycle, useUser, useMember } from "hooks/store";
import useToast from "hooks/use-toast";
// components
import { SidebarProgressStats } from "components/core";
import ProgressChart from "components/core/sidebar/progress-chart";
import { CycleDeleteModal } from "components/cycles/delete-modal";
// ui
import { CustomRangeDatePicker } from "components/ui";
import { Avatar, CustomMenu, Loader, LayersIcon } from "@plane/ui";
// icons
import {
  ChevronDown,
  LinkIcon,
  Trash2,
  UserCircle2,
  AlertCircle,
  ChevronRight,
  CalendarCheck2,
  CalendarClock,
} from "lucide-react";
// helpers
import { copyUrlToClipboard } from "helpers/string.helper";
import {
  findHowManyDaysLeft,
  isDateGreaterThanToday,
  renderFormattedPayloadDate,
  renderFormattedDate,
} from "helpers/date-time.helper";
// types
import { ICycle } from "@plane/types";
// constants
import { EUserWorkspaceRoles } from "constants/workspace";
import { CYCLE_UPDATED } from "constants/event-tracker";
// fetch-keys
import { CYCLE_STATUS } from "constants/cycle";

type Props = {
  cycleId: string;
  handleClose: () => void;
};

const defaultValues: Partial<ICycle> = {
  start_date: null,
  end_date: null,
};

// services
const cycleService = new CycleService();

// TODO: refactor the whole component
export const CycleDetailsSidebar: React.FC<Props> = observer((props) => {
  const { cycleId, handleClose } = props;
  // states
  const [cycleDeleteModal, setCycleDeleteModal] = useState(false);
  // refs
  const startDateButtonRef = useRef<HTMLButtonElement | null>(null);
  const endDateButtonRef = useRef<HTMLButtonElement | null>(null);
  // router
  const router = useRouter();
  const { workspaceSlug, projectId, peekCycle } = router.query;
  // store hooks
  const { setTrackElement, captureCycleEvent } = useEventTracker();
  const {
    membership: { currentProjectRole },
  } = useUser();
  const { getCycleById, updateCycleDetails } = useCycle();
  const { getUserDetails } = useMember();

  const cycleDetails = getCycleById(cycleId);
  const cycleOwnerDetails = cycleDetails ? getUserDetails(cycleDetails.owned_by) : undefined;

  const { setToastAlert } = useToast();

  const { setValue, reset, watch } = useForm({
    defaultValues,
  });

  const submitChanges = (data: Partial<ICycle>, changedProperty: string) => {
    if (!workspaceSlug || !projectId || !cycleId) return;

    updateCycleDetails(workspaceSlug.toString(), projectId.toString(), cycleId.toString(), data)
      .then((res) => {
        captureCycleEvent({
          eventName: CYCLE_UPDATED,
          payload: {
            ...res,
            changed_properties: [changedProperty],
            element: "Right side-peek",
            state: "SUCCESS",
          },
        });
      })

      .catch((_) => {
        captureCycleEvent({
          eventName: CYCLE_UPDATED,
          payload: {
            ...data,
            element: "Right side-peek",
            state: "FAILED",
          },
        });
      });
  };

  const handleCopyText = () => {
    copyUrlToClipboard(`${workspaceSlug}/projects/${projectId}/cycles/${cycleId}`)
      .then(() => {
        setToastAlert({
          type: "success",
          title: "Link Copied!",
          message: "Cycle link copied to clipboard.",
        });
      })
      .catch(() => {
        setToastAlert({
          type: "error",
          title: "Some error occurred",
        });
      });
  };

  useEffect(() => {
    if (cycleDetails)
      reset({
        ...cycleDetails,
      });
  }, [cycleDetails, reset]);

  const dateChecker = async (payload: any) => {
    try {
      const res = await cycleService.cycleDateCheck(workspaceSlug as string, projectId as string, payload);
      return res.status;
    } catch (err) {
      return false;
    }
  };

  const handleStartDateChange = async (date: string) => {
    setValue("start_date", date);

    if (!watch("end_date") || watch("end_date") === "") endDateButtonRef.current?.click();

    if (watch("start_date") && watch("end_date") && watch("start_date") !== "" && watch("start_date") !== "") {
      if (!isDateGreaterThanToday(`${watch("end_date")}`)) {
        setToastAlert({
          type: "error",
          title: "Error!",
          message: "Unable to create cycle in past date. Please enter a valid date.",
        });
        reset({ ...cycleDetails });
        return;
      }

      if (cycleDetails?.start_date && cycleDetails?.end_date) {
        const isDateValidForExistingCycle = await dateChecker({
          start_date: `${watch("start_date")}`,
          end_date: `${watch("end_date")}`,
          cycle_id: cycleDetails.id,
        });

        if (isDateValidForExistingCycle) {
          submitChanges(
            {
              start_date: renderFormattedPayloadDate(`${watch("start_date")}`),
              end_date: renderFormattedPayloadDate(`${watch("end_date")}`),
            },
            "start_date"
          );
          setToastAlert({
            type: "success",
            title: "Success!",
            message: "Cycle updated successfully.",
          });
        } else {
          setToastAlert({
            type: "error",
            title: "Error!",
            message:
              "You have a cycle already on the given dates, if you want to create your draft cycle you can do that by removing dates",
          });
        }

        reset({ ...cycleDetails });
        return;
      }

      const isDateValid = await dateChecker({
        start_date: `${watch("start_date")}`,
        end_date: `${watch("end_date")}`,
      });

      if (isDateValid) {
        submitChanges(
          {
            start_date: renderFormattedPayloadDate(`${watch("start_date")}`),
            end_date: renderFormattedPayloadDate(`${watch("end_date")}`),
          },
          "start_date"
        );
        setToastAlert({
          type: "success",
          title: "Success!",
          message: "Cycle updated successfully.",
        });
      } else {
        setToastAlert({
          type: "error",
          title: "Error!",
          message:
            "You have a cycle already on the given dates, if you want to create your draft cycle you can do that by removing dates",
        });
        reset({ ...cycleDetails });
      }
    }
  };

  const handleEndDateChange = async (date: string) => {
    setValue("end_date", date);

    if (!watch("start_date") || watch("start_date") === "") startDateButtonRef.current?.click();

    if (watch("start_date") && watch("end_date") && watch("start_date") !== "" && watch("start_date") !== "") {
      if (!isDateGreaterThanToday(`${watch("end_date")}`)) {
        setToastAlert({
          type: "error",
          title: "Error!",
          message: "Unable to create cycle in past date. Please enter a valid date.",
        });
        reset({ ...cycleDetails });
        return;
      }

      if (cycleDetails?.start_date && cycleDetails?.end_date) {
        const isDateValidForExistingCycle = await dateChecker({
          start_date: `${watch("start_date")}`,
          end_date: `${watch("end_date")}`,
          cycle_id: cycleDetails.id,
        });

        if (isDateValidForExistingCycle) {
          submitChanges(
            {
              start_date: renderFormattedPayloadDate(`${watch("start_date")}`),
              end_date: renderFormattedPayloadDate(`${watch("end_date")}`),
            },
            "end_date"
          );
          setToastAlert({
            type: "success",
            title: "Success!",
            message: "Cycle updated successfully.",
          });
        } else {
          setToastAlert({
            type: "error",
            title: "Error!",
            message:
              "You have a cycle already on the given dates, if you want to create your draft cycle you can do that by removing dates",
          });
        }
        reset({ ...cycleDetails });
        return;
      }

      const isDateValid = await dateChecker({
        start_date: `${watch("start_date")}`,
        end_date: `${watch("end_date")}`,
      });

      if (isDateValid) {
        submitChanges(
          {
            start_date: renderFormattedPayloadDate(`${watch("start_date")}`),
            end_date: renderFormattedPayloadDate(`${watch("end_date")}`),
          },
          "end_date"
        );
        setToastAlert({
          type: "success",
          title: "Success!",
          message: "Cycle updated successfully.",
        });
      } else {
        setToastAlert({
          type: "error",
          title: "Error!",
          message:
            "You have a cycle already on the given dates, if you want to create your draft cycle you can do that by removing dates",
        });
        reset({ ...cycleDetails });
      }
    }
  };

  // TODO: refactor this
  // const handleFiltersUpdate = useCallback(
  //   (key: keyof IIssueFilterOptions, value: string | string[]) => {
  //     if (!workspaceSlug || !projectId) return;
  //     const newValues = issueFilters?.filters?.[key] ?? [];

  //     if (Array.isArray(value)) {
  //       value.forEach((val) => {
  //         if (!newValues.includes(val)) newValues.push(val);
  //       });
  //     } else {
  //       if (issueFilters?.filters?.[key]?.includes(value)) newValues.splice(newValues.indexOf(value), 1);
  //       else newValues.push(value);
  //     }

  //     updateFilters(workspaceSlug.toString(), projectId.toString(), EFilterType.FILTERS, { [key]: newValues }, cycleId);
  //   },
  //   [workspaceSlug, projectId, cycleId, issueFilters, updateFilters]
  // );

  const cycleStatus = cycleDetails?.status.toLocaleLowerCase();
  const isCompleted = cycleStatus === "completed";

  const isStartValid = new Date(`${cycleDetails?.start_date}`) <= new Date();
  const isEndValid = new Date(`${cycleDetails?.end_date}`) >= new Date(`${cycleDetails?.start_date}`);

  const progressPercentage = cycleDetails
    ? isCompleted
      ? Math.round(
          (cycleDetails.progress_snapshot.completed_issues / cycleDetails.progress_snapshot.total_issues) * 100
        )
      : Math.round((cycleDetails.completed_issues / cycleDetails.total_issues) * 100)
    : null;

  if (!cycleDetails)
    return (
      <Loader className="px-5">
        <div className="space-y-2">
          <Loader.Item height="15px" width="50%" />
          <Loader.Item height="15px" width="30%" />
        </div>
        <div className="mt-8 space-y-3">
          <Loader.Item height="30px" />
          <Loader.Item height="30px" />
          <Loader.Item height="30px" />
        </div>
      </Loader>
    );

  const endDate = new Date(watch("end_date") ?? cycleDetails.end_date ?? "");
  const startDate = new Date(watch("start_date") ?? cycleDetails.start_date ?? "");

  const currentCycle = CYCLE_STATUS.find((status) => status.value === cycleStatus);

  const issueCount =
    isCompleted && !isEmpty(cycleDetails.progress_snapshot)
      ? cycleDetails.progress_snapshot.total_issues === 0
        ? "0 Issue"
        : `${cycleDetails.progress_snapshot.completed_issues}/${cycleDetails.progress_snapshot.total_issues}`
      : cycleDetails.total_issues === 0
      ? "0 Issue"
      : `${cycleDetails.completed_issues}/${cycleDetails.total_issues}`;

  const daysLeft = findHowManyDaysLeft(cycleDetails.end_date);

  const isEditingAllowed = !!currentProjectRole && currentProjectRole >= EUserWorkspaceRoles.MEMBER;

  return (
    <>
      {cycleDetails && workspaceSlug && projectId && (
        <CycleDeleteModal
          cycle={cycleDetails}
          isOpen={cycleDeleteModal}
          handleClose={() => setCycleDeleteModal(false)}
          workspaceSlug={workspaceSlug.toString()}
          projectId={projectId.toString()}
        />
      )}

      <>
        <div className="flex w-full items-center justify-between">
          <div>
            <button
              className="flex h-5 w-5 items-center justify-center rounded-full bg-custom-border-300"
              onClick={() => handleClose()}
            >
              <ChevronRight className="h-3 w-3 stroke-2 text-white" />
            </button>
          </div>
          <div className="flex items-center gap-3.5">
            <button onClick={handleCopyText}>
              <LinkIcon className="h-3 w-3 text-custom-text-300" />
            </button>
            {!isCompleted && isEditingAllowed && (
              <CustomMenu placement="bottom-end" ellipsis>
                <CustomMenu.MenuItem
                  onClick={() => {
                    setTrackElement("CYCLE_PAGE_SIDEBAR");
                    setCycleDeleteModal(true);
                  }}
                >
                  <span className="flex items-center justify-start gap-2">
                    <Trash2 className="h-3 w-3" />
                    <span>Delete cycle</span>
                  </span>
                </CustomMenu.MenuItem>
              </CustomMenu>
            )}
          </div>
        </div>

        <div className="flex flex-col gap-3 pt-2">
          <div className="flex items-center gap-5">
            {currentCycle && (
              <span
                className="flex h-6 w-20 items-center justify-center rounded-sm text-center text-xs"
                style={{
                  color: currentCycle.color,
                  backgroundColor: `${currentCycle.color}20`,
                }}
              >
                {currentCycle.value === "current" && daysLeft !== undefined
                  ? `${daysLeft} ${currentCycle.label}`
                  : `${currentCycle.label}`}
              </span>
            )}
          </div>
          <h4 className="w-full break-words text-xl font-semibold text-custom-text-100">{cycleDetails.name}</h4>
        </div>

        {cycleDetails.description && (
          <span className="w-full whitespace-normal break-words py-2.5 text-sm leading-5 text-custom-text-200">
            {cycleDetails.description}
          </span>
        )}

        <div className="flex flex-col gap-5 pb-6 pt-2.5">
          <div className="flex items-center justify-start gap-1">
            <div className="flex w-1/2 items-center justify-start gap-2 text-custom-text-300">
              <CalendarClock className="h-4 w-4" />
              <span className="text-base">Start date</span>
            </div>
            <div className="relative flex w-1/2 items-center rounded-sm">
              <Popover className="flex h-full w-full items-center justify-center rounded-lg">
                {({ close }) => (
                  <>
                    <Popover.Button
                      ref={startDateButtonRef}
                      className={`w-full cursor-pointer rounded-sm text-sm font-medium text-custom-text-300 hover:bg-custom-background-80 ${isEditingAllowed ? "cursor-pointer" : "cursor-not-allowed"
                        }`}
                      disabled={isCompleted || !isEditingAllowed}
                    >
                      <span
                        className={`group flex w-full items-center justify-between gap-2 px-1.5 py-1 text-sm ${watch("start_date") ? "" : "text-custom-text-400"
                          }`}
                      >
                        {renderFormattedDate(startDate) ?? "No date selected"}
                      </span>
                    </Popover.Button>

                    <Transition
                      as={React.Fragment}
                      enter="transition ease-out duration-200"
                      enterFrom="opacity-0 translate-y-1"
                      enterTo="opacity-100 translate-y-0"
                      leave="transition ease-in duration-150"
                      leaveFrom="opacity-100 translate-y-0"
                      leaveTo="opacity-0 translate-y-1"
                    >
                      <Popover.Panel className="absolute right-0 top-10 z-20 transform overflow-hidden">
                        <CustomRangeDatePicker
                          value={watch("start_date") ? watch("start_date") : cycleDetails?.start_date}
                          onChange={(val) => {
                            if (val) {
                              setTrackElement("CYCLE_PAGE_SIDEBAR_START_DATE_BUTTON");
                              handleStartDateChange(val);
                              close();
                            }
                          }}
                          startDate={watch("start_date") ?? watch("end_date") ?? null}
                          endDate={watch("end_date") ?? watch("start_date") ?? null}
                          maxDate={new Date(`${watch("end_date")}`)}
                          selectsStart={watch("end_date") ? true : false}
                        />
                      </Popover.Panel>
                    </Transition>
                  </>
                )}
              </Popover>
            </div>
          </div>

          <div className="flex items-center justify-start gap-1">
            <div className="flex w-1/2 items-center justify-start gap-2 text-custom-text-300">
              <CalendarCheck2 className="h-4 w-4" />
              <span className="text-base">Target date</span>
            </div>
            <div className="relative flex w-1/2 items-center rounded-sm">
              <Popover className="flex h-full w-full items-center justify-center rounded-lg">
                {({ close }) => (
                  <>
                    <Popover.Button
                      ref={endDateButtonRef}
                      className={`w-full cursor-pointer rounded-sm text-sm font-medium text-custom-text-300 hover:bg-custom-background-80 ${isEditingAllowed ? "cursor-pointer" : "cursor-not-allowed"
                        }`}
                      disabled={isCompleted || !isEditingAllowed}
                    >
                      <span
                        className={`group flex w-full items-center justify-between gap-2 px-1.5 py-1 text-sm ${watch("end_date") ? "" : "text-custom-text-400"
                          }`}
                      >
                        {renderFormattedDate(endDate) ?? "No date selected"}
                      </span>
                    </Popover.Button>

                    <Transition
                      as={React.Fragment}
                      enter="transition ease-out duration-200"
                      enterFrom="opacity-0 translate-y-1"
                      enterTo="opacity-100 translate-y-0"
                      leave="transition ease-in duration-150"
                      leaveFrom="opacity-100 translate-y-0"
                      leaveTo="opacity-0 translate-y-1"
                    >
                      <Popover.Panel className="absolute right-0 top-10 z-20 transform overflow-hidden">
                        <CustomRangeDatePicker
                          value={watch("end_date") ? watch("end_date") : cycleDetails?.end_date}
                          onChange={(val) => {
                            if (val) {
                              setTrackElement("CYCLE_PAGE_SIDEBAR_END_DATE_BUTTON");
                              handleEndDateChange(val);
                              close();
                            }
                          }}
                          startDate={watch("start_date") ?? watch("end_date") ?? null}
                          endDate={watch("end_date") ?? watch("start_date") ?? null}
                          minDate={new Date(`${watch("start_date")}`)}
                          selectsEnd={watch("start_date") ? true : false}
                        />
                      </Popover.Panel>
                    </Transition>
                  </>
                )}
              </Popover>
            </div>
          </div>

          <div className="flex items-center justify-start gap-1">
            <div className="flex w-1/2 items-center justify-start gap-2 text-custom-text-300">
              <UserCircle2 className="h-4 w-4" />
              <span className="text-base">Lead</span>
            </div>
            <div className="flex w-1/2 items-center rounded-sm">
              <div className="flex items-center gap-2.5">
                <Avatar name={cycleOwnerDetails?.display_name} src={cycleOwnerDetails?.avatar} />
                <span className="text-sm text-custom-text-200">{cycleOwnerDetails?.display_name}</span>
              </div>
            </div>
          </div>

          <div className="flex items-center justify-start gap-1">
            <div className="flex w-1/2 items-center justify-start gap-2 text-custom-text-300">
              <LayersIcon className="h-4 w-4" />
              <span className="text-base">Issues</span>
            </div>
            <div className="flex w-1/2 items-center">
              <span className="px-1.5 text-sm text-custom-text-300">{issueCount}</span>
            </div>
          </div>
        </div>

        <div className="flex flex-col">
          <div className="flex w-full flex-col items-center justify-start gap-2 border-t border-custom-border-200 px-1.5 py-5">
            <Disclosure defaultOpen>
              {({ open }) => (
                <div className={`relative  flex  h-full w-full flex-col ${open ? "" : "flex-row"}`}>
                  <Disclosure.Button
                    className="flex w-full items-center justify-between gap-2 p-1.5"
                    disabled={!isStartValid || !isEndValid}
                  >
                    <div className="flex items-center justify-start gap-2 text-sm">
                      <span className="font-medium text-custom-text-200">Progress</span>
                    </div>

                    <div className="flex items-center gap-2.5">
                      {progressPercentage ? (
                        <span className="flex h-5 w-9 items-center justify-center rounded bg-amber-500/20 text-xs font-medium text-amber-500">
                          {progressPercentage ? `${progressPercentage}%` : ""}
                        </span>
                      ) : (
                        ""
                      )}
                      {isStartValid && isEndValid ? (
                        <ChevronDown className={`h-3 w-3 ${open ? "rotate-180 transform" : ""}`} aria-hidden="true" />
                      ) : (
                        <div className="flex items-center gap-1">
                          <AlertCircle height={14} width={14} className="text-custom-text-200" />
                          <span className="text-xs italic text-custom-text-200">
                            {cycleDetails?.start_date && cycleDetails?.end_date
                              ? "This cycle isn't active yet."
                              : "Invalid date. Please enter valid date."}
                          </span>
                        </div>
                      )}
                    </div>
                  </Disclosure.Button>
                  <Transition show={open}>
                    <Disclosure.Panel>
                      <div className="flex flex-col gap-3">
<<<<<<< HEAD
                        {isCompleted && !isEmpty(cycleDetails.progress_snapshot) ? (
                          <>
                            {cycleDetails.progress_snapshot.distribution?.completion_chart &&
                              cycleDetails.start_date &&
                              cycleDetails.end_date && (
                                <div className="h-full w-full pt-4">
                                  <div className="flex  items-start  gap-4 py-2 text-xs">
                                    <div className="flex items-center gap-3 text-custom-text-100">
                                      <div className="flex items-center justify-center gap-1">
                                        <span className="h-2.5 w-2.5 rounded-full bg-[#A9BBD0]" />
                                        <span>Ideal</span>
                                      </div>
                                      <div className="flex items-center justify-center gap-1">
                                        <span className="h-2.5 w-2.5 rounded-full bg-[#4C8FFF]" />
                                        <span>Current</span>
                                      </div>
                                    </div>
                                  </div>
                                  <div className="relative h-40 w-80">
                                    <ProgressChart
                                      distribution={cycleDetails.progress_snapshot.distribution?.completion_chart}
                                      startDate={cycleDetails.start_date}
                                      endDate={cycleDetails.end_date}
                                      totalIssues={cycleDetails.progress_snapshot.total_issues}
                                    />
                                  </div>
                                </div>
                              )}
                          </>
=======
                        {cycleDetails.distribution?.completion_chart &&
                          cycleDetails.start_date &&
                          cycleDetails.end_date ? (
                          <div className="h-full w-full pt-4">
                            <div className="flex  items-start  gap-4 py-2 text-xs">
                              <div className="flex items-center gap-3 text-custom-text-100">
                                <div className="flex items-center justify-center gap-1">
                                  <span className="h-2.5 w-2.5 rounded-full bg-[#A9BBD0]" />
                                  <span>Ideal</span>
                                </div>
                                <div className="flex items-center justify-center gap-1">
                                  <span className="h-2.5 w-2.5 rounded-full bg-[#4C8FFF]" />
                                  <span>Current</span>
                                </div>
                              </div>
                            </div>
                            <div className="relative h-40 w-full max-w-80">
                              <ProgressChart
                                distribution={cycleDetails.distribution?.completion_chart}
                                startDate={cycleDetails.start_date}
                                endDate={cycleDetails.end_date}
                                totalIssues={cycleDetails.total_issues}
                              />
                            </div>
                          </div>
>>>>>>> 4b67a41b
                        ) : (
                          <>
                            {cycleDetails.distribution?.completion_chart &&
                              cycleDetails.start_date &&
                              cycleDetails.end_date && (
                                <div className="h-full w-full pt-4">
                                  <div className="flex  items-start  gap-4 py-2 text-xs">
                                    <div className="flex items-center gap-3 text-custom-text-100">
                                      <div className="flex items-center justify-center gap-1">
                                        <span className="h-2.5 w-2.5 rounded-full bg-[#A9BBD0]" />
                                        <span>Ideal</span>
                                      </div>
                                      <div className="flex items-center justify-center gap-1">
                                        <span className="h-2.5 w-2.5 rounded-full bg-[#4C8FFF]" />
                                        <span>Current</span>
                                      </div>
                                    </div>
                                  </div>
                                  <div className="relative h-40 w-80">
                                    <ProgressChart
                                      distribution={cycleDetails.distribution?.completion_chart}
                                      startDate={cycleDetails.start_date}
                                      endDate={cycleDetails.end_date}
                                      totalIssues={cycleDetails.total_issues}
                                    />
                                  </div>
                                </div>
                              )}
                          </>
                        )}
                        {/* stats */}
                        {isCompleted && !isEmpty(cycleDetails.progress_snapshot) ? (
                          <>
                            {cycleDetails.progress_snapshot.total_issues > 0 &&
                              cycleDetails.progress_snapshot.distribution && (
                                <div className="h-full w-full border-t border-custom-border-200 pt-5">
                                  <SidebarProgressStats
                                    distribution={cycleDetails.progress_snapshot.distribution}
                                    groupedIssues={{
                                      backlog: cycleDetails.progress_snapshot.backlog_issues,
                                      unstarted: cycleDetails.progress_snapshot.unstarted_issues,
                                      started: cycleDetails.progress_snapshot.started_issues,
                                      completed: cycleDetails.progress_snapshot.completed_issues,
                                      cancelled: cycleDetails.progress_snapshot.cancelled_issues,
                                    }}
                                    totalIssues={cycleDetails.progress_snapshot.total_issues}
                                    isPeekView={Boolean(peekCycle)}
                                  />
                                </div>
                              )}
                          </>
                        ) : (
                          <>
                            {cycleDetails.total_issues > 0 && cycleDetails.distribution && (
                              <div className="h-full w-full border-t border-custom-border-200 pt-5">
                                <SidebarProgressStats
                                  distribution={cycleDetails.distribution}
                                  groupedIssues={{
                                    backlog: cycleDetails.backlog_issues,
                                    unstarted: cycleDetails.unstarted_issues,
                                    started: cycleDetails.started_issues,
                                    completed: cycleDetails.completed_issues,
                                    cancelled: cycleDetails.cancelled_issues,
                                  }}
                                  totalIssues={cycleDetails.total_issues}
                                  isPeekView={Boolean(peekCycle)}
                                />
                              </div>
                            )}
                          </>
                        )}
                      </div>
                    </Disclosure.Panel>
                  </Transition>
                </div>
              )}
            </Disclosure>
          </div>
        </div>
      </>
    </>
  );
});<|MERGE_RESOLUTION|>--- conflicted
+++ resolved
@@ -100,7 +100,7 @@
         });
       })
 
-      .catch((_) => {
+      .catch(() => {
         captureCycleEvent({
           eventName: CYCLE_UPDATED,
           payload: {
@@ -450,13 +450,15 @@
                   <>
                     <Popover.Button
                       ref={startDateButtonRef}
-                      className={`w-full cursor-pointer rounded-sm text-sm font-medium text-custom-text-300 hover:bg-custom-background-80 ${isEditingAllowed ? "cursor-pointer" : "cursor-not-allowed"
-                        }`}
+                      className={`w-full cursor-pointer rounded-sm text-sm font-medium text-custom-text-300 hover:bg-custom-background-80 ${
+                        isEditingAllowed ? "cursor-pointer" : "cursor-not-allowed"
+                      }`}
                       disabled={isCompleted || !isEditingAllowed}
                     >
                       <span
-                        className={`group flex w-full items-center justify-between gap-2 px-1.5 py-1 text-sm ${watch("start_date") ? "" : "text-custom-text-400"
-                          }`}
+                        className={`group flex w-full items-center justify-between gap-2 px-1.5 py-1 text-sm ${
+                          watch("start_date") ? "" : "text-custom-text-400"
+                        }`}
                       >
                         {renderFormattedDate(startDate) ?? "No date selected"}
                       </span>
@@ -505,13 +507,15 @@
                   <>
                     <Popover.Button
                       ref={endDateButtonRef}
-                      className={`w-full cursor-pointer rounded-sm text-sm font-medium text-custom-text-300 hover:bg-custom-background-80 ${isEditingAllowed ? "cursor-pointer" : "cursor-not-allowed"
-                        }`}
+                      className={`w-full cursor-pointer rounded-sm text-sm font-medium text-custom-text-300 hover:bg-custom-background-80 ${
+                        isEditingAllowed ? "cursor-pointer" : "cursor-not-allowed"
+                      }`}
                       disabled={isCompleted || !isEditingAllowed}
                     >
                       <span
-                        className={`group flex w-full items-center justify-between gap-2 px-1.5 py-1 text-sm ${watch("end_date") ? "" : "text-custom-text-400"
-                          }`}
+                        className={`group flex w-full items-center justify-between gap-2 px-1.5 py-1 text-sm ${
+                          watch("end_date") ? "" : "text-custom-text-400"
+                        }`}
                       >
                         {renderFormattedDate(endDate) ?? "No date selected"}
                       </span>
@@ -611,7 +615,6 @@
                   <Transition show={open}>
                     <Disclosure.Panel>
                       <div className="flex flex-col gap-3">
-<<<<<<< HEAD
                         {isCompleted && !isEmpty(cycleDetails.progress_snapshot) ? (
                           <>
                             {cycleDetails.progress_snapshot.distribution?.completion_chart &&
@@ -641,33 +644,6 @@
                                 </div>
                               )}
                           </>
-=======
-                        {cycleDetails.distribution?.completion_chart &&
-                          cycleDetails.start_date &&
-                          cycleDetails.end_date ? (
-                          <div className="h-full w-full pt-4">
-                            <div className="flex  items-start  gap-4 py-2 text-xs">
-                              <div className="flex items-center gap-3 text-custom-text-100">
-                                <div className="flex items-center justify-center gap-1">
-                                  <span className="h-2.5 w-2.5 rounded-full bg-[#A9BBD0]" />
-                                  <span>Ideal</span>
-                                </div>
-                                <div className="flex items-center justify-center gap-1">
-                                  <span className="h-2.5 w-2.5 rounded-full bg-[#4C8FFF]" />
-                                  <span>Current</span>
-                                </div>
-                              </div>
-                            </div>
-                            <div className="relative h-40 w-full max-w-80">
-                              <ProgressChart
-                                distribution={cycleDetails.distribution?.completion_chart}
-                                startDate={cycleDetails.start_date}
-                                endDate={cycleDetails.end_date}
-                                totalIssues={cycleDetails.total_issues}
-                              />
-                            </div>
-                          </div>
->>>>>>> 4b67a41b
                         ) : (
                           <>
                             {cycleDetails.distribution?.completion_chart &&
