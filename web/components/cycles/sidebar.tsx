--- conflicted
+++ resolved
@@ -18,11 +18,7 @@
 // types
 import { ICycle } from "@plane/types";
 // ui
-<<<<<<< HEAD
-import { Avatar, ArchiveIcon, CustomMenu, Loader, LayersIcon, TOAST_TYPE, setToast } from "@plane/ui";
-=======
-import { Avatar, CustomMenu, Loader, LayersIcon, TOAST_TYPE, setToast, TextArea } from "@plane/ui";
->>>>>>> 4d1b5adf
+import { Avatar, ArchiveIcon, CustomMenu, Loader, LayersIcon, TOAST_TYPE, setToast, TextArea } from "@plane/ui";
 // components
 import { SidebarProgressStats } from "@/components/core";
 import ProgressChart from "@/components/core/sidebar/progress-chart";
