import React, { useEffect, useState } from "react";
import isEmpty from "lodash/isEmpty";
import { observer } from "mobx-react-lite";
import { useRouter } from "next/router";
import { Controller, useForm } from "react-hook-form";
// icons
import {
  ArchiveRestoreIcon,
  ChevronDown,
  LinkIcon,
  Trash2,
  UserCircle2,
  AlertCircle,
  ChevronRight,
  CalendarClock,
} from "lucide-react";
import { Disclosure, Transition } from "@headlessui/react";
// types
import { ICycle } from "@plane/types";
// ui
import { Avatar, ArchiveIcon, CustomMenu, Loader, LayersIcon, TOAST_TYPE, setToast, TextArea } from "@plane/ui";
// components
import { SidebarProgressStats } from "@/components/core";
import ProgressChart from "@/components/core/sidebar/progress-chart";
import { ArchiveCycleModal, CycleDeleteModal } from "@/components/cycles";
import { DateRangeDropdown } from "@/components/dropdowns";
// constants
<<<<<<< HEAD
import { CYCLE_STATUS } from "constants/cycle";
import { CYCLE_UPDATED, E_CYCLE_SIDEBAR, E_SIDEBAR } from "constants/event-tracker";
import { EUserWorkspaceRoles } from "constants/workspace";
=======
import { CYCLE_STATUS } from "@/constants/cycle";
import { CYCLE_UPDATED } from "@/constants/event-tracker";
import { EUserWorkspaceRoles } from "@/constants/workspace";
>>>>>>> 15c7deb2
// helpers
import { findHowManyDaysLeft, getDate, renderFormattedPayloadDate } from "@/helpers/date-time.helper";
import { copyUrlToClipboard } from "@/helpers/string.helper";
// hooks
import { useEventTracker, useCycle, useUser, useMember } from "@/hooks/store";
// services
import { CycleService } from "@/services/cycle.service";

type Props = {
  cycleId: string;
  handleClose: () => void;
  isArchived?: boolean;
};

const defaultValues: Partial<ICycle> = {
  start_date: null,
  end_date: null,
};

// services
const cycleService = new CycleService();

// TODO: refactor the whole component
export const CycleDetailsSidebar: React.FC<Props> = observer((props) => {
  const { cycleId, handleClose, isArchived } = props;
  // states
  const [archiveCycleModal, setArchiveCycleModal] = useState(false);
  const [cycleDeleteModal, setCycleDeleteModal] = useState(false);
  // router
  const router = useRouter();
  const { workspaceSlug, projectId, peekCycle } = router.query;
  // store hooks
  const { setTrackElement, captureCycleEvent } = useEventTracker();
  const {
    membership: { currentProjectRole },
  } = useUser();
  const { getCycleById, updateCycleDetails, restoreCycle } = useCycle();
  const { getUserDetails } = useMember();
  // derived values
  const cycleDetails = getCycleById(cycleId);
  const cycleOwnerDetails = cycleDetails ? getUserDetails(cycleDetails.owned_by_id) : undefined;
  // form info
  const { control, reset } = useForm({
    defaultValues,
  });

  const submitChanges = (data: Partial<ICycle>, changedProperty: string) => {
    if (!workspaceSlug || !projectId || !cycleId) return;

    updateCycleDetails(workspaceSlug.toString(), projectId.toString(), cycleId.toString(), data)
      .then((res) => {
        captureCycleEvent({
          eventName: CYCLE_UPDATED,
          payload: {
            ...res,
            changed_properties: [changedProperty],
            element: E_SIDEBAR,
            state: "SUCCESS",
          },
        });
      })

      .catch(() => {
        captureCycleEvent({
          eventName: CYCLE_UPDATED,
          payload: {
            ...data,
            element: E_SIDEBAR,
            state: "FAILED",
          },
        });
      });
  };

  const handleCopyText = () => {
    copyUrlToClipboard(`${workspaceSlug}/projects/${projectId}/cycles/${cycleId}`)
      .then(() => {
        setToast({
          type: TOAST_TYPE.SUCCESS,
          title: "Link Copied!",
          message: "Cycle link copied to clipboard.",
        });
      })
      .catch(() => {
        setToast({
          type: TOAST_TYPE.ERROR,
          title: "Some error occurred",
        });
      });
  };

  const handleRestoreCycle = async () => {
    if (!workspaceSlug || !projectId) return;

    await restoreCycle(workspaceSlug.toString(), projectId.toString(), cycleId)
      .then(() => {
        setToast({
          type: TOAST_TYPE.SUCCESS,
          title: "Restore success",
          message: "Your cycle can be found in project cycles.",
        });
        router.push(`/${workspaceSlug.toString()}/projects/${projectId.toString()}/archives/cycles`);
      })
      .catch(() =>
        setToast({
          type: TOAST_TYPE.ERROR,
          title: "Error!",
          message: "Cycle could not be restored. Please try again.",
        })
      );
  };

  useEffect(() => {
    if (cycleDetails)
      reset({
        ...cycleDetails,
      });
  }, [cycleDetails, reset]);

  const dateChecker = async (payload: any) => {
    try {
      const res = await cycleService.cycleDateCheck(workspaceSlug as string, projectId as string, payload);
      return res.status;
    } catch (err) {
      return false;
    }
  };

  const handleDateChange = async (startDate: Date | undefined, endDate: Date | undefined) => {
    if (!startDate || !endDate) return;

    let isDateValid = false;

    const payload = {
      start_date: renderFormattedPayloadDate(startDate),
      end_date: renderFormattedPayloadDate(endDate),
    };

    if (cycleDetails && cycleDetails.start_date && cycleDetails.end_date)
      isDateValid = await dateChecker({
        ...payload,
        cycle_id: cycleDetails.id,
      });
    else isDateValid = await dateChecker(payload);

    if (isDateValid) {
      submitChanges(payload, "date_range");
      setToast({
        type: TOAST_TYPE.SUCCESS,
        title: "Success!",
        message: "Cycle updated successfully.",
      });
    } else {
      setToast({
        type: TOAST_TYPE.ERROR,
        title: "Error!",
        message:
          "You already have a cycle on the given dates, if you want to create a draft cycle, you can do that by removing both the dates.",
      });
      reset({ ...cycleDetails });
    }
  };

  // TODO: refactor this
  // const handleFiltersUpdate = useCallback(
  //   (key: keyof IIssueFilterOptions, value: string | string[]) => {
  //     if (!workspaceSlug || !projectId) return;
  //     const newValues = issueFilters?.filters?.[key] ?? [];

  //     if (Array.isArray(value)) {
  //       value.forEach((val) => {
  //         if (!newValues.includes(val)) newValues.push(val);
  //       });
  //     } else {
  //       if (issueFilters?.filters?.[key]?.includes(value)) newValues.splice(newValues.indexOf(value), 1);
  //       else newValues.push(value);
  //     }

  //     updateFilters(workspaceSlug.toString(), projectId.toString(), EFilterType.FILTERS, { [key]: newValues }, cycleId);
  //   },
  //   [workspaceSlug, projectId, cycleId, issueFilters, updateFilters]
  // );

  const cycleStatus = cycleDetails?.status?.toLocaleLowerCase();
  const isCompleted = cycleStatus === "completed";

  const startDate = getDate(cycleDetails?.start_date);
  const endDate = getDate(cycleDetails?.end_date);

  const isStartValid = startDate && startDate <= new Date();
  const isEndValid = endDate && startDate && endDate >= startDate;

  const progressPercentage = cycleDetails
    ? isCompleted && cycleDetails?.progress_snapshot
      ? Math.round(
          (cycleDetails.progress_snapshot.completed_issues / cycleDetails.progress_snapshot.total_issues) * 100
        )
      : Math.round((cycleDetails.completed_issues / cycleDetails.total_issues) * 100)
    : null;

  if (!cycleDetails)
    return (
      <Loader className="px-5">
        <div className="space-y-2">
          <Loader.Item height="15px" width="50%" />
          <Loader.Item height="15px" width="30%" />
        </div>
        <div className="mt-8 space-y-3">
          <Loader.Item height="30px" />
          <Loader.Item height="30px" />
          <Loader.Item height="30px" />
        </div>
      </Loader>
    );

  const currentCycle = CYCLE_STATUS.find((status) => status.value === cycleStatus);

  const issueCount =
    isCompleted && !isEmpty(cycleDetails.progress_snapshot)
      ? cycleDetails.progress_snapshot.total_issues === 0
        ? "0 Issue"
        : `${cycleDetails.progress_snapshot.completed_issues}/${cycleDetails.progress_snapshot.total_issues}`
      : cycleDetails.total_issues === 0
      ? "0 Issue"
      : `${cycleDetails.completed_issues}/${cycleDetails.total_issues}`;

  const daysLeft = findHowManyDaysLeft(cycleDetails.end_date);

  const isEditingAllowed = !!currentProjectRole && currentProjectRole >= EUserWorkspaceRoles.MEMBER;

  return (
    <div className="relative">
      {cycleDetails && workspaceSlug && projectId && (
        <>
          <ArchiveCycleModal
            workspaceSlug={workspaceSlug.toString()}
            projectId={projectId.toString()}
            cycleId={cycleId}
            isOpen={archiveCycleModal}
            handleClose={() => setArchiveCycleModal(false)}
          />
          <CycleDeleteModal
            cycle={cycleDetails}
            isOpen={cycleDeleteModal}
            handleClose={() => setCycleDeleteModal(false)}
            workspaceSlug={workspaceSlug.toString()}
            projectId={projectId.toString()}
          />
        </>
      )}

      <>
        <div className="sticky z-10 top-0 flex items-center justify-between bg-custom-sidebar-background-100 py-5">
          <div>
            <button
              className="flex h-5 w-5 items-center justify-center rounded-full bg-custom-border-300"
              onClick={() => handleClose()}
            >
              <ChevronRight className="h-3 w-3 stroke-2 text-white" />
            </button>
          </div>
          <div className="flex items-center gap-3.5">
            {!isArchived && (
              <button onClick={handleCopyText}>
                <LinkIcon className="h-3 w-3 text-custom-text-300" />
              </button>
            )}
            {isEditingAllowed && (
              <CustomMenu placement="bottom-end" ellipsis>
<<<<<<< HEAD
                <CustomMenu.MenuItem
                  onClick={() => {
                    setTrackElement(E_CYCLE_SIDEBAR);
                    setCycleDeleteModal(true);
                  }}
                >
                  <span className="flex items-center justify-start gap-2">
                    <Trash2 className="h-3 w-3" />
                    <span>Delete cycle</span>
                  </span>
                </CustomMenu.MenuItem>
=======
                {!isArchived && (
                  <CustomMenu.MenuItem onClick={() => setArchiveCycleModal(true)} disabled={!isCompleted}>
                    {isCompleted ? (
                      <div className="flex items-center gap-2">
                        <ArchiveIcon className="h-3 w-3" />
                        Archive cycle
                      </div>
                    ) : (
                      <div className="flex items-start gap-2">
                        <ArchiveIcon className="h-3 w-3" />
                        <div className="-mt-1">
                          <p>Archive cycle</p>
                          <p className="text-xs text-custom-text-400">
                            Only completed cycle <br /> can be archived.
                          </p>
                        </div>
                      </div>
                    )}
                  </CustomMenu.MenuItem>
                )}
                {isArchived && (
                  <CustomMenu.MenuItem onClick={handleRestoreCycle}>
                    <span className="flex items-center justify-start gap-2">
                      <ArchiveRestoreIcon className="h-3 w-3" />
                      <span>Restore cycle</span>
                    </span>
                  </CustomMenu.MenuItem>
                )}
                {!isCompleted && (
                  <CustomMenu.MenuItem
                    onClick={() => {
                      setTrackElement("CYCLE_PAGE_SIDEBAR");
                      setCycleDeleteModal(true);
                    }}
                  >
                    <span className="flex items-center justify-start gap-2">
                      <Trash2 className="h-3 w-3" />
                      <span>Delete cycle</span>
                    </span>
                  </CustomMenu.MenuItem>
                )}
>>>>>>> 15c7deb2
              </CustomMenu>
            )}
          </div>
        </div>

        <div className="flex flex-col gap-3 pt-2">
          <div className="flex items-center gap-5">
            {currentCycle && (
              <span
                className="flex h-6 w-20 items-center justify-center rounded-sm text-center text-xs"
                style={{
                  color: currentCycle.color,
                  backgroundColor: `${currentCycle.color}20`,
                }}
              >
                {currentCycle.value === "current" && daysLeft !== undefined
                  ? `${daysLeft} ${currentCycle.label}`
                  : `${currentCycle.label}`}
              </span>
            )}
          </div>
          <h4 className="w-full break-words text-xl font-semibold text-custom-text-100">{cycleDetails.name}</h4>
        </div>

        {cycleDetails.description && (
          <TextArea
            className="outline-none ring-none w-full max-h-max bg-transparent !p-0 !m-0 !border-0 resize-none text-sm leading-5 text-custom-text-200"
            value={cycleDetails.description}
            disabled
          />
        )}

        <div className="flex flex-col gap-5 pb-6 pt-2.5">
          <div className="flex items-center justify-start gap-1">
            <div className="flex w-2/5 items-center justify-start gap-2 text-custom-text-300">
              <CalendarClock className="h-4 w-4" />
              <span className="text-base">Date range</span>
            </div>
            <div className="h-7 w-3/5">
              <Controller
                control={control}
                name="start_date"
                render={({ field: { value: startDateValue, onChange: onChangeStartDate } }) => (
                  <Controller
                    control={control}
                    name="end_date"
                    render={({ field: { value: endDateValue, onChange: onChangeEndDate } }) => (
                      <DateRangeDropdown
                        className="h-7"
                        buttonContainerClassName="w-full"
                        buttonVariant="background-with-text"
                        minDate={new Date()}
                        value={{
                          from: getDate(startDateValue),
                          to: getDate(endDateValue),
                        }}
                        onSelect={(val) => {
                          onChangeStartDate(val?.from ? renderFormattedPayloadDate(val.from) : null);
                          onChangeEndDate(val?.to ? renderFormattedPayloadDate(val.to) : null);
                          handleDateChange(val?.from, val?.to);
                        }}
                        placeholder={{
                          from: "Start date",
                          to: "End date",
                        }}
                        required={cycleDetails.status !== "draft"}
                        disabled={isArchived}
                      />
                    )}
                  />
                )}
              />
            </div>
          </div>

          <div className="flex items-center justify-start gap-1">
            <div className="flex w-2/5 items-center justify-start gap-2 text-custom-text-300">
              <UserCircle2 className="h-4 w-4" />
              <span className="text-base">Lead</span>
            </div>
            <div className="flex w-3/5 items-center rounded-sm">
              <div className="flex items-center gap-2.5">
                <Avatar name={cycleOwnerDetails?.display_name} src={cycleOwnerDetails?.avatar} />
                <span className="text-sm text-custom-text-200">{cycleOwnerDetails?.display_name}</span>
              </div>
            </div>
          </div>

          <div className="flex items-center justify-start gap-1">
            <div className="flex w-2/5 items-center justify-start gap-2 text-custom-text-300">
              <LayersIcon className="h-4 w-4" />
              <span className="text-base">Issues</span>
            </div>
            <div className="flex w-3/5 items-center">
              <span className="px-1.5 text-sm text-custom-text-300">{issueCount}</span>
            </div>
          </div>
        </div>

        <div className="flex flex-col">
          <div className="flex w-full flex-col items-center justify-start gap-2 border-t border-custom-border-200 px-1.5 py-5">
            <Disclosure defaultOpen>
              {({ open }) => (
                <div className={`relative  flex  h-full w-full flex-col ${open ? "" : "flex-row"}`}>
                  <Disclosure.Button
                    className="flex w-full items-center justify-between gap-2 p-1.5"
                    disabled={!isStartValid || !isEndValid}
                  >
                    <div className="flex items-center justify-start gap-2 text-sm">
                      <span className="font-medium text-custom-text-200">Progress</span>
                    </div>

                    <div className="flex items-center gap-2.5">
                      {progressPercentage ? (
                        <span className="flex h-5 w-9 items-center justify-center rounded bg-amber-500/20 text-xs font-medium text-amber-500">
                          {progressPercentage ? `${progressPercentage}%` : ""}
                        </span>
                      ) : (
                        ""
                      )}
                      {isStartValid && isEndValid ? (
                        <ChevronDown className={`h-3 w-3 ${open ? "rotate-180 transform" : ""}`} aria-hidden="true" />
                      ) : (
                        <div className="flex items-center gap-1">
                          <AlertCircle height={14} width={14} className="text-custom-text-200" />
                          <span className="text-xs italic text-custom-text-200">
                            {cycleDetails?.start_date && cycleDetails?.end_date
                              ? "This cycle isn't active yet."
                              : "Invalid date. Please enter valid date."}
                          </span>
                        </div>
                      )}
                    </div>
                  </Disclosure.Button>
                  <Transition show={open}>
                    <Disclosure.Panel>
                      <div className="flex flex-col gap-3">
                        {isCompleted && !isEmpty(cycleDetails.progress_snapshot) ? (
                          <>
                            {cycleDetails.progress_snapshot.distribution?.completion_chart &&
                              cycleDetails.start_date &&
                              cycleDetails.end_date && (
                                <div className="h-full w-full pt-4">
                                  <div className="flex  items-start  gap-4 py-2 text-xs">
                                    <div className="flex items-center gap-3 text-custom-text-100">
                                      <div className="flex items-center justify-center gap-1">
                                        <span className="h-2.5 w-2.5 rounded-full bg-[#A9BBD0]" />
                                        <span>Ideal</span>
                                      </div>
                                      <div className="flex items-center justify-center gap-1">
                                        <span className="h-2.5 w-2.5 rounded-full bg-[#4C8FFF]" />
                                        <span>Current</span>
                                      </div>
                                    </div>
                                  </div>
                                  <div className="relative h-40 w-80">
                                    <ProgressChart
                                      distribution={cycleDetails.progress_snapshot.distribution?.completion_chart}
                                      startDate={cycleDetails.start_date}
                                      endDate={cycleDetails.end_date}
                                      totalIssues={cycleDetails.progress_snapshot.total_issues}
                                    />
                                  </div>
                                </div>
                              )}
                          </>
                        ) : (
                          <>
                            {cycleDetails.distribution?.completion_chart &&
                              cycleDetails.start_date &&
                              cycleDetails.end_date && (
                                <div className="h-full w-full pt-4">
                                  <div className="flex  items-start  gap-4 py-2 text-xs">
                                    <div className="flex items-center gap-3 text-custom-text-100">
                                      <div className="flex items-center justify-center gap-1">
                                        <span className="h-2.5 w-2.5 rounded-full bg-[#A9BBD0]" />
                                        <span>Ideal</span>
                                      </div>
                                      <div className="flex items-center justify-center gap-1">
                                        <span className="h-2.5 w-2.5 rounded-full bg-[#4C8FFF]" />
                                        <span>Current</span>
                                      </div>
                                    </div>
                                  </div>
                                  <div className="relative h-40 w-80">
                                    <ProgressChart
                                      distribution={cycleDetails.distribution?.completion_chart}
                                      startDate={cycleDetails.start_date}
                                      endDate={cycleDetails.end_date}
                                      totalIssues={cycleDetails.total_issues}
                                    />
                                  </div>
                                </div>
                              )}
                          </>
                        )}
                        {/* stats */}
                        {isCompleted && !isEmpty(cycleDetails.progress_snapshot) ? (
                          <>
                            {cycleDetails.progress_snapshot.total_issues > 0 &&
                              cycleDetails.progress_snapshot.distribution && (
                                <div className="h-full w-full border-t border-custom-border-200 pt-5">
                                  <SidebarProgressStats
                                    distribution={cycleDetails.progress_snapshot.distribution}
                                    groupedIssues={{
                                      backlog: cycleDetails.progress_snapshot.backlog_issues,
                                      unstarted: cycleDetails.progress_snapshot.unstarted_issues,
                                      started: cycleDetails.progress_snapshot.started_issues,
                                      completed: cycleDetails.progress_snapshot.completed_issues,
                                      cancelled: cycleDetails.progress_snapshot.cancelled_issues,
                                    }}
                                    totalIssues={cycleDetails.progress_snapshot.total_issues}
                                    isPeekView={Boolean(peekCycle)}
                                  />
                                </div>
                              )}
                          </>
                        ) : (
                          <>
                            {cycleDetails.total_issues > 0 && cycleDetails.distribution && (
                              <div className="h-full w-full border-t border-custom-border-200 pt-5">
                                <SidebarProgressStats
                                  distribution={cycleDetails.distribution}
                                  groupedIssues={{
                                    backlog: cycleDetails.backlog_issues,
                                    unstarted: cycleDetails.unstarted_issues,
                                    started: cycleDetails.started_issues,
                                    completed: cycleDetails.completed_issues,
                                    cancelled: cycleDetails.cancelled_issues,
                                  }}
                                  totalIssues={cycleDetails.total_issues}
                                  isPeekView={Boolean(peekCycle)}
                                />
                              </div>
                            )}
                          </>
                        )}
                      </div>
                    </Disclosure.Panel>
                  </Transition>
                </div>
              )}
            </Disclosure>
          </div>
        </div>
      </>
    </div>
  );
});<|MERGE_RESOLUTION|>--- conflicted
+++ resolved
@@ -25,15 +25,9 @@
 import { ArchiveCycleModal, CycleDeleteModal } from "@/components/cycles";
 import { DateRangeDropdown } from "@/components/dropdowns";
 // constants
-<<<<<<< HEAD
-import { CYCLE_STATUS } from "constants/cycle";
-import { CYCLE_UPDATED, E_CYCLE_SIDEBAR, E_SIDEBAR } from "constants/event-tracker";
-import { EUserWorkspaceRoles } from "constants/workspace";
-=======
 import { CYCLE_STATUS } from "@/constants/cycle";
-import { CYCLE_UPDATED } from "@/constants/event-tracker";
+import { CYCLE_UPDATED, E_CYCLE_SIDEBAR, E_SIDEBAR  } from "@/constants/event-tracker";
 import { EUserWorkspaceRoles } from "@/constants/workspace";
->>>>>>> 15c7deb2
 // helpers
 import { findHowManyDaysLeft, getDate, renderFormattedPayloadDate } from "@/helpers/date-time.helper";
 import { copyUrlToClipboard } from "@/helpers/string.helper";
@@ -303,19 +297,6 @@
             )}
             {isEditingAllowed && (
               <CustomMenu placement="bottom-end" ellipsis>
-<<<<<<< HEAD
-                <CustomMenu.MenuItem
-                  onClick={() => {
-                    setTrackElement(E_CYCLE_SIDEBAR);
-                    setCycleDeleteModal(true);
-                  }}
-                >
-                  <span className="flex items-center justify-start gap-2">
-                    <Trash2 className="h-3 w-3" />
-                    <span>Delete cycle</span>
-                  </span>
-                </CustomMenu.MenuItem>
-=======
                 {!isArchived && (
                   <CustomMenu.MenuItem onClick={() => setArchiveCycleModal(true)} disabled={!isCompleted}>
                     {isCompleted ? (
@@ -347,7 +328,7 @@
                 {!isCompleted && (
                   <CustomMenu.MenuItem
                     onClick={() => {
-                      setTrackElement("CYCLE_PAGE_SIDEBAR");
+                      setTrackElement(E_CYCLE_SIDEBAR);
                       setCycleDeleteModal(true);
                     }}
                   >
@@ -357,7 +338,6 @@
                     </span>
                   </CustomMenu.MenuItem>
                 )}
->>>>>>> 15c7deb2
               </CustomMenu>
             )}
           </div>
