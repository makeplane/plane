import React, { useCallback, useEffect, useState } from "react";
import isEmpty from "lodash/isEmpty";
import { observer } from "mobx-react";
import { useRouter } from "next/router";
import { Controller, useForm } from "react-hook-form";
// icons
import {
  ArchiveRestoreIcon,
  ChevronDown,
  LinkIcon,
  Trash2,
  UserCircle2,
  AlertCircle,
  ChevronRight,
  CalendarClock,
} from "lucide-react";
import { Disclosure, Transition } from "@headlessui/react";
// types
import { ICycle, IIssueFilterOptions } from "@plane/types";
// ui
import { Avatar, ArchiveIcon, CustomMenu, Loader, LayersIcon, TOAST_TYPE, setToast, TextArea } from "@plane/ui";
// components
import { SidebarProgressStats } from "@/components/core";
import ProgressChart from "@/components/core/sidebar/progress-chart";
import { ArchiveCycleModal, CycleDeleteModal } from "@/components/cycles";
import { DateRangeDropdown } from "@/components/dropdowns";
// constants
import { CYCLE_STATUS } from "@/constants/cycle";
<<<<<<< HEAD
import { CYCLE_UPDATED, E_CYCLE_SIDEBAR, E_SIDEBAR  } from "@/constants/event-tracker";
=======
import { CYCLE_UPDATED } from "@/constants/event-tracker";
import { EIssueFilterType, EIssuesStoreType } from "@/constants/issue";
>>>>>>> 7061ef46
import { EUserWorkspaceRoles } from "@/constants/workspace";
// helpers
import { findHowManyDaysLeft, getDate, renderFormattedPayloadDate } from "@/helpers/date-time.helper";
import { copyUrlToClipboard } from "@/helpers/string.helper";
// hooks
import { useEventTracker, useCycle, useUser, useMember, useIssues } from "@/hooks/store";
// services
import { CycleService } from "@/services/cycle.service";

type Props = {
  cycleId: string;
  handleClose: () => void;
  isArchived?: boolean;
};

const defaultValues: Partial<ICycle> = {
  start_date: null,
  end_date: null,
};

// services
const cycleService = new CycleService();

// TODO: refactor the whole component
export const CycleDetailsSidebar: React.FC<Props> = observer((props) => {
  const { cycleId, handleClose, isArchived } = props;
  // states
  const [archiveCycleModal, setArchiveCycleModal] = useState(false);
  const [cycleDeleteModal, setCycleDeleteModal] = useState(false);
  // router
  const router = useRouter();
  const { workspaceSlug, projectId, peekCycle } = router.query;
  // store hooks
  const { setTrackElement, captureCycleEvent } = useEventTracker();
  const {
    membership: { currentProjectRole },
  } = useUser();
  const { getCycleById, updateCycleDetails, restoreCycle } = useCycle();
  const { getUserDetails } = useMember();
  // derived values
  const cycleDetails = getCycleById(cycleId);
  const cycleOwnerDetails = cycleDetails ? getUserDetails(cycleDetails.owned_by_id) : undefined;
  // form info
  const { control, reset } = useForm({
    defaultValues,
  });

  const submitChanges = (data: Partial<ICycle>, changedProperty: string) => {
    if (!workspaceSlug || !projectId || !cycleId) return;

    updateCycleDetails(workspaceSlug.toString(), projectId.toString(), cycleId.toString(), data)
      .then((res) => {
        captureCycleEvent({
          eventName: CYCLE_UPDATED,
          payload: {
            ...res,
            changed_properties: [changedProperty],
            element: E_SIDEBAR,
            state: "SUCCESS",
          },
        });
      })

      .catch(() => {
        captureCycleEvent({
          eventName: CYCLE_UPDATED,
          payload: {
            ...data,
            element: E_SIDEBAR,
            state: "FAILED",
          },
        });
      });
  };

  const handleCopyText = () => {
    copyUrlToClipboard(`${workspaceSlug}/projects/${projectId}/cycles/${cycleId}`)
      .then(() => {
        setToast({
          type: TOAST_TYPE.SUCCESS,
          title: "Link Copied!",
          message: "Cycle link copied to clipboard.",
        });
      })
      .catch(() => {
        setToast({
          type: TOAST_TYPE.ERROR,
          title: "Some error occurred",
        });
      });
  };

  const handleRestoreCycle = async () => {
    if (!workspaceSlug || !projectId) return;

    await restoreCycle(workspaceSlug.toString(), projectId.toString(), cycleId)
      .then(() => {
        setToast({
          type: TOAST_TYPE.SUCCESS,
          title: "Restore success",
          message: "Your cycle can be found in project cycles.",
        });
        router.push(`/${workspaceSlug.toString()}/projects/${projectId.toString()}/archives/cycles`);
      })
      .catch(() =>
        setToast({
          type: TOAST_TYPE.ERROR,
          title: "Error!",
          message: "Cycle could not be restored. Please try again.",
        })
      );
  };

  useEffect(() => {
    if (cycleDetails)
      reset({
        ...cycleDetails,
      });
  }, [cycleDetails, reset]);

  const dateChecker = async (payload: any) => {
    try {
      const res = await cycleService.cycleDateCheck(workspaceSlug as string, projectId as string, payload);
      return res.status;
    } catch (err) {
      return false;
    }
  };

  const handleDateChange = async (startDate: Date | undefined, endDate: Date | undefined) => {
    if (!startDate || !endDate) return;

    let isDateValid = false;

    const payload = {
      start_date: renderFormattedPayloadDate(startDate),
      end_date: renderFormattedPayloadDate(endDate),
    };

    if (cycleDetails && cycleDetails.start_date && cycleDetails.end_date)
      isDateValid = await dateChecker({
        ...payload,
        cycle_id: cycleDetails.id,
      });
    else isDateValid = await dateChecker(payload);

    if (isDateValid) {
      submitChanges(payload, "date_range");
      setToast({
        type: TOAST_TYPE.SUCCESS,
        title: "Success!",
        message: "Cycle updated successfully.",
      });
    } else {
      setToast({
        type: TOAST_TYPE.ERROR,
        title: "Error!",
        message:
          "You already have a cycle on the given dates, if you want to create a draft cycle, you can do that by removing both the dates.",
      });
      reset({ ...cycleDetails });
    }
  };

  const {
    issuesFilter: { issueFilters, updateFilters },
  } = useIssues(EIssuesStoreType.CYCLE);

  const handleFiltersUpdate = useCallback(
    (key: keyof IIssueFilterOptions, value: string | string[]) => {
      if (!workspaceSlug || !projectId) return;
      const newValues = issueFilters?.filters?.[key] ?? [];

      if (Array.isArray(value)) {
        // this validation is majorly for the filter start_date, target_date custom
        value.forEach((val) => {
          if (!newValues.includes(val)) newValues.push(val);
          else newValues.splice(newValues.indexOf(val), 1);
        });
      } else {
        if (issueFilters?.filters?.[key]?.includes(value)) newValues.splice(newValues.indexOf(value), 1);
        else newValues.push(value);
      }

      updateFilters(
        workspaceSlug.toString(),
        projectId.toString(),
        EIssueFilterType.FILTERS,
        { [key]: newValues },
        cycleId
      );
    },
    [workspaceSlug, projectId, cycleId, issueFilters, updateFilters]
  );

  const cycleStatus = cycleDetails?.status?.toLocaleLowerCase();
  const isCompleted = cycleStatus === "completed";

  const startDate = getDate(cycleDetails?.start_date);
  const endDate = getDate(cycleDetails?.end_date);

  const isStartValid = startDate && startDate <= new Date();
  const isEndValid = endDate && startDate && endDate >= startDate;

  const progressPercentage = cycleDetails
    ? isCompleted && cycleDetails?.progress_snapshot
      ? Math.round(
          (cycleDetails.progress_snapshot.completed_issues / cycleDetails.progress_snapshot.total_issues) * 100
        )
      : Math.round((cycleDetails.completed_issues / cycleDetails.total_issues) * 100)
    : null;

  if (!cycleDetails)
    return (
      <Loader className="px-5">
        <div className="space-y-2">
          <Loader.Item height="15px" width="50%" />
          <Loader.Item height="15px" width="30%" />
        </div>
        <div className="mt-8 space-y-3">
          <Loader.Item height="30px" />
          <Loader.Item height="30px" />
          <Loader.Item height="30px" />
        </div>
      </Loader>
    );

  const currentCycle = CYCLE_STATUS.find((status) => status.value === cycleStatus);

  const issueCount =
    isCompleted && !isEmpty(cycleDetails.progress_snapshot)
      ? cycleDetails.progress_snapshot.total_issues === 0
        ? "0 Issue"
        : `${cycleDetails.progress_snapshot.completed_issues}/${cycleDetails.progress_snapshot.total_issues}`
      : cycleDetails.total_issues === 0
        ? "0 Issue"
        : `${cycleDetails.completed_issues}/${cycleDetails.total_issues}`;

  const daysLeft = findHowManyDaysLeft(cycleDetails.end_date);

  const isEditingAllowed = !!currentProjectRole && currentProjectRole >= EUserWorkspaceRoles.MEMBER;

  return (
    <div className="relative">
      {cycleDetails && workspaceSlug && projectId && (
        <>
          <ArchiveCycleModal
            workspaceSlug={workspaceSlug.toString()}
            projectId={projectId.toString()}
            cycleId={cycleId}
            isOpen={archiveCycleModal}
            handleClose={() => setArchiveCycleModal(false)}
          />
          <CycleDeleteModal
            cycle={cycleDetails}
            isOpen={cycleDeleteModal}
            handleClose={() => setCycleDeleteModal(false)}
            workspaceSlug={workspaceSlug.toString()}
            projectId={projectId.toString()}
          />
        </>
      )}

      <>
        <div className="sticky z-10 top-0 flex items-center justify-between bg-custom-sidebar-background-100 py-5">
          <div>
            <button
              className="flex h-5 w-5 items-center justify-center rounded-full bg-custom-border-300"
              onClick={() => handleClose()}
            >
              <ChevronRight className="h-3 w-3 stroke-2 text-white" />
            </button>
          </div>
          <div className="flex items-center gap-3.5">
            {!isArchived && (
              <button onClick={handleCopyText}>
                <LinkIcon className="h-3 w-3 text-custom-text-300" />
              </button>
            )}
            {isEditingAllowed && (
              <CustomMenu placement="bottom-end" ellipsis>
                {!isArchived && (
                  <CustomMenu.MenuItem onClick={() => setArchiveCycleModal(true)} disabled={!isCompleted}>
                    {isCompleted ? (
                      <div className="flex items-center gap-2">
                        <ArchiveIcon className="h-3 w-3" />
                        Archive cycle
                      </div>
                    ) : (
                      <div className="flex items-start gap-2">
                        <ArchiveIcon className="h-3 w-3" />
                        <div className="-mt-1">
                          <p>Archive cycle</p>
                          <p className="text-xs text-custom-text-400">
                            Only completed cycle <br /> can be archived.
                          </p>
                        </div>
                      </div>
                    )}
                  </CustomMenu.MenuItem>
                )}
                {isArchived && (
                  <CustomMenu.MenuItem onClick={handleRestoreCycle}>
                    <span className="flex items-center justify-start gap-2">
                      <ArchiveRestoreIcon className="h-3 w-3" />
                      <span>Restore cycle</span>
                    </span>
                  </CustomMenu.MenuItem>
                )}
                {!isCompleted && (
                  <CustomMenu.MenuItem
                    onClick={() => {
                      setTrackElement(E_CYCLE_SIDEBAR);
                      setCycleDeleteModal(true);
                    }}
                  >
                    <span className="flex items-center justify-start gap-2">
                      <Trash2 className="h-3 w-3" />
                      <span>Delete cycle</span>
                    </span>
                  </CustomMenu.MenuItem>
                )}
              </CustomMenu>
            )}
          </div>
        </div>

        <div className="flex flex-col gap-3 pt-2">
          <div className="flex items-center gap-5">
            {currentCycle && (
              <span
                className="flex h-6 w-20 items-center justify-center rounded-sm text-center text-xs"
                style={{
                  color: currentCycle.color,
                  backgroundColor: `${currentCycle.color}20`,
                }}
              >
                {currentCycle.value === "current" && daysLeft !== undefined
                  ? `${daysLeft} ${currentCycle.label}`
                  : `${currentCycle.label}`}
              </span>
            )}
          </div>
          <h4 className="w-full break-words text-xl font-semibold text-custom-text-100">{cycleDetails.name}</h4>
        </div>

        {cycleDetails.description && (
          <TextArea
            className="outline-none ring-none w-full max-h-max bg-transparent !p-0 !m-0 !border-0 resize-none text-sm leading-5 text-custom-text-200"
            value={cycleDetails.description}
            disabled
          />
        )}

        <div className="flex flex-col gap-5 pb-6 pt-2.5">
          <div className="flex items-center justify-start gap-1">
            <div className="flex w-2/5 items-center justify-start gap-2 text-custom-text-300">
              <CalendarClock className="h-4 w-4" />
              <span className="text-base">Date range</span>
            </div>
            <div className="h-7 w-3/5">
              <Controller
                control={control}
                name="start_date"
                render={({ field: { value: startDateValue, onChange: onChangeStartDate } }) => (
                  <Controller
                    control={control}
                    name="end_date"
                    render={({ field: { value: endDateValue, onChange: onChangeEndDate } }) => (
                      <DateRangeDropdown
                        className="h-7"
                        buttonContainerClassName="w-full"
                        buttonVariant="background-with-text"
                        minDate={new Date()}
                        value={{
                          from: getDate(startDateValue),
                          to: getDate(endDateValue),
                        }}
                        onSelect={(val) => {
                          onChangeStartDate(val?.from ? renderFormattedPayloadDate(val.from) : null);
                          onChangeEndDate(val?.to ? renderFormattedPayloadDate(val.to) : null);
                          handleDateChange(val?.from, val?.to);
                        }}
                        placeholder={{
                          from: "Start date",
                          to: "End date",
                        }}
                        required={cycleDetails.status !== "draft"}
                        disabled={!isEditingAllowed || isArchived}
                      />
                    )}
                  />
                )}
              />
            </div>
          </div>

          <div className="flex items-center justify-start gap-1">
            <div className="flex w-2/5 items-center justify-start gap-2 text-custom-text-300">
              <UserCircle2 className="h-4 w-4" />
              <span className="text-base">Lead</span>
            </div>
            <div className="flex w-3/5 items-center rounded-sm">
              <div className="flex items-center gap-2.5">
                <Avatar name={cycleOwnerDetails?.display_name} src={cycleOwnerDetails?.avatar} />
                <span className="text-sm text-custom-text-200">{cycleOwnerDetails?.display_name}</span>
              </div>
            </div>
          </div>

          <div className="flex items-center justify-start gap-1">
            <div className="flex w-2/5 items-center justify-start gap-2 text-custom-text-300">
              <LayersIcon className="h-4 w-4" />
              <span className="text-base">Issues</span>
            </div>
            <div className="flex w-3/5 items-center">
              <span className="px-1.5 text-sm text-custom-text-300">{issueCount}</span>
            </div>
          </div>
        </div>

        <div className="flex flex-col">
          <div className="flex w-full flex-col items-center justify-start gap-2 border-t border-custom-border-200 px-1.5 py-5">
            <Disclosure defaultOpen>
              {({ open }) => (
                <div className={`relative  flex  h-full w-full flex-col ${open ? "" : "flex-row"}`}>
                  <Disclosure.Button
                    className="flex w-full items-center justify-between gap-2 p-1.5"
                    disabled={!isStartValid || !isEndValid}
                  >
                    <div className="flex items-center justify-start gap-2 text-sm">
                      <span className="font-medium text-custom-text-200">Progress</span>
                    </div>

                    <div className="flex items-center gap-2.5">
                      {progressPercentage ? (
                        <span className="flex h-5 w-9 items-center justify-center rounded bg-amber-500/20 text-xs font-medium text-amber-500">
                          {progressPercentage ? `${progressPercentage}%` : ""}
                        </span>
                      ) : (
                        ""
                      )}
                      {isStartValid && isEndValid ? (
                        <ChevronDown className={`h-3 w-3 ${open ? "rotate-180 transform" : ""}`} aria-hidden="true" />
                      ) : (
                        <div className="flex items-center gap-1">
                          <AlertCircle height={14} width={14} className="text-custom-text-200" />
                          <span className="text-xs italic text-custom-text-200">
                            {cycleDetails?.start_date && cycleDetails?.end_date
                              ? "This cycle isn't active yet."
                              : "Invalid date. Please enter valid date."}
                          </span>
                        </div>
                      )}
                    </div>
                  </Disclosure.Button>
                  <Transition show={open}>
                    <Disclosure.Panel>
                      <div className="flex flex-col gap-3">
                        {isCompleted && !isEmpty(cycleDetails.progress_snapshot) ? (
                          <>
                            {cycleDetails.progress_snapshot.distribution?.completion_chart &&
                              cycleDetails.start_date &&
                              cycleDetails.end_date && (
                                <div className="h-full w-full pt-4">
                                  <div className="flex  items-start  gap-4 py-2 text-xs">
                                    <div className="flex items-center gap-3 text-custom-text-100">
                                      <div className="flex items-center justify-center gap-1">
                                        <span className="h-2.5 w-2.5 rounded-full bg-[#A9BBD0]" />
                                        <span>Ideal</span>
                                      </div>
                                      <div className="flex items-center justify-center gap-1">
                                        <span className="h-2.5 w-2.5 rounded-full bg-[#4C8FFF]" />
                                        <span>Current</span>
                                      </div>
                                    </div>
                                  </div>
                                  <div className="relative h-40 w-80">
                                    <ProgressChart
                                      distribution={cycleDetails.progress_snapshot.distribution?.completion_chart}
                                      startDate={cycleDetails.start_date}
                                      endDate={cycleDetails.end_date}
                                      totalIssues={cycleDetails.progress_snapshot.total_issues}
                                    />
                                  </div>
                                </div>
                              )}
                          </>
                        ) : (
                          <>
                            {cycleDetails.distribution?.completion_chart &&
                              cycleDetails.start_date &&
                              cycleDetails.end_date && (
                                <div className="h-full w-full pt-4">
                                  <div className="flex  items-start  gap-4 py-2 text-xs">
                                    <div className="flex items-center gap-3 text-custom-text-100">
                                      <div className="flex items-center justify-center gap-1">
                                        <span className="h-2.5 w-2.5 rounded-full bg-[#A9BBD0]" />
                                        <span>Ideal</span>
                                      </div>
                                      <div className="flex items-center justify-center gap-1">
                                        <span className="h-2.5 w-2.5 rounded-full bg-[#4C8FFF]" />
                                        <span>Current</span>
                                      </div>
                                    </div>
                                  </div>
                                  <div className="relative h-40 w-80">
                                    <ProgressChart
                                      distribution={cycleDetails.distribution?.completion_chart}
                                      startDate={cycleDetails.start_date}
                                      endDate={cycleDetails.end_date}
                                      totalIssues={cycleDetails.total_issues}
                                    />
                                  </div>
                                </div>
                              )}
                          </>
                        )}
                        {/* stats */}
                        {isCompleted && !isEmpty(cycleDetails.progress_snapshot) ? (
                          <>
                            {cycleDetails.progress_snapshot.total_issues > 0 &&
                              cycleDetails.progress_snapshot.distribution && (
                                <div className="h-full w-full border-t border-custom-border-200 pt-5">
                                  <SidebarProgressStats
                                    distribution={cycleDetails.progress_snapshot.distribution}
                                    groupedIssues={{
                                      backlog: cycleDetails.progress_snapshot.backlog_issues,
                                      unstarted: cycleDetails.progress_snapshot.unstarted_issues,
                                      started: cycleDetails.progress_snapshot.started_issues,
                                      completed: cycleDetails.progress_snapshot.completed_issues,
                                      cancelled: cycleDetails.progress_snapshot.cancelled_issues,
                                    }}
                                    totalIssues={cycleDetails.progress_snapshot.total_issues}
                                    isPeekView={Boolean(peekCycle)}
                                    isCompleted={isCompleted}
                                    filters={issueFilters}
                                    handleFiltersUpdate={handleFiltersUpdate}
                                  />
                                </div>
                              )}
                          </>
                        ) : (
                          <>
                            {cycleDetails.total_issues > 0 && cycleDetails.distribution && (
                              <div className="h-full w-full border-t border-custom-border-200 pt-5">
                                <SidebarProgressStats
                                  distribution={cycleDetails.distribution}
                                  groupedIssues={{
                                    backlog: cycleDetails.backlog_issues,
                                    unstarted: cycleDetails.unstarted_issues,
                                    started: cycleDetails.started_issues,
                                    completed: cycleDetails.completed_issues,
                                    cancelled: cycleDetails.cancelled_issues,
                                  }}
                                  totalIssues={cycleDetails.total_issues}
                                  isPeekView={Boolean(peekCycle)}
                                  isCompleted={isCompleted}
                                  filters={issueFilters}
                                  handleFiltersUpdate={handleFiltersUpdate}
                                />
                              </div>
                            )}
                          </>
                        )}
                      </div>
                    </Disclosure.Panel>
                  </Transition>
                </div>
              )}
            </Disclosure>
          </div>
        </div>
      </>
    </div>
  );
});<|MERGE_RESOLUTION|>--- conflicted
+++ resolved
@@ -26,12 +26,8 @@
 import { DateRangeDropdown } from "@/components/dropdowns";
 // constants
 import { CYCLE_STATUS } from "@/constants/cycle";
-<<<<<<< HEAD
 import { CYCLE_UPDATED, E_CYCLE_SIDEBAR, E_SIDEBAR  } from "@/constants/event-tracker";
-=======
-import { CYCLE_UPDATED } from "@/constants/event-tracker";
 import { EIssueFilterType, EIssuesStoreType } from "@/constants/issue";
->>>>>>> 7061ef46
 import { EUserWorkspaceRoles } from "@/constants/workspace";
 // helpers
 import { findHowManyDaysLeft, getDate, renderFormattedPayloadDate } from "@/helpers/date-time.helper";
