--- conflicted
+++ resolved
@@ -13,16 +13,11 @@
 // helpers
 import { findHowManyDaysLeft, renderFormattedDate } from "helpers/date-time.helper";
 import { copyTextToClipboard } from "helpers/string.helper";
-<<<<<<< HEAD
-=======
-// types
-import { ICycle, TCycleGroups } from "types";
-// store
-import { useMobxStore } from "lib/mobx/store-provider";
->>>>>>> 15393401
 // constants
 import { CYCLE_STATUS } from "constants/cycle";
 import { EUserWorkspaceRoles } from "constants/workspace";
+//.types
+import { TCycleGroups } from "@plane/types";
 
 export interface ICyclesBoardCard {
   workspaceSlug: string;
@@ -35,7 +30,6 @@
   // states
   const [updateModal, setUpdateModal] = useState(false);
   const [deleteModal, setDeleteModal] = useState(false);
-<<<<<<< HEAD
   // router
   const router = useRouter();
   // store
@@ -48,109 +42,12 @@
   const { addCycleToFavorites, removeCycleFromFavorites, getCycleById } = useCycle();
   // toast alert
   const { setToastAlert } = useToast();
-=======
   // computed
-  const cycleStatus = cycle.status.toLocaleLowerCase() as TCycleGroups;
-  const isCompleted = cycleStatus === "completed";
-  const endDate = new Date(cycle.end_date ?? "");
-  const startDate = new Date(cycle.start_date ?? "");
-  const isDateValid = cycle.start_date || cycle.end_date;
-
-  const { currentProjectRole } = userStore;
-  const isEditingAllowed = !!currentProjectRole && currentProjectRole >= EUserWorkspaceRoles.MEMBER;
-
-  const router = useRouter();
-
-  const currentCycle = CYCLE_STATUS.find((status) => status.value === cycleStatus);
-
-  const cycleTotalIssues =
-    cycle.backlog_issues +
-    cycle.unstarted_issues +
-    cycle.started_issues +
-    cycle.completed_issues +
-    cycle.cancelled_issues;
-
-  const completionPercentage = (cycle.completed_issues / cycleTotalIssues) * 100;
-
-  const issueCount = cycle
-    ? cycleTotalIssues === 0
-      ? "0 Issue"
-      : cycleTotalIssues === cycle.completed_issues
-      ? `${cycleTotalIssues} Issue${cycleTotalIssues > 1 ? "s" : ""}`
-      : `${cycle.completed_issues}/${cycleTotalIssues} Issues`
-    : "0 Issue";
->>>>>>> 15393401
-
-  const handleCopyText = (e: MouseEvent<HTMLButtonElement>) => {
-    e.preventDefault();
-    e.stopPropagation();
-    const originURL = typeof window !== "undefined" && window.location.origin ? window.location.origin : "";
-
-    copyTextToClipboard(`${originURL}/${workspaceSlug}/projects/${projectId}/cycles/${cycleId}`).then(() => {
-      setToastAlert({
-        type: "success",
-        title: "Link Copied!",
-        message: "Cycle link copied to clipboard.",
-      });
-    });
-  };
-
-  const handleAddToFavorites = (e: MouseEvent<HTMLButtonElement>) => {
-    e.preventDefault();
-    if (!workspaceSlug || !projectId) return;
-
-    addCycleToFavorites(workspaceSlug?.toString(), projectId.toString(), cycleId).catch(() => {
-      setToastAlert({
-        type: "error",
-        title: "Error!",
-        message: "Couldn't add the cycle to favorites. Please try again.",
-      });
-    });
-  };
-
-  const handleRemoveFromFavorites = (e: MouseEvent<HTMLButtonElement>) => {
-    e.preventDefault();
-    if (!workspaceSlug || !projectId) return;
-
-    removeCycleFromFavorites(workspaceSlug?.toString(), projectId.toString(), cycleId).catch(() => {
-      setToastAlert({
-        type: "error",
-        title: "Error!",
-        message: "Couldn't add the cycle to favorites. Please try again.",
-      });
-    });
-  };
-
-  const handleEditCycle = (e: MouseEvent<HTMLButtonElement>) => {
-    e.preventDefault();
-    e.stopPropagation();
-    setUpdateModal(true);
-  };
-
-  const handleDeleteCycle = (e: MouseEvent<HTMLButtonElement>) => {
-    e.preventDefault();
-    e.stopPropagation();
-    setDeleteModal(true);
-    setTrackElement("CYCLE_PAGE_BOARD_LAYOUT");
-  };
-
-  const openCycleOverview = (e: MouseEvent<HTMLButtonElement>) => {
-    const { query } = router;
-    e.preventDefault();
-    e.stopPropagation();
-
-    router.push({
-      pathname: router.pathname,
-      query: { ...query, peekCycle: cycleId },
-    });
-  };
-
   const cycleDetails = getCycleById(cycleId);
 
   if (!cycleDetails) return null;
 
-  // computed
-  const cycleStatus = getDateRangeStatus(cycleDetails.start_date, cycleDetails.end_date);
+  const cycleStatus = cycleDetails.status.toLocaleLowerCase();
   const isCompleted = cycleStatus === "completed";
   const endDate = new Date(cycleDetails.end_date ?? "");
   const startDate = new Date(cycleDetails.start_date ?? "");
@@ -159,8 +56,6 @@
   const isEditingAllowed = !!currentProjectRole && currentProjectRole >= EUserWorkspaceRoles.MEMBER;
 
   const currentCycle = CYCLE_STATUS.find((status) => status.value === cycleStatus);
-
-  const areYearsEqual = startDate.getFullYear() === endDate.getFullYear();
 
   const cycleTotalIssues =
     cycleDetails.backlog_issues +
@@ -178,6 +73,70 @@
       ? `${cycleTotalIssues} Issue${cycleTotalIssues > 1 ? "s" : ""}`
       : `${cycleDetails.completed_issues}/${cycleTotalIssues} Issues`
     : "0 Issue";
+
+  const handleCopyText = (e: MouseEvent<HTMLButtonElement>) => {
+    e.preventDefault();
+    e.stopPropagation();
+    const originURL = typeof window !== "undefined" && window.location.origin ? window.location.origin : "";
+
+    copyTextToClipboard(`${originURL}/${workspaceSlug}/projects/${projectId}/cycles/${cycleId}`).then(() => {
+      setToastAlert({
+        type: "success",
+        title: "Link Copied!",
+        message: "Cycle link copied to clipboard.",
+      });
+    });
+  };
+
+  const handleAddToFavorites = (e: MouseEvent<HTMLButtonElement>) => {
+    e.preventDefault();
+    if (!workspaceSlug || !projectId) return;
+
+    addCycleToFavorites(workspaceSlug?.toString(), projectId.toString(), cycleId).catch(() => {
+      setToastAlert({
+        type: "error",
+        title: "Error!",
+        message: "Couldn't add the cycle to favorites. Please try again.",
+      });
+    });
+  };
+
+  const handleRemoveFromFavorites = (e: MouseEvent<HTMLButtonElement>) => {
+    e.preventDefault();
+    if (!workspaceSlug || !projectId) return;
+
+    removeCycleFromFavorites(workspaceSlug?.toString(), projectId.toString(), cycleId).catch(() => {
+      setToastAlert({
+        type: "error",
+        title: "Error!",
+        message: "Couldn't add the cycle to favorites. Please try again.",
+      });
+    });
+  };
+
+  const handleEditCycle = (e: MouseEvent<HTMLButtonElement>) => {
+    e.preventDefault();
+    e.stopPropagation();
+    setUpdateModal(true);
+  };
+
+  const handleDeleteCycle = (e: MouseEvent<HTMLButtonElement>) => {
+    e.preventDefault();
+    e.stopPropagation();
+    setDeleteModal(true);
+    setTrackElement("CYCLE_PAGE_BOARD_LAYOUT");
+  };
+
+  const openCycleOverview = (e: MouseEvent<HTMLButtonElement>) => {
+    const { query } = router;
+    e.preventDefault();
+    e.stopPropagation();
+
+    router.push({
+      pathname: router.pathname,
+      query: { ...query, peekCycle: cycleId },
+    });
+  };
 
   return (
     <div>
@@ -202,7 +161,7 @@
           <div className="flex items-center justify-between gap-2">
             <div className="flex items-center gap-3 truncate">
               <span className="flex-shrink-0">
-                <CycleGroupIcon cycleGroup={cycleStatus} className="h-3.5 w-3.5" />
+                <CycleGroupIcon cycleGroup={cycleStatus as TCycleGroups} className="h-3.5 w-3.5" />
               </span>
               <Tooltip tooltipContent={cycleDetails.name} position="top">
                 <span className="truncate text-base font-medium">{cycleDetails.name}</span>
