import { FC } from "react";
import { observer } from "mobx-react-lite";
import { ChevronRight } from "lucide-react";
import { Disclosure } from "@headlessui/react";
// components
import { ListLayout } from "@/components/core/list";
import { CyclePeekOverview, CyclesListMap } from "@/components/cycles";
// helpers
import { cn } from "@/helpers/common.helper";

export interface ICyclesList {
  completedCycleIds: string[];
  cycleIds: string[];
  workspaceSlug: string;
  projectId: string;
  isArchived?: boolean;
}

export const CyclesList: FC<ICyclesList> = observer((props) => {
  const { completedCycleIds, cycleIds, workspaceSlug, projectId, isArchived = false } = props;

  return (
    <div className="h-full overflow-y-auto">
      <div className="flex h-full w-full justify-between">
<<<<<<< HEAD
        <div className="flex h-full w-full flex-col overflow-y-auto vertical-scrollbar scrollbar-lg">
          <CyclesListMap cycleIds={cycleIds} projectId={projectId} workspaceSlug={workspaceSlug} />
=======
        <ListLayout>
          <CyclesListMap
            cycleIds={cycleIds}
            projectId={projectId}
            workspaceSlug={workspaceSlug}
            isArchived={isArchived}
          />
>>>>>>> 4f4f1d92
          {completedCycleIds.length !== 0 && (
            <Disclosure as="div" className="py-8 pl-3 space-y-4">
              <Disclosure.Button className="bg-custom-background-80 font-semibold text-sm py-1 px-2 rounded ml-5 flex items-center gap-1">
                {({ open }) => (
                  <>
                    Completed cycles ({completedCycleIds.length})
                    <ChevronRight
                      className={cn("h-3 w-3 transition-all", {
                        "rotate-90": open,
                      })}
                    />
                  </>
                )}
              </Disclosure.Button>
              <Disclosure.Panel>
                <CyclesListMap cycleIds={completedCycleIds} projectId={projectId} workspaceSlug={workspaceSlug} />
              </Disclosure.Panel>
            </Disclosure>
          )}
        </ListLayout>
        <CyclePeekOverview projectId={projectId} workspaceSlug={workspaceSlug} isArchived={isArchived} />
      </div>
    </div>
  );
});<|MERGE_RESOLUTION|>--- conflicted
+++ resolved
@@ -22,18 +22,12 @@
   return (
     <div className="h-full overflow-y-auto">
       <div className="flex h-full w-full justify-between">
-<<<<<<< HEAD
-        <div className="flex h-full w-full flex-col overflow-y-auto vertical-scrollbar scrollbar-lg">
-          <CyclesListMap cycleIds={cycleIds} projectId={projectId} workspaceSlug={workspaceSlug} />
-=======
         <ListLayout>
           <CyclesListMap
             cycleIds={cycleIds}
             projectId={projectId}
             workspaceSlug={workspaceSlug}
-            isArchived={isArchived}
           />
->>>>>>> 4f4f1d92
           {completedCycleIds.length !== 0 && (
             <Disclosure as="div" className="py-8 pl-3 space-y-4">
               <Disclosure.Button className="bg-custom-background-80 font-semibold text-sm py-1 px-2 rounded ml-5 flex items-center gap-1">
