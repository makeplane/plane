import { FC, MouseEvent, useRef } from "react";
import { observer } from "mobx-react";
import Link from "next/link";
import { useRouter } from "next/router";
// icons
import { Check, Info, User2 } from "lucide-react";
// types
import type { TCycleGroups } from "@plane/types";
// ui
import { Tooltip, CircularProgressIndicator, CycleGroupIcon, AvatarGroup, Avatar, setPromiseToast } from "@plane/ui";
// components
import { FavoriteStar } from "@/components/core";
import { CycleQuickActions } from "@/components/cycles";
// constants
import { CYCLE_STATUS } from "@/constants/cycle";
import { CYCLE_FAVORITED, CYCLE_UNFAVORITED } from "@/constants/event-tracker";
import { EUserProjectRoles } from "@/constants/project";
// helpers
import { findHowManyDaysLeft, getDate, renderFormattedDate } from "@/helpers/date-time.helper";
// hooks
import { useEventTracker, useCycle, useUser, useMember } from "@/hooks/store";
import { usePlatformOS } from "@/hooks/use-platform-os";

type TCyclesListItem = {
  cycleId: string;
  handleEditCycle?: () => void;
  handleDeleteCycle?: () => void;
  handleAddToFavorites?: () => void;
  handleRemoveFromFavorites?: () => void;
  workspaceSlug: string;
  projectId: string;
};

export const CyclesListItem: FC<TCyclesListItem> = observer((props) => {
  const { cycleId, workspaceSlug, projectId } = props;
  // refs
  const parentRef = useRef(null);
  // router
  const router = useRouter();
  // hooks
  const { isMobile } = usePlatformOS();
  // store hooks
  const { captureEvent } = useEventTracker();
  const {
    membership: { currentProjectRole },
  } = useUser();
  const { getCycleById, addCycleToFavorites, removeCycleFromFavorites } = useCycle();
  const { getUserDetails } = useMember();

  const handleAddToFavorites = (e: MouseEvent<HTMLButtonElement>) => {
    e.preventDefault();
    if (!workspaceSlug || !projectId) return;

    const addToFavoritePromise = addCycleToFavorites(workspaceSlug?.toString(), projectId.toString(), cycleId).then(
      () => {
        captureEvent(CYCLE_FAVORITED, {
          cycle_id: cycleId,
          element: "List layout",
          state: "SUCCESS",
        });
      }
    );

    setPromiseToast(addToFavoritePromise, {
      loading: "Adding cycle to favorites...",
      success: {
        title: "Success!",
        message: () => "Cycle added to favorites.",
      },
      error: {
        title: "Error!",
        message: () => "Couldn't add the cycle to favorites. Please try again.",
      },
    });
  };

  const handleRemoveFromFavorites = (e: MouseEvent<HTMLButtonElement>) => {
    e.preventDefault();
    if (!workspaceSlug || !projectId) return;

    const removeFromFavoritePromise = removeCycleFromFavorites(
      workspaceSlug?.toString(),
      projectId.toString(),
      cycleId
    ).then(() => {
      captureEvent(CYCLE_UNFAVORITED, {
        cycle_id: cycleId,
        element: "List layout",
        state: "SUCCESS",
      });
    });

    setPromiseToast(removeFromFavoritePromise, {
      loading: "Removing cycle from favorites...",
      success: {
        title: "Success!",
        message: () => "Cycle removed from favorites.",
      },
      error: {
        title: "Error!",
        message: () => "Couldn't remove the cycle from favorites. Please try again.",
      },
    });
  };

  const openCycleOverview = (e: MouseEvent<HTMLButtonElement | HTMLAnchorElement>) => {
    const { query } = router;
    e.preventDefault();
    e.stopPropagation();

    if (query.peekCycle) {
      delete query.peekCycle;
      router.push({
        pathname: router.pathname,
        query: { ...query },
      });
    } else {
      router.push({
        pathname: router.pathname,
        query: { ...query, peekCycle: cycleId },
      });
    }
  };

  const cycleDetails = getCycleById(cycleId);

  if (!cycleDetails) return null;

  // computed
  // TODO: change this logic once backend fix the response
  const cycleStatus = cycleDetails.status ? (cycleDetails.status.toLocaleLowerCase() as TCycleGroups) : "draft";
  const isCompleted = cycleStatus === "completed";
  const endDate = getDate(cycleDetails.end_date);
  const startDate = getDate(cycleDetails.start_date);

  const isEditingAllowed = !!currentProjectRole && currentProjectRole >= EUserProjectRoles.MEMBER;

  const cycleTotalIssues =
    cycleDetails.backlog_issues +
    cycleDetails.unstarted_issues +
    cycleDetails.started_issues +
    cycleDetails.completed_issues +
    cycleDetails.cancelled_issues;

  const renderDate = cycleDetails.start_date || cycleDetails.end_date;

  // const areYearsEqual = startDate.getFullYear() === endDate.getFullYear();

  const completionPercentage = (cycleDetails.completed_issues / cycleTotalIssues) * 100;

  const progress = isNaN(completionPercentage) ? 0 : Math.floor(completionPercentage);

  const currentCycle = CYCLE_STATUS.find((status) => status.value === cycleStatus);

  const daysLeft = findHowManyDaysLeft(cycleDetails.end_date) ?? 0;

  const isArchived = !!cycleDetails.archived_at;

  return (
    <div className="relative">
      <Link
        ref={parentRef}
        href={`/${workspaceSlug}/projects/${projectId}/cycles/${cycleDetails.id}`}
        onClick={(e) => {
          if (isArchived) {
            openCycleOverview(e);
          }
        }}
      >
        <div className="group flex w-full flex-col items-center justify-between gap-5 border-b border-custom-border-100 bg-custom-background-100 px-5 py-6 text-sm hover:bg-custom-background-90 md:flex-row">
          <div className="relative flex w-full items-center justify-between gap-3 overflow-hidden">
            <div className="relative flex w-full items-center gap-3 overflow-hidden">
              <div className="flex-shrink-0">
                <CircularProgressIndicator size={38} percentage={progress}>
                  {isCompleted ? (
                    progress === 100 ? (
                      <Check className="h-3 w-3 stroke-[2] text-custom-primary-100" />
                    ) : (
                      <span className="text-sm text-custom-primary-100">{`!`}</span>
                    )
                  ) : progress === 100 ? (
                    <Check className="h-3 w-3 stroke-[2] text-custom-primary-100" />
                  ) : (
                    <span className="text-xs text-custom-text-300">{`${progress}%`}</span>
                  )}
                </CircularProgressIndicator>
              </div>

              <div className="relative flex items-center gap-2.5 overflow-hidden">
                <CycleGroupIcon cycleGroup={cycleStatus} className="h-3.5 w-3.5 flex-shrink-0" />
                <Tooltip tooltipContent={cycleDetails.name} position="top" isMobile={isMobile}>
                  <span className="line-clamp-1 inline-block overflow-hidden truncate text-base font-medium">
                    {cycleDetails.name}
                  </span>
                </Tooltip>
              </div>

              <button onClick={openCycleOverview} className="invisible z-[5] flex-shrink-0 group-hover:visible">
                <Info className="h-4 w-4 text-custom-text-400" />
              </button>
            </div>
            <div className="text-xs text-custom-text-300 flex-shrink-0">
              {renderDate && `${renderFormattedDate(startDate) ?? `_ _`} - ${renderFormattedDate(endDate) ?? `_ _`}`}
            </div>
          </div>
          <span className="h-6 w-52 flex-shrink-0" />
        </div>
      </Link>
      <div className="absolute right-5 bottom-8 z-[5] flex items-center gap-1.5">
        <div className="relative flex w-full flex-shrink-0 items-center justify-between gap-2.5 md:w-auto md:flex-shrink-0 md:justify-end">
          {currentCycle && (
            <div
              className="relative flex h-6 w-20 flex-shrink-0 items-center justify-center rounded-sm text-center text-xs"
              style={{
                color: currentCycle.color,
                backgroundColor: `${currentCycle.color}20`,
              }}
            >
              {currentCycle.value === "current"
                ? `${daysLeft} ${daysLeft > 1 ? "days" : "day"} left`
                : `${currentCycle.label}`}
            </div>
          )}

          <div className="relative flex flex-shrink-0 items-center gap-3">
            <Tooltip tooltipContent={`${cycleDetails.assignee_ids?.length} Members`} isMobile={isMobile}>
              <div className="flex w-10 cursor-default items-center justify-center">
                {cycleDetails.assignee_ids && cycleDetails.assignee_ids?.length > 0 ? (
                  <AvatarGroup showTooltip={false}>
                    {cycleDetails.assignee_ids?.map((assignee_id) => {
                      const member = getUserDetails(assignee_id);
                      return <Avatar key={member?.id} name={member?.display_name} src={member?.avatar} />;
                    })}
                  </AvatarGroup>
                ) : (
                  <span className="flex h-5 w-5 items-end justify-center rounded-full border border-dashed border-custom-text-400 bg-custom-background-80">
                    <User2 className="h-4 w-4 text-custom-text-400" />
                  </span>
                )}
              </div>
            </Tooltip>

<<<<<<< HEAD
              {isEditingAllowed && !isArchived && (
                <FavoriteStar
                  onClick={(e) => {
                    if (cycleDetails.is_favorite) handleRemoveFromFavorites(e);
                    else handleAddToFavorites(e);
                  }}
                  selected={!!cycleDetails.is_favorite}
                />
              )}
              <CycleQuickActions
                parentRef={parentRef}
                cycleId={cycleId}
                projectId={projectId}
                workspaceSlug={workspaceSlug}
=======
            {isEditingAllowed && !isArchived && (
              <FavoriteStar
                onClick={(e) => {
                  if (cycleDetails.is_favorite) handleRemoveFromFavorites(e);
                  else handleAddToFavorites(e);
                }}
                selected={!!cycleDetails.is_favorite}
>>>>>>> 15c7deb2
              />
            )}
            <CycleQuickActions
              cycleId={cycleId}
              projectId={projectId}
              workspaceSlug={workspaceSlug}
              isArchived={isArchived}
            />
          </div>
        </div>
      </div>
    </div>
  );
});<|MERGE_RESOLUTION|>--- conflicted
+++ resolved
@@ -240,22 +240,6 @@
               </div>
             </Tooltip>
 
-<<<<<<< HEAD
-              {isEditingAllowed && !isArchived && (
-                <FavoriteStar
-                  onClick={(e) => {
-                    if (cycleDetails.is_favorite) handleRemoveFromFavorites(e);
-                    else handleAddToFavorites(e);
-                  }}
-                  selected={!!cycleDetails.is_favorite}
-                />
-              )}
-              <CycleQuickActions
-                parentRef={parentRef}
-                cycleId={cycleId}
-                projectId={projectId}
-                workspaceSlug={workspaceSlug}
-=======
             {isEditingAllowed && !isArchived && (
               <FavoriteStar
                 onClick={(e) => {
@@ -263,14 +247,13 @@
                   else handleAddToFavorites(e);
                 }}
                 selected={!!cycleDetails.is_favorite}
->>>>>>> 15c7deb2
               />
             )}
             <CycleQuickActions
+              parentRef={parentRef}
               cycleId={cycleId}
               projectId={projectId}
               workspaceSlug={workspaceSlug}
-              isArchived={isArchived}
             />
           </div>
         </div>
