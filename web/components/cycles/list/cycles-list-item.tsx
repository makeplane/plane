--- conflicted
+++ resolved
@@ -25,13 +25,9 @@
 };
 
 export const CyclesListItem: FC<TCyclesListItem> = observer((props) => {
-<<<<<<< HEAD
   const { cycleId, workspaceSlug, projectId } = props;
   // refs
   const parentRef = useRef(null);
-=======
-  const { cycleId, workspaceSlug, projectId, isArchived = false } = props;
->>>>>>> 4f4f1d92
   // router
   const router = useRouter();
   // hooks
@@ -80,153 +76,12 @@
     }
   };
 
-<<<<<<< HEAD
-  const cycleDetails = getCycleById(cycleId);
-
-  if (!cycleDetails) return null;
-
-  // computed
-  // TODO: change this logic once backend fix the response
-  const cycleStatus = cycleDetails.status ? (cycleDetails.status.toLocaleLowerCase() as TCycleGroups) : "draft";
-  const isCompleted = cycleStatus === "completed";
-  const endDate = getDate(cycleDetails.end_date);
-  const startDate = getDate(cycleDetails.start_date);
-
-  const isEditingAllowed = !!currentProjectRole && currentProjectRole >= EUserProjectRoles.MEMBER;
-
-  const cycleTotalIssues =
-    cycleDetails.backlog_issues +
-    cycleDetails.unstarted_issues +
-    cycleDetails.started_issues +
-    cycleDetails.completed_issues +
-    cycleDetails.cancelled_issues;
-
-  const renderDate = cycleDetails.start_date || cycleDetails.end_date;
-
-  // const areYearsEqual = startDate.getFullYear() === endDate.getFullYear();
-
-  const completionPercentage = (cycleDetails.completed_issues / cycleTotalIssues) * 100;
-
-  const progress = isNaN(completionPercentage) ? 0 : Math.floor(completionPercentage);
-
-  const currentCycle = CYCLE_STATUS.find((status) => status.value === cycleStatus);
-
-  const daysLeft = findHowManyDaysLeft(cycleDetails.end_date) ?? 0;
-
-  const isArchived = !!cycleDetails.archived_at;
-
-  return (
-    <div className="relative">
-      <Link
-        ref={parentRef}
-        href={`/${workspaceSlug}/projects/${projectId}/cycles/${cycleDetails.id}`}
-        onClick={(e) => {
-          if (isArchived) {
-            openCycleOverview(e);
-          }
-        }}
-      >
-        <div className="group flex w-full flex-col items-center justify-between gap-5 border-b border-custom-border-100 bg-custom-background-100 px-5 py-6 text-sm hover:bg-custom-background-90 md:flex-row">
-          <div className="relative flex w-full items-center justify-between gap-3 overflow-hidden">
-            <div className="relative flex w-full items-center gap-3 overflow-hidden">
-              <div className="flex-shrink-0">
-                <CircularProgressIndicator size={38} percentage={progress}>
-                  {isCompleted ? (
-                    progress === 100 ? (
-                      <Check className="h-3 w-3 stroke-[2] text-custom-primary-100" />
-                    ) : (
-                      <span className="text-sm text-custom-primary-100">{`!`}</span>
-                    )
-                  ) : progress === 100 ? (
-                    <Check className="h-3 w-3 stroke-[2] text-custom-primary-100" />
-                  ) : (
-                    <span className="text-xs text-custom-text-300">{`${progress}%`}</span>
-                  )}
-                </CircularProgressIndicator>
-              </div>
-
-              <div className="relative flex items-center gap-2.5 overflow-hidden">
-                <CycleGroupIcon cycleGroup={cycleStatus} className="h-3.5 w-3.5 flex-shrink-0" />
-                <Tooltip tooltipContent={cycleDetails.name} position="top" isMobile={isMobile}>
-                  <span className="line-clamp-1 inline-block overflow-hidden truncate text-base font-medium">
-                    {cycleDetails.name}
-                  </span>
-                </Tooltip>
-              </div>
-
-              <button onClick={openCycleOverview} className="invisible z-[5] flex-shrink-0 group-hover:visible">
-                <Info className="h-4 w-4 text-custom-text-400" />
-              </button>
-            </div>
-            <div className="text-xs text-custom-text-300 flex-shrink-0">
-              {renderDate && `${renderFormattedDate(startDate) ?? `_ _`} - ${renderFormattedDate(endDate) ?? `_ _`}`}
-            </div>
-          </div>
-          <span className="h-6 w-52 flex-shrink-0" />
-        </div>
-      </Link>
-      <div className="absolute right-5 bottom-8 flex items-center gap-1.5">
-        <div className="relative flex w-full flex-shrink-0 items-center justify-between gap-2.5 md:w-auto md:flex-shrink-0 md:justify-end">
-          {currentCycle && (
-            <div
-              className="relative flex h-6 w-20 flex-shrink-0 items-center justify-center rounded-sm text-center text-xs"
-              style={{
-                color: currentCycle.color,
-                backgroundColor: `${currentCycle.color}20`,
-              }}
-            >
-              {currentCycle.value === "current"
-                ? `${daysLeft} ${daysLeft > 1 ? "days" : "day"} left`
-                : `${currentCycle.label}`}
-            </div>
-          )}
-
-          <div className="relative flex flex-shrink-0 items-center gap-3">
-            <Tooltip tooltipContent={`${cycleDetails.assignee_ids?.length} Members`} isMobile={isMobile}>
-              <div className="flex w-10 cursor-default items-center justify-center">
-                {cycleDetails.assignee_ids && cycleDetails.assignee_ids?.length > 0 ? (
-                  <AvatarGroup showTooltip={false}>
-                    {cycleDetails.assignee_ids?.map((assignee_id) => {
-                      const member = getUserDetails(assignee_id);
-                      return <Avatar key={member?.id} name={member?.display_name} src={member?.avatar} />;
-                    })}
-                  </AvatarGroup>
-                ) : (
-                  <span className="flex h-5 w-5 items-end justify-center rounded-full border border-dashed border-custom-text-400 bg-custom-background-80">
-                    <User2 className="h-4 w-4 text-custom-text-400" />
-                  </span>
-                )}
-              </div>
-            </Tooltip>
-
-            {isEditingAllowed && !isArchived && (
-              <FavoriteStar
-                onClick={(e) => {
-                  if (cycleDetails.is_favorite) handleRemoveFromFavorites(e);
-                  else handleAddToFavorites(e);
-                }}
-                selected={!!cycleDetails.is_favorite}
-              />
-            )}
-            <CycleQuickActions
-              parentRef={parentRef}
-              cycleId={cycleId}
-              projectId={projectId}
-              workspaceSlug={workspaceSlug}
-            />
-          </div>
-        </div>
-      </div>
-    </div>
-=======
   return (
     <ListItem
       title={cycleDetails?.name ?? ""}
       itemLink={`/${workspaceSlug}/projects/${projectId}/cycles/${cycleDetails.id}`}
       onItemClick={(e) => {
-        if (isArchived) {
-          openCycleOverview(e);
-        }
+        if (cycleDetails.archived_at) openCycleOverview(e);
       }}
       prependTitleElement={
         <CircularProgressIndicator size={30} percentage={progress} strokeWidth={3}>
@@ -257,11 +112,11 @@
           projectId={projectId}
           cycleId={cycleId}
           cycleDetails={cycleDetails}
-          isArchived={isArchived}
+          parentRef={parentRef}
         />
       }
       isMobile={isMobile}
+      parentRef={parentRef}
     />
->>>>>>> 4f4f1d92
   );
 });