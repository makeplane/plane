<<<<<<< HEAD
import { Fragment, useState } from "react";
=======
import { useState } from "react";
>>>>>>> f77761b4
import { observer } from "mobx-react";
import { useRouter } from "next/router";
// types
import { ICycle } from "@plane/types";
// ui
import { TOAST_TYPE, setToast } from "@plane/ui";
// components
import { AlertModalCore } from "@/components/core";
// constants
import { CYCLE_DELETED } from "@/constants/event-tracker";
// hooks
import { useEventTracker, useCycle } from "@/hooks/store";

interface ICycleDelete {
  cycle: ICycle;
  isOpen: boolean;
  handleClose: () => void;
  workspaceSlug: string;
  projectId: string;
}

export const CycleDeleteModal: React.FC<ICycleDelete> = observer((props) => {
  const { isOpen, handleClose, cycle, workspaceSlug, projectId } = props;
  // states
  const [loader, setLoader] = useState(false);
  // store hooks
  const { captureCycleEvent } = useEventTracker();
  const { deleteCycle } = useCycle();
  // router
  const router = useRouter();
  const { cycleId, peekCycle } = router.query;

  const formSubmit = async () => {
    if (!cycle) return;

    setLoader(true);
    try {
      await deleteCycle(workspaceSlug, projectId, cycle.id)
        .then(() => {
          setToast({
            type: TOAST_TYPE.SUCCESS,
            title: "Success!",
            message: "Cycle deleted successfully.",
          });
          captureCycleEvent({
            eventName: CYCLE_DELETED,
            payload: { ...cycle, state: "SUCCESS" },
          });
        })
        .catch(() => {
          captureCycleEvent({
            eventName: CYCLE_DELETED,
            payload: { ...cycle, state: "FAILED" },
          });
        });

      if (cycleId || peekCycle) router.push(`/${workspaceSlug}/projects/${projectId}/cycles`);

      handleClose();
    } catch (error) {
      setToast({
        type: TOAST_TYPE.ERROR,
        title: "Warning!",
        message: "Something went wrong please try again later.",
      });
    }

    setLoader(false);
  };

  return (
    <AlertModalCore
      handleClose={handleClose}
      handleSubmit={formSubmit}
      isDeleting={loader}
      isOpen={isOpen}
      title="Delete Cycle"
      content={
        <>
          Are you sure you want to delete cycle{' "'}
          <span className="break-words font-medium text-custom-text-100">{cycle?.name}</span>
          {'"'}? All of the data related to the cycle will be permanently removed. This action cannot be undone.
        </>
      }
    />
  );
});<|MERGE_RESOLUTION|>--- conflicted
+++ resolved
@@ -1,8 +1,4 @@
-<<<<<<< HEAD
-import { Fragment, useState } from "react";
-=======
 import { useState } from "react";
->>>>>>> f77761b4
 import { observer } from "mobx-react";
 import { useRouter } from "next/router";
 // types
