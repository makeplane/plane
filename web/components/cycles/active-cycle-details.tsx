--- conflicted
+++ resolved
@@ -1,10 +1,6 @@
 import { MouseEvent } from "react";
 import { observer } from "mobx-react-lite";
-<<<<<<< HEAD
-=======
 import Link from "next/link";
-import { useTheme } from "next-themes";
->>>>>>> b3d3c0fb
 import useSWR from "swr";
 // hooks
 import { useCycle, useIssues, useMember, useProject } from "hooks/store";
