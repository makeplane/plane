--- conflicted
+++ resolved
@@ -150,11 +150,7 @@
     cancelled: activeCycle.cancelled_issues,
   };
 
-<<<<<<< HEAD
-  const cycleStatus = getDateRangeStatus(activeCycle.start_date, activeCycle.end_date);
-=======
-  const cycleStatus = cycle.status.toLocaleLowerCase();
->>>>>>> 15393401
+  const cycleStatus = activeCycle.status.toLocaleLowerCase();
 
   const handleAddToFavorites = (e: MouseEvent<HTMLButtonElement>) => {
     e.preventDefault();
