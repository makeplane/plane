--- conflicted
+++ resolved
@@ -68,19 +68,15 @@
   },
 ];
 
-<<<<<<< HEAD
 interface IActiveCycleDetails {
   workspaceSlug: string;
   projectId: string;
 }
 
 export const ActiveCycleDetails: React.FC<IActiveCycleDetails> = (props) => {
-=======
-// services
-const cycleService = new CycleService();
-
-export const ActiveCycleDetails: React.FC = () => {
->>>>>>> f450cf89
+  // services
+  const cycleService = new CycleService();
+
   const router = useRouter();
 
   const { workspaceSlug, projectId } = props;
