--- conflicted
+++ resolved
@@ -56,11 +56,7 @@
   const filteredOptions = currentProjectIncompleteCycleIds?.filter((optionId) => {
     const cycleDetails = getCycleById(optionId);
 
-<<<<<<< HEAD
-    return cycleDetails?.name?.toLowerCase().includes(query.toLowerCase());
-=======
     return cycleDetails?.name?.toLowerCase().includes(query?.toLowerCase());
->>>>>>> d73cd2ec
   });
 
   // useEffect(() => {
