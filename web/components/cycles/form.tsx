import { useEffect } from "react";
import { Controller, useForm } from "react-hook-form";
// components
import { Button, Input, TextArea } from "@plane/ui";
import { DateRangeDropdown, ProjectDropdown } from "components/dropdowns";
// ui
// helpers
<<<<<<< HEAD
import { renderFormattedPayloadDate } from "helpers/date-time.helper";
import { shouldRenderProject } from "helpers/project.helper";
=======
import { getDate, renderFormattedPayloadDate } from "helpers/date-time.helper";
>>>>>>> 1a462711
// types
import { ICycle } from "@plane/types";

type Props = {
  handleFormSubmit: (values: Partial<ICycle>, dirtyFields: any) => Promise<void>;
  handleClose: () => void;
  status: boolean;
  projectId: string;
  setActiveProject: (projectId: string) => void;
  data?: ICycle | null;
};

const defaultValues: Partial<ICycle> = {
  name: "",
  description: "",
  start_date: null,
  end_date: null,
};

export const CycleForm: React.FC<Props> = (props) => {
  const { handleFormSubmit, handleClose, status, projectId, setActiveProject, data } = props;
  // form data
  const {
    formState: { errors, isSubmitting, dirtyFields },
    handleSubmit,
    control,
    reset,
  } = useForm<ICycle>({
    defaultValues: {
      project_id: projectId,
      name: data?.name || "",
      description: data?.description || "",
      start_date: data?.start_date || null,
      end_date: data?.end_date || null,
    },
  });

  useEffect(() => {
    reset({
      ...defaultValues,
      ...data,
    });
  }, [data, reset]);

  return (
    <form onSubmit={handleSubmit((formData) => handleFormSubmit(formData, dirtyFields))}>
      <div className="space-y-5">
        <div className="flex items-center gap-x-3">
          {!status && (
            <Controller
              control={control}
              name="project_id"
              render={({ field: { value, onChange } }) => (
                <ProjectDropdown
                  value={value}
                  onChange={(val) => {
                    onChange(val);
                    setActiveProject(val);
                  }}
                  buttonVariant="background-with-text"
                  renderCondition={(project) => shouldRenderProject(project)}
                  tabIndex={7}
                />
              )}
            />
          )}
          <h3 className="text-xl font-medium leading-6 text-custom-text-200">{status ? "Update" : "New"} Cycle</h3>
        </div>
        <div className="space-y-3">
          <div className="mt-2 space-y-3">
            <div>
              <Controller
                name="name"
                control={control}
                rules={{
                  required: "Name is required",
                  maxLength: {
                    value: 255,
                    message: "Name should be less than 255 characters",
                  },
                }}
                render={({ field: { value, onChange } }) => (
                  <Input
                    id="cycle_name"
                    name="name"
                    type="text"
                    placeholder="Cycle Title"
                    className="w-full resize-none placeholder:text-sm placeholder:font-medium focus:border-blue-400"
                    value={value}
                    inputSize="md"
                    onChange={onChange}
                    hasError={Boolean(errors?.name)}
                    tabIndex={1}
                  />
                )}
              />
            </div>
            <div>
              <Controller
                name="description"
                control={control}
                render={({ field: { value, onChange } }) => (
                  <TextArea
                    id="cycle_description"
                    name="description"
                    placeholder="Description..."
                    className="!h-24 w-full resize-none text-sm"
                    hasError={Boolean(errors?.description)}
                    value={value}
                    onChange={onChange}
                    tabIndex={2}
                  />
                )}
              />
            </div>

            <div className="flex flex-wrap items-center gap-2">
              <Controller
                control={control}
                name="start_date"
                render={({ field: { value: startDateValue, onChange: onChangeStartDate } }) => (
                  <Controller
                    control={control}
                    name="end_date"
                    render={({ field: { value: endDateValue, onChange: onChangeEndDate } }) => (
                      <DateRangeDropdown
                        buttonVariant="border-with-text"
                        className="h-7"
                        minDate={new Date()}
                        value={{
                          from: getDate(startDateValue),
                          to: getDate(endDateValue),
                        }}
                        onSelect={(val) => {
                          onChangeStartDate(val?.from ? renderFormattedPayloadDate(val.from) : null);
                          onChangeEndDate(val?.to ? renderFormattedPayloadDate(val.to) : null);
                        }}
                        placeholder={{
                          from: "Start date",
                          to: "End date",
                        }}
                        hideIcon={{
                          to: true,
                        }}
                        tabIndex={3}
                      />
                    )}
                  />
                )}
              />
            </div>
          </div>
        </div>
      </div>
      <div className="flex items-center justify-end gap-2 border-t-[0.5px] border-custom-border-100 pt-5 ">
        <Button variant="neutral-primary" size="sm" onClick={handleClose} tabIndex={4}>
          Cancel
        </Button>
        <Button variant="primary" size="sm" type="submit" loading={isSubmitting} tabIndex={5}>
          {data ? (isSubmitting ? "Updating" : "Update cycle") : isSubmitting ? "Creating" : "Create cycle"}
        </Button>
      </div>
    </form>
  );
};<|MERGE_RESOLUTION|>--- conflicted
+++ resolved
@@ -5,12 +5,8 @@
 import { DateRangeDropdown, ProjectDropdown } from "components/dropdowns";
 // ui
 // helpers
-<<<<<<< HEAD
-import { renderFormattedPayloadDate } from "helpers/date-time.helper";
 import { shouldRenderProject } from "helpers/project.helper";
-=======
 import { getDate, renderFormattedPayloadDate } from "helpers/date-time.helper";
->>>>>>> 1a462711
 // types
 import { ICycle } from "@plane/types";
 
