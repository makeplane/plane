--- conflicted
+++ resolved
@@ -13,10 +13,6 @@
 
 export const CycleForm: React.FC<Props> = (props) => {
   const { handleFormSubmit, handleClose, data } = props;
-<<<<<<< HEAD
-
-=======
->>>>>>> d80a5935
   // form data
   const {
     formState: { errors, isSubmitting },
