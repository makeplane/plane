--- conflicted
+++ resolved
@@ -5,12 +5,8 @@
 import { DateRangeDropdown, ProjectDropdown } from "components/dropdowns";
 // ui
 // helpers
-<<<<<<< HEAD
 import { getDate, renderFormattedPayloadDate } from "helpers/date-time.helper";
-=======
-import { renderFormattedPayloadDate } from "helpers/date-time.helper";
 import { shouldRenderProject } from "helpers/project.helper";
->>>>>>> 861a1c41
 // types
 import { ICycle } from "@plane/types";
 
