--- conflicted
+++ resolved
@@ -55,11 +55,7 @@
         }
         position="top-left"
       >
-<<<<<<< HEAD
-        <div className="relative w-full truncate px-2.5 py-1 text-sm text-neutral-text-strong">{data?.name}</div>
-=======
         <div className="relative w-full truncate px-2.5 py-1 text-sm text-custom-text-100">{cycleDetails?.name}</div>
->>>>>>> 41e812a8
       </Tooltip>
     </div>
   );
