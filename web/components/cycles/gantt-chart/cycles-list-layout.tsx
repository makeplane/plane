--- conflicted
+++ resolved
@@ -1,10 +1,5 @@
-<<<<<<< HEAD
 import { FC, useCallback } from "react";
-import { observer } from "mobx-react-lite";
-=======
-import { FC } from "react";
 import { observer } from "mobx-react";
->>>>>>> 90d5dd5a
 import { useRouter } from "next/router";
 import { ICycle } from "@plane/types";
 // components
