--- conflicted
+++ resolved
@@ -8,15 +8,11 @@
 import { FavoriteStar } from "@/components/core";
 import { CycleQuickActions } from "@/components/cycles";
 // constants
-<<<<<<< HEAD
 import { CYCLE_FAVORITED, CYCLE_UNFAVORITED, E_LIST_LAYOUT } from "constants/event-tracker";
-=======
-import { CYCLE_FAVORITED, CYCLE_UNFAVORITED } from "@/constants/event-tracker";
 // helpers
 import { renderFormattedDate } from "@/helpers/date-time.helper";
 // hooks
 import { useCycle, useEventTracker, useMember } from "@/hooks/store";
->>>>>>> 15c7deb2
 
 type Props = {
   cycleId: string;
