--- conflicted
+++ resolved
@@ -43,35 +43,6 @@
       </Loader>
     );
 
-<<<<<<< HEAD
-  if (!activeCycle) {
-    // show empty state if no active cycle is present
-    if (currentProjectUpcomingCycleIds?.length === 0)
-      return <EmptyState type={EmptyStateType.PROJECT_CYCLE_ACTIVE} size="sm" />;
-    // show upcoming cycles list, if present
-    else
-      return (
-        <>
-          <div className="mb-6 grid h-52 w-full place-items-center">
-            <div className="text-center">
-              <h5 className="mb-1 text-xl font-medium">No active cycle</h5>
-              <p className="text-base text-custom-text-400">
-                Create new cycles to find them here or check
-                <br />
-                {"'"}All{"'"} cycles tab to see all cycles or{" "}
-                <button type="button" className="font-medium text-custom-primary-100" onClick={handleEmptyStateAction}>
-                  click here
-                </button>
-              </p>
-            </div>
-          </div>
-          <UpcomingCyclesList handleEmptyStateAction={handleEmptyStateAction} />
-        </>
-      );
-  }
-
-=======
->>>>>>> f77761b4
   return (
     <>
       <Disclosure as="div" className="flex flex-shrink-0 flex-col" defaultOpen>
