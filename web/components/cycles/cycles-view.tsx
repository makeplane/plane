import { FC } from "react";
<<<<<<< HEAD
import { observer } from "mobx-react";
=======
import Image from "next/image";
import { observer } from "mobx-react-lite";
>>>>>>> ecac45e8
// hooks
import { useCycle, useCycleFilter } from "hooks/store";
// components
import { CyclesBoard, CyclesList, CyclesListGanttChartView } from "components/cycles";
// ui
import { CycleModuleBoardLayout, CycleModuleListLayout, GanttLayoutLoader } from "components/ui";
// assets
import NameFilterImage from "public/empty-state/cycle/name-filter.svg";
import AllFiltersImage from "public/empty-state/cycle/all-filters.svg";
// types
import { TCycleLayoutOptions } from "@plane/types";

export interface ICyclesView {
  layout: TCycleLayoutOptions;
  workspaceSlug: string;
  projectId: string;
  peekCycle: string | undefined;
}

export const CyclesView: FC<ICyclesView> = observer((props) => {
  const { layout, workspaceSlug, projectId, peekCycle } = props;
  // store hooks
  const { getFilteredCycleIds, getFilteredCompletedCycleIds, loader } = useCycle();
  const { searchQuery } = useCycleFilter();
  // derived values
  const filteredCycleIds = getFilteredCycleIds(projectId);
  const filteredCompletedCycleIds = getFilteredCompletedCycleIds(projectId);

<<<<<<< HEAD
  const cyclesList =
    filter === "completed"
      ? currentProjectCompletedCycleIds
      : filter === "draft"
      ? currentProjectDraftCycleIds
      : filter === "upcoming"
      ? currentProjectUpcomingCycleIds
      : currentProjectCycleIds;

  if (loader || !cyclesList)
=======
  if (loader || !filteredCycleIds)
>>>>>>> ecac45e8
    return (
      <>
        {layout === "list" && <CycleModuleListLayout />}
        {layout === "board" && <CycleModuleBoardLayout />}
        {layout === "gantt" && <GanttLayoutLoader />}
      </>
    );

  if (filteredCycleIds.length === 0 && filteredCompletedCycleIds?.length === 0)
    return (
      <div className="h-full w-full grid place-items-center">
        <div className="text-center">
          <Image
            src={searchQuery.trim() === "" ? AllFiltersImage : NameFilterImage}
            className="h-36 sm:h-48 w-36 sm:w-48 mx-auto"
            alt="No matching cycles"
          />
          <h5 className="text-xl font-medium mt-7 mb-1">No matching cycles</h5>
          <p className="text-custom-text-400 text-base">
            {searchQuery.trim() === ""
              ? "Remove the filters to see all cycles"
              : "Remove the search criteria to see all cycles"}
          </p>
        </div>
      </div>
    );

  return (
    <>
      {layout === "list" && (
        <CyclesList
          completedCycleIds={filteredCompletedCycleIds ?? []}
          cycleIds={filteredCycleIds}
          workspaceSlug={workspaceSlug}
          projectId={projectId}
        />
      )}
      {layout === "board" && (
        <CyclesBoard
          completedCycleIds={filteredCompletedCycleIds ?? []}
          cycleIds={filteredCycleIds}
          workspaceSlug={workspaceSlug}
          projectId={projectId}
          peekCycle={peekCycle}
        />
      )}
      {layout === "gantt" && <CyclesListGanttChartView cycleIds={filteredCycleIds} workspaceSlug={workspaceSlug} />}
    </>
  );
});<|MERGE_RESOLUTION|>--- conflicted
+++ resolved
@@ -1,10 +1,6 @@
 import { FC } from "react";
-<<<<<<< HEAD
+import Image from "next/image";
 import { observer } from "mobx-react";
-=======
-import Image from "next/image";
-import { observer } from "mobx-react-lite";
->>>>>>> ecac45e8
 // hooks
 import { useCycle, useCycleFilter } from "hooks/store";
 // components
@@ -33,20 +29,7 @@
   const filteredCycleIds = getFilteredCycleIds(projectId);
   const filteredCompletedCycleIds = getFilteredCompletedCycleIds(projectId);
 
-<<<<<<< HEAD
-  const cyclesList =
-    filter === "completed"
-      ? currentProjectCompletedCycleIds
-      : filter === "draft"
-      ? currentProjectDraftCycleIds
-      : filter === "upcoming"
-      ? currentProjectUpcomingCycleIds
-      : currentProjectCycleIds;
-
-  if (loader || !cyclesList)
-=======
   if (loader || !filteredCycleIds)
->>>>>>> ecac45e8
     return (
       <>
         {layout === "list" && <CycleModuleListLayout />}
