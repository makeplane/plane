--- conflicted
+++ resolved
@@ -1,22 +1,17 @@
 import { FC } from "react";
-<<<<<<< HEAD
-import Image from "next/image";
-import { observer } from "mobx-react";
-=======
 import { observer } from "mobx-react-lite";
 import Image from "next/image";
+// types
 import { TCycleLayoutOptions } from "@plane/types";
->>>>>>> 204e4a8c
-// hooks
 // components
 import { CyclesBoard, CyclesList, CyclesListGanttChartView } from "@/components/cycles";
 // ui
 import { CycleModuleBoardLayout, CycleModuleListLayout, GanttLayoutLoader } from "@/components/ui";
+// hooks
 import { useCycle, useCycleFilter } from "@/hooks/store";
 // assets
 import AllFiltersImage from "public/empty-state/cycle/all-filters.svg";
 import NameFilterImage from "public/empty-state/cycle/name-filter.svg";
-// types
 
 export interface ICyclesView {
   layout: TCycleLayoutOptions;
@@ -45,15 +40,15 @@
 
   if (filteredCycleIds.length === 0 && filteredCompletedCycleIds?.length === 0)
     return (
-      <div className="h-full w-full grid place-items-center">
+      <div className="grid h-full w-full place-items-center">
         <div className="text-center">
           <Image
             src={searchQuery.trim() === "" ? AllFiltersImage : NameFilterImage}
-            className="h-36 sm:h-48 w-36 sm:w-48 mx-auto"
+            className="mx-auto h-36 w-36 sm:h-48 sm:w-48"
             alt="No matching cycles"
           />
-          <h5 className="text-xl font-medium mt-7 mb-1">No matching cycles</h5>
-          <p className="text-custom-text-400 text-base">
+          <h5 className="mb-1 mt-7 text-xl font-medium">No matching cycles</h5>
+          <p className="text-base text-custom-text-400">
             {searchQuery.trim() === ""
               ? "Remove the filters to see all cycles"
               : "Remove the search criteria to see all cycles"}
