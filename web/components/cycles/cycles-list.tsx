import { FC } from "react";
import { observer } from "mobx-react-lite";
<<<<<<< HEAD
=======
import { useTheme } from "next-themes";
// hooks
>>>>>>> b3d3c0fb
// components
import { Loader } from "@plane/ui";
import { CyclePeekOverview, CyclesListItem } from "components/cycles";
import { EmptyState } from "components/empty-state";
// ui
// constants
<<<<<<< HEAD
import { EMPTY_STATE_DETAILS } from "constants/empty-state";
=======
import { CYCLE_EMPTY_STATE_DETAILS } from "constants/empty-state";
import { useUser } from "hooks/store";
>>>>>>> b3d3c0fb

export interface ICyclesList {
  cycleIds: string[];
  filter: string;
  workspaceSlug: string;
  projectId: string;
}

export const CyclesList: FC<ICyclesList> = observer((props) => {
  const { cycleIds, filter, workspaceSlug, projectId } = props;

  return (
    <>
      {cycleIds ? (
        <>
          {cycleIds.length > 0 ? (
            <div className="h-full overflow-y-auto">
              <div className="flex h-full w-full justify-between">
                <div className="flex h-full w-full flex-col overflow-y-auto vertical-scrollbar scrollbar-lg">
                  {cycleIds.map((cycleId) => (
                    <CyclesListItem
                      key={cycleId}
                      cycleId={cycleId}
                      workspaceSlug={workspaceSlug}
                      projectId={projectId}
                    />
                  ))}
                </div>
                <CyclePeekOverview
                  projectId={projectId?.toString() ?? ""}
                  workspaceSlug={workspaceSlug?.toString() ?? ""}
                />
              </div>
            </div>
          ) : (
            <EmptyState type={`project-cycle-${filter}` as keyof typeof EMPTY_STATE_DETAILS} size="sm" />
          )}
        </>
      ) : (
        <Loader className="space-y-4">
          <Loader.Item height="50px" />
          <Loader.Item height="50px" />
          <Loader.Item height="50px" />
        </Loader>
      )}
    </>
  );
});<|MERGE_RESOLUTION|>--- conflicted
+++ resolved
@@ -1,22 +1,12 @@
 import { FC } from "react";
 import { observer } from "mobx-react-lite";
-<<<<<<< HEAD
-=======
-import { useTheme } from "next-themes";
-// hooks
->>>>>>> b3d3c0fb
 // components
 import { Loader } from "@plane/ui";
 import { CyclePeekOverview, CyclesListItem } from "components/cycles";
 import { EmptyState } from "components/empty-state";
 // ui
 // constants
-<<<<<<< HEAD
 import { EMPTY_STATE_DETAILS } from "constants/empty-state";
-=======
-import { CYCLE_EMPTY_STATE_DETAILS } from "constants/empty-state";
-import { useUser } from "hooks/store";
->>>>>>> b3d3c0fb
 
 export interface ICyclesList {
   cycleIds: string[];
