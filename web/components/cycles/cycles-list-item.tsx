import { FC, MouseEvent, useState } from "react";
import Link from "next/link";
import { useRouter } from "next/router";
import { observer } from "mobx-react";
// hooks
import { useEventTracker, useCycle, useUser, useMember } from "hooks/store";
import useToast from "hooks/use-toast";
// components
import { CycleCreateUpdateModal, CycleDeleteModal } from "components/cycles";
// ui
import { CustomMenu, Tooltip, CircularProgressIndicator, CycleGroupIcon, AvatarGroup, Avatar } from "@plane/ui";
// icons
import { Check, Info, LinkIcon, Pencil, Star, Trash2, User2 } from "lucide-react";
// helpers
import { findHowManyDaysLeft, renderFormattedDate } from "helpers/date-time.helper";
import { copyTextToClipboard } from "helpers/string.helper";
// constants
import { CYCLE_STATUS } from "constants/cycle";
import { EUserWorkspaceRoles } from "constants/workspace";
// types
import { TCycleGroups } from "@plane/types";
import { CYCLE_FAVORITED, CYCLE_UNFAVORITED } from "constants/event-tracker";

type TCyclesListItem = {
  cycleId: string;
  handleEditCycle?: () => void;
  handleDeleteCycle?: () => void;
  handleAddToFavorites?: () => void;
  handleRemoveFromFavorites?: () => void;
  workspaceSlug: string;
  projectId: string;
};

export const CyclesListItem: FC<TCyclesListItem> = observer((props) => {
  const { cycleId, workspaceSlug, projectId } = props;
  // states
  const [updateModal, setUpdateModal] = useState(false);
  const [deleteModal, setDeleteModal] = useState(false);
  // router
  const router = useRouter();
  // store hooks
  const { setTrackElement, captureEvent } = useEventTracker();
  const {
    membership: { currentProjectRole },
  } = useUser();
  const { getCycleById, addCycleToFavorites, removeCycleFromFavorites } = useCycle();
  const { getUserDetails } = useMember();
  // toast alert
  const { setToastAlert } = useToast();

  const handleCopyText = (e: MouseEvent<HTMLButtonElement>) => {
    e.preventDefault();
    e.stopPropagation();
    const originURL = typeof window !== "undefined" && window.location.origin ? window.location.origin : "";

    copyTextToClipboard(`${originURL}/${workspaceSlug}/projects/${projectId}/cycles/${cycleId}`).then(() => {
      setToastAlert({
        type: "success",
        title: "Link Copied!",
        message: "Cycle link copied to clipboard.",
      });
    });
  };

  const handleAddToFavorites = (e: MouseEvent<HTMLButtonElement>) => {
    e.preventDefault();
    if (!workspaceSlug || !projectId) return;

    addCycleToFavorites(workspaceSlug?.toString(), projectId.toString(), cycleId)
      .then(() => {
        captureEvent(CYCLE_FAVORITED, {
          cycle_id: cycleId,
          element: "List layout",
          state: "SUCCESS",
        });
      })
      .catch(() => {
        setToastAlert({
          type: "error",
          title: "Error!",
          message: "Couldn't add the cycle to favorites. Please try again.",
        });
      });
  };

  const handleRemoveFromFavorites = (e: MouseEvent<HTMLButtonElement>) => {
    e.preventDefault();
    if (!workspaceSlug || !projectId) return;

    removeCycleFromFavorites(workspaceSlug?.toString(), projectId.toString(), cycleId)
      .then(() => {
        captureEvent(CYCLE_UNFAVORITED, {
          cycle_id: cycleId,
          element: "List layout",
          state: "SUCCESS",
        });
      })
      .catch(() => {
        setToastAlert({
          type: "error",
          title: "Error!",
          message: "Couldn't add the cycle to favorites. Please try again.",
        });
      });
  };

  const handleEditCycle = (e: MouseEvent<HTMLButtonElement>) => {
    e.preventDefault();
    e.stopPropagation();
    setTrackElement("Cycles page list layout");
    setUpdateModal(true);
  };

  const handleDeleteCycle = (e: MouseEvent<HTMLButtonElement>) => {
    e.preventDefault();
    e.stopPropagation();
    setTrackElement("Cycles page list layout");
    setDeleteModal(true);
  };

  const openCycleOverview = (e: MouseEvent<HTMLButtonElement>) => {
    const { query } = router;
    e.preventDefault();
    e.stopPropagation();

    router.push({
      pathname: router.pathname,
      query: { ...query, peekCycle: cycleId },
    });
  };

  const cycleDetails = getCycleById(cycleId);

  if (!cycleDetails) return null;

  // computed
  // TODO: change this logic once backend fix the response
  const cycleStatus = cycleDetails.status ? (cycleDetails.status.toLocaleLowerCase() as TCycleGroups) : "draft";
  const isCompleted = cycleStatus === "completed";
  const endDate = new Date(cycleDetails.end_date ?? "");
  const startDate = new Date(cycleDetails.start_date ?? "");

  const isEditingAllowed = !!currentProjectRole && currentProjectRole >= EUserWorkspaceRoles.MEMBER;

  const cycleTotalIssues =
    cycleDetails.backlog_issues +
    cycleDetails.unstarted_issues +
    cycleDetails.started_issues +
    cycleDetails.completed_issues +
    cycleDetails.cancelled_issues;

  const renderDate = cycleDetails.start_date || cycleDetails.end_date;

  // const areYearsEqual = startDate.getFullYear() === endDate.getFullYear();

  const completionPercentage = (cycleDetails.completed_issues / cycleTotalIssues) * 100;

  const progress = isNaN(completionPercentage) ? 0 : Math.floor(completionPercentage);

  const currentCycle = CYCLE_STATUS.find((status) => status.value === cycleStatus);

  const daysLeft = findHowManyDaysLeft(cycleDetails.end_date) ?? 0;

  return (
    <>
      <CycleCreateUpdateModal
        data={cycleDetails}
        isOpen={updateModal}
        handleClose={() => setUpdateModal(false)}
        workspaceSlug={workspaceSlug}
        projectId={projectId}
      />
      <CycleDeleteModal
        cycle={cycleDetails}
        isOpen={deleteModal}
        handleClose={() => setDeleteModal(false)}
        workspaceSlug={workspaceSlug}
        projectId={projectId}
      />
      <Link href={`/${workspaceSlug}/projects/${projectId}/cycles/${cycleDetails.id}`}>
        <div className="group flex w-full flex-col items-center justify-between gap-5 border-b border-custom-border-100 bg-custom-background-100 px-5 py-6 text-sm hover:bg-custom-background-90 md:flex-row">
          <div className="relative flex w-full items-center justify-between gap-3 overflow-hidden">
            <div className="relative flex w-full items-center gap-3 overflow-hidden">
              <div className="flex-shrink-0">
                <CircularProgressIndicator size={38} percentage={progress}>
                  {isCompleted ? (
                    progress === 100 ? (
                      <Check className="h-3 w-3 stroke-[2] text-custom-primary-100" />
                    ) : (
                      <span className="text-sm text-custom-primary-100">{`!`}</span>
                    )
                  ) : progress === 100 ? (
                    <Check className="h-3 w-3 stroke-[2] text-custom-primary-100" />
                  ) : (
                    <span className="text-xs text-custom-text-300">{`${progress}%`}</span>
                  )}
                </CircularProgressIndicator>
              </div>

              <div className="relative flex items-center gap-2.5 overflow-hidden">
                <CycleGroupIcon cycleGroup={cycleStatus} className="h-3.5 w-3.5 flex-shrink-0" />
                <Tooltip tooltipContent={cycleDetails.name} position="top">
                  <span className="line-clamp-1 inline-block overflow-hidden truncate text-base font-medium">
                    {cycleDetails.name}
                  </span>
                </Tooltip>
              </div>

              <button onClick={openCycleOverview} className="flex-shrink-0 z-[5] invisible group-hover:visible">
                <Info className="h-4 w-4 text-custom-text-400" />
              </button>
            </div>

            {currentCycle && (
              <div
                className="relative flex h-6 w-20 flex-shrink-0 items-center justify-center rounded-sm text-center text-xs"
                style={{
                  color: currentCycle.color,
                  backgroundColor: `${currentCycle.color}20`,
                }}
              >
                {currentCycle.value === "current"
                  ? `${daysLeft} ${daysLeft > 1 ? "days" : "day"} left`
                  : `${currentCycle.label}`}
              </div>
            )}
          </div>
          <div className="relative flex w-full flex-shrink-0 items-center justify-between gap-2.5 overflow-hidden md:w-auto md:flex-shrink-0 md:justify-end ">
            <div className="text-xs text-custom-text-300">
              {renderDate && `${renderFormattedDate(startDate) ?? `_ _`} - ${renderFormattedDate(endDate) ?? `_ _`}`}
            </div>

            <div className="relative flex flex-shrink-0 items-center gap-3">
              <Tooltip tooltipContent={`${cycleDetails.assignee_ids?.length} Members`}>
                <div className="flex w-10 cursor-default items-center justify-center">
                  {cycleDetails.assignee_ids?.length > 0 ? (
                    <AvatarGroup showTooltip={false}>
<<<<<<< HEAD
                      {cycleDetails.assignees.map((assignee) => (
                        <Avatar key={assignee.id} name={assignee?.display_name} src={assignee.avatar} />
                      ))}
=======
                      {cycleDetails.assignee_ids?.map((assigne_id) => {
                        const member = getUserDetails(assigne_id);
                        return <Avatar key={member?.id} name={member?.display_name} src={member?.avatar} />;
                      })}
>>>>>>> d73cd2ec
                    </AvatarGroup>
                  ) : (
                    <span className="flex h-5 w-5 items-end justify-center rounded-full border border-dashed border-custom-text-400 bg-custom-background-80">
                      <User2 className="h-4 w-4 text-custom-text-400" />
                    </span>
                  )}
                </div>
              </Tooltip>

              {isEditingAllowed && (
                <>
                  {cycleDetails.is_favorite ? (
                    <button type="button" onClick={handleRemoveFromFavorites}>
                      <Star className="h-3.5 w-3.5 fill-current text-amber-500" />
                    </button>
                  ) : (
                    <button type="button" onClick={handleAddToFavorites}>
                      <Star className="h-3.5 w-3.5 text-custom-text-200" />
                    </button>
                  )}

                  <CustomMenu ellipsis>
                    {!isCompleted && isEditingAllowed && (
                      <>
                        <CustomMenu.MenuItem onClick={handleEditCycle}>
                          <span className="flex items-center justify-start gap-2">
                            <Pencil className="h-3 w-3" />
                            <span>Edit cycle</span>
                          </span>
                        </CustomMenu.MenuItem>
                        <CustomMenu.MenuItem onClick={handleDeleteCycle}>
                          <span className="flex items-center justify-start gap-2">
                            <Trash2 className="h-3 w-3" />
                            <span>Delete cycle</span>
                          </span>
                        </CustomMenu.MenuItem>
                      </>
                    )}
                    <CustomMenu.MenuItem onClick={handleCopyText}>
                      <span className="flex items-center justify-start gap-2">
                        <LinkIcon className="h-3 w-3" />
                        <span>Copy cycle link</span>
                      </span>
                    </CustomMenu.MenuItem>
                  </CustomMenu>
                </>
              )}
            </div>
          </div>
        </div>
      </Link>
    </>
  );
});<|MERGE_RESOLUTION|>--- conflicted
+++ resolved
@@ -235,16 +235,10 @@
                 <div className="flex w-10 cursor-default items-center justify-center">
                   {cycleDetails.assignee_ids?.length > 0 ? (
                     <AvatarGroup showTooltip={false}>
-<<<<<<< HEAD
-                      {cycleDetails.assignees.map((assignee) => (
-                        <Avatar key={assignee.id} name={assignee?.display_name} src={assignee.avatar} />
-                      ))}
-=======
                       {cycleDetails.assignee_ids?.map((assigne_id) => {
                         const member = getUserDetails(assigne_id);
                         return <Avatar key={member?.id} name={member?.display_name} src={member?.avatar} />;
                       })}
->>>>>>> d73cd2ec
                     </AvatarGroup>
                   ) : (
                     <span className="flex h-5 w-5 items-end justify-center rounded-full border border-dashed border-custom-text-400 bg-custom-background-80">
