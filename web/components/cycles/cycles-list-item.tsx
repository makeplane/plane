import { FC, MouseEvent, useState } from "react";
import Link from "next/link";
import { useRouter } from "next/router";
// hooks
import { useEventTracker, useCycle, useUser } from "hooks/store";
import useToast from "hooks/use-toast";
// components
import { CycleCreateUpdateModal, CycleDeleteModal } from "components/cycles";
// ui
import { CustomMenu, Tooltip, CircularProgressIndicator, CycleGroupIcon, AvatarGroup, Avatar } from "@plane/ui";
// icons
import { Check, Info, LinkIcon, Pencil, Star, Trash2, User2 } from "lucide-react";
// helpers
import { findHowManyDaysLeft, renderFormattedDate } from "helpers/date-time.helper";
import { copyTextToClipboard } from "helpers/string.helper";
// constants
import { CYCLE_STATUS } from "constants/cycle";
import { EUserWorkspaceRoles } from "constants/workspace";
// types
import { TCycleGroups } from "@plane/types";
import { CYCLE_FAVORITED, CYCLE_UNFAVORITED } from "constants/event-tracker";

type TCyclesListItem = {
  cycleId: string;
  handleEditCycle?: () => void;
  handleDeleteCycle?: () => void;
  handleAddToFavorites?: () => void;
  handleRemoveFromFavorites?: () => void;
  workspaceSlug: string;
  projectId: string;
};

export const CyclesListItem: FC<TCyclesListItem> = (props) => {
  const { cycleId, workspaceSlug, projectId } = props;
  // states
  const [updateModal, setUpdateModal] = useState(false);
  const [deleteModal, setDeleteModal] = useState(false);
  // router
  const router = useRouter();
  // store hooks
  const { setTrackElement, captureEvent } = useEventTracker();
  const {
    membership: { currentProjectRole },
  } = useUser();
  const { getCycleById, addCycleToFavorites, removeCycleFromFavorites } = useCycle();
  // toast alert
  const { setToastAlert } = useToast();

  const handleCopyText = (e: MouseEvent<HTMLButtonElement>) => {
    e.preventDefault();
    e.stopPropagation();
    const originURL = typeof window !== "undefined" && window.location.origin ? window.location.origin : "";

    copyTextToClipboard(`${originURL}/${workspaceSlug}/projects/${projectId}/cycles/${cycleId}`).then(() => {
      setToastAlert({
        type: "success",
        title: "Link Copied!",
        message: "Cycle link copied to clipboard.",
      });
    });
  };

  const handleAddToFavorites = (e: MouseEvent<HTMLButtonElement>) => {
    e.preventDefault();
    if (!workspaceSlug || !projectId) return;

    addCycleToFavorites(workspaceSlug?.toString(), projectId.toString(), cycleId)
      .then(() => {
        captureEvent(CYCLE_FAVORITED, {
          cycle_id: cycleId,
          element: "List layout",
          state: "SUCCESS",
        });
      })
      .catch(() => {
        setToastAlert({
          type: "error",
          title: "Error!",
          message: "Couldn't add the cycle to favorites. Please try again.",
        });
      });
  };

  const handleRemoveFromFavorites = (e: MouseEvent<HTMLButtonElement>) => {
    e.preventDefault();
    if (!workspaceSlug || !projectId) return;

    removeCycleFromFavorites(workspaceSlug?.toString(), projectId.toString(), cycleId)
      .then(() => {
        captureEvent(CYCLE_UNFAVORITED, {
          cycle_id: cycleId,
          element: "List layout",
          state: "SUCCESS",
        });
      })
      .catch(() => {
        setToastAlert({
          type: "error",
          title: "Error!",
          message: "Couldn't add the cycle to favorites. Please try again.",
        });
      });
  };

  const handleEditCycle = (e: MouseEvent<HTMLButtonElement>) => {
    e.preventDefault();
    e.stopPropagation();
    setTrackElement("Cycles page list layout");
    setUpdateModal(true);
  };

  const handleDeleteCycle = (e: MouseEvent<HTMLButtonElement>) => {
    e.preventDefault();
    e.stopPropagation();
    setTrackElement("Cycles page list layout");
    setDeleteModal(true);
  };

  const openCycleOverview = (e: MouseEvent<HTMLButtonElement>) => {
    const { query } = router;
    e.preventDefault();
    e.stopPropagation();

    router.push({
      pathname: router.pathname,
      query: { ...query, peekCycle: cycleId },
    });
  };

  const cycleDetails = getCycleById(cycleId);

  if (!cycleDetails) return null;

  // computed
  // TODO: change this logic once backend fix the response
  const cycleStatus = cycleDetails.status ? (cycleDetails.status.toLocaleLowerCase() as TCycleGroups) : "draft";
  const isCompleted = cycleStatus === "completed";
  const endDate = new Date(cycleDetails.end_date ?? "");
  const startDate = new Date(cycleDetails.start_date ?? "");

  const isEditingAllowed = !!currentProjectRole && currentProjectRole >= EUserWorkspaceRoles.MEMBER;

  const cycleTotalIssues =
    cycleDetails.backlog_issues +
    cycleDetails.unstarted_issues +
    cycleDetails.started_issues +
    cycleDetails.completed_issues +
    cycleDetails.cancelled_issues;

  const renderDate = cycleDetails.start_date || cycleDetails.end_date;

  // const areYearsEqual = startDate.getFullYear() === endDate.getFullYear();

  const completionPercentage = (cycleDetails.completed_issues / cycleTotalIssues) * 100;

  const progress = isNaN(completionPercentage) ? 0 : Math.floor(completionPercentage);

  const currentCycle = CYCLE_STATUS.find((status) => status.value === cycleStatus);

  const daysLeft = findHowManyDaysLeft(cycleDetails.end_date) ?? 0;

  return (
    <>
      <CycleCreateUpdateModal
        data={cycleDetails}
        isOpen={updateModal}
        handleClose={() => setUpdateModal(false)}
        workspaceSlug={workspaceSlug}
        projectId={projectId}
      />
      <CycleDeleteModal
        cycle={cycleDetails}
        isOpen={deleteModal}
        handleClose={() => setDeleteModal(false)}
        workspaceSlug={workspaceSlug}
        projectId={projectId}
      />
      <Link href={`/${workspaceSlug}/projects/${projectId}/cycles/${cycleDetails.id}`}>
<<<<<<< HEAD
        <div className="group flex flex-col md:flex-row w-full items-center justify-between gap-5 border-b border-neutral-border-subtle bg-neutral-component-surface-light px-5 py-6 text-sm hover:bg-neutral-component-surface-medium">
          <div className="relative w-full flex items-center justify-between gap-3 overflow-hidden">
            <div className="relative w-full flex items-center gap-3 overflow-hidden">
=======
        <div className="group flex w-full flex-col items-center justify-between gap-5 border-b border-custom-border-100 bg-custom-background-100 px-5 py-6 text-sm hover:bg-custom-background-90 md:flex-row">
          <div className="relative flex w-full items-center justify-between gap-3 overflow-hidden">
            <div className="relative flex w-full items-center gap-3 overflow-hidden">
>>>>>>> b86c6c90
              <div className="flex-shrink-0">
                <CircularProgressIndicator size={38} percentage={progress}>
                  {isCompleted ? (
                    progress === 100 ? (
                      <Check className="h-3 w-3 stroke-[2] text-primary-text-subtle" />
                    ) : (
                      <span className="text-sm text-primary-text-subtle">{`!`}</span>
                    )
                  ) : progress === 100 ? (
                    <Check className="h-3 w-3 stroke-[2] text-primary-text-subtle" />
                  ) : (
                    <span className="text-xs text-neutral-text-medium">{`${progress}%`}</span>
                  )}
                </CircularProgressIndicator>
              </div>

              <div className="relative flex items-center gap-2.5 overflow-hidden">
                <CycleGroupIcon cycleGroup={cycleStatus} className="h-3.5 w-3.5 flex-shrink-0" />
                <Tooltip tooltipContent={cycleDetails.name} position="top">
                  <span className="line-clamp-1 inline-block overflow-hidden truncate text-base font-medium">
                    {cycleDetails.name}
                  </span>
                </Tooltip>
              </div>

<<<<<<< HEAD
              <button onClick={openCycleOverview} className="flex-shrink-0 z-10 invisible group-hover:visible">
                <Info className="h-4 w-4 text-neutral-text-subtle" />
=======
              <button onClick={openCycleOverview} className="invisible z-10 flex-shrink-0 group-hover:visible">
                <Info className="h-4 w-4 text-custom-text-400" />
>>>>>>> b86c6c90
              </button>
            </div>

            {currentCycle && (
              <div
                className="relative flex h-6 w-20 flex-shrink-0 items-center justify-center rounded-sm text-center text-xs"
                style={{
                  color: currentCycle.color,
                  backgroundColor: `${currentCycle.color}20`,
                }}
              >
                {currentCycle.value === "current"
                  ? `${daysLeft} ${daysLeft > 1 ? "days" : "day"} left`
                  : `${currentCycle.label}`}
              </div>
            )}
          </div>
<<<<<<< HEAD
          <div className="flex-shrink-0 relative overflow-hidden flex w-full items-center justify-between md:justify-end gap-2.5 md:w-auto md:flex-shrink-0 ">
            <div className="text-xs text-neutral-text-medium">
=======
          <div className="relative flex w-full flex-shrink-0 items-center justify-between gap-2.5 overflow-hidden md:w-auto md:flex-shrink-0 md:justify-end ">
            <div className="text-xs text-custom-text-300">
>>>>>>> b86c6c90
              {renderDate && `${renderFormattedDate(startDate) ?? `_ _`} - ${renderFormattedDate(endDate) ?? `_ _`}`}
            </div>

            <div className="relative flex flex-shrink-0 items-center gap-3">
              <Tooltip tooltipContent={`${cycleDetails.assignees.length} Members`}>
                <div className="flex w-10 cursor-default items-center justify-center">
                  {cycleDetails.assignees.length > 0 ? (
                    <AvatarGroup showTooltip={false}>
                      {cycleDetails.assignees.map((assignee) => (
                        <Avatar key={assignee.id} name={assignee.display_name} src={assignee.avatar} />
                      ))}
                    </AvatarGroup>
                  ) : (
                    <span className="flex h-5 w-5 items-end justify-center rounded-full border border-dashed border-custom-text-400 bg-neutral-component-surface-dark">
                      <User2 className="h-4 w-4 text-neutral-text-subtle" />
                    </span>
                  )}
                </div>
              </Tooltip>

              {isEditingAllowed && (
                <>
                  {cycleDetails.is_favorite ? (
                    <button type="button" onClick={handleRemoveFromFavorites}>
                      <Star className="h-3.5 w-3.5 fill-current text-amber-500" />
                    </button>
                  ) : (
                    <button type="button" onClick={handleAddToFavorites}>
                      <Star className="h-3.5 w-3.5 text-neutral-text-medium" />
                    </button>
                  )}

                  <CustomMenu ellipsis>
                    {!isCompleted && isEditingAllowed && (
                      <>
                        <CustomMenu.MenuItem onClick={handleEditCycle}>
                          <span className="flex items-center justify-start gap-2">
                            <Pencil className="h-3 w-3" />
                            <span>Edit cycle</span>
                          </span>
                        </CustomMenu.MenuItem>
                        <CustomMenu.MenuItem onClick={handleDeleteCycle}>
                          <span className="flex items-center justify-start gap-2">
                            <Trash2 className="h-3 w-3" />
                            <span>Delete cycle</span>
                          </span>
                        </CustomMenu.MenuItem>
                      </>
                    )}
                    <CustomMenu.MenuItem onClick={handleCopyText}>
                      <span className="flex items-center justify-start gap-2">
                        <LinkIcon className="h-3 w-3" />
                        <span>Copy cycle link</span>
                      </span>
                    </CustomMenu.MenuItem>
                  </CustomMenu>
                </>
              )}
            </div>
          </div>
        </div>
      </Link>
    </>
  );
};<|MERGE_RESOLUTION|>--- conflicted
+++ resolved
@@ -176,15 +176,9 @@
         projectId={projectId}
       />
       <Link href={`/${workspaceSlug}/projects/${projectId}/cycles/${cycleDetails.id}`}>
-<<<<<<< HEAD
-        <div className="group flex flex-col md:flex-row w-full items-center justify-between gap-5 border-b border-neutral-border-subtle bg-neutral-component-surface-light px-5 py-6 text-sm hover:bg-neutral-component-surface-medium">
-          <div className="relative w-full flex items-center justify-between gap-3 overflow-hidden">
-            <div className="relative w-full flex items-center gap-3 overflow-hidden">
-=======
-        <div className="group flex w-full flex-col items-center justify-between gap-5 border-b border-custom-border-100 bg-custom-background-100 px-5 py-6 text-sm hover:bg-custom-background-90 md:flex-row">
+        <div className="group flex w-full flex-col items-center justify-between gap-5 border-b border-neutral-border-subtle bg-neutral-component-surface-light px-5 py-6 text-sm hover:bg-neutral-component-surface-medium md:flex-row">
           <div className="relative flex w-full items-center justify-between gap-3 overflow-hidden">
             <div className="relative flex w-full items-center gap-3 overflow-hidden">
->>>>>>> b86c6c90
               <div className="flex-shrink-0">
                 <CircularProgressIndicator size={38} percentage={progress}>
                   {isCompleted ? (
@@ -210,13 +204,8 @@
                 </Tooltip>
               </div>
 
-<<<<<<< HEAD
-              <button onClick={openCycleOverview} className="flex-shrink-0 z-10 invisible group-hover:visible">
+              <button onClick={openCycleOverview} className="invisible z-10 flex-shrink-0 group-hover:visible">
                 <Info className="h-4 w-4 text-neutral-text-subtle" />
-=======
-              <button onClick={openCycleOverview} className="invisible z-10 flex-shrink-0 group-hover:visible">
-                <Info className="h-4 w-4 text-custom-text-400" />
->>>>>>> b86c6c90
               </button>
             </div>
 
@@ -234,13 +223,8 @@
               </div>
             )}
           </div>
-<<<<<<< HEAD
-          <div className="flex-shrink-0 relative overflow-hidden flex w-full items-center justify-between md:justify-end gap-2.5 md:w-auto md:flex-shrink-0 ">
+          <div className="relative flex w-full flex-shrink-0 items-center justify-between gap-2.5 overflow-hidden md:w-auto md:flex-shrink-0 md:justify-end ">
             <div className="text-xs text-neutral-text-medium">
-=======
-          <div className="relative flex w-full flex-shrink-0 items-center justify-between gap-2.5 overflow-hidden md:w-auto md:flex-shrink-0 md:justify-end ">
-            <div className="text-xs text-custom-text-300">
->>>>>>> b86c6c90
               {renderDate && `${renderFormattedDate(startDate) ?? `_ _`} - ${renderFormattedDate(endDate) ?? `_ _`}`}
             </div>
 
@@ -254,7 +238,7 @@
                       ))}
                     </AvatarGroup>
                   ) : (
-                    <span className="flex h-5 w-5 items-end justify-center rounded-full border border-dashed border-custom-text-400 bg-neutral-component-surface-dark">
+                    <span className="flex h-5 w-5 items-end justify-center rounded-full border border-dashed border-neutral-border-strong bg-neutral-component-surface-dark">
                       <User2 className="h-4 w-4 text-neutral-text-subtle" />
                     </span>
                   )}
