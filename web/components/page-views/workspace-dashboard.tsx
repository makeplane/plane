import { useEffect } from "react";
import { observer } from "mobx-react-lite";
import { useTheme } from "next-themes";
// hooks
// components
import { Spinner } from "@plane/ui";
import { DashboardWidgets } from "components/dashboard";
<<<<<<< HEAD
import { EmptyState } from "components/empty-state";
=======
import { EmptyState, getEmptyStateImagePath } from "components/empty-state";
import { IssuePeekOverview } from "components/issues";
import { TourRoot } from "components/onboarding";
import { UserGreetingsView } from "components/user";
>>>>>>> b3d3c0fb
// ui
// constants
<<<<<<< HEAD
import { PRODUCT_TOUR_COMPLETED } from "constants/event-tracker";
import { EmptyStateType } from "constants/empty-state";
=======
import { WORKSPACE_EMPTY_STATE_DETAILS } from "constants/empty-state";
import { PRODUCT_TOUR_COMPLETED } from "constants/event-tracker";
import { EUserWorkspaceRoles } from "constants/workspace";
import { useApplication, useEventTracker, useDashboard, useProject, useUser } from "hooks/store";
>>>>>>> b3d3c0fb

export const WorkspaceDashboardView = observer(() => {
  // store hooks
  const { captureEvent, setTrackElement } = useEventTracker();
  const {
    commandPalette: { toggleCreateProjectModal },
    router: { workspaceSlug },
  } = useApplication();
  const { currentUser, updateTourCompleted } = useUser();
  const { homeDashboardId, fetchHomeDashboardWidgets } = useDashboard();
  const { joinedProjectIds } = useProject();

  const handleTourCompleted = () => {
    updateTourCompleted()
      .then(() => {
        captureEvent(PRODUCT_TOUR_COMPLETED, {
          user_id: currentUser?.id,
          state: "SUCCESS",
        });
      })
      .catch((error) => {
        console.error(error);
      });
  };

  // fetch home dashboard widgets on workspace change
  useEffect(() => {
    if (!workspaceSlug) return;

    fetchHomeDashboardWidgets(workspaceSlug);
  }, [fetchHomeDashboardWidgets, workspaceSlug]);

  return (
    <>
      {currentUser && !currentUser.is_tour_completed && (
        <div className="fixed left-0 top-0 z-20 grid h-full w-full place-items-center bg-custom-backdrop bg-opacity-50 transition-opacity">
          <TourRoot onComplete={handleTourCompleted} />
        </div>
      )}
      {homeDashboardId && joinedProjectIds ? (
        <>
          {joinedProjectIds.length > 0 ? (
            <>
              <IssuePeekOverview />
              <div className="space-y-7 p-7 bg-custom-background-90 h-full w-full flex flex-col overflow-y-auto vertical-scrollbar scrollbar-lg">
                {currentUser && <UserGreetingsView user={currentUser} />}

                <DashboardWidgets />
              </div>
            </>
          ) : (
            <EmptyState
              type={EmptyStateType.WORKSPACE_DASHBOARD}
              primaryButtonOnClick={() => {
                setTrackElement("Dashboard empty state");
                toggleCreateProjectModal(true);
              }}
            />
          )}
        </>
      ) : (
        <div className="grid h-full w-full place-items-center">
          <Spinner />
        </div>
      )}
    </>
  );
});<|MERGE_RESOLUTION|>--- conflicted
+++ resolved
@@ -5,25 +5,18 @@
 // components
 import { Spinner } from "@plane/ui";
 import { DashboardWidgets } from "components/dashboard";
-<<<<<<< HEAD
 import { EmptyState } from "components/empty-state";
-=======
-import { EmptyState, getEmptyStateImagePath } from "components/empty-state";
 import { IssuePeekOverview } from "components/issues";
 import { TourRoot } from "components/onboarding";
 import { UserGreetingsView } from "components/user";
->>>>>>> b3d3c0fb
 // ui
 // constants
-<<<<<<< HEAD
 import { PRODUCT_TOUR_COMPLETED } from "constants/event-tracker";
 import { EmptyStateType } from "constants/empty-state";
-=======
 import { WORKSPACE_EMPTY_STATE_DETAILS } from "constants/empty-state";
 import { PRODUCT_TOUR_COMPLETED } from "constants/event-tracker";
 import { EUserWorkspaceRoles } from "constants/workspace";
 import { useApplication, useEventTracker, useDashboard, useProject, useUser } from "hooks/store";
->>>>>>> b3d3c0fb
 
 export const WorkspaceDashboardView = observer(() => {
   // store hooks
