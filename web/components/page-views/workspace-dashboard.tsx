--- conflicted
+++ resolved
@@ -1,10 +1,6 @@
 import { useEffect } from "react";
 import { observer } from "mobx-react";
 // hooks
-<<<<<<< HEAD
-import { useApplication, useEventTracker, useDashboard, useProject } from "hooks/store";
-=======
->>>>>>> 204e4a8c
 // components
 import { Spinner } from "@plane/ui";
 import { DashboardWidgets } from "@/components/dashboard";
@@ -14,15 +10,9 @@
 import { UserGreetingsView } from "@/components/user";
 // ui
 // constants
-<<<<<<< HEAD
-// import { PRODUCT_TOUR_COMPLETED } from "constants/event-tracker";
-import { EmptyStateType } from "constants/empty-state";
-import { useStore } from "hooks";
-=======
 import { EmptyStateType } from "@/constants/empty-state";
 import { PRODUCT_TOUR_COMPLETED } from "@/constants/event-tracker";
 import { useApplication, useEventTracker, useDashboard, useProject, useUser } from "@/hooks/store";
->>>>>>> 204e4a8c
 
 export const WorkspaceDashboardView = observer(() => {
   // store hooks
@@ -73,7 +63,7 @@
           {joinedProjectIds.length > 0 ? (
             <>
               <IssuePeekOverview />
-              <div className="space-y-7 p-7 bg-custom-background-90 h-full w-full flex flex-col overflow-y-auto vertical-scrollbar scrollbar-lg">
+              <div className="vertical-scrollbar scrollbar-lg flex h-full w-full flex-col space-y-7 overflow-y-auto bg-custom-background-90 p-7">
                 {currentUser && <UserGreetingsView user={currentUser} />}
 
                 <DashboardWidgets />
