import { useEffect } from "react";
import { observer } from "mobx-react-lite";
// components
import { Spinner } from "@plane/ui";
import { DashboardWidgets } from "@/components/dashboard";
import { EmptyState } from "@/components/empty-state";
import { IssuePeekOverview } from "@/components/issues";
import { TourRoot } from "@/components/onboarding";
import { UserGreetingsView } from "@/components/user";
// ui
// constants
<<<<<<< HEAD
import { E_DASHBOARD_EMPTY_STATE, PRODUCT_TOUR_COMPLETED } from "constants/event-tracker";
import { EmptyStateType } from "constants/empty-state";
=======
import { EmptyStateType } from "@/constants/empty-state";
import { PRODUCT_TOUR_COMPLETED } from "@/constants/event-tracker";
// helpers
import { cn } from "@/helpers/common.helper";
// hooks
import { useApplication, useEventTracker, useDashboard, useProject, useUser } from "@/hooks/store";
import useSize from "@/hooks/use-window-size";
>>>>>>> 15c7deb2

export const WorkspaceDashboardView = observer(() => {
  // store hooks
  const { captureEvent, setTrackElement } = useEventTracker();
  const {
    commandPalette: { toggleCreateProjectModal },
    router: { workspaceSlug },
  } = useApplication();
  const { currentUser, updateTourCompleted } = useUser();
  const { homeDashboardId, fetchHomeDashboardWidgets } = useDashboard();
  const { joinedProjectIds } = useProject();

  const [windowWidth] = useSize();

  const handleTourCompleted = () => {
    updateTourCompleted()
      .then(() => {
        captureEvent(PRODUCT_TOUR_COMPLETED, {
          user_id: currentUser?.id,
          state: "SUCCESS",
        });
      })
      .catch((error) => {
        console.error(error);
      });
  };

  // fetch home dashboard widgets on workspace change
  useEffect(() => {
    if (!workspaceSlug) return;

    fetchHomeDashboardWidgets(workspaceSlug);
  }, [fetchHomeDashboardWidgets, workspaceSlug]);

  return (
    <>
      {currentUser && !currentUser.is_tour_completed && (
        <div className="fixed left-0 top-0 z-20 grid h-full w-full place-items-center bg-custom-backdrop bg-opacity-50 transition-opacity">
          <TourRoot onComplete={handleTourCompleted} />
        </div>
      )}
      {homeDashboardId && joinedProjectIds ? (
        <>
          {joinedProjectIds.length > 0 ? (
            <>
              <IssuePeekOverview />
              <div
                className={cn(
                  "space-y-7 md:p-7 p-3 bg-custom-background-90 h-full w-full flex flex-col overflow-y-auto",
                  {
                    "vertical-scrollbar scrollbar-lg": windowWidth >= 768,
                  }
                )}
              >
                {currentUser && <UserGreetingsView user={currentUser} />}

                <DashboardWidgets />
              </div>
            </>
          ) : (
            <EmptyState
              type={EmptyStateType.WORKSPACE_DASHBOARD}
              primaryButtonOnClick={() => {
                setTrackElement(E_DASHBOARD_EMPTY_STATE);
                toggleCreateProjectModal(true);
              }}
            />
          )}
        </>
      ) : (
        <div className="grid h-full w-full place-items-center">
          <Spinner />
        </div>
      )}
    </>
  );
});<|MERGE_RESOLUTION|>--- conflicted
+++ resolved
@@ -9,18 +9,13 @@
 import { UserGreetingsView } from "@/components/user";
 // ui
 // constants
-<<<<<<< HEAD
-import { E_DASHBOARD_EMPTY_STATE, PRODUCT_TOUR_COMPLETED } from "constants/event-tracker";
-import { EmptyStateType } from "constants/empty-state";
-=======
 import { EmptyStateType } from "@/constants/empty-state";
-import { PRODUCT_TOUR_COMPLETED } from "@/constants/event-tracker";
+import { E_DASHBOARD_EMPTY_STATE, PRODUCT_TOUR_COMPLETED } from "@/constants/event-tracker";
 // helpers
 import { cn } from "@/helpers/common.helper";
 // hooks
 import { useApplication, useEventTracker, useDashboard, useProject, useUser } from "@/hooks/store";
 import useSize from "@/hooks/use-window-size";
->>>>>>> 15c7deb2
 
 export const WorkspaceDashboardView = observer(() => {
   // store hooks
