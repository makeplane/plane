import { useState } from "react";
import Image from "next/image";
import { useRouter } from "next/router";
import useSWR from "swr";
import { observer } from "mobx-react-lite";
// hooks
import { useMobxStore } from "lib/mobx/store-provider";
// components
import { TourRoot } from "components/onboarding";
import { UserGreetingsView } from "components/user";
import { CompletedIssuesGraph, IssuesList, IssuesPieChart, IssuesStats } from "components/workspace";
import { Button } from "@plane/ui";
// images
import emptyDashboard from "public/empty-state/dashboard.svg";

export const WorkspaceDashboardView = observer(() => {
  // router
  const router = useRouter();
  const { workspaceSlug } = router.query;
  // store
  const { user: userStore, project: projectStore, commandPalette: commandPaletteStore } = useMobxStore();

  const user = userStore.currentUser;
  const projects = workspaceSlug ? projectStore.projects[workspaceSlug.toString()] : null;
  const workspaceDashboardInfo = userStore.dashboardInfo;
  // states
  const [month, setMonth] = useState(new Date().getMonth() + 1);
  // fetch user dashboard info
  useSWR(
    workspaceSlug ? `USER_WORKSPACE_DASHBOARD_${workspaceSlug}_${month}` : null,
    workspaceSlug ? () => userStore.fetchUserDashboardInfo(workspaceSlug.toString(), month) : null
  );

  const handleTourCompleted = () => {
    userStore.updateTourCompleted();
  };

  return (
    <>
      {/* {isProductUpdatesModalOpen && (
        <ProductUpdatesModal isOpen={isProductUpdatesModalOpen} setIsOpen={setIsProductUpdatesModalOpen} />
      )} */}
      {user && !user.is_tour_completed && (
        <div className="fixed top-0 left-0 h-full w-full bg-custom-backdrop bg-opacity-50 transition-opacity z-20 grid place-items-center">
          <TourRoot onComplete={handleTourCompleted} />
        </div>
      )}
      <div className="p-8 space-y-8">
        {user && <UserGreetingsView user={user} />}

        {projects ? (
          projects.length > 0 ? (
            <div className="flex flex-col gap-8">
              <IssuesStats data={workspaceDashboardInfo} />
              <div className="grid grid-cols-1 gap-8 lg:grid-cols-2">
                <IssuesList issues={workspaceDashboardInfo?.overdue_issues} type="overdue" />
                <IssuesList issues={workspaceDashboardInfo?.upcoming_issues} type="upcoming" />
                <IssuesPieChart groupedIssues={workspaceDashboardInfo?.state_distribution} />
                <CompletedIssuesGraph
                  issues={workspaceDashboardInfo?.completed_issues}
                  month={month}
                  setMonth={setMonth}
                />
              </div>
            </div>
          ) : (
            <div className="bg-custom-primary-100/5 flex justify-between gap-5 md:gap-8">
              <div className="p-5 md:p-8 pr-0">
                <h5 className="text-xl font-semibold">Create a project</h5>
                <p className="mt-2 mb-5">Manage your projects by creating issues, cycles, modules, views and pages.</p>
<<<<<<< HEAD
                <Button
                  variant="primary"
                  size="sm"
                  onClick={() => {
                    const e = new KeyboardEvent("keydown", {
                      key: "p",
                    });
                    document.dispatchEvent(e);
                  }}
                >
                  Create project
=======
                <Button variant="primary" size="sm" onClick={() => commandPaletteStore.toggleCreateProjectModal(true)}>
                  Create Project
>>>>>>> d733a53e
                </Button>
              </div>
              <div className="hidden md:block self-end overflow-hidden pt-8">
                <Image src={emptyDashboard} alt="Empty Dashboard" />
              </div>
            </div>
          )
        ) : null}
      </div>
    </>
  );
});<|MERGE_RESOLUTION|>--- conflicted
+++ resolved
@@ -68,22 +68,8 @@
               <div className="p-5 md:p-8 pr-0">
                 <h5 className="text-xl font-semibold">Create a project</h5>
                 <p className="mt-2 mb-5">Manage your projects by creating issues, cycles, modules, views and pages.</p>
-<<<<<<< HEAD
-                <Button
-                  variant="primary"
-                  size="sm"
-                  onClick={() => {
-                    const e = new KeyboardEvent("keydown", {
-                      key: "p",
-                    });
-                    document.dispatchEvent(e);
-                  }}
-                >
+                <Button variant="primary" size="sm" onClick={() => commandPaletteStore.toggleCreateProjectModal(true)}>
                   Create project
-=======
-                <Button variant="primary" size="sm" onClick={() => commandPaletteStore.toggleCreateProjectModal(true)}>
-                  Create Project
->>>>>>> d733a53e
                 </Button>
               </div>
               <div className="hidden md:block self-end overflow-hidden pt-8">
