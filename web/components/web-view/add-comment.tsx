--- conflicted
+++ resolved
@@ -15,12 +15,7 @@
 import { Send } from "lucide-react";
 
 // ui
-<<<<<<< HEAD
-import { Icon } from "components/ui";
-import { Button, Tooltip } from "@plane/ui";
-=======
 import { PrimaryButton } from "components/ui";
->>>>>>> c6e021d4
 
 // types
 import type { IIssueComment } from "types";
@@ -40,7 +35,7 @@
   icon: string;
   key: string;
   label: "Private" | "Public";
-}
+};
 
 const commentAccess: commentAccessType[] = [
   {
