--- conflicted
+++ resolved
@@ -119,65 +119,34 @@
           <Controller
             name="description_html"
             control={control}
-<<<<<<< HEAD
             render={({ field: { value, onChange } }) => (
-                <RichTextEditor
-                    uploadFile={fileService.getUploadFileFunction(workspaceSlug as string)}
-                    deleteFile={fileService.deleteImage}
-                    value={!value ||
-                        value === "" ||
-                        (typeof value === "object" && Object.keys(value).length === 0)
-                        ? "<p></p>"
-                        : value}
-                    debouncedUpdatesEnabled={true}
-                    setShouldShowAlert={setShowAlert}
-                    setIsSubmitting={setIsSubmitting}
-                    customClassName={isAllowed ? "min-h-[150px] shadow-sm" : "!p-0 !pt-2 text-custom-text-200"}
-                    noBorder={!isAllowed}
-                    onChange={(description: Object, description_html: string) => {
-                        setShowAlert(true);
-                        setIsSubmitting("submitting");
-                        onChange(description_html);
-                        handleSubmit(handleDescriptionFormSubmit)().finally(() => setIsSubmitting("submitted")
-                        );
-                    } }
-                    editable={isAllowed} />
+              <RichTextEditor
+                uploadFile={fileService.getUploadFileFunction(workspaceSlug as string)}
+                deleteFile={fileService.deleteImage}
+                value={
+                  !value ||
+                  value === "" ||
+                  (typeof value === "object" && Object.keys(value).length === 0)
+                    ? "<p></p>"
+                    : value
+                }
+                debouncedUpdatesEnabled={true}
+                setShouldShowAlert={setShowAlert}
+                setIsSubmitting={setIsSubmitting}
+                customClassName={
+                  isAllowed ? "min-h-[150px] shadow-sm" : "!p-0 !pt-2 text-custom-text-200"
+                }
+                noBorder={!isAllowed}
+                onChange={(description: Object, description_html: string) => {
+                  setShowAlert(true);
+                  setIsSubmitting("submitting");
+                  onChange(description_html);
+                  handleSubmit(handleDescriptionFormSubmit)().finally(() =>
+                    setIsSubmitting("submitted")
+                  );
+                }}
+              />
             )}
-=======
-            render={({ field: { value, onChange } }) => {
-              if (!value) return <></>;
-
-              return (
-                <TipTapEditor
-                  value={
-                    !value ||
-                    value === "" ||
-                    (typeof value === "object" && Object.keys(value).length === 0)
-                      ? "<p></p>"
-                      : value
-                  }
-                  workspaceSlug={workspaceSlug!.toString()}
-                  debouncedUpdatesEnabled={true}
-                  setShouldShowAlert={setShowAlert}
-                  setIsSubmitting={setIsSubmitting}
-                  customClassName={
-                    isAllowed ? "min-h-[150px] shadow-sm" : "!p-0 !pt-2 text-custom-text-200"
-                  }
-                  noBorder={!isAllowed}
-                  onChange={(description: Object, description_html: string) => {
-                    if (!isAllowed) return;
-                    setShowAlert(true);
-                    setIsSubmitting("submitting");
-                    onChange(description_html);
-                    handleSubmit(handleDescriptionFormSubmit)().finally(() =>
-                      setIsSubmitting("submitted")
-                    );
-                  }}
-                  editable={isAllowed}
-                />
-              );
-            }}
->>>>>>> 930a20ea
           />
           <div
             className={`absolute right-5 bottom-5 text-xs text-custom-text-200 border border-custom-border-400 rounded-xl w-[6.5rem] py-1 z-10 flex items-center justify-center ${
