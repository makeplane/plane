// react
import React, { useState } from "react";

// next
import { useRouter } from "next/router";

// swr
import useSWR, { mutate } from "swr";

// services
import { IssueService } from "services/issue";
import { CycleService } from "services/cycle.service";

// hooks
import useUser from "hooks/use-user";
// fetch keys
import { ISSUE_DETAILS, INCOMPLETE_CYCLES_LIST, CYCLE_ISSUES, PROJECT_ISSUES_ACTIVITY } from "constants/fetch-keys";
// icons
import { ChevronDown } from "lucide-react";
// components
import { WebViewModal } from "components/web-view";
// types
import { ICycle, IIssue, IIssueCycle } from "types";

type Props = {
  disabled?: boolean;
  value?: IIssueCycle | null;
};

// services
const issueService = new IssueService();
const cycleService = new CycleService();

export const CycleSelect: React.FC<Props> = (props) => {
  const { disabled = false, value } = props;

  const [isBottomSheetOpen, setIsBottomSheetOpen] = useState(false);

  const router = useRouter();
  const { workspaceSlug, projectId, issueId } = router.query;

  const { data: incompleteCycles } = useSWR(
    workspaceSlug && projectId ? INCOMPLETE_CYCLES_LIST(projectId as string) : null,
    workspaceSlug && projectId
      ? () => cycleService.getCyclesWithParams(workspaceSlug as string, projectId as string, "incomplete")
      : null
  );

  const { user } = useUser();

  const handleCycleChange = (cycleDetails: ICycle) => {
    if (!workspaceSlug || !projectId || !issueId || disabled) return;

    issueService
      .addIssueToCycle(
        workspaceSlug as string,
        projectId as string,
        cycleDetails.id,
        {
          issues: [issueId.toString()],
        },
        user
      )
      .then(() => {
        mutate(ISSUE_DETAILS(issueId as string));
        mutate(PROJECT_ISSUES_ACTIVITY(issueId as string));
      });
  };

  const removeIssueFromCycle = (bridgeId?: string, cycleId?: string) => {
    if (!workspaceSlug || !projectId || !bridgeId || !cycleId || disabled) return;

    mutate<IIssue>(
      ISSUE_DETAILS(issueId as string),
      (prev) => {
        if (!prev) return prev;

        return {
          ...prev,
          issue_cycle: null,
        };
      },
      false
    );

    issueService
      .removeIssueFromCycle(workspaceSlug.toString(), projectId.toString(), cycleId, bridgeId)
      .then(() => {
        mutate(CYCLE_ISSUES(cycleId));
        mutate(ISSUE_DETAILS(issueId as string));
        mutate(PROJECT_ISSUES_ACTIVITY(issueId as string));
      })
      .catch((e) => {
        console.log(e);
      });
  };

  return (
    <>
<<<<<<< HEAD
      <WebViewModal
        isOpen={isBottomSheetOpen}
        onClose={() => setIsBottomSheetOpen(false)}
        modalTitle="Select Cycle"
      >
=======
      <WebViewModal isOpen={isBottomSheetOpen} onClose={() => setIsBottomSheetOpen(false)} modalTitle="Select Module">
>>>>>>> e684bda8
        <WebViewModal.Options
          options={[
            ...(incompleteCycles ?? []).map((cycle) => ({
              checked: cycle.id === value?.cycle,
              label: cycle.name,
              value: cycle.id,
              onClick: () => {
                handleCycleChange(cycle);
                setIsBottomSheetOpen(false);
              },
            })),
            {
              checked: !value,
              label: "None",
              onClick: () => {
                setIsBottomSheetOpen(false);
                removeIssueFromCycle(value?.id, value?.cycle);
              },
              value: "none",
            },
          ]}
        />
      </WebViewModal>

      <button
        type="button"
        disabled={disabled}
        onClick={() => setIsBottomSheetOpen(true)}
        className={
          "relative w-full px-2.5 py-0.5 text-base flex justify-between items-center gap-0.5 text-custom-text-100"
        }
      >
        <span className="text-custom-text-200">{value?.cycle_detail.name ?? "Select cycle"}</span>
        <ChevronDown className="w-4 h-4 text-custom-text-200" />
      </button>
    </>
  );
};<|MERGE_RESOLUTION|>--- conflicted
+++ resolved
@@ -97,15 +97,11 @@
 
   return (
     <>
-<<<<<<< HEAD
       <WebViewModal
         isOpen={isBottomSheetOpen}
         onClose={() => setIsBottomSheetOpen(false)}
         modalTitle="Select Cycle"
       >
-=======
-      <WebViewModal isOpen={isBottomSheetOpen} onClose={() => setIsBottomSheetOpen(false)} modalTitle="Select Module">
->>>>>>> e684bda8
         <WebViewModal.Options
           options={[
             ...(incompleteCycles ?? []).map((cycle) => ({
