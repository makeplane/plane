--- conflicted
+++ resolved
@@ -7,12 +7,8 @@
 // icons
 import { Link as LinkIcon, Plus, Pencil, X } from "lucide-react";
 // components
-<<<<<<< HEAD
-import { Label, WebViewModal, CreateUpdateLinkForm } from "components/web-view";
-=======
 import { Label, WebViewModal, CreateUpdateLinkForm, DeleteConfirmation } from "components/web-view";
 
->>>>>>> c6e021d4
 // ui
 import { Button } from "@plane/ui";
 // fetch keys
