// react
import React, { useState, useCallback } from "react";

// next
import Link from "next/link";
import { useRouter } from "next/router";

// swr
import useSWR, { mutate } from "swr";

// services
import issuesService from "services/issues.service";

// react dropzone
import { useDropzone } from "react-dropzone";

// fetch key
import { ISSUE_ATTACHMENTS, PROJECT_ISSUES_ACTIVITY } from "constants/fetch-keys";

// icons
import { ChevronRightIcon, XMarkIcon } from "@heroicons/react/24/outline";

// components
import { Label, WebViewModal } from "components/web-view";
import { DeleteAttachmentModal } from "components/issues";

// types
import type { IIssueAttachment } from "types";

type Props = {
  allowed: boolean;
};

export const IssueAttachments: React.FC<Props> = (props) => {
  const { allowed } = props;

  const router = useRouter();
  const { workspaceSlug, projectId, issueId } = router.query;

  const [isOpen, setIsOpen] = useState(false);
  const [isLoading, setIsLoading] = useState(false);

  const [deleteAttachment, setDeleteAttachment] = useState<IIssueAttachment | null>(null);
  const [attachmentDeleteModal, setAttachmentDeleteModal] = useState<boolean>(false);
<<<<<<< HEAD

  const { setToastAlert } = useToast();
=======
>>>>>>> c524f8c6

  const onDrop = useCallback(
    (acceptedFiles: File[]) => {
      if (!acceptedFiles[0] || !workspaceSlug) return;

      const formData = new FormData();
      formData.append("asset", acceptedFiles[0]);
      formData.append(
        "attributes",
        JSON.stringify({
          name: acceptedFiles[0].name,
          size: acceptedFiles[0].size,
        })
      );
      setIsLoading(true);

      issuesService
        .uploadIssueAttachment(
          workspaceSlug as string,
          projectId as string,
          issueId as string,
          formData
        )
        .then((res) => {
          mutate<IIssueAttachment[]>(
            ISSUE_ATTACHMENTS(issueId as string),
            (prevData) => [res, ...(prevData ?? [])],
            false
          );
          mutate(PROJECT_ISSUES_ACTIVITY(issueId as string));
          console.log({
            type: "success",
            title: "Success!",
            message: "File added successfully.",
          });
          setIsOpen(false);
          setIsLoading(false);
        })
        .catch((err) => {
          setIsLoading(false);
          console.log({
            type: "error",
            title: "error!",
            message: "Something went wrong. please check file type & size (max 5 MB)",
          });
        });
    },
    [issueId, projectId, workspaceSlug]
  );

  const { getRootProps, getInputProps } = useDropzone({
    onDrop,
    maxSize: 5 * 1024 * 1024,
    disabled: !allowed || isLoading,
  });

  const { data: attachments } = useSWR<IIssueAttachment[]>(
    workspaceSlug && projectId && issueId ? ISSUE_ATTACHMENTS(issueId as string) : null,
    workspaceSlug && projectId && issueId
      ? () =>
          issuesService.getIssueAttachment(
            workspaceSlug.toString(),
            projectId.toString(),
            issueId.toString()
          )
      : null
  );

  return (
    <div>
      <DeleteAttachmentModal
        isOpen={allowed && attachmentDeleteModal}
        setIsOpen={setAttachmentDeleteModal}
        data={deleteAttachment}
      />

      <WebViewModal isOpen={isOpen} onClose={() => setIsOpen(false)} modalTitle="Insert file">
        <div className="space-y-6">
          <div
            {...getRootProps()}
            className={`border-b w-full py-2 text-custom-text-100 px-2 flex justify-between items-center ${
              !allowed || isLoading ? "cursor-not-allowed" : "cursor-pointer"
            }`}
          >
            <input {...getInputProps()} />
            {isLoading ? (
              <p className="text-center">Uploading...</p>
            ) : (
              <>
                <h3 className="text-lg">Upload</h3>
                <ChevronRightIcon className="w-5 h-5" />
              </>
            )}
          </div>
        </div>
      </WebViewModal>

      <Label>Attachments</Label>
      <div className="mt-1 space-y-[6px]">
        {attachments?.map((attachment) => (
          <div
            key={attachment.id}
            className="px-3 border border-custom-border-200 rounded-[4px] py-2 flex justify-between items-center bg-custom-background-100"
          >
            <Link href={attachment.asset}>
              <a target="_blank" className="text-custom-text-200 truncate">
                {attachment.attributes.name}
              </a>
            </Link>
            {allowed && (
              <button
                type="button"
                onClick={() => {
                  setDeleteAttachment(attachment);
                  setAttachmentDeleteModal(true);
                }}
              >
                <XMarkIcon className="w-5 h-5 text-custom-text-100" />
              </button>
            )}
          </div>
        ))}
        <button
          type="button"
          onClick={() => setIsOpen(true)}
          className="bg-custom-primary-100/10 border border-dotted border-custom-primary-100 text-center py-2 w-full text-custom-primary-100"
        >
          Click to upload file here
        </button>
      </div>
    </div>
  );
};<|MERGE_RESOLUTION|>--- conflicted
+++ resolved
@@ -42,11 +42,6 @@
 
   const [deleteAttachment, setDeleteAttachment] = useState<IIssueAttachment | null>(null);
   const [attachmentDeleteModal, setAttachmentDeleteModal] = useState<boolean>(false);
-<<<<<<< HEAD
-
-  const { setToastAlert } = useToast();
-=======
->>>>>>> c524f8c6
 
   const onDrop = useCallback(
     (acceptedFiles: File[]) => {
