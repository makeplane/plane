import React, { useState } from "react";
import { useRouter } from "next/router";
import useSWR from "swr";
// services
import IssueService from "services/issue/issue.service";
// constants
import { ISSUE_DETAILS } from "constants/fetch-keys";
// components
<<<<<<< HEAD
import { ParentIssuesListModal } from "components/issues";
=======
import { IssuesSelectBottomSheet } from "components/web-view";

// icons
import { ChevronDown, X } from "lucide-react";

>>>>>>> c6e021d4
// types
import { ISearchIssueResponse } from "types";

type Props = {
  value: string | null;
  onChange: (value: any) => void;
  disabled?: boolean;
};

const issueService = new IssueService();

export const ParentSelect: React.FC<Props> = (props) => {
  const { onChange, disabled = false } = props;

  const [isParentModalOpen, setIsParentModalOpen] = useState(false);
  const [selectedParentIssue, setSelectedParentIssue] = useState<ISearchIssueResponse | null>(null);

  const router = useRouter();
  const { workspaceSlug, projectId, issueId } = router.query;

  const { data: issueDetails } = useSWR(
    workspaceSlug && projectId && issueId ? ISSUE_DETAILS(issueId.toString()) : null,
    workspaceSlug && projectId && issueId
      ? () => issueService.retrieve(workspaceSlug.toString(), projectId.toString(), issueId.toString())
      : null
  );

  const parentIssueResult = selectedParentIssue
    ? `${selectedParentIssue.project__identifier}-${selectedParentIssue.sequence_id}`
    : issueDetails?.parent
    ? `${issueDetails.parent_detail?.project_detail.identifier}-${issueDetails.parent_detail?.sequence_id}`
    : null; // defaults to null

  return (
    <>
      <IssuesSelectBottomSheet
        isOpen={isParentModalOpen}
        onClose={() => setIsParentModalOpen(false)}
        singleSelect
        onSubmit={async (issues) => {
          if (disabled) return;
          const issue = issues[0];
          onChange(issue.id);
          setSelectedParentIssue(issue);
        }}
        searchParams={{
          parent: true,
          issue_id: issueId as string,
        }}
      />

      {parentIssueResult ? (
        <div className="flex justify-between items-center gap-0.5">
          <button
            type="button"
            onClick={() => {
              setIsParentModalOpen(true);
            }}
          >
            <span>{parentIssueResult}</span>
          </button>
          <button
            type="button"
            disabled={disabled}
            className="pr-2.5"
            onClick={() => {
              onChange(null);
              setSelectedParentIssue(null);
            }}
          >
            <X className="w-4 h-4 text-custom-text-200" />
          </button>
        </div>
      ) : (
        <button
          type="button"
          disabled={disabled}
          onClick={() => {
            setIsParentModalOpen(true);
          }}
          className={
            "relative w-full px-2.5 py-0.5 text-base flex justify-between items-center gap-0.5"
          }
        >
          <span className="text-custom-text-200">Select issue</span>
          <ChevronDown className="w-4 h-4 text-custom-text-200" />
        </button>
      )}
    </>
  );
};<|MERGE_RESOLUTION|>--- conflicted
+++ resolved
@@ -6,15 +6,11 @@
 // constants
 import { ISSUE_DETAILS } from "constants/fetch-keys";
 // components
-<<<<<<< HEAD
-import { ParentIssuesListModal } from "components/issues";
-=======
 import { IssuesSelectBottomSheet } from "components/web-view";
 
 // icons
 import { ChevronDown, X } from "lucide-react";
 
->>>>>>> c6e021d4
 // types
 import { ISearchIssueResponse } from "types";
 
@@ -95,9 +91,7 @@
           onClick={() => {
             setIsParentModalOpen(true);
           }}
-          className={
-            "relative w-full px-2.5 py-0.5 text-base flex justify-between items-center gap-0.5"
-          }
+          className={"relative w-full px-2.5 py-0.5 text-base flex justify-between items-center gap-0.5"}
         >
           <span className="text-custom-text-200">Select issue</span>
           <ChevronDown className="w-4 h-4 text-custom-text-200" />
