--- conflicted
+++ resolved
@@ -6,18 +6,14 @@
 import { Pencil, X, ArrowDown, ArrowUp } from "lucide-react";
 import { IState } from "@plane/types";
 import { Tooltip, StateGroupIcon } from "@plane/ui";
+// constants
+import { E_STATES } from "@/constants/event-tracker";
 // icons
 // helpers
 import { addSpaceIfCamelCase } from "@/helpers/string.helper";
 import { useEventTracker, useProjectState } from "@/hooks/store";
 import { usePlatformOS } from "@/hooks/use-platform-os";
 // types
-<<<<<<< HEAD
-import { IState } from "@plane/types";
-// constants
-import { E_STATES } from "constants/event-tracker";
-=======
->>>>>>> 15c7deb2
 
 type Props = {
   index: number;
