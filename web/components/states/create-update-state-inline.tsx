--- conflicted
+++ resolved
@@ -8,13 +8,8 @@
 // ui
 import { Button, CustomSelect, Input, Tooltip, TOAST_TYPE, setToast } from "@plane/ui";
 // constants
-<<<<<<< HEAD
-import { E_STATES, STATE_CREATED, STATE_UPDATED } from "constants/event-tracker";
-import { GROUP_CHOICES } from "constants/project";
-=======
-import { STATE_CREATED, STATE_UPDATED } from "@/constants/event-tracker";
+import { E_STATES, STATE_CREATED, STATE_UPDATED } from "@/constants/event-tracker";
 import { GROUP_CHOICES } from "@/constants/project";
->>>>>>> 15c7deb2
 // hooks
 import { useEventTracker, useProjectState } from "@/hooks/store";
 import { usePlatformOS } from "@/hooks/use-platform-os";
@@ -48,7 +43,7 @@
   // form info
   const {
     handleSubmit,
-    formState: { errors, isSubmitting, dirtyFields},
+    formState: { errors, isSubmitting, dirtyFields },
     watch,
     reset,
     control,
