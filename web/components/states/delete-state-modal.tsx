import React, { useState } from "react";
import { useRouter } from "next/router";
import { mutate } from "swr";
import { Dialog, Transition } from "@headlessui/react";
// icons
import { ExclamationTriangleIcon } from "@heroicons/react/24/outline";
// services
<<<<<<< HEAD
import stateServices from "services/project.service/project_state.service";
=======
import { ProjectStateService } from "services/project";
>>>>>>> d80a5935
// hooks
import useToast from "hooks/use-toast";
// ui
import { Button } from "@plane/ui";
// types
import type { IUser, IState, IStateResponse } from "types";
// fetch-keys
import { STATES_LIST } from "constants/fetch-keys";

type Props = {
  isOpen: boolean;
  onClose: () => void;
  data: IState | null;
  user: IUser | undefined;
};

const projectStateService = new ProjectStateService();

export const DeleteStateModal: React.FC<Props> = ({ isOpen, onClose, data, user }) => {
  const [isDeleteLoading, setIsDeleteLoading] = useState(false);

  const router = useRouter();
  const { workspaceSlug } = router.query;

  const { setToastAlert } = useToast();

  const handleClose = () => {
    onClose();
    setIsDeleteLoading(false);
  };

  const handleDeletion = async () => {
    if (!workspaceSlug || !data) return;

    setIsDeleteLoading(true);

    await projectStateService
      .deleteState(workspaceSlug as string, data.project, data.id, user)
      .then(() => {
        mutate<IStateResponse>(
          STATES_LIST(data.project),
          (prevData) => {
            if (!prevData) return prevData;

            const stateGroup = [...prevData[data.group]].filter((s) => s.id !== data.id);

            return {
              ...prevData,
              [data.group]: stateGroup,
            };
          },
          false
        );
        handleClose();
      })
      .catch((err) => {
        setIsDeleteLoading(false);

        if (err.status === 400)
          setToastAlert({
            type: "error",
            title: "Error!",
            message:
              "This state contains some issues within it, please move them to some other state to delete this state.",
          });
        else
          setToastAlert({
            type: "error",
            title: "Error!",
            message: "State could not be deleted. Please try again.",
          });
      });
  };

  return (
    <Transition.Root show={isOpen} as={React.Fragment}>
      <Dialog as="div" className="relative z-20" onClose={handleClose}>
        <Transition.Child
          as={React.Fragment}
          enter="ease-out duration-300"
          enterFrom="opacity-0"
          enterTo="opacity-100"
          leave="ease-in duration-200"
          leaveFrom="opacity-100"
          leaveTo="opacity-0"
        >
          <div className="fixed inset-0 bg-[#131313] bg-opacity-50 transition-opacity" />
        </Transition.Child>

        <div className="fixed inset-0 z-20 overflow-y-auto">
          <div className="flex min-h-full items-end justify-center p-4 text-center sm:items-center sm:p-0">
            <Transition.Child
              as={React.Fragment}
              enter="ease-out duration-300"
              enterFrom="opacity-0 translate-y-4 sm:translate-y-0 sm:scale-95"
              enterTo="opacity-100 translate-y-0 sm:scale-100"
              leave="ease-in duration-200"
              leaveFrom="opacity-100 translate-y-0 sm:scale-100"
              leaveTo="opacity-0 translate-y-4 sm:translate-y-0 sm:scale-95"
            >
              <Dialog.Panel className="relative transform overflow-hidden rounded-lg bg-custom-background-80 text-left shadow-xl transition-all sm:my-8 sm:w-[40rem]">
                <div className="bg-custom-background-80 px-4 pt-5 pb-4 sm:p-6 sm:pb-4">
                  <div className="sm:flex sm:items-start">
                    <div className="mx-auto flex h-12 w-12 flex-shrink-0 items-center justify-center rounded-full bg-red-100 sm:mx-0 sm:h-10 sm:w-10">
                      <ExclamationTriangleIcon className="h-6 w-6 text-red-600" aria-hidden="true" />
                    </div>
                    <div className="mt-3 text-center sm:mt-0 sm:ml-4 sm:text-left">
                      <Dialog.Title as="h3" className="text-lg font-medium leading-6 text-custom-text-100">
                        Delete State
                      </Dialog.Title>
                      <div className="mt-2">
                        <p className="text-sm text-custom-text-200">
                          Are you sure you want to delete state-{" "}
                          <span className="font-medium text-custom-text-100">{data?.name}</span>? All of the data
                          related to the state will be permanently removed. This action cannot be undone.
                        </p>
                      </div>
                    </div>
                  </div>
                </div>
                <div className="flex justify-end gap-2 p-4 sm:px-6">
                  <Button variant="neutral-primary" onClick={handleClose}>
                    Cancel
                  </Button>
                  <Button variant="danger" onClick={handleDeletion} loading={isDeleteLoading}>
                    {isDeleteLoading ? "Deleting..." : "Delete"}
                  </Button>
                </div>
              </Dialog.Panel>
            </Transition.Child>
          </div>
        </div>
      </Dialog>
    </Transition.Root>
  );
};<|MERGE_RESOLUTION|>--- conflicted
+++ resolved
@@ -5,11 +5,7 @@
 // icons
 import { ExclamationTriangleIcon } from "@heroicons/react/24/outline";
 // services
-<<<<<<< HEAD
-import stateServices from "services/project.service/project_state.service";
-=======
 import { ProjectStateService } from "services/project";
->>>>>>> d80a5935
 // hooks
 import useToast from "hooks/use-toast";
 // ui
