import { FC } from "react";
import { Controller, useForm } from "react-hook-form";
import { Copy } from "lucide-react";
import { IFormattedInstanceConfiguration } from "@plane/types";
// ui
import { Button, Input, TOAST_TYPE, setToast } from "@plane/ui";
// types
import { useApplication } from "@/hooks/store";
// hooks
<<<<<<< HEAD
// import { useApplication } from "hooks/store";
=======
>>>>>>> 204e4a8c

export interface IInstanceGoogleConfigForm {
  config: IFormattedInstanceConfiguration;
}

export interface GoogleConfigFormValues {
  GOOGLE_CLIENT_ID: string;
  GOOGLE_CLIENT_SECRET: string;
}

export const InstanceGoogleConfigForm: FC<IInstanceGoogleConfigForm> = (props) => {
  const { config } = props;
  // store hooks
  // const { instance: instanceStore } = useApplication();
  // form data
  const {
    handleSubmit,
    control,
    formState: { errors, isSubmitting },
  } = useForm<GoogleConfigFormValues>({
    defaultValues: {
      GOOGLE_CLIENT_ID: config["GOOGLE_CLIENT_ID"],
      GOOGLE_CLIENT_SECRET: config["GOOGLE_CLIENT_SECRET"],
    },
  });

  const onSubmit = async (formData: GoogleConfigFormValues) => {
    const payload: Partial<GoogleConfigFormValues> = { ...formData };
    console.log(payload);

    // await instanceStore
    //   .updateInstanceConfigurations(payload)
    //   .then(() =>
    //     setToast({
    //       title: "Success",
    //       type: TOAST_TYPE.SUCCESS,
    //       message: "Google Configuration Settings updated successfully",
    //     })
    //   )
    //   .catch((err) => console.error(err));
  };

  const originURL = typeof window !== "undefined" ? window.location.origin : "";

  return (
    <div className="flex flex-col gap-8">
      <div className="grid-col grid w-full grid-cols-1 justify-between gap-x-12 gap-y-8 lg:grid-cols-3">
        <div className="flex flex-col gap-1">
          <h4 className="text-sm">Client ID</h4>
          <Controller
            control={control}
            name="GOOGLE_CLIENT_ID"
            render={({ field: { value, onChange, ref } }) => (
              <Input
                id="GOOGLE_CLIENT_ID"
                name="GOOGLE_CLIENT_ID"
                type="text"
                value={value}
                onChange={onChange}
                ref={ref}
                hasError={Boolean(errors.GOOGLE_CLIENT_ID)}
                placeholder="840195096245-0p2tstej9j5nc4l8o1ah2dqondscqc1g.apps.googleusercontent.com"
                className="w-full rounded-md font-medium"
              />
            )}
          />
          <p className="text-xs text-custom-text-400">
            Your client ID lives in your Google API Console.{" "}
            <a
              href="https://developers.google.com/identity/protocols/oauth2/javascript-implicit-flow#creatingcred"
              target="_blank"
              className="text-custom-primary-100 hover:underline"
              rel="noreferrer"
            >
              Learn more
            </a>
          </p>
        </div>
        <div className="flex flex-col gap-1">
          <h4 className="text-sm">JavaScript origin URL</h4>
          <Button
            variant="neutral-primary"
            className="flex items-center justify-between py-2"
            onClick={() => {
              navigator.clipboard.writeText(originURL);
              setToast({
                message: "The Origin URL has been successfully copied to your clipboard",
                type: TOAST_TYPE.SUCCESS,
                title: "Copied to clipboard",
              });
            }}
          >
            <p className="text-sm font-medium">{originURL}</p>
            <Copy size={18} color="#B9B9B9" />
          </Button>
          <p className="text-xs text-custom-text-400">
            We will auto-generate this. Paste this into your Authorized JavaScript origins field. For this OAuth client{" "}
            <a
              href="https://console.cloud.google.com/apis/credentials/oauthclient"
              target="_blank"
              className="text-custom-primary-100 hover:underline"
              rel="noreferrer"
            >
              here.
            </a>
          </p>
        </div>
      </div>
      <div className="flex flex-col gap-1">
        <div className="flex items-center">
          <Button variant="primary" onClick={handleSubmit(onSubmit)} loading={isSubmitting}>
            {isSubmitting ? "Saving..." : "Save changes"}
          </Button>
        </div>
      </div>
    </div>
  );
};<|MERGE_RESOLUTION|>--- conflicted
+++ resolved
@@ -4,13 +4,6 @@
 import { IFormattedInstanceConfiguration } from "@plane/types";
 // ui
 import { Button, Input, TOAST_TYPE, setToast } from "@plane/ui";
-// types
-import { useApplication } from "@/hooks/store";
-// hooks
-<<<<<<< HEAD
-// import { useApplication } from "hooks/store";
-=======
->>>>>>> 204e4a8c
 
 export interface IInstanceGoogleConfigForm {
   config: IFormattedInstanceConfiguration;
