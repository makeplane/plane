import { FC } from "react";
import { Controller, useForm } from "react-hook-form";
// ui
import { Button, Input } from "@plane/ui";
// types
import { IFormattedInstanceConfiguration } from "types/instance";
// hooks
import useToast from "hooks/use-toast";
// mobx store
import { useMobxStore } from "lib/mobx/store-provider";
// icons
import { Copy } from "lucide-react";

export interface IInstanceGoogleConfigForm {
  config: IFormattedInstanceConfiguration;
}

export interface GoogleConfigFormValues {
  GOOGLE_CLIENT_ID: string;
  GOOGLE_CLIENT_SECRET: string;
}

export const InstanceGoogleConfigForm: FC<IInstanceGoogleConfigForm> = (props) => {
  const { config } = props;
  // store
  const { instance: instanceStore } = useMobxStore();
  // toast
  const { setToastAlert } = useToast();
  // form data
  const {
    handleSubmit,
    control,
    formState: { errors, isSubmitting },
  } = useForm<GoogleConfigFormValues>({
    defaultValues: {
      GOOGLE_CLIENT_ID: config["GOOGLE_CLIENT_ID"],
      GOOGLE_CLIENT_SECRET: config["GOOGLE_CLIENT_SECRET"],
    },
  });

  const onSubmit = async (formData: GoogleConfigFormValues) => {
    const payload: Partial<GoogleConfigFormValues> = { ...formData };

    await instanceStore
      .updateInstanceConfigurations(payload)
      .then(() =>
        setToastAlert({
          title: "Success",
          type: "success",
          message: "Google Configuration Settings updated successfully",
        })
      )
      .catch((err) => console.error(err));
  };

  const originURL = typeof window !== "undefined" ? window.location.origin : "";

  return (
    <div className="flex flex-col gap-8">
      <div className="grid grid-col grid-cols-1 lg:grid-cols-3 justify-between gap-x-12 gap-y-8 w-full">
        <div className="flex flex-col gap-1">
          <h4 className="text-sm">Client ID</h4>
          <Controller
            control={control}
            name="GOOGLE_CLIENT_ID"
            render={({ field: { value, onChange, ref } }) => (
              <Input
                id="GOOGLE_CLIENT_ID"
                name="GOOGLE_CLIENT_ID"
                type="text"
                value={value}
                onChange={onChange}
                ref={ref}
                hasError={Boolean(errors.GOOGLE_CLIENT_ID)}
                placeholder="840195096245-0p2tstej9j5nc4l8o1ah2dqondscqc1g.apps.googleusercontent.com"
                className="rounded-md font-medium w-full"
              />
            )}
          />
          <p className="text-xs text-custom-text-400">
            Your client ID lives in your Google API Console.{" "}
            <a
              href="https://developers.google.com/identity/protocols/oauth2/javascript-implicit-flow#creatingcred"
              target="_blank"
              className="text-custom-primary-100 hover:underline"
              rel="noreferrer"
            >
              Learn more
            </a>
          </p>
        </div>
        <div className="flex flex-col gap-1">
<<<<<<< HEAD
          <h4 className="text-sm">Client secret</h4>
          <Controller
            control={control}
            name="GOOGLE_CLIENT_SECRET"
            render={({ field: { value, onChange, ref } }) => (
              <Input
                id="GOOGLE_CLIENT_SECRET"
                name="GOOGLE_CLIENT_SECRET"
                type="password"
                value={value}
                onChange={onChange}
                ref={ref}
                hasError={Boolean(errors.GOOGLE_CLIENT_SECRET)}
                placeholder="GOCShX-ADp4cI0kPqav1gGCBg5bE02E"
                className="rounded-md font-medium w-full"
              />
            )}
          />
          <p className="text-xs text-custom-text-400">
            Your client secret should also be in your Google API Console.{" "}
            <a
              href="https://developers.google.com/identity/oauth2/web/guides/get-google-api-clientid"
              target="_blank"
              className="text-custom-primary-100 hover:underline"
              rel="noreferrer"
            >
              Learn more
            </a>
          </p>
        </div>
        <div className="flex flex-col gap-1">
          <h4 className="text-sm">JavaScript origin URL</h4>
=======
          <h4 className="text-sm">Origin URL</h4>
>>>>>>> 3203ae65
          <Button
            variant="neutral-primary"
            className="py-2 flex justify-between items-center"
            onClick={() => {
              navigator.clipboard.writeText(originURL);
              setToastAlert({
                message: "The Origin URL has been successfully copied to your clipboard",
                type: "success",
                title: "Copied to clipboard",
              });
            }}
          >
            <p className="font-medium text-sm">{originURL}</p>
            <Copy size={18} color="#B9B9B9" />
          </Button>
          <p className="text-xs text-custom-text-400">
            We will auto-generate this. Paste this into your Authorized JavaScript origins field. For this OAuth client{" "}
            <a
              href="https://console.cloud.google.com/apis/credentials/oauthclient"
              target="_blank"
              className="text-custom-primary-100 hover:underline"
              rel="noreferrer"
            >
              here.
            </a>
          </p>
        </div>
      </div>
      <div className="flex flex-col gap-1">
        <div className="flex items-center">
          <Button variant="primary" onClick={handleSubmit(onSubmit)} loading={isSubmitting}>
            {isSubmitting ? "Saving..." : "Save changes"}
          </Button>
        </div>
      </div>
    </div>
  );
};<|MERGE_RESOLUTION|>--- conflicted
+++ resolved
@@ -90,42 +90,7 @@
           </p>
         </div>
         <div className="flex flex-col gap-1">
-<<<<<<< HEAD
-          <h4 className="text-sm">Client secret</h4>
-          <Controller
-            control={control}
-            name="GOOGLE_CLIENT_SECRET"
-            render={({ field: { value, onChange, ref } }) => (
-              <Input
-                id="GOOGLE_CLIENT_SECRET"
-                name="GOOGLE_CLIENT_SECRET"
-                type="password"
-                value={value}
-                onChange={onChange}
-                ref={ref}
-                hasError={Boolean(errors.GOOGLE_CLIENT_SECRET)}
-                placeholder="GOCShX-ADp4cI0kPqav1gGCBg5bE02E"
-                className="rounded-md font-medium w-full"
-              />
-            )}
-          />
-          <p className="text-xs text-custom-text-400">
-            Your client secret should also be in your Google API Console.{" "}
-            <a
-              href="https://developers.google.com/identity/oauth2/web/guides/get-google-api-clientid"
-              target="_blank"
-              className="text-custom-primary-100 hover:underline"
-              rel="noreferrer"
-            >
-              Learn more
-            </a>
-          </p>
-        </div>
-        <div className="flex flex-col gap-1">
           <h4 className="text-sm">JavaScript origin URL</h4>
-=======
-          <h4 className="text-sm">Origin URL</h4>
->>>>>>> 3203ae65
           <Button
             variant="neutral-primary"
             className="py-2 flex justify-between items-center"
