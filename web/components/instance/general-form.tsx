import { FC } from "react";
import { Controller, useForm } from "react-hook-form";
// ui
import { Button, Input, ToggleSwitch } from "@plane/ui";
// types
import { IInstance, IInstanceAdmin } from "types/instance";
// hooks
import useToast from "hooks/use-toast";
import { useMobxStore } from "lib/mobx/store-provider";

export interface IInstanceGeneralForm {
  instance: IInstance;
  instanceAdmins: IInstanceAdmin[];
}

export interface GeneralFormValues {
  instance_name: string;
  is_telemetry_enabled: boolean;
}

export const InstanceGeneralForm: FC<IInstanceGeneralForm> = (props) => {
  const { instance, instanceAdmins } = props;
  // store
  const { instance: instanceStore } = useMobxStore();
  // toast
  const { setToastAlert } = useToast();
  // form data
  const {
    handleSubmit,
    control,
    formState: { errors, isSubmitting },
  } = useForm<GeneralFormValues>({
    defaultValues: {
      instance_name: instance.instance_name,
      is_telemetry_enabled: instance.is_telemetry_enabled,
    },
  });

  const onSubmit = async (formData: GeneralFormValues) => {
    const payload: Partial<GeneralFormValues> = { ...formData };

    await instanceStore
      .updateInstanceInfo(payload)
      .then(() =>
        setToastAlert({
          title: "Success",
          type: "success",
          message: "Settings updated successfully",
        })
      )
      .catch((err) => console.error(err));
  };

  return (
    <>
      <div className="grid grid-col grid-cols-1 md:grid-cols-2 lg:grid-cols-3 items-center justify-between gap-8 w-full">
        <div className="flex flex-col gap-1">
          <h4 className="text-sm">Name of instance</h4>
          <Controller
            control={control}
            name="instance_name"
            render={({ field: { value, onChange, ref } }) => (
              <Input
                id="instance_name"
                name="instance_name"
                type="text"
                value={value}
                onChange={onChange}
                ref={ref}
                hasError={Boolean(errors.instance_name)}
                placeholder="Instance Name"
                className="rounded-md font-medium w-full"
              />
            )}
          />
        </div>

        <div className="flex flex-col gap-1">
<<<<<<< HEAD
          <h4 className="text-sm">Email</h4>
=======
          <h4 className="text-sm">Admin email</h4>
>>>>>>> 3203ae65
          <Input
            id="email"
            name="email"
            type="email"
<<<<<<< HEAD
            value={instance.primary_email}
            placeholder="Email"
=======
            value={instanceAdmins[0].user_detail.email ?? ""}
            placeholder="Admin email"
>>>>>>> 3203ae65
            className="w-full cursor-not-allowed !text-custom-text-400"
            disabled
          />
        </div>

        <div className="flex flex-col gap-1">
          <h4 className="text-sm">Instance ID</h4>
          <Input
            id="instance_id"
            name="instance_id"
            type="text"
            value={instance.instance_id}
            className="rounded-md font-medium w-full cursor-not-allowed !text-custom-text-400"
            disabled
          />
        </div>
      </div>

      <div className="flex items-center gap-12 pt-4">
        <div>
          <div className="text-custom-text-100 font-medium text-sm">Share anonymous usage instance</div>
          <div className="text-custom-text-300 font-normal text-xs">
            Help us understand how you use Plane so we can build better for you.
          </div>
        </div>
        <div>
          <Controller
            control={control}
            name="is_telemetry_enabled"
            render={({ field: { value, onChange } }) => <ToggleSwitch value={value} onChange={onChange} size="sm" />}
          />
        </div>
      </div>

      <div className="flex items-center py-1">
<<<<<<< HEAD
        <Button variant="primary" onClick={handleSubmit(onSubmit)} loading={isSubmitting}>
          {isSubmitting ? "Saving..." : "Save changes"}
=======
        <Button variant="primary" size="md" onClick={handleSubmit(onSubmit)} loading={isSubmitting}>
          {isSubmitting ? "Saving..." : "Save Changes"}
>>>>>>> 3203ae65
        </Button>
      </div>
    </>
  );
};<|MERGE_RESOLUTION|>--- conflicted
+++ resolved
@@ -76,22 +76,13 @@
         </div>
 
         <div className="flex flex-col gap-1">
-<<<<<<< HEAD
-          <h4 className="text-sm">Email</h4>
-=======
           <h4 className="text-sm">Admin email</h4>
->>>>>>> 3203ae65
           <Input
             id="email"
             name="email"
             type="email"
-<<<<<<< HEAD
-            value={instance.primary_email}
-            placeholder="Email"
-=======
             value={instanceAdmins[0].user_detail.email ?? ""}
             placeholder="Admin email"
->>>>>>> 3203ae65
             className="w-full cursor-not-allowed !text-custom-text-400"
             disabled
           />
@@ -127,13 +118,8 @@
       </div>
 
       <div className="flex items-center py-1">
-<<<<<<< HEAD
         <Button variant="primary" onClick={handleSubmit(onSubmit)} loading={isSubmitting}>
           {isSubmitting ? "Saving..." : "Save changes"}
-=======
-        <Button variant="primary" size="md" onClick={handleSubmit(onSubmit)} loading={isSubmitting}>
-          {isSubmitting ? "Saving..." : "Save Changes"}
->>>>>>> 3203ae65
         </Button>
       </div>
     </>
