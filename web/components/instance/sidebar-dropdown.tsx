--- conflicted
+++ resolved
@@ -1,32 +1,16 @@
 import { Fragment } from "react";
 import { observer } from "mobx-react";
 import Link from "next/link";
-// import { useRouter } from "next/router";
-// import { useTheme } from "next-themes";
-// import { mutate } from "swr";
-// components
+// icons
 import { LogIn, LogOut, Settings, UserCog2 } from "lucide-react";
+// headless ui
 import { Menu, Transition } from "@headlessui/react";
-// icons
+// ui
+import { Avatar, Tooltip } from "@plane/ui";
 // hooks
-<<<<<<< HEAD
-import { usePlatformOS } from "hooks/use-platform-os";
-import {
-  Avatar,
-  Tooltip,
-  //  TOAST_TYPE, setToast
-} from "@plane/ui";
-import {
-  useApplication,
-  //  useUser
-} from "hooks/store";
-import { useStore } from "hooks";
-=======
-import { Avatar, Tooltip, TOAST_TYPE, setToast } from "@plane/ui";
-import { useApplication, useUser } from "@/hooks/store";
+import { useStore } from "@/hooks";
+import { useApplication } from "@/hooks/store";
 import { usePlatformOS } from "@/hooks/use-platform-os";
->>>>>>> 204e4a8c
-// ui
 
 // Static Data
 const PROFILE_LINKS = [
