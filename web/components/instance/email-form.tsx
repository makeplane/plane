import { FC, useState } from "react";
import { Controller, useForm } from "react-hook-form";
// ui
import { Eye, EyeOff } from "lucide-react";
<<<<<<< HEAD
import {
  Button,
  Input,
  ToggleSwitch,
  //  TOAST_TYPE, setToast
} from "@plane/ui";
=======
import { IFormattedInstanceConfiguration } from "@plane/types";
import { Button, Input, ToggleSwitch, TOAST_TYPE, setToast } from "@plane/ui";
>>>>>>> 204e4a8c
// types
import { useApplication } from "@/hooks/store";
// hooks
<<<<<<< HEAD
// import { useApplication } from "hooks/store";
=======
>>>>>>> 204e4a8c

export interface IInstanceEmailForm {
  config: IFormattedInstanceConfiguration;
}

export interface EmailFormValues {
  EMAIL_HOST: string;
  EMAIL_PORT: string;
  EMAIL_HOST_USER: string;
  EMAIL_HOST_PASSWORD: string;
  EMAIL_USE_TLS: string;
  EMAIL_USE_SSL: string;
  EMAIL_FROM: string;
}

export const InstanceEmailForm: FC<IInstanceEmailForm> = (props) => {
  const { config } = props;
  // states
  const [showPassword, setShowPassword] = useState(false);
  // store hooks
  // const { instance: instanceStore } = useApplication();
  // form data
  const {
    handleSubmit,
    watch,
    control,
    formState: { errors, isSubmitting },
  } = useForm<EmailFormValues>({
    defaultValues: {
      EMAIL_HOST: config["EMAIL_HOST"],
      EMAIL_PORT: config["EMAIL_PORT"],
      EMAIL_HOST_USER: config["EMAIL_HOST_USER"],
      EMAIL_HOST_PASSWORD: config["EMAIL_HOST_PASSWORD"],
      EMAIL_USE_TLS: config["EMAIL_USE_TLS"],
      EMAIL_USE_SSL: config["EMAIL_USE_SSL"],
      EMAIL_FROM: config["EMAIL_FROM"],
    },
  });

  const onSubmit = async (formData: EmailFormValues) => {
    console.log(formData);
    // const payload: Partial<EmailFormValues> = { ...formData };
    // await instanceStore
    //   .updateInstanceConfigurations(payload)
    //   .then(() =>
    //     setToast({
    //       title: "Success",
    //       type: TOAST_TYPE.SUCCESS,
    //       message: "Email Settings updated successfully",
    //     })
    //   )
    //   .catch((err) => console.error(err));
  };

  return (
    <>
      <div className="grid-col grid w-full max-w-4xl grid-cols-1 items-center justify-between gap-x-20 gap-y-10 lg:grid-cols-2">
        <div className="flex flex-col gap-1">
          <h4 className="text-sm">Host</h4>
          <Controller
            control={control}
            name="EMAIL_HOST"
            render={({ field: { value, onChange, ref } }) => (
              <Input
                id="EMAIL_HOST"
                name="EMAIL_HOST"
                type="text"
                value={value}
                onChange={onChange}
                ref={ref}
                hasError={Boolean(errors.EMAIL_HOST)}
                placeholder="email.google.com"
                className="w-full rounded-md font-medium"
              />
            )}
          />
        </div>

        <div className="flex flex-col gap-1">
          <h4 className="text-sm">Port</h4>
          <Controller
            control={control}
            name="EMAIL_PORT"
            render={({ field: { value, onChange, ref } }) => (
              <Input
                id="EMAIL_PORT"
                name="EMAIL_PORT"
                type="text"
                value={value}
                onChange={onChange}
                ref={ref}
                hasError={Boolean(errors.EMAIL_PORT)}
                placeholder="8080"
                className="w-full rounded-md font-medium"
              />
            )}
          />
        </div>
      </div>
      <div className="grid-col grid w-full max-w-4xl grid-cols-1 items-center justify-between gap-x-20 gap-y-10 lg:grid-cols-2">
        <div className="flex flex-col gap-1">
          <h4 className="text-sm">Username</h4>
          <Controller
            control={control}
            name="EMAIL_HOST_USER"
            render={({ field: { value, onChange, ref } }) => (
              <Input
                id="EMAIL_HOST_USER"
                name="EMAIL_HOST_USER"
                type="text"
                value={value}
                onChange={onChange}
                ref={ref}
                hasError={Boolean(errors.EMAIL_HOST_USER)}
                placeholder="getitdone@projectplane.so"
                className="w-full rounded-md font-medium"
              />
            )}
          />
        </div>

        <div className="flex flex-col gap-1">
          <h4 className="text-sm">Password</h4>
          <div className="relative">
            <Controller
              control={control}
              name="EMAIL_HOST_PASSWORD"
              render={({ field: { value, onChange, ref } }) => (
                <Input
                  id="EMAIL_HOST_PASSWORD"
                  name="EMAIL_HOST_PASSWORD"
                  type={showPassword ? "text" : "password"}
                  value={value}
                  onChange={onChange}
                  ref={ref}
                  hasError={Boolean(errors.EMAIL_HOST_PASSWORD)}
                  placeholder="Password"
                  className="w-full rounded-md !pr-10 font-medium"
                />
              )}
            />
            {showPassword ? (
              <button
                className="absolute right-3 top-2.5 flex items-center justify-center text-custom-text-400"
                onClick={() => setShowPassword(false)}
              >
                <EyeOff className="h-4 w-4" />
              </button>
            ) : (
              <button
                className="absolute right-3 top-2.5 flex items-center justify-center text-custom-text-400"
                onClick={() => setShowPassword(true)}
              >
                <Eye className="h-4 w-4" />
              </button>
            )}
          </div>
        </div>
      </div>
      <div className="grid-col grid w-full max-w-4xl grid-cols-1 items-center justify-between gap-x-20 gap-y-10 lg:grid-cols-2">
        <div className="flex flex-col gap-1">
          <h4 className="text-sm">From address</h4>
          <Controller
            control={control}
            name="EMAIL_FROM"
            render={({ field: { value, onChange, ref } }) => (
              <Input
                id="EMAIL_FROM"
                name="EMAIL_FROM"
                type="text"
                value={value}
                onChange={onChange}
                ref={ref}
                hasError={Boolean(errors.EMAIL_FROM)}
                placeholder="no-reply@projectplane.so"
                className="w-full rounded-md font-medium"
              />
            )}
          />
          <p className="text-xs text-custom-text-400">
            This is the email address your users will see when getting emails from this instance. You will need to
            verify this address.
          </p>
        </div>
      </div>

      <div className="flex w-full max-w-md flex-col gap-y-10 px-1">
        <div className="mr-8 flex items-center gap-10 pt-4">
          <div className="grow">
            <div className="text-sm font-medium text-custom-text-100">
              Turn TLS {Boolean(parseInt(watch("EMAIL_USE_TLS"))) ? "off" : "on"}
            </div>
            <div className="text-xs font-normal text-custom-text-300">Use this if your email domain supports TLS.</div>
          </div>
          <div className="shrink-0">
            <Controller
              control={control}
              name="EMAIL_USE_TLS"
              render={({ field: { value, onChange } }) => (
                <ToggleSwitch
                  value={Boolean(parseInt(value))}
                  onChange={() => {
                    Boolean(parseInt(value)) === true ? onChange("0") : onChange("1");
                  }}
                  size="sm"
                />
              )}
            />
          </div>
        </div>

        <div className="flex items-center gap-10 pt-4 mr-8">
          <div className="grow">
            <div className="text-custom-text-100 font-medium text-sm">
              Turn SSL {Boolean(parseInt(watch("EMAIL_USE_SSL"))) ? "off" : "on"}
            </div>
            <div className="text-custom-text-300 font-normal text-xs">
              Most email domains support SSL. Use this to secure comms between this instance and your users.
            </div>
          </div>
          <div className="shrink-0">
            <Controller
              control={control}
              name="EMAIL_USE_SSL"
              render={({ field: { value, onChange } }) => (
                <ToggleSwitch
                  value={Boolean(parseInt(value))}
                  onChange={() => {
                    Boolean(parseInt(value)) === true ? onChange("0") : onChange("1");
                  }}
                  size="sm"
                />
              )}
            />
          </div>
        </div>
      </div>

      <div className="flex max-w-4xl items-center py-1">
        <Button variant="primary" onClick={handleSubmit(onSubmit)} loading={isSubmitting}>
          {isSubmitting ? "Saving..." : "Save changes"}
        </Button>
      </div>
    </>
  );
};<|MERGE_RESOLUTION|>--- conflicted
+++ resolved
@@ -2,24 +2,15 @@
 import { Controller, useForm } from "react-hook-form";
 // ui
 import { Eye, EyeOff } from "lucide-react";
-<<<<<<< HEAD
+// types
+import { IFormattedInstanceConfiguration } from "@plane/types";
+// ui
 import {
   Button,
   Input,
   ToggleSwitch,
   //  TOAST_TYPE, setToast
 } from "@plane/ui";
-=======
-import { IFormattedInstanceConfiguration } from "@plane/types";
-import { Button, Input, ToggleSwitch, TOAST_TYPE, setToast } from "@plane/ui";
->>>>>>> 204e4a8c
-// types
-import { useApplication } from "@/hooks/store";
-// hooks
-<<<<<<< HEAD
-// import { useApplication } from "hooks/store";
-=======
->>>>>>> 204e4a8c
 
 export interface IInstanceEmailForm {
   config: IFormattedInstanceConfiguration;
@@ -231,12 +222,12 @@
           </div>
         </div>
 
-        <div className="flex items-center gap-10 pt-4 mr-8">
+        <div className="mr-8 flex items-center gap-10 pt-4">
           <div className="grow">
-            <div className="text-custom-text-100 font-medium text-sm">
+            <div className="text-sm font-medium text-custom-text-100">
               Turn SSL {Boolean(parseInt(watch("EMAIL_USE_SSL"))) ? "off" : "on"}
             </div>
-            <div className="text-custom-text-300 font-normal text-xs">
+            <div className="text-xs font-normal text-custom-text-300">
               Most email domains support SSL. Use this to secure comms between this instance and your users.
             </div>
           </div>
