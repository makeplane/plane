import { FC, useState } from "react";
import { Controller, useForm } from "react-hook-form";
import { Eye, EyeOff } from "lucide-react";
import { IFormattedInstanceConfiguration } from "@plane/types";
// ui
import {
  Button,
  Input,
  // TOAST_TYPE, setToast
} from "@plane/ui";
// types
import { useApplication } from "@/hooks/store";
// hooks
<<<<<<< HEAD
// import { useApplication } from "hooks/store";
=======
>>>>>>> 204e4a8c

export interface IInstanceImageConfigForm {
  config: IFormattedInstanceConfiguration;
}

export interface ImageConfigFormValues {
  UNSPLASH_ACCESS_KEY: string;
}

export const InstanceImageConfigForm: FC<IInstanceImageConfigForm> = (props) => {
  const { config } = props;
  // states
  const [showPassword, setShowPassword] = useState(false);
  // store hooks
  // const { instance: instanceStore } = useApplication();
  // form data
  const {
    handleSubmit,
    control,
    formState: { errors, isSubmitting },
  } = useForm<ImageConfigFormValues>({
    defaultValues: {
      UNSPLASH_ACCESS_KEY: config["UNSPLASH_ACCESS_KEY"],
    },
  });

  const onSubmit = async (formData: ImageConfigFormValues) => {
    const payload: Partial<ImageConfigFormValues> = { ...formData };
    console.log(payload);

    // await instanceStore
    //   .updateInstanceConfigurations(payload)
    //   .then(() =>
    //     setToast({
    //       title: "Success",
    //       type: TOAST_TYPE.SUCCESS,
    //       message: "Image Configuration Settings updated successfully",
    //     })
    //   )
    //   .catch((err) => console.error(err));
  };

  return (
    <>
      <div className="grid-col grid w-full grid-cols-1 items-center justify-between gap-x-16 gap-y-8 lg:grid-cols-2">
        <div className="flex max-w-md flex-col gap-1">
          <h4 className="text-sm">Access key from your Unsplash account</h4>
          <div className="relative">
            <Controller
              control={control}
              name="UNSPLASH_ACCESS_KEY"
              render={({ field: { value, onChange, ref } }) => (
                <Input
                  id="UNSPLASH_ACCESS_KEY"
                  name="UNSPLASH_ACCESS_KEY"
                  type={showPassword ? "text" : "password"}
                  value={value}
                  onChange={onChange}
                  ref={ref}
                  hasError={Boolean(errors.UNSPLASH_ACCESS_KEY)}
                  placeholder="oXgq-sdfadsaeweqasdfasdf3234234rassd"
                  className="w-full rounded-md !pr-10 font-medium"
                />
              )}
            />
            {showPassword ? (
              <button
                className="absolute right-3 top-2.5 flex items-center justify-center text-custom-text-400"
                onClick={() => setShowPassword(false)}
              >
                <EyeOff className="h-4 w-4" />
              </button>
            ) : (
              <button
                className="absolute right-3 top-2.5 flex items-center justify-center text-custom-text-400"
                onClick={() => setShowPassword(true)}
              >
                <Eye className="h-4 w-4" />
              </button>
            )}
          </div>
          <p className="text-xs text-custom-text-400">
            You will find your access key in your Unsplash developer console.{" "}
            <a
              href="https://unsplash.com/documentation#creating-a-developer-account"
              target="_blank"
              className="text-custom-primary-100 hover:underline"
              rel="noreferrer"
            >
              Learn more.
            </a>
          </p>
        </div>
      </div>

      <div className="flex items-center py-1">
        <Button variant="primary" onClick={handleSubmit(onSubmit)} loading={isSubmitting}>
          {isSubmitting ? "Saving..." : "Save changes"}
        </Button>
      </div>
    </>
  );
};<|MERGE_RESOLUTION|>--- conflicted
+++ resolved
@@ -3,18 +3,7 @@
 import { Eye, EyeOff } from "lucide-react";
 import { IFormattedInstanceConfiguration } from "@plane/types";
 // ui
-import {
-  Button,
-  Input,
-  // TOAST_TYPE, setToast
-} from "@plane/ui";
-// types
-import { useApplication } from "@/hooks/store";
-// hooks
-<<<<<<< HEAD
-// import { useApplication } from "hooks/store";
-=======
->>>>>>> 204e4a8c
+import { Button, Input } from "@plane/ui";
 
 export interface IInstanceImageConfigForm {
   config: IFormattedInstanceConfiguration;
