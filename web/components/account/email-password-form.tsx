import React from "react";
import { useForm, Controller } from "react-hook-form";
import { useRouter } from "next/router";
// ui
import { Input, Button } from "@plane/ui";

export interface EmailPasswordFormValues {
  email: string;
  password?: string;
  medium?: string;
}

export interface IEmailPasswordForm {
  onSubmit: (formData: EmailPasswordFormValues) => Promise<void>;
}

export const EmailPasswordForm: React.FC<IEmailPasswordForm> = (props) => {
  const { onSubmit } = props;
  // router
  const router = useRouter();
  // form info
  const {
<<<<<<< HEAD
=======
    control,
>>>>>>> d80a5935
    handleSubmit,
    formState: { errors, isSubmitting, isValid, isDirty },
  } = useForm<EmailPasswordFormValues>({
    defaultValues: {
      email: "",
      password: "",
      medium: "email",
    },
    mode: "onChange",
    reValidateMode: "onChange",
  });

  return (
    <>
      <form className="space-y-4 mt-10 w-full sm:w-[360px] mx-auto" onSubmit={handleSubmit(onSubmit)}>
        <div className="space-y-1">
          <Controller
<<<<<<< HEAD
=======
            control={control}
>>>>>>> d80a5935
            name="email"
            rules={{
              required: "Email address is required",
              validate: (value) =>
                /^(([^<>()[\]\\.,;:\s@\"]+(\.[^<>()[\]\\.,;:\s@\"]+)*)|(\".+\"))@((\[[0-9]{1,3}\.[0-9]{1,3}\.[0-9]{1,3}\.[0-9]{1,3}\])|(([a-zA-Z\-0-9]+\.)+[a-zA-Z]{2,}))$/.test(
                  value
                ) || "Email address is not valid",
            }}
            render={({ field: { value, onChange } }) => (
              <Input
                id="email"
                type="email"
                name="email"
                value={value}
                onChange={onChange}
                hasError={Boolean(errors.email)}
                placeholder="Enter your email address..."
                className="border-custom-border-300 h-[46px]"
              />
            )}
          />
        </div>
        <div className="space-y-1">
          <Controller
<<<<<<< HEAD
=======
            control={control}
>>>>>>> d80a5935
            name="password"
            rules={{
              required: "Password is required",
            }}
            render={({ field: { value, onChange } }) => (
              <Input
                id="password"
                type="password"
                name="password"
                value={value}
                onChange={onChange}
                hasError={Boolean(errors.password)}
                placeholder="Enter your password..."
                className="border-custom-border-300 h-[46px]"
              />
            )}
          />
        </div>
        <div className="text-right text-xs">
          <button
            type="button"
            onClick={() => router.push("/accounts/forgot-password")}
            className="text-custom-text-200 hover:text-custom-primary-100"
          >
            Forgot your password?
          </button>
        </div>
        <div>
          <Button
            type="submit"
            className="w-full text-center h-[46px]"
            disabled={!isValid && isDirty}
            loading={isSubmitting}
          >
            {isSubmitting ? "Signing in..." : "Sign in"}
          </Button>
        </div>
        <div className="text-xs">
          <button
            type="button"
            onClick={() => router.push("/accounts/sign-up")}
            className="text-custom-text-200 hover:text-custom-primary-100"
          >
            {"Don't have an account? Sign Up"}
          </button>
        </div>
      </form>
    </>
  );
};<|MERGE_RESOLUTION|>--- conflicted
+++ resolved
@@ -20,10 +20,7 @@
   const router = useRouter();
   // form info
   const {
-<<<<<<< HEAD
-=======
     control,
->>>>>>> d80a5935
     handleSubmit,
     formState: { errors, isSubmitting, isValid, isDirty },
   } = useForm<EmailPasswordFormValues>({
@@ -41,10 +38,7 @@
       <form className="space-y-4 mt-10 w-full sm:w-[360px] mx-auto" onSubmit={handleSubmit(onSubmit)}>
         <div className="space-y-1">
           <Controller
-<<<<<<< HEAD
-=======
             control={control}
->>>>>>> d80a5935
             name="email"
             rules={{
               required: "Email address is required",
@@ -69,10 +63,7 @@
         </div>
         <div className="space-y-1">
           <Controller
-<<<<<<< HEAD
-=======
             control={control}
->>>>>>> d80a5935
             name="password"
             rules={{
               required: "Password is required",
