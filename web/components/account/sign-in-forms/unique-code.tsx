--- conflicted
+++ resolved
@@ -13,27 +13,12 @@
 import { checkEmailValidity } from "helpers/string.helper";
 // types
 import { IEmailCheckData, IMagicSignInData } from "@plane/types";
-<<<<<<< HEAD
-// constants
-import { ESignInSteps } from "components/account";
-
-type Props = {
-  email: string;
-  updateEmail: (email: string) => void;
-  handleStepChange: (step: ESignInSteps) => void;
-  handleSignInRedirection: () => Promise<void>;
-  submitButtonLabel?: string;
-  showTermsAndConditions?: boolean;
-  updateUserOnboardingStatus: (value: boolean) => void;
-  handleEmailClear: () => void;
-=======
 
 type Props = {
   email: string;
   onSubmit: (isPasswordAutoset: boolean) => Promise<void>;
   handleEmailClear: () => void;
   submitButtonText: string;
->>>>>>> be62662b
 };
 
 type TUniqueCodeFormValues = {
@@ -50,22 +35,8 @@
 const authService = new AuthService();
 const userService = new UserService();
 
-<<<<<<< HEAD
-export const UniqueCodeForm: React.FC<Props> = (props) => {
-  const {
-    email,
-    updateEmail,
-    handleStepChange,
-    handleSignInRedirection,
-    submitButtonLabel = "Continue",
-    showTermsAndConditions = false,
-    updateUserOnboardingStatus,
-    handleEmailClear,
-  } = props;
-=======
 export const SignInUniqueCodeForm: React.FC<Props> = (props) => {
   const { email, onSubmit, handleEmailClear, submitButtonText } = props;
->>>>>>> be62662b
   // states
   const [isRequestingNewCode, setIsRequestingNewCode] = useState(false);
   // toast alert
