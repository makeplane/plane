--- conflicted
+++ resolved
@@ -1,19 +1,16 @@
 import React from "react";
 import { observer } from "mobx-react-lite";
 import { Controller, useForm } from "react-hook-form";
+// icons
 import { XCircle } from "lucide-react";
-<<<<<<< HEAD
-import { observer } from "mobx-react";
-=======
+// types
 import { IEmailCheckData } from "@plane/types";
->>>>>>> 204e4a8c
+// ui
+import { Button, Input, TOAST_TYPE, setToast } from "@plane/ui";
+// helpers
+import { checkEmailValidity } from "@/helpers/string.helper";
 // services
-import { Button, Input, TOAST_TYPE, setToast } from "@plane/ui";
-import { checkEmailValidity } from "@/helpers/string.helper";
 import { AuthService } from "@/services/auth.service";
-// ui
-// helpers
-// types
 
 type Props = {
   onSubmit: (isPasswordAutoset: boolean) => void;
