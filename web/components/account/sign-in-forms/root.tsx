--- conflicted
+++ resolved
@@ -1,10 +1,6 @@
 import React, { useEffect, useState } from "react";
 import { observer } from "mobx-react";
 import Link from "next/link";
-// hooks
-import { useEventTracker } from "hooks/store";
-import { useStore } from "hooks";
-import useSignInRedirection from "hooks/use-sign-in-redirection";
 // components
 import {
   SignInEmailForm,
@@ -12,19 +8,14 @@
   SignInPasswordForm,
   OAuthOptions,
   SignInOptionalSetPasswordForm,
-<<<<<<< HEAD
-} from "components/account";
-import { LatestFeatureBlock } from "components/common";
-=======
 } from "@/components/account";
 import { LatestFeatureBlock } from "@/components/common";
+// constants
 import { NAVIGATE_TO_SIGNUP } from "@/constants/event-tracker";
-import { useApplication, useEventTracker } from "@/hooks/store";
+// hooks
+import { useStore } from "@/hooks";
+import { useEventTracker } from "@/hooks/store";
 import useSignInRedirection from "@/hooks/use-sign-in-redirection";
-// components
->>>>>>> 204e4a8c
-// constants
-import { NAVIGATE_TO_SIGNUP } from "constants/event-tracker";
 
 export enum ESignInSteps {
   EMAIL = "EMAIL",
@@ -128,7 +119,7 @@
               <Link
                 href="/accounts/sign-up"
                 onClick={() => captureEvent(NAVIGATE_TO_SIGNUP, {})}
-                className="text-custom-primary-100 font-medium underline"
+                className="font-medium text-custom-primary-100 underline"
               >
                 Sign up
               </Link>
