import React, { useState } from "react";
import { observer } from "mobx-react";
// types
import { IEmailCheckData } from "@plane/types";
// ui
import { TOAST_TYPE, setToast } from "@plane/ui";
// components
import {
  SignInEmailForm,
  SignInUniqueCodeForm,
  SignInPasswordForm,
  OAuthOptions,
  SignInOptionalSetPasswordForm,
  TermsAndConditions,
} from "@/components/account";
// hooks
import { useInstance } from "@/hooks/store";
import useSignInRedirection from "@/hooks/use-sign-in-redirection";
// services
import { AuthService } from "@/services/auth.service";

const authService = new AuthService();

export enum ESignInSteps {
  EMAIL = "EMAIL",
  PASSWORD = "PASSWORD",
  UNIQUE_CODE = "UNIQUE_CODE",
  OPTIONAL_SET_PASSWORD = "OPTIONAL_SET_PASSWORD",
  USE_UNIQUE_CODE_FROM_PASSWORD = "USE_UNIQUE_CODE_FROM_PASSWORD",
}

export const SignInRoot = observer(() => {
  // states
  const [signInStep, setSignInStep] = useState<ESignInSteps | null>(ESignInSteps.EMAIL);
  const [email, setEmail] = useState("");
  // sign in redirection hook
  const { handleRedirection } = useSignInRedirection();
  // hooks
  const { instance } = useInstance();
  // derived values
  const isSmtpConfigured = instance?.config?.is_smtp_configured;

  // step 1 submit handler- email verification
  const handleEmailVerification = async (data: IEmailCheckData) => {
    setEmail(data.email);

    await authService
      .emailCheck(data)
      .then((res) => {
        if (isSmtpConfigured && res.is_password_autoset) setSignInStep(ESignInSteps.UNIQUE_CODE);
        else setSignInStep(ESignInSteps.PASSWORD);
      })
      .catch((err) =>
        setToast({
          type: TOAST_TYPE.ERROR,
          title: "Error!",
          message: err?.error ?? "Something went wrong. Please try again.",
        })
      );
  };

  // step 2 submit handler- unique code sign in
  const handleUniqueCodeSignIn = async (isPasswordAutoset: boolean) => {
    if (isPasswordAutoset) setSignInStep(ESignInSteps.OPTIONAL_SET_PASSWORD);
    else await handleRedirection();
  };

  // step 3 submit handler- password sign in
  const handlePasswordSignIn = async () => {
    await handleRedirection();
  };

  const isOAuthEnabled =
    instance?.config && (instance?.config?.is_google_enabled || instance?.config?.is_github_enabled);

  return (
    <>
      <div className="mx-auto flex flex-col">
        <>
          {signInStep === ESignInSteps.EMAIL && <SignInEmailForm onSubmit={handleEmailVerification} />}
          {signInStep === ESignInSteps.UNIQUE_CODE && (
            <SignInUniqueCodeForm
              email={email}
              handleEmailClear={() => {
                setEmail("");
                setSignInStep(ESignInSteps.EMAIL);
              }}
              onSubmit={handleUniqueCodeSignIn}
              submitButtonText="Continue"
            />
          )}
          {signInStep === ESignInSteps.PASSWORD && (
            <SignInPasswordForm
              email={email}
              handleEmailClear={() => {
                setEmail("");
                setSignInStep(ESignInSteps.EMAIL);
              }}
              onSubmit={handlePasswordSignIn}
              handleStepChange={(step) => setSignInStep(step)}
            />
          )}
          {signInStep === ESignInSteps.USE_UNIQUE_CODE_FROM_PASSWORD && (
            <SignInUniqueCodeForm
              email={email}
              handleEmailClear={() => {
                setEmail("");
                setSignInStep(ESignInSteps.EMAIL);
              }}
              onSubmit={handleUniqueCodeSignIn}
              submitButtonText="Go to workspace"
            />
          )}
          {signInStep === ESignInSteps.OPTIONAL_SET_PASSWORD && (
            <SignInOptionalSetPasswordForm email={email} handleSignInRedirection={handleRedirection} />
          )}
        </>
      </div>
<<<<<<< HEAD

      {isOAuthEnabled && signInStep !== ESignInSteps.OPTIONAL_SET_PASSWORD && <OAuthOptions />}
=======
      {isOAuthEnabled &&
        (signInStep === ESignInSteps.EMAIL || (!isSmtpConfigured && signInStep === ESignInSteps.PASSWORD)) && (
          <>
            <OAuthOptions handleSignInRedirection={handleRedirection} type="sign_in" />
            <p className="text-xs text-onboarding-text-300 text-center mt-6">
              Don{"'"}t have an account?{" "}
              <Link
                href="/accounts/sign-up"
                onClick={() => captureEvent(NAVIGATE_TO_SIGNUP, {})}
                className="text-custom-primary-100 font-medium underline"
              >
                Sign up
              </Link>
            </p>
            <TermsAndConditions />
          </>
        )}
      <LatestFeatureBlock />
>>>>>>> 7da2cb14
    </>
  );
});<|MERGE_RESOLUTION|>--- conflicted
+++ resolved
@@ -116,29 +116,9 @@
           )}
         </>
       </div>
-<<<<<<< HEAD
+      {isOAuthEnabled && signInStep !== ESignInSteps.OPTIONAL_SET_PASSWORD && <OAuthOptions />}
 
-      {isOAuthEnabled && signInStep !== ESignInSteps.OPTIONAL_SET_PASSWORD && <OAuthOptions />}
-=======
-      {isOAuthEnabled &&
-        (signInStep === ESignInSteps.EMAIL || (!isSmtpConfigured && signInStep === ESignInSteps.PASSWORD)) && (
-          <>
-            <OAuthOptions handleSignInRedirection={handleRedirection} type="sign_in" />
-            <p className="text-xs text-onboarding-text-300 text-center mt-6">
-              Don{"'"}t have an account?{" "}
-              <Link
-                href="/accounts/sign-up"
-                onClick={() => captureEvent(NAVIGATE_TO_SIGNUP, {})}
-                className="text-custom-primary-100 font-medium underline"
-              >
-                Sign up
-              </Link>
-            </p>
-            <TermsAndConditions />
-          </>
-        )}
-      <LatestFeatureBlock />
->>>>>>> 7da2cb14
+      <TermsAndConditions />
     </>
   );
 });