--- conflicted
+++ resolved
@@ -43,11 +43,7 @@
   const [authStep, setAuthStep] = useState<EAuthSteps>(EAuthSteps.EMAIL);
   const [email, setEmail] = useState(emailParam ? emailParam.toString() : "");
   const [errorInfo, setErrorInfo] = useState<TAuthErrorInfo | undefined>(undefined);
-<<<<<<< HEAD
-  const [isPasswordAutoset, setIsPasswordAutoset] = useState(true);
   const [isExistingEmail, setIsExistingEmail] = useState(false);
-=======
->>>>>>> b5743281
   // hooks
   const { config } = useInstance();
 
@@ -171,15 +167,8 @@
           <AuthUniqueCodeForm
             mode={authMode}
             email={email}
-<<<<<<< HEAD
             isExistingEmail={isExistingEmail}
-            handleEmailClear={() => {
-              setEmail("");
-              setAuthStep(EAuthSteps.EMAIL);
-            }}
-=======
             handleEmailClear={handleEmailClear}
->>>>>>> b5743281
             generateEmailUniqueCode={generateEmailUniqueCode}
           />
         )}
