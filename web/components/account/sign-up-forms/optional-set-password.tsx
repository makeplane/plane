--- conflicted
+++ resolved
@@ -13,11 +13,6 @@
 // helpers
 // components
 // constants
-<<<<<<< HEAD
-import { ESignUpSteps } from "components/account";
-import { PASSWORD_CREATE_SKIPPED, SETUP_PASSWORD } from "constants/event-tracker";
-=======
->>>>>>> 7b88a2a8
 // icons
 
 type Props = {
