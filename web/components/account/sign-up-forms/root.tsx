--- conflicted
+++ resolved
@@ -1,10 +1,6 @@
 import React, { useEffect, useState } from "react";
 import { observer } from "mobx-react";
 import Link from "next/link";
-// hooks
-import { useEventTracker } from "hooks/store";
-import useSignInRedirection from "hooks/use-sign-in-redirection";
-import { useStore } from "hooks";
 // components
 import {
   OAuthOptions,
@@ -12,17 +8,13 @@
   SignUpOptionalSetPasswordForm,
   SignUpPasswordForm,
   SignUpUniqueCodeForm,
-<<<<<<< HEAD
-} from "components/account";
-=======
 } from "@/components/account";
+// constants
 import { NAVIGATE_TO_SIGNIN } from "@/constants/event-tracker";
-import { useApplication, useEventTracker } from "@/hooks/store";
+// hooks
+import { useStore } from "@/hooks";
+import { useEventTracker } from "@/hooks/store";
 import useSignInRedirection from "@/hooks/use-sign-in-redirection";
-// components
->>>>>>> 204e4a8c
-// constants
-import { NAVIGATE_TO_SIGNIN } from "constants/event-tracker";
 
 export enum ESignUpSteps {
   EMAIL = "EMAIL",
@@ -97,12 +89,12 @@
       {isOAuthEnabled && signInStep && OAUTH_ENABLED_STEPS.includes(signInStep) && (
         <>
           <OAuthOptions />
-          <p className="text-xs text-onboarding-text-300 text-center mt-6">
+          <p className="mt-6 text-center text-xs text-onboarding-text-300">
             Already using Plane?{" "}
             <Link
               href="/"
               onClick={() => captureEvent(NAVIGATE_TO_SIGNIN, {})}
-              className="text-custom-primary-100 font-medium underline"
+              className="font-medium text-custom-primary-100 underline"
             >
               Sign in
             </Link>
