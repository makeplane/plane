--- conflicted
+++ resolved
@@ -5,15 +5,10 @@
 import { Dialog, Transition } from "@headlessui/react";
 import { Trash2 } from "lucide-react";
 // hooks
-import { Button } from "@plane/ui";
 import { useUser } from "hooks/store";
 // ui
-<<<<<<< HEAD
-// hooks
-import useToast from "hooks/use-toast";
-=======
 import { Button, TOAST_TYPE, setToast } from "@plane/ui";
->>>>>>> 921b9078
+import { Button } from "@plane/ui";
 
 type Props = {
   isOpen: boolean;
