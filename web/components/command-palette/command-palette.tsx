import React, { useCallback, useEffect, FC, useMemo } from "react";
import { observer } from "mobx-react-lite";
import { useRouter } from "next/router";
import useSWR from "swr";
// hooks
import { TOAST_TYPE, setToast } from "@plane/ui";

import { CommandModal, ShortcutsModal } from "components/command-palette";
// ui
// components
import { BulkDeleteIssuesModal } from "components/core";
import { CycleCreateUpdateModal } from "components/cycles";
import { CreateUpdateIssueModal, DeleteIssueModal } from "components/issues";
import { CreateUpdateModuleModal } from "components/modules";
import { CreateUpdatePageModal } from "components/pages";
import { CreateProjectModal } from "components/project";
import { CreateUpdateProjectViewModal } from "components/views";
// helpers
// services
// fetch keys
import { ISSUE_DETAILS } from "constants/fetch-keys";
import { EIssuesStoreType } from "constants/issue";
import { copyTextToClipboard } from "helpers/string.helper";
import { useApplication, useEventTracker, useIssues, useUser } from "hooks/store";
import { IssueService } from "services/issue";
<<<<<<< HEAD
// constants
import { E_SHORTCUT_KEY } from "constants/event-tracker";
=======
import { EUserProjectRoles } from "constants/project";
import { EUserWorkspaceRoles } from "constants/workspace";
>>>>>>> 0759666b

// services
const issueService = new IssueService();

export const CommandPalette: FC = observer(() => {
  // router
  const router = useRouter();
  const { workspaceSlug, projectId, issueId, cycleId, moduleId } = router.query;
  // store hooks
  const {
    commandPalette,
    theme: { toggleSidebar },
  } = useApplication();
  const { setTrackElement } = useEventTracker();
  const {
    currentUser,
    membership: { currentWorkspaceRole, currentProjectRole },
  } = useUser();
  const {
    issues: { removeIssue },
  } = useIssues(EIssuesStoreType.PROJECT);
  const {
    toggleCommandPaletteModal,
    isCreateIssueModalOpen,
    toggleCreateIssueModal,
    isCreateCycleModalOpen,
    toggleCreateCycleModal,
    isCreatePageModalOpen,
    toggleCreatePageModal,
    isCreateProjectModalOpen,
    toggleCreateProjectModal,
    isCreateModuleModalOpen,
    toggleCreateModuleModal,
    isCreateViewModalOpen,
    toggleCreateViewModal,
    isShortcutModalOpen,
    toggleShortcutModal,
    isBulkDeleteIssueModalOpen,
    toggleBulkDeleteIssueModal,
    isDeleteIssueModalOpen,
    toggleDeleteIssueModal,
    isAnyModalOpen,
    createIssueStoreType,
  } = commandPalette;

  const { data: issueDetails } = useSWR(
    workspaceSlug && projectId && issueId ? ISSUE_DETAILS(issueId as string) : null,
    workspaceSlug && projectId && issueId
      ? () => issueService.retrieve(workspaceSlug as string, projectId as string, issueId as string)
      : null
  );

  const copyIssueUrlToClipboard = useCallback(() => {
    if (!issueId) return;

    const url = new URL(window.location.href);
    copyTextToClipboard(url.href)
      .then(() => {
        setToast({
          type: TOAST_TYPE.SUCCESS,
          title: "Copied to clipboard",
        });
      })
      .catch(() => {
        setToast({
          type: TOAST_TYPE.ERROR,
          title: "Some error occurred",
        });
      });
  }, [issueId]);

  // auth
  const canPerformProjectCreateActions = useCallback(
    (showToast: boolean = true) => {
      const isAllowed = !!currentProjectRole && currentProjectRole >= EUserProjectRoles.MEMBER;
      if (!isAllowed && showToast)
        setToast({
          type: TOAST_TYPE.ERROR,
          title: "You don't have permission to perform this action.",
        });

      return isAllowed;
    },
    [currentProjectRole]
  );
  const canPerformWorkspaceCreateActions = useCallback(
    (showToast: boolean = true) => {
      const isAllowed = !!currentWorkspaceRole && currentWorkspaceRole >= EUserWorkspaceRoles.MEMBER;
      console.log("currentWorkspaceRole", currentWorkspaceRole);
      console.log("isAllowed", isAllowed);
      if (!isAllowed && showToast)
        setToast({
          type: TOAST_TYPE.ERROR,
          title: "You don't have permission to perform this action.",
        });
      return isAllowed;
    },
    [currentWorkspaceRole]
  );

  const shortcutsList: {
    global: Record<string, { title: string; description: string; action: () => void }>;
    workspace: Record<string, { title: string; description: string; action: () => void }>;
    project: Record<string, { title: string; description: string; action: () => void }>;
  } = useMemo(
    () => ({
      global: {
        c: {
          title: "Create a new issue",
          description: "Create a new issue in the current project",
          action: () => toggleCreateIssueModal(true),
        },
        h: {
          title: "Show shortcuts",
          description: "Show all the available shortcuts",
          action: () => toggleShortcutModal(true),
        },
      },
      workspace: {
        p: {
          title: "Create a new project",
          description: "Create a new project in the current workspace",
          action: () => toggleCreateProjectModal(true),
        },
      },
      project: {
        d: {
          title: "Create a new page",
          description: "Create a new page in the current project",
          action: () => toggleCreatePageModal(true),
        },
        m: {
          title: "Create a new module",
          description: "Create a new module in the current project",
          action: () => toggleCreateModuleModal(true),
        },
        q: {
          title: "Create a new cycle",
          description: "Create a new cycle in the current project",
          action: () => toggleCreateCycleModal(true),
        },
        v: {
          title: "Create a new view",
          description: "Create a new view in the current project",
          action: () => toggleCreateViewModal(true),
        },
        backspace: {
          title: "Bulk delete issues",
          description: "Bulk delete issues in the current project",
          action: () => toggleBulkDeleteIssueModal(true),
        },
        delete: {
          title: "Bulk delete issues",
          description: "Bulk delete issues in the current project",
          action: () => toggleBulkDeleteIssueModal(true),
        },
      },
    }),
    [
      toggleBulkDeleteIssueModal,
      toggleCreateCycleModal,
      toggleCreateIssueModal,
      toggleCreateModuleModal,
      toggleCreatePageModal,
      toggleCreateProjectModal,
      toggleCreateViewModal,
      toggleShortcutModal,
    ]
  );

  const handleKeyDown = useCallback(
    (e: KeyboardEvent) => {
      const { key, ctrlKey, metaKey, altKey } = e;
      if (!key) return;

      const keyPressed = key.toLowerCase();
      const cmdClicked = ctrlKey || metaKey;
      // if on input, textarea or editor, don't do anything
      if (
        e.target instanceof HTMLTextAreaElement ||
        e.target instanceof HTMLInputElement ||
        (e.target as Element)?.classList?.contains("ProseMirror")
      )
        return;

      if (cmdClicked) {
        if (keyPressed === "k") {
          e.preventDefault();
          toggleCommandPaletteModal(true);
        } else if (keyPressed === "c" && altKey) {
          e.preventDefault();
          copyIssueUrlToClipboard();
        } else if (keyPressed === "b") {
          e.preventDefault();
          toggleSidebar();
        }
      } else if (!isAnyModalOpen) {
<<<<<<< HEAD
        setTrackElement(E_SHORTCUT_KEY);
        if (keyPressed === "c") {
          toggleCreateIssueModal(true);
        } else if (keyPressed === "p") {
          toggleCreateProjectModal(true);
        } else if (keyPressed === "h") {
          toggleShortcutModal(true);
        } else if (keyPressed === "v" && workspaceSlug && projectId) {
          toggleCreateViewModal(true);
        } else if (keyPressed === "d" && workspaceSlug && projectId) {
          toggleCreatePageModal(true);
        } else if (keyPressed === "q" && workspaceSlug && projectId) {
          toggleCreateCycleModal(true);
        } else if (keyPressed === "m" && workspaceSlug && projectId) {
          toggleCreateModuleModal(true);
        } else if (keyPressed === "backspace" || keyPressed === "delete") {
=======
        setTrackElement("Shortcut key");
        if (Object.keys(shortcutsList.global).includes(keyPressed)) shortcutsList.global[keyPressed].action();
        // workspace authorized actions
        else if (
          Object.keys(shortcutsList.workspace).includes(keyPressed) &&
          workspaceSlug &&
          canPerformWorkspaceCreateActions()
        )
          shortcutsList.workspace[keyPressed].action();
        // project authorized actions
        else if (
          Object.keys(shortcutsList.project).includes(keyPressed) &&
          projectId &&
          canPerformProjectCreateActions()
        ) {
>>>>>>> 0759666b
          e.preventDefault();
          // actions that can be performed only inside a project
          shortcutsList.project[keyPressed].action();
        }
      }
    },
    [
      canPerformProjectCreateActions,
      canPerformWorkspaceCreateActions,
      copyIssueUrlToClipboard,
      isAnyModalOpen,
      projectId,
      setTrackElement,
      shortcutsList,
      toggleCommandPaletteModal,
      toggleSidebar,
      workspaceSlug,
    ]
  );

  useEffect(() => {
    document.addEventListener("keydown", handleKeyDown);
    return () => document.removeEventListener("keydown", handleKeyDown);
  }, [handleKeyDown]);

  const isDraftIssue = router?.asPath?.includes("draft-issues") || false;

  if (!currentUser) return null;

  return (
    <>
      <ShortcutsModal isOpen={isShortcutModalOpen} onClose={() => toggleShortcutModal(false)} />
      {workspaceSlug && (
        <CreateProjectModal
          isOpen={isCreateProjectModalOpen}
          onClose={() => toggleCreateProjectModal(false)}
          workspaceSlug={workspaceSlug.toString()}
        />
      )}
      {workspaceSlug && projectId && (
        <>
          <CycleCreateUpdateModal
            isOpen={isCreateCycleModalOpen}
            handleClose={() => toggleCreateCycleModal(false)}
            workspaceSlug={workspaceSlug.toString()}
            projectId={projectId.toString()}
          />
          <CreateUpdateModuleModal
            isOpen={isCreateModuleModalOpen}
            onClose={() => toggleCreateModuleModal(false)}
            workspaceSlug={workspaceSlug.toString()}
            projectId={projectId.toString()}
          />
          <CreateUpdateProjectViewModal
            isOpen={isCreateViewModalOpen}
            onClose={() => toggleCreateViewModal(false)}
            workspaceSlug={workspaceSlug.toString()}
            projectId={projectId.toString()}
          />
          <CreateUpdatePageModal
            isOpen={isCreatePageModalOpen}
            handleClose={() => toggleCreatePageModal(false)}
            projectId={projectId.toString()}
          />
        </>
      )}

      <CreateUpdateIssueModal
        isOpen={isCreateIssueModalOpen}
        onClose={() => toggleCreateIssueModal(false)}
        data={cycleId ? { cycle_id: cycleId.toString() } : moduleId ? { module_ids: [moduleId.toString()] } : undefined}
        storeType={createIssueStoreType}
        isDraft={isDraftIssue}
      />

      {workspaceSlug && projectId && issueId && issueDetails && (
        <DeleteIssueModal
          handleClose={() => toggleDeleteIssueModal(false)}
          isOpen={isDeleteIssueModalOpen}
          data={issueDetails}
          onSubmit={async () => {
            await removeIssue(workspaceSlug.toString(), projectId.toString(), issueId.toString());
            router.push(`/${workspaceSlug}/projects/${projectId}/issues`);
          }}
        />
      )}

      <BulkDeleteIssuesModal
        isOpen={isBulkDeleteIssueModalOpen}
        onClose={() => toggleBulkDeleteIssueModal(false)}
        user={currentUser}
      />
      <CommandModal />
    </>
  );
});<|MERGE_RESOLUTION|>--- conflicted
+++ resolved
@@ -23,13 +23,10 @@
 import { copyTextToClipboard } from "helpers/string.helper";
 import { useApplication, useEventTracker, useIssues, useUser } from "hooks/store";
 import { IssueService } from "services/issue";
-<<<<<<< HEAD
 // constants
 import { E_SHORTCUT_KEY } from "constants/event-tracker";
-=======
 import { EUserProjectRoles } from "constants/project";
 import { EUserWorkspaceRoles } from "constants/workspace";
->>>>>>> 0759666b
 
 // services
 const issueService = new IssueService();
@@ -227,25 +224,7 @@
           toggleSidebar();
         }
       } else if (!isAnyModalOpen) {
-<<<<<<< HEAD
         setTrackElement(E_SHORTCUT_KEY);
-        if (keyPressed === "c") {
-          toggleCreateIssueModal(true);
-        } else if (keyPressed === "p") {
-          toggleCreateProjectModal(true);
-        } else if (keyPressed === "h") {
-          toggleShortcutModal(true);
-        } else if (keyPressed === "v" && workspaceSlug && projectId) {
-          toggleCreateViewModal(true);
-        } else if (keyPressed === "d" && workspaceSlug && projectId) {
-          toggleCreatePageModal(true);
-        } else if (keyPressed === "q" && workspaceSlug && projectId) {
-          toggleCreateCycleModal(true);
-        } else if (keyPressed === "m" && workspaceSlug && projectId) {
-          toggleCreateModuleModal(true);
-        } else if (keyPressed === "backspace" || keyPressed === "delete") {
-=======
-        setTrackElement("Shortcut key");
         if (Object.keys(shortcutsList.global).includes(keyPressed)) shortcutsList.global[keyPressed].action();
         // workspace authorized actions
         else if (
@@ -260,7 +239,6 @@
           projectId &&
           canPerformProjectCreateActions()
         ) {
->>>>>>> 0759666b
           e.preventDefault();
           // actions that can be performed only inside a project
           shortcutsList.project[keyPressed].action();
