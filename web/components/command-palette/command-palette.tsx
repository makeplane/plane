--- conflicted
+++ resolved
@@ -13,14 +13,8 @@
 import { CreatePageModal } from "@/components/pages";
 import { CreateProjectModal } from "@/components/project";
 import { CreateUpdateProjectViewModal } from "@/components/views";
-<<<<<<< HEAD
-// helpers
-// services
-// fetch keys
+// constants
 import { E_SHORTCUT_KEY } from "@/constants/event-tracker";
-=======
-// constants
->>>>>>> f77761b4
 import { ISSUE_DETAILS } from "@/constants/fetch-keys";
 import { EIssuesStoreType } from "@/constants/issue";
 import { EUserProjectRoles } from "@/constants/project";
@@ -29,10 +23,7 @@
 import { copyTextToClipboard } from "@/helpers/string.helper";
 // hooks
 import { useEventTracker, useIssues, useUser, useAppTheme, useCommandPalette } from "@/hooks/store";
-<<<<<<< HEAD
-=======
 import { usePlatformOS } from "@/hooks/use-platform-os";
->>>>>>> f77761b4
 // services
 import { IssueService } from "@/services/issue";
 
