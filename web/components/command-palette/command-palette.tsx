import React, { useCallback, useEffect, FC, useMemo } from "react";
import { observer } from "mobx-react";
import { useRouter } from "next/router";
import useSWR from "swr";
// hooks
import { TOAST_TYPE, setToast } from "@plane/ui";
<<<<<<< HEAD
// ui
// components
import { CommandModal, ShortcutsModal } from "components/command-palette";
import { BulkDeleteIssuesModal } from "components/core";
import { CycleCreateUpdateModal } from "components/cycles";
import { CreateUpdateIssueModal, DeleteIssueModal } from "components/issues";
import { CreateUpdateModuleModal } from "components/modules";
import { CreateUpdatePageModal } from "components/pages";
import { CreateProjectModal } from "components/project";
import { CreateUpdateProjectViewModal } from "components/views";
// helpers
// services
// fetch keys
import { ISSUE_DETAILS } from "constants/fetch-keys";
import { EIssuesStoreType } from "constants/issue";
import { copyTextToClipboard } from "helpers/string.helper";
import { useApplication, useEventTracker, useIssues, useUser } from "hooks/store";
import { IssueService } from "services/issue";
import { useStore } from "hooks";
import { EUserProjectRoles } from "constants/project";
import { EUserWorkspaceRoles } from "constants/workspace";
=======

import { CommandModal, ShortcutsModal } from "@/components/command-palette";
// ui
// components
import { BulkDeleteIssuesModal } from "@/components/core";
import { CycleCreateUpdateModal } from "@/components/cycles";
import { CreateUpdateIssueModal, DeleteIssueModal } from "@/components/issues";
import { CreateUpdateModuleModal } from "@/components/modules";
import { CreateUpdatePageModal } from "@/components/pages";
import { CreateProjectModal } from "@/components/project";
import { CreateUpdateProjectViewModal } from "@/components/views";
// helpers
// services
// fetch keys
import { ISSUE_DETAILS } from "@/constants/fetch-keys";
import { EIssuesStoreType } from "@/constants/issue";
import { EUserProjectRoles } from "@/constants/project";
import { EUserWorkspaceRoles } from "@/constants/workspace";
import { copyTextToClipboard } from "@/helpers/string.helper";
import { useApplication, useEventTracker, useIssues, useUser } from "@/hooks/store";
import { IssueService } from "@/services/issue";
>>>>>>> 204e4a8c

// services
const issueService = new IssueService();

export const CommandPalette: FC = observer(() => {
  // router
  const router = useRouter();
  const { workspaceSlug, projectId, issueId, cycleId, moduleId } = router.query;
  // store hooks
  const {
    commandPalette,
    theme: { toggleSidebar },
  } = useApplication();
  const { setTrackElement } = useEventTracker();
  const {
    user: { data: currentUser },
  } = useStore();
  const {
    membership: { currentWorkspaceRole, currentProjectRole },
  } = useUser();
  const {
    issues: { removeIssue },
  } = useIssues(EIssuesStoreType.PROJECT);
  const {
    toggleCommandPaletteModal,
    isCreateIssueModalOpen,
    toggleCreateIssueModal,
    isCreateCycleModalOpen,
    toggleCreateCycleModal,
    isCreatePageModalOpen,
    toggleCreatePageModal,
    isCreateProjectModalOpen,
    toggleCreateProjectModal,
    isCreateModuleModalOpen,
    toggleCreateModuleModal,
    isCreateViewModalOpen,
    toggleCreateViewModal,
    isShortcutModalOpen,
    toggleShortcutModal,
    isBulkDeleteIssueModalOpen,
    toggleBulkDeleteIssueModal,
    isDeleteIssueModalOpen,
    toggleDeleteIssueModal,
    isAnyModalOpen,
    createIssueStoreType,
  } = commandPalette;

  const { data: issueDetails } = useSWR(
    workspaceSlug && projectId && issueId ? ISSUE_DETAILS(issueId as string) : null,
    workspaceSlug && projectId && issueId
      ? () => issueService.retrieve(workspaceSlug as string, projectId as string, issueId as string)
      : null
  );

  const copyIssueUrlToClipboard = useCallback(() => {
    if (!issueId) return;

    const url = new URL(window.location.href);
    copyTextToClipboard(url.href)
      .then(() => {
        setToast({
          type: TOAST_TYPE.SUCCESS,
          title: "Copied to clipboard",
        });
      })
      .catch(() => {
        setToast({
          type: TOAST_TYPE.ERROR,
          title: "Some error occurred",
        });
      });
  }, [issueId]);

  // auth
  const canPerformProjectCreateActions = useCallback(
    (showToast: boolean = true) => {
      const isAllowed = !!currentProjectRole && currentProjectRole >= EUserProjectRoles.MEMBER;
      if (!isAllowed && showToast)
        setToast({
          type: TOAST_TYPE.ERROR,
          title: "You don't have permission to perform this action.",
        });

      return isAllowed;
    },
    [currentProjectRole]
  );
  const canPerformWorkspaceCreateActions = useCallback(
    (showToast: boolean = true) => {
      const isAllowed = !!currentWorkspaceRole && currentWorkspaceRole >= EUserWorkspaceRoles.MEMBER;
      if (!isAllowed && showToast)
        setToast({
          type: TOAST_TYPE.ERROR,
          title: "You don't have permission to perform this action.",
        });
      return isAllowed;
    },
    [currentWorkspaceRole]
  );

  const shortcutsList: {
    global: Record<string, { title: string; description: string; action: () => void }>;
    workspace: Record<string, { title: string; description: string; action: () => void }>;
    project: Record<string, { title: string; description: string; action: () => void }>;
  } = useMemo(
    () => ({
      global: {
        c: {
          title: "Create a new issue",
          description: "Create a new issue in the current project",
          action: () => toggleCreateIssueModal(true),
        },
        h: {
          title: "Show shortcuts",
          description: "Show all the available shortcuts",
          action: () => toggleShortcutModal(true),
        },
      },
      workspace: {
        p: {
          title: "Create a new project",
          description: "Create a new project in the current workspace",
          action: () => toggleCreateProjectModal(true),
        },
      },
      project: {
        d: {
          title: "Create a new page",
          description: "Create a new page in the current project",
          action: () => toggleCreatePageModal(true),
        },
        m: {
          title: "Create a new module",
          description: "Create a new module in the current project",
          action: () => toggleCreateModuleModal(true),
        },
        q: {
          title: "Create a new cycle",
          description: "Create a new cycle in the current project",
          action: () => toggleCreateCycleModal(true),
        },
        v: {
          title: "Create a new view",
          description: "Create a new view in the current project",
          action: () => toggleCreateViewModal(true),
        },
        backspace: {
          title: "Bulk delete issues",
          description: "Bulk delete issues in the current project",
          action: () => toggleBulkDeleteIssueModal(true),
        },
        delete: {
          title: "Bulk delete issues",
          description: "Bulk delete issues in the current project",
          action: () => toggleBulkDeleteIssueModal(true),
        },
      },
    }),
    [
      toggleBulkDeleteIssueModal,
      toggleCreateCycleModal,
      toggleCreateIssueModal,
      toggleCreateModuleModal,
      toggleCreatePageModal,
      toggleCreateProjectModal,
      toggleCreateViewModal,
      toggleShortcutModal,
    ]
  );

  const handleKeyDown = useCallback(
    (e: KeyboardEvent) => {
      const { key, ctrlKey, metaKey, altKey } = e;
      if (!key) return;

      const keyPressed = key.toLowerCase();
      const cmdClicked = ctrlKey || metaKey;
      // if on input, textarea or editor, don't do anything
      if (
        e.target instanceof HTMLTextAreaElement ||
        e.target instanceof HTMLInputElement ||
        (e.target as Element)?.classList?.contains("ProseMirror")
      )
        return;

      if (cmdClicked) {
        if (keyPressed === "k") {
          e.preventDefault();
          toggleCommandPaletteModal(true);
        } else if (keyPressed === "c" && altKey) {
          e.preventDefault();
          copyIssueUrlToClipboard();
        } else if (keyPressed === "b") {
          e.preventDefault();
          toggleSidebar();
        }
      } else if (!isAnyModalOpen) {
        setTrackElement("Shortcut key");
        if (Object.keys(shortcutsList.global).includes(keyPressed)) shortcutsList.global[keyPressed].action();
        // workspace authorized actions
        else if (
          Object.keys(shortcutsList.workspace).includes(keyPressed) &&
          workspaceSlug &&
          canPerformWorkspaceCreateActions()
        )
          shortcutsList.workspace[keyPressed].action();
        // project authorized actions
        else if (
          Object.keys(shortcutsList.project).includes(keyPressed) &&
          projectId &&
          canPerformProjectCreateActions()
        ) {
          e.preventDefault();
          // actions that can be performed only inside a project
          shortcutsList.project[keyPressed].action();
        }
      }
    },
    [
      canPerformProjectCreateActions,
      canPerformWorkspaceCreateActions,
      copyIssueUrlToClipboard,
      isAnyModalOpen,
      projectId,
      setTrackElement,
      shortcutsList,
      toggleCommandPaletteModal,
      toggleSidebar,
      workspaceSlug,
    ]
  );

  useEffect(() => {
    document.addEventListener("keydown", handleKeyDown);
    return () => document.removeEventListener("keydown", handleKeyDown);
  }, [handleKeyDown]);

  const isDraftIssue = router?.asPath?.includes("draft-issues") || false;

  if (!currentUser) return null;

  return (
    <>
      <ShortcutsModal isOpen={isShortcutModalOpen} onClose={() => toggleShortcutModal(false)} />
      {workspaceSlug && (
        <CreateProjectModal
          isOpen={isCreateProjectModalOpen}
          onClose={() => toggleCreateProjectModal(false)}
          workspaceSlug={workspaceSlug.toString()}
        />
      )}
      {workspaceSlug && projectId && (
        <>
          <CycleCreateUpdateModal
            isOpen={isCreateCycleModalOpen}
            handleClose={() => toggleCreateCycleModal(false)}
            workspaceSlug={workspaceSlug.toString()}
            projectId={projectId.toString()}
          />
          <CreateUpdateModuleModal
            isOpen={isCreateModuleModalOpen}
            onClose={() => toggleCreateModuleModal(false)}
            workspaceSlug={workspaceSlug.toString()}
            projectId={projectId.toString()}
          />
          <CreateUpdateProjectViewModal
            isOpen={isCreateViewModalOpen}
            onClose={() => toggleCreateViewModal(false)}
            workspaceSlug={workspaceSlug.toString()}
            projectId={projectId.toString()}
          />
          <CreateUpdatePageModal
            isOpen={isCreatePageModalOpen}
            handleClose={() => toggleCreatePageModal(false)}
            projectId={projectId.toString()}
          />
        </>
      )}

      <CreateUpdateIssueModal
        isOpen={isCreateIssueModalOpen}
        onClose={() => toggleCreateIssueModal(false)}
        data={cycleId ? { cycle_id: cycleId.toString() } : moduleId ? { module_ids: [moduleId.toString()] } : undefined}
        storeType={createIssueStoreType}
        isDraft={isDraftIssue}
      />

      {workspaceSlug && projectId && issueId && issueDetails && (
        <DeleteIssueModal
          handleClose={() => toggleDeleteIssueModal(false)}
          isOpen={isDeleteIssueModalOpen}
          data={issueDetails}
          onSubmit={async () => {
            await removeIssue(workspaceSlug.toString(), projectId.toString(), issueId.toString());
            router.push(`/${workspaceSlug}/projects/${projectId}/issues`);
          }}
        />
      )}

      <BulkDeleteIssuesModal
        isOpen={isBulkDeleteIssueModalOpen}
        onClose={() => toggleBulkDeleteIssueModal(false)}
        user={currentUser}
      />
      <CommandModal />
    </>
  );
});<|MERGE_RESOLUTION|>--- conflicted
+++ resolved
@@ -2,35 +2,10 @@
 import { observer } from "mobx-react";
 import { useRouter } from "next/router";
 import useSWR from "swr";
-// hooks
+// ui
 import { TOAST_TYPE, setToast } from "@plane/ui";
-<<<<<<< HEAD
-// ui
 // components
-import { CommandModal, ShortcutsModal } from "components/command-palette";
-import { BulkDeleteIssuesModal } from "components/core";
-import { CycleCreateUpdateModal } from "components/cycles";
-import { CreateUpdateIssueModal, DeleteIssueModal } from "components/issues";
-import { CreateUpdateModuleModal } from "components/modules";
-import { CreateUpdatePageModal } from "components/pages";
-import { CreateProjectModal } from "components/project";
-import { CreateUpdateProjectViewModal } from "components/views";
-// helpers
-// services
-// fetch keys
-import { ISSUE_DETAILS } from "constants/fetch-keys";
-import { EIssuesStoreType } from "constants/issue";
-import { copyTextToClipboard } from "helpers/string.helper";
-import { useApplication, useEventTracker, useIssues, useUser } from "hooks/store";
-import { IssueService } from "services/issue";
-import { useStore } from "hooks";
-import { EUserProjectRoles } from "constants/project";
-import { EUserWorkspaceRoles } from "constants/workspace";
-=======
-
 import { CommandModal, ShortcutsModal } from "@/components/command-palette";
-// ui
-// components
 import { BulkDeleteIssuesModal } from "@/components/core";
 import { CycleCreateUpdateModal } from "@/components/cycles";
 import { CreateUpdateIssueModal, DeleteIssueModal } from "@/components/issues";
@@ -38,17 +13,18 @@
 import { CreateUpdatePageModal } from "@/components/pages";
 import { CreateProjectModal } from "@/components/project";
 import { CreateUpdateProjectViewModal } from "@/components/views";
-// helpers
-// services
-// fetch keys
+// constants
 import { ISSUE_DETAILS } from "@/constants/fetch-keys";
 import { EIssuesStoreType } from "@/constants/issue";
 import { EUserProjectRoles } from "@/constants/project";
 import { EUserWorkspaceRoles } from "@/constants/workspace";
+// helpers
 import { copyTextToClipboard } from "@/helpers/string.helper";
+// hooks
+import { useStore } from "@/hooks";
 import { useApplication, useEventTracker, useIssues, useUser } from "@/hooks/store";
+// services
 import { IssueService } from "@/services/issue";
->>>>>>> 204e4a8c
 
 // services
 const issueService = new IssueService();
