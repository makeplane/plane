--- conflicted
+++ resolved
@@ -1,14 +1,10 @@
 import { Command } from "cmdk";
 import { ContrastIcon, FileText } from "lucide-react";
+// constants
+import { E_COMMAND_PALETTE } from "constants/event-tracker";
 // hooks
 import { DiceIcon, PhotoFilterIcon } from "@plane/ui";
-<<<<<<< HEAD
-import { useApplication, useEventTracker } from "hooks/store";
-// constants
-import { E_COMMAND_PALETTE } from "constants/event-tracker";
-=======
 import { useApplication, useEventTracker } from "@/hooks/store";
->>>>>>> 15c7deb2
 // ui
 
 type Props = {
