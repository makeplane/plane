--- conflicted
+++ resolved
@@ -1,14 +1,10 @@
 import { Command } from "cmdk";
 import { ContrastIcon, FileText } from "lucide-react";
 import { DiceIcon, PhotoFilterIcon } from "@plane/ui";
-<<<<<<< HEAD
 // constants
 import { E_COMMAND_PALETTE } from "@/constants/event-tracker";
 // hooks
-import { useApplication, useEventTracker } from "@/hooks/store";
-=======
 import { useCommandPalette, useEventTracker } from "@/hooks/store";
->>>>>>> 7061ef46
 // ui
 
 type Props = {
