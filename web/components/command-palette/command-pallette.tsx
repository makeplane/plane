import React, { useCallback, useEffect, FC } from "react";
import { useRouter } from "next/router";
import useSWR from "swr";
import { observer } from "mobx-react-lite";
// hooks
import useToast from "hooks/use-toast";
// components
import { CommandModal, ShortcutsModal } from "components/command-palette";
import { BulkDeleteIssuesModal } from "components/core";
import { CycleCreateUpdateModal } from "components/cycles";
import { CreateUpdateIssueModal, DeleteIssueModal } from "components/issues";
import { CreateUpdateModuleModal } from "components/modules";
import { CreateProjectModal } from "components/project";
import { CreateUpdateProjectViewModal } from "components/views";
import { CreateUpdatePageModal } from "components/pages";
// helpers
import { copyTextToClipboard } from "helpers/string.helper";
// services
import { IssueService } from "services/issue";
// fetch keys
import { ISSUE_DETAILS } from "constants/fetch-keys";
// mobx store
import { useMobxStore } from "lib/mobx/store-provider";

// services
const issueService = new IssueService();

export const CommandPalette: FC = observer(() => {
  const router = useRouter();
  const { workspaceSlug, projectId, issueId, cycleId, moduleId } = router.query;
  // store
<<<<<<< HEAD
  const { commandPalette, theme: themeStore, trackEvent: {setTrackElement} } = useMobxStore();
=======
  const {
    commandPalette,
    theme: { toggleSidebar },
    user: { currentUser },
  } = useMobxStore();
>>>>>>> 06564ee8
  const {
    toggleCommandPaletteModal,
    isCreateIssueModalOpen,
    toggleCreateIssueModal,
    isCreateCycleModalOpen,
    toggleCreateCycleModal,
    isCreatePageModalOpen,
    toggleCreatePageModal,
    isCreateProjectModalOpen,
    toggleCreateProjectModal,
    isCreateModuleModalOpen,
    toggleCreateModuleModal,
    isCreateViewModalOpen,
    toggleCreateViewModal,
    isShortcutModalOpen,
    toggleShortcutModal,
    isBulkDeleteIssueModalOpen,
    toggleBulkDeleteIssueModal,
    isDeleteIssueModalOpen,
    toggleDeleteIssueModal,
  } = commandPalette;

  const { setToastAlert } = useToast();

  const { data: issueDetails } = useSWR(
    workspaceSlug && projectId && issueId ? ISSUE_DETAILS(issueId as string) : null,
    workspaceSlug && projectId && issueId
      ? () => issueService.retrieve(workspaceSlug as string, projectId as string, issueId as string)
      : null
  );

  const copyIssueUrlToClipboard = useCallback(() => {
    if (!issueId) return;

    const url = new URL(window.location.href);
    copyTextToClipboard(url.href)
      .then(() => {
        setToastAlert({
          type: "success",
          title: "Copied to clipboard",
        });
      })
      .catch(() => {
        setToastAlert({
          type: "error",
          title: "Some error occurred",
        });
      });
  }, [setToastAlert, issueId]);

  const handleKeyDown = useCallback(
    (e: KeyboardEvent) => {
      const { key, ctrlKey, metaKey, altKey } = e;
      if (!key) return;

      const keyPressed = key.toLowerCase();
      const cmdClicked = ctrlKey || metaKey;
      // if on input, textarea or editor, don't do anything
      if (
        e.target instanceof HTMLTextAreaElement ||
        e.target instanceof HTMLInputElement ||
        (e.target as Element).classList?.contains("ProseMirror")
      )
        return;

      if (cmdClicked) {
        if (keyPressed === "k") {
          e.preventDefault();
          toggleCommandPaletteModal(true);
        } else if (keyPressed === "c" && altKey) {
          e.preventDefault();
          copyIssueUrlToClipboard();
        } else if (keyPressed === "b") {
          e.preventDefault();
          toggleSidebar();
        }
      } else {
        if (keyPressed === "c") {
          setTrackElement("SHORTCUT_KEY");
          toggleCreateIssueModal(true);
        } else if (keyPressed === "p") {
          setTrackElement("SHORTCUT_KEY");
          toggleCreateProjectModal(true);
        } else if (keyPressed === "h") {
          toggleShortcutModal(true);
        } else if (keyPressed === "v" && workspaceSlug && projectId) {
          toggleCreateViewModal(true);
        } else if (keyPressed === "d" && workspaceSlug && projectId) {
          toggleCreatePageModal(true);
        } else if (keyPressed === "q" && workspaceSlug && projectId) {
          toggleCreateCycleModal(true);
        } else if (keyPressed === "m" && workspaceSlug && projectId) {
          toggleCreateModuleModal(true);
        } else if (keyPressed === "backspace" || keyPressed === "delete") {
          e.preventDefault();
          toggleBulkDeleteIssueModal(true);
        }
      }
    },
    [
      copyIssueUrlToClipboard,
      toggleCreateProjectModal,
      toggleCreateViewModal,
      toggleCreatePageModal,
      toggleShortcutModal,
      toggleCreateCycleModal,
      toggleCreateModuleModal,
      toggleBulkDeleteIssueModal,
      toggleCommandPaletteModal,
      toggleSidebar,
      toggleCreateIssueModal,
      projectId,
      workspaceSlug,
    ]
  );

  useEffect(() => {
    document.addEventListener("keydown", handleKeyDown);
    return () => document.removeEventListener("keydown", handleKeyDown);
  }, [handleKeyDown]);

  if (!currentUser) return null;

  return (
    <>
      <ShortcutsModal
        isOpen={isShortcutModalOpen}
        onClose={() => {
          toggleShortcutModal(false);
        }}
      />
      {workspaceSlug && (
        <CreateProjectModal
          isOpen={isCreateProjectModalOpen}
          onClose={() => {
            toggleCreateProjectModal(false);
          }}
          workspaceSlug={workspaceSlug.toString()}
        />
      )}
      {workspaceSlug && projectId && (
        <>
          <CycleCreateUpdateModal
            isOpen={isCreateCycleModalOpen}
            handleClose={() => toggleCreateCycleModal(false)}
            workspaceSlug={workspaceSlug.toString()}
            projectId={projectId.toString()}
          />
          <CreateUpdateModuleModal
            isOpen={isCreateModuleModalOpen}
            onClose={() => {
              toggleCreateModuleModal(false);
            }}
            workspaceSlug={workspaceSlug.toString()}
            projectId={projectId.toString()}
          />
          <CreateUpdateProjectViewModal
            isOpen={isCreateViewModalOpen}
            onClose={() => toggleCreateViewModal(false)}
            workspaceSlug={workspaceSlug.toString()}
            projectId={projectId.toString()}
          />
          <CreateUpdatePageModal
            isOpen={isCreatePageModalOpen}
            handleClose={() => toggleCreatePageModal(false)}
            projectId={projectId.toString()}
          />
        </>
      )}

      <CreateUpdateIssueModal
        isOpen={isCreateIssueModalOpen}
        handleClose={() => toggleCreateIssueModal(false)}
        prePopulateData={
          cycleId ? { cycle: cycleId.toString() } : moduleId ? { module: moduleId.toString() } : undefined
        }
      />

      {issueId && issueDetails && (
        <DeleteIssueModal
          handleClose={() => toggleDeleteIssueModal(false)}
          isOpen={isDeleteIssueModalOpen}
          data={issueDetails}
        />
      )}

      <BulkDeleteIssuesModal
        isOpen={isBulkDeleteIssueModalOpen}
        onClose={() => {
          toggleBulkDeleteIssueModal(false);
        }}
        user={currentUser}
      />
      <CommandModal />
    </>
  );
});<|MERGE_RESOLUTION|>--- conflicted
+++ resolved
@@ -29,15 +29,12 @@
   const router = useRouter();
   const { workspaceSlug, projectId, issueId, cycleId, moduleId } = router.query;
   // store
-<<<<<<< HEAD
-  const { commandPalette, theme: themeStore, trackEvent: {setTrackElement} } = useMobxStore();
-=======
   const {
     commandPalette,
     theme: { toggleSidebar },
     user: { currentUser },
+    trackEvent: { setTrackElement }
   } = useMobxStore();
->>>>>>> 06564ee8
   const {
     toggleCommandPaletteModal,
     isCreateIssueModalOpen,
