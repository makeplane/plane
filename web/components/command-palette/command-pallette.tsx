--- conflicted
+++ resolved
@@ -34,10 +34,7 @@
     theme: { toggleSidebar },
     user: { currentUser },
     trackEvent: { setTrackElement },
-<<<<<<< HEAD
-=======
     projectIssues: { removeIssue },
->>>>>>> 9147b58b
   } = useMobxStore();
   const {
     toggleCommandPaletteModal,
