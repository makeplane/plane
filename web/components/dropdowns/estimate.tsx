import { Fragment, ReactNode, useRef, useState } from "react";
import sortBy from "lodash/sortBy";
import { observer } from "mobx-react";
import { usePopper } from "react-popper";
import { Check, ChevronDown, Search, Triangle } from "lucide-react";
import { Combobox } from "@headlessui/react";
// helpers
import { cn } from "@/helpers/common.helper";
// hooks
import { useAppRouter, useEstimate } from "@/hooks/store";
import { useDropdown } from "@/hooks/use-dropdown";
// components
import { DropdownButton } from "./buttons";
import { BUTTON_VARIANTS_WITH_TEXT } from "./constants";
// types
import { TDropdownProps } from "./types";

type Props = TDropdownProps & {
  button?: ReactNode;
  dropdownArrow?: boolean;
  dropdownArrowClassName?: string;
  onChange: (val: number | null) => void;
  onClose?: () => void;
  projectId: string | undefined;
  value: number | null;
};

type DropdownOptions =
  | {
      value: number | null;
      query: string;
      content: JSX.Element;
    }[]
  | undefined;

export const EstimateDropdown: React.FC<Props> = observer((props) => {
  const {
    button,
    buttonClassName,
    buttonContainerClassName,
    buttonVariant,
    className = "",
    disabled = false,
    dropdownArrow = false,
    dropdownArrowClassName = "",
    hideIcon = false,
    onChange,
    onClose,
    placeholder = "",
    placement,
    projectId,
    showTooltip = false,
    tabIndex,
    value,
  } = props;
  // states
  const [query, setQuery] = useState("");
  const [isOpen, setIsOpen] = useState(false);
  // refs
  const dropdownRef = useRef<HTMLDivElement | null>(null);
  const inputRef = useRef<HTMLInputElement | null>(null);
  // popper-js refs
  const [referenceElement, setReferenceElement] = useState<HTMLButtonElement | null>(null);
  const [popperElement, setPopperElement] = useState<HTMLDivElement | null>(null);
  // popper-js init
  const { styles, attributes } = usePopper(referenceElement, popperElement, {
    placement: placement ?? "bottom-start",
    modifiers: [
      {
        name: "preventOverflow",
        options: {
          padding: 12,
        },
      },
    ],
  });
  // store hooks
  const { workspaceSlug } = useAppRouter();
  const { fetchProjectEstimates, getProjectActiveEstimateDetails, getEstimatePointValue } = useEstimate();
  const activeEstimate = getProjectActiveEstimateDetails(projectId);

  const options: DropdownOptions = sortBy(activeEstimate?.points ?? [], "key")?.map((point) => ({
    value: point.key,
    query: `${point?.value}`,
    content: (
      <div className="flex items-center gap-2">
        <Triangle className="h-3 w-3 flex-shrink-0" />
        <span className="flex-grow truncate">{point.value}</span>
      </div>
    ),
  }));
  options?.unshift({
    value: null,
    query: "No estimate",
    content: (
      <div className="flex items-center gap-2">
        <Triangle className="h-3 w-3 flex-shrink-0" />
        <span className="flex-grow truncate">No estimate</span>
      </div>
    ),
  });

  const filteredOptions =
    query === "" ? options : options?.filter((o) => o.query.toLowerCase().includes(query.toLowerCase()));

  const selectedEstimate = value !== null && projectId ? getEstimatePointValue(value, projectId) : null;

<<<<<<< HEAD
  const onOpen = () => {
    if (!activeEstimate && workspaceSlug && projectId) fetchProjectEstimates(workspaceSlug, projectId);
=======
  const onOpen = async () => {
    if (!activeEstimate && workspaceSlug) await fetchProjectEstimates(workspaceSlug, projectId);
>>>>>>> 90d5dd5a
  };

  const { handleClose, handleKeyDown, handleOnClick, searchInputKeyDown } = useDropdown({
    dropdownRef,
    inputRef,
    isOpen,
    onClose,
    onOpen,
    query,
    setIsOpen,
    setQuery,
  });

  const dropdownOnChange = (val: number | null) => {
    onChange(val);
    handleClose();
  };

  return (
    <Combobox
      as="div"
      ref={dropdownRef}
      tabIndex={tabIndex}
      className={cn("h-full w-full", className)}
      value={value}
      onChange={dropdownOnChange}
      disabled={disabled}
      onKeyDown={handleKeyDown}
    >
      <Combobox.Button as={Fragment}>
        {button ? (
          <button
            ref={setReferenceElement}
            type="button"
            className={cn("clickable block h-full w-full outline-none", buttonContainerClassName)}
            onClick={handleOnClick}
          >
            {button}
          </button>
        ) : (
          <button
            ref={setReferenceElement}
            type="button"
            className={cn(
              "clickable block h-full max-w-full outline-none",
              {
                "cursor-not-allowed text-custom-text-200": disabled,
                "cursor-pointer": !disabled,
              },
              buttonContainerClassName
            )}
            onClick={handleOnClick}
          >
            <DropdownButton
              className={buttonClassName}
              isActive={isOpen}
              tooltipHeading="Estimate"
              tooltipContent={selectedEstimate !== null ? selectedEstimate : placeholder}
              showTooltip={showTooltip}
              variant={buttonVariant}
            >
              {!hideIcon && <Triangle className="h-3 w-3 flex-shrink-0" />}
              {(selectedEstimate || placeholder) && BUTTON_VARIANTS_WITH_TEXT.includes(buttonVariant) && (
                <span className="flex-grow truncate">{selectedEstimate !== null ? selectedEstimate : placeholder}</span>
              )}
              {dropdownArrow && (
                <ChevronDown className={cn("h-2.5 w-2.5 flex-shrink-0", dropdownArrowClassName)} aria-hidden="true" />
              )}
            </DropdownButton>
          </button>
        )}
      </Combobox.Button>
      {isOpen && (
        <Combobox.Options className="fixed z-10" static>
          <div
            className="my-1 w-48 rounded border-[0.5px] border-custom-border-300 bg-custom-background-100 px-2 py-2.5 text-xs shadow-custom-shadow-rg focus:outline-none"
            ref={setPopperElement}
            style={styles.popper}
            {...attributes.popper}
          >
            <div className="flex items-center gap-1.5 rounded border border-custom-border-100 bg-custom-background-90 px-2">
              <Search className="h-3.5 w-3.5 text-custom-text-400" strokeWidth={1.5} />
              <Combobox.Input
                as="input"
                ref={inputRef}
                className="w-full bg-transparent py-1 text-xs text-custom-text-200 placeholder:text-custom-text-400 focus:outline-none"
                value={query}
                onChange={(e) => setQuery(e.target.value)}
                placeholder="Search"
                displayValue={(assigned: any) => assigned?.name}
                onKeyDown={searchInputKeyDown}
              />
            </div>
            <div className="mt-2 max-h-48 space-y-1 overflow-y-scroll">
              {filteredOptions ? (
                filteredOptions.length > 0 ? (
                  filteredOptions.map((option) => (
                    <Combobox.Option
                      key={option.value}
                      value={option.value}
                      className={({ active, selected }) =>
                        `flex w-full cursor-pointer select-none items-center justify-between gap-2 truncate rounded px-1 py-1.5 ${
                          active ? "bg-custom-background-80" : ""
                        } ${selected ? "text-custom-text-100" : "text-custom-text-200"}`
                      }
                    >
                      {({ selected }) => (
                        <>
                          <span className="flex-grow truncate">{option.content}</span>
                          {selected && <Check className="h-3.5 w-3.5 flex-shrink-0" />}
                        </>
                      )}
                    </Combobox.Option>
                  ))
                ) : (
                  <p className="px-1.5 py-1 italic text-custom-text-400">No matching results</p>
                )
              ) : (
                <p className="px-1.5 py-1 italic text-custom-text-400">Loading...</p>
              )}
            </div>
          </div>
        </Combobox.Options>
      )}
    </Combobox>
  );
});<|MERGE_RESOLUTION|>--- conflicted
+++ resolved
@@ -105,13 +105,8 @@
 
   const selectedEstimate = value !== null && projectId ? getEstimatePointValue(value, projectId) : null;
 
-<<<<<<< HEAD
-  const onOpen = () => {
-    if (!activeEstimate && workspaceSlug && projectId) fetchProjectEstimates(workspaceSlug, projectId);
-=======
   const onOpen = async () => {
-    if (!activeEstimate && workspaceSlug) await fetchProjectEstimates(workspaceSlug, projectId);
->>>>>>> 90d5dd5a
+    if (!activeEstimate && workspaceSlug && projectId) await fetchProjectEstimates(workspaceSlug, projectId);
   };
 
   const { handleClose, handleKeyDown, handleOnClick, searchInputKeyDown } = useDropdown({
