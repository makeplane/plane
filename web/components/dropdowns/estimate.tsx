--- conflicted
+++ resolved
@@ -25,13 +25,8 @@
   dropdownArrowClassName?: string;
   onChange: (val: string | undefined) => void;
   onClose?: () => void;
-<<<<<<< HEAD
   projectId: string | undefined;
-  value: string | null;
-=======
-  projectId: string;
-  value: string | undefined;
->>>>>>> df620a5e
+  value: string | undefined | null;
 };
 
 type DropdownOptions =
@@ -122,17 +117,10 @@
   const filteredOptions =
     query === "" ? options : options?.filter((o) => o.query.toLowerCase().includes(query.toLowerCase()));
 
-<<<<<<< HEAD
-  const selectedEstimate = value !== null && projectId ? getEstimatePointValue(value, projectId) : null;
+  const selectedEstimate = value && estimatePointById ? estimatePointById(value) : undefined;
 
   const onOpen = async () => {
-    if (!activeEstimate && workspaceSlug && projectId) await fetchProjectEstimates(workspaceSlug, projectId);
-=======
-  const selectedEstimate = value && estimatePointById ? estimatePointById(value) : undefined;
-
-  const onOpen = async () => {
-    if (!currentActiveEstimateId && workspaceSlug) await getProjectEstimates(workspaceSlug, projectId);
->>>>>>> df620a5e
+    if (!currentActiveEstimateId && workspaceSlug && projectId) await getProjectEstimates(workspaceSlug, projectId);
   };
 
   const { handleClose, handleKeyDown, handleOnClick, searchInputKeyDown } = useDropdown({
