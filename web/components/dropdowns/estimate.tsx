import { Fragment, ReactNode, useRef, useState } from "react";
import sortBy from "lodash/sortBy";
import { observer } from "mobx-react";
import { usePopper } from "react-popper";
import { Check, ChevronDown, Search, Triangle } from "lucide-react";
import { Combobox } from "@headlessui/react";
// helpers
import { cn } from "@/helpers/common.helper";
// hooks
import { useAppRouter, useEstimate } from "@/hooks/store";
import { useDropdown } from "@/hooks/use-dropdown";
// components
import { DropdownButton } from "./buttons";
import { BUTTON_VARIANTS_WITH_TEXT } from "./constants";
// types
import { TDropdownProps } from "./types";

type Props = TDropdownProps & {
  button?: ReactNode;
  dropdownArrow?: boolean;
  dropdownArrowClassName?: string;
  onChange: (val: string | null) => void;
  onClose?: () => void;
<<<<<<< HEAD
  projectId: string | undefined;
  value: number | null;
=======
  projectId: string;
  value: string | null;
>>>>>>> 17f83d64
};

type DropdownOptions =
  | {
      value: string | null;
      query: string;
      content: JSX.Element;
    }[]
  | undefined;

export const EstimateDropdown: React.FC<Props> = observer((props) => {
  const {
    button,
    buttonClassName,
    buttonContainerClassName,
    buttonVariant,
    className = "",
    disabled = false,
    dropdownArrow = false,
    dropdownArrowClassName = "",
    hideIcon = false,
    onChange,
    onClose,
    placeholder = "",
    placement,
    projectId,
    showTooltip = false,
    tabIndex,
    value,
  } = props;
  // states
  const [query, setQuery] = useState("");
  const [isOpen, setIsOpen] = useState(false);
  // refs
  const dropdownRef = useRef<HTMLDivElement | null>(null);
  const inputRef = useRef<HTMLInputElement | null>(null);
  // popper-js refs
  const [referenceElement, setReferenceElement] = useState<HTMLButtonElement | null>(null);
  const [popperElement, setPopperElement] = useState<HTMLDivElement | null>(null);
  // popper-js init
  const { styles, attributes } = usePopper(referenceElement, popperElement, {
    placement: placement ?? "bottom-start",
    modifiers: [
      {
        name: "preventOverflow",
        options: {
          padding: 12,
        },
      },
    ],
  });
  // store hooks
  const { workspaceSlug } = useAppRouter();
  const { fetchProjectEstimates, getProjectActiveEstimateDetails, getEstimatePointValue } = useEstimate();
  const activeEstimate = getProjectActiveEstimateDetails(projectId);

  const options: DropdownOptions = sortBy(activeEstimate?.points ?? [], "key")?.map((point) => ({
    value: point.id,
    query: `${point?.value}`,
    content: (
      <div className="flex items-center gap-2">
        <Triangle className="h-3 w-3 flex-shrink-0" />
        <span className="flex-grow truncate">{point.value}</span>
      </div>
    ),
  }));
  options?.unshift({
    value: null,
    query: "No estimate",
    content: (
      <div className="flex items-center gap-2">
        <Triangle className="h-3 w-3 flex-shrink-0" />
        <span className="flex-grow truncate">No estimate</span>
      </div>
    ),
  });

  const filteredOptions =
    query === "" ? options : options?.filter((o) => o.query.toLowerCase().includes(query.toLowerCase()));

  const selectedEstimate = value !== null && projectId ? getEstimatePointValue(value, projectId) : null;

  const onOpen = async () => {
    if (!activeEstimate && workspaceSlug && projectId) await fetchProjectEstimates(workspaceSlug, projectId);
  };

  const { handleClose, handleKeyDown, handleOnClick, searchInputKeyDown } = useDropdown({
    dropdownRef,
    inputRef,
    isOpen,
    onClose,
    onOpen,
    query,
    setIsOpen,
    setQuery,
  });

  const dropdownOnChange = (val: string | null) => {
    onChange(val);
    handleClose();
  };

  return (
    <Combobox
      as="div"
      ref={dropdownRef}
      tabIndex={tabIndex}
      className={cn("h-full w-full", className)}
      value={value}
      onChange={dropdownOnChange}
      disabled={disabled}
      onKeyDown={handleKeyDown}
    >
      <Combobox.Button as={Fragment}>
        {button ? (
          <button
            ref={setReferenceElement}
            type="button"
            className={cn("clickable block h-full w-full outline-none", buttonContainerClassName)}
            onClick={handleOnClick}
          >
            {button}
          </button>
        ) : (
          <button
            ref={setReferenceElement}
            type="button"
            className={cn(
              "clickable block h-full max-w-full outline-none",
              {
                "cursor-not-allowed text-custom-text-200": disabled,
                "cursor-pointer": !disabled,
              },
              buttonContainerClassName
            )}
            onClick={handleOnClick}
          >
            <DropdownButton
              className={buttonClassName}
              isActive={isOpen}
              tooltipHeading="Estimate"
              tooltipContent={selectedEstimate !== null ? selectedEstimate : placeholder}
              showTooltip={showTooltip}
              variant={buttonVariant}
            >
              {!hideIcon && <Triangle className="h-3 w-3 flex-shrink-0" />}
              {(selectedEstimate || placeholder) && BUTTON_VARIANTS_WITH_TEXT.includes(buttonVariant) && (
                <span className="flex-grow truncate">{selectedEstimate !== null ? selectedEstimate : placeholder}</span>
              )}
              {dropdownArrow && (
                <ChevronDown className={cn("h-2.5 w-2.5 flex-shrink-0", dropdownArrowClassName)} aria-hidden="true" />
              )}
            </DropdownButton>
          </button>
        )}
      </Combobox.Button>
      {isOpen && (
        <Combobox.Options className="fixed z-10" static>
          <div
            className="my-1 w-48 rounded border-[0.5px] border-custom-border-300 bg-custom-background-100 px-2 py-2.5 text-xs shadow-custom-shadow-rg focus:outline-none"
            ref={setPopperElement}
            style={styles.popper}
            {...attributes.popper}
          >
            <div className="flex items-center gap-1.5 rounded border border-custom-border-100 bg-custom-background-90 px-2">
              <Search className="h-3.5 w-3.5 text-custom-text-400" strokeWidth={1.5} />
              <Combobox.Input
                as="input"
                ref={inputRef}
                className="w-full bg-transparent py-1 text-xs text-custom-text-200 placeholder:text-custom-text-400 focus:outline-none"
                value={query}
                onChange={(e) => setQuery(e.target.value)}
                placeholder="Search"
                displayValue={(assigned: any) => assigned?.name}
                onKeyDown={searchInputKeyDown}
              />
            </div>
            <div className="mt-2 max-h-48 space-y-1 overflow-y-scroll">
              {filteredOptions ? (
                filteredOptions.length > 0 ? (
                  filteredOptions.map((option) => (
                    <Combobox.Option
                      key={option.value}
                      value={option.value}
                      className={({ active, selected }) =>
                        `flex w-full cursor-pointer select-none items-center justify-between gap-2 truncate rounded px-1 py-1.5 ${
                          active ? "bg-custom-background-80" : ""
                        } ${selected ? "text-custom-text-100" : "text-custom-text-200"}`
                      }
                    >
                      {({ selected }) => (
                        <>
                          <span className="flex-grow truncate">{option.content}</span>
                          {selected && <Check className="h-3.5 w-3.5 flex-shrink-0" />}
                        </>
                      )}
                    </Combobox.Option>
                  ))
                ) : (
                  <p className="px-1.5 py-1 italic text-custom-text-400">No matching results</p>
                )
              ) : (
                <p className="px-1.5 py-1 italic text-custom-text-400">Loading...</p>
              )}
            </div>
          </div>
        </Combobox.Options>
      )}
    </Combobox>
  );
});<|MERGE_RESOLUTION|>--- conflicted
+++ resolved
@@ -21,13 +21,8 @@
   dropdownArrowClassName?: string;
   onChange: (val: string | null) => void;
   onClose?: () => void;
-<<<<<<< HEAD
   projectId: string | undefined;
-  value: number | null;
-=======
-  projectId: string;
   value: string | null;
->>>>>>> 17f83d64
 };
 
 type DropdownOptions =
