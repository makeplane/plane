--- conflicted
+++ resolved
@@ -23,14 +23,9 @@
   dropdownArrowClassName?: string;
   onChange: (val: string) => void;
   onClose?: () => void;
-<<<<<<< HEAD
   projectId: string | undefined;
+  showDefaultState?: boolean;
   value: string | undefined | null;
-=======
-  projectId: string;
-  showDefaultState?: boolean;
-  value: string | undefined;
->>>>>>> 17f83d64
 };
 
 export const StateDropdown: React.FC<Props> = observer((props) => {
