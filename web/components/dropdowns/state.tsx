--- conflicted
+++ resolved
@@ -99,8 +99,6 @@
     }
   };
 
-<<<<<<< HEAD
-=======
   const { handleClose, handleKeyDown, handleOnClick, searchInputKeyDown } = useDropdown({
     dropdownRef,
     inputRef,
@@ -112,7 +110,6 @@
     setQuery,
   });
 
->>>>>>> 90d5dd5a
   useEffect(() => {
     if (projectId) onOpen();
     // eslint-disable-next-line react-hooks/exhaustive-deps
