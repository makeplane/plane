import { Fragment, ReactNode, useEffect, useRef, useState } from "react";
import { observer } from "mobx-react-lite";
import { Combobox } from "@headlessui/react";
import { usePopper } from "react-popper";
import { Check, ChevronDown, Search, X } from "lucide-react";
// hooks
import { useApplication, useModule } from "hooks/store";
import { useDropdownKeyDown } from "hooks/use-dropdown-key-down";
import useOutsideClickDetector from "hooks/use-outside-click-detector";
// components
import { DropdownButton } from "./buttons";
// icons
import { DiceIcon, Tooltip } from "@plane/ui";
// helpers
import { cn } from "helpers/common.helper";
// types
import { TDropdownProps } from "./types";
// constants
import { BUTTON_VARIANTS_WITHOUT_TEXT } from "./constants";

type Props = TDropdownProps & {
  button?: ReactNode;
  dropdownArrow?: boolean;
  dropdownArrowClassName?: string;
  projectId: string;
  showCount?: boolean;
} & (
    | {
        multiple: false;
        onChange: (val: string | null) => void;
        value: string | null;
      }
    | {
        multiple: true;
        onChange: (val: string[]) => void;
        value: string[];
      }
  );

type DropdownOptions =
  | {
      value: string | null;
      query: string;
      content: JSX.Element;
    }[]
  | undefined;

type ButtonContentProps = {
  disabled: boolean;
  dropdownArrow: boolean;
  dropdownArrowClassName: string;
  hideIcon: boolean;
  hideText: boolean;
  onChange: (moduleIds: string[]) => void;
  placeholder: string;
  showCount: boolean;
  value: string | string[] | null;
};

const ButtonContent: React.FC<ButtonContentProps> = (props) => {
  const {
    disabled,
    dropdownArrow,
    dropdownArrowClassName,
    hideIcon,
    hideText,
    onChange,
    placeholder,
    showCount,
    value,
  } = props;
  // store hooks
  const { getModuleById } = useModule();

  if (Array.isArray(value))
    return (
      <>
        {showCount ? (
          <>
            {!hideIcon && <DiceIcon className="h-3 w-3 flex-shrink-0" />}
            <span className="flex-grow truncate text-left">
              {value.length > 0 ? `${value.length} Module${value.length === 1 ? "" : "s"}` : placeholder}
            </span>
          </>
        ) : value.length > 0 ? (
          <div className="flex items-center gap-2 py-0.5 flex-wrap">
            {value.map((moduleId) => {
              const moduleDetails = getModuleById(moduleId);
              return (
                <div
                  key={moduleId}
                  className="flex items-center gap-1 bg-custom-background-80 text-custom-text-200 rounded px-1.5 py-1"
                >
                  {!hideIcon && <DiceIcon className="h-2.5 w-2.5 flex-shrink-0" />}
                  {!hideText && (
                    <Tooltip tooltipHeading="Title" tooltipContent={moduleDetails?.name}>
                      <span className="text-xs font-medium flex-grow truncate max-w-40">{moduleDetails?.name}</span>
                    </Tooltip>
                  )}
                  {!disabled && (
                    <Tooltip tooltipContent="Remove">
                      <button
                        type="button"
                        className="flex-shrink-0"
                        onClick={() => {
                          const newModuleIds = value.filter((m) => m !== moduleId);
                          onChange(newModuleIds);
                        }}
                      >
                        <X className="h-2.5 w-2.5 text-custom-text-300 hover:text-red-500" />
                      </button>
                    </Tooltip>
                  )}
                </div>
              );
            })}
          </div>
        ) : (
          <>
            {!hideIcon && <DiceIcon className="h-3 w-3 flex-shrink-0" />}
            <span className="flex-grow truncate text-left">{placeholder}</span>
          </>
        )}
        {dropdownArrow && (
          <ChevronDown className={cn("h-2.5 w-2.5 flex-shrink-0", dropdownArrowClassName)} aria-hidden="true" />
        )}
      </>
    );
  else
    return (
      <>
        {!hideIcon && <DiceIcon className="h-3 w-3 flex-shrink-0" />}
        {!hideText && <span className="flex-grow truncate text-left">{value ?? placeholder}</span>}
        {dropdownArrow && (
          <ChevronDown className={cn("h-2.5 w-2.5 flex-shrink-0", dropdownArrowClassName)} aria-hidden="true" />
        )}
      </>
    );
};

export const ModuleDropdown: React.FC<Props> = observer((props) => {
  const {
    button,
    buttonClassName,
    buttonContainerClassName,
    buttonVariant,
    className = "",
    disabled = false,
    dropdownArrow = false,
    dropdownArrowClassName = "",
    hideIcon = false,
    multiple,
    onChange,
    placeholder = "Module",
    placement,
    projectId,
    showCount = false,
    showTooltip = false,
    tabIndex,
    value,
  } = props;
  // states
  const [query, setQuery] = useState("");
  const [isOpen, setIsOpen] = useState(false);
  // refs
  const dropdownRef = useRef<HTMLDivElement | null>(null);
  // popper-js refs
  const [referenceElement, setReferenceElement] = useState<HTMLButtonElement | null>(null);
  const [popperElement, setPopperElement] = useState<HTMLDivElement | null>(null);
  // popper-js init
  const { styles, attributes } = usePopper(referenceElement, popperElement, {
    placement: placement ?? "bottom-start",
    modifiers: [
      {
        name: "preventOverflow",
        options: {
          padding: 12,
        },
      },
    ],
  });
  // store hooks
  const {
    router: { workspaceSlug },
  } = useApplication();
  const { getProjectModuleIds, fetchModules, getModuleById } = useModule();
  const moduleIds = getProjectModuleIds(projectId);

  const options: DropdownOptions = moduleIds?.map((moduleId) => {
    const moduleDetails = getModuleById(moduleId);
    return {
      value: moduleId,
      query: `${moduleDetails?.name}`,
      content: (
        <div className="flex items-center gap-2">
          <DiceIcon className="h-3 w-3 flex-shrink-0" />
          <span className="flex-grow truncate">{moduleDetails?.id}</span>
        </div>
      ),
    };
  });
  if (!multiple)
    options?.unshift({
      value: null,
      query: "No module",
      content: (
        <div className="flex items-center gap-2">
          <DiceIcon className="h-3 w-3 flex-shrink-0" />
          <span className="flex-grow truncate">No module</span>
        </div>
      ),
    });

  const filteredOptions =
    query === "" ? options : options?.filter((o) => o.query.toLowerCase().includes(query.toLowerCase()));

  // fetch modules of the project if not already present in the store
  useEffect(() => {
    if (!workspaceSlug) return;

    if (!moduleIds) fetchModules(workspaceSlug, projectId);
  }, [moduleIds, fetchModules, projectId, workspaceSlug]);

  const comboboxProps: any = {
    value,
    onChange,
    disabled,
  };
  if (multiple) comboboxProps.multiple = true;

  const onOpen = () => {
    if (referenceElement) referenceElement.focus();
  };

  const handleClose = () => {
    if (isOpen) setIsOpen(false);
    if (referenceElement) referenceElement.blur();
  };

  const toggleDropdown = () => {
    if (!isOpen) onOpen();
    setIsOpen((prevIsOpen) => !prevIsOpen);
  };

  const dropdownOnChange = (val: string | null) => {
    onChange(val);
    handleClose();
  };

  const handleKeyDown = useDropdownKeyDown(toggleDropdown, handleClose);

  const handleOnClick = (e: React.MouseEvent<HTMLButtonElement, MouseEvent>) => {
    e.stopPropagation();
    e.preventDefault();
    toggleDropdown();
  };

  useOutsideClickDetector(dropdownRef, handleClose);

  return (
    <Combobox
      as="div"
      ref={dropdownRef}
      tabIndex={tabIndex}
      className={cn("h-full", className)}
<<<<<<< HEAD
=======
      value={value}
      onChange={dropdownOnChange}
      disabled={disabled}
>>>>>>> 70dbaef8
      onKeyDown={handleKeyDown}
      {...comboboxProps}
    >
      <Combobox.Button as={Fragment}>
        {button ? (
          <button
            ref={setReferenceElement}
            type="button"
            className={cn("block h-full w-full outline-none", buttonContainerClassName)}
            onClick={handleOnClick}
          >
            {button}
          </button>
        ) : (
          <button
            ref={setReferenceElement}
            type="button"
            className={cn(
              "block h-full max-w-full outline-none",
              {
                "cursor-not-allowed text-custom-text-200": disabled,
                "cursor-pointer": !disabled,
              },
              buttonContainerClassName
            )}
            onClick={handleOnClick}
          >
            <DropdownButton
              className={buttonClassName}
              isActive={isOpen}
              tooltipHeading="Module"
              tooltipContent={
                Array.isArray(value) ? `${value?.length ?? 0} module${value?.length !== 1 ? "s" : ""}` : ""
              }
              showTooltip={showTooltip}
              variant={buttonVariant}
            >
              <ButtonContent
                disabled={disabled}
                dropdownArrow={dropdownArrow}
                dropdownArrowClassName={dropdownArrowClassName}
                hideIcon={hideIcon}
                hideText={BUTTON_VARIANTS_WITHOUT_TEXT.includes(buttonVariant)}
                placeholder={placeholder}
                showCount={showCount}
                value={value}
                // @ts-ignore
                onChange={onChange}
              />
            </DropdownButton>
          </button>
        )}
      </Combobox.Button>
      {isOpen && (
        <Combobox.Options className="fixed z-10" static>
          <div
            className="my-1 w-48 rounded border-[0.5px] border-custom-border-300 bg-custom-background-100 px-2 py-2.5 text-xs shadow-custom-shadow-rg focus:outline-none"
            ref={setPopperElement}
            style={styles.popper}
            {...attributes.popper}
          >
            <div className="flex items-center gap-1.5 rounded border border-custom-border-100 bg-custom-background-90 px-2">
              <Search className="h-3.5 w-3.5 text-custom-text-400" strokeWidth={1.5} />
              <Combobox.Input
                className="w-full bg-transparent py-1 text-xs text-custom-text-200 placeholder:text-custom-text-400 focus:outline-none"
                value={query}
                onChange={(e) => setQuery(e.target.value)}
                placeholder="Search"
                displayValue={(assigned: any) => assigned?.name}
              />
            </div>
            <div className="mt-2 max-h-48 space-y-1 overflow-y-scroll">
              {filteredOptions ? (
                filteredOptions.length > 0 ? (
                  filteredOptions.map((option) => (
                    <Combobox.Option
                      key={option.value}
                      value={option.value}
                      className={({ active, selected }) =>
                        cn(
                          "w-full truncate flex items-center justify-between gap-2 rounded px-1 py-1.5 cursor-pointer select-none",
                          {
                            "bg-custom-background-80": active,
                            "text-custom-text-100": selected,
                            "text-custom-text-200": !selected,
                          }
                        )
                      }
<<<<<<< HEAD
                      onClick={() => {
                        if (!multiple) closeDropdown();
                      }}
=======
>>>>>>> 70dbaef8
                    >
                      {({ selected }) => (
                        <>
                          <span className="flex-grow truncate">{option.content}</span>
                          {selected && <Check className="h-3.5 w-3.5 flex-shrink-0" />}
                        </>
                      )}
                    </Combobox.Option>
                  ))
                ) : (
                  <p className="text-custom-text-400 italic py-1 px-1.5">No matching results</p>
                )
              ) : (
                <p className="text-custom-text-400 italic py-1 px-1.5">Loading...</p>
              )}
            </div>
          </div>
        </Combobox.Options>
      )}
    </Combobox>
  );
});<|MERGE_RESOLUTION|>--- conflicted
+++ resolved
@@ -221,13 +221,6 @@
     if (!moduleIds) fetchModules(workspaceSlug, projectId);
   }, [moduleIds, fetchModules, projectId, workspaceSlug]);
 
-  const comboboxProps: any = {
-    value,
-    onChange,
-    disabled,
-  };
-  if (multiple) comboboxProps.multiple = true;
-
   const onOpen = () => {
     if (referenceElement) referenceElement.focus();
   };
@@ -242,9 +235,9 @@
     setIsOpen((prevIsOpen) => !prevIsOpen);
   };
 
-  const dropdownOnChange = (val: string | null) => {
+  const dropdownOnChange = (val: string & string[]) => {
     onChange(val);
-    handleClose();
+    if (!multiple) handleClose();
   };
 
   const handleKeyDown = useDropdownKeyDown(toggleDropdown, handleClose);
@@ -256,6 +249,13 @@
   };
 
   useOutsideClickDetector(dropdownRef, handleClose);
+
+  const comboboxProps: any = {
+    value,
+    onChange: dropdownOnChange,
+    disabled,
+  };
+  if (multiple) comboboxProps.multiple = true;
 
   return (
     <Combobox
@@ -263,12 +263,6 @@
       ref={dropdownRef}
       tabIndex={tabIndex}
       className={cn("h-full", className)}
-<<<<<<< HEAD
-=======
-      value={value}
-      onChange={dropdownOnChange}
-      disabled={disabled}
->>>>>>> 70dbaef8
       onKeyDown={handleKeyDown}
       {...comboboxProps}
     >
@@ -357,12 +351,6 @@
                           }
                         )
                       }
-<<<<<<< HEAD
-                      onClick={() => {
-                        if (!multiple) closeDropdown();
-                      }}
-=======
->>>>>>> 70dbaef8
                     >
                       {({ selected }) => (
                         <>
