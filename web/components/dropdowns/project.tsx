--- conflicted
+++ resolved
@@ -5,7 +5,6 @@
 import { Check, ChevronDown, Search } from "lucide-react";
 // hooks
 import { cn } from "helpers/common.helper";
-import { renderEmoji } from "helpers/emoji.helper";
 import { useProject } from "hooks/store";
 import { useDropdownKeyDown } from "hooks/use-dropdown-key-down";
 import useOutsideClickDetector from "hooks/use-outside-click-detector";
@@ -13,10 +12,6 @@
 import { DropdownButton } from "./buttons";
 import { ProjectLogo } from "components/project";
 // helpers
-<<<<<<< HEAD
-import { cn } from "helpers/common.helper";
-=======
->>>>>>> cace132a
 // types
 import { BUTTON_VARIANTS_WITH_TEXT } from "./constants";
 import { TDropdownProps } from "./types";
@@ -82,21 +77,11 @@
       query: `${projectDetails?.name}`,
       content: (
         <div className="flex items-center gap-2">
-<<<<<<< HEAD
           {projectDetails && (
             <span className="grid place-items-center flex-shrink-0 h-4 w-4">
               <ProjectLogo logo={projectDetails?.logo_props} className="text-sm" />
             </span>
           )}
-=======
-          <span className="grid place-items-center flex-shrink-0">
-            {projectDetails?.emoji
-              ? renderEmoji(projectDetails?.emoji)
-              : projectDetails?.icon_prop
-                ? renderEmoji(projectDetails?.icon_prop)
-                : null}
-          </span>
->>>>>>> cace132a
           <span className="flex-grow truncate">{projectDetails?.name}</span>
         </div>
       ),
@@ -182,19 +167,9 @@
               showTooltip={showTooltip}
               variant={buttonVariant}
             >
-<<<<<<< HEAD
               {!hideIcon && selectedProject && (
                 <span className="grid place-items-center flex-shrink-0 h-4 w-4">
                   <ProjectLogo logo={selectedProject.logo_props} className="text-sm" />
-=======
-              {!hideIcon && (
-                <span className="grid place-items-center flex-shrink-0">
-                  {selectedProject?.emoji
-                    ? renderEmoji(selectedProject?.emoji)
-                    : selectedProject?.icon_prop
-                      ? renderEmoji(selectedProject?.icon_prop)
-                      : null}
->>>>>>> cace132a
                 </span>
               )}
               {BUTTON_VARIANTS_WITH_TEXT.includes(buttonVariant) && (
