import { Fragment, ReactNode, useEffect, useRef, useState } from "react";
import { observer } from "mobx-react-lite";
import { Combobox } from "@headlessui/react";
import { usePopper } from "react-popper";
import { Check, ChevronDown, Search } from "lucide-react";
// hooks
import { useApplication, useCycle } from "hooks/store";
import { useDropdownKeyDown } from "hooks/use-dropdown-key-down";
import useOutsideClickDetector from "hooks/use-outside-click-detector";
// components
import { DropdownButton } from "./buttons";
// icons
import { ContrastIcon, CycleGroupIcon } from "@plane/ui";
// helpers
import { cn } from "helpers/common.helper";
// types
import { TDropdownProps } from "./types";
import { TCycleGroups } from "@plane/types";
// constants
import { BUTTON_VARIANTS_WITH_TEXT } from "./constants";

type Props = TDropdownProps & {
  button?: ReactNode;
  dropdownArrow?: boolean;
  dropdownArrowClassName?: string;
  onChange: (val: string | null) => void;
  onClose?: () => void;
  projectId: string;
  value: string | null;
};

type DropdownOptions =
  | {
      value: string | null;
      query: string;
      content: JSX.Element;
    }[]
  | undefined;

export const CycleDropdown: React.FC<Props> = observer((props) => {
  const {
    button,
    buttonClassName,
    buttonContainerClassName,
    buttonVariant,
    className = "",
    disabled = false,
    dropdownArrow = false,
    dropdownArrowClassName = "",
    hideIcon = false,
    onChange,
    onClose,
    placeholder = "Cycle",
    placement,
    projectId,
    showTooltip = false,
    tabIndex,
    value,
  } = props;
  // states
  const [query, setQuery] = useState("");
  const [isOpen, setIsOpen] = useState(false);
  // refs
  const dropdownRef = useRef<HTMLDivElement | null>(null);
  const inputRef = useRef<HTMLInputElement | null>(null);
  // popper-js refs
  const [referenceElement, setReferenceElement] = useState<HTMLButtonElement | null>(null);
  const [popperElement, setPopperElement] = useState<HTMLDivElement | null>(null);
  // popper-js init
  const { styles, attributes } = usePopper(referenceElement, popperElement, {
    placement: placement ?? "bottom-start",
    modifiers: [
      {
        name: "preventOverflow",
        options: {
          padding: 12,
        },
      },
    ],
  });
  // store hooks
  const {
    router: { workspaceSlug },
  } = useApplication();
  const { getProjectCycleIds, fetchAllCycles, getCycleById } = useCycle();

  const cycleIds = (getProjectCycleIds(projectId) ?? [])?.filter((cycleId) => {
    const cycleDetails = getCycleById(cycleId);
<<<<<<< HEAD
    return cycleDetails?.status ? (cycleDetails?.status.toLowerCase() != "completed" ? true : false) : true;
=======
    return cycleDetails?.status.toLowerCase() != "completed" ? true : false;
>>>>>>> 56f4df4c
  });

  const options: DropdownOptions = cycleIds?.map((cycleId) => {
    const cycleDetails = getCycleById(cycleId);
    const cycleStatus = cycleDetails?.status ? (cycleDetails.status.toLocaleLowerCase() as TCycleGroups) : "draft";

    return {
      value: cycleId,
      query: `${cycleDetails?.name}`,
      content: (
        <div className="flex items-center gap-2">
          <CycleGroupIcon cycleGroup={cycleStatus} className="h-3.5 w-3.5 flex-shrink-0" />
          <span className="flex-grow truncate">{cycleDetails?.name}</span>
        </div>
      ),
    };
  });
  options?.unshift({
    value: null,
    query: "No cycle",
    content: (
      <div className="flex items-center gap-2">
        <ContrastIcon className="h-3 w-3 flex-shrink-0" />
        <span className="flex-grow truncate">No cycle</span>
      </div>
    ),
  });

  const filteredOptions =
    query === "" ? options : options?.filter((o) => o.query.toLowerCase().includes(query.toLowerCase()));

  const selectedCycle = value ? getCycleById(value) : null;

  const onOpen = () => {
    if (workspaceSlug && !cycleIds) fetchAllCycles(workspaceSlug, projectId);
  };

  const handleClose = () => {
    if (!isOpen) return;
    setIsOpen(false);
    onClose && onClose();
  };

  const toggleDropdown = () => {
    if (!isOpen) onOpen();
    setIsOpen((prevIsOpen) => !prevIsOpen);
  };

  const dropdownOnChange = (val: string | null) => {
    onChange(val);
    handleClose();
  };

  const handleKeyDown = useDropdownKeyDown(toggleDropdown, handleClose);

  const handleOnClick = (e: React.MouseEvent<HTMLButtonElement, MouseEvent>) => {
    e.stopPropagation();
    e.preventDefault();
    toggleDropdown();
  };

  useOutsideClickDetector(dropdownRef, handleClose);

  useEffect(() => {
    if (isOpen && inputRef.current) {
      inputRef.current.focus();
    }
  }, [isOpen]);

  return (
    <Combobox
      as="div"
      ref={dropdownRef}
      tabIndex={tabIndex}
      className={cn("h-full", className)}
      value={value}
      onChange={dropdownOnChange}
      disabled={disabled}
      onKeyDown={handleKeyDown}
    >
      <Combobox.Button as={Fragment}>
        {button ? (
          <button
            ref={setReferenceElement}
            type="button"
            className={cn(
              "clickable block h-full w-full outline-none hover:bg-custom-background-80",
              buttonContainerClassName
            )}
            onClick={handleOnClick}
          >
            {button}
          </button>
        ) : (
          <button
            ref={setReferenceElement}
            type="button"
            className={cn(
              "clickable block h-full max-w-full outline-none hover:bg-custom-background-80",
              {
                "cursor-not-allowed text-custom-text-200": disabled,
                "cursor-pointer": !disabled,
              },
              buttonContainerClassName
            )}
            onClick={handleOnClick}
          >
            <DropdownButton
              className={buttonClassName}
              isActive={isOpen}
              tooltipHeading="Cycle"
              tooltipContent={selectedCycle?.name ?? placeholder}
              showTooltip={showTooltip}
              variant={buttonVariant}
            >
              {!hideIcon && <ContrastIcon className="h-3 w-3 flex-shrink-0" />}
              {BUTTON_VARIANTS_WITH_TEXT.includes(buttonVariant) && (
                <span className="flex-grow truncate">{selectedCycle?.name ?? placeholder}</span>
              )}
              {dropdownArrow && (
                <ChevronDown className={cn("h-2.5 w-2.5 flex-shrink-0", dropdownArrowClassName)} aria-hidden="true" />
              )}
            </DropdownButton>
          </button>
        )}
      </Combobox.Button>
      {isOpen && (
        <Combobox.Options className="fixed z-10" static>
          <div
            className="my-1 w-48 rounded border-[0.5px] border-custom-border-300 bg-custom-background-100 px-2 py-2.5 text-xs shadow-custom-shadow-rg focus:outline-none"
            ref={setPopperElement}
            style={styles.popper}
            {...attributes.popper}
          >
            <div className="flex items-center gap-1.5 rounded border border-custom-border-100 bg-custom-background-90 px-2">
              <Search className="h-3.5 w-3.5 text-custom-text-400" strokeWidth={1.5} />
              <Combobox.Input
                as="input"
                ref={inputRef}
                className="w-full bg-transparent py-1 text-xs text-custom-text-200 placeholder:text-custom-text-400 focus:outline-none"
                value={query}
                onChange={(e) => setQuery(e.target.value)}
                placeholder="Search"
                displayValue={(assigned: any) => assigned?.name}
              />
            </div>
            <div className="mt-2 max-h-48 space-y-1 overflow-y-scroll">
              {filteredOptions ? (
                filteredOptions.length > 0 ? (
                  filteredOptions.map((option) => (
                    <Combobox.Option
                      key={option.value}
                      value={option.value}
                      className={({ active, selected }) =>
                        `w-full truncate flex items-center justify-between gap-2 rounded px-1 py-1.5 cursor-pointer select-none ${
                          active ? "bg-custom-background-80" : ""
                        } ${selected ? "text-custom-text-100" : "text-custom-text-200"}`
                      }
                    >
                      {({ selected }) => (
                        <>
                          <span className="flex-grow truncate">{option.content}</span>
                          {selected && <Check className="h-3.5 w-3.5 flex-shrink-0" />}
                        </>
                      )}
                    </Combobox.Option>
                  ))
                ) : (
                  <p className="text-custom-text-400 italic py-1 px-1.5">No matches found</p>
                )
              ) : (
                <p className="text-custom-text-400 italic py-1 px-1.5">Loading...</p>
              )}
            </div>
          </div>
        </Combobox.Options>
      )}
    </Combobox>
  );
});<|MERGE_RESOLUTION|>--- conflicted
+++ resolved
@@ -86,11 +86,7 @@
 
   const cycleIds = (getProjectCycleIds(projectId) ?? [])?.filter((cycleId) => {
     const cycleDetails = getCycleById(cycleId);
-<<<<<<< HEAD
     return cycleDetails?.status ? (cycleDetails?.status.toLowerCase() != "completed" ? true : false) : true;
-=======
-    return cycleDetails?.status.toLowerCase() != "completed" ? true : false;
->>>>>>> 56f4df4c
   });
 
   const options: DropdownOptions = cycleIds?.map((cycleId) => {
