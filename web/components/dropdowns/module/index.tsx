--- conflicted
+++ resolved
@@ -1,10 +1,5 @@
 import { Fragment, ReactNode, useEffect, useRef, useState } from "react";
-<<<<<<< HEAD
-import { observer } from "mobx-react";
-import { Combobox } from "@headlessui/react";
-=======
 import { observer } from "mobx-react-lite";
->>>>>>> 204e4a8c
 import { ChevronDown, X } from "lucide-react";
 import { Combobox } from "@headlessui/react";
 // hooks
@@ -78,7 +73,7 @@
     return (
       <>
         {showCount ? (
-          <div className="relative flex items-center gap-1 max-w-full">
+          <div className="relative flex max-w-full items-center gap-1">
             {!hideIcon && <DiceIcon className="h-3 w-3 flex-shrink-0" />}
             {(value.length > 0 || !!placeholder) && (
               <div className="max-w-40 flex-grow truncate">
