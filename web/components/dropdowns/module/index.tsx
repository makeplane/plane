--- conflicted
+++ resolved
@@ -73,11 +73,7 @@
     return (
       <>
         {showCount ? (
-<<<<<<< HEAD
-          <div className="relative flex max-w-full items-center gap-1">
-=======
           <div className="relative flex items-center max-w-full gap-1">
->>>>>>> f77761b4
             {!hideIcon && <DiceIcon className="h-3 w-3 flex-shrink-0" />}
             {(value.length > 0 || !!placeholder) && (
               <div className="max-w-40 flex-grow truncate">
