import { Fragment, ReactNode, useRef, useState } from "react";
<<<<<<< HEAD
import { observer } from "mobx-react";
import { Combobox } from "@headlessui/react";
=======
import { observer } from "mobx-react-lite";
>>>>>>> 204e4a8c
import { ChevronDown } from "lucide-react";
import { Combobox } from "@headlessui/react";
// hooks
import { ContrastIcon } from "@plane/ui";
import { cn } from "@/helpers/common.helper";
import { useCycle } from "@/hooks/store";
import { useDropdownKeyDown } from "@/hooks/use-dropdown-key-down";
import useOutsideClickDetector from "@/hooks/use-outside-click-detector";
// components
import { DropdownButton } from "../buttons";
// icons
// helpers
// types
import { BUTTON_VARIANTS_WITH_TEXT } from "../constants";
import { TDropdownProps } from "../types";
// constants
import { CycleOptions } from "./cycle-options";

type Props = TDropdownProps & {
  button?: ReactNode;
  dropdownArrow?: boolean;
  dropdownArrowClassName?: string;
  onChange: (val: string | null) => void;
  onClose?: () => void;
  projectId: string;
  value: string | null;
};

export const CycleDropdown: React.FC<Props> = observer((props) => {
  const {
    button,
    buttonClassName,
    buttonContainerClassName,
    buttonVariant,
    className = "",
    disabled = false,
    dropdownArrow = false,
    dropdownArrowClassName = "",
    hideIcon = false,
    onChange,
    onClose,
    placeholder = "",
    placement,
    projectId,
    showTooltip = false,
    tabIndex,
    value,
  } = props;
  // states

  const [isOpen, setIsOpen] = useState(false);
  const { getCycleNameById } = useCycle();
  // refs
  const dropdownRef = useRef<HTMLDivElement | null>(null);
  // popper-js refs
  const [referenceElement, setReferenceElement] = useState<HTMLButtonElement | null>(null);

  const selectedName = value ? getCycleNameById(value) : null;

  const handleClose = () => {
    if (!isOpen) return;
    setIsOpen(false);
    onClose && onClose();
  };

  const toggleDropdown = () => {
    setIsOpen((prevIsOpen) => !prevIsOpen);
    if (isOpen) onClose && onClose();
  };

  const dropdownOnChange = (val: string | null) => {
    onChange(val);
    handleClose();
  };

  const handleKeyDown = useDropdownKeyDown(toggleDropdown, handleClose);

  const handleOnClick = (e: React.MouseEvent<HTMLButtonElement, MouseEvent>) => {
    e.stopPropagation();
    e.preventDefault();
    toggleDropdown();
  };

  useOutsideClickDetector(dropdownRef, handleClose);

  return (
    <Combobox
      as="div"
      ref={dropdownRef}
      tabIndex={tabIndex}
      className={cn("h-full", className)}
      value={value}
      onChange={dropdownOnChange}
      disabled={disabled}
      onKeyDown={handleKeyDown}
    >
      <Combobox.Button as={Fragment}>
        {button ? (
          <button
            ref={setReferenceElement}
            type="button"
            className={cn(
              "clickable block h-full w-full outline-none hover:bg-custom-background-80",
              buttonContainerClassName
            )}
            onClick={handleOnClick}
          >
            {button}
          </button>
        ) : (
          <button
            ref={setReferenceElement}
            type="button"
            className={cn(
              "clickable block h-full max-w-full outline-none hover:bg-custom-background-80",
              {
                "cursor-not-allowed text-custom-text-200": disabled,
                "cursor-pointer": !disabled,
              },
              buttonContainerClassName
            )}
            onClick={handleOnClick}
          >
            <DropdownButton
              className={buttonClassName}
              isActive={isOpen}
              tooltipHeading="Cycle"
              tooltipContent={selectedName ?? placeholder}
              showTooltip={showTooltip}
              variant={buttonVariant}
            >
              {!hideIcon && <ContrastIcon className="h-3 w-3 flex-shrink-0" />}
              {BUTTON_VARIANTS_WITH_TEXT.includes(buttonVariant) && (!!selectedName || !!placeholder) && (
                <span className="flex-grow truncate max-w-40">{selectedName ?? placeholder}</span>
              )}
              {dropdownArrow && (
                <ChevronDown className={cn("h-2.5 w-2.5 flex-shrink-0", dropdownArrowClassName)} aria-hidden="true" />
              )}
            </DropdownButton>
          </button>
        )}
      </Combobox.Button>
      {isOpen && (
        <CycleOptions isOpen={isOpen} projectId={projectId} placement={placement} referenceElement={referenceElement} />
      )}
    </Combobox>
  );
});<|MERGE_RESOLUTION|>--- conflicted
+++ resolved
@@ -1,26 +1,19 @@
 import { Fragment, ReactNode, useRef, useState } from "react";
-<<<<<<< HEAD
-import { observer } from "mobx-react";
-import { Combobox } from "@headlessui/react";
-=======
 import { observer } from "mobx-react-lite";
->>>>>>> 204e4a8c
 import { ChevronDown } from "lucide-react";
 import { Combobox } from "@headlessui/react";
+// ui
+import { ContrastIcon } from "@plane/ui";
+// helpers
+import { cn } from "@/helpers/common.helper";
 // hooks
-import { ContrastIcon } from "@plane/ui";
-import { cn } from "@/helpers/common.helper";
 import { useCycle } from "@/hooks/store";
 import { useDropdownKeyDown } from "@/hooks/use-dropdown-key-down";
 import useOutsideClickDetector from "@/hooks/use-outside-click-detector";
-// components
+// local components and constants
 import { DropdownButton } from "../buttons";
-// icons
-// helpers
-// types
 import { BUTTON_VARIANTS_WITH_TEXT } from "../constants";
 import { TDropdownProps } from "../types";
-// constants
 import { CycleOptions } from "./cycle-options";
 
 type Props = TDropdownProps & {
@@ -138,7 +131,7 @@
             >
               {!hideIcon && <ContrastIcon className="h-3 w-3 flex-shrink-0" />}
               {BUTTON_VARIANTS_WITH_TEXT.includes(buttonVariant) && (!!selectedName || !!placeholder) && (
-                <span className="flex-grow truncate max-w-40">{selectedName ?? placeholder}</span>
+                <span className="max-w-40 flex-grow truncate">{selectedName ?? placeholder}</span>
               )}
               {dropdownArrow && (
                 <ChevronDown className={cn("h-2.5 w-2.5 flex-shrink-0", dropdownArrowClassName)} aria-hidden="true" />
