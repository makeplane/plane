import React, { useRef, useState } from "react";
import { Combobox } from "@headlessui/react";
import DatePicker from "react-datepicker";
import { usePopper } from "react-popper";
import { CalendarDays, X } from "lucide-react";
// hooks
import { useDropdownKeyDown } from "hooks/use-dropdown-key-down";
import useOutsideClickDetector from "hooks/use-outside-click-detector";
// helpers
import { renderFormattedDate } from "helpers/date-time.helper";
import { cn } from "helpers/common.helper";
// types
import { TDropdownProps } from "./types";

type Props = TDropdownProps & {
  clearIconClassName?: string;
  icon?: React.ReactNode;
  isClearable?: boolean;
  minDate?: Date;
  maxDate?: Date;
  onChange: (val: Date | null) => void;
  value: Date | string | null;
  closeOnSelect?: boolean;
};

type ButtonProps = {
  className?: string;
  clearIconClassName: string;
  date: string | Date | null;
  icon: React.ReactNode;
  isClearable: boolean;
  hideIcon?: boolean;
  hideText?: boolean;
  onClear: () => void;
  placeholder: string;
};

const BorderButton = (props: ButtonProps) => {
  const {
    className,
    clearIconClassName,
    date,
    icon,
    isClearable,
    hideIcon = false,
    hideText = false,
    onClear,
    placeholder,
  } = props;

  return (
    <div
      className={cn(
        "h-full flex items-center gap-1.5 border-[0.5px] border-custom-border-300 hover:bg-custom-background-80 rounded text-xs px-2 py-0.5",
        className
      )}
    >
      {!hideIcon && icon}
      {!hideText && <span className="flex-grow truncate">{date ? renderFormattedDate(date) : placeholder}</span>}
      {isClearable && (
        <X
          className={cn("h-2 w-2 flex-shrink-0", clearIconClassName)}
          onClick={(e) => {
            e.stopPropagation();
            onClear();
          }}
        />
      )}
    </div>
  );
};

const BackgroundButton = (props: ButtonProps) => {
  const {
    className,
    clearIconClassName,
    date,
    icon,
    isClearable,
    hideIcon = false,
    hideText = false,
    onClear,
    placeholder,
  } = props;

  return (
    <div
      className={cn("h-full flex items-center gap-1.5 rounded text-xs px-2 py-0.5 bg-custom-background-80", className)}
    >
      {!hideIcon && icon}
      {!hideText && <span className="flex-grow truncate">{date ? renderFormattedDate(date) : placeholder}</span>}
      {isClearable && (
        <X
          className={cn("h-2 w-2 flex-shrink-0", clearIconClassName)}
          onClick={(e) => {
            e.stopPropagation();
            onClear();
          }}
        />
      )}
    </div>
  );
};

const TransparentButton = (props: ButtonProps) => {
  const {
    className,
    clearIconClassName,
    date,
    icon,
    isClearable,
    hideIcon = false,
    hideText = false,
    onClear,
    placeholder,
  } = props;

  return (
    <div
      className={cn(
        "h-full flex items-center gap-1.5 rounded text-xs px-2 py-0.5 hover:bg-custom-background-80",
        className
      )}
    >
      {!hideIcon && icon}
      {!hideText && <span className="flex-grow truncate">{date ? renderFormattedDate(date) : placeholder}</span>}
      {isClearable && (
        <X
          className={cn("h-2 w-2 flex-shrink-0", clearIconClassName)}
          onClick={(e) => {
            e.stopPropagation();
            onClear();
          }}
        />
      )}
    </div>
  );
};

export const DateDropdown: React.FC<Props> = (props) => {
  const {
    buttonClassName = "",
    buttonContainerClassName,
    buttonVariant,
    className = "",
    clearIconClassName = "",
    disabled = false,
    hideIcon = false,
    icon = <CalendarDays className="h-3 w-3 flex-shrink-0" />,
    isClearable = true,
    minDate,
    maxDate,
    onChange,
    placeholder = "Date",
    placement,
    value,
    closeOnSelect = true,
    tabIndex,
  } = props;
  const [isOpen, setIsOpen] = useState(false);
  // refs
  const dropdownRef = useRef<HTMLDivElement | null>(null);
  // popper-js refs
  const [referenceElement, setReferenceElement] = useState<HTMLButtonElement | null>(null);
  const [popperElement, setPopperElement] = useState<HTMLDivElement | null>(null);
  // popper-js init
  const { styles, attributes } = usePopper(referenceElement, popperElement, {
    placement: placement ?? "bottom-start",
    modifiers: [
      {
        name: "preventOverflow",
        options: {
          padding: 12,
        },
      },
    ],
  });

  const isDateSelected = value !== null && value !== undefined && value.toString().trim() !== "";

  const openDropdown = () => {
    setIsOpen(true);
    if (referenceElement) referenceElement.focus();
  };
  const closeDropdown = () => setIsOpen(false);
  const handleKeyDown = useDropdownKeyDown(openDropdown, closeDropdown, isOpen);
  useOutsideClickDetector(dropdownRef, closeDropdown);

  return (
<<<<<<< HEAD
    <Popover ref={dropdownRef} tabIndex={tabIndex} className={cn("h-full", className)} onKeyDown={handleKeyDown}>
      <Popover.Button as={React.Fragment}>
=======
    <Combobox
      as="div"
      ref={dropdownRef}
      tabIndex={tabIndex}
      className={cn("h-full flex-shrink-0", className)}
      onKeyDown={handleKeyDown}
    >
      <Combobox.Button as={React.Fragment}>
>>>>>>> 81f84f24
        <button
          ref={setReferenceElement}
          type="button"
          className={cn(
            "block h-full max-w-full outline-none",
            {
              "cursor-not-allowed text-custom-text-200": disabled,
              "cursor-pointer": !disabled,
            },
            buttonContainerClassName
          )}
          onClick={openDropdown}
        >
          {buttonVariant === "border-with-text" ? (
            <BorderButton
              date={value}
              className={buttonClassName}
              clearIconClassName={clearIconClassName}
              hideIcon={hideIcon}
              icon={icon}
              placeholder={placeholder}
              isClearable={isClearable && isDateSelected}
              onClear={() => onChange(null)}
            />
          ) : buttonVariant === "border-without-text" ? (
            <BorderButton
              date={value}
              className={buttonClassName}
              clearIconClassName={clearIconClassName}
              hideIcon={hideIcon}
              icon={icon}
              placeholder={placeholder}
              isClearable={isClearable && isDateSelected}
              onClear={() => onChange(null)}
              hideText
            />
          ) : buttonVariant === "background-with-text" ? (
            <BackgroundButton
              date={value}
              className={buttonClassName}
              clearIconClassName={clearIconClassName}
              hideIcon={hideIcon}
              icon={icon}
              placeholder={placeholder}
              isClearable={isClearable && isDateSelected}
              onClear={() => onChange(null)}
            />
          ) : buttonVariant === "background-without-text" ? (
            <BackgroundButton
              date={value}
              className={buttonClassName}
              clearIconClassName={clearIconClassName}
              hideIcon={hideIcon}
              icon={icon}
              placeholder={placeholder}
              isClearable={isClearable && isDateSelected}
              onClear={() => onChange(null)}
              hideText
            />
          ) : buttonVariant === "transparent-with-text" ? (
            <TransparentButton
              date={value}
              className={buttonClassName}
              clearIconClassName={clearIconClassName}
              hideIcon={hideIcon}
              icon={icon}
              placeholder={placeholder}
              isClearable={isClearable && isDateSelected}
              onClear={() => onChange(null)}
            />
          ) : buttonVariant === "transparent-without-text" ? (
            <TransparentButton
              date={value}
              className={buttonClassName}
              clearIconClassName={clearIconClassName}
              hideIcon={hideIcon}
              icon={icon}
              placeholder={placeholder}
              isClearable={isClearable && isDateSelected}
              onClear={() => onChange(null)}
              hideText
            />
          ) : null}
        </button>
      </Combobox.Button>
      {isOpen && (
        <Combobox.Options className="fixed z-10" static>
          <div className="my-1" ref={setPopperElement} style={styles.popper} {...attributes.popper}>
            <DatePicker
              selected={value ? new Date(value) : null}
              onChange={(val) => {
                onChange(val);
                if (closeOnSelect) closeDropdown();
              }}
              dateFormat="dd-MM-yyyy"
              minDate={minDate}
              maxDate={maxDate}
              calendarClassName="shadow-custom-shadow-rg rounded"
              inline
            />
          </div>
        </Combobox.Options>
      )}
    </Combobox>
  );
};<|MERGE_RESOLUTION|>--- conflicted
+++ resolved
@@ -187,19 +187,14 @@
   useOutsideClickDetector(dropdownRef, closeDropdown);
 
   return (
-<<<<<<< HEAD
-    <Popover ref={dropdownRef} tabIndex={tabIndex} className={cn("h-full", className)} onKeyDown={handleKeyDown}>
-      <Popover.Button as={React.Fragment}>
-=======
     <Combobox
       as="div"
       ref={dropdownRef}
       tabIndex={tabIndex}
-      className={cn("h-full flex-shrink-0", className)}
+      className={cn("h-full", className)}
       onKeyDown={handleKeyDown}
     >
       <Combobox.Button as={React.Fragment}>
->>>>>>> 81f84f24
         <button
           ref={setReferenceElement}
           type="button"
