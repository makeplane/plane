import { Fragment, ReactNode, useRef, useState } from "react";
import { useTheme } from "next-themes";
import { usePopper } from "react-popper";
import { Check, ChevronDown, Search, SignalHigh } from "lucide-react";
import { Combobox } from "@headlessui/react";
// types
import { TIssuePriorities } from "@plane/types";
// ui
import { PriorityIcon, Tooltip } from "@plane/ui";
// constants
import { ISSUE_PRIORITIES } from "@/constants/issue";
// helpers
import { cn } from "@/helpers/common.helper";
// hooks
import { useDropdown } from "@/hooks/use-dropdown";
import { usePlatformOS } from "@/hooks/use-platform-os";
// constants
import { BACKGROUND_BUTTON_VARIANTS, BORDER_BUTTON_VARIANTS, BUTTON_VARIANTS_WITHOUT_TEXT } from "./constants";
// types
import { TDropdownProps } from "./types";

type Props = TDropdownProps & {
  button?: ReactNode;
  dropdownArrow?: boolean;
  dropdownArrowClassName?: string;
  highlightUrgent?: boolean;
  onChange: (val: TIssuePriorities) => void;
  onClose?: () => void;
<<<<<<< HEAD
  value: TIssuePriorities | undefined | null;
=======
  value: TIssuePriorities | undefined;
>>>>>>> b0e808d5
};

type ButtonProps = {
  className?: string;
  dropdownArrow: boolean;
  dropdownArrowClassName: string;
  hideIcon?: boolean;
  hideText?: boolean;
  isActive?: boolean;
  highlightUrgent: boolean;
<<<<<<< HEAD
=======
  placeholder: string;
>>>>>>> b0e808d5
  priority: TIssuePriorities | undefined;
  showTooltip: boolean;
};

const BorderButton = (props: ButtonProps) => {
  const {
    className,
    dropdownArrow,
    dropdownArrowClassName,
    hideIcon = false,
    hideText = false,
    highlightUrgent,
    placeholder,
    priority,
    showTooltip,
  } = props;

  const priorityDetails = ISSUE_PRIORITIES.find((p) => p.key === priority);

  const priorityClasses = {
    urgent: "bg-red-500/20 text-red-950 border-red-500",
    high: "bg-orange-500/20 text-orange-950 border-orange-500",
    medium: "bg-yellow-500/20 text-yellow-950 border-yellow-500",
    low: "bg-custom-primary-100/20 text-custom-primary-950 border-custom-primary-100",
    none: "hover:bg-custom-background-80 border-custom-border-300",
  };

  const { isMobile } = usePlatformOS();

  return (
    <Tooltip
      tooltipHeading="Priority"
      tooltipContent={priorityDetails?.title ?? "None"}
      disabled={!showTooltip}
      isMobile={isMobile}
    >
      <div
        className={cn(
          "h-full flex items-center gap-1.5 border-[0.5px] rounded text-xs px-2 py-0.5",
<<<<<<< HEAD
          priorityClasses[priority || "none"],
=======
          priorityClasses[priority ?? "none"],
>>>>>>> b0e808d5
          {
            // compact the icons if text is hidden
            "px-0.5": hideText,
            // highlight the whole button if text is hidden and priority is urgent
            "bg-red-600 border-red-600": priority === "urgent" && hideText && highlightUrgent,
          },
          className
        )}
      >
        {!hideIcon &&
          (priority ? (
            <div
              className={cn({
                // highlight just the icon if text is visible and priority is urgent
                "bg-red-600 p-1 rounded": priority === "urgent" && !hideText && highlightUrgent,
              })}
            >
              <PriorityIcon
                priority={priority}
                size={12}
                className={cn("flex-shrink-0", {
                  // increase the icon size if text is hidden
                  "h-3.5 w-3.5": hideText,
                  // centre align the icons if text is hidden
                  "translate-x-[0.0625rem]": hideText && priority === "high",
                  "translate-x-0.5": hideText && priority === "medium",
                  "translate-x-1": hideText && priority === "low",
                  // highlight the icon if priority is urgent
                  "text-white": priority === "urgent" && highlightUrgent,
                })}
              />
            </div>
          ) : (
            <SignalHigh className="size-3" />
          ))}
        {!hideText && <span className="flex-grow truncate">{priorityDetails?.title ?? placeholder}</span>}
        {dropdownArrow && (
          <ChevronDown className={cn("h-2.5 w-2.5 flex-shrink-0", dropdownArrowClassName)} aria-hidden="true" />
        )}
      </div>
    </Tooltip>
  );
};

const BackgroundButton = (props: ButtonProps) => {
  const {
    className,
    dropdownArrow,
    dropdownArrowClassName,
    hideIcon = false,
    hideText = false,
    highlightUrgent,
    placeholder,
    priority,
    showTooltip,
  } = props;

  const priorityDetails = ISSUE_PRIORITIES.find((p) => p.key === priority);

  const priorityClasses = {
    urgent: "bg-red-500/20 text-red-950",
    high: "bg-orange-500/20 text-orange-950",
    medium: "bg-yellow-500/20 text-yellow-950",
    low: "bg-blue-500/20 text-blue-950",
    none: "bg-custom-background-80",
  };

  const { isMobile } = usePlatformOS();

  return (
    <Tooltip
      tooltipHeading="Priority"
      tooltipContent={priorityDetails?.title ?? "None"}
      disabled={!showTooltip}
      isMobile={isMobile}
    >
      <div
        className={cn(
          "h-full flex items-center gap-1.5 rounded text-xs px-2 py-0.5",
<<<<<<< HEAD
          priorityClasses[priority || "none"],
=======
          priorityClasses[priority ?? "none"],
>>>>>>> b0e808d5
          {
            // compact the icons if text is hidden
            "px-0.5": hideText,
            // highlight the whole button if text is hidden and priority is urgent
            "bg-red-600 border-red-600": priority === "urgent" && hideText && highlightUrgent,
          },
          className
        )}
      >
        {!hideIcon &&
          (priority ? (
            <div
              className={cn({
                // highlight just the icon if text is visible and priority is urgent
                "bg-red-600 p-1 rounded": priority === "urgent" && !hideText && highlightUrgent,
              })}
            >
              <PriorityIcon
                priority={priority}
                size={12}
                className={cn("flex-shrink-0", {
                  // increase the icon size if text is hidden
                  "h-3.5 w-3.5": hideText,
                  // centre align the icons if text is hidden
                  "translate-x-[0.0625rem]": hideText && priority === "high",
                  "translate-x-0.5": hideText && priority === "medium",
                  "translate-x-1": hideText && priority === "low",
                  // highlight the icon if priority is urgent
                  "text-white": priority === "urgent" && highlightUrgent,
                })}
              />
            </div>
          ) : (
            <SignalHigh className="size-3" />
          ))}
        {!hideText && <span className="flex-grow truncate">{priorityDetails?.title ?? placeholder}</span>}
        {dropdownArrow && (
          <ChevronDown className={cn("h-2.5 w-2.5 flex-shrink-0", dropdownArrowClassName)} aria-hidden="true" />
        )}
      </div>
    </Tooltip>
  );
};

const TransparentButton = (props: ButtonProps) => {
  const {
    className,
    dropdownArrow,
    dropdownArrowClassName,
    hideIcon = false,
    hideText = false,
    isActive = false,
    highlightUrgent,
    placeholder,
    priority,
    showTooltip,
  } = props;

  const priorityDetails = ISSUE_PRIORITIES.find((p) => p.key === priority);

  const priorityClasses = {
    urgent: "text-red-950",
    high: "text-orange-950",
    medium: "text-yellow-950",
    low: "text-blue-950",
    none: "hover:text-custom-text-300",
  };

  const { isMobile } = usePlatformOS();

  return (
    <Tooltip
      tooltipHeading="Priority"
      tooltipContent={priorityDetails?.title ?? "None"}
      disabled={!showTooltip}
      isMobile={isMobile}
    >
      <div
        className={cn(
          "h-full flex items-center gap-1.5 rounded text-xs px-2 py-0.5 hover:bg-custom-background-80",
<<<<<<< HEAD
          priorityClasses[priority || "none"],
=======
          priorityClasses[priority ?? "none"],
>>>>>>> b0e808d5
          {
            // compact the icons if text is hidden
            "px-0.5": hideText,
            // highlight the whole button if text is hidden and priority is urgent
            "bg-red-600 border-red-600": priority === "urgent" && hideText && highlightUrgent,
            "bg-custom-background-80": isActive,
          },
          className
        )}
      >
        {!hideIcon &&
          (priority ? (
            <div
              className={cn({
                // highlight just the icon if text is visible and priority is urgent
                "bg-red-600 p-1 rounded": priority === "urgent" && !hideText && highlightUrgent,
              })}
            >
              <PriorityIcon
                priority={priority}
                size={12}
                className={cn("flex-shrink-0", {
                  // increase the icon size if text is hidden
                  "h-3.5 w-3.5": hideText,
                  // centre align the icons if text is hidden
                  "translate-x-[0.0625rem]": hideText && priority === "high",
                  "translate-x-0.5": hideText && priority === "medium",
                  "translate-x-1": hideText && priority === "low",
                  // highlight the icon if priority is urgent
                  "text-white": priority === "urgent" && highlightUrgent,
                })}
              />
            </div>
          ) : (
            <SignalHigh className="size-3" />
          ))}
        {!hideText && <span className="flex-grow truncate">{priorityDetails?.title ?? placeholder}</span>}
        {dropdownArrow && (
          <ChevronDown className={cn("h-2.5 w-2.5 flex-shrink-0", dropdownArrowClassName)} aria-hidden="true" />
        )}
      </div>
    </Tooltip>
  );
};

export const PriorityDropdown: React.FC<Props> = (props) => {
  const {
    button,
    buttonClassName,
    buttonContainerClassName,
    buttonVariant,
    className = "",
    disabled = false,
    dropdownArrow = false,
    dropdownArrowClassName = "",
    hideIcon = false,
    highlightUrgent = true,
    onChange,
    onClose,
    placeholder = "Priority",
    placement,
    showTooltip = false,
    tabIndex,
    value,
  } = props;
  // states
  const [query, setQuery] = useState("");
  const [isOpen, setIsOpen] = useState(false);
  // refs
  const dropdownRef = useRef<HTMLDivElement | null>(null);
  const inputRef = useRef<HTMLInputElement | null>(null);
  // popper-js refs
  const [referenceElement, setReferenceElement] = useState<HTMLButtonElement | null>(null);
  const [popperElement, setPopperElement] = useState<HTMLDivElement | null>(null);
  // popper-js init
  const { styles, attributes } = usePopper(referenceElement, popperElement, {
    placement: placement ?? "bottom-start",
    modifiers: [
      {
        name: "preventOverflow",
        options: {
          padding: 12,
        },
      },
    ],
  });
  // next-themes
  // TODO: remove this after new theming implementation
  const { resolvedTheme } = useTheme();

  const options = ISSUE_PRIORITIES.map((priority) => ({
    value: priority.key,
    query: priority.key,
    content: (
      <div className="flex items-center gap-2">
        <PriorityIcon priority={priority.key} size={14} withContainer />
        <span className="flex-grow truncate">{priority.title}</span>
      </div>
    ),
  }));

  const filteredOptions =
    query === "" ? options : options.filter((o) => o.query.toLowerCase().includes(query.toLowerCase()));

  const dropdownOnChange = (val: TIssuePriorities) => {
    onChange(val);
    handleClose();
  };

  const { handleClose, handleKeyDown, handleOnClick, searchInputKeyDown } = useDropdown({
    dropdownRef,
    inputRef,
    isOpen,
    onClose,
    query,
    setIsOpen,
    setQuery,
  });

  const ButtonToRender = BORDER_BUTTON_VARIANTS.includes(buttonVariant)
    ? BorderButton
    : BACKGROUND_BUTTON_VARIANTS.includes(buttonVariant)
    ? BackgroundButton
    : TransparentButton;

  return (
    <Combobox
      as="div"
      ref={dropdownRef}
      tabIndex={tabIndex}
      className={cn(
        "h-full",
        {
          "bg-custom-background-80": isOpen,
        },
        className
      )}
      value={value}
      onChange={dropdownOnChange}
      disabled={disabled}
      onKeyDown={handleKeyDown}
    >
      <Combobox.Button as={Fragment}>
        {button ? (
          <button
            ref={setReferenceElement}
            type="button"
            className={cn("clickable block h-full w-full outline-none", buttonContainerClassName)}
            onClick={handleOnClick}
          >
            {button}
          </button>
        ) : (
          <button
            ref={setReferenceElement}
            type="button"
            className={cn(
              "clickable block h-full max-w-full outline-none",
              {
                "cursor-not-allowed text-custom-text-200": disabled,
                "cursor-pointer": !disabled,
              },
              buttonContainerClassName
            )}
            onClick={handleOnClick}
          >
            <ButtonToRender
              priority={value ?? undefined}
              className={cn(buttonClassName, {
                "text-custom-text-200": resolvedTheme?.includes("dark") || resolvedTheme === "custom",
              })}
              highlightUrgent={highlightUrgent}
              dropdownArrow={dropdownArrow && !disabled}
              dropdownArrowClassName={dropdownArrowClassName}
              hideIcon={hideIcon}
              placeholder={placeholder}
              showTooltip={showTooltip}
              hideText={BUTTON_VARIANTS_WITHOUT_TEXT.includes(buttonVariant)}
            />
          </button>
        )}
      </Combobox.Button>
      {isOpen && (
        <Combobox.Options className="fixed z-10" static>
          <div
            className="my-1 w-48 rounded border-[0.5px] border-custom-border-300 bg-custom-background-100 px-2 py-2.5 text-xs shadow-custom-shadow-rg focus:outline-none"
            ref={setPopperElement}
            style={styles.popper}
            {...attributes.popper}
          >
            <div className="flex items-center gap-1.5 rounded border border-custom-border-100 bg-custom-background-90 px-2">
              <Search className="h-3.5 w-3.5 text-custom-text-400" strokeWidth={1.5} />
              <Combobox.Input
                as="input"
                ref={inputRef}
                className="w-full bg-transparent py-1 text-xs text-custom-text-200 placeholder:text-custom-text-400 focus:outline-none"
                value={query}
                onChange={(e) => setQuery(e.target.value)}
                placeholder="Search"
                displayValue={(assigned: any) => assigned?.name}
                onKeyDown={searchInputKeyDown}
              />
            </div>
            <div className="mt-2 max-h-48 space-y-1 overflow-y-scroll">
              {filteredOptions.length > 0 ? (
                filteredOptions.map((option) => (
                  <Combobox.Option
                    key={option.value}
                    value={option.value}
                    className={({ active, selected }) =>
                      `w-full truncate flex items-center justify-between gap-2 rounded px-1 py-1.5 cursor-pointer select-none ${
                        active ? "bg-custom-background-80" : ""
                      } ${selected ? "text-custom-text-100" : "text-custom-text-200"}`
                    }
                  >
                    {({ selected }) => (
                      <>
                        <span className="flex-grow truncate">{option.content}</span>
                        {selected && <Check className="h-3.5 w-3.5 flex-shrink-0" />}
                      </>
                    )}
                  </Combobox.Option>
                ))
              ) : (
                <p className="text-custom-text-400 italic py-1 px-1.5">No matching results</p>
              )}
            </div>
          </div>
        </Combobox.Options>
      )}
    </Combobox>
  );
};<|MERGE_RESOLUTION|>--- conflicted
+++ resolved
@@ -26,11 +26,7 @@
   highlightUrgent?: boolean;
   onChange: (val: TIssuePriorities) => void;
   onClose?: () => void;
-<<<<<<< HEAD
   value: TIssuePriorities | undefined | null;
-=======
-  value: TIssuePriorities | undefined;
->>>>>>> b0e808d5
 };
 
 type ButtonProps = {
@@ -41,10 +37,7 @@
   hideText?: boolean;
   isActive?: boolean;
   highlightUrgent: boolean;
-<<<<<<< HEAD
-=======
   placeholder: string;
->>>>>>> b0e808d5
   priority: TIssuePriorities | undefined;
   showTooltip: boolean;
 };
@@ -84,11 +77,7 @@
       <div
         className={cn(
           "h-full flex items-center gap-1.5 border-[0.5px] rounded text-xs px-2 py-0.5",
-<<<<<<< HEAD
-          priorityClasses[priority || "none"],
-=======
           priorityClasses[priority ?? "none"],
->>>>>>> b0e808d5
           {
             // compact the icons if text is hidden
             "px-0.5": hideText,
@@ -168,11 +157,7 @@
       <div
         className={cn(
           "h-full flex items-center gap-1.5 rounded text-xs px-2 py-0.5",
-<<<<<<< HEAD
-          priorityClasses[priority || "none"],
-=======
           priorityClasses[priority ?? "none"],
->>>>>>> b0e808d5
           {
             // compact the icons if text is hidden
             "px-0.5": hideText,
@@ -253,11 +238,7 @@
       <div
         className={cn(
           "h-full flex items-center gap-1.5 rounded text-xs px-2 py-0.5 hover:bg-custom-background-80",
-<<<<<<< HEAD
-          priorityClasses[priority || "none"],
-=======
           priorityClasses[priority ?? "none"],
->>>>>>> b0e808d5
           {
             // compact the icons if text is hidden
             "px-0.5": hideText,
