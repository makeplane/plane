--- conflicted
+++ resolved
@@ -4,11 +4,8 @@
 import Link from "next/link";
 import { useRouter } from "next/router";
 // hooks
-<<<<<<< HEAD
-import { useStore } from "hooks";
-=======
-import { useUser } from "@/hooks/store";
->>>>>>> 204e4a8c
+import { useStore } from "@/hooks";
+// import { useUser } from "@/hooks/store";
 // layouts
 import DefaultLayout from "@/layouts/default-layout";
 // images
