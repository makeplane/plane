--- conflicted
+++ resolved
@@ -16,21 +16,12 @@
 import { Check, ChevronDown, Plus, XCircle } from "lucide-react";
 import { Listbox, Transition } from "@headlessui/react";
 // types
-<<<<<<< HEAD
-import { IUser, IWorkspace, TOnboardingSteps } from "@plane/types";
-// ui
-import { Button, Input, TOAST_TYPE, setToast } from "@plane/ui";
-// constants
-import { E_ONBOARDING, MEMBER_INVITED } from "@/constants/event-tracker";
-import { EUserWorkspaceRoles, ROLE } from "@/constants/workspace";
-=======
 import { IUser, IWorkspace } from "@plane/types";
 // ui
 import { Button, Input, Spinner, TOAST_TYPE, setToast } from "@plane/ui";
 // constants
-import { MEMBER_INVITED } from "@/constants/event-tracker";
+import { E_ONBOARDING, MEMBER_INVITED } from "@/constants/event-tracker";
 import { EUserWorkspaceRoles, ROLE, ROLE_DETAILS } from "@/constants/workspace";
->>>>>>> f77761b4
 // helpers
 import { getUserRole } from "@/helpers/user.helper";
 // hooks
@@ -39,15 +30,8 @@
 // services
 import { WorkspaceService } from "@/services/workspace.service";
 // assets
-<<<<<<< HEAD
-import userDark from "public/onboarding/user-dark.svg";
-import userLight from "public/onboarding/user-light.svg";
-import user1 from "public/users/user-1.png";
-import user2 from "public/users/user-2.png";
-=======
 import InviteMembersDark from "public/onboarding/invite-members-dark.svg";
 import InviteMembersLight from "public/onboarding/invite-members-light.svg";
->>>>>>> f77761b4
 // components
 import { OnboardingHeader } from "./header";
 import { SwitchOrDeleteAccountDropdown } from "./switch-or-delete-account-dropdown";
@@ -55,10 +39,6 @@
 type Props = {
   finishOnboarding: () => Promise<void>;
   totalSteps: number;
-<<<<<<< HEAD
-  stepChange: (steps: Partial<TOnboardingSteps>) => Promise<void>;
-=======
->>>>>>> f77761b4
   user: IUser | undefined;
   workspace: IWorkspace | undefined;
 };
@@ -153,11 +133,7 @@
   return (
     <div>
       <div className="group relative grid grid-cols-10 gap-4">
-<<<<<<< HEAD
-        <div className="col-span-6 ml-8 rounded-md bg-onboarding-background-200">
-=======
         <div className="col-span-6 ml-8">
->>>>>>> f77761b4
           <Controller
             control={control}
             name={`emails.${index}.email`}
@@ -181,19 +157,12 @@
                 hasError={Boolean(errors.emails?.[index]?.email)}
                 placeholder={placeholderEmails[index % placeholderEmails.length]}
                 className="w-full border-onboarding-border-100 text-xs placeholder:text-onboarding-text-400 sm:text-sm"
-<<<<<<< HEAD
-=======
                 autoComplete="off"
->>>>>>> f77761b4
               />
             )}
           />
         </div>
-<<<<<<< HEAD
-        <div className="col-span-4 mr-8 flex items-center rounded-md border border-onboarding-border-100 bg-onboarding-background-200">
-=======
         <div className="col-span-4 mr-8">
->>>>>>> f77761b4
           <Controller
             control={control}
             name={`emails.${index}.role`}
@@ -213,11 +182,7 @@
                   type="button"
                   ref={buttonRef}
                   onClick={() => setIsDropdownOpen((prev) => !prev)}
-<<<<<<< HEAD
-                  className="flex w-full items-center justify-between gap-1 rounded-md px-2.5 py-2 text-xs duration-300"
-=======
                   className="flex w-full items-center justify-between gap-1 rounded-md px-2.5 py-2 text-sm border-[0.5px] border-onboarding-border-100"
->>>>>>> f77761b4
                 >
                   <span
                     className={`text-sm ${
@@ -250,11 +215,7 @@
                 >
                   <Listbox.Options
                     ref={dropdownRef}
-<<<<<<< HEAD
-                    className="fixed z-10 mt-1 max-h-48 w-48 overflow-y-auto rounded-md border border-onboarding-border-100 bg-onboarding-background-200 text-xs shadow-lg focus:outline-none"
-=======
                     className="fixed z-10 mt-1 h-fit w-48 sm:w-60 overflow-y-auto rounded-md border border-onboarding-border-100 bg-onboarding-background-200 shadow-sm focus:outline-none"
->>>>>>> f77761b4
                   >
                     <div className="space-y-1 p-2">
                       {Object.entries(ROLE_DETAILS).map(([key, value]) => (
@@ -306,11 +267,7 @@
 };
 
 export const InviteMembers: React.FC<Props> = (props) => {
-<<<<<<< HEAD
-  const { finishOnboarding, totalSteps, stepChange, workspace } = props;
-=======
   const { finishOnboarding, totalSteps, workspace } = props;
->>>>>>> f77761b4
 
   const [isInvitationDisabled, setIsInvitationDisabled] = useState(true);
 
@@ -352,7 +309,7 @@
       })
       .then(async () => {
         captureEvent(MEMBER_INVITED, {
-          emails: !instance?.instance?.is_telemetry_anonymous
+          emails: !instance?.is_telemetry_anonymous
             ? [
                 ...payload.emails.map((email) => ({
                   email: email.email,
@@ -407,11 +364,7 @@
 
   return (
     <div className="flex w-full h-full">
-<<<<<<< HEAD
-      <div className="w-full lg:w-3/5 h-full overflow-auto px-6 py-10 sm:px-7 sm:py-14 md:px-14 lg:px-28">
-=======
       <div className="w-full h-full overflow-auto px-6 py-10 sm:px-7 sm:py-14 md:px-14 lg:px-28">
->>>>>>> f77761b4
         <div className="flex items-center justify-between">
           {/* Since this will always be the last step */}
           <OnboardingHeader currentStep={totalSteps} totalSteps={totalSteps} />
@@ -419,19 +372,11 @@
             <SwitchOrDeleteAccountDropdown />
           </div>
         </div>
-<<<<<<< HEAD
-        <div className="flex flex-col w-full items-center justify-center p-8 mt-6">
-          <div className="text-center space-y-1 py-4 mx-auto w-4/5">
-            <h3 className="text-3xl font-bold text-onboarding-text-100">Invite your teammates</h3>
-            <p className="font-medium text-onboarding-text-400">
-              Work in plane happens best with your team. Invite them now to use Plane to it’s potential.
-=======
         <div className="flex flex-col w-full items-center justify-center p-8 mt-6 md:w-4/5 mx-auto">
           <div className="text-center space-y-1 py-4 mx-auto w-4/5">
             <h3 className="text-3xl font-bold text-onboarding-text-100">Invite your teammates</h3>
             <p className="font-medium text-onboarding-text-400">
               Work in plane happens best with your team. Invite them now to use Plane to its potential.
->>>>>>> f77761b4
             </p>
           </div>
           <form
@@ -466,16 +411,6 @@
               </div>
               <button
                 type="button"
-<<<<<<< HEAD
-                className="flex items-center mx-8 gap-1.5 bg-transparent text-sm font-semibold text-custom-primary-100 outline-custom-primary-100"
-                onClick={appendField}
-              >
-                <Plus className="h-4 w-4 mb-0.5" strokeWidth={2.5} />
-                Add another
-              </button>
-            </div>
-            <div className="flex flex-col mx-auto items-center justify-center gap-4 sm:w-96">
-=======
                 className="flex items-center mx-8 gap-1.5 bg-transparent text-sm font-medium text-custom-primary-100 outline-custom-primary-100"
                 onClick={appendField}
               >
@@ -484,22 +419,14 @@
               </button>
             </div>
             <div className="flex flex-col mx-auto px-8 sm:px-2 items-center justify-center gap-4 w-full max-w-96">
->>>>>>> f77761b4
               <Button
                 variant="primary"
                 type="submit"
                 size="lg"
                 className="w-full"
-<<<<<<< HEAD
-                disabled={isInvitationDisabled || !isValid}
-                loading={isSubmitting}
-              >
-                Continue
-=======
                 disabled={isInvitationDisabled || !isValid || isSubmitting}
               >
                 {isSubmitting ? <Spinner height="20px" width="20px" /> : "Continue"}
->>>>>>> f77761b4
               </Button>
               <Button variant="link-neutral" size="lg" className="w-full" onClick={nextStep}>
                 I’ll do it later
@@ -508,48 +435,6 @@
           </form>
         </div>
       </div>
-<<<<<<< HEAD
-      <div className="hidden lg:block w-2/5 px-6 py-10 sm:px-7 sm:py-14 md:px-14 lg:px-28 bg-onboarding-gradient-100">
-        <SwitchOrDeleteAccountDropdown />
-        <div
-          className={`fixed mt-16 ml-16 hidden h-fit w-1/5 rounded border-x border-t border-onboarding-border-300 border-opacity-10 bg-onboarding-gradient-300 p-4 pb-40 lg:block`}
-        >
-          <p className="text-base font-semibold text-onboarding-text-400">Members</p>
-
-          {Array.from({ length: 4 }).map((i, index) => (
-            <div key={index} className="mt-6 flex items-center gap-2">
-              <div className="flex h-8 w-8 flex-shrink-0 items-center justify-center rounded-full">
-                <Image src={resolvedTheme === "dark" ? userDark : userLight} alt="user" className="object-cover" />
-              </div>
-              <div className="w-full">
-                <div className="my-2 h-2.5 w-1/2 rounded-md  bg-onboarding-background-400" />
-                <div className="h-2 w-1/3 rounded-md bg-onboarding-background-100" />
-              </div>
-            </div>
-          ))}
-
-          <div className="relative mt-20">
-            <div className="absolute right-24 mt-1 flex w-full gap-x-2 rounded-full border border-onboarding-border-100 bg-onboarding-background-200 p-2 shadow-onboarding-shadow-sm">
-              <div className="h-10 w-10 flex-shrink-0 rounded-full bg-custom-primary-10">
-                <Image src={user2} alt="user" />
-              </div>
-              <div>
-                <p className="text-sm font-medium">Murphy cooper</p>
-                <p className="text-sm text-onboarding-text-400">murphy@plane.so</p>
-              </div>
-            </div>
-
-            <div className="absolute right-12 mt-16 flex w-full gap-x-2 rounded-full border border-onboarding-border-100 bg-onboarding-background-200 p-2 shadow-onboarding-shadow-sm">
-              <div className="h-10 w-10 flex-shrink-0 rounded-full bg-custom-primary-10">
-                <Image src={user1} alt="user" />
-              </div>
-              <div>
-                <p className="text-sm font-medium">Else Thompson</p>
-                <p className="text-sm text-onboarding-text-400">Elsa@plane.so</p>
-              </div>
-            </div>
-          </div>
-=======
       <div className="hidden lg:block relative w-2/5 h-screen overflow-hidden px-6 py-10 sm:px-7 sm:py-14 md:px-14 lg:px-28">
         <SwitchOrDeleteAccountDropdown />
         <div className="absolute inset-0 z-0">
@@ -558,7 +443,6 @@
             className="h-screen w-auto float-end object-cover"
             alt="Profile setup"
           />
->>>>>>> f77761b4
         </div>
       </div>
     </div>
