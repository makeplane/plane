--- conflicted
+++ resolved
@@ -165,38 +165,6 @@
                 )}
               </button>
 
-<<<<<<< HEAD
-              <div className="my-2 mr-10 flex w-full rounded-md bg-onboarding-background-200 text-sm">
-                <Controller
-                  control={control}
-                  name="first_name"
-                  rules={{
-                    required: "First name is required",
-                    maxLength: {
-                      value: 24,
-                      message: "First name cannot exceed the limit of 24 characters",
-                    },
-                  }}
-                  render={({ field: { value, onChange, ref } }) => (
-                    <Input
-                      id="first_name"
-                      name="first_name"
-                      type="text"
-                      value={value}
-                      autoFocus
-                      onChange={(event) => {
-                        setUserName(event.target.value);
-                        onChange(event);
-                      }}
-                      ref={ref}
-                      hasError={Boolean(errors.first_name)}
-                      placeholder="Enter your full name..."
-                      className="w-full border-onboarding-border-100 focus:border-custom-primary-100"
-                      maxLength={24}
-                    />
-                  )}
-                />
-=======
               <div className="flex flex-col gap-1">
                 <div className="my-2 mr-10 flex w-full rounded-md bg-onboarding-background-200 text-sm">
                   <Controller
@@ -229,7 +197,6 @@
                   />
                 </div>
                 {errors.first_name && <span className="text-sm text-red-500">{errors.first_name.message}</span>}
->>>>>>> 002b2505
               </div>
             </div>
             <div className="mb-10 mt-14">
