--- conflicted
+++ resolved
@@ -42,12 +42,7 @@
 const fileService = new FileService();
 
 export const UserDetails: React.FC<Props> = observer((props) => {
-<<<<<<< HEAD
   const { user, setUserName } = props;
-=======
-  const { user } = props;
-  // states
->>>>>>> c7e61188
   const [isRemoving, setIsRemoving] = useState(false);
   const [isImageUploadModalOpen, setIsImageUploadModalOpen] = useState(false);
   const {
