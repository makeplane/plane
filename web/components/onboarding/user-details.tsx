import React, { useState } from "react";
import Image from "next/image";
import { Controller, useForm } from "react-hook-form";
import { observer } from "mobx-react-lite";
import { Camera, User2 } from "lucide-react";
// mobx store
import { useMobxStore } from "lib/mobx/store-provider";
// components
import { Button, Input } from "@plane/ui";
import DummySidebar from "components/account/sidebar";
import OnboardingStepIndicator from "components/account/step-indicator";
// types
import { IUser } from "types";
// constants
import { TIME_ZONES } from "constants/timezones";
// services
import { FileService } from "services/file.service";
// assets
import IssuesSvg from "public/onboarding/onboarding-issues.svg";
import { ImageUploadModal } from "components/core";

const defaultValues: Partial<IUser> = {
  first_name: "",
  avatar: "",
  use_case: undefined,
};

type Props = {
  user?: IUser;
};

const timeZoneOptions = TIME_ZONES.map((timeZone) => ({
  value: timeZone.value,
  query: timeZone.label + " " + timeZone.value,
  content: timeZone.label,
}));

const useCases = [
  "Build Products",
  "Manage Feedbacks",
  "Service delivery",
  "Field force management",
  "Code Repository Integration",
  "Bug Tracking",
  "Test Case Management",
  "Rescource allocation",
];

const fileService = new FileService();

export const UserDetails: React.FC<Props> = observer((props) => {
  const { user } = props;
  const [isRemoving, setIsRemoving] = useState(false);
  const [selectedUsecase, setSelectedUsecase] = useState<number | null>();
  const [isImageUploadModalOpen, setIsImageUploadModalOpen] = useState(false);
  const {
    user: userStore,
    workspace: { workspaces },
  } = useMobxStore();
  const workspaceName = workspaces ? workspaces[0]?.name : "New Workspace";
  const {
    getValues,
    handleSubmit,
    control,
    watch,
    setValue,
    formState: { errors, isSubmitting, isValid },
  } = useForm<IUser>({
    defaultValues,
  });

  const onSubmit = async (formData: IUser) => {
    if (!user) return;

    const payload: Partial<IUser> = {
      ...formData,
      first_name: formData.first_name.split(" ")[0],
      last_name: formData.first_name.split(" ")[1],
      use_case: formData.use_case,
      onboarding_step: {
        ...user.onboarding_step,
        profile_complete: true,
      },
    };

    await userStore.updateCurrentUser(payload);
  };
  const handleDelete = (url: string | null | undefined) => {
    if (!url) return;

    setIsRemoving(true);
    fileService.deleteUserFile(url).finally(() => {
      setValue("avatar", "");
      setIsRemoving(false);
    });
  };

  return (
    <div className="w-full h-full space-y-7 sm:space-y-10 overflow-y-auto flex ">
      <div className="h-full fixed hidden lg:block w-1/5 max-w-[320px]">
        <DummySidebar showProject workspaceName={workspaceName} />
      </div>
      <ImageUploadModal
        isOpen={isImageUploadModalOpen}
        onClose={() => setIsImageUploadModalOpen(false)}
        isRemoving={isRemoving}
        handleDelete={() => {
          handleDelete(getValues("avatar"));
        }}
        onSuccess={(url) => {
          setValue("avatar", url);
          setIsImageUploadModalOpen(false);
        }}
        value={watch("avatar") !== "" ? watch("avatar") : undefined}
        userImage
      />
      <div className="lg:w-2/3 w-full flex flex-col justify-between ml-auto ">
        <div className="flex lg:w-4/5 md:px-0 px-7 pt-3 mx-auto flex-col">
          <form onSubmit={handleSubmit(onSubmit)} className="md:w-11/12  ml-auto">
            <div className="flex justify-between items-center">
              <p className="font-semibold text-xl sm:text-2xl">What do we call you? </p>
              <OnboardingStepIndicator step={2} />
            </div>
            <div className="flex mt-6 w-full ">
              <button type="button" onClick={() => setIsImageUploadModalOpen(true)}>
                {!watch("avatar") || watch("avatar") === "" ? (
                  <div className="h-16 hover:cursor-pointer justify-center items-center flex w-16 rounded-full flex-shrink-0 mr-3 relative bg-onboarding-background-300">
                    <div className="h-6 w-6 flex justify-center items-center bottom-1 border border-onboarding-border-100 -right-1 bg-onboarding-background-100 rounded-full absolute">
                      <Camera className="h-4 w-4 stroke-onboarding-background-400" />
                    </div>
                    <User2 className="h-10 w-10 stroke-onboarding-background-300 fill-onboarding-background-400" />
                  </div>
                ) : (
                  <div className="relative h-16 w-16 overflow-hidden mr-3">
                    <img
                      src={watch("avatar")}
                      className="absolute top-0 left-0 h-full w-full object-cover rounded-full"
                      onClick={() => setIsImageUploadModalOpen(true)}
                      alt={user?.display_name}
                    />
                  </div>
                )}
              </button>

              <div className="my-2 bg-onboarding-background-200 w-full mr-10 rounded-md flex text-sm">
                <Controller
                  control={control}
                  name="first_name"
                  rules={{
                    required: "First name is required",
                    maxLength: {
                      value: 24,
                      message: "First name cannot exceed the limit of 24 characters",
                    },
                  }}
                  render={({ field: { value, onChange, ref } }) => (
                    <Input
                      id="first_name"
                      name="first_name"
                      type="text"
                      value={value}
                      autoFocus={true}
                      onChange={onChange}
                      ref={ref}
                      hasError={Boolean(errors.first_name)}
                      placeholder="Enter your full name..."
                      className="w-full focus:border-custom-primary-100 border-onboarding-border-100"
                    />
                  )}
                />
              </div>
            </div>
            <div className="mt-14 mb-10">
              <Controller
                control={control}
                name="first_name"
<<<<<<< HEAD
                rules={{
                  required: "First name is required",
                  maxLength: {
                    value: 24,
                    message: "First name cannot exceed the limit of 24 characters",
                  },
                }}
                render={({ field: { value, onChange, ref } }) => (
                  <Input
                    id="first_name"
                    name="first_name"
                    type="text"
                    value={value}
                    autoFocus
                    onChange={onChange}
                    ref={ref}
                    hasError={Boolean(errors.first_name)}
                    placeholder="Enter your full name..."
                    className="w-full focus:border-custom-primary-100 border-onboarding-border-100"
                  />
                )}
              />
            </div>
          </div>
          <div className="mt-14 mb-10">
            <Controller
              control={control}
              name="first_name"
              render={({ field: { value } }) => (
                <p className="font-medium text-onboarding-text-200 text-xl sm:text-2xl p-0">
                  And how will you use Plane{value.length > 0 ? ", " : ""}
                  {value}?
                </p>
              )}
            />
=======
                render={({ field: { value } }) => (
                  <p className="font-medium text-onboarding-text-200 text-xl sm:text-2xl p-0">
                    And how will you use Plane{value.length > 0 ? ", " : ""}
                    {value}?
                  </p>
                )}
              />
>>>>>>> a17b08dd

              <p className="font-medium text-onboarding-text-300 text-sm my-3">Choose just one</p>

              <Controller
                control={control}
                name="use_case"
                render={({ field: { value, onChange } }) => (
                  <div className="flex flex-wrap break-all overflow-auto">
                    {useCases.map((useCase) => (
                      <div
                        className={`border mb-3 hover:cursor-pointer hover:bg-onboarding-background-300/30 flex-shrink-0 ${
                          value === useCase ? "border-custom-primary-100" : "border-onboarding-border-100"
                        } mr-3 rounded-sm p-3 text-sm font-medium`}
                        onClick={() => onChange(useCase)}
                      >
                        {useCase}
                      </div>
                    ))}
                  </div>
                )}
              />
            </div>

<<<<<<< HEAD
          <Button variant="primary" type="submit" size="md" disabled={!isValid} loading={isSubmitting}>
            {isSubmitting ? "Updating..." : "Continue"}
          </Button>
        </form>
        <div className="mt-3 flex ml-auto">
          <Image src={IssuesSvg} className="w-2/3 h-[w-2/3] object-cover" alt="issues-image" />
=======
            <Button variant="primary" type="submit" size="md" disabled={!isValid} loading={isSubmitting}>
              {isSubmitting ? "Updating..." : "Continue"}
            </Button>
          </form>
        </div>
        <div className="md:w-11/12 relative flex justify-end  bottom-0 ml-auto">
          <Image src={IssuesSvg} className="w-2/3 h-[w-2/3] object-cover" />
>>>>>>> a17b08dd
        </div>
      </div>
    </div>
  );
});<|MERGE_RESOLUTION|>--- conflicted
+++ resolved
@@ -29,11 +29,11 @@
   user?: IUser;
 };
 
-const timeZoneOptions = TIME_ZONES.map((timeZone) => ({
-  value: timeZone.value,
-  query: timeZone.label + " " + timeZone.value,
-  content: timeZone.label,
-}));
+// const timeZoneOptions = TIME_ZONES.map((timeZone) => ({
+//   value: timeZone.value,
+//   query: timeZone.label + " " + timeZone.value,
+//   content: timeZone.label,
+// }));
 
 const useCases = [
   "Build Products",
@@ -51,7 +51,7 @@
 export const UserDetails: React.FC<Props> = observer((props) => {
   const { user } = props;
   const [isRemoving, setIsRemoving] = useState(false);
-  const [selectedUsecase, setSelectedUsecase] = useState<number | null>();
+  // const [selectedUsecase, setSelectedUsecase] = useState<number | null>();
   const [isImageUploadModalOpen, setIsImageUploadModalOpen] = useState(false);
   const {
     user: userStore,
@@ -174,43 +174,6 @@
               <Controller
                 control={control}
                 name="first_name"
-<<<<<<< HEAD
-                rules={{
-                  required: "First name is required",
-                  maxLength: {
-                    value: 24,
-                    message: "First name cannot exceed the limit of 24 characters",
-                  },
-                }}
-                render={({ field: { value, onChange, ref } }) => (
-                  <Input
-                    id="first_name"
-                    name="first_name"
-                    type="text"
-                    value={value}
-                    autoFocus
-                    onChange={onChange}
-                    ref={ref}
-                    hasError={Boolean(errors.first_name)}
-                    placeholder="Enter your full name..."
-                    className="w-full focus:border-custom-primary-100 border-onboarding-border-100"
-                  />
-                )}
-              />
-            </div>
-          </div>
-          <div className="mt-14 mb-10">
-            <Controller
-              control={control}
-              name="first_name"
-              render={({ field: { value } }) => (
-                <p className="font-medium text-onboarding-text-200 text-xl sm:text-2xl p-0">
-                  And how will you use Plane{value.length > 0 ? ", " : ""}
-                  {value}?
-                </p>
-              )}
-            />
-=======
                 render={({ field: { value } }) => (
                   <p className="font-medium text-onboarding-text-200 text-xl sm:text-2xl p-0">
                     And how will you use Plane{value.length > 0 ? ", " : ""}
@@ -218,7 +181,6 @@
                   </p>
                 )}
               />
->>>>>>> a17b08dd
 
               <p className="font-medium text-onboarding-text-300 text-sm my-3">Choose just one</p>
 
@@ -242,22 +204,13 @@
               />
             </div>
 
-<<<<<<< HEAD
-          <Button variant="primary" type="submit" size="md" disabled={!isValid} loading={isSubmitting}>
-            {isSubmitting ? "Updating..." : "Continue"}
-          </Button>
-        </form>
-        <div className="mt-3 flex ml-auto">
-          <Image src={IssuesSvg} className="w-2/3 h-[w-2/3] object-cover" alt="issues-image" />
-=======
             <Button variant="primary" type="submit" size="md" disabled={!isValid} loading={isSubmitting}>
               {isSubmitting ? "Updating..." : "Continue"}
             </Button>
           </form>
         </div>
         <div className="md:w-11/12 relative flex justify-end  bottom-0 ml-auto">
-          <Image src={IssuesSvg} className="w-2/3 h-[w-2/3] object-cover" />
->>>>>>> a17b08dd
+          <Image src={IssuesSvg} className="w-2/3 h-[w-2/3] object-cover" alt="issue-image" />
         </div>
       </div>
     </div>
