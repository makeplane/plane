--- conflicted
+++ resolved
@@ -6,17 +6,10 @@
 import { Button } from "@plane/ui";
 // components
 import { TourSidebar } from "@/components/onboarding";
-<<<<<<< HEAD
+// constants
 import { E_PRODUCT_TOUR, PRODUCT_TOUR_SKIPPED, PRODUCT_TOUR_STARTED } from "@/constants/event-tracker";
-import { useApplication, useEventTracker, useUser } from "@/hooks/store";
-// components
-// ui
-=======
-// constants
-import { PRODUCT_TOUR_SKIPPED, PRODUCT_TOUR_STARTED } from "@/constants/event-tracker";
 // hooks
 import { useCommandPalette, useEventTracker, useUser } from "@/hooks/store";
->>>>>>> 7061ef46
 // assets
 import CyclesTour from "public/onboarding/cycles.webp";
 import IssuesTour from "public/onboarding/issues.webp";
