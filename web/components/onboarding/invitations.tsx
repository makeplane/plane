import React, { useState } from "react";
<<<<<<< HEAD
import useSWR, { mutate } from "swr";
// icons
import { CheckCircle2 } from "lucide-react";
// types
import { IWorkspaceMemberInvitation } from "@plane/types";
// ui
import { Button } from "@plane/ui";
// constants
import { E_WORKSPACE_INVITATION, MEMBER_ACCEPTED } from "@/constants/event-tracker";
import { USER_WORKSPACES, USER_WORKSPACE_INVITATIONS } from "@/constants/fetch-keys";
=======
import useSWR from "swr";;
// types
import { IWorkspaceMemberInvitation } from "@plane/types";
// ui
import { Button, Checkbox, Spinner } from "@plane/ui";
// constants
import { MEMBER_ACCEPTED } from "@/constants/event-tracker";
import { USER_WORKSPACE_INVITATIONS } from "@/constants/fetch-keys";
>>>>>>> f77761b4
import { ROLE } from "@/constants/workspace";
// helpers
import { truncateText } from "@/helpers/string.helper";
import { getUserRole } from "@/helpers/user.helper";
// hooks
<<<<<<< HEAD
import { useEventTracker, useUser, useWorkspace } from "@/hooks/store";
=======
import { useEventTracker, useWorkspace } from "@/hooks/store";
>>>>>>> f77761b4
// services
import { WorkspaceService } from "@/services/workspace.service";

type Props = {
<<<<<<< HEAD
  handleNextStep: () => void;
=======
  handleNextStep: () => Promise<void>;
>>>>>>> f77761b4
  handleCurrentViewChange: () => void;
};
const workspaceService = new WorkspaceService();

export const Invitations: React.FC<Props> = (props) => {
  const { handleNextStep, handleCurrentViewChange } = props;
  // states
  const [isJoiningWorkspaces, setIsJoiningWorkspaces] = useState(false);
  const [invitationsRespond, setInvitationsRespond] = useState<string[]>([]);
  // store hooks
  const { captureEvent } = useEventTracker();
<<<<<<< HEAD
  const { updateCurrentUser } = useUser();
  const { workspaces, fetchWorkspaces } = useWorkspace();
=======
  const { fetchWorkspaces } = useWorkspace();
>>>>>>> f77761b4

  const { data: invitations } = useSWR(USER_WORKSPACE_INVITATIONS, () => workspaceService.userWorkspaceInvitations());

  const handleInvitation = (workspace_invitation: IWorkspaceMemberInvitation, action: "accepted" | "withdraw") => {
    if (action === "accepted") {
      setInvitationsRespond((prevData) => [...prevData, workspace_invitation.id]);
    } else if (action === "withdraw") {
      setInvitationsRespond((prevData) => prevData.filter((item: string) => item !== workspace_invitation.id));
    }
  };

  const submitInvitations = async () => {
    const invitation = invitations?.find((invitation) => invitation.id === invitationsRespond[0]);

    if (invitationsRespond.length <= 0 && !invitation?.role) return;

    setIsJoiningWorkspaces(true);

<<<<<<< HEAD
    await workspaceService
      .joinWorkspaces({ invitations: invitationsRespond })
      .then(async () => {
        captureEvent(MEMBER_ACCEPTED, {
          member_id: invitation?.id,
          role: getUserRole(invitation?.role as any),
          project_id: undefined,
          accepted_from: "App",
          state: "SUCCESS",
          element: E_WORKSPACE_INVITATION,
        });
        await fetchWorkspaces();
        await mutate(USER_WORKSPACES);
        await updateLastWorkspace();
        await handleNextStep();
        await mutateInvitations();
      })
      .catch((error) => {
        console.error(error);
        captureEvent(MEMBER_ACCEPTED, {
          member_id: invitation?.id,
          role: getUserRole(invitation?.role as any),
          project_id: undefined,
          accepted_from: "App",
          state: "FAILED",
          element: E_WORKSPACE_INVITATION,
        });
      })
      .finally(() => setIsJoiningWorkspaces(false));
=======
    try {
      await workspaceService.joinWorkspaces({ invitations: invitationsRespond });
      captureEvent(MEMBER_ACCEPTED, {
        member_id: invitation?.id,
        role: getUserRole(invitation?.role as any),
        project_id: undefined,
        accepted_from: "App",
        state: "SUCCESS",
        element: "Workspace invitations page",
      });
      await fetchWorkspaces();
      await handleNextStep();
    } catch (error) {
      console.error(error);
      captureEvent(MEMBER_ACCEPTED, {
        member_id: invitation?.id,
        role: getUserRole(invitation?.role as any),
        project_id: undefined,
        accepted_from: "App",
        state: "FAILED",
        element: "Workspace invitations page",
      });
      setIsJoiningWorkspaces(false);
    }
>>>>>>> f77761b4
  };

  return invitations && invitations.length > 0 ? (
    <div className="space-y-4">
      <div className="text-center space-y-1 py-4 mx-auto">
        <h3 className="text-3xl font-bold text-onboarding-text-100">You are invited!</h3>
<<<<<<< HEAD
        <p className="font-medium text-onboarding-text-400">Accept the invites to collaborate with your team!</p>
=======
        <p className="font-medium text-onboarding-text-400">Accept the invites to collaborate with your team.</p>
>>>>>>> f77761b4
      </div>
      <div>
        {invitations &&
          invitations.length > 0 &&
          invitations.map((invitation) => {
            const isSelected = invitationsRespond.includes(invitation.id);
            const invitedWorkspace = invitation.workspace;
            return (
              <div
                key={invitation.id}
<<<<<<< HEAD
                className={`flex cursor-pointer items-center gap-2 rounded border p-3.5 ${
                  isSelected
                    ? "border-custom-primary-100"
                    : "border-onboarding-border-200 hover:bg-onboarding-background-300/30"
                }`}
=======
                className={`flex cursor-pointer items-center gap-2 rounded border p-3.5 border-custom-border-200 hover:bg-onboarding-background-300/30`}
>>>>>>> f77761b4
                onClick={() => handleInvitation(invitation, isSelected ? "withdraw" : "accepted")}
              >
                <div className="flex-shrink-0">
                  <div className="grid h-9 w-9 place-items-center rounded">
                    {invitedWorkspace?.logo && invitedWorkspace.logo !== "" ? (
                      <img
                        src={invitedWorkspace.logo}
                        height="100%"
                        width="100%"
                        className="rounded"
                        alt={invitedWorkspace.name}
                      />
                    ) : (
                      <span className="grid h-9 w-9 place-items-center rounded bg-gray-700 px-3 py-1.5 uppercase text-white">
                        {invitedWorkspace?.name[0]}
                      </span>
                    )}
                  </div>
                </div>
                <div className="min-w-0 flex-1">
                  <div className="text-sm font-medium">{truncateText(invitedWorkspace?.name, 30)}</div>
                  <p className="text-xs text-custom-text-200">{ROLE[invitation.role]}</p>
                </div>
<<<<<<< HEAD
                <span className={`flex-shrink-0 ${isSelected ? "text-custom-primary-100" : "text-custom-text-200"}`}>
                  <CheckCircle2 className="h-5 w-5" />
=======
                <span className={`flex-shrink-0`}>
                  <Checkbox checked={isSelected} />
>>>>>>> f77761b4
                </span>
              </div>
            );
          })}
      </div>
<<<<<<< HEAD
      <Button variant="primary" size="lg" className="w-full" onClick={submitInvitations}>
        {isJoiningWorkspaces ? "Joining..." : "Continue"}
=======
      <Button
        variant="primary"
        size="lg"
        className="w-full"
        onClick={submitInvitations}
        disabled={isJoiningWorkspaces || !invitationsRespond.length}
      >
        {isJoiningWorkspaces ? <Spinner height="20px" width="20px" /> : "Continue to workspace"}
>>>>>>> f77761b4
      </Button>
      <div className="mx-auto mt-4 flex items-center sm:w-96">
        <hr className="w-full border-onboarding-border-100" />
        <p className="mx-3 flex-shrink-0 text-center text-sm text-onboarding-text-400">or</p>
        <hr className="w-full border-onboarding-border-100" />
      </div>
<<<<<<< HEAD
      <Button variant="link-neutral" size="lg" className="w-full text-base bg-custom-background-90" onClick={handleCurrentViewChange}>
        Create my own workspace
=======
      <Button
        variant="link-neutral"
        size="lg"
        className="w-full text-base bg-custom-background-90"
        onClick={handleCurrentViewChange}
        disabled={isJoiningWorkspaces}
      >
        Create your own workspace
>>>>>>> f77761b4
      </Button>
    </div>
  ) : (
    <div>No Invitations found</div>
  );
};<|MERGE_RESOLUTION|>--- conflicted
+++ resolved
@@ -1,44 +1,23 @@
 import React, { useState } from "react";
-<<<<<<< HEAD
-import useSWR, { mutate } from "swr";
-// icons
-import { CheckCircle2 } from "lucide-react";
-// types
-import { IWorkspaceMemberInvitation } from "@plane/types";
-// ui
-import { Button } from "@plane/ui";
-// constants
-import { E_WORKSPACE_INVITATION, MEMBER_ACCEPTED } from "@/constants/event-tracker";
-import { USER_WORKSPACES, USER_WORKSPACE_INVITATIONS } from "@/constants/fetch-keys";
-=======
 import useSWR from "swr";;
 // types
 import { IWorkspaceMemberInvitation } from "@plane/types";
 // ui
 import { Button, Checkbox, Spinner } from "@plane/ui";
 // constants
-import { MEMBER_ACCEPTED } from "@/constants/event-tracker";
+import { E_WORKSPACE_INVITATION, MEMBER_ACCEPTED } from "@/constants/event-tracker";
 import { USER_WORKSPACE_INVITATIONS } from "@/constants/fetch-keys";
->>>>>>> f77761b4
 import { ROLE } from "@/constants/workspace";
 // helpers
 import { truncateText } from "@/helpers/string.helper";
 import { getUserRole } from "@/helpers/user.helper";
 // hooks
-<<<<<<< HEAD
-import { useEventTracker, useUser, useWorkspace } from "@/hooks/store";
-=======
 import { useEventTracker, useWorkspace } from "@/hooks/store";
->>>>>>> f77761b4
 // services
 import { WorkspaceService } from "@/services/workspace.service";
 
 type Props = {
-<<<<<<< HEAD
-  handleNextStep: () => void;
-=======
   handleNextStep: () => Promise<void>;
->>>>>>> f77761b4
   handleCurrentViewChange: () => void;
 };
 const workspaceService = new WorkspaceService();
@@ -50,12 +29,7 @@
   const [invitationsRespond, setInvitationsRespond] = useState<string[]>([]);
   // store hooks
   const { captureEvent } = useEventTracker();
-<<<<<<< HEAD
-  const { updateCurrentUser } = useUser();
-  const { workspaces, fetchWorkspaces } = useWorkspace();
-=======
   const { fetchWorkspaces } = useWorkspace();
->>>>>>> f77761b4
 
   const { data: invitations } = useSWR(USER_WORKSPACE_INVITATIONS, () => workspaceService.userWorkspaceInvitations());
 
@@ -74,37 +48,6 @@
 
     setIsJoiningWorkspaces(true);
 
-<<<<<<< HEAD
-    await workspaceService
-      .joinWorkspaces({ invitations: invitationsRespond })
-      .then(async () => {
-        captureEvent(MEMBER_ACCEPTED, {
-          member_id: invitation?.id,
-          role: getUserRole(invitation?.role as any),
-          project_id: undefined,
-          accepted_from: "App",
-          state: "SUCCESS",
-          element: E_WORKSPACE_INVITATION,
-        });
-        await fetchWorkspaces();
-        await mutate(USER_WORKSPACES);
-        await updateLastWorkspace();
-        await handleNextStep();
-        await mutateInvitations();
-      })
-      .catch((error) => {
-        console.error(error);
-        captureEvent(MEMBER_ACCEPTED, {
-          member_id: invitation?.id,
-          role: getUserRole(invitation?.role as any),
-          project_id: undefined,
-          accepted_from: "App",
-          state: "FAILED",
-          element: E_WORKSPACE_INVITATION,
-        });
-      })
-      .finally(() => setIsJoiningWorkspaces(false));
-=======
     try {
       await workspaceService.joinWorkspaces({ invitations: invitationsRespond });
       captureEvent(MEMBER_ACCEPTED, {
@@ -113,7 +56,7 @@
         project_id: undefined,
         accepted_from: "App",
         state: "SUCCESS",
-        element: "Workspace invitations page",
+        element: E_WORKSPACE_INVITATION,
       });
       await fetchWorkspaces();
       await handleNextStep();
@@ -125,22 +68,17 @@
         project_id: undefined,
         accepted_from: "App",
         state: "FAILED",
-        element: "Workspace invitations page",
+        element: E_WORKSPACE_INVITATION,
       });
       setIsJoiningWorkspaces(false);
     }
->>>>>>> f77761b4
   };
 
   return invitations && invitations.length > 0 ? (
     <div className="space-y-4">
       <div className="text-center space-y-1 py-4 mx-auto">
         <h3 className="text-3xl font-bold text-onboarding-text-100">You are invited!</h3>
-<<<<<<< HEAD
-        <p className="font-medium text-onboarding-text-400">Accept the invites to collaborate with your team!</p>
-=======
         <p className="font-medium text-onboarding-text-400">Accept the invites to collaborate with your team.</p>
->>>>>>> f77761b4
       </div>
       <div>
         {invitations &&
@@ -151,15 +89,7 @@
             return (
               <div
                 key={invitation.id}
-<<<<<<< HEAD
-                className={`flex cursor-pointer items-center gap-2 rounded border p-3.5 ${
-                  isSelected
-                    ? "border-custom-primary-100"
-                    : "border-onboarding-border-200 hover:bg-onboarding-background-300/30"
-                }`}
-=======
                 className={`flex cursor-pointer items-center gap-2 rounded border p-3.5 border-custom-border-200 hover:bg-onboarding-background-300/30`}
->>>>>>> f77761b4
                 onClick={() => handleInvitation(invitation, isSelected ? "withdraw" : "accepted")}
               >
                 <div className="flex-shrink-0">
@@ -183,22 +113,13 @@
                   <div className="text-sm font-medium">{truncateText(invitedWorkspace?.name, 30)}</div>
                   <p className="text-xs text-custom-text-200">{ROLE[invitation.role]}</p>
                 </div>
-<<<<<<< HEAD
-                <span className={`flex-shrink-0 ${isSelected ? "text-custom-primary-100" : "text-custom-text-200"}`}>
-                  <CheckCircle2 className="h-5 w-5" />
-=======
                 <span className={`flex-shrink-0`}>
                   <Checkbox checked={isSelected} />
->>>>>>> f77761b4
                 </span>
               </div>
             );
           })}
       </div>
-<<<<<<< HEAD
-      <Button variant="primary" size="lg" className="w-full" onClick={submitInvitations}>
-        {isJoiningWorkspaces ? "Joining..." : "Continue"}
-=======
       <Button
         variant="primary"
         size="lg"
@@ -207,17 +128,12 @@
         disabled={isJoiningWorkspaces || !invitationsRespond.length}
       >
         {isJoiningWorkspaces ? <Spinner height="20px" width="20px" /> : "Continue to workspace"}
->>>>>>> f77761b4
       </Button>
       <div className="mx-auto mt-4 flex items-center sm:w-96">
         <hr className="w-full border-onboarding-border-100" />
         <p className="mx-3 flex-shrink-0 text-center text-sm text-onboarding-text-400">or</p>
         <hr className="w-full border-onboarding-border-100" />
       </div>
-<<<<<<< HEAD
-      <Button variant="link-neutral" size="lg" className="w-full text-base bg-custom-background-90" onClick={handleCurrentViewChange}>
-        Create my own workspace
-=======
       <Button
         variant="link-neutral"
         size="lg"
@@ -226,7 +142,6 @@
         disabled={isJoiningWorkspaces}
       >
         Create your own workspace
->>>>>>> f77761b4
       </Button>
     </div>
   ) : (
