--- conflicted
+++ resolved
@@ -6,12 +6,8 @@
 import { IWorkspaceMemberInvitation } from "@plane/types";
 // ui
 import { Button } from "@plane/ui";
-<<<<<<< HEAD
+// constants
 import { E_WORKSPACE_INVITATION, MEMBER_ACCEPTED } from "@/constants/event-tracker";
-=======
-// constants
-import { MEMBER_ACCEPTED } from "@/constants/event-tracker";
->>>>>>> 7061ef46
 import { USER_WORKSPACES, USER_WORKSPACE_INVITATIONS } from "@/constants/fetch-keys";
 import { ROLE } from "@/constants/workspace";
 // helpers
