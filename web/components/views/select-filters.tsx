--- conflicted
+++ resolved
@@ -13,11 +13,7 @@
 // ui
 import { Avatar, MultiLevelDropdown } from "components/ui";
 // icons
-<<<<<<< HEAD
-import { PriorityIcon, getStateGroupIcon } from "components/icons";
-=======
-import { StateGroupIcon, getPriorityIcon } from "components/icons";
->>>>>>> 8de93d00
+import { PriorityIcon, StateGroupIcon } from "components/icons";
 // helpers
 import { getStatesList } from "helpers/state.helper";
 import { checkIfArraysHaveSameElements } from "helpers/array.helper";
