import { useState } from "react";
import { useRouter } from "next/router";
import useSWR from "swr";
// services
<<<<<<< HEAD
import stateService from "services/project.service/project_state.service";
import projectService from "services/project.service/project.service";
import issuesService from "services/issue/issue.service";
=======
import { ProjectStateService, ProjectService } from "services/project";
import { IssueLabelService } from "services/issue";
>>>>>>> d80a5935
// components
import { DateFilterModal } from "components/core";
// ui
import { Avatar, MultiLevelDropdown } from "components/ui";
// icons
import { PriorityIcon, StateGroupIcon } from "components/icons";
// helpers
import { getStatesList } from "helpers/state.helper";
import { checkIfArraysHaveSameElements } from "helpers/array.helper";
// types
import { IIssueFilterOptions } from "types";
// fetch-keys
import { PROJECT_ISSUE_LABELS, PROJECT_MEMBERS, STATES_LIST } from "constants/fetch-keys";
// constants
import { PRIORITIES } from "constants/project";
import { DATE_FILTER_OPTIONS } from "constants/filters";

type Props = {
  filters: Partial<IIssueFilterOptions>;
  onSelect: (option: any) => void;
  direction?: "left" | "right";
  height?: "sm" | "md" | "rg" | "lg";
};

<<<<<<< HEAD
=======
const projectService = new ProjectService();
const projectStateService = new ProjectStateService();
const issueLabelService = new IssueLabelService();

>>>>>>> d80a5935
export const SelectFilters: React.FC<Props> = ({ filters, onSelect, direction = "right", height = "md" }) => {
  const [isDateFilterModalOpen, setIsDateFilterModalOpen] = useState(false);
  const [dateFilterType, setDateFilterType] = useState<{
    title: string;
    type: "start_date" | "target_date";
  }>({
    title: "",
    type: "start_date",
  });

  const router = useRouter();
  const { workspaceSlug, projectId } = router.query;

  const { data: states } = useSWR(
    workspaceSlug && projectId ? STATES_LIST(projectId as string) : null,
<<<<<<< HEAD
    workspaceSlug && projectId ? () => stateService.getStates(workspaceSlug as string, projectId as string) : null
=======
    workspaceSlug && projectId
      ? () => projectStateService.getStates(workspaceSlug as string, projectId as string)
      : null
>>>>>>> d80a5935
  );
  const statesList = getStatesList(states);

  const { data: members } = useSWR(
    projectId ? PROJECT_MEMBERS(projectId as string) : null,
    workspaceSlug && projectId
      ? () => projectService.projectMembers(workspaceSlug as string, projectId as string)
      : null
  );

  const { data: issueLabels } = useSWR(
    projectId ? PROJECT_ISSUE_LABELS(projectId.toString()) : null,
    workspaceSlug && projectId
      ? () => issueLabelService.getProjectIssueLabels(workspaceSlug as string, projectId.toString())
      : null
  );

  const projectFilterOption = [
    {
      id: "priority",
      label: "Priority",
      value: PRIORITIES,
      hasChildren: true,
      children: PRIORITIES.map((priority) => ({
        id: priority === null ? "null" : priority,
        label: (
          <div className="flex items-center gap-2 capitalize">
            <PriorityIcon priority={priority} />
            {priority ?? "None"}
          </div>
        ),
        value: {
          key: "priority",
          value: priority === null ? "null" : priority,
        },
        selected: filters?.priority?.includes(priority === null ? "null" : priority),
      })),
    },
    {
      id: "state",
      label: "State",
      value: statesList,
      hasChildren: true,
      children: statesList?.map((state) => ({
        id: state.id,
        label: (
          <div className="flex items-center gap-2">
            <StateGroupIcon stateGroup={state.group} color={state.color} />
            {state.name}
          </div>
        ),
        value: {
          key: "state",
          value: state.id,
        },
        selected: filters?.state?.includes(state.id),
      })),
    },
    {
      id: "assignees",
      label: "Assignees",
      value: members,
      hasChildren: true,
      children: members?.map((member) => ({
        id: member.member.id,
        label: (
          <div className="flex items-center gap-2">
            <Avatar user={member.member} />
            {member.member.display_name}
          </div>
        ),
        value: {
          key: "assignees",
          value: member.member.id,
        },
        selected: filters?.assignees?.includes(member.member.id),
      })),
    },
    {
      id: "created_by",
      label: "Created by",
      value: members,
      hasChildren: true,
      children: members?.map((member) => ({
        id: member.member.id,
        label: (
          <div className="flex items-center gap-2">
            <Avatar user={member.member} />
            {member.member.display_name}
          </div>
        ),
        value: {
          key: "created_by",
          value: member.member.id,
        },
        selected: filters?.created_by?.includes(member.member.id),
      })),
    },
    {
      id: "labels",
      label: "Labels",
      value: issueLabels,
      hasChildren: true,
      children: issueLabels?.map((label) => ({
        id: label.id,
        label: (
          <div className="flex items-center gap-2">
            <div
              className="h-2 w-2 rounded-full"
              style={{
                backgroundColor: label.color && label.color !== "" ? label.color : "#000000",
              }}
            />
            {label.name}
          </div>
        ),
        value: {
          key: "labels",
          value: label.id,
        },
        selected: filters?.labels?.includes(label.id),
      })),
    },
    {
      id: "start_date",
      label: "Start date",
      value: DATE_FILTER_OPTIONS,
      hasChildren: true,
      children: [
        ...DATE_FILTER_OPTIONS.map((option) => ({
          id: option.name,
          label: option.name,
          value: {
            key: "start_date",
            value: option.value,
          },
          selected: checkIfArraysHaveSameElements(filters?.start_date ?? [], [option.value]),
        })),
        {
          id: "custom",
          label: "Custom",
          value: "custom",
          element: (
            <button
              onClick={() => {
                setIsDateFilterModalOpen(true);
                setDateFilterType({
                  title: "Start date",
                  type: "start_date",
                });
              }}
              className="w-full rounded px-1 py-1.5 text-left text-custom-text-200 hover:bg-custom-background-80"
            >
              Custom
            </button>
          ),
        },
      ],
    },
    {
      id: "target_date",
      label: "Due date",
      value: DATE_FILTER_OPTIONS,
      hasChildren: true,
      children: [
        ...DATE_FILTER_OPTIONS.map((option) => ({
          id: option.name,
          label: option.name,
          value: {
            key: "target_date",
            value: option.value,
          },
          selected: checkIfArraysHaveSameElements(filters?.target_date ?? [], [option.value]),
        })),
        {
          id: "custom",
          label: "Custom",
          value: "custom",
          element: (
            <button
              onClick={() => {
                setIsDateFilterModalOpen(true);
                setDateFilterType({
                  title: "Due date",
                  type: "target_date",
                });
              }}
              className="w-full rounded px-1 py-1.5 text-left text-custom-text-200 hover:bg-custom-background-80"
            >
              Custom
            </button>
          ),
        },
      ],
    },
  ];
  return (
    <>
      {/* {isDateFilterModalOpen && (
        <DateFilterModal
          title={dateFilterType.title}
          field={dateFilterType.type}
          filters={filters as IIssueFilterOptions}
          handleClose={() => setIsDateFilterModalOpen(false)}
          isOpen={isDateFilterModalOpen}
          onSelect={onSelect}
        />
      )} */}
      <MultiLevelDropdown
        label="Filters"
        onSelect={onSelect}
        direction={direction}
        height={height}
        options={projectFilterOption}
      />
    </>
  );
};<|MERGE_RESOLUTION|>--- conflicted
+++ resolved
@@ -2,14 +2,8 @@
 import { useRouter } from "next/router";
 import useSWR from "swr";
 // services
-<<<<<<< HEAD
-import stateService from "services/project.service/project_state.service";
-import projectService from "services/project.service/project.service";
-import issuesService from "services/issue/issue.service";
-=======
 import { ProjectStateService, ProjectService } from "services/project";
 import { IssueLabelService } from "services/issue";
->>>>>>> d80a5935
 // components
 import { DateFilterModal } from "components/core";
 // ui
@@ -34,13 +28,10 @@
   height?: "sm" | "md" | "rg" | "lg";
 };
 
-<<<<<<< HEAD
-=======
 const projectService = new ProjectService();
 const projectStateService = new ProjectStateService();
 const issueLabelService = new IssueLabelService();
 
->>>>>>> d80a5935
 export const SelectFilters: React.FC<Props> = ({ filters, onSelect, direction = "right", height = "md" }) => {
   const [isDateFilterModalOpen, setIsDateFilterModalOpen] = useState(false);
   const [dateFilterType, setDateFilterType] = useState<{
@@ -56,13 +47,9 @@
 
   const { data: states } = useSWR(
     workspaceSlug && projectId ? STATES_LIST(projectId as string) : null,
-<<<<<<< HEAD
-    workspaceSlug && projectId ? () => stateService.getStates(workspaceSlug as string, projectId as string) : null
-=======
     workspaceSlug && projectId
       ? () => projectStateService.getStates(workspaceSlug as string, projectId as string)
       : null
->>>>>>> d80a5935
   );
   const statesList = getStatesList(states);
 
