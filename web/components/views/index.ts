export * from "./delete-view-modal";
export * from "./form";
export * from "./modal";
export * from "./select-filters";
export * from "./view-list-item";
<<<<<<< HEAD
export * from "./signin";
=======
>>>>>>> d80a5935
export * from "./views-list";
export * from "./workspace-dashboard";<|MERGE_RESOLUTION|>--- conflicted
+++ resolved
@@ -3,9 +3,5 @@
 export * from "./modal";
 export * from "./select-filters";
 export * from "./view-list-item";
-<<<<<<< HEAD
-export * from "./signin";
-=======
->>>>>>> d80a5935
 export * from "./views-list";
 export * from "./workspace-dashboard";