--- conflicted
+++ resolved
@@ -32,11 +32,8 @@
   const router = useRouter();
   const { workspaceSlug, projectId } = router.query;
 
-<<<<<<< HEAD
-=======
   const { setToastAlert } = useToast();
 
->>>>>>> 910d1a1d
   const {
     projectViews: projectViewsStore,
     user: { currentProjectRole },
@@ -68,12 +65,7 @@
 
   const totalFilters = calculateTotalFilters(view.query_data ?? {});
 
-<<<<<<< HEAD
-  const isEditingAllowed =
-    currentProjectRole && [EUserWorkspaceRoles.ADMIN, EUserWorkspaceRoles.MEMBER].includes(currentProjectRole);
-=======
   const isEditingAllowed = !!currentProjectRole && currentProjectRole >= EUserWorkspaceRoles.MEMBER;
->>>>>>> 910d1a1d
 
   return (
     <>
@@ -105,37 +97,6 @@
                   <p className="hidden rounded bg-custom-background-80 px-2 py-1 text-xs text-custom-text-200 group-hover:block">
                     {totalFilters} {totalFilters === 1 ? "filter" : "filters"}
                   </p>
-<<<<<<< HEAD
-                  {isEditingAllowed && (
-                    <>
-                      {view.is_favorite ? (
-                        <button
-                          type="button"
-                          onClick={(e) => {
-                            e.preventDefault();
-                            e.stopPropagation();
-                            handleRemoveFromFavorites();
-                          }}
-                          className="grid place-items-center"
-                        >
-                          <StarIcon className="h-3.5 w-3.5 fill-orange-400 text-orange-400" strokeWidth={2} />
-                        </button>
-                      ) : (
-                        <button
-                          type="button"
-                          onClick={(e) => {
-                            e.preventDefault();
-                            e.stopPropagation();
-                            handleAddToFavorites();
-                          }}
-                          className="grid place-items-center"
-                        >
-                          <StarIcon size={14} strokeWidth={2} />
-                        </button>
-                      )}
-
-                      <CustomMenu width="auto" ellipsis>
-=======
                   {isEditingAllowed &&
                     (view.is_favorite ? (
                       <button
@@ -166,7 +127,6 @@
                   <CustomMenu width="auto" ellipsis>
                     {isEditingAllowed && (
                       <>
->>>>>>> 910d1a1d
                         <CustomMenu.MenuItem
                           onClick={(e) => {
                             e.preventDefault();
@@ -191,11 +151,6 @@
                             <span>Delete View</span>
                           </span>
                         </CustomMenu.MenuItem>
-<<<<<<< HEAD
-                      </CustomMenu>
-                    </>
-                  )}
-=======
                       </>
                     )}
                     <CustomMenu.MenuItem onClick={handleCopyText}>
@@ -205,7 +160,6 @@
                       </span>
                     </CustomMenu.MenuItem>
                   </CustomMenu>
->>>>>>> 910d1a1d
                 </div>
               </div>
             </div>
