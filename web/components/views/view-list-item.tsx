import React, { useState } from "react";
import { observer } from "mobx-react-lite";
import Link from "next/link";
import { useRouter } from "next/router";
import { LinkIcon, PencilIcon, StarIcon, TrashIcon } from "lucide-react";
<<<<<<< HEAD
// hooks
import { useEventTracker, useProjectView, useUser } from "hooks/store";
import useToast from "hooks/use-toast";
=======
// ui
import { CustomMenu, TOAST_TYPE, setToast } from "@plane/ui";
>>>>>>> 7b88a2a8
// components
import { CreateUpdateProjectViewModal, DeleteProjectViewModal } from "components/views";
// constants
import { EUserProjectRoles } from "constants/project";
// helpers
import { calculateTotalFilters } from "helpers/filter.helper";
import { copyUrlToClipboard } from "helpers/string.helper";
// hooks
import { useProjectView, useUser } from "hooks/store";
// types
import { IProjectView } from "@plane/types";
<<<<<<< HEAD
// constants
import { EUserProjectRoles } from "constants/project";
import { VIEW_FAVORITED, VIEW_UNFAVORITED } from "constants/event-tracker";
=======
>>>>>>> 7b88a2a8

type Props = {
  view: IProjectView;
};

export const ProjectViewListItem: React.FC<Props> = observer((props) => {
  const { view } = props;
  // states
  const [createUpdateViewModal, setCreateUpdateViewModal] = useState(false);
  const [deleteViewModal, setDeleteViewModal] = useState(false);
  // router
  const router = useRouter();
  const { workspaceSlug, projectId } = router.query;
  // store hooks
  const {
    membership: { currentProjectRole },
  } = useUser();
  const { addViewToFavorites, removeViewFromFavorites } = useProjectView();
  const { captureEvent } = useEventTracker();

  const handleAddToFavorites = () => {
    if (!workspaceSlug || !projectId) return;

    addViewToFavorites(workspaceSlug.toString(), projectId.toString(), view.id).then(() => {
      captureEvent(VIEW_FAVORITED, {
        view_id: view.id,
        element: "Views page",
        state: "SUCCESS",
      });
    });
  };

  const handleRemoveFromFavorites = () => {
    if (!workspaceSlug || !projectId) return;

    removeViewFromFavorites(workspaceSlug.toString(), projectId.toString(), view.id).then(() => {
      captureEvent(VIEW_UNFAVORITED, {
        view_id: view.id,
        element: "Views page",
        state: "SUCCESS",
      });
    });
  };

  const handleCopyText = (e: React.MouseEvent<HTMLButtonElement>) => {
    e.stopPropagation();
    e.preventDefault();
    copyUrlToClipboard(`${workspaceSlug}/projects/${projectId}/views/${view.id}`).then(() => {
      setToast({
        type: TOAST_TYPE.SUCCESS,
        title: "Link Copied!",
        message: "View link copied to clipboard.",
      });
    });
  };

  const totalFilters = calculateTotalFilters(view.filters ?? {});

  const isEditingAllowed = !!currentProjectRole && currentProjectRole >= EUserProjectRoles.MEMBER;

  return (
    <>
      {workspaceSlug && projectId && view && (
        <CreateUpdateProjectViewModal
          isOpen={createUpdateViewModal}
          onClose={() => setCreateUpdateViewModal(false)}
          workspaceSlug={workspaceSlug.toString()}
          projectId={projectId.toString()}
          data={view}
        />
      )}
      <DeleteProjectViewModal data={view} isOpen={deleteViewModal} onClose={() => setDeleteViewModal(false)} />
      <div className="group border-b border-custom-border-200 hover:bg-custom-background-90">
        <Link href={`/${workspaceSlug}/projects/${projectId}/views/${view.id}`}>
          <div className="relative flex h-[52px] w-full items-center justify-between rounded p-4">
            <div className="flex w-full items-center justify-between">
              <div className="flex items-center gap-4 overflow-hidden">
                <div className="flex flex-col overflow-hidden ">
                  <p className="truncate break-all text-sm font-medium  leading-4">{view.name}</p>
                  {view?.description && <p className="break-all text-xs text-custom-text-200">{view.description}</p>}
                </div>
              </div>
              <div className="ml-2 flex flex-shrink-0">
                <div className="flex items-center gap-4">
                  <p className="hidden rounded bg-custom-background-80 px-2 py-1 text-xs text-custom-text-200 group-hover:block">
                    {totalFilters} {totalFilters === 1 ? "filter" : "filters"}
                  </p>
                  {isEditingAllowed &&
                    (view.is_favorite ? (
                      <button
                        type="button"
                        onClick={(e) => {
                          e.preventDefault();
                          e.stopPropagation();
                          handleRemoveFromFavorites();
                        }}
                        className="grid place-items-center"
                      >
                        <StarIcon className="h-3.5 w-3.5 fill-orange-400 text-orange-400" strokeWidth={2} />
                      </button>
                    ) : (
                      <button
                        type="button"
                        onClick={(e) => {
                          e.preventDefault();
                          e.stopPropagation();
                          handleAddToFavorites();
                        }}
                        className="grid place-items-center"
                      >
                        <StarIcon size={14} strokeWidth={2} />
                      </button>
                    ))}

                  <CustomMenu ellipsis>
                    {isEditingAllowed && (
                      <>
                        <CustomMenu.MenuItem
                          onClick={(e) => {
                            e.preventDefault();
                            e.stopPropagation();
                            setCreateUpdateViewModal(true);
                          }}
                        >
                          <span className="flex items-center justify-start gap-2">
                            <PencilIcon size={14} strokeWidth={2} />
                            <span>Edit View</span>
                          </span>
                        </CustomMenu.MenuItem>
                        <CustomMenu.MenuItem
                          onClick={(e) => {
                            e.preventDefault();
                            e.stopPropagation();
                            setDeleteViewModal(true);
                          }}
                        >
                          <span className="flex items-center justify-start gap-2">
                            <TrashIcon size={14} strokeWidth={2} />
                            <span>Delete View</span>
                          </span>
                        </CustomMenu.MenuItem>
                      </>
                    )}
                    <CustomMenu.MenuItem onClick={handleCopyText}>
                      <span className="flex items-center justify-start gap-2">
                        <LinkIcon className="h-3 w-3" />
                        <span>Copy view link</span>
                      </span>
                    </CustomMenu.MenuItem>
                  </CustomMenu>
                </div>
              </div>
            </div>
          </div>
        </Link>
      </div>
    </>
  );
});<|MERGE_RESOLUTION|>--- conflicted
+++ resolved
@@ -3,14 +3,8 @@
 import Link from "next/link";
 import { useRouter } from "next/router";
 import { LinkIcon, PencilIcon, StarIcon, TrashIcon } from "lucide-react";
-<<<<<<< HEAD
-// hooks
-import { useEventTracker, useProjectView, useUser } from "hooks/store";
-import useToast from "hooks/use-toast";
-=======
 // ui
 import { CustomMenu, TOAST_TYPE, setToast } from "@plane/ui";
->>>>>>> 7b88a2a8
 // components
 import { CreateUpdateProjectViewModal, DeleteProjectViewModal } from "components/views";
 // constants
@@ -19,15 +13,11 @@
 import { calculateTotalFilters } from "helpers/filter.helper";
 import { copyUrlToClipboard } from "helpers/string.helper";
 // hooks
-import { useProjectView, useUser } from "hooks/store";
+import { useEventTracker, useProjectView, useUser } from "hooks/store";
 // types
 import { IProjectView } from "@plane/types";
-<<<<<<< HEAD
 // constants
-import { EUserProjectRoles } from "constants/project";
 import { VIEW_FAVORITED, VIEW_UNFAVORITED } from "constants/event-tracker";
-=======
->>>>>>> 7b88a2a8
 
 type Props = {
   view: IProjectView;
