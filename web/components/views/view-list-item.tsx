--- conflicted
+++ resolved
@@ -1,24 +1,11 @@
-<<<<<<< HEAD
-import React, { useRef } from "react";
-=======
-import { FC } from "react";
->>>>>>> 4f4f1d92
+import { FC, useRef } from "react";
 import { observer } from "mobx-react-lite";
 import { useRouter } from "next/router";
 // types
 import { IProjectView } from "@plane/types";
 // components
-<<<<<<< HEAD
-import { FavoriteStar } from "@/components/core";
-import { ViewQuickActions } from "@/components/views";
-// constants
-import { EUserProjectRoles } from "@/constants/project";
-// helpers
-import { calculateTotalFilters } from "@/helpers/filter.helper";
-=======
 import { ListItem } from "@/components/core/list";
 import { ViewListItemAction } from "@/components/views";
->>>>>>> 4f4f1d92
 // hooks
 import { usePlatformOS } from "@/hooks/use-platform-os";
 
@@ -28,89 +15,21 @@
 
 export const ProjectViewListItem: FC<Props> = observer((props) => {
   const { view } = props;
-<<<<<<< HEAD
   // refs
   const parentRef = useRef(null);
-=======
->>>>>>> 4f4f1d92
   // router
   const router = useRouter();
   const { workspaceSlug, projectId } = router.query;
   // store hooks
-<<<<<<< HEAD
-  const {
-    membership: { currentProjectRole },
-  } = useUser();
-  const { addViewToFavorites, removeViewFromFavorites } = useProjectView();
-
-  const handleAddToFavorites = () => {
-    if (!workspaceSlug || !projectId) return;
-
-    addViewToFavorites(workspaceSlug.toString(), projectId.toString(), view.id);
-  };
-
-  const handleRemoveFromFavorites = () => {
-    if (!workspaceSlug || !projectId) return;
-
-    removeViewFromFavorites(workspaceSlug.toString(), projectId.toString(), view.id);
-  };
-
-  // @ts-expect-error key types are not compatible
-  const totalFilters = calculateTotalFilters(view.filters ?? {});
-
-  const isEditingAllowed = !!currentProjectRole && currentProjectRole >= EUserProjectRoles.MEMBER;
-
-  return (
-    <div ref={parentRef} className="group border-b border-custom-border-200 hover:bg-custom-background-90">
-      <Link href={`/${workspaceSlug}/projects/${projectId}/views/${view.id}`}>
-        <div className="relative flex h-[52px] w-full items-center justify-between rounded p-4">
-          <div className="flex w-full items-center justify-between">
-            <div className="flex items-center gap-4 overflow-hidden">
-              <div className="flex flex-col overflow-hidden ">
-                <p className="truncate break-all text-sm font-medium  leading-4">{view.name}</p>
-                {view?.description && <p className="break-all text-xs text-custom-text-200">{view.description}</p>}
-              </div>
-            </div>
-            <div className="ml-2 flex flex-shrink-0">
-              <div className="flex items-center gap-4">
-                <p className="hidden rounded bg-custom-background-80 px-2 py-1 text-xs text-custom-text-200 group-hover:block">
-                  {totalFilters} {totalFilters === 1 ? "filter" : "filters"}
-                </p>
-                {isEditingAllowed && (
-                  <FavoriteStar
-                    onClick={(e) => {
-                      e.preventDefault();
-                      e.stopPropagation();
-                      if (view.is_favorite) handleRemoveFromFavorites();
-                      else handleAddToFavorites();
-                    }}
-                    selected={view.is_favorite}
-                  />
-                )}
-                {projectId && workspaceSlug && (
-                  <ViewQuickActions
-                    parentRef={parentRef}
-                    projectId={projectId.toString()}
-                    view={view}
-                    workspaceSlug={workspaceSlug.toString()}
-                  />
-                )}
-              </div>
-            </div>
-          </div>
-        </div>
-      </Link>
-    </div>
-=======
   const { isMobile } = usePlatformOS();
 
   return (
     <ListItem
       title={view.name}
       itemLink={`/${workspaceSlug}/projects/${projectId}/views/${view.id}`}
-      actionableItems={<ViewListItemAction view={view} />}
+      actionableItems={<ViewListItemAction parentRef={parentRef} view={view} />}
       isMobile={isMobile}
+      parentRef={parentRef}
     />
->>>>>>> 4f4f1d92
   );
 });