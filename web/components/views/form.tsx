--- conflicted
+++ resolved
@@ -2,32 +2,12 @@
 import { observer } from "mobx-react-lite";
 import { Controller, useForm } from "react-hook-form";
 
-<<<<<<< HEAD
-import { useRouter } from "next/router";
-
-import useSWR from "swr";
-
-// react-hook-form
-import { Controller, useForm } from "react-hook-form";
-// services
-import stateService from "services/project_state.service";
-// hooks
-import useProjectMembers from "hooks/use-project-members";
-=======
 // mobx store
 import { useMobxStore } from "lib/mobx/store-provider";
->>>>>>> 00b40fbd
 // components
 import { AppliedFiltersList, FilterSelection, FiltersDropdown } from "components/issues";
 // ui
-<<<<<<< HEAD
-import { Button, Input, TextArea } from "@plane/ui";
-// helpers
-import { checkIfArraysHaveSameElements } from "helpers/array.helper";
-import { getStatesList } from "helpers/state.helper";
-=======
 import { Input, PrimaryButton, SecondaryButton, TextArea } from "components/ui";
->>>>>>> 00b40fbd
 // types
 import { IProjectView } from "types";
 // constants
@@ -52,11 +32,7 @@
     control,
     formState: { errors, isSubmitting },
     handleSubmit,
-<<<<<<< HEAD
-    control,
-=======
     register,
->>>>>>> 00b40fbd
     reset,
     setValue,
     watch,
@@ -94,46 +70,32 @@
         <h3 className="text-lg font-medium leading-6 text-custom-text-100">{data ? "Update" : "Create"} View</h3>
         <div className="space-y-3">
           <div>
-            <Controller
-              control={control}
+            <Input
+              id="name"
               name="name"
-              rules={{
+              type="name"
+              placeholder="Title"
+              autoComplete="off"
+              className="resize-none text-xl"
+              error={errors.name}
+              register={register}
+              validations={{
                 required: "Title is required",
                 maxLength: {
                   value: 255,
                   message: "Title should be less than 255 characters",
                 },
               }}
-              render={({ field: { value, onChange, ref } }) => (
-                <Input
-                  id="name"
-                  name="name"
-                  type="text"
-                  value={value}
-                  onChange={onChange}
-                  ref={ref}
-                  hasError={Boolean(errors.name)}
-                  placeholder="Title"
-                  className="resize-none text-xl w-full"
-                />
-              )}
             />
           </div>
           <div>
-            <Controller
+            <TextArea
+              id="description"
               name="description"
-              control={control}
-              render={({ field: { value, onChange } }) => (
-                <TextArea
-                  id="description"
-                  name="description"
-                  value={value}
-                  placeholder="Description"
-                  onChange={onChange}
-                  hasError={Boolean(errors?.description)}
-                  className="h-32 resize-none text-sm"
-                />
-              )}
+              placeholder="Description"
+              className="h-32 resize-none text-sm"
+              error={errors.description}
+              register={register}
             />
           </div>
           <div>
@@ -185,24 +147,16 @@
         </div>
       </div>
       <div className="mt-5 flex justify-end gap-2">
-<<<<<<< HEAD
-        <Button variant="neutral-primary" onClick={handleClose}>
-          Cancel
-        </Button>
-        <Button variant="primary" type="submit" loading={isSubmitting}>
-          {status
-=======
         <SecondaryButton onClick={handleClose}>Cancel</SecondaryButton>
         <PrimaryButton type="submit" loading={isSubmitting}>
           {data
->>>>>>> 00b40fbd
             ? isSubmitting
               ? "Updating View..."
               : "Update View"
             : isSubmitting
             ? "Creating View..."
             : "Create View"}
-        </Button>
+        </PrimaryButton>
       </div>
     </form>
   );
