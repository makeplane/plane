import { useEffect } from "react";
import { observer } from "mobx-react-lite";
import { Controller, useForm } from "react-hook-form";

// mobx store
import { useMobxStore } from "lib/mobx/store-provider";
// components
import { AppliedFiltersList, FilterSelection, FiltersDropdown } from "components/issues";
// ui
import { Button, Input, TextArea } from "@plane/ui";
// types
import { IProjectView, IIssueFilterOptions } from "types";
// constants
import { ISSUE_DISPLAY_FILTERS_BY_LAYOUT } from "constants/issue";

type Props = {
  data?: IProjectView | null;
  handleClose: () => void;
  handleFormSubmit: (values: IProjectView) => Promise<void>;
  preLoadedData?: Partial<IProjectView> | null;
};

const defaultValues: Partial<IProjectView> = {
  name: "",
  description: "",
};

export const ProjectViewForm: React.FC<Props> = observer(({ handleFormSubmit, handleClose, data, preLoadedData }) => {
  const {
    projectLabel: { projectLabels },
    projectState: projectStateStore,
    projectMember: { projectMembers },
  } = useMobxStore();

  const {
    control,
    formState: { errors, isSubmitting },
    handleSubmit,
    reset,
    setValue,
    watch,
  } = useForm<IProjectView>({
    defaultValues,
  });

  const selectedFilters: IIssueFilterOptions = {};
  Object.entries(watch("query_data") ?? {}).forEach(([key, value]) => {
    if (!value) return;

    if (Array.isArray(value) && value.length === 0) return;

    selectedFilters[key as keyof IIssueFilterOptions] = value;
  });

  // for removing filters from a key
  const handleRemoveFilter = (key: keyof IIssueFilterOptions, value: string | null) => {
    if (!value) return;

    const newValues = selectedFilters?.[key] ?? [];

    if (Array.isArray(value)) {
      value.forEach((val) => {
        if (newValues.includes(val)) newValues.splice(newValues.indexOf(val), 1);
      });
    } else {
      if (selectedFilters?.[key]?.includes(value)) newValues.splice(newValues.indexOf(value), 1);
    }

    setValue("query_data", {
      ...selectedFilters,
      [key]: newValues,
    });
  };

  const handleCreateUpdateView = async (formData: IProjectView) => {
    await handleFormSubmit(formData);

    reset({
      ...defaultValues,
    });
  };

  const clearAllFilters = () => {
    if (!selectedFilters) return;

    setValue("query_data", {});
  };

  useEffect(() => {
    reset({
      ...defaultValues,
      ...preLoadedData,
      ...data,
    });
  }, [data, preLoadedData, reset]);

  return (
    <form onSubmit={handleSubmit(handleCreateUpdateView)}>
      <div className="space-y-5">
        <h3 className="text-lg font-medium leading-6 text-custom-text-100">{data ? "Update" : "Create"} View</h3>
        <div className="space-y-3">
          <div>
            <Controller
              control={control}
              name="name"
              rules={{
                required: "Title is required",
                maxLength: {
                  value: 255,
                  message: "Title should be less than 255 characters",
                },
              }}
              render={({ field: { value, onChange } }) => (
                <Input
                  id="name"
                  type="name"
                  name="name"
                  value={value}
                  onChange={onChange}
                  hasError={Boolean(errors.name)}
                  placeholder="Title"
                  className="resize-none w-full text-xl focus:border-blue-400"
                />
              )}
            />
          </div>
          <div>
            <Controller
              name="description"
              control={control}
              render={({ field: { value, onChange } }) => (
                <TextArea
                  id="description"
                  name="description"
                  placeholder="Description"
                  className="h-24 w-full resize-none text-sm"
                  hasError={Boolean(errors?.description)}
                  value={value}
                  onChange={onChange}
                />
              )}
            />
          </div>
          <div>
            <Controller
              control={control}
              name="query_data"
              render={({ field: { onChange, value: filters } }) => (
                <FiltersDropdown title="Filters">
                  <FilterSelection
                    filters={filters ?? {}}
                    handleFiltersUpdate={(key, value) => {
                      const newValues = filters?.[key] ?? [];

                      if (Array.isArray(value)) {
                        value.forEach((val) => {
                          if (!newValues.includes(val)) newValues.push(val);
                        });
                      } else {
                        if (filters?.[key]?.includes(value)) newValues.splice(newValues.indexOf(value), 1);
                        else newValues.push(value);
                      }

                      onChange({
                        ...filters,
                        [key]: newValues,
                      });
                    }}
                    layoutDisplayFiltersOptions={ISSUE_DISPLAY_FILTERS_BY_LAYOUT.issues.list}
                    labels={projectLabels ?? undefined}
                    members={projectMembers?.map((m) => m.member) ?? undefined}
                    states={projectStateStore.projectStates ?? undefined}
                  />
                </FiltersDropdown>
              )}
            />
          </div>
          {selectedFilters && Object.keys(selectedFilters).length > 0 && (
            <div>
              <AppliedFiltersList
                appliedFilters={selectedFilters}
                handleClearAllFilters={clearAllFilters}
<<<<<<< HEAD
                handleRemoveFilter={() => {}}
                labels={projectLabels ?? undefined}
                members={projectMembers?.map((m) => m.member) ?? undefined}
                states={projectStateStore.projectStates ?? undefined}
=======
                handleRemoveFilter={handleRemoveFilter}
                labels={projectStore.projectLabels ?? []}
                members={projectMembers?.map((m) => m.member) ?? []}
                states={projectStateStore.projectStates ?? []}
>>>>>>> 7f425662
              />
            </div>
          )}
        </div>
      </div>
      <div className="mt-5 flex justify-end gap-2">
        <Button variant="neutral-primary" size="sm" onClick={handleClose}>
          Cancel
        </Button>
        <Button variant="primary" size="sm" type="submit">
          {data
            ? isSubmitting
              ? "Updating View..."
              : "Update View"
            : isSubmitting
            ? "Creating View..."
            : "Create View"}
        </Button>
      </div>
    </form>
  );
});<|MERGE_RESOLUTION|>--- conflicted
+++ resolved
@@ -180,17 +180,10 @@
               <AppliedFiltersList
                 appliedFilters={selectedFilters}
                 handleClearAllFilters={clearAllFilters}
-<<<<<<< HEAD
-                handleRemoveFilter={() => {}}
-                labels={projectLabels ?? undefined}
-                members={projectMembers?.map((m) => m.member) ?? undefined}
-                states={projectStateStore.projectStates ?? undefined}
-=======
                 handleRemoveFilter={handleRemoveFilter}
-                labels={projectStore.projectLabels ?? []}
+                labels={projectLabels ?? []}
                 members={projectMembers?.map((m) => m.member) ?? []}
                 states={projectStateStore.projectStates ?? []}
->>>>>>> 7f425662
               />
             </div>
           )}
