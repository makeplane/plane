import { FC, Fragment } from "react";
import { useRouter } from "next/router";
import { observer } from "mobx-react-lite";
import { Dialog, Transition } from "@headlessui/react";
<<<<<<< HEAD
// hooks
import { useEventTracker, useProjectView } from "hooks/store";
import useToast from "hooks/use-toast";
=======
// ui
import { TOAST_TYPE, setToast } from "@plane/ui";
>>>>>>> 7b88a2a8
// components
import { ProjectViewForm } from "components/views";
// hooks
import { useProjectView } from "hooks/store";
// types
import { IProjectView } from "@plane/types";
// constants
import { VIEW_CREATED, VIEW_UPDATED } from "constants/event-tracker";

type Props = {
  data?: IProjectView | null;
  isOpen: boolean;
  onClose: () => void;
  preLoadedData?: Partial<IProjectView> | null;
  workspaceSlug: string;
  projectId: string;
};

export const CreateUpdateProjectViewModal: FC<Props> = observer((props) => {
  const { data, isOpen, onClose, preLoadedData, workspaceSlug, projectId } = props;
  // router
  const router = useRouter();
  const { cycleId, moduleId, viewId } = router.query;
  // store hooks
  const { createView, updateView } = useProjectView();
<<<<<<< HEAD
  const { captureEvent, getTrackElement } = useEventTracker();
  // toast alert
  const { setToastAlert } = useToast();
=======
>>>>>>> 7b88a2a8

  const handleClose = () => {
    onClose();
  };

  const handleCreateView = async (payload: IProjectView) => {
    await createView(workspaceSlug, projectId, payload)
      .then((res) => {
        handleClose();
<<<<<<< HEAD
        captureEvent(VIEW_CREATED, {
          view_id: res.id,
          filters: res.filters,
          element_id: cycleId ?? moduleId ?? viewId ?? projectId,
          element: getTrackElement
            ? getTrackElement
            : cycleId
            ? "Cycle issues page"
            : moduleId
            ? "Module issues page"
            : viewId
            ? "View issues page"
            : "Project issues page",
          state: "SUCCESS",
        });
        setToastAlert({
          type: "success",
=======
        setToast({
          type: TOAST_TYPE.SUCCESS,
>>>>>>> 7b88a2a8
          title: "Success!",
          message: "View created successfully.",
        });
      })
<<<<<<< HEAD
      .catch(() => {
        captureEvent(VIEW_CREATED, {
          state: "FAILED",
        });
        setToastAlert({
          type: "error",
=======
      .catch(() =>
        setToast({
          type: TOAST_TYPE.ERROR,
>>>>>>> 7b88a2a8
          title: "Error!",
          message: "Something went wrong. Please try again.",
        });
      });
  };

  const handleUpdateView = async (payload: IProjectView) => {
    await updateView(workspaceSlug, projectId, data?.id as string, payload)
<<<<<<< HEAD
      .then((res) => {
        captureEvent(VIEW_UPDATED, {
          view_id: res.id,
          filters: res.filters,
          element: "Views page",
          state: "SUCCESS",
        });
        handleClose();
      })
      .catch((err) => {
        captureEvent(VIEW_UPDATED, {
          view_id: data?.id,
          element: "Views page",
          state: "FAILED",
        });
        setToastAlert({
          type: "error",
=======
      .then(() => handleClose())
      .catch((err) =>
        setToast({
          type: TOAST_TYPE.ERROR,
>>>>>>> 7b88a2a8
          title: "Error!",
          message: err.detail ?? "Something went wrong. Please try again.",
        });
      });
  };

  const handleFormSubmit = async (formData: IProjectView) => {
    if (!data) await handleCreateView(formData);
    else await handleUpdateView(formData);
  };

  return (
    <Transition.Root show={isOpen} as={Fragment}>
      <Dialog as="div" className="relative z-20" onClose={handleClose}>
        <Transition.Child
          as={Fragment}
          enter="ease-out duration-300"
          enterFrom="opacity-0"
          enterTo="opacity-100"
          leave="ease-in duration-200"
          leaveFrom="opacity-100"
          leaveTo="opacity-0"
        >
          <div className="fixed inset-0 bg-custom-backdrop transition-opacity" />
        </Transition.Child>

        <div className="fixed inset-0 z-20 overflow-y-auto">
          <div className="my-10 flex items-center justify-center p-4 text-center sm:p-0 md:my-20">
            <Transition.Child
              as={Fragment}
              enter="ease-out duration-300"
              enterFrom="opacity-0 translate-y-4 sm:translate-y-0 sm:scale-95"
              enterTo="opacity-100 translate-y-0 sm:scale-100"
              leave="ease-in duration-200"
              leaveFrom="opacity-100 translate-y-0 sm:scale-100"
              leaveTo="opacity-0 translate-y-4 sm:translate-y-0 sm:scale-95"
            >
              <Dialog.Panel className="relative transform rounded-lg bg-custom-background-100 px-5 py-8 text-left shadow-custom-shadow-md transition-all sm:my-8 sm:w-full sm:max-w-2xl sm:p-6">
                <ProjectViewForm
                  data={data}
                  handleClose={handleClose}
                  handleFormSubmit={handleFormSubmit}
                  preLoadedData={preLoadedData}
                />
              </Dialog.Panel>
            </Transition.Child>
          </div>
        </div>
      </Dialog>
    </Transition.Root>
  );
});<|MERGE_RESOLUTION|>--- conflicted
+++ resolved
@@ -2,18 +2,12 @@
 import { useRouter } from "next/router";
 import { observer } from "mobx-react-lite";
 import { Dialog, Transition } from "@headlessui/react";
-<<<<<<< HEAD
-// hooks
-import { useEventTracker, useProjectView } from "hooks/store";
-import useToast from "hooks/use-toast";
-=======
 // ui
 import { TOAST_TYPE, setToast } from "@plane/ui";
->>>>>>> 7b88a2a8
 // components
 import { ProjectViewForm } from "components/views";
 // hooks
-import { useProjectView } from "hooks/store";
+import { useEventTracker, useProjectView } from "hooks/store";
 // types
 import { IProjectView } from "@plane/types";
 // constants
@@ -35,12 +29,7 @@
   const { cycleId, moduleId, viewId } = router.query;
   // store hooks
   const { createView, updateView } = useProjectView();
-<<<<<<< HEAD
   const { captureEvent, getTrackElement } = useEventTracker();
-  // toast alert
-  const { setToastAlert } = useToast();
-=======
->>>>>>> 7b88a2a8
 
   const handleClose = () => {
     onClose();
@@ -50,7 +39,6 @@
     await createView(workspaceSlug, projectId, payload)
       .then((res) => {
         handleClose();
-<<<<<<< HEAD
         captureEvent(VIEW_CREATED, {
           view_id: res.id,
           filters: res.filters,
@@ -66,28 +54,18 @@
             : "Project issues page",
           state: "SUCCESS",
         });
-        setToastAlert({
-          type: "success",
-=======
         setToast({
           type: TOAST_TYPE.SUCCESS,
->>>>>>> 7b88a2a8
           title: "Success!",
           message: "View created successfully.",
         });
       })
-<<<<<<< HEAD
       .catch(() => {
         captureEvent(VIEW_CREATED, {
           state: "FAILED",
         });
-        setToastAlert({
-          type: "error",
-=======
-      .catch(() =>
         setToast({
           type: TOAST_TYPE.ERROR,
->>>>>>> 7b88a2a8
           title: "Error!",
           message: "Something went wrong. Please try again.",
         });
@@ -96,7 +74,6 @@
 
   const handleUpdateView = async (payload: IProjectView) => {
     await updateView(workspaceSlug, projectId, data?.id as string, payload)
-<<<<<<< HEAD
       .then((res) => {
         captureEvent(VIEW_UPDATED, {
           view_id: res.id,
@@ -112,14 +89,8 @@
           element: "Views page",
           state: "FAILED",
         });
-        setToastAlert({
-          type: "error",
-=======
-      .then(() => handleClose())
-      .catch((err) =>
         setToast({
           type: TOAST_TYPE.ERROR,
->>>>>>> 7b88a2a8
           title: "Error!",
           message: err.detail ?? "Something went wrong. Please try again.",
         });
