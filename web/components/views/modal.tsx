<<<<<<< HEAD
import { FC, Fragment } from "react";
import { observer } from "mobx-react";
import { Dialog, Transition } from "@headlessui/react";
=======
import { FC } from "react";
import { observer } from "mobx-react-lite";
// types
>>>>>>> f09dd3d7
import { IProjectView } from "@plane/types";
// ui
import { TOAST_TYPE, setToast } from "@plane/ui";
// components
import { EModalPosition, EModalWidth, ModalCore } from "@/components/core";
import { ProjectViewForm } from "@/components/views";
// hooks
import { useProjectView } from "@/hooks/store";

type Props = {
  data?: IProjectView | null;
  isOpen: boolean;
  onClose: () => void;
  preLoadedData?: Partial<IProjectView> | null;
  workspaceSlug: string;
  projectId: string;
};

export const CreateUpdateProjectViewModal: FC<Props> = observer((props) => {
  const { data, isOpen, onClose, preLoadedData, workspaceSlug, projectId } = props;
  // store hooks
  const { createView, updateView } = useProjectView();

  const handleClose = () => {
    onClose();
  };

  const handleCreateView = async (payload: IProjectView) => {
    await createView(workspaceSlug, projectId, payload)
      .then(() => {
        handleClose();
        setToast({
          type: TOAST_TYPE.SUCCESS,
          title: "Success!",
          message: "View created successfully.",
        });
      })
      .catch(() =>
        setToast({
          type: TOAST_TYPE.ERROR,
          title: "Error!",
          message: "Something went wrong. Please try again.",
        })
      );
  };

  const handleUpdateView = async (payload: IProjectView) => {
    await updateView(workspaceSlug, projectId, data?.id as string, payload)
      .then(() => handleClose())
      .catch((err) =>
        setToast({
          type: TOAST_TYPE.ERROR,
          title: "Error!",
          message: err?.detail ?? "Something went wrong. Please try again.",
        })
      );
  };

  const handleFormSubmit = async (formData: IProjectView) => {
    if (!data) await handleCreateView(formData);
    else await handleUpdateView(formData);
  };

  return (
    <ModalCore isOpen={isOpen} handleClose={handleClose} position={EModalPosition.TOP} width={EModalWidth.XXL}>
      <ProjectViewForm
        data={data}
        handleClose={handleClose}
        handleFormSubmit={handleFormSubmit}
        preLoadedData={preLoadedData}
      />
    </ModalCore>
  );
});<|MERGE_RESOLUTION|>--- conflicted
+++ resolved
@@ -1,12 +1,6 @@
-<<<<<<< HEAD
-import { FC, Fragment } from "react";
+import { FC } from "react";
 import { observer } from "mobx-react";
-import { Dialog, Transition } from "@headlessui/react";
-=======
-import { FC } from "react";
-import { observer } from "mobx-react-lite";
 // types
->>>>>>> f09dd3d7
 import { IProjectView } from "@plane/types";
 // ui
 import { TOAST_TYPE, setToast } from "@plane/ui";
