--- conflicted
+++ resolved
@@ -7,17 +7,11 @@
 import { TOAST_TYPE, setToast } from "@plane/ui";
 // components
 import { ProjectViewForm } from "@/components/views";
+// constants
+import { E_VIEWS, VIEW_CREATED, VIEW_UPDATED, elementFromPath } from "@/constants/event-tracker";
 // hooks
-<<<<<<< HEAD
-import { useEventTracker, useProjectView } from "hooks/store";
+import { useProjectView, useEventTracker } from "@/hooks/store";
 // types
-import { IProjectView } from "@plane/types";
-// constants
-import { E_VIEWS, VIEW_CREATED, VIEW_UPDATED, elementFromPath } from "constants/event-tracker";
-=======
-import { useProjectView } from "@/hooks/store";
-// types
->>>>>>> 15c7deb2
 
 type Props = {
   data?: IProjectView | null;
@@ -90,15 +84,9 @@
         setToast({
           type: TOAST_TYPE.ERROR,
           title: "Error!",
-<<<<<<< HEAD
-          message: err.detail ?? "Something went wrong. Please try again.",
+          message: err?.detail ?? "Something went wrong. Please try again.",
         });
       });
-=======
-          message: err?.detail ?? "Something went wrong. Please try again.",
-        })
-      );
->>>>>>> 15c7deb2
   };
 
   const handleFormSubmit = async (formData: IProjectView) => {
