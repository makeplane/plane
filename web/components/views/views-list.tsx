--- conflicted
+++ resolved
@@ -1,31 +1,16 @@
 import { useState } from "react";
 import { observer } from "mobx-react-lite";
-<<<<<<< HEAD
 import { Search } from "lucide-react";
 // hooks
 import { useApplication, useProjectView } from "hooks/store";
 // components
-import { ProjectViewListItem } from "components/views";
+import { Input } from "@plane/ui";
 import { EmptyState } from "components/empty-state";
-=======
-import { useTheme } from "next-themes";
-import { Search } from "lucide-react";
-// hooks
-// components
-import { Input } from "@plane/ui";
-import { EmptyState, getEmptyStateImagePath } from "components/empty-state";
->>>>>>> b3d3c0fb
 // ui
 import { ViewListLoader } from "components/ui";
 import { ProjectViewListItem } from "components/views";
 // constants
-<<<<<<< HEAD
 import { EmptyStateType } from "constants/empty-state";
-=======
-import { VIEW_EMPTY_STATE_DETAILS } from "constants/empty-state";
-import { EUserProjectRoles } from "constants/project";
-import { useApplication, useProjectView, useUser } from "hooks/store";
->>>>>>> b3d3c0fb
 
 export const ProjectViewsList = observer(() => {
   // states
