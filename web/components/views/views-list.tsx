--- conflicted
+++ resolved
@@ -1,14 +1,7 @@
-<<<<<<< HEAD
-import { useState } from "react";
-import { observer } from "mobx-react";
-import { Search } from "lucide-react";
-// hooks
-=======
 import { useRef, useState } from "react";
 import { observer } from "mobx-react-lite";
 // ui
 import { Search, X } from "lucide-react";
->>>>>>> 037ddd8b
 // components
 import { ListLayout } from "@/components/core/list";
 import { EmptyState } from "@/components/empty-state";
@@ -16,15 +9,11 @@
 import { ProjectViewListItem } from "@/components/views";
 // constants
 import { EmptyStateType } from "@/constants/empty-state";
-<<<<<<< HEAD
-import { useCommandPalette, useProjectView } from "@/hooks/store";
-=======
 // helper
 import { cn } from "@/helpers/common.helper";
 // hooks
-import { useApplication, useProjectView } from "@/hooks/store";
+import { useCommandPalette, useProjectView } from "@/hooks/store";
 import useOutsideClickDetector from "@/hooks/use-outside-click-detector";
->>>>>>> 037ddd8b
 
 export const ProjectViewsList = observer(() => {
   // states
@@ -65,21 +54,6 @@
     <>
       {viewsList.length > 0 ? (
         <div className="flex h-full w-full flex-col">
-<<<<<<< HEAD
-          <div className="flex w-full flex-shrink-0 flex-col overflow-hidden">
-            <div className="flex w-full items-center gap-2.5 border-b border-custom-border-200 px-5 py-3">
-              <Search className="text-custom-text-200" size={14} strokeWidth={2} />
-              <Input
-                className="w-full bg-transparent !p-0 text-xs leading-5 text-custom-text-200 placeholder:text-custom-text-400 focus:outline-none"
-                value={query}
-                onChange={(e) => setQuery(e.target.value)}
-                placeholder="Search"
-                mode="true-transparent"
-              />
-            </div>
-          </div>
-          <div className="vertical-scrollbar scrollbar-lg flex h-full w-full flex-col">
-=======
           <div className="h-[50px] flex-shrink-0 w-full border-b border-custom-border-200 px-6 relative flex items-center gap-4 justify-between">
             <div className="flex items-center">
               <span className="block text-sm font-medium">Project Views</span>
@@ -132,7 +106,6 @@
             </div>
           </div>
           <ListLayout>
->>>>>>> 037ddd8b
             {filteredViewsList.length > 0 ? (
               filteredViewsList.map((view) => <ProjectViewListItem key={view.id} view={view} />)
             ) : (
