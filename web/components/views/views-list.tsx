--- conflicted
+++ resolved
@@ -2,10 +2,6 @@
 import { observer } from "mobx-react-lite";
 import { Search } from "lucide-react";
 // hooks
-<<<<<<< HEAD
-import { useApplication, useEventTracker, useProjectView } from "hooks/store";
-=======
->>>>>>> 15c7deb2
 // components
 import { Input } from "@plane/ui";
 import { EmptyState } from "@/components/empty-state";
@@ -13,13 +9,9 @@
 import { ProjectViewListItem } from "@/components/views";
 // ui
 // constants
-<<<<<<< HEAD
-import { EmptyStateType } from "constants/empty-state";
-import { E_VIEWS_EMPTY_STATE } from "constants/event-tracker";
-=======
 import { EmptyStateType } from "@/constants/empty-state";
-import { useApplication, useProjectView } from "@/hooks/store";
->>>>>>> 15c7deb2
+import { E_VIEWS_EMPTY_STATE } from "@/constants/event-tracker";
+import { useApplication, useProjectView, useEventTracker } from "@/hooks/store";
 
 export const ProjectViewsList = observer(() => {
   // states
