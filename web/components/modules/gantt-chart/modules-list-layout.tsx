--- conflicted
+++ resolved
@@ -1,23 +1,15 @@
+import { useCallback } from "react";
 import { observer } from "mobx-react-lite";
 import { useRouter } from "next/router";
 import { IModule } from "@plane/types";
 // mobx store
 // components
-<<<<<<< HEAD
-import { ChartDataType, GanttChartRoot, IBlockUpdateData, ModuleGanttSidebar } from "components/gantt-chart";
-import { ModuleGanttBlock } from "components/modules";
-import { useModule, useProject } from "hooks/store";
-// types
-import { IModule } from "@plane/types";
-import { useCallback } from "react";
-import { getMonthChartItemPositionWidthInMonth } from "components/gantt-chart/views";
-=======
-import { GanttChartRoot, IBlockUpdateData, ModuleGanttSidebar } from "@/components/gantt-chart";
+import { ChartDataType, GanttChartRoot, IBlockUpdateData, ModuleGanttSidebar } from "@/components/gantt-chart";
+import { getMonthChartItemPositionWidthInMonth } from "@/components/gantt-chart/views";
 import { ModuleGanttBlock } from "@/components/modules";
 import { getDate } from "@/helpers/date-time.helper";
 import { useModule, useProject } from "@/hooks/store";
 // types
->>>>>>> 1c3619a4
 
 export const ModulesListGanttChartView: React.FC = observer(() => {
   // router
@@ -25,13 +17,9 @@
   const { workspaceSlug, projectId } = router.query;
   // store
   const { currentProjectDetails } = useProject();
-<<<<<<< HEAD
-  const { projectModuleIds, getModuleById, updateModuleDetails } = useModule();
-=======
-  const { getFilteredModuleIds, moduleMap, updateModuleDetails } = useModule();
+  const { getFilteredModuleIds, getModuleById, updateModuleDetails } = useModule();
   // derived values
   const filteredModuleIds = projectId ? getFilteredModuleIds(projectId.toString()) : undefined;
->>>>>>> 1c3619a4
 
   const handleModuleUpdate = async (module: IModule, data: IBlockUpdateData) => {
     if (!workspaceSlug || !module) return;
@@ -42,28 +30,16 @@
     await updateModuleDetails(workspaceSlug.toString(), module.project_id, module.id, payload);
   };
 
-<<<<<<< HEAD
   const getBlockById = useCallback(
     (id: string, currentViewData?: ChartDataType | undefined) => {
-      const module = getModuleById(id);
+      const projectModule = getModuleById(id);
 
       const block = {
-        data: module,
-        id: module?.id ?? "",
-        sort_order: module?.sort_order ?? 0,
-        start_date: module?.start_date ? new Date(module.start_date) : undefined,
-        target_date: module?.target_date ? new Date(module.target_date) : undefined,
-=======
-  const blockFormat = (blocks: string[]) =>
-    blocks?.map((blockId) => {
-      const block = moduleMap[blockId];
-      return {
-        data: block,
-        id: block.id,
-        sort_order: block.sort_order,
-        start_date: getDate(block.start_date),
-        target_date: getDate(block.target_date),
->>>>>>> 1c3619a4
+        data: projectModule,
+        id: projectModule?.id ?? "",
+        sort_order: projectModule?.sort_order ?? 0,
+        start_date: getDate(projectModule?.start_date),
+        target_date: getDate(projectModule?.target_date),
       };
       if (currentViewData) {
         return {
@@ -78,19 +54,15 @@
 
   const isAllowed = currentProjectDetails?.member_role === 20 || currentProjectDetails?.member_role === 15;
 
-  if (!projectModuleIds) return null;
+  if (!filteredModuleIds) return null;
 
   return (
     <div className="h-full w-full overflow-y-auto">
       <GanttChartRoot
         title="Modules"
         loaderTitle="Modules"
-<<<<<<< HEAD
-        blockIds={projectModuleIds}
+        blockIds={filteredModuleIds}
         getBlockById={getBlockById}
-=======
-        blocks={filteredModuleIds ? blockFormat(filteredModuleIds) : null}
->>>>>>> 1c3619a4
         sidebarToRender={(props) => <ModuleGanttSidebar {...props} />}
         blockUpdateHandler={(block, payload) => handleModuleUpdate(block, payload)}
         blockToRender={(data: IModule) => <ModuleGanttBlock moduleId={data.id} />}
