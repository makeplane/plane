--- conflicted
+++ resolved
@@ -39,47 +39,21 @@
           key={option.key}
           className="flex items-center justify-between gap-2"
           onClick={() => {
-<<<<<<< HEAD
             if (isDescending) onChange("order_by", `-${option.key}` as TModuleOrderByOptions);
             else onChange("order_by", option.key);
-=======
-            if (isDescending && !isManual) onChange(`-${option.key}` as TModuleOrderByOptions);
-            else onChange(option.key);
->>>>>>> f77761b4
           }}
         >
           {option.label}
           {value?.includes(option.key) && <Check className="h-3 w-3" />}
         </CustomMenu.MenuItem>
       ))}
-<<<<<<< HEAD
-      <hr className="my-2 border-custom-border-200" />
-      <CustomMenu.MenuItem
-        className="flex items-center justify-between gap-2"
-        onClick={() => {
-          if (isDescending) onChange("sort_by", value.slice(1) as TModuleOrderByOptions);
-        }}
-      >
-        Ascending
-        {!isDescending && <Check className="h-3 w-3" />}
-      </CustomMenu.MenuItem>
-      <CustomMenu.MenuItem
-        className="flex items-center justify-between gap-2"
-        onClick={() => {
-          if (!isDescending) onChange("sort_by", `-${value}` as TModuleOrderByOptions);
-        }}
-      >
-        Descending
-        {isDescending && <Check className="h-3 w-3" />}
-      </CustomMenu.MenuItem>
-=======
       {!isManual && (
         <>
           <hr className="my-2 border-custom-border-200" />
           <CustomMenu.MenuItem
             className="flex items-center justify-between gap-2"
             onClick={() => {
-              if (isDescending) onChange(value.slice(1) as TModuleOrderByOptions);
+              if (isDescending) onChange("sort_by", value.slice(1) as TModuleOrderByOptions);
             }}
           >
             Ascending
@@ -88,7 +62,7 @@
           <CustomMenu.MenuItem
             className="flex items-center justify-between gap-2"
             onClick={() => {
-              if (!isDescending) onChange(`-${value}` as TModuleOrderByOptions);
+              if (!isDescending) onChange("sort_by", `-${value}` as TModuleOrderByOptions);
             }}
           >
             Descending
@@ -96,7 +70,6 @@
           </CustomMenu.MenuItem>
         </>
       )}
->>>>>>> f77761b4
     </CustomMenu>
   );
 };