--- conflicted
+++ resolved
@@ -2,7 +2,7 @@
 import { observer } from "mobx-react-lite";
 import { Plus } from "lucide-react";
 // hooks
-import { useApplication, useModule } from "hooks/store";
+import { useApplication, useModule, useUser } from "hooks/store";
 import useLocalStorage from "hooks/use-local-storage";
 // components
 import { ModuleCardItem, ModuleListItem, ModulePeekOverview, ModulesListGanttChartView } from "components/modules";
@@ -18,30 +18,18 @@
   // router
   const router = useRouter();
   const { workspaceSlug, projectId, peekModule } = router.query;
-<<<<<<< HEAD
   // store hooks
   const { commandPalette: commandPaletteStore } = useApplication();
+  const {
+    membership: { currentProjectRole },
+  } = useUser();
   const { projectModules } = useModule();
 
   const { storedValue: modulesView } = useLocalStorage("modules_view", "grid");
 
-  if (!projectModules)
-=======
-
-  const {
-    module: moduleStore,
-    commandPalette: commandPaletteStore,
-    user: { currentProjectRole },
-  } = useMobxStore();
-
-  const { storedValue: modulesView } = useLocalStorage("modules_view", "grid");
-
-  const modulesList = moduleStore.projectModules;
-
   const isEditingAllowed = !!currentProjectRole && currentProjectRole >= EUserWorkspaceRoles.MEMBER;
 
-  if (!modulesList)
->>>>>>> 7684a2c0
+  if (!projectModules)
     return (
       <Loader className="grid grid-cols-3 gap-4 p-8">
         <Loader.Item height="176px" />
