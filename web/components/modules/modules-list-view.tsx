import { observer } from "mobx-react-lite";
import Image from "next/image";
import { useRouter } from "next/router";
// components
import { EmptyState } from "@/components/empty-state";
import { ModuleCardItem, ModuleListItem, ModulePeekOverview, ModulesListGanttChartView } from "@/components/modules";
import { CycleModuleBoardLayout, CycleModuleListLayout, GanttLayoutLoader } from "@/components/ui";
// constants
import { EmptyStateType } from "@/constants/empty-state";
<<<<<<< HEAD
// helpers
import { calculateTotalFilters } from "@/helpers/filter.helper";
// hooks
import { useCommandPalette, useEventTracker, useModule, useModuleFilter } from "@/hooks/store";
// assets
=======
// hooks
import { useApplication, useEventTracker, useModule, useModuleFilter } from "@/hooks/store";
>>>>>>> 7da2cb14
import AllFiltersImage from "public/empty-state/module/all-filters.svg";
import NameFilterImage from "public/empty-state/module/name-filter.svg";

export const ModulesListView: React.FC = observer(() => {
  // router
  const router = useRouter();
  const { workspaceSlug, projectId, peekModule } = router.query;
  // store hooks
  const { toggleCreateModuleModal } = useCommandPalette();
  const { setTrackElement } = useEventTracker();
  const { getProjectModuleIds, getFilteredModuleIds, loader } = useModule();
  const { currentProjectDisplayFilters: displayFilters, searchQuery } = useModuleFilter();
  // derived values
  const projectModuleIds = projectId ? getProjectModuleIds(projectId.toString()) : undefined;
  const filteredModuleIds = projectId ? getFilteredModuleIds(projectId.toString()) : undefined;

  if (loader || !projectModuleIds || !filteredModuleIds)
    return (
      <>
        {displayFilters?.layout === "list" && <CycleModuleListLayout />}
        {displayFilters?.layout === "board" && <CycleModuleBoardLayout />}
        {displayFilters?.layout === "gantt" && <GanttLayoutLoader />}
      </>
    );

  if (projectModuleIds.length === 0)
    return (
      <EmptyState
        type={EmptyStateType.PROJECT_MODULE}
        primaryButtonOnClick={() => {
          setTrackElement("Module empty state");
          commandPaletteStore.toggleCreateModuleModal(true);
        }}
      />
    );

  if (filteredModuleIds.length === 0)
    return (
      <div className="grid h-full w-full place-items-center">
        <div className="text-center">
          <Image
            src={searchQuery.trim() === "" ? AllFiltersImage : NameFilterImage}
            className="mx-auto h-36 w-36 sm:h-48 sm:w-48"
            alt="No matching modules"
          />
          <h5 className="mb-1 mt-7 text-xl font-medium">No matching modules</h5>
          <p className="text-base text-custom-text-400">
            {searchQuery.trim() === ""
              ? "Remove the filters to see all modules"
              : "Remove the search criteria to see all modules"}
          </p>
        </div>
      </div>
    );

  return (
    <>
<<<<<<< HEAD
      {filteredModuleIds.length > 0 ? (
        <>
          {displayFilters?.layout === "list" && (
            <div className="h-full overflow-y-auto">
              <div className="flex h-full w-full justify-between">
                <div className="vertical-scrollbar scrollbar-lg flex h-full w-full flex-col overflow-y-auto">
                  {filteredModuleIds.map((moduleId) => (
                    <ModuleListItem key={moduleId} moduleId={moduleId} />
                  ))}
                </div>
                <ModulePeekOverview
                  projectId={projectId?.toString() ?? ""}
                  workspaceSlug={workspaceSlug?.toString() ?? ""}
                />
              </div>
            </div>
          )}
          {displayFilters?.layout === "board" && (
            <div className="h-full w-full">
              <div className="flex h-full w-full justify-between">
                <div
                  className={`grid h-full w-full grid-cols-1 gap-6 overflow-y-auto p-8 ${
                    peekModule
                      ? "lg:grid-cols-1 xl:grid-cols-2 3xl:grid-cols-3"
                      : "lg:grid-cols-2 xl:grid-cols-3 3xl:grid-cols-4"
                  } vertical-scrollbar scrollbar-lg auto-rows-max transition-all`}
                >
                  {filteredModuleIds.map((moduleId) => (
                    <ModuleCardItem key={moduleId} moduleId={moduleId} />
                  ))}
                </div>
                <ModulePeekOverview
                  projectId={projectId?.toString() ?? ""}
                  workspaceSlug={workspaceSlug?.toString() ?? ""}
                />
              </div>
            </div>
          )}
          {displayFilters?.layout === "gantt" && <ModulesListGanttChartView />}
        </>
      ) : (
        <EmptyState
          type={EmptyStateType.PROJECT_MODULE}
          primaryButtonOnClick={() => {
            setTrackElement("Module empty state");
            toggleCreateModuleModal(true);
          }}
        />
=======
      {displayFilters?.layout === "list" && (
        <div className="h-full overflow-y-auto">
          <div className="flex h-full w-full justify-between">
            <div className="flex h-full w-full flex-col overflow-y-auto vertical-scrollbar scrollbar-lg">
              {filteredModuleIds.map((moduleId) => (
                <ModuleListItem key={moduleId} moduleId={moduleId} />
              ))}
            </div>
            <ModulePeekOverview
              projectId={projectId?.toString() ?? ""}
              workspaceSlug={workspaceSlug?.toString() ?? ""}
            />
          </div>
        </div>
      )}
      {displayFilters?.layout === "board" && (
        <div className="h-full w-full">
          <div className="flex h-full w-full justify-between">
            <div
              className={`grid h-full w-full grid-cols-1 gap-6 overflow-y-auto p-8 ${
                peekModule
                  ? "lg:grid-cols-1 xl:grid-cols-2 3xl:grid-cols-3"
                  : "lg:grid-cols-2 xl:grid-cols-3 3xl:grid-cols-4"
              } auto-rows-max transition-all vertical-scrollbar scrollbar-lg`}
            >
              {filteredModuleIds.map((moduleId) => (
                <ModuleCardItem key={moduleId} moduleId={moduleId} />
              ))}
            </div>
            <ModulePeekOverview
              projectId={projectId?.toString() ?? ""}
              workspaceSlug={workspaceSlug?.toString() ?? ""}
            />
          </div>
        </div>
>>>>>>> 7da2cb14
      )}
      {displayFilters?.layout === "gantt" && <ModulesListGanttChartView />}
    </>
  );
});<|MERGE_RESOLUTION|>--- conflicted
+++ resolved
@@ -7,16 +7,8 @@
 import { CycleModuleBoardLayout, CycleModuleListLayout, GanttLayoutLoader } from "@/components/ui";
 // constants
 import { EmptyStateType } from "@/constants/empty-state";
-<<<<<<< HEAD
-// helpers
-import { calculateTotalFilters } from "@/helpers/filter.helper";
 // hooks
 import { useCommandPalette, useEventTracker, useModule, useModuleFilter } from "@/hooks/store";
-// assets
-=======
-// hooks
-import { useApplication, useEventTracker, useModule, useModuleFilter } from "@/hooks/store";
->>>>>>> 7da2cb14
 import AllFiltersImage from "public/empty-state/module/all-filters.svg";
 import NameFilterImage from "public/empty-state/module/name-filter.svg";
 
@@ -48,7 +40,7 @@
         type={EmptyStateType.PROJECT_MODULE}
         primaryButtonOnClick={() => {
           setTrackElement("Module empty state");
-          commandPaletteStore.toggleCreateModuleModal(true);
+          toggleCreateModuleModal(true);
         }}
       />
     );
@@ -74,56 +66,6 @@
 
   return (
     <>
-<<<<<<< HEAD
-      {filteredModuleIds.length > 0 ? (
-        <>
-          {displayFilters?.layout === "list" && (
-            <div className="h-full overflow-y-auto">
-              <div className="flex h-full w-full justify-between">
-                <div className="vertical-scrollbar scrollbar-lg flex h-full w-full flex-col overflow-y-auto">
-                  {filteredModuleIds.map((moduleId) => (
-                    <ModuleListItem key={moduleId} moduleId={moduleId} />
-                  ))}
-                </div>
-                <ModulePeekOverview
-                  projectId={projectId?.toString() ?? ""}
-                  workspaceSlug={workspaceSlug?.toString() ?? ""}
-                />
-              </div>
-            </div>
-          )}
-          {displayFilters?.layout === "board" && (
-            <div className="h-full w-full">
-              <div className="flex h-full w-full justify-between">
-                <div
-                  className={`grid h-full w-full grid-cols-1 gap-6 overflow-y-auto p-8 ${
-                    peekModule
-                      ? "lg:grid-cols-1 xl:grid-cols-2 3xl:grid-cols-3"
-                      : "lg:grid-cols-2 xl:grid-cols-3 3xl:grid-cols-4"
-                  } vertical-scrollbar scrollbar-lg auto-rows-max transition-all`}
-                >
-                  {filteredModuleIds.map((moduleId) => (
-                    <ModuleCardItem key={moduleId} moduleId={moduleId} />
-                  ))}
-                </div>
-                <ModulePeekOverview
-                  projectId={projectId?.toString() ?? ""}
-                  workspaceSlug={workspaceSlug?.toString() ?? ""}
-                />
-              </div>
-            </div>
-          )}
-          {displayFilters?.layout === "gantt" && <ModulesListGanttChartView />}
-        </>
-      ) : (
-        <EmptyState
-          type={EmptyStateType.PROJECT_MODULE}
-          primaryButtonOnClick={() => {
-            setTrackElement("Module empty state");
-            toggleCreateModuleModal(true);
-          }}
-        />
-=======
       {displayFilters?.layout === "list" && (
         <div className="h-full overflow-y-auto">
           <div className="flex h-full w-full justify-between">
@@ -159,7 +101,6 @@
             />
           </div>
         </div>
->>>>>>> 7da2cb14
       )}
       {displayFilters?.layout === "gantt" && <ModulesListGanttChartView />}
     </>
