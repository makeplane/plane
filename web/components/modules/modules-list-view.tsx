--- conflicted
+++ resolved
@@ -1,10 +1,5 @@
-<<<<<<< HEAD
-import Image from "next/image";
-import { observer } from "mobx-react";
-=======
 import { observer } from "mobx-react-lite";
 import Image from "next/image";
->>>>>>> 204e4a8c
 import { useRouter } from "next/router";
 // hooks
 // components
@@ -45,15 +40,15 @@
 
   if (totalFilters > 0 && filteredModuleIds.length === 0)
     return (
-      <div className="h-full w-full grid place-items-center">
+      <div className="grid h-full w-full place-items-center">
         <div className="text-center">
           <Image
             src={searchQuery.trim() === "" ? AllFiltersImage : NameFilterImage}
-            className="h-36 sm:h-48 w-36 sm:w-48 mx-auto"
+            className="mx-auto h-36 w-36 sm:h-48 sm:w-48"
             alt="No matching modules"
           />
-          <h5 className="text-xl font-medium mt-7 mb-1">No matching modules</h5>
-          <p className="text-custom-text-400 text-base">
+          <h5 className="mb-1 mt-7 text-xl font-medium">No matching modules</h5>
+          <p className="text-base text-custom-text-400">
             {searchQuery.trim() === ""
               ? "Remove the filters to see all modules"
               : "Remove the search criteria to see all modules"}
@@ -69,7 +64,7 @@
           {displayFilters?.layout === "list" && (
             <div className="h-full overflow-y-auto">
               <div className="flex h-full w-full justify-between">
-                <div className="flex h-full w-full flex-col overflow-y-auto vertical-scrollbar scrollbar-lg">
+                <div className="vertical-scrollbar scrollbar-lg flex h-full w-full flex-col overflow-y-auto">
                   {filteredModuleIds.map((moduleId) => (
                     <ModuleListItem key={moduleId} moduleId={moduleId} />
                   ))}
@@ -89,7 +84,7 @@
                     peekModule
                       ? "lg:grid-cols-1 xl:grid-cols-2 3xl:grid-cols-3"
                       : "lg:grid-cols-2 xl:grid-cols-3 3xl:grid-cols-4"
-                  } auto-rows-max transition-all vertical-scrollbar scrollbar-lg`}
+                  } vertical-scrollbar scrollbar-lg auto-rows-max transition-all`}
                 >
                   {filteredModuleIds.map((moduleId) => (
                     <ModuleCardItem key={moduleId} moduleId={moduleId} />
