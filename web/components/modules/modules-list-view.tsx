--- conflicted
+++ resolved
@@ -40,13 +40,8 @@
       <EmptyState
         type={EmptyStateType.PROJECT_MODULE}
         primaryButtonOnClick={() => {
-<<<<<<< HEAD
           setTrackElement(E_MODULES_EMPTY_STATE);
-          commandPaletteStore.toggleCreateModuleModal(true);
-=======
-          setTrackElement("Module empty state");
           toggleCreateModuleModal(true);
->>>>>>> 7061ef46
         }}
       />
     );
