import React, { useEffect, useState } from "react";
import { useRouter } from "next/router";
import { observer } from "mobx-react-lite";
import { Controller, useForm } from "react-hook-form";
import { Disclosure, Popover, Transition } from "@headlessui/react";
// mobx store
import { useMobxStore } from "lib/mobx/store-provider";
// hooks
import useToast from "hooks/use-toast";
// components
import { LinkModal, LinksList, SidebarProgressStats } from "components/core";
import { DeleteModuleModal, SidebarLeadSelect, SidebarMembersSelect } from "components/modules";
import ProgressChart from "components/core/sidebar/progress-chart";
// ui
import { CustomRangeDatePicker } from "components/ui";
import { CustomMenu, Loader, LayersIcon, CustomSelect, ModuleStatusIcon } from "@plane/ui";
// icon
import { AlertCircle, ChevronDown, ChevronRight, Info, LinkIcon, MoveRight, Plus, Trash2 } from "lucide-react";
// helpers
import {
  isDateGreaterThanToday,
  renderDateFormat,
  renderShortDate,
  renderShortMonthDate,
} from "helpers/date-time.helper";
import { copyUrlToClipboard } from "helpers/string.helper";
// types
import { ILinkDetails, IModule, ModuleLink } from "types";
// constant
import { MODULE_STATUS } from "constants/module";
import { EUserWorkspaceRoles } from "constants/workspace";

const defaultValues: Partial<IModule> = {
  lead: "",
  members: [],
  start_date: null,
  target_date: null,
  status: "backlog",
};

type Props = {
  moduleId: string;
  handleClose: () => void;
};

// TODO: refactor this component
export const ModuleDetailsSidebar: React.FC<Props> = observer((props) => {
  const { moduleId, handleClose } = props;

  const [moduleDeleteModal, setModuleDeleteModal] = useState(false);
  const [moduleLinkModal, setModuleLinkModal] = useState(false);
  const [selectedLinkToUpdate, setSelectedLinkToUpdate] = useState<ILinkDetails | null>(null);

  const router = useRouter();
  const { workspaceSlug, projectId, peekModule } = router.query;

  const {
    module: {
      moduleDetails: _moduleDetails,
      updateModuleDetails,
      createModuleLink,
      updateModuleLink,
      deleteModuleLink,
    },
    user: userStore,
  } = useMobxStore();

  const userRole = userStore.currentProjectRole;
  const moduleDetails = _moduleDetails[moduleId] ?? undefined;

  const { setToastAlert } = useToast();

  const { setValue, watch, reset, control } = useForm({
    defaultValues,
  });

  const submitChanges = (data: Partial<IModule>) => {
    if (!workspaceSlug || !projectId || !moduleId) return;
    updateModuleDetails(workspaceSlug.toString(), projectId.toString(), moduleId, data);
  };

  const handleCreateLink = async (formData: ModuleLink) => {
    if (!workspaceSlug || !projectId || !moduleId) return;

    const payload = { metadata: {}, ...formData };

    createModuleLink(workspaceSlug.toString(), projectId.toString(), moduleId.toString(), payload)
      .then(() => {
        setToastAlert({
          type: "success",
          title: "Module link created",
          message: "Module link created successfully.",
        });
      })
      .catch(() => {
        setToastAlert({
          type: "error",
          title: "Error!",
          message: "Some error occurred",
        });
      });
  };

  const handleUpdateLink = async (formData: ModuleLink, linkId: string) => {
    if (!workspaceSlug || !projectId || !module) return;

    const payload = { metadata: {}, ...formData };

    updateModuleLink(workspaceSlug.toString(), projectId.toString(), moduleId.toString(), linkId, payload)
      .then(() => {
        setToastAlert({
          type: "success",
          title: "Module link updated",
          message: "Module link updated successfully.",
        });
      })
      .catch(() => {
        setToastAlert({
          type: "error",
          title: "Error!",
          message: "Some error occurred",
        });
      });
  };

  const handleDeleteLink = async (linkId: string) => {
    if (!workspaceSlug || !projectId || !module) return;

    deleteModuleLink(workspaceSlug.toString(), projectId.toString(), moduleId.toString(), linkId)
      .then(() => {
        setToastAlert({
          type: "success",
          title: "Module link deleted",
          message: "Module link deleted successfully.",
        });
      })
      .catch(() => {
        setToastAlert({
          type: "error",
          title: "Error!",
          message: "Some error occurred",
        });
      });
  };

  const handleCopyText = () => {
    copyUrlToClipboard(`${workspaceSlug}/projects/${projectId}/modules/${module?.id}`)
      .then(() => {
        setToastAlert({
          type: "success",
          title: "Link copied",
          message: "Module link copied to clipboard",
        });
      })
      .catch(() => {
        setToastAlert({
          type: "error",
          title: "Error!",
          message: "Some error occurred",
        });
      });
  };

  const handleStartDateChange = async (date: string) => {
    setValue("start_date", date);

    if (watch("start_date") && watch("target_date") && watch("start_date") !== "" && watch("start_date") !== "") {
      if (!isDateGreaterThanToday(`${watch("target_date")}`)) {
        setToastAlert({
          type: "error",
          title: "Error!",
          message: "Unable to create module in past date. Please enter a valid date.",
        });
        return;
      }

      submitChanges({
        start_date: renderDateFormat(`${watch("start_date")}`),
        target_date: renderDateFormat(`${watch("target_date")}`),
      });
      setToastAlert({
        type: "success",
        title: "Success!",
        message: "Module updated successfully.",
      });
    }
  };

  const handleEndDateChange = async (date: string) => {
    setValue("target_date", date);

    if (watch("start_date") && watch("target_date") && watch("start_date") !== "" && watch("start_date") !== "") {
      if (!isDateGreaterThanToday(`${watch("target_date")}`)) {
        setToastAlert({
          type: "error",
          title: "Error!",
          message: "Unable to create module in past date. Please enter a valid date.",
        });
        return;
      }

      submitChanges({
        start_date: renderDateFormat(`${watch("start_date")}`),
        target_date: renderDateFormat(`${watch("target_date")}`),
      });
      setToastAlert({
        type: "success",
        title: "Success!",
        message: "Module updated successfully.",
      });
    }
  };

  useEffect(() => {
    if (moduleDetails)
      reset({
        ...moduleDetails,
      });
  }, [moduleDetails, reset]);

  const isStartValid = new Date(`${moduleDetails?.start_date}`) <= new Date();
  const isEndValid = new Date(`${moduleDetails?.target_date}`) >= new Date(`${moduleDetails?.start_date}`);

  const progressPercentage = moduleDetails
    ? Math.round((moduleDetails.completed_issues / moduleDetails.total_issues) * 100)
    : null;

<<<<<<< HEAD
  const handleEditLink = (link: linkDetails) => {
=======
  const handleEditLink = (link: ILinkDetails) => {
    console.log("link", link);
>>>>>>> e7ac7e1d
    setSelectedLinkToUpdate(link);
    setModuleLinkModal(true);
  };

  if (!moduleDetails)
    return (
      <Loader className="px-5">
        <div className="space-y-2">
          <Loader.Item height="15px" width="50%" />
          <Loader.Item height="15px" width="30%" />
        </div>
        <div className="mt-8 space-y-3">
          <Loader.Item height="30px" />
          <Loader.Item height="30px" />
          <Loader.Item height="30px" />
        </div>
      </Loader>
    );

  const startDate = new Date(moduleDetails.start_date ?? "");
  const endDate = new Date(moduleDetails.target_date ?? "");

  const areYearsEqual = startDate.getFullYear() === endDate.getFullYear();

  const moduleStatus = MODULE_STATUS.find((status) => status.value === moduleDetails.status);

  const issueCount =
    moduleDetails.total_issues === 0
      ? "0 Issue"
      : moduleDetails.total_issues === moduleDetails.completed_issues
      ? moduleDetails.total_issues > 1
        ? `${moduleDetails.total_issues}`
        : `${moduleDetails.total_issues}`
      : `${moduleDetails.completed_issues}/${moduleDetails.total_issues}`;

  return (
    <>
      <LinkModal
        isOpen={moduleLinkModal}
        handleClose={() => {
          setModuleLinkModal(false);
          setSelectedLinkToUpdate(null);
        }}
        data={selectedLinkToUpdate}
        status={selectedLinkToUpdate ? true : false}
        createIssueLink={handleCreateLink}
        updateIssueLink={handleUpdateLink}
      />
      <DeleteModuleModal isOpen={moduleDeleteModal} onClose={() => setModuleDeleteModal(false)} data={moduleDetails} />

      <>
        <div className="flex items-center justify-between w-full">
          <div>
            <button
              className="flex items-center justify-center h-5 w-5 rounded-full bg-custom-border-300"
              onClick={() => handleClose()}
            >
              <ChevronRight className="h-3 w-3 text-white stroke-2" />
            </button>
          </div>
          <div className="flex items-center gap-3.5">
            <button onClick={handleCopyText}>
              <LinkIcon className="h-3 w-3 text-custom-text-300" />
            </button>
            <CustomMenu width="lg" placement="bottom-end" ellipsis>
              <CustomMenu.MenuItem onClick={() => setModuleDeleteModal(true)}>
                <span className="flex items-center justify-start gap-2">
                  <Trash2 className="h-3 w-3" />
                  <span>Delete module</span>
                </span>
              </CustomMenu.MenuItem>
            </CustomMenu>
          </div>
        </div>

        <div className="flex flex-col gap-3">
          <h4 className="text-xl font-semibold break-words w-full text-custom-text-100">{moduleDetails.name}</h4>
          <div className="flex items-center gap-5">
            <Controller
              control={control}
              name="status"
              render={({ field: { value } }) => (
                <CustomSelect
                  customButton={
                    <span
                      className={`flex items-center cursor-default justify-center text-sm h-6 w-20 rounded-sm ${moduleStatus?.textColor} ${moduleStatus?.bgColor}`}
                    >
                      {moduleStatus?.label ?? "Backlog"}
                    </span>
                  }
                  value={value}
                  onChange={(value: any) => {
                    submitChanges({ status: value });
                  }}
                >
                  {MODULE_STATUS.map((status) => (
                    <CustomSelect.Option key={status.value} value={status.value}>
                      <div className="flex items-center gap-2">
                        <ModuleStatusIcon status={status.value} />
                        {status.label}
                      </div>
                    </CustomSelect.Option>
                  ))}
                </CustomSelect>
              )}
            />

            <div className="relative flex h-full w-52 items-center gap-2.5">
              <Popover className="flex h-full items-center justify-center rounded-lg">
                <Popover.Button className="text-sm text-custom-text-300 font-medium cursor-default">
                  {areYearsEqual ? renderShortDate(startDate, "_ _") : renderShortMonthDate(startDate, "_ _")}
                </Popover.Button>

                <Transition
                  as={React.Fragment}
                  enter="transition ease-out duration-200"
                  enterFrom="opacity-0 translate-y-1"
                  enterTo="opacity-100 translate-y-0"
                  leave="transition ease-in duration-150"
                  leaveFrom="opacity-100 translate-y-0"
                  leaveTo="opacity-0 translate-y-1"
                >
                  <Popover.Panel className="absolute top-10 -right-5 z-20  transform overflow-hidden">
                    <CustomRangeDatePicker
                      value={watch("start_date") ? watch("start_date") : moduleDetails?.start_date}
                      onChange={(val) => {
                        if (val) {
                          handleStartDateChange(val);
                        }
                      }}
                      startDate={watch("start_date") ? `${watch("start_date")}` : null}
                      endDate={watch("target_date") ? `${watch("target_date")}` : null}
                      maxDate={new Date(`${watch("target_date")}`)}
                      selectsStart
                    />
                  </Popover.Panel>
                </Transition>
              </Popover>
              <MoveRight className="h-4 w-4 text-custom-text-300" />
              <Popover className="flex h-full items-center justify-center rounded-lg">
                <>
                  <Popover.Button className="text-sm text-custom-text-300 font-medium cursor-default">
                    {areYearsEqual ? renderShortDate(endDate, "_ _") : renderShortMonthDate(endDate, "_ _")}
                  </Popover.Button>

                  <Transition
                    as={React.Fragment}
                    enter="transition ease-out duration-200"
                    enterFrom="opacity-0 translate-y-1"
                    enterTo="opacity-100 translate-y-0"
                    leave="transition ease-in duration-150"
                    leaveFrom="opacity-100 translate-y-0"
                    leaveTo="opacity-0 translate-y-1"
                  >
                    <Popover.Panel className="absolute top-10 -right-5 z-20 transform overflow-hidden">
                      <CustomRangeDatePicker
                        value={watch("target_date") ? watch("target_date") : moduleDetails?.target_date}
                        onChange={(val) => {
                          if (val) {
                            handleEndDateChange(val);
                          }
                        }}
                        startDate={watch("start_date") ? `${watch("start_date")}` : null}
                        endDate={watch("target_date") ? `${watch("target_date")}` : null}
                        minDate={new Date(`${watch("start_date")}`)}
                        selectsEnd
                      />
                    </Popover.Panel>
                  </Transition>
                </>
              </Popover>
            </div>
          </div>
        </div>

        {moduleDetails.description && (
          <span className="whitespace-normal text-sm leading-5 py-2.5 text-custom-text-200 break-words w-full">
            {moduleDetails.description}
          </span>
        )}

        <div className="flex flex-col gap-5 pt-2.5 pb-6">
          <Controller
            control={control}
            name="lead"
            render={({ field: { value } }) => (
              <SidebarLeadSelect
                value={value}
                onChange={(val: string) => {
                  submitChanges({ lead: val });
                }}
              />
            )}
          />
          <Controller
            control={control}
            name="members"
            render={({ field: { value } }) => (
              <SidebarMembersSelect
                value={value}
                onChange={(val: string[]) => {
                  submitChanges({ members: val });
                }}
              />
            )}
          />

          <div className="flex items-center justify-start gap-1">
            <div className="flex w-1/2 items-center justify-start gap-2 text-custom-text-300">
              <LayersIcon className="h-4 w-4" />
              <span className="text-base">Issues</span>
            </div>
            <div className="flex items-center w-1/2">
              <span className="text-sm text-custom-text-300 px-1.5">{issueCount}</span>
            </div>
          </div>
        </div>

        <div className="flex flex-col">
          <div className="flex w-full flex-col items-center justify-start gap-2 border-t border-custom-border-200 py-5 px-1.5">
            <Disclosure defaultOpen>
              {({ open }) => (
                <div className={`relative  flex  h-full w-full flex-col ${open ? "" : "flex-row"}`}>
                  <Disclosure.Button
                    className="flex w-full items-center justify-between gap-2 p-1.5"
                    disabled={!isStartValid || !isEndValid}
                  >
                    <div className="flex items-center justify-start gap-2 text-sm">
                      <span className="font-medium text-custom-text-200">Progress</span>
                    </div>

                    <div className="flex items-center gap-2.5">
                      {progressPercentage ? (
                        <span className="flex items-center justify-center h-5 w-9 rounded text-xs font-medium text-amber-500 bg-amber-50">
                          {progressPercentage ? `${progressPercentage}%` : ""}
                        </span>
                      ) : (
                        ""
                      )}
                      {isStartValid && isEndValid ? (
                        <ChevronDown className={`h-3 w-3 ${open ? "rotate-180 transform" : ""}`} aria-hidden="true" />
                      ) : (
                        <div className="flex items-center gap-1">
                          <AlertCircle height={14} width={14} className="text-custom-text-200" />
                          <span className="text-xs italic text-custom-text-200">
                            Invalid date. Please enter valid date.
                          </span>
                        </div>
                      )}
                    </div>
                  </Disclosure.Button>
                  <Transition show={open}>
                    <Disclosure.Panel>
                      <div className="flex flex-col gap-3">
                        {isStartValid && isEndValid ? (
                          <div className=" h-full w-full pt-4">
                            <div className="flex  items-start  gap-4 py-2 text-xs">
                              <div className="flex items-center gap-3 text-custom-text-100">
                                <div className="flex items-center justify-center gap-1">
                                  <span className="h-2.5 w-2.5 rounded-full bg-[#A9BBD0]" />
                                  <span>Ideal</span>
                                </div>
                                <div className="flex items-center justify-center gap-1">
                                  <span className="h-2.5 w-2.5 rounded-full bg-[#4C8FFF]" />
                                  <span>Current</span>
                                </div>
                              </div>
                            </div>
                            <div className="relative h-40 w-80">
                              <ProgressChart
                                distribution={moduleDetails.distribution.completion_chart}
                                startDate={moduleDetails.start_date ?? ""}
                                endDate={moduleDetails.target_date ?? ""}
                                totalIssues={moduleDetails.total_issues}
                              />
                            </div>
                          </div>
                        ) : (
                          ""
                        )}
                        {moduleDetails.total_issues > 0 && (
                          <div className="h-full w-full pt-5 border-t border-custom-border-200">
                            <SidebarProgressStats
                              distribution={moduleDetails.distribution}
                              groupedIssues={{
                                backlog: moduleDetails.backlog_issues,
                                unstarted: moduleDetails.unstarted_issues,
                                started: moduleDetails.started_issues,
                                completed: moduleDetails.completed_issues,
                                cancelled: moduleDetails.cancelled_issues,
                              }}
                              totalIssues={moduleDetails.total_issues}
                              module={moduleDetails}
                              isPeekView={Boolean(peekModule)}
                            />
                          </div>
                        )}
                      </div>
                    </Disclosure.Panel>
                  </Transition>
                </div>
              )}
            </Disclosure>
          </div>

          <div className="flex w-full flex-col items-center justify-start gap-2 border-t border-custom-border-200 py-5 px-1.5">
            <Disclosure>
              {({ open }) => (
                <div className={`relative  flex  h-full w-full flex-col ${open ? "" : "flex-row"}`}>
                  <Disclosure.Button className="flex w-full items-center justify-between gap-2 p-1.5">
                    <div className="flex items-center justify-start gap-2 text-sm">
                      <span className="font-medium text-custom-text-200">Links</span>
                    </div>

                    <div className="flex items-center gap-2.5">
                      <ChevronDown className={`h-3.5 w-3.5 ${open ? "rotate-180 transform" : ""}`} aria-hidden="true" />
                    </div>
                  </Disclosure.Button>
                  <Transition show={open}>
                    <Disclosure.Panel>
                      <div className="flex flex-col w-full mt-2 space-y-3 h-72 overflow-y-auto">
                        {userRole && moduleDetails.link_module && moduleDetails.link_module.length > 0 ? (
                          <>
                            <div className="flex items-center justify-end w-full">
                              <button
                                className="flex items-center gap-1.5 text-sm font-medium text-custom-primary-100"
                                onClick={() => setModuleLinkModal(true)}
                              >
                                <Plus className="h-3 w-3" />
                                Add link
                              </button>
                            </div>

                            <LinksList
                              links={moduleDetails.link_module}
                              handleEditLink={handleEditLink}
                              handleDeleteLink={handleDeleteLink}
                              userAuth={{
                                isGuest: userRole === EUserWorkspaceRoles.GUEST,
                                isViewer: userRole === EUserWorkspaceRoles.VIEWER,
                                isMember: userRole === EUserWorkspaceRoles.MEMBER,
                                isOwner: userRole === EUserWorkspaceRoles.ADMIN,
                              }}
                            />
                          </>
                        ) : (
                          <div className="flex items-center justify-between gap-2">
                            <div className="flex items-center gap-2">
                              <Info className="h-3.5 w-3.5 text-custom-text-300 stroke-[1.5]" />
                              <span className="text-xs text-custom-text-300 p-0.5">No links added yet</span>
                            </div>
                            <button
                              className="flex items-center gap-1.5 text-sm font-medium text-custom-primary-100"
                              onClick={() => setModuleLinkModal(true)}
                            >
                              <Plus className="h-3 w-3" />
                              Add link
                            </button>
                          </div>
                        )}
                      </div>
                    </Disclosure.Panel>
                  </Transition>
                </div>
              )}
            </Disclosure>
          </div>
        </div>
      </>
    </>
  );
});<|MERGE_RESOLUTION|>--- conflicted
+++ resolved
@@ -225,12 +225,7 @@
     ? Math.round((moduleDetails.completed_issues / moduleDetails.total_issues) * 100)
     : null;
 
-<<<<<<< HEAD
-  const handleEditLink = (link: linkDetails) => {
-=======
   const handleEditLink = (link: ILinkDetails) => {
-    console.log("link", link);
->>>>>>> e7ac7e1d
     setSelectedLinkToUpdate(link);
     setModuleLinkModal(true);
   };
