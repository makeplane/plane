import React, { useEffect, useState } from "react";
import { observer } from "mobx-react-lite";
import { useRouter } from "next/router";
import { Controller, useForm } from "react-hook-form";
import {
  AlertCircle,
  ArchiveRestoreIcon,
  CalendarClock,
  ChevronDown,
  ChevronRight,
  Info,
  LinkIcon,
  Plus,
  Trash2,
  UserCircle2,
} from "lucide-react";
import { Disclosure, Transition } from "@headlessui/react";
import { ILinkDetails, IModule, ModuleLink } from "@plane/types";
// ui
import {
  CustomMenu,
  Loader,
  LayersIcon,
  CustomSelect,
  ModuleStatusIcon,
  UserGroupIcon,
  TOAST_TYPE,
  setToast,
<<<<<<< HEAD
  ArchiveIcon,
=======
  TextArea,
>>>>>>> 4d1b5adf
} from "@plane/ui";
// components
import { LinkModal, LinksList, SidebarProgressStats } from "@/components/core";
import ProgressChart from "@/components/core/sidebar/progress-chart";
import { DateRangeDropdown, MemberDropdown } from "@/components/dropdowns";
import { ArchiveModuleModal, DeleteModuleModal } from "@/components/modules";
// constant
import {
  MODULE_LINK_CREATED,
  MODULE_LINK_DELETED,
  MODULE_LINK_UPDATED,
  MODULE_UPDATED,
} from "@/constants/event-tracker";
import { MODULE_STATUS } from "@/constants/module";
import { EUserProjectRoles } from "@/constants/project";
// helpers
import { getDate, renderFormattedPayloadDate } from "@/helpers/date-time.helper";
import { copyUrlToClipboard } from "@/helpers/string.helper";
// hooks
import { useModule, useUser, useEventTracker } from "@/hooks/store";
// types

const defaultValues: Partial<IModule> = {
  lead_id: "",
  member_ids: [],
  start_date: null,
  target_date: null,
  status: "backlog",
};

type Props = {
  moduleId: string;
  handleClose: () => void;
  isArchived?: boolean;
};

// TODO: refactor this component
export const ModuleDetailsSidebar: React.FC<Props> = observer((props) => {
  const { moduleId, handleClose, isArchived } = props;
  // states
  const [moduleDeleteModal, setModuleDeleteModal] = useState(false);
  const [archiveModuleModal, setArchiveModuleModal] = useState(false);
  const [moduleLinkModal, setModuleLinkModal] = useState(false);
  const [selectedLinkToUpdate, setSelectedLinkToUpdate] = useState<ILinkDetails | null>(null);
  // router
  const router = useRouter();
  const { workspaceSlug, projectId, peekModule } = router.query;
  // store hooks
  const {
    membership: { currentProjectRole },
  } = useUser();
  const { getModuleById, updateModuleDetails, createModuleLink, updateModuleLink, deleteModuleLink, restoreModule } =
    useModule();
  const { setTrackElement, captureModuleEvent, captureEvent } = useEventTracker();
  const moduleDetails = getModuleById(moduleId);

  const moduleState = moduleDetails?.status.toLocaleLowerCase();
  const isInArchivableGroup = !!moduleState && ["completed", "cancelled"].includes(moduleState);

  const { reset, control } = useForm({
    defaultValues,
  });

  const submitChanges = (data: Partial<IModule>) => {
    if (!workspaceSlug || !projectId || !moduleId) return;
    updateModuleDetails(workspaceSlug.toString(), projectId.toString(), moduleId.toString(), data)
      .then((res) => {
        captureModuleEvent({
          eventName: MODULE_UPDATED,
          payload: { ...res, changed_properties: Object.keys(data)[0], element: "Right side-peek", state: "SUCCESS" },
        });
      })
      .catch(() => {
        captureModuleEvent({
          eventName: MODULE_UPDATED,
          payload: { ...data, state: "FAILED" },
        });
      });
  };

  const handleCreateLink = async (formData: ModuleLink) => {
    if (!workspaceSlug || !projectId || !moduleId) return;

    const payload = { metadata: {}, ...formData };

    createModuleLink(workspaceSlug.toString(), projectId.toString(), moduleId.toString(), payload)
      .then(() => {
        captureEvent(MODULE_LINK_CREATED, {
          module_id: moduleId,
          state: "SUCCESS",
        });
        setToast({
          type: TOAST_TYPE.SUCCESS,
          title: "Module link created",
          message: "Module link created successfully.",
        });
      })
      .catch(() => {
        setToast({
          type: TOAST_TYPE.ERROR,
          title: "Error!",
          message: "Some error occurred",
        });
      });
  };

  const handleUpdateLink = async (formData: ModuleLink, linkId: string) => {
    if (!workspaceSlug || !projectId || !module) return;

    const payload = { metadata: {}, ...formData };

    updateModuleLink(workspaceSlug.toString(), projectId.toString(), moduleId.toString(), linkId, payload)
      .then(() => {
        captureEvent(MODULE_LINK_UPDATED, {
          module_id: moduleId,
          state: "SUCCESS",
        });
        setToast({
          type: TOAST_TYPE.SUCCESS,
          title: "Module link updated",
          message: "Module link updated successfully.",
        });
      })
      .catch(() => {
        setToast({
          type: TOAST_TYPE.ERROR,
          title: "Error!",
          message: "Some error occurred",
        });
      });
  };

  const handleDeleteLink = async (linkId: string) => {
    if (!workspaceSlug || !projectId || !module) return;

    deleteModuleLink(workspaceSlug.toString(), projectId.toString(), moduleId.toString(), linkId)
      .then(() => {
        captureEvent(MODULE_LINK_DELETED, {
          module_id: moduleId,
          state: "SUCCESS",
        });
        setToast({
          type: TOAST_TYPE.SUCCESS,
          title: "Module link deleted",
          message: "Module link deleted successfully.",
        });
      })
      .catch(() => {
        setToast({
          type: TOAST_TYPE.ERROR,
          title: "Error!",
          message: "Some error occurred",
        });
      });
  };

  const handleCopyText = () => {
    copyUrlToClipboard(`${workspaceSlug}/projects/${projectId}/modules/${moduleId}`)
      .then(() => {
        setToast({
          type: TOAST_TYPE.SUCCESS,
          title: "Link copied",
          message: "Module link copied to clipboard",
        });
      })
      .catch(() => {
        setToast({
          type: TOAST_TYPE.ERROR,
          title: "Error!",
          message: "Some error occurred",
        });
      });
  };

  const handleDateChange = async (startDate: Date | undefined, targetDate: Date | undefined) => {
    submitChanges({
      start_date: startDate ? renderFormattedPayloadDate(startDate) : null,
      target_date: targetDate ? renderFormattedPayloadDate(targetDate) : null,
    });
    setToast({
      type: TOAST_TYPE.SUCCESS,
      title: "Success!",
      message: "Module updated successfully.",
    });
  };

  const handleRestoreModule = async (e: React.MouseEvent<HTMLButtonElement>) => {
    e.preventDefault();
    e.stopPropagation();

    if (!workspaceSlug || !projectId || !moduleId) return;

    await restoreModule(workspaceSlug.toString(), projectId.toString(), moduleId)
      .then(() => {
        setToast({
          type: TOAST_TYPE.SUCCESS,
          title: "Restore success",
          message: "Your module can be found in project modules.",
        });
        router.push(`/${workspaceSlug}/projects/${projectId}/modules/${moduleId}`);
      })
      .catch(() =>
        setToast({
          type: TOAST_TYPE.ERROR,
          title: "Error!",
          message: "Module could not be restored. Please try again.",
        })
      );
  };

  useEffect(() => {
    if (moduleDetails)
      reset({
        ...moduleDetails,
      });
  }, [moduleDetails, reset]);

  const startDate = getDate(moduleDetails?.start_date);
  const endDate = getDate(moduleDetails?.target_date);
  const isStartValid = startDate && startDate <= new Date();
  const isEndValid = startDate && endDate && endDate >= startDate;

  const progressPercentage = moduleDetails
    ? Math.round((moduleDetails.completed_issues / moduleDetails.total_issues) * 100)
    : null;

  const handleEditLink = (link: ILinkDetails) => {
    setSelectedLinkToUpdate(link);
    setModuleLinkModal(true);
  };

  if (!moduleDetails)
    return (
      <Loader>
        <div className="space-y-2">
          <Loader.Item height="15px" width="50%" />
          <Loader.Item height="15px" width="30%" />
        </div>
        <div className="mt-8 space-y-3">
          <Loader.Item height="30px" />
          <Loader.Item height="30px" />
          <Loader.Item height="30px" />
        </div>
      </Loader>
    );

  const moduleStatus = MODULE_STATUS.find((status) => status.value === moduleDetails.status);

  const issueCount =
    moduleDetails.total_issues === 0 ? "0 Issue" : `${moduleDetails.completed_issues}/${moduleDetails.total_issues}`;

  const isEditingAllowed = !!currentProjectRole && currentProjectRole >= EUserProjectRoles.MEMBER;

  return (
    <div className="relative">
      <LinkModal
        isOpen={moduleLinkModal}
        handleClose={() => {
          setModuleLinkModal(false);
          setSelectedLinkToUpdate(null);
        }}
        data={selectedLinkToUpdate}
        status={selectedLinkToUpdate ? true : false}
        createIssueLink={handleCreateLink}
        updateIssueLink={handleUpdateLink}
      />
      {workspaceSlug && projectId && (
        <ArchiveModuleModal
          workspaceSlug={workspaceSlug.toString()}
          projectId={projectId.toString()}
          moduleId={moduleId}
          isOpen={archiveModuleModal}
          handleClose={() => setArchiveModuleModal(false)}
        />
      )}
      <DeleteModuleModal isOpen={moduleDeleteModal} onClose={() => setModuleDeleteModal(false)} data={moduleDetails} />
      <>
        <div className="sticky z-10 top-0 flex items-center justify-between bg-custom-sidebar-background-100 py-5">
          <div>
            <button
              className="flex h-5 w-5 items-center justify-center rounded-full bg-custom-border-300"
              onClick={() => handleClose()}
            >
              <ChevronRight className="h-3 w-3 stroke-2 text-white" />
            </button>
          </div>
          <div className="flex items-center gap-3.5">
            {!isArchived && (
              <button onClick={handleCopyText}>
                <LinkIcon className="h-3 w-3 text-custom-text-300" />
              </button>
            )}
            {isEditingAllowed && (
              <CustomMenu placement="bottom-end" ellipsis>
                {!isArchived && (
                  <CustomMenu.MenuItem onClick={() => setArchiveModuleModal(true)} disabled={!isInArchivableGroup}>
                    {isInArchivableGroup ? (
                      <div className="flex items-center gap-2">
                        <ArchiveIcon className="h-3 w-3" />
                        Archive module
                      </div>
                    ) : (
                      <div className="flex items-start gap-2">
                        <ArchiveIcon className="h-3 w-3" />
                        <div className="-mt-1">
                          <p>Archive module</p>
                          <p className="text-xs text-custom-text-400">
                            Only completed or cancelled <br /> module can be archived.
                          </p>
                        </div>
                      </div>
                    )}
                  </CustomMenu.MenuItem>
                )}
                {isArchived && (
                  <CustomMenu.MenuItem onClick={handleRestoreModule}>
                    <span className="flex items-center justify-start gap-2">
                      <ArchiveRestoreIcon className="h-3 w-3" />
                      <span>Restore module</span>
                    </span>
                  </CustomMenu.MenuItem>
                )}
                <CustomMenu.MenuItem
                  onClick={() => {
                    setTrackElement("Module peek-overview");
                    setModuleDeleteModal(true);
                  }}
                >
                  <span className="flex items-center justify-start gap-2">
                    <Trash2 className="h-3 w-3" />
                    <span>Delete module</span>
                  </span>
                </CustomMenu.MenuItem>
              </CustomMenu>
            )}
          </div>
        </div>

        <div className="flex flex-col gap-3">
          <div className="flex items-center gap-5 pt-2">
            <Controller
              control={control}
              name="status"
              render={({ field: { value } }) => (
                <CustomSelect
                  customButton={
                    <span
                      className={`flex h-6 w-20 items-center justify-center rounded-sm text-center text-xs ${
                        isEditingAllowed && !isArchived ? "cursor-pointer" : "cursor-not-allowed"
                      }`}
                      style={{
                        color: moduleStatus ? moduleStatus.color : "#a3a3a2",
                        backgroundColor: moduleStatus ? `${moduleStatus.color}20` : "#a3a3a220",
                      }}
                    >
                      {moduleStatus?.label ?? "Backlog"}
                    </span>
                  }
                  value={value}
                  onChange={(value: any) => {
                    submitChanges({ status: value });
                  }}
                  disabled={!isEditingAllowed || isArchived}
                >
                  {MODULE_STATUS.map((status) => (
                    <CustomSelect.Option key={status.value} value={status.value}>
                      <div className="flex items-center gap-2">
                        <ModuleStatusIcon status={status.value} />
                        {status.label}
                      </div>
                    </CustomSelect.Option>
                  ))}
                </CustomSelect>
              )}
            />
          </div>
          <h4 className="w-full break-words text-xl font-semibold text-custom-text-100">{moduleDetails.name}</h4>
        </div>

        {moduleDetails.description && (
          <TextArea
            className="outline-none ring-none w-full max-h-max bg-transparent !p-0 !m-0 !border-0 resize-none text-sm leading-5 text-custom-text-200"
            value={moduleDetails.description}
            disabled
          />
        )}

        <div className="flex items-center justify-start gap-1">
          <div className="flex w-2/5 items-center justify-start gap-2 text-custom-text-300">
            <CalendarClock className="h-4 w-4" />
            <span className="text-base">Date range</span>
          </div>
          <div className="h-7 w-3/5">
            <Controller
              control={control}
              name="start_date"
              render={({ field: { value: startDateValue, onChange: onChangeStartDate } }) => (
                <Controller
                  control={control}
                  name="target_date"
                  render={({ field: { value: endDateValue, onChange: onChangeEndDate } }) => {
                    const startDate = getDate(startDateValue);
                    const endDate = getDate(endDateValue);
                    return (
                      <DateRangeDropdown
                        buttonContainerClassName="w-full"
                        buttonVariant="background-with-text"
                        minDate={new Date()}
                        value={{
                          from: startDate,
                          to: endDate,
                        }}
                        onSelect={(val) => {
                          onChangeStartDate(val?.from ? renderFormattedPayloadDate(val.from) : null);
                          onChangeEndDate(val?.to ? renderFormattedPayloadDate(val.to) : null);
                          handleDateChange(val?.from, val?.to);
                        }}
                        placeholder={{
                          from: "Start date",
                          to: "Target date",
                        }}
                        disabled={isArchived}
                      />
                    );
                  }}
                />
              )}
            />
          </div>
        </div>

        <div className="flex flex-col gap-5 pb-6 pt-2.5">
          <div className="flex items-center justify-start gap-1">
            <div className="flex w-2/5 items-center justify-start gap-2 text-custom-text-300">
              <UserCircle2 className="h-4 w-4" />
              <span className="text-base">Lead</span>
            </div>
            <Controller
              control={control}
              name="lead_id"
              render={({ field: { value } }) => (
                <div className="h-7 w-3/5">
                  <MemberDropdown
                    value={value ?? null}
                    onChange={(val) => {
                      submitChanges({ lead_id: val });
                    }}
                    projectId={projectId?.toString() ?? ""}
                    multiple={false}
                    buttonVariant="background-with-text"
                    placeholder="Lead"
                    disabled={isArchived}
                  />
                </div>
              )}
            />
          </div>
          <div className="flex items-center justify-start gap-1">
            <div className="flex w-2/5 items-center justify-start gap-2 text-custom-text-300">
              <UserGroupIcon className="h-4 w-4" />
              <span className="text-base">Members</span>
            </div>
            <Controller
              control={control}
              name="member_ids"
              render={({ field: { value } }) => (
                <div className="h-7 w-3/5">
                  <MemberDropdown
                    value={value ?? []}
                    onChange={(val: string[]) => {
                      submitChanges({ member_ids: val });
                    }}
                    multiple
                    projectId={projectId?.toString() ?? ""}
                    buttonVariant={value && value?.length > 0 ? "transparent-without-text" : "background-with-text"}
                    buttonClassName={value && value.length > 0 ? "hover:bg-transparent px-0" : ""}
                    disabled={!isEditingAllowed || isArchived}
                  />
                </div>
              )}
            />
          </div>
          <div className="flex items-center justify-start gap-1">
            <div className="flex w-2/5 items-center justify-start gap-2 text-custom-text-300">
              <LayersIcon className="h-4 w-4" />
              <span className="text-base">Issues</span>
            </div>
            <div className="flex h-7 w-3/5 items-center">
              <span className="px-1.5 text-sm text-custom-text-300">{issueCount}</span>
            </div>
          </div>
        </div>

        <div className="flex flex-col">
          <div className="flex w-full flex-col items-center justify-start gap-2 border-t border-custom-border-200 px-1.5 py-5">
            <Disclosure defaultOpen>
              {({ open }) => (
                <div className={`relative  flex  h-full w-full flex-col ${open ? "" : "flex-row"}`}>
                  <Disclosure.Button
                    className="flex w-full items-center justify-between gap-2 p-1.5"
                    disabled={!isStartValid || !isEndValid}
                  >
                    <div className="flex items-center justify-start gap-2 text-sm">
                      <span className="font-medium text-custom-text-200">Progress</span>
                    </div>

                    <div className="flex items-center gap-2.5">
                      {progressPercentage ? (
                        <span className="flex h-5 w-9 items-center justify-center rounded bg-amber-500/20 text-xs font-medium text-amber-500">
                          {progressPercentage ? `${progressPercentage}%` : ""}
                        </span>
                      ) : (
                        ""
                      )}
                      {isStartValid && isEndValid ? (
                        <ChevronDown className={`h-3 w-3 ${open ? "rotate-180 transform" : ""}`} aria-hidden="true" />
                      ) : (
                        <div className="flex items-center gap-1">
                          <AlertCircle height={14} width={14} className="text-custom-text-200" />
                          <span className="text-xs italic text-custom-text-200">
                            {moduleDetails?.start_date && moduleDetails?.target_date
                              ? "This module isn't active yet."
                              : "Invalid date. Please enter valid date."}
                          </span>
                        </div>
                      )}
                    </div>
                  </Disclosure.Button>
                  <Transition show={open}>
                    <Disclosure.Panel>
                      <div className="flex flex-col gap-3">
                        {moduleDetails.start_date && moduleDetails.target_date ? (
                          <div className=" h-full w-full pt-4">
                            <div className="flex  items-start  gap-4 py-2 text-xs">
                              <div className="flex items-center gap-3 text-custom-text-100">
                                <div className="flex items-center justify-center gap-1">
                                  <span className="h-2.5 w-2.5 rounded-full bg-[#A9BBD0]" />
                                  <span>Ideal</span>
                                </div>
                                <div className="flex items-center justify-center gap-1">
                                  <span className="h-2.5 w-2.5 rounded-full bg-[#4C8FFF]" />
                                  <span>Current</span>
                                </div>
                              </div>
                            </div>
                            <div className="relative h-40 w-full max-w-80">
                              <ProgressChart
                                distribution={moduleDetails.distribution?.completion_chart ?? {}}
                                startDate={moduleDetails.start_date}
                                endDate={moduleDetails.target_date}
                                totalIssues={moduleDetails.total_issues}
                              />
                            </div>
                          </div>
                        ) : (
                          ""
                        )}
                        {moduleDetails.total_issues > 0 && (
                          <div className="h-full w-full border-t border-custom-border-200 pt-5">
                            <SidebarProgressStats
                              distribution={moduleDetails.distribution}
                              groupedIssues={{
                                backlog: moduleDetails.backlog_issues,
                                unstarted: moduleDetails.unstarted_issues,
                                started: moduleDetails.started_issues,
                                completed: moduleDetails.completed_issues,
                                cancelled: moduleDetails.cancelled_issues,
                              }}
                              totalIssues={moduleDetails.total_issues}
                              module={moduleDetails}
                              isPeekView={Boolean(peekModule)}
                            />
                          </div>
                        )}
                      </div>
                    </Disclosure.Panel>
                  </Transition>
                </div>
              )}
            </Disclosure>
          </div>

          <div className="flex w-full flex-col items-center justify-start gap-2 border-t border-custom-border-200 px-1.5 py-5">
            <Disclosure>
              {({ open }) => (
                <div className={`relative  flex  h-full w-full flex-col ${open ? "" : "flex-row"}`}>
                  <Disclosure.Button className="flex w-full items-center justify-between gap-2 p-1.5">
                    <div className="flex items-center justify-start gap-2 text-sm">
                      <span className="font-medium text-custom-text-200">Links</span>
                    </div>

                    <div className="flex items-center gap-2.5">
                      <ChevronDown className={`h-3.5 w-3.5 ${open ? "rotate-180 transform" : ""}`} aria-hidden="true" />
                    </div>
                  </Disclosure.Button>
                  <Transition show={open}>
                    <Disclosure.Panel>
                      <div className="mt-2 flex h-72 w-full flex-col space-y-3 overflow-y-auto">
                        {currentProjectRole && moduleDetails.link_module && moduleDetails.link_module.length > 0 ? (
                          <>
                            {isEditingAllowed && !isArchived && (
                              <div className="flex w-full items-center justify-end">
                                <button
                                  className="flex items-center gap-1.5 text-sm font-medium text-custom-primary-100"
                                  onClick={() => setModuleLinkModal(true)}
                                >
                                  <Plus className="h-3 w-3" />
                                  Add link
                                </button>
                              </div>
                            )}

                            <LinksList
                              links={moduleDetails.link_module}
                              handleEditLink={handleEditLink}
                              handleDeleteLink={handleDeleteLink}
                              userAuth={{
                                isGuest: currentProjectRole === EUserProjectRoles.GUEST,
                                isViewer: currentProjectRole === EUserProjectRoles.VIEWER,
                                isMember: currentProjectRole === EUserProjectRoles.MEMBER,
                                isOwner: currentProjectRole === EUserProjectRoles.ADMIN,
                              }}
                              disabled={isArchived}
                            />
                          </>
                        ) : (
                          <div className="flex items-center justify-between gap-2">
                            <div className="flex items-center gap-2">
                              <Info className="h-3.5 w-3.5 stroke-[1.5] text-custom-text-300" />
                              <span className="p-0.5 text-xs text-custom-text-300">No links added yet</span>
                            </div>
                            {isEditingAllowed && !isArchived && (
                              <button
                                className="flex items-center gap-1.5 text-sm font-medium text-custom-primary-100"
                                onClick={() => setModuleLinkModal(true)}
                              >
                                <Plus className="h-3 w-3" />
                                Add link
                              </button>
                            )}
                          </div>
                        )}
                      </div>
                    </Disclosure.Panel>
                  </Transition>
                </div>
              )}
            </Disclosure>
          </div>
        </div>
      </>
    </div>
  );
});<|MERGE_RESOLUTION|>--- conflicted
+++ resolved
@@ -26,11 +26,8 @@
   UserGroupIcon,
   TOAST_TYPE,
   setToast,
-<<<<<<< HEAD
   ArchiveIcon,
-=======
   TextArea,
->>>>>>> 4d1b5adf
 } from "@plane/ui";
 // components
 import { LinkModal, LinksList, SidebarProgressStats } from "@/components/core";
