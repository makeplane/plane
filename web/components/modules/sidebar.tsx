import React, { useEffect, useState } from "react";
import { useRouter } from "next/router";
import { observer } from "mobx-react-lite";
import { Controller, useForm } from "react-hook-form";
import { Disclosure, Transition } from "@headlessui/react";
import {
  AlertCircle,
  CalendarClock,
  ChevronDown,
  ChevronRight,
  Info,
  LinkIcon,
  Plus,
  Trash2,
  UserCircle2,
} from "lucide-react";
// hooks
import { useModule, useUser, useEventTracker } from "hooks/store";
import useToast from "hooks/use-toast";
// components
import { LinkModal, LinksList, SidebarProgressStats } from "components/core";
import { DeleteModuleModal } from "components/modules";
import ProgressChart from "components/core/sidebar/progress-chart";
import { DateRangeDropdown, ProjectMemberDropdown } from "components/dropdowns";
// ui
import { CustomMenu, Loader, LayersIcon, CustomSelect, ModuleStatusIcon, UserGroupIcon } from "@plane/ui";
// helpers
import { renderFormattedPayloadDate } from "helpers/date-time.helper";
import { copyUrlToClipboard } from "helpers/string.helper";
// types
import { ILinkDetails, IModule, ModuleLink } from "@plane/types";
// constant
import { MODULE_STATUS } from "constants/module";
import { EUserProjectRoles } from "constants/project";
import { MODULE_LINK_CREATED, MODULE_LINK_DELETED, MODULE_LINK_UPDATED, MODULE_UPDATED } from "constants/event-tracker";

const defaultValues: Partial<IModule> = {
  lead_id: "",
  member_ids: [],
  start_date: null,
  target_date: null,
  status: "backlog",
};

type Props = {
  moduleId: string;
  handleClose: () => void;
};

// TODO: refactor this component
export const ModuleDetailsSidebar: React.FC<Props> = observer((props) => {
  const { moduleId, handleClose } = props;
  // states
  const [moduleDeleteModal, setModuleDeleteModal] = useState(false);
  const [moduleLinkModal, setModuleLinkModal] = useState(false);
  const [selectedLinkToUpdate, setSelectedLinkToUpdate] = useState<ILinkDetails | null>(null);
  // router
  const router = useRouter();
  const { workspaceSlug, projectId, peekModule } = router.query;
  // store hooks
  const {
    membership: { currentProjectRole },
  } = useUser();
  const { getModuleById, updateModuleDetails, createModuleLink, updateModuleLink, deleteModuleLink } = useModule();
  const { setTrackElement, captureModuleEvent, captureEvent } = useEventTracker();
  const moduleDetails = getModuleById(moduleId);

  const { setToastAlert } = useToast();

  const { reset, control } = useForm({
    defaultValues,
  });

  const submitChanges = (data: Partial<IModule>) => {
    if (!workspaceSlug || !projectId || !moduleId) return;
    updateModuleDetails(workspaceSlug.toString(), projectId.toString(), moduleId.toString(), data)
      .then((res) => {
        captureModuleEvent({
          eventName: MODULE_UPDATED,
          payload: { ...res, changed_properties: Object.keys(data)[0], element: "Right side-peek", state: "SUCCESS" },
        });
      })
      .catch(() => {
        captureModuleEvent({
          eventName: MODULE_UPDATED,
          payload: { ...data, state: "FAILED" },
        });
      });
  };

  const handleCreateLink = async (formData: ModuleLink) => {
    if (!workspaceSlug || !projectId || !moduleId) return;

    const payload = { metadata: {}, ...formData };

    createModuleLink(workspaceSlug.toString(), projectId.toString(), moduleId.toString(), payload)
      .then(() => {
        captureEvent(MODULE_LINK_CREATED, {
          module_id: moduleId,
          state: "SUCCESS",
        });
        setToastAlert({
          type: "success",
          title: "Module link created",
          message: "Module link created successfully.",
        });
      })
      .catch(() => {
        setToastAlert({
          type: "error",
          title: "Error!",
          message: "Some error occurred",
        });
      });
  };

  const handleUpdateLink = async (formData: ModuleLink, linkId: string) => {
    if (!workspaceSlug || !projectId || !module) return;

    const payload = { metadata: {}, ...formData };

    updateModuleLink(workspaceSlug.toString(), projectId.toString(), moduleId.toString(), linkId, payload)
      .then(() => {
        captureEvent(MODULE_LINK_UPDATED, {
          module_id: moduleId,
          state: "SUCCESS",
        });
        setToastAlert({
          type: "success",
          title: "Module link updated",
          message: "Module link updated successfully.",
        });
      })
      .catch(() => {
        setToastAlert({
          type: "error",
          title: "Error!",
          message: "Some error occurred",
        });
      });
  };

  const handleDeleteLink = async (linkId: string) => {
    if (!workspaceSlug || !projectId || !module) return;

    deleteModuleLink(workspaceSlug.toString(), projectId.toString(), moduleId.toString(), linkId)
      .then(() => {
        captureEvent(MODULE_LINK_DELETED, {
          module_id: moduleId,
          state: "SUCCESS",
        });
        setToastAlert({
          type: "success",
          title: "Module link deleted",
          message: "Module link deleted successfully.",
        });
      })
      .catch(() => {
        setToastAlert({
          type: "error",
          title: "Error!",
          message: "Some error occurred",
        });
      });
  };

  const handleCopyText = () => {
    copyUrlToClipboard(`${workspaceSlug}/projects/${projectId}/modules/${moduleId}`)
      .then(() => {
        setToastAlert({
          type: "success",
          title: "Link copied",
          message: "Module link copied to clipboard",
        });
      })
      .catch(() => {
        setToastAlert({
          type: "error",
          title: "Error!",
          message: "Some error occurred",
        });
      });
  };

  const handleDateChange = async (startDate: Date | undefined, targetDate: Date | undefined) => {
    submitChanges({
      start_date: startDate ? renderFormattedPayloadDate(startDate) : null,
      target_date: targetDate ? renderFormattedPayloadDate(targetDate) : null,
    });
    setToastAlert({
      type: "success",
      title: "Success!",
      message: "Module updated successfully.",
    });
  };

  useEffect(() => {
    if (moduleDetails)
      reset({
        ...moduleDetails,
      });
  }, [moduleDetails, reset]);

  const isStartValid = new Date(`${moduleDetails?.start_date}`) <= new Date();
  const isEndValid = new Date(`${moduleDetails?.target_date}`) >= new Date(`${moduleDetails?.start_date}`);

  const progressPercentage = moduleDetails
    ? Math.round((moduleDetails.completed_issues / moduleDetails.total_issues) * 100)
    : null;

  const handleEditLink = (link: ILinkDetails) => {
    setSelectedLinkToUpdate(link);
    setModuleLinkModal(true);
  };

  if (!moduleDetails)
    return (
      <Loader>
        <div className="space-y-2">
          <Loader.Item height="15px" width="50%" />
          <Loader.Item height="15px" width="30%" />
        </div>
        <div className="mt-8 space-y-3">
          <Loader.Item height="30px" />
          <Loader.Item height="30px" />
          <Loader.Item height="30px" />
        </div>
      </Loader>
    );

  const moduleStatus = MODULE_STATUS.find((status) => status.value === moduleDetails.status);

  const issueCount =
    moduleDetails.total_issues === 0 ? "0 Issue" : `${moduleDetails.completed_issues}/${moduleDetails.total_issues}`;

  const isEditingAllowed = !!currentProjectRole && currentProjectRole >= EUserProjectRoles.MEMBER;

  return (
    <>
      <LinkModal
        isOpen={moduleLinkModal}
        handleClose={() => {
          setModuleLinkModal(false);
          setSelectedLinkToUpdate(null);
        }}
        data={selectedLinkToUpdate}
        status={selectedLinkToUpdate ? true : false}
        createIssueLink={handleCreateLink}
        updateIssueLink={handleUpdateLink}
      />
      <DeleteModuleModal isOpen={moduleDeleteModal} onClose={() => setModuleDeleteModal(false)} data={moduleDetails} />

      <>
        <div className="flex w-full items-center justify-between">
          <div>
            <button
              className="flex h-5 w-5 items-center justify-center rounded-full bg-custom-border-300"
              onClick={() => handleClose()}
            >
              <ChevronRight className="h-3 w-3 stroke-2 text-white" />
            </button>
          </div>
          <div className="flex items-center gap-3.5">
            <button onClick={handleCopyText}>
              <LinkIcon className="h-3 w-3 text-custom-text-300" />
            </button>
            {isEditingAllowed && (
              <CustomMenu placement="bottom-end" ellipsis>
                <CustomMenu.MenuItem
                  onClick={() => {
                    setTrackElement("Module peek-overview");
                    setModuleDeleteModal(true);
                  }}
                >
                  <span className="flex items-center justify-start gap-2">
                    <Trash2 className="h-3 w-3" />
                    <span>Delete module</span>
                  </span>
                </CustomMenu.MenuItem>
              </CustomMenu>
            )}
          </div>
        </div>

        <div className="flex flex-col gap-3">
          <div className="flex items-center gap-5 pt-2">
            <Controller
              control={control}
              name="status"
              render={({ field: { value } }) => (
                <CustomSelect
                  customButton={
                    <span
                      className={`flex h-6 w-20 items-center justify-center rounded-sm text-center text-xs ${
                        isEditingAllowed ? "cursor-pointer" : "cursor-not-allowed"
                      }`}
                      style={{
                        color: moduleStatus ? moduleStatus.color : "#a3a3a2",
                        backgroundColor: moduleStatus ? `${moduleStatus.color}20` : "#a3a3a220",
                      }}
                    >
                      {moduleStatus?.label ?? "Backlog"}
                    </span>
                  }
                  value={value}
                  onChange={(value: any) => {
                    submitChanges({ status: value });
                  }}
                  disabled={!isEditingAllowed}
                >
                  {MODULE_STATUS.map((status) => (
                    <CustomSelect.Option key={status.value} value={status.value}>
                      <div className="flex items-center gap-2">
                        <ModuleStatusIcon status={status.value} />
                        {status.label}
                      </div>
                    </CustomSelect.Option>
                  ))}
                </CustomSelect>
              )}
            />
          </div>
          <h4 className="w-full break-words text-xl font-semibold text-custom-text-100">{moduleDetails.name}</h4>
        </div>

        {moduleDetails.description && (
          <span className="w-full whitespace-normal break-words py-2.5 text-sm leading-5 text-custom-text-200">
            {moduleDetails.description}
          </span>
        )}

<<<<<<< HEAD
        <div className="flex items-center justify-start gap-1">
          <div className="flex w-2/5 items-center justify-start gap-2 text-custom-text-300">
            <CalendarClock className="h-4 w-4" />
            <span className="text-base">Date range</span>
          </div>
          <div className="w-3/5 h-7">
            <Controller
              control={control}
              name="start_date"
              render={({ field: { value: startDateValue, onChange: onChangeStartDate } }) => (
                <Controller
                  control={control}
                  name="target_date"
                  render={({ field: { value: endDateValue, onChange: onChangeEndDate } }) => (
                    <DateRangeDropdown
                      buttonContainerClassName="w-full"
                      buttonVariant="background-with-text"
                      minDate={new Date()}
                      value={{
                        from: startDateValue ? new Date(startDateValue) : undefined,
                        to: endDateValue ? new Date(endDateValue) : undefined,
                      }}
                      onSelect={(val) => {
                        onChangeStartDate(val?.from ? renderFormattedPayloadDate(val.from) : null);
                        onChangeEndDate(val?.to ? renderFormattedPayloadDate(val.to) : null);
                        handleDateChange(val?.from, val?.to);
                      }}
                      placeholder={{
                        from: "Start date",
                        to: "Target date",
                      }}
                    />
                  )}
                />
              )}
            />
=======
        <div className="flex flex-col gap-5 pb-6 pt-2.5">
          <div className="flex items-center justify-start gap-1">
            <div className="flex w-1/2 items-center justify-start gap-2 text-custom-text-300">
              <CalendarClock className="h-4 w-4" />

              <span className="text-base">Start date</span>
            </div>
            <div className="relative flex w-1/2 items-center rounded-sm">
              <Popover className="flex h-full w-full items-center justify-center rounded-lg">
                {({ close }) => (
                  <>
                    <Popover.Button
                      ref={startDateButtonRef}
                      className={`w-full cursor-pointer rounded-sm text-sm font-medium text-custom-text-300 hover:bg-custom-background-80 ${
                        isEditingAllowed ? "cursor-pointer" : "cursor-not-allowed"
                      }`}
                      disabled={!isEditingAllowed}
                    >
                      <span
                        className={`group flex w-full items-center justify-between gap-2 px-1.5 py-1 text-sm ${
                          watch("start_date") ? "" : "text-custom-text-400"
                        }`}
                      >
                        {renderFormattedDate(startDate) ?? "No date selected"}
                      </span>
                    </Popover.Button>

                    <Transition
                      as={React.Fragment}
                      enter="transition ease-out duration-200"
                      enterFrom="opacity-0 translate-y-1"
                      enterTo="opacity-100 translate-y-0"
                      leave="transition ease-in duration-150"
                      leaveFrom="opacity-100 translate-y-0"
                      leaveTo="opacity-0 translate-y-1"
                    >
                      <Popover.Panel className="absolute right-0 top-10 z-20  transform overflow-hidden">
                        <CustomRangeDatePicker
                          value={watch("start_date") ? watch("start_date") : moduleDetails?.start_date}
                          onChange={(val) => {
                            if (val) {
                              handleStartDateChange(val);
                              close();
                            }
                          }}
                          startDate={watch("start_date") ?? watch("target_date") ?? null}
                          endDate={watch("target_date") ?? watch("start_date") ?? null}
                          maxDate={new Date(`${watch("target_date")}`)}
                          selectsStart={watch("target_date") ? true : false}
                        />
                      </Popover.Panel>
                    </Transition>
                  </>
                )}
              </Popover>
            </div>
          </div>

          <div className="flex items-center justify-start gap-1">
            <div className="flex w-1/2 items-center justify-start gap-2 text-custom-text-300">
              <CalendarCheck2 className="h-4 w-4" />
              <span className="text-base">Target date</span>
            </div>
            <div className="relative flex w-1/2 items-center rounded-sm">
              <Popover className="flex h-full w-full items-center justify-center rounded-lg">
                {({ close }) => (
                  <>
                    <Popover.Button
                      ref={endDateButtonRef}
                      className={`w-full cursor-pointer rounded-sm text-sm font-medium text-custom-text-300 hover:bg-custom-background-80 ${
                        isEditingAllowed ? "cursor-pointer" : "cursor-not-allowed"
                      }`}
                      disabled={!isEditingAllowed}
                    >
                      <span
                        className={`group flex w-full items-center justify-between gap-2 px-1.5 py-1 text-sm ${
                          watch("target_date") ? "" : "text-custom-text-400"
                        }`}
                      >
                        {renderFormattedDate(endDate) ?? "No date selected"}
                      </span>
                    </Popover.Button>

                    <Transition
                      as={React.Fragment}
                      enter="transition ease-out duration-200"
                      enterFrom="opacity-0 translate-y-1"
                      enterTo="opacity-100 translate-y-0"
                      leave="transition ease-in duration-150"
                      leaveFrom="opacity-100 translate-y-0"
                      leaveTo="opacity-0 translate-y-1"
                    >
                      <Popover.Panel className="absolute right-0 top-10 z-20 transform overflow-hidden">
                        <CustomRangeDatePicker
                          value={watch("target_date") ? watch("target_date") : moduleDetails?.target_date}
                          onChange={(val) => {
                            if (val) {
                              handleEndDateChange(val);
                              close();
                            }
                          }}
                          startDate={watch("start_date") ?? watch("target_date") ?? null}
                          endDate={watch("target_date") ?? watch("start_date") ?? null}
                          minDate={new Date(`${watch("start_date")}`)}
                          selectsEnd={watch("start_date") ? true : false}
                        />
                      </Popover.Panel>
                    </Transition>
                  </>
                )}
              </Popover>
            </div>
>>>>>>> 56f4df4c
          </div>
        </div>

        {moduleDetails.description && (
          <span className="w-full whitespace-normal break-words py-2.5 text-sm leading-5 text-custom-text-200">
            {moduleDetails.description}
          </span>
        )}

        <div className="flex flex-col gap-5 pb-6 pt-2.5">
          <div className="flex items-center justify-start gap-1">
            <div className="flex w-2/5 items-center justify-start gap-2 text-custom-text-300">
              <UserCircle2 className="h-4 w-4" />
              <span className="text-base">Lead</span>
            </div>
            <Controller
              control={control}
              name="lead_id"
              render={({ field: { value } }) => (
                <div className="w-3/5 h-7">
                  <ProjectMemberDropdown
                    value={value ?? null}
                    onChange={(val) => {
                      submitChanges({ lead_id: val });
                    }}
                    projectId={projectId?.toString() ?? ""}
                    multiple={false}
                    buttonVariant="background-with-text"
                    placeholder="Lead"
                  />
                </div>
              )}
            />
          </div>
          <div className="flex items-center justify-start gap-1">
            <div className="flex w-2/5 items-center justify-start gap-2 text-custom-text-300">
              <UserGroupIcon className="h-4 w-4" />
              <span className="text-base">Members</span>
            </div>
            <Controller
              control={control}
              name="member_ids"
              render={({ field: { value } }) => (
                <div className="w-3/5 h-7">
                  <ProjectMemberDropdown
                    value={value ?? []}
                    onChange={(val: string[]) => {
                      submitChanges({ member_ids: val });
                    }}
                    multiple
                    projectId={projectId?.toString() ?? ""}
                    buttonVariant={value && value?.length > 0 ? "transparent-without-text" : "background-with-text"}
                    buttonClassName={value && value.length > 0 ? "hover:bg-transparent px-0" : ""}
                    disabled={!isEditingAllowed}
                  />
                </div>
              )}
            />
          </div>
          <div className="flex items-center justify-start gap-1">
            <div className="flex w-2/5 items-center justify-start gap-2 text-custom-text-300">
              <LayersIcon className="h-4 w-4" />
              <span className="text-base">Issues</span>
            </div>
            <div className="h-7 w-3/5 flex items-center">
              <span className="px-1.5 text-sm text-custom-text-300">{issueCount}</span>
            </div>
          </div>
        </div>

        <div className="flex flex-col">
          <div className="flex w-full flex-col items-center justify-start gap-2 border-t border-custom-border-200 px-1.5 py-5">
            <Disclosure defaultOpen>
              {({ open }) => (
                <div className={`relative  flex  h-full w-full flex-col ${open ? "" : "flex-row"}`}>
                  <Disclosure.Button
                    className="flex w-full items-center justify-between gap-2 p-1.5"
                    disabled={!isStartValid || !isEndValid}
                  >
                    <div className="flex items-center justify-start gap-2 text-sm">
                      <span className="font-medium text-custom-text-200">Progress</span>
                    </div>

                    <div className="flex items-center gap-2.5">
                      {progressPercentage ? (
                        <span className="flex h-5 w-9 items-center justify-center rounded bg-amber-500/20 text-xs font-medium text-amber-500">
                          {progressPercentage ? `${progressPercentage}%` : ""}
                        </span>
                      ) : (
                        ""
                      )}
                      {isStartValid && isEndValid ? (
                        <ChevronDown className={`h-3 w-3 ${open ? "rotate-180 transform" : ""}`} aria-hidden="true" />
                      ) : (
                        <div className="flex items-center gap-1">
                          <AlertCircle height={14} width={14} className="text-custom-text-200" />
                          <span className="text-xs italic text-custom-text-200">
                            {moduleDetails?.start_date && moduleDetails?.target_date
                              ? "This module isn't active yet."
                              : "Invalid date. Please enter valid date."}
                          </span>
                        </div>
                      )}
                    </div>
                  </Disclosure.Button>
                  <Transition show={open}>
                    <Disclosure.Panel>
                      <div className="flex flex-col gap-3">
                        {moduleDetails.start_date && moduleDetails.target_date ? (
                          <div className=" h-full w-full pt-4">
                            <div className="flex  items-start  gap-4 py-2 text-xs">
                              <div className="flex items-center gap-3 text-custom-text-100">
                                <div className="flex items-center justify-center gap-1">
                                  <span className="h-2.5 w-2.5 rounded-full bg-[#A9BBD0]" />
                                  <span>Ideal</span>
                                </div>
                                <div className="flex items-center justify-center gap-1">
                                  <span className="h-2.5 w-2.5 rounded-full bg-[#4C8FFF]" />
                                  <span>Current</span>
                                </div>
                              </div>
                            </div>
                            <div className="relative h-40 w-full max-w-80">
                              <ProgressChart
                                distribution={moduleDetails.distribution?.completion_chart ?? {}}
                                startDate={moduleDetails.start_date}
                                endDate={moduleDetails.target_date}
                                totalIssues={moduleDetails.total_issues}
                              />
                            </div>
                          </div>
                        ) : (
                          ""
                        )}
                        {moduleDetails.total_issues > 0 && (
                          <div className="h-full w-full border-t border-custom-border-200 pt-5">
                            <SidebarProgressStats
                              distribution={moduleDetails.distribution}
                              groupedIssues={{
                                backlog: moduleDetails.backlog_issues,
                                unstarted: moduleDetails.unstarted_issues,
                                started: moduleDetails.started_issues,
                                completed: moduleDetails.completed_issues,
                                cancelled: moduleDetails.cancelled_issues,
                              }}
                              totalIssues={moduleDetails.total_issues}
                              module={moduleDetails}
                              isPeekView={Boolean(peekModule)}
                            />
                          </div>
                        )}
                      </div>
                    </Disclosure.Panel>
                  </Transition>
                </div>
              )}
            </Disclosure>
          </div>

          <div className="flex w-full flex-col items-center justify-start gap-2 border-t border-custom-border-200 px-1.5 py-5">
            <Disclosure>
              {({ open }) => (
                <div className={`relative  flex  h-full w-full flex-col ${open ? "" : "flex-row"}`}>
                  <Disclosure.Button className="flex w-full items-center justify-between gap-2 p-1.5">
                    <div className="flex items-center justify-start gap-2 text-sm">
                      <span className="font-medium text-custom-text-200">Links</span>
                    </div>

                    <div className="flex items-center gap-2.5">
                      <ChevronDown className={`h-3.5 w-3.5 ${open ? "rotate-180 transform" : ""}`} aria-hidden="true" />
                    </div>
                  </Disclosure.Button>
                  <Transition show={open}>
                    <Disclosure.Panel>
                      <div className="mt-2 flex h-72 w-full flex-col space-y-3 overflow-y-auto">
                        {currentProjectRole && moduleDetails.link_module && moduleDetails.link_module.length > 0 ? (
                          <>
                            {isEditingAllowed && (
                              <div className="flex w-full items-center justify-end">
                                <button
                                  className="flex items-center gap-1.5 text-sm font-medium text-custom-primary-100"
                                  onClick={() => setModuleLinkModal(true)}
                                >
                                  <Plus className="h-3 w-3" />
                                  Add link
                                </button>
                              </div>
                            )}

                            <LinksList
                              links={moduleDetails.link_module}
                              handleEditLink={handleEditLink}
                              handleDeleteLink={handleDeleteLink}
                              userAuth={{
                                isGuest: currentProjectRole === EUserProjectRoles.GUEST,
                                isViewer: currentProjectRole === EUserProjectRoles.VIEWER,
                                isMember: currentProjectRole === EUserProjectRoles.MEMBER,
                                isOwner: currentProjectRole === EUserProjectRoles.ADMIN,
                              }}
                            />
                          </>
                        ) : (
                          <div className="flex items-center justify-between gap-2">
                            <div className="flex items-center gap-2">
                              <Info className="h-3.5 w-3.5 stroke-[1.5] text-custom-text-300" />
                              <span className="p-0.5 text-xs text-custom-text-300">No links added yet</span>
                            </div>
                            <button
                              className="flex items-center gap-1.5 text-sm font-medium text-custom-primary-100"
                              onClick={() => setModuleLinkModal(true)}
                            >
                              <Plus className="h-3 w-3" />
                              Add link
                            </button>
                          </div>
                        )}
                      </div>
                    </Disclosure.Panel>
                  </Transition>
                </div>
              )}
            </Disclosure>
          </div>
        </div>
      </>
    </>
  );
});<|MERGE_RESOLUTION|>--- conflicted
+++ resolved
@@ -329,7 +329,6 @@
           </span>
         )}
 
-<<<<<<< HEAD
         <div className="flex items-center justify-start gap-1">
           <div className="flex w-2/5 items-center justify-start gap-2 text-custom-text-300">
             <CalendarClock className="h-4 w-4" />
@@ -366,120 +365,6 @@
                 />
               )}
             />
-=======
-        <div className="flex flex-col gap-5 pb-6 pt-2.5">
-          <div className="flex items-center justify-start gap-1">
-            <div className="flex w-1/2 items-center justify-start gap-2 text-custom-text-300">
-              <CalendarClock className="h-4 w-4" />
-
-              <span className="text-base">Start date</span>
-            </div>
-            <div className="relative flex w-1/2 items-center rounded-sm">
-              <Popover className="flex h-full w-full items-center justify-center rounded-lg">
-                {({ close }) => (
-                  <>
-                    <Popover.Button
-                      ref={startDateButtonRef}
-                      className={`w-full cursor-pointer rounded-sm text-sm font-medium text-custom-text-300 hover:bg-custom-background-80 ${
-                        isEditingAllowed ? "cursor-pointer" : "cursor-not-allowed"
-                      }`}
-                      disabled={!isEditingAllowed}
-                    >
-                      <span
-                        className={`group flex w-full items-center justify-between gap-2 px-1.5 py-1 text-sm ${
-                          watch("start_date") ? "" : "text-custom-text-400"
-                        }`}
-                      >
-                        {renderFormattedDate(startDate) ?? "No date selected"}
-                      </span>
-                    </Popover.Button>
-
-                    <Transition
-                      as={React.Fragment}
-                      enter="transition ease-out duration-200"
-                      enterFrom="opacity-0 translate-y-1"
-                      enterTo="opacity-100 translate-y-0"
-                      leave="transition ease-in duration-150"
-                      leaveFrom="opacity-100 translate-y-0"
-                      leaveTo="opacity-0 translate-y-1"
-                    >
-                      <Popover.Panel className="absolute right-0 top-10 z-20  transform overflow-hidden">
-                        <CustomRangeDatePicker
-                          value={watch("start_date") ? watch("start_date") : moduleDetails?.start_date}
-                          onChange={(val) => {
-                            if (val) {
-                              handleStartDateChange(val);
-                              close();
-                            }
-                          }}
-                          startDate={watch("start_date") ?? watch("target_date") ?? null}
-                          endDate={watch("target_date") ?? watch("start_date") ?? null}
-                          maxDate={new Date(`${watch("target_date")}`)}
-                          selectsStart={watch("target_date") ? true : false}
-                        />
-                      </Popover.Panel>
-                    </Transition>
-                  </>
-                )}
-              </Popover>
-            </div>
-          </div>
-
-          <div className="flex items-center justify-start gap-1">
-            <div className="flex w-1/2 items-center justify-start gap-2 text-custom-text-300">
-              <CalendarCheck2 className="h-4 w-4" />
-              <span className="text-base">Target date</span>
-            </div>
-            <div className="relative flex w-1/2 items-center rounded-sm">
-              <Popover className="flex h-full w-full items-center justify-center rounded-lg">
-                {({ close }) => (
-                  <>
-                    <Popover.Button
-                      ref={endDateButtonRef}
-                      className={`w-full cursor-pointer rounded-sm text-sm font-medium text-custom-text-300 hover:bg-custom-background-80 ${
-                        isEditingAllowed ? "cursor-pointer" : "cursor-not-allowed"
-                      }`}
-                      disabled={!isEditingAllowed}
-                    >
-                      <span
-                        className={`group flex w-full items-center justify-between gap-2 px-1.5 py-1 text-sm ${
-                          watch("target_date") ? "" : "text-custom-text-400"
-                        }`}
-                      >
-                        {renderFormattedDate(endDate) ?? "No date selected"}
-                      </span>
-                    </Popover.Button>
-
-                    <Transition
-                      as={React.Fragment}
-                      enter="transition ease-out duration-200"
-                      enterFrom="opacity-0 translate-y-1"
-                      enterTo="opacity-100 translate-y-0"
-                      leave="transition ease-in duration-150"
-                      leaveFrom="opacity-100 translate-y-0"
-                      leaveTo="opacity-0 translate-y-1"
-                    >
-                      <Popover.Panel className="absolute right-0 top-10 z-20 transform overflow-hidden">
-                        <CustomRangeDatePicker
-                          value={watch("target_date") ? watch("target_date") : moduleDetails?.target_date}
-                          onChange={(val) => {
-                            if (val) {
-                              handleEndDateChange(val);
-                              close();
-                            }
-                          }}
-                          startDate={watch("start_date") ?? watch("target_date") ?? null}
-                          endDate={watch("target_date") ?? watch("start_date") ?? null}
-                          minDate={new Date(`${watch("start_date")}`)}
-                          selectsEnd={watch("start_date") ? true : false}
-                        />
-                      </Popover.Panel>
-                    </Transition>
-                  </>
-                )}
-              </Popover>
-            </div>
->>>>>>> 56f4df4c
           </div>
         </div>
 
