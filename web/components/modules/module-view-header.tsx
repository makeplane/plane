import React, { FC, useCallback, useRef, useState } from "react";
import { observer } from "mobx-react";
import { useRouter } from "next/router";
// icons
import { ListFilter, Search, X } from "lucide-react";
// helpers
import { cn } from "@plane/editor-core";
// types
import { TModuleFilters } from "@plane/types";
// ui
import { Tooltip } from "@plane/ui";
// components
import { FiltersDropdown } from "@/components/issues";
import { ModuleFiltersSelection, ModuleOrderByDropdown } from "@/components/modules/dropdowns";
// constants
import { MODULE_VIEW_LAYOUTS } from "@/constants/module";
// helpers
import { calculateTotalFilters } from "@/helpers/filter.helper";
// hooks
import { useMember, useModuleFilter } from "@/hooks/store";
import useOutsideClickDetector from "@/hooks/use-outside-click-detector";
import { usePlatformOS } from "@/hooks/use-platform-os";

export const ModuleViewHeader: FC = observer(() => {
  // refs
  const inputRef = useRef<HTMLInputElement>(null);

  // router
  const router = useRouter();
  const { projectId } = router.query;

  // hooks
  const { isMobile } = usePlatformOS();

  // store hooks
  const {
    workspace: { workspaceMemberIds },
  } = useMember();
  const {
    currentProjectDisplayFilters: displayFilters,
    currentProjectFilters: filters,
    searchQuery,
    updateDisplayFilters,
    updateFilters,
    updateSearchQuery,
  } = useModuleFilter();

  // states
  const [isSearchOpen, setIsSearchOpen] = useState(searchQuery !== "" ? true : false);

  // handlers
  const handleFilters = useCallback(
    (key: keyof TModuleFilters, value: string | string[]) => {
      if (!projectId) return;
      const newValues = filters?.[key] ?? [];

      if (Array.isArray(value))
        value.forEach((val) => {
          if (!newValues.includes(val)) newValues.push(val);
          else newValues.splice(newValues.indexOf(val), 1);
        });
      else {
        if (filters?.[key]?.includes(value)) newValues.splice(newValues.indexOf(value), 1);
        else newValues.push(value);
      }

      updateFilters(projectId.toString(), { [key]: newValues });
    },
    [filters, projectId, updateFilters]
  );

  const handleInputKeyDown = (e: React.KeyboardEvent<HTMLInputElement>) => {
    if (e.key === "Escape") {
      if (searchQuery && searchQuery.trim() !== "") updateSearchQuery("");
      else {
        setIsSearchOpen(false);
        inputRef.current?.blur();
      }
    }
  };

  // outside click detector hook
  useOutsideClickDetector(inputRef, () => {
    if (isSearchOpen && searchQuery.trim() === "") setIsSearchOpen(false);
  });

<<<<<<< HEAD
=======
  const isFiltersApplied = calculateTotalFilters(filters ?? {}) !== 0;

>>>>>>> a4051701
  return (
    <div className="hidden h-full sm:flex items-center gap-3 self-end">
      <div className="flex items-center">
        {!isSearchOpen && (
          <button
            type="button"
            className="-mr-1 p-2 hover:bg-custom-background-80 rounded text-custom-text-400 grid place-items-center"
            onClick={() => {
              setIsSearchOpen(true);
              inputRef.current?.focus();
            }}
          >
            <Search className="h-3.5 w-3.5" />
          </button>
        )}
        <div
          className={cn(
            "ml-auto flex items-center justify-start gap-1 rounded-md border border-transparent bg-custom-background-100 text-custom-text-400 w-0 transition-[width] ease-linear overflow-hidden opacity-0",
            {
              "w-64 px-2.5 py-1.5 border-custom-border-200 opacity-100": isSearchOpen,
            }
          )}
        >
          <Search className="h-3.5 w-3.5" />
          <input
            ref={inputRef}
            className="w-full max-w-[234px] border-none bg-transparent text-sm text-custom-text-100 placeholder:text-custom-text-400 focus:outline-none"
            placeholder="Search"
            value={searchQuery}
            onChange={(e) => updateSearchQuery(e.target.value)}
            onKeyDown={handleInputKeyDown}
          />
          {isSearchOpen && (
            <button
              type="button"
              className="grid place-items-center"
              onClick={() => {
                // updateSearchQuery("");
                setIsSearchOpen(false);
              }}
            >
              <X className="h-3 w-3" />
            </button>
          )}
        </div>
      </div>

      <ModuleOrderByDropdown
        value={displayFilters?.order_by}
        onChange={(val) => {
          if (!projectId || val === displayFilters?.order_by) return;
          updateDisplayFilters(projectId.toString(), {
            order_by: val,
          });
        }}
      />
      <FiltersDropdown
        icon={<ListFilter className="h-3 w-3" />}
        title="Filters"
        placement="bottom-end"
        isFiltersApplied={isFiltersApplied}
      >
        <ModuleFiltersSelection
          displayFilters={displayFilters ?? {}}
          filters={filters ?? {}}
          handleDisplayFiltersUpdate={(val) => {
            if (!projectId) return;
            updateDisplayFilters(projectId.toString(), val);
          }}
          handleFiltersUpdate={handleFilters}
          memberIds={workspaceMemberIds ?? undefined}
        />
      </FiltersDropdown>
      <div className="hidden md:flex items-center gap-1 rounded bg-custom-background-80 p-1">
        {MODULE_VIEW_LAYOUTS.map((layout) => (
          <Tooltip key={layout.key} tooltipContent={layout.title} isMobile={isMobile}>
            <button
              type="button"
              className={cn(
                "group grid h-[22px] w-7 place-items-center overflow-hidden rounded transition-all hover:bg-custom-background-100",
                {
                  "bg-custom-background-100 shadow-custom-shadow-2xs": displayFilters?.layout === layout.key,
                }
              )}
              onClick={() => {
                if (!projectId) return;
                updateDisplayFilters(projectId.toString(), { layout: layout.key });
              }}
            >
              <layout.icon
                strokeWidth={2}
                className={cn("h-3.5 w-3.5 text-custom-text-200", {
                  "text-custom-text-100": displayFilters?.layout === layout.key,
                })}
              />
            </button>
          </Tooltip>
        ))}
      </div>
    </div>
  );
});<|MERGE_RESOLUTION|>--- conflicted
+++ resolved
@@ -84,11 +84,8 @@
     if (isSearchOpen && searchQuery.trim() === "") setIsSearchOpen(false);
   });
 
-<<<<<<< HEAD
-=======
   const isFiltersApplied = calculateTotalFilters(filters ?? {}) !== 0;
 
->>>>>>> a4051701
   return (
     <div className="hidden h-full sm:flex items-center gap-3 self-end">
       <div className="flex items-center">
