--- conflicted
+++ resolved
@@ -3,33 +3,18 @@
 import router from "next/router";
 // icons
 import { Calendar, ChevronDown, Kanban, List } from "lucide-react";
-<<<<<<< HEAD
+// types
 import { IIssueDisplayFilterOptions, IIssueDisplayProperties, IIssueFilterOptions } from "@plane/types";
-=======
-// types
-import { IIssueDisplayFilterOptions, IIssueDisplayProperties, IIssueFilterOptions, TIssueLayouts } from "@plane/types";
->>>>>>> 90d5dd5a
 // ui
 import { CustomMenu } from "@plane/ui";
 // components
 import { ProjectAnalyticsModal } from "@/components/analytics";
 import { DisplayFiltersSelection, FilterSelection, FiltersDropdown } from "@/components/issues";
-<<<<<<< HEAD
-// hooks
-import {
-  EIssueFilterType,
-  EIssueLayoutTypes,
-  EIssuesStoreType,
-  ISSUE_DISPLAY_FILTERS_BY_LAYOUT,
-  ISSUE_LAYOUTS,
-} from "@/constants/issue";
-=======
 // constants
-import { EIssueFilterType, EIssuesStoreType, ISSUE_DISPLAY_FILTERS_BY_LAYOUT, ISSUE_LAYOUTS } from "@/constants/issue";
+import { EIssueFilterType, EIssueLayoutTypes, EIssuesStoreType, ISSUE_DISPLAY_FILTERS_BY_LAYOUT, ISSUE_LAYOUTS } from "@/constants/issue";
 // helpers
 import { calculateTotalFilters } from "@/helpers/filter.helper";
 // hooks
->>>>>>> 90d5dd5a
 import { useIssues, useLabel, useMember, useModule, useProject, useProjectState } from "@/hooks/store";
 
 export const ModuleMobileHeader = observer(() => {
