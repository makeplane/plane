--- conflicted
+++ resolved
@@ -3,32 +3,23 @@
 import router from "next/router";
 // icons
 import { Calendar, ChevronDown, Kanban, List } from "lucide-react";
-<<<<<<< HEAD
+import { IIssueDisplayFilterOptions, IIssueDisplayProperties, IIssueFilterOptions } from "@plane/types";
+// ui
 import { CustomMenu } from "@plane/ui";
-import { ProjectAnalyticsModal } from "components/analytics";
-import { DisplayFiltersSelection, FilterSelection, FiltersDropdown } from "components/issues";
+// components
+import { ProjectAnalyticsModal } from "@/components/analytics";
+import { DisplayFiltersSelection, FilterSelection, FiltersDropdown } from "@/components/issues";
+// hooks
 import {
   EIssueFilterType,
   EIssueLayoutTypes,
   EIssuesStoreType,
   ISSUE_DISPLAY_FILTERS_BY_LAYOUT,
   ISSUE_LAYOUTS,
-} from "constants/issue";
-import { useIssues, useLabel, useMember, useModule, useProjectState } from "hooks/store";
-import { IIssueDisplayFilterOptions, IIssueDisplayProperties, IIssueFilterOptions } from "@plane/types";
-=======
-import { IIssueDisplayFilterOptions, IIssueDisplayProperties, IIssueFilterOptions, TIssueLayouts } from "@plane/types";
-// ui
-import { CustomMenu } from "@plane/ui";
-// components
-import { ProjectAnalyticsModal } from "@/components/analytics";
-import { DisplayFiltersSelection, FilterSelection, FiltersDropdown } from "@/components/issues";
-// hooks
-import { EIssueFilterType, EIssuesStoreType, ISSUE_DISPLAY_FILTERS_BY_LAYOUT, ISSUE_LAYOUTS } from "@/constants/issue";
+} from "@/constants/issue";
 import { useIssues, useLabel, useMember, useModule, useProjectState } from "@/hooks/store";
 // types
 // constants
->>>>>>> 1c3619a4
 
 export const ModuleMobileHeader = observer(() => {
   const [analyticsModal, setAnalyticsModal] = useState(false);
