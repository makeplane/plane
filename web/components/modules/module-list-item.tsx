--- conflicted
+++ resolved
@@ -6,19 +6,8 @@
 // ui
 import { CircularProgressIndicator } from "@plane/ui";
 // components
-<<<<<<< HEAD
-import { FavoriteStar } from "@/components/core";
-import { ModuleQuickActions } from "@/components/modules";
-// constants
-import { E_LIST_LAYOUT, MODULE_FAVORITED, MODULE_UNFAVORITED } from "@/constants/event-tracker";
-import { MODULE_STATUS } from "@/constants/module";
-import { EUserProjectRoles } from "@/constants/project";
-// helpers
-import { getDate, renderFormattedDate } from "@/helpers/date-time.helper";
-=======
 import { ListItem } from "@/components/core/list";
 import { ModuleListItemAction } from "@/components/modules";
->>>>>>> 12b4f74e
 // hooks
 import { useModule } from "@/hooks/store";
 import { usePlatformOS } from "@/hooks/use-platform-os";
@@ -38,41 +27,15 @@
   const { getModuleById } = useModule();
   const { isMobile } = usePlatformOS();
 
-<<<<<<< HEAD
-    const addToFavoritePromise = addModuleToFavorites(workspaceSlug.toString(), projectId.toString(), moduleId).then(
-      () => {
-        captureEvent(MODULE_FAVORITED, {
-          module_id: moduleId,
-          element: E_LIST_LAYOUT,
-          state: "SUCCESS",
-        });
-      }
-    );
-=======
   // derived values
   const moduleDetails = getModuleById(moduleId);
->>>>>>> 12b4f74e
 
   if (!moduleDetails) return null;
 
   const completionPercentage =
     ((moduleDetails.completed_issues + moduleDetails.cancelled_issues) / moduleDetails.total_issues) * 100;
 
-<<<<<<< HEAD
-    const removeFromFavoritePromise = removeModuleFromFavorites(
-      workspaceSlug.toString(),
-      projectId.toString(),
-      moduleId
-    ).then(() => {
-      captureEvent(MODULE_UNFAVORITED, {
-        module_id: moduleId,
-        element: E_LIST_LAYOUT,
-        state: "SUCCESS",
-      });
-    });
-=======
   const progress = isNaN(completionPercentage) ? 0 : Math.floor(completionPercentage);
->>>>>>> 12b4f74e
 
   const completedModuleCheck = moduleDetails.status === "completed";
 
