import React, { useRef } from "react";
import { observer } from "mobx-react-lite";
import { useRouter } from "next/router";
// icons
import { Check, Info } from "lucide-react";
// ui
import { CircularProgressIndicator } from "@plane/ui";
// components
import { ListItem } from "@/components/core/list";
import { ModuleListItemAction } from "@/components/modules";
// hooks
import { useModule } from "@/hooks/store";
import { usePlatformOS } from "@/hooks/use-platform-os";

type Props = {
  moduleId: string;
};

export const ModuleListItem: React.FC<Props> = observer((props) => {
  const { moduleId } = props;
  // refs
  const parentRef = useRef(null);
  // router
  const router = useRouter();
  const { workspaceSlug } = router.query;
  // store hooks
  const { getModuleById } = useModule();
  const { isMobile } = usePlatformOS();

  // derived values
  const moduleDetails = getModuleById(moduleId);

  if (!moduleDetails) return null;

  const completionPercentage =
    ((moduleDetails.completed_issues + moduleDetails.cancelled_issues) / moduleDetails.total_issues) * 100;

  const progress = isNaN(completionPercentage) ? 0 : Math.floor(completionPercentage);

  const completedModuleCheck = moduleDetails.status === "completed";

  // handlers
  const openModuleOverview = (e: React.MouseEvent<HTMLButtonElement | HTMLAnchorElement>) => {
    e.stopPropagation();
    e.preventDefault();
    const { query } = router;

    if (query.peekModule) {
      delete query.peekModule;
      router.push({
        pathname: router.pathname,
        query: { ...query },
      });
    } else {
      router.push({
        pathname: router.pathname,
        query: { ...query, peekModule: moduleId },
      });
    }
  };

<<<<<<< HEAD
  if (!moduleDetails) return null;

  const completionPercentage =
    ((moduleDetails.completed_issues + moduleDetails.cancelled_issues) / moduleDetails.total_issues) * 100;

  const endDate = getDate(moduleDetails.target_date);
  const startDate = getDate(moduleDetails.start_date);

  const renderDate = moduleDetails.start_date || moduleDetails.target_date;

  // const areYearsEqual = startDate.getFullYear() === endDate.getFullYear();

  const moduleStatus = MODULE_STATUS.find((status) => status.value === moduleDetails.status);

  const progress = isNaN(completionPercentage) ? 0 : Math.floor(completionPercentage);

  const completedModuleCheck = moduleDetails.status === "completed";

  const isArchived = !!moduleDetails.archived_at;

  return (
    <div className="relative">
      <Link
        ref={parentRef}
        href={`/${workspaceSlug}/projects/${moduleDetails.project_id}/modules/${moduleDetails.id}`}
        onClick={(e) => {
          if (isArchived) {
            openModuleOverview(e);
          }
        }}
      >
        <div className="group flex w-full flex-col items-center justify-between gap-5 border-b border-custom-border-100 bg-custom-background-100 px-5 py-6 text-sm hover:bg-custom-background-90 sm:flex-row">
          <div className="relative flex w-full items-center justify-between gap-3 overflow-hidden">
            <div className="relative flex w-full items-center gap-3 overflow-hidden">
              <div className="flex items-center gap-4 truncate">
                <span className="flex-shrink-0">
                  <CircularProgressIndicator size={38} percentage={progress}>
                    {completedModuleCheck ? (
                      progress === 100 ? (
                        <Check className="h-3 w-3 stroke-[2] text-custom-primary-100" />
                      ) : (
                        <span className="text-sm text-custom-primary-100">{`!`}</span>
                      )
                    ) : progress === 100 ? (
                      <Check className="h-3 w-3 stroke-[2] text-custom-primary-100" />
                    ) : (
                      <span className="text-xs text-custom-text-300">{`${progress}%`}</span>
                    )}
                  </CircularProgressIndicator>
                </span>
                <Tooltip tooltipContent={moduleDetails.name} position="top" isMobile={isMobile}>
                  <span className="truncate text-base font-medium">{moduleDetails.name}</span>
                </Tooltip>
              </div>
              <button onClick={openModuleOverview} className="z-[5] hidden flex-shrink-0 group-hover:flex">
                <Info className="h-4 w-4 text-custom-text-400" />
              </button>
            </div>
          </div>
          <span className="h-6 w-52 flex-shrink-0" />
        </div>
      </Link>
      <div className="absolute right-5 bottom-8 flex items-center gap-1.5">
        <div className="flex flex-shrink-0 items-center justify-center">
          {moduleStatus && (
            <span
              className="flex h-6 w-20 flex-shrink-0 items-center justify-center rounded-sm text-center text-xs"
              style={{
                color: moduleStatus.color,
                backgroundColor: `${moduleStatus.color}20`,
              }}
            >
              {moduleStatus.label}
            </span>
          )}
        </div>
        <div className="relative flex w-full items-center justify-between gap-2.5 sm:w-auto sm:flex-shrink-0 sm:justify-end ">
          <div className="text-xs text-custom-text-300">
            {renderDate && (
              <span className=" text-xs text-custom-text-300">
                {renderFormattedDate(startDate) ?? "_ _"} - {renderFormattedDate(endDate) ?? "_ _"}
              </span>
            )}
          </div>

          <div className="relative flex flex-shrink-0 items-center gap-3">
            <Tooltip tooltipContent={`${moduleDetails?.member_ids?.length || 0} Members`} isMobile={isMobile}>
              <div className="flex w-10 cursor-default items-center justify-center gap-1">
                {moduleDetails.member_ids.length > 0 ? (
                  <AvatarGroup showTooltip={false}>
                    {moduleDetails.member_ids.map((member_id) => {
                      const member = getUserDetails(member_id);
                      return <Avatar key={member?.id} name={member?.display_name} src={member?.avatar} />;
                    })}
                  </AvatarGroup>
                ) : (
                  <span className="flex h-5 w-5 items-end justify-center rounded-full border border-dashed border-custom-text-400 bg-custom-background-80">
                    <User2 className="h-4 w-4 text-custom-text-400" />
                  </span>
                )}
              </div>
            </Tooltip>

            {isEditingAllowed && !isArchived && (
              <FavoriteStar
                onClick={(e) => {
                  if (moduleDetails.is_favorite) handleRemoveFromFavorites(e);
                  else handleAddToFavorites(e);
                }}
                selected={moduleDetails.is_favorite}
              />
            )}
            {workspaceSlug && projectId && (
              <ModuleQuickActions
                parentRef={parentRef}
                moduleId={moduleId}
                projectId={projectId.toString()}
                workspaceSlug={workspaceSlug.toString()}
              />
            )}
          </div>
        </div>
      </div>
    </div>
=======
  return (
    <ListItem
      title={moduleDetails?.name ?? ""}
      itemLink={`/${workspaceSlug}/projects/${moduleDetails.project_id}/modules/${moduleDetails.id}`}
      onItemClick={(e) => {
        if (isArchived) {
          openModuleOverview(e);
        }
      }}
      prependTitleElement={
        <CircularProgressIndicator size={30} percentage={progress} strokeWidth={3}>
          {completedModuleCheck ? (
            progress === 100 ? (
              <Check className="h-3 w-3 stroke-[2] text-custom-primary-100" />
            ) : (
              <span className="text-sm text-custom-primary-100">{`!`}</span>
            )
          ) : progress === 100 ? (
            <Check className="h-3 w-3 stroke-[2] text-custom-primary-100" />
          ) : (
            <span className="text-xs text-custom-text-300">{`${progress}%`}</span>
          )}
        </CircularProgressIndicator>
      }
      appendTitleElement={
        <button
          onClick={openModuleOverview}
          className={`z-[5] flex-shrink-0 ${isMobile ? "flex" : "hidden group-hover:flex"}`}
        >
          <Info className="h-4 w-4 text-custom-text-400" />
        </button>
      }
      actionableItems={
        <ModuleListItemAction moduleId={moduleId} moduleDetails={moduleDetails} isArchived={isArchived} />
      }
      isMobile={isMobile}
    />
>>>>>>> 4f4f1d92
  );
});<|MERGE_RESOLUTION|>--- conflicted
+++ resolved
@@ -59,140 +59,12 @@
     }
   };
 
-<<<<<<< HEAD
-  if (!moduleDetails) return null;
-
-  const completionPercentage =
-    ((moduleDetails.completed_issues + moduleDetails.cancelled_issues) / moduleDetails.total_issues) * 100;
-
-  const endDate = getDate(moduleDetails.target_date);
-  const startDate = getDate(moduleDetails.start_date);
-
-  const renderDate = moduleDetails.start_date || moduleDetails.target_date;
-
-  // const areYearsEqual = startDate.getFullYear() === endDate.getFullYear();
-
-  const moduleStatus = MODULE_STATUS.find((status) => status.value === moduleDetails.status);
-
-  const progress = isNaN(completionPercentage) ? 0 : Math.floor(completionPercentage);
-
-  const completedModuleCheck = moduleDetails.status === "completed";
-
-  const isArchived = !!moduleDetails.archived_at;
-
-  return (
-    <div className="relative">
-      <Link
-        ref={parentRef}
-        href={`/${workspaceSlug}/projects/${moduleDetails.project_id}/modules/${moduleDetails.id}`}
-        onClick={(e) => {
-          if (isArchived) {
-            openModuleOverview(e);
-          }
-        }}
-      >
-        <div className="group flex w-full flex-col items-center justify-between gap-5 border-b border-custom-border-100 bg-custom-background-100 px-5 py-6 text-sm hover:bg-custom-background-90 sm:flex-row">
-          <div className="relative flex w-full items-center justify-between gap-3 overflow-hidden">
-            <div className="relative flex w-full items-center gap-3 overflow-hidden">
-              <div className="flex items-center gap-4 truncate">
-                <span className="flex-shrink-0">
-                  <CircularProgressIndicator size={38} percentage={progress}>
-                    {completedModuleCheck ? (
-                      progress === 100 ? (
-                        <Check className="h-3 w-3 stroke-[2] text-custom-primary-100" />
-                      ) : (
-                        <span className="text-sm text-custom-primary-100">{`!`}</span>
-                      )
-                    ) : progress === 100 ? (
-                      <Check className="h-3 w-3 stroke-[2] text-custom-primary-100" />
-                    ) : (
-                      <span className="text-xs text-custom-text-300">{`${progress}%`}</span>
-                    )}
-                  </CircularProgressIndicator>
-                </span>
-                <Tooltip tooltipContent={moduleDetails.name} position="top" isMobile={isMobile}>
-                  <span className="truncate text-base font-medium">{moduleDetails.name}</span>
-                </Tooltip>
-              </div>
-              <button onClick={openModuleOverview} className="z-[5] hidden flex-shrink-0 group-hover:flex">
-                <Info className="h-4 w-4 text-custom-text-400" />
-              </button>
-            </div>
-          </div>
-          <span className="h-6 w-52 flex-shrink-0" />
-        </div>
-      </Link>
-      <div className="absolute right-5 bottom-8 flex items-center gap-1.5">
-        <div className="flex flex-shrink-0 items-center justify-center">
-          {moduleStatus && (
-            <span
-              className="flex h-6 w-20 flex-shrink-0 items-center justify-center rounded-sm text-center text-xs"
-              style={{
-                color: moduleStatus.color,
-                backgroundColor: `${moduleStatus.color}20`,
-              }}
-            >
-              {moduleStatus.label}
-            </span>
-          )}
-        </div>
-        <div className="relative flex w-full items-center justify-between gap-2.5 sm:w-auto sm:flex-shrink-0 sm:justify-end ">
-          <div className="text-xs text-custom-text-300">
-            {renderDate && (
-              <span className=" text-xs text-custom-text-300">
-                {renderFormattedDate(startDate) ?? "_ _"} - {renderFormattedDate(endDate) ?? "_ _"}
-              </span>
-            )}
-          </div>
-
-          <div className="relative flex flex-shrink-0 items-center gap-3">
-            <Tooltip tooltipContent={`${moduleDetails?.member_ids?.length || 0} Members`} isMobile={isMobile}>
-              <div className="flex w-10 cursor-default items-center justify-center gap-1">
-                {moduleDetails.member_ids.length > 0 ? (
-                  <AvatarGroup showTooltip={false}>
-                    {moduleDetails.member_ids.map((member_id) => {
-                      const member = getUserDetails(member_id);
-                      return <Avatar key={member?.id} name={member?.display_name} src={member?.avatar} />;
-                    })}
-                  </AvatarGroup>
-                ) : (
-                  <span className="flex h-5 w-5 items-end justify-center rounded-full border border-dashed border-custom-text-400 bg-custom-background-80">
-                    <User2 className="h-4 w-4 text-custom-text-400" />
-                  </span>
-                )}
-              </div>
-            </Tooltip>
-
-            {isEditingAllowed && !isArchived && (
-              <FavoriteStar
-                onClick={(e) => {
-                  if (moduleDetails.is_favorite) handleRemoveFromFavorites(e);
-                  else handleAddToFavorites(e);
-                }}
-                selected={moduleDetails.is_favorite}
-              />
-            )}
-            {workspaceSlug && projectId && (
-              <ModuleQuickActions
-                parentRef={parentRef}
-                moduleId={moduleId}
-                projectId={projectId.toString()}
-                workspaceSlug={workspaceSlug.toString()}
-              />
-            )}
-          </div>
-        </div>
-      </div>
-    </div>
-=======
   return (
     <ListItem
       title={moduleDetails?.name ?? ""}
       itemLink={`/${workspaceSlug}/projects/${moduleDetails.project_id}/modules/${moduleDetails.id}`}
       onItemClick={(e) => {
-        if (isArchived) {
-          openModuleOverview(e);
-        }
+        if (moduleDetails.archived_at) openModuleOverview(e);
       }}
       prependTitleElement={
         <CircularProgressIndicator size={30} percentage={progress} strokeWidth={3}>
@@ -218,10 +90,10 @@
         </button>
       }
       actionableItems={
-        <ModuleListItemAction moduleId={moduleId} moduleDetails={moduleDetails} isArchived={isArchived} />
+        <ModuleListItemAction moduleId={moduleId} moduleDetails={moduleDetails} parentRef={parentRef} />
       }
       isMobile={isMobile}
+      parentRef={parentRef}
     />
->>>>>>> 4f4f1d92
   );
 });