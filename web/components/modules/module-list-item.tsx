import React, { useState } from "react";
import Link from "next/link";
import { useRouter } from "next/router";
import { observer } from "mobx-react-lite";
import { Check, Info, LinkIcon, Pencil, Star, Trash2, User2 } from "lucide-react";
// hooks
import { useModule, useUser } from "hooks/store";
import useToast from "hooks/use-toast";
// components
import { CreateUpdateModuleModal, DeleteModuleModal } from "components/modules";
// ui
import { Avatar, AvatarGroup, CircularProgressIndicator, CustomMenu, Tooltip } from "@plane/ui";
// helpers
import { copyUrlToClipboard } from "helpers/string.helper";
<<<<<<< HEAD
import { renderShortDate, renderShortMonthDate } from "helpers/date-time.helper";
=======
import { renderFormattedDate } from "helpers/date-time.helper";
// types
import { IModule } from "types";
>>>>>>> 15393401
// constants
import { MODULE_STATUS } from "constants/module";
import { EUserProjectRoles } from "constants/project";

type Props = {
  moduleId: string;
};

export const ModuleListItem: React.FC<Props> = observer((props) => {
  const { moduleId } = props;
  // states
  const [editModal, setEditModal] = useState(false);
  const [deleteModal, setDeleteModal] = useState(false);
  // router
  const router = useRouter();
  const { workspaceSlug, projectId } = router.query;
  // toast alert
  const { setToastAlert } = useToast();
<<<<<<< HEAD
  // store hooks
  const {
    membership: { currentProjectRole },
  } = useUser();
  const { getModuleById, addModuleToFavorites, removeModuleFromFavorites } = useModule();
  // derived values
  const moduleDetails = getModuleById(moduleId);
  const isEditingAllowed = !!currentProjectRole && currentProjectRole >= EUserProjectRoles.MEMBER;
=======

  const { module: moduleStore, user: userStore } = useMobxStore();

  const { currentProjectRole } = userStore;

  const isEditingAllowed = !!currentProjectRole && currentProjectRole >= EUserWorkspaceRoles.MEMBER;

  const completionPercentage = ((module.completed_issues + module.cancelled_issues) / module.total_issues) * 100;

  const endDate = new Date(module.target_date ?? "");
  const startDate = new Date(module.start_date ?? "");

  const renderDate = module.start_date || module.target_date;

  const moduleStatus = MODULE_STATUS.find((status) => status.value === module.status);

  const progress = isNaN(completionPercentage) ? 0 : Math.floor(completionPercentage);

  const completedModuleCheck = module.status === "completed";
>>>>>>> 15393401

  const handleAddToFavorites = (e: React.MouseEvent<HTMLButtonElement>) => {
    e.stopPropagation();
    e.preventDefault();
    if (!workspaceSlug || !projectId) return;

    addModuleToFavorites(workspaceSlug.toString(), projectId.toString(), moduleId).catch(() => {
      setToastAlert({
        type: "error",
        title: "Error!",
        message: "Couldn't add the module to favorites. Please try again.",
      });
    });
  };

  const handleRemoveFromFavorites = (e: React.MouseEvent<HTMLButtonElement>) => {
    e.stopPropagation();
    e.preventDefault();
    if (!workspaceSlug || !projectId) return;

    removeModuleFromFavorites(workspaceSlug.toString(), projectId.toString(), moduleId).catch(() => {
      setToastAlert({
        type: "error",
        title: "Error!",
        message: "Couldn't remove the module from favorites. Please try again.",
      });
    });
  };

  const handleCopyText = (e: React.MouseEvent<HTMLButtonElement>) => {
    e.stopPropagation();
    e.preventDefault();
    copyUrlToClipboard(`${workspaceSlug}/projects/${projectId}/modules/${moduleId}`).then(() => {
      setToastAlert({
        type: "success",
        title: "Link Copied!",
        message: "Module link copied to clipboard.",
      });
    });
  };

  const handleEditModule = (e: React.MouseEvent<HTMLButtonElement>) => {
    e.preventDefault();
    e.stopPropagation();
    setEditModal(true);
  };

  const handleDeleteModule = (e: React.MouseEvent<HTMLButtonElement>) => {
    e.preventDefault();
    e.stopPropagation();
    setDeleteModal(true);
  };

  const openModuleOverview = (e: React.MouseEvent<HTMLButtonElement>) => {
    e.stopPropagation();
    e.preventDefault();
    const { query } = router;

    router.push({
      pathname: router.pathname,
      query: { ...query, peekModule: moduleId },
    });
  };

  if (!moduleDetails) return null;

  const completionPercentage =
    ((moduleDetails.completed_issues + moduleDetails.cancelled_issues) / moduleDetails.total_issues) * 100;

  const endDate = new Date(moduleDetails.target_date ?? "");
  const startDate = new Date(moduleDetails.start_date ?? "");

  const renderDate = moduleDetails.start_date || moduleDetails.target_date;

  const areYearsEqual = startDate.getFullYear() === endDate.getFullYear();

  const moduleStatus = MODULE_STATUS.find((status) => status.value === moduleDetails.status);

  const progress = isNaN(completionPercentage) ? 0 : Math.floor(completionPercentage);

  const completedModuleCheck = moduleDetails.status === "completed";

  return (
    <>
      {workspaceSlug && projectId && (
        <CreateUpdateModuleModal
          isOpen={editModal}
          onClose={() => setEditModal(false)}
          data={moduleDetails}
          projectId={projectId.toString()}
          workspaceSlug={workspaceSlug.toString()}
        />
      )}
      <DeleteModuleModal data={moduleDetails} isOpen={deleteModal} onClose={() => setDeleteModal(false)} />
      <Link href={`/${workspaceSlug}/projects/${moduleDetails.project}/modules/${moduleDetails.id}`}>
        <div className="group flex h-16 w-full items-center justify-between gap-5 border-b border-custom-border-100 bg-custom-background-100 px-5 py-6 text-sm hover:bg-custom-background-90">
          <div className="flex w-full items-center gap-3 truncate">
            <div className="flex items-center gap-4 truncate">
              <span className="flex-shrink-0">
                <CircularProgressIndicator size={38} percentage={progress}>
                  {completedModuleCheck ? (
                    progress === 100 ? (
                      <Check className="h-3 w-3 stroke-[2] text-custom-primary-100" />
                    ) : (
                      <span className="text-sm text-custom-primary-100">{`!`}</span>
                    )
                  ) : progress === 100 ? (
                    <Check className="h-3 w-3 stroke-[2] text-custom-primary-100" />
                  ) : (
                    <span className="text-xs text-custom-text-300">{`${progress}%`}</span>
                  )}
                </CircularProgressIndicator>
              </span>
              <Tooltip tooltipContent={moduleDetails.name} position="top">
                <span className="truncate text-base font-medium">{moduleDetails.name}</span>
              </Tooltip>
            </div>
            <button onClick={openModuleOverview} className="z-10 hidden flex-shrink-0 group-hover:flex">
              <Info className="h-4 w-4 text-custom-text-400" />
            </button>
          </div>

          <div className="flex w-full items-center justify-end gap-2.5 md:w-auto md:flex-shrink-0 ">
            <div className="flex items-center justify-center">
              {moduleStatus && (
                <span
                  className="flex h-6 w-20 items-center justify-center rounded-sm text-center text-xs"
                  style={{
                    color: moduleStatus.color,
                    backgroundColor: `${moduleStatus.color}20`,
                  }}
                >
                  {moduleStatus.label}
                </span>
              )}
            </div>

            {renderDate && (
              <span className="flex w-40 items-center justify-center gap-2 text-xs text-custom-text-300">
                {renderFormattedDate(startDate) ?? "_ _"} - {renderFormattedDate(endDate) ?? "_ _"}
              </span>
            )}

            <Tooltip tooltipContent={`${moduleDetails.members_detail.length} Members`}>
              <div className="flex w-16 cursor-default items-center justify-center gap-1">
                {moduleDetails.members_detail.length > 0 ? (
                  <AvatarGroup showTooltip={false}>
                    {moduleDetails.members_detail.map((member) => (
                      <Avatar key={member.id} name={member.display_name} src={member.avatar} />
                    ))}
                  </AvatarGroup>
                ) : (
                  <span className="flex h-5 w-5 items-end justify-center rounded-full border border-dashed border-custom-text-400 bg-custom-background-80">
                    <User2 className="h-4 w-4 text-custom-text-400" />
                  </span>
                )}
              </div>
            </Tooltip>

            {isEditingAllowed &&
              (moduleDetails.is_favorite ? (
                <button type="button" onClick={handleRemoveFromFavorites} className="z-[1]">
                  <Star className="h-3.5 w-3.5 fill-current text-amber-500" />
                </button>
              ) : (
                <button type="button" onClick={handleAddToFavorites} className="z-[1]">
                  <Star className="h-3.5 w-3.5 text-custom-text-300" />
                </button>
              ))}

            <CustomMenu width="auto" verticalEllipsis buttonClassName="z-[1]">
              {isEditingAllowed && (
                <>
                  <CustomMenu.MenuItem onClick={handleEditModule}>
                    <span className="flex items-center justify-start gap-2">
                      <Pencil className="h-3 w-3" />
                      <span>Edit module</span>
                    </span>
                  </CustomMenu.MenuItem>
                  <CustomMenu.MenuItem onClick={handleDeleteModule}>
                    <span className="flex items-center justify-start gap-2">
                      <Trash2 className="h-3 w-3" />
                      <span>Delete module</span>
                    </span>
                  </CustomMenu.MenuItem>
                </>
              )}
              <CustomMenu.MenuItem onClick={handleCopyText}>
                <span className="flex items-center justify-start gap-2">
                  <LinkIcon className="h-3 w-3" />
                  <span>Copy module link</span>
                </span>
              </CustomMenu.MenuItem>
            </CustomMenu>
          </div>
        </div>
      </Link>
    </>
  );
});<|MERGE_RESOLUTION|>--- conflicted
+++ resolved
@@ -12,13 +12,7 @@
 import { Avatar, AvatarGroup, CircularProgressIndicator, CustomMenu, Tooltip } from "@plane/ui";
 // helpers
 import { copyUrlToClipboard } from "helpers/string.helper";
-<<<<<<< HEAD
-import { renderShortDate, renderShortMonthDate } from "helpers/date-time.helper";
-=======
 import { renderFormattedDate } from "helpers/date-time.helper";
-// types
-import { IModule } from "types";
->>>>>>> 15393401
 // constants
 import { MODULE_STATUS } from "constants/module";
 import { EUserProjectRoles } from "constants/project";
@@ -37,7 +31,6 @@
   const { workspaceSlug, projectId } = router.query;
   // toast alert
   const { setToastAlert } = useToast();
-<<<<<<< HEAD
   // store hooks
   const {
     membership: { currentProjectRole },
@@ -46,27 +39,6 @@
   // derived values
   const moduleDetails = getModuleById(moduleId);
   const isEditingAllowed = !!currentProjectRole && currentProjectRole >= EUserProjectRoles.MEMBER;
-=======
-
-  const { module: moduleStore, user: userStore } = useMobxStore();
-
-  const { currentProjectRole } = userStore;
-
-  const isEditingAllowed = !!currentProjectRole && currentProjectRole >= EUserWorkspaceRoles.MEMBER;
-
-  const completionPercentage = ((module.completed_issues + module.cancelled_issues) / module.total_issues) * 100;
-
-  const endDate = new Date(module.target_date ?? "");
-  const startDate = new Date(module.start_date ?? "");
-
-  const renderDate = module.start_date || module.target_date;
-
-  const moduleStatus = MODULE_STATUS.find((status) => status.value === module.status);
-
-  const progress = isNaN(completionPercentage) ? 0 : Math.floor(completionPercentage);
-
-  const completedModuleCheck = module.status === "completed";
->>>>>>> 15393401
 
   const handleAddToFavorites = (e: React.MouseEvent<HTMLButtonElement>) => {
     e.stopPropagation();
@@ -141,7 +113,7 @@
 
   const renderDate = moduleDetails.start_date || moduleDetails.target_date;
 
-  const areYearsEqual = startDate.getFullYear() === endDate.getFullYear();
+  // const areYearsEqual = startDate.getFullYear() === endDate.getFullYear();
 
   const moduleStatus = MODULE_STATUS.find((status) => status.value === moduleDetails.status);
 
