--- conflicted
+++ resolved
@@ -8,12 +8,10 @@
 // components
 import { ListItem } from "@/components/core/list";
 import { ModuleListItemAction } from "@/components/modules";
-<<<<<<< HEAD
-import { generateQueryParams } from "@/helpers/router.helper";
-=======
 // constants
 import { EEstimateSystem } from "@/constants/estimates";
->>>>>>> 59fdd611
+// helpers
+import { generateQueryParams } from "@/helpers/router.helper";
 // hooks
 import { useAppRouter, useModule, useProjectEstimates } from "@/hooks/store";
 import { usePlatformOS } from "@/hooks/use-platform-os";
@@ -66,8 +64,8 @@
     e.stopPropagation();
     e.preventDefault();
 
-    const query = generateQueryParams(searchParams, ['peekModule']);
-    if (searchParams.has('peekModule')) {
+    const query = generateQueryParams(searchParams, ["peekModule"]);
+    if (searchParams.has("peekModule")) {
       router.push(`${pathname}?${query}`);
     } else {
       router.push(`${pathname}?${query}&peekModule=${moduleId}`);
