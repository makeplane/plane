import React, { useState } from "react";
import { observer } from "mobx-react-lite";
import Link from "next/link";
import { useRouter } from "next/router";
import { Check, Info, LinkIcon, Pencil, Star, Trash2, User2 } from "lucide-react";
// hooks
import {
  Avatar,
  AvatarGroup,
  CircularProgressIndicator,
  CustomMenu,
  Tooltip,
  TOAST_TYPE,
  setToast,
  setPromiseToast,
} from "@plane/ui";
import { CreateUpdateModuleModal, DeleteModuleModal } from "components/modules";
import { MODULE_FAVORITED, MODULE_UNFAVORITED } from "constants/event-tracker";
import { MODULE_STATUS } from "constants/module";
import { EUserProjectRoles } from "constants/project";
import { renderFormattedDate } from "helpers/date-time.helper";
import { copyUrlToClipboard } from "helpers/string.helper";
import { useModule, useUser, useEventTracker, useMember } from "hooks/store";
import { usePlatformOS } from "hooks/use-platform-os";
// components
// ui
// helpers
<<<<<<< HEAD
=======
import { copyUrlToClipboard } from "helpers/string.helper";
import { getDate, renderFormattedDate } from "helpers/date-time.helper";
>>>>>>> 1a462711
// constants

type Props = {
  moduleId: string;
};

export const ModuleListItem: React.FC<Props> = observer((props) => {
  const { moduleId } = props;
  // states
  const [editModal, setEditModal] = useState(false);
  const [deleteModal, setDeleteModal] = useState(false);
  // router
  const router = useRouter();
  const { workspaceSlug, projectId } = router.query;
  // store hooks
  const {
    membership: { currentProjectRole },
  } = useUser();
  const { getModuleById, addModuleToFavorites, removeModuleFromFavorites } = useModule();
  const { getUserDetails } = useMember();
  const { setTrackElement, captureEvent } = useEventTracker();
  // derived values
  const moduleDetails = getModuleById(moduleId);
  const isEditingAllowed = !!currentProjectRole && currentProjectRole >= EUserProjectRoles.MEMBER;
  const { isMobile } = usePlatformOS();
  const handleAddToFavorites = (e: React.MouseEvent<HTMLButtonElement>) => {
    e.stopPropagation();
    e.preventDefault();
    if (!workspaceSlug || !projectId) return;

    const addToFavoritePromise = addModuleToFavorites(workspaceSlug.toString(), projectId.toString(), moduleId).then(
      () => {
        captureEvent(MODULE_FAVORITED, {
          module_id: moduleId,
          element: "Grid layout",
          state: "SUCCESS",
        });
      }
    );

    setPromiseToast(addToFavoritePromise, {
      loading: "Adding module to favorites...",
      success: {
        title: "Success!",
        message: () => "Module added to favorites.",
      },
      error: {
        title: "Error!",
        message: () => "Couldn't add the module to favorites. Please try again.",
      },
    });
  };

  const handleRemoveFromFavorites = (e: React.MouseEvent<HTMLButtonElement>) => {
    e.stopPropagation();
    e.preventDefault();
    if (!workspaceSlug || !projectId) return;

    const removeFromFavoritePromise = removeModuleFromFavorites(
      workspaceSlug.toString(),
      projectId.toString(),
      moduleId
    ).then(() => {
      captureEvent(MODULE_UNFAVORITED, {
        module_id: moduleId,
        element: "Grid layout",
        state: "SUCCESS",
      });
    });

    setPromiseToast(removeFromFavoritePromise, {
      loading: "Removing module from favorites...",
      success: {
        title: "Success!",
        message: () => "Module removed from favorites.",
      },
      error: {
        title: "Error!",
        message: () => "Couldn't remove the module from favorites. Please try again.",
      },
    });
  };

  const handleCopyText = (e: React.MouseEvent<HTMLButtonElement>) => {
    e.stopPropagation();
    e.preventDefault();
    copyUrlToClipboard(`${workspaceSlug}/projects/${projectId}/modules/${moduleId}`).then(() => {
      setToast({
        type: TOAST_TYPE.SUCCESS,
        title: "Link Copied!",
        message: "Module link copied to clipboard.",
      });
    });
  };

  const handleEditModule = (e: React.MouseEvent<HTMLButtonElement>) => {
    e.preventDefault();
    e.stopPropagation();
    setTrackElement("Modules page list layout");
    setEditModal(true);
  };

  const handleDeleteModule = (e: React.MouseEvent<HTMLButtonElement>) => {
    e.preventDefault();
    e.stopPropagation();
    setTrackElement("Modules page list layout");
    setDeleteModal(true);
  };

  const openModuleOverview = (e: React.MouseEvent<HTMLButtonElement>) => {
    e.stopPropagation();
    e.preventDefault();
    const { query } = router;

    router.push({
      pathname: router.pathname,
      query: { ...query, peekModule: moduleId },
    });
  };

  if (!moduleDetails) return null;

  const completionPercentage =
    ((moduleDetails.completed_issues + moduleDetails.cancelled_issues) / moduleDetails.total_issues) * 100;

  const endDate = getDate(moduleDetails.target_date);
  const startDate = getDate(moduleDetails.start_date);

  const renderDate = moduleDetails.start_date || moduleDetails.target_date;

  // const areYearsEqual = startDate.getFullYear() === endDate.getFullYear();

  const moduleStatus = MODULE_STATUS.find((status) => status.value === moduleDetails.status);

  const progress = isNaN(completionPercentage) ? 0 : Math.floor(completionPercentage);

  const completedModuleCheck = moduleDetails.status === "completed";

  return (
    <>
      {workspaceSlug && projectId && (
        <CreateUpdateModuleModal
          isOpen={editModal}
          onClose={() => setEditModal(false)}
          data={moduleDetails}
          projectId={projectId.toString()}
          workspaceSlug={workspaceSlug.toString()}
        />
      )}
      <DeleteModuleModal data={moduleDetails} isOpen={deleteModal} onClose={() => setDeleteModal(false)} />
      <Link href={`/${workspaceSlug}/projects/${moduleDetails.project_id}/modules/${moduleDetails.id}`}>
        <div className="group flex w-full flex-col items-center justify-between gap-5 border-b border-custom-border-100 bg-custom-background-100 px-5 py-6 text-sm hover:bg-custom-background-90 sm:flex-row">
          <div className="relative flex w-full items-center justify-between gap-3 overflow-hidden">
            <div className="relative flex w-full items-center gap-3 overflow-hidden">
              <div className="flex items-center gap-4 truncate">
                <span className="flex-shrink-0">
                  <CircularProgressIndicator size={38} percentage={progress}>
                    {completedModuleCheck ? (
                      progress === 100 ? (
                        <Check className="h-3 w-3 stroke-[2] text-custom-primary-100" />
                      ) : (
                        <span className="text-sm text-custom-primary-100">{`!`}</span>
                      )
                    ) : progress === 100 ? (
                      <Check className="h-3 w-3 stroke-[2] text-custom-primary-100" />
                    ) : (
                      <span className="text-xs text-custom-text-300">{`${progress}%`}</span>
                    )}
                  </CircularProgressIndicator>
                </span>
                <Tooltip tooltipContent={moduleDetails.name} position="top" isMobile={isMobile}>
                  <span className="truncate text-base font-medium">{moduleDetails.name}</span>
                </Tooltip>
              </div>
              <button onClick={openModuleOverview} className="z-[5] hidden flex-shrink-0 group-hover:flex">
                <Info className="h-4 w-4 text-custom-text-400" />
              </button>
            </div>
            <div className="flex flex-shrink-0 items-center justify-center">
              {moduleStatus && (
                <span
                  className="flex h-6 w-20 flex-shrink-0 items-center justify-center rounded-sm text-center text-xs"
                  style={{
                    color: moduleStatus.color,
                    backgroundColor: `${moduleStatus.color}20`,
                  }}
                >
                  {moduleStatus.label}
                </span>
              )}
            </div>
          </div>

          <div className="relative flex w-full items-center justify-between gap-2.5 overflow-hidden sm:w-auto sm:flex-shrink-0 sm:justify-end ">
            <div className="text-xs text-custom-text-300">
              {renderDate && (
                <span className=" text-xs text-custom-text-300">
                  {renderFormattedDate(startDate) ?? "_ _"} - {renderFormattedDate(endDate) ?? "_ _"}
                </span>
              )}
            </div>

            <div className="relative flex flex-shrink-0 items-center gap-3">
              <Tooltip tooltipContent={`${moduleDetails?.member_ids?.length || 0} Members`} isMobile={isMobile}>
                <div className="flex w-10 cursor-default items-center justify-center gap-1">
                  {moduleDetails.member_ids.length > 0 ? (
                    <AvatarGroup showTooltip={false}>
                      {moduleDetails.member_ids.map((member_id) => {
                        const member = getUserDetails(member_id);
                        return <Avatar key={member?.id} name={member?.display_name} src={member?.avatar} />;
                      })}
                    </AvatarGroup>
                  ) : (
                    <span className="flex h-5 w-5 items-end justify-center rounded-full border border-dashed border-custom-text-400 bg-custom-background-80">
                      <User2 className="h-4 w-4 text-custom-text-400" />
                    </span>
                  )}
                </div>
              </Tooltip>

              {isEditingAllowed &&
                (moduleDetails.is_favorite ? (
                  <button type="button" onClick={handleRemoveFromFavorites} className="z-[1]">
                    <Star className="h-3.5 w-3.5 fill-current text-amber-500" />
                  </button>
                ) : (
                  <button type="button" onClick={handleAddToFavorites} className="z-[1]">
                    <Star className="h-3.5 w-3.5 text-custom-text-300" />
                  </button>
                ))}

              <CustomMenu verticalEllipsis buttonClassName="z-[1]" placement="left-start">
                {isEditingAllowed && (
                  <>
                    <CustomMenu.MenuItem onClick={handleEditModule}>
                      <span className="flex items-center justify-start gap-2">
                        <Pencil className="h-3 w-3" />
                        <span>Edit module</span>
                      </span>
                    </CustomMenu.MenuItem>
                    <CustomMenu.MenuItem onClick={handleDeleteModule}>
                      <span className="flex items-center justify-start gap-2">
                        <Trash2 className="h-3 w-3" />
                        <span>Delete module</span>
                      </span>
                    </CustomMenu.MenuItem>
                  </>
                )}
                <CustomMenu.MenuItem onClick={handleCopyText}>
                  <span className="flex items-center justify-start gap-2">
                    <LinkIcon className="h-3 w-3" />
                    <span>Copy module link</span>
                  </span>
                </CustomMenu.MenuItem>
              </CustomMenu>
            </div>
          </div>
        </div>
      </Link>
    </>
  );
});<|MERGE_RESOLUTION|>--- conflicted
+++ resolved
@@ -3,7 +3,7 @@
 import Link from "next/link";
 import { useRouter } from "next/router";
 import { Check, Info, LinkIcon, Pencil, Star, Trash2, User2 } from "lucide-react";
-// hooks
+// ui
 import {
   Avatar,
   AvatarGroup,
@@ -16,20 +16,18 @@
 } from "@plane/ui";
 import { CreateUpdateModuleModal, DeleteModuleModal } from "components/modules";
 import { MODULE_FAVORITED, MODULE_UNFAVORITED } from "constants/event-tracker";
+// helpers
+import { copyUrlToClipboard } from "helpers/string.helper";
+import { getDate, renderFormattedDate } from "helpers/date-time.helper";
+// constants
 import { MODULE_STATUS } from "constants/module";
 import { EUserProjectRoles } from "constants/project";
-import { renderFormattedDate } from "helpers/date-time.helper";
-import { copyUrlToClipboard } from "helpers/string.helper";
+// hooks
 import { useModule, useUser, useEventTracker, useMember } from "hooks/store";
 import { usePlatformOS } from "hooks/use-platform-os";
 // components
 // ui
 // helpers
-<<<<<<< HEAD
-=======
-import { copyUrlToClipboard } from "helpers/string.helper";
-import { getDate, renderFormattedDate } from "helpers/date-time.helper";
->>>>>>> 1a462711
 // constants
 
 type Props = {
