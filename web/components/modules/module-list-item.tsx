import React, { useState } from "react";
import Link from "next/link";
import { useRouter } from "next/router";
import { observer } from "mobx-react-lite";
import { Check, Info, LinkIcon, Pencil, Star, Trash2, User2 } from "lucide-react";
// hooks
import { useModule, useUser, useEventTracker } from "hooks/store";
import useToast from "hooks/use-toast";
// components
import { CreateUpdateModuleModal, DeleteModuleModal } from "components/modules";
// ui
import { Avatar, AvatarGroup, CircularProgressIndicator, CustomMenu, Tooltip } from "@plane/ui";
// helpers
import { copyUrlToClipboard } from "helpers/string.helper";
import { renderFormattedDate } from "helpers/date-time.helper";
// constants
import { MODULE_STATUS } from "constants/module";
import { EUserProjectRoles } from "constants/project";
import { MODULE_FAVORITED, MODULE_UNFAVORITED } from "constants/event-tracker";

type Props = {
  moduleId: string;
};

export const ModuleListItem: React.FC<Props> = observer((props) => {
  const { moduleId } = props;
  // states
  const [editModal, setEditModal] = useState(false);
  const [deleteModal, setDeleteModal] = useState(false);
  // router
  const router = useRouter();
  const { workspaceSlug, projectId } = router.query;
  // toast alert
  const { setToastAlert } = useToast();
  // store hooks
  const {
    membership: { currentProjectRole },
  } = useUser();
  const { getModuleById, addModuleToFavorites, removeModuleFromFavorites } = useModule();
  const { setTrackElement, captureEvent } = useEventTracker();
  // derived values
  const moduleDetails = getModuleById(moduleId);
  const isEditingAllowed = !!currentProjectRole && currentProjectRole >= EUserProjectRoles.MEMBER;

  const handleAddToFavorites = (e: React.MouseEvent<HTMLButtonElement>) => {
    e.stopPropagation();
    e.preventDefault();
    if (!workspaceSlug || !projectId) return;

    addModuleToFavorites(workspaceSlug.toString(), projectId.toString(), moduleId)
      .then(() => {
        captureEvent(MODULE_FAVORITED, {
          module_id: moduleId,
          element: "Grid layout",
          state: "SUCCESS",
        });
      })
      .catch(() => {
        setToastAlert({
          type: "error",
          title: "Error!",
          message: "Couldn't add the module to favorites. Please try again.",
        });
      });
  };

  const handleRemoveFromFavorites = (e: React.MouseEvent<HTMLButtonElement>) => {
    e.stopPropagation();
    e.preventDefault();
    if (!workspaceSlug || !projectId) return;

    removeModuleFromFavorites(workspaceSlug.toString(), projectId.toString(), moduleId)
      .then(() => {
        captureEvent(MODULE_UNFAVORITED, {
          module_id: moduleId,
          element: "Grid layout",
          state: "SUCCESS",
        });
      })
      .catch(() => {
        setToastAlert({
          type: "error",
          title: "Error!",
          message: "Couldn't remove the module from favorites. Please try again.",
        });
      });
  };

  const handleCopyText = (e: React.MouseEvent<HTMLButtonElement>) => {
    e.stopPropagation();
    e.preventDefault();
    copyUrlToClipboard(`${workspaceSlug}/projects/${projectId}/modules/${moduleId}`).then(() => {
      setToastAlert({
        type: "success",
        title: "Link Copied!",
        message: "Module link copied to clipboard.",
      });
    });
  };

  const handleEditModule = (e: React.MouseEvent<HTMLButtonElement>) => {
    e.preventDefault();
    e.stopPropagation();
    setTrackElement("Modules page list layout");
    setEditModal(true);
  };

  const handleDeleteModule = (e: React.MouseEvent<HTMLButtonElement>) => {
    e.preventDefault();
    e.stopPropagation();
    setTrackElement("Modules page list layout");
    setDeleteModal(true);
  };

  const openModuleOverview = (e: React.MouseEvent<HTMLButtonElement>) => {
    e.stopPropagation();
    e.preventDefault();
    const { query } = router;

    router.push({
      pathname: router.pathname,
      query: { ...query, peekModule: moduleId },
    });
  };

  if (!moduleDetails) return null;

  const completionPercentage =
    ((moduleDetails.completed_issues + moduleDetails.cancelled_issues) / moduleDetails.total_issues) * 100;

  const endDate = new Date(moduleDetails.target_date ?? "");
  const startDate = new Date(moduleDetails.start_date ?? "");

  const renderDate = moduleDetails.start_date || moduleDetails.target_date;

  // const areYearsEqual = startDate.getFullYear() === endDate.getFullYear();

  const moduleStatus = MODULE_STATUS.find((status) => status.value === moduleDetails.status);

  const progress = isNaN(completionPercentage) ? 0 : Math.floor(completionPercentage);

  const completedModuleCheck = moduleDetails.status === "completed";

  return (
    <>
      {workspaceSlug && projectId && (
        <CreateUpdateModuleModal
          isOpen={editModal}
          onClose={() => setEditModal(false)}
          data={moduleDetails}
          projectId={projectId.toString()}
          workspaceSlug={workspaceSlug.toString()}
        />
      )}
      <DeleteModuleModal data={moduleDetails} isOpen={deleteModal} onClose={() => setDeleteModal(false)} />
      <Link href={`/${workspaceSlug}/projects/${moduleDetails.project}/modules/${moduleDetails.id}`}>
<<<<<<< HEAD
        <div className="group flex h-16 w-full items-center justify-between gap-5 border-b border-neutral-border-subtle bg-neutral-component-surface-light px-5 py-6 text-sm hover:bg-neutral-component-surface-medium">
          <div className="flex w-full items-center gap-3 truncate">
            <div className="flex items-center gap-4 truncate">
              <span className="flex-shrink-0">
                <CircularProgressIndicator size={38} percentage={progress}>
                  {completedModuleCheck ? (
                    progress === 100 ? (
                      <Check className="h-3 w-3 stroke-[2] text-primary-text-subtle" />
                    ) : (
                      <span className="text-sm text-primary-text-subtle">{`!`}</span>
                    )
                  ) : progress === 100 ? (
                    <Check className="h-3 w-3 stroke-[2] text-primary-text-subtle" />
                  ) : (
                    <span className="text-xs text-neutral-text-medium">{`${progress}%`}</span>
                  )}
                </CircularProgressIndicator>
              </span>
              <Tooltip tooltipContent={moduleDetails.name} position="top">
                <span className="truncate text-base font-medium">{moduleDetails.name}</span>
              </Tooltip>
            </div>
            <button onClick={openModuleOverview} className="z-10 hidden flex-shrink-0 group-hover:flex">
              <Info className="h-4 w-4 text-neutral-text-subtle" />
            </button>
          </div>

          <div className="flex w-full items-center justify-end gap-2.5 md:w-auto md:flex-shrink-0 ">
            <div className="flex items-center justify-center">
=======
        <div className="group flex w-full items-center justify-between gap-5 border-b border-custom-border-100 bg-custom-background-100 flex-col sm:flex-row px-5 py-6 text-sm hover:bg-custom-background-90">
          <div className="relative flex w-full items-center gap-3 justify-between overflow-hidden">
            <div className="relative w-full flex items-center gap-3 overflow-hidden">
              <div className="flex items-center gap-4 truncate">
                <span className="flex-shrink-0">
                  <CircularProgressIndicator size={38} percentage={progress}>
                    {completedModuleCheck ? (
                      progress === 100 ? (
                        <Check className="h-3 w-3 stroke-[2] text-custom-primary-100" />
                      ) : (
                        <span className="text-sm text-custom-primary-100">{`!`}</span>
                      )
                    ) : progress === 100 ? (
                      <Check className="h-3 w-3 stroke-[2] text-custom-primary-100" />
                    ) : (
                      <span className="text-xs text-custom-text-300">{`${progress}%`}</span>
                    )}
                  </CircularProgressIndicator>
                </span>
                <Tooltip tooltipContent={moduleDetails.name} position="top">
                  <span className="truncate text-base font-medium">{moduleDetails.name}</span>
                </Tooltip>
              </div>
              <button onClick={openModuleOverview} className="z-[5] hidden flex-shrink-0 group-hover:flex">
                <Info className="h-4 w-4 text-custom-text-400" />
              </button>
            </div>
            <div className="flex items-center justify-center flex-shrink-0">
>>>>>>> 41e812a8
              {moduleStatus && (
                <span
                  className="flex h-6 w-20 items-center justify-center rounded-sm text-center text-xs flex-shrink-0"
                  style={{
                    color: moduleStatus.color,
                    backgroundColor: `${moduleStatus.color}20`,
                  }}
                >
                  {moduleStatus.label}
                </span>
              )}
            </div>
          </div>

<<<<<<< HEAD
            {renderDate && (
              <span className="flex w-40 items-center justify-center gap-2 text-xs text-neutral-text-medium">
                {renderFormattedDate(startDate) ?? "_ _"} - {renderFormattedDate(endDate) ?? "_ _"}
              </span>
            )}

            <Tooltip tooltipContent={`${moduleDetails.members_detail.length} Members`}>
              <div className="flex w-16 cursor-default items-center justify-center gap-1">
                {moduleDetails.members_detail.length > 0 ? (
                  <AvatarGroup showTooltip={false}>
                    {moduleDetails.members_detail.map((member) => (
                      <Avatar key={member.id} name={member.display_name} src={member.avatar} />
                    ))}
                  </AvatarGroup>
                ) : (
                  <span className="flex h-5 w-5 items-end justify-center rounded-full border border-dashed border-custom-text-400 bg-neutral-component-surface-dark">
                    <User2 className="h-4 w-4 text-neutral-text-subtle" />
                  </span>
                )}
              </div>
            </Tooltip>

            {isEditingAllowed &&
              (moduleDetails.is_favorite ? (
                <button type="button" onClick={handleRemoveFromFavorites} className="z-[1]">
                  <Star className="h-3.5 w-3.5 fill-current text-warning-solid" />
                </button>
              ) : (
                <button type="button" onClick={handleAddToFavorites} className="z-[1]">
                  <Star className="h-3.5 w-3.5 text-neutral-text-medium" />
                </button>
              ))}
=======
          <div className="flex w-full sm:w-auto relative overflow-hidden items-center gap-2.5 justify-between sm:justify-end sm:flex-shrink-0 ">
            <div className="text-xs text-custom-text-300">
              {renderDate && (
                <span className=" text-xs text-custom-text-300">
                  {renderFormattedDate(startDate) ?? "_ _"} - {renderFormattedDate(endDate) ?? "_ _"}
                </span>
              )}
            </div>

            <div className="flex-shrink-0 relative flex items-center gap-3">
              <Tooltip tooltipContent={`${moduleDetails.members_detail.length} Members`}>
                <div className="flex w-10 cursor-default items-center justify-center gap-1">
                  {moduleDetails.members_detail.length > 0 ? (
                    <AvatarGroup showTooltip={false}>
                      {moduleDetails.members_detail.map((member) => (
                        <Avatar key={member.id} name={member.display_name} src={member.avatar} />
                      ))}
                    </AvatarGroup>
                  ) : (
                    <span className="flex h-5 w-5 items-end justify-center rounded-full border border-dashed border-custom-text-400 bg-custom-background-80">
                      <User2 className="h-4 w-4 text-custom-text-400" />
                    </span>
                  )}
                </div>
              </Tooltip>

              {isEditingAllowed &&
                (moduleDetails.is_favorite ? (
                  <button type="button" onClick={handleRemoveFromFavorites} className="z-[1]">
                    <Star className="h-3.5 w-3.5 fill-current text-amber-500" />
                  </button>
                ) : (
                  <button type="button" onClick={handleAddToFavorites} className="z-[1]">
                    <Star className="h-3.5 w-3.5 text-custom-text-300" />
                  </button>
                ))}
>>>>>>> 41e812a8

              <CustomMenu verticalEllipsis buttonClassName="z-[1]">
                {isEditingAllowed && (
                  <>
                    <CustomMenu.MenuItem onClick={handleEditModule}>
                      <span className="flex items-center justify-start gap-2">
                        <Pencil className="h-3 w-3" />
                        <span>Edit module</span>
                      </span>
                    </CustomMenu.MenuItem>
                    <CustomMenu.MenuItem onClick={handleDeleteModule}>
                      <span className="flex items-center justify-start gap-2">
                        <Trash2 className="h-3 w-3" />
                        <span>Delete module</span>
                      </span>
                    </CustomMenu.MenuItem>
                  </>
                )}
                <CustomMenu.MenuItem onClick={handleCopyText}>
                  <span className="flex items-center justify-start gap-2">
                    <LinkIcon className="h-3 w-3" />
                    <span>Copy module link</span>
                  </span>
                </CustomMenu.MenuItem>
              </CustomMenu>
            </div>
          </div>
        </div>
      </Link>
    </>
  );
});<|MERGE_RESOLUTION|>--- conflicted
+++ resolved
@@ -154,37 +154,6 @@
       )}
       <DeleteModuleModal data={moduleDetails} isOpen={deleteModal} onClose={() => setDeleteModal(false)} />
       <Link href={`/${workspaceSlug}/projects/${moduleDetails.project}/modules/${moduleDetails.id}`}>
-<<<<<<< HEAD
-        <div className="group flex h-16 w-full items-center justify-between gap-5 border-b border-neutral-border-subtle bg-neutral-component-surface-light px-5 py-6 text-sm hover:bg-neutral-component-surface-medium">
-          <div className="flex w-full items-center gap-3 truncate">
-            <div className="flex items-center gap-4 truncate">
-              <span className="flex-shrink-0">
-                <CircularProgressIndicator size={38} percentage={progress}>
-                  {completedModuleCheck ? (
-                    progress === 100 ? (
-                      <Check className="h-3 w-3 stroke-[2] text-primary-text-subtle" />
-                    ) : (
-                      <span className="text-sm text-primary-text-subtle">{`!`}</span>
-                    )
-                  ) : progress === 100 ? (
-                    <Check className="h-3 w-3 stroke-[2] text-primary-text-subtle" />
-                  ) : (
-                    <span className="text-xs text-neutral-text-medium">{`${progress}%`}</span>
-                  )}
-                </CircularProgressIndicator>
-              </span>
-              <Tooltip tooltipContent={moduleDetails.name} position="top">
-                <span className="truncate text-base font-medium">{moduleDetails.name}</span>
-              </Tooltip>
-            </div>
-            <button onClick={openModuleOverview} className="z-10 hidden flex-shrink-0 group-hover:flex">
-              <Info className="h-4 w-4 text-neutral-text-subtle" />
-            </button>
-          </div>
-
-          <div className="flex w-full items-center justify-end gap-2.5 md:w-auto md:flex-shrink-0 ">
-            <div className="flex items-center justify-center">
-=======
         <div className="group flex w-full items-center justify-between gap-5 border-b border-custom-border-100 bg-custom-background-100 flex-col sm:flex-row px-5 py-6 text-sm hover:bg-custom-background-90">
           <div className="relative flex w-full items-center gap-3 justify-between overflow-hidden">
             <div className="relative w-full flex items-center gap-3 overflow-hidden">
@@ -213,7 +182,6 @@
               </button>
             </div>
             <div className="flex items-center justify-center flex-shrink-0">
->>>>>>> 41e812a8
               {moduleStatus && (
                 <span
                   className="flex h-6 w-20 items-center justify-center rounded-sm text-center text-xs flex-shrink-0"
@@ -228,40 +196,6 @@
             </div>
           </div>
 
-<<<<<<< HEAD
-            {renderDate && (
-              <span className="flex w-40 items-center justify-center gap-2 text-xs text-neutral-text-medium">
-                {renderFormattedDate(startDate) ?? "_ _"} - {renderFormattedDate(endDate) ?? "_ _"}
-              </span>
-            )}
-
-            <Tooltip tooltipContent={`${moduleDetails.members_detail.length} Members`}>
-              <div className="flex w-16 cursor-default items-center justify-center gap-1">
-                {moduleDetails.members_detail.length > 0 ? (
-                  <AvatarGroup showTooltip={false}>
-                    {moduleDetails.members_detail.map((member) => (
-                      <Avatar key={member.id} name={member.display_name} src={member.avatar} />
-                    ))}
-                  </AvatarGroup>
-                ) : (
-                  <span className="flex h-5 w-5 items-end justify-center rounded-full border border-dashed border-custom-text-400 bg-neutral-component-surface-dark">
-                    <User2 className="h-4 w-4 text-neutral-text-subtle" />
-                  </span>
-                )}
-              </div>
-            </Tooltip>
-
-            {isEditingAllowed &&
-              (moduleDetails.is_favorite ? (
-                <button type="button" onClick={handleRemoveFromFavorites} className="z-[1]">
-                  <Star className="h-3.5 w-3.5 fill-current text-warning-solid" />
-                </button>
-              ) : (
-                <button type="button" onClick={handleAddToFavorites} className="z-[1]">
-                  <Star className="h-3.5 w-3.5 text-neutral-text-medium" />
-                </button>
-              ))}
-=======
           <div className="flex w-full sm:w-auto relative overflow-hidden items-center gap-2.5 justify-between sm:justify-end sm:flex-shrink-0 ">
             <div className="text-xs text-custom-text-300">
               {renderDate && (
@@ -298,7 +232,6 @@
                     <Star className="h-3.5 w-3.5 text-custom-text-300" />
                   </button>
                 ))}
->>>>>>> 41e812a8
 
               <CustomMenu verticalEllipsis buttonClassName="z-[1]">
                 {isEditingAllowed && (
