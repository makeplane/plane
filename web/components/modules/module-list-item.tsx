--- conflicted
+++ resolved
@@ -205,23 +205,6 @@
               )}
             </div>
 
-<<<<<<< HEAD
-            <Tooltip tooltipContent={`${moduleDetails.members_detail.length} Members`}>
-              <div className="flex w-16 cursor-default items-center justify-center gap-1">
-                {moduleDetails.members_detail.length > 0 ? (
-                  <AvatarGroup showTooltip={false}>
-                    {moduleDetails.members_detail.map((member) => (
-                      <Avatar key={member?.id} name={member?.display_name} src={member?.avatar} />
-                    ))}
-                  </AvatarGroup>
-                ) : (
-                  <span className="flex h-5 w-5 items-end justify-center rounded-full border border-dashed border-custom-text-400 bg-custom-background-80">
-                    <User2 className="h-4 w-4 text-custom-text-400" />
-                  </span>
-                )}
-              </div>
-            </Tooltip>
-=======
             <div className="flex-shrink-0 relative flex items-center gap-3">
               <Tooltip tooltipContent={`${moduleDetails.members_detail.length} Members`}>
                 <div className="flex w-10 cursor-default items-center justify-center gap-1">
@@ -238,7 +221,6 @@
                   )}
                 </div>
               </Tooltip>
->>>>>>> eea3b4fa
 
               {isEditingAllowed &&
                 (moduleDetails.is_favorite ? (
