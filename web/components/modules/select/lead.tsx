import React from "react";
import { observer } from "mobx-react-lite";
import { Combobox } from "@headlessui/react";
<<<<<<< HEAD
import { UserCircle } from "lucide-react";
// hooks
import { useMember } from "hooks/store";
// ui
import { Avatar, CustomSearchSelect } from "@plane/ui";
=======
import { UserCircle, UserCircle2 } from "lucide-react";
// fetch-keys
import { PROJECT_MEMBERS } from "constants/fetch-keys";
>>>>>>> 91e84aed

type Props = {
  value: string | null;
  onChange: () => void;
};

export const ModuleLeadSelect: React.FC<Props> = observer((props) => {
  const { value, onChange } = props;
  // store hooks
  const {
    getUserDetails,
    project: { projectMemberIds },
  } = useMember();

  const options = projectMemberIds?.map((memberId) => {
    const member = getUserDetails(memberId);
    return {
      value: `${member?.id}`,
      query: member?.display_name ?? "",
      content: (
        <div className="flex items-center gap-2">
          <Avatar name={member?.display_name} src={member?.avatar} />
          {member?.display_name}
        </div>
      ),
    };
  });

  const selectedOption = getUserDetails(projectMemberIds?.find((m) => m === value) || "");

  return (
    <CustomSearchSelect
      options={options}
      value={value}
      label={
        <div className="flex items-center gap-2">
          {selectedOption ? (
            <Avatar name={selectedOption.display_name} src={selectedOption.avatar} />
          ) : (
            <UserCircle className="h-3 w-3 text-custom-text-300" />
          )}
          {selectedOption ? (
            selectedOption?.display_name
          ) : (
            <span className={`${selectedOption ? "text-custom-text-200" : "text-custom-text-300"}`}>Lead</span>
          )}
        </div>
      }
      footerOption={
        <Combobox.Option
          value=""
          className="flex cursor-pointer select-none items-center justify-between gap-2 truncate rounded px-1 py-1.5  text-custom-text-200"
        >
          <div className="flex items-center gap-2">
            <UserCircle2 className="h-4 w-4" />
            No lead
          </div>
        </Combobox.Option>
      }
      onChange={onChange}
      noChevron
    />
  );
});<|MERGE_RESOLUTION|>--- conflicted
+++ resolved
@@ -1,17 +1,11 @@
 import React from "react";
 import { observer } from "mobx-react-lite";
 import { Combobox } from "@headlessui/react";
-<<<<<<< HEAD
-import { UserCircle } from "lucide-react";
+import { UserCircle, UserCircle2 } from "lucide-react";
 // hooks
 import { useMember } from "hooks/store";
 // ui
 import { Avatar, CustomSearchSelect } from "@plane/ui";
-=======
-import { UserCircle, UserCircle2 } from "lucide-react";
-// fetch-keys
-import { PROJECT_MEMBERS } from "constants/fetch-keys";
->>>>>>> 91e84aed
 
 type Props = {
   value: string | null;
