import React from "react";
import { useRouter } from "next/router";
import useSWR from "swr";
// services
<<<<<<< HEAD
import projectServices from "services/project.service/project.service";
=======
import { ProjectService } from "services/project";
>>>>>>> d80a5935
// ui
import { AssigneesList, Avatar, CustomSearchSelect } from "components/ui";
// icons
import { UserGroupIcon } from "@heroicons/react/24/outline";
// fetch-keys
import { PROJECT_MEMBERS } from "constants/fetch-keys";

type Props = {
  value: string[];
  onChange: () => void;
};

const projectService = new ProjectService();

export const ModuleMembersSelect: React.FC<Props> = ({ value, onChange }) => {
  const router = useRouter();
  const { workspaceSlug, projectId } = router.query;

  const { data: members } = useSWR(
    workspaceSlug && projectId ? PROJECT_MEMBERS(projectId as string) : null,
    workspaceSlug && projectId
      ? () => projectService.projectMembers(workspaceSlug as string, projectId as string)
      : null
  );
  const options = members?.map((member) => ({
    value: member.member.id,
    query: member.member.display_name,
    content: (
      <div className="flex items-center gap-2">
        <Avatar user={member.member} />
        {member.member.display_name}
      </div>
    ),
  }));

  return (
    <CustomSearchSelect
      value={value}
      label={
        <div className="flex items-center gap-2 text-custom-text-200">
          {value && value.length > 0 && Array.isArray(value) ? (
            <div className="flex items-center justify-center gap-2">
              <AssigneesList userIds={value} length={3} showLength={false} />
              <span className="text-custom-text-200">{value.length} Assignees</span>
            </div>
          ) : (
            <div className="flex items-center justify-center gap-2">
              <UserGroupIcon className="h-4 w-4 text-custom-text-200" />
              <span className="text-custom-text-200">Assignee</span>
            </div>
          )}
        </div>
      }
      options={options}
      onChange={onChange}
      maxHeight="md"
      multiple
      noChevron
    />
  );
};<|MERGE_RESOLUTION|>--- conflicted
+++ resolved
@@ -2,11 +2,7 @@
 import { useRouter } from "next/router";
 import useSWR from "swr";
 // services
-<<<<<<< HEAD
-import projectServices from "services/project.service/project.service";
-=======
 import { ProjectService } from "services/project";
->>>>>>> d80a5935
 // ui
 import { AssigneesList, Avatar, CustomSearchSelect } from "components/ui";
 // icons
