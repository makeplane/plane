--- conflicted
+++ resolved
@@ -8,12 +8,7 @@
 // helpers
 import { renderFormattedPayloadDate } from "helpers/date-time.helper";
 // types
-<<<<<<< HEAD
-import { IModule } from "types";
-=======
 import { IModule } from "@plane/types";
-import { IssueProjectSelect } from "components/issues/select";
->>>>>>> dee0ea85
 
 type Props = {
   handleFormSubmit: (values: Partial<IModule>) => Promise<void>;
@@ -223,17 +218,7 @@
           Cancel
         </Button>
         <Button variant="primary" size="sm" type="submit" loading={isSubmitting}>
-<<<<<<< HEAD
           {status ? (isSubmitting ? "Updating" : "Update module") : isSubmitting ? "Creating" : "Create module"}
-=======
-          {status
-            ? isSubmitting
-              ? "Updating Module..."
-              : "Update Module"
-            : isSubmitting
-            ? "Creating Module..."
-            : "Create Module"}
->>>>>>> dee0ea85
         </Button>
       </div>
     </form>
