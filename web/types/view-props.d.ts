<<<<<<< HEAD
export type TIssueLayouts = "list" | "kanban" | "calendar" | "spreadsheet" | "gantt_chart";
=======
import { Properties } from "./workspace";

export type TIssueViewOptions = "list" | "kanban" | "calendar" | "spreadsheet" | "gantt_chart";
>>>>>>> c6e021d4

export type TIssueGroupByOptions =
  | "state"
  | "priority"
  | "labels"
  | "created_by"
  | "state_detail.group"
  | "project"
  | "assignees"
  | null;

export type TIssueOrderByOptions =
  | "-created_at"
  | "created_at"
  | "updated_at"
  | "-updated_at"
  | "priority"
  | "-priority"
  | "sort_order"
  | "state__name"
  | "-state__name"
  | "assignees__first_name"
  | "-assignees__first_name"
  | "labels__name"
  | "-labels__name"
  | "target_date"
  | "-target_date"
  | "estimate_point"
  | "-estimate_point"
  | "start_date"
  | "-start_date";

export type TIssueTypeFilters = "active" | "backlog" | null;

export type TIssueExtraOptions = "show_empty_groups" | "sub_issue";

export type TIssueParams =
  | "priority"
  | "state_group"
  | "state"
  | "assignees"
  | "created_by"
  | "subscriber"
  | "labels"
  | "start_date"
  | "target_date"
  | "project"
  | "group_by"
  | "sub_group_by"
  | "order_by"
  | "type"
  | "sub_issue"
  | "show_empty_groups"
  | "start_target_date";

export type TCalendarLayouts = "month" | "week";

export interface IIssueFilterOptions {
  assignees?: string[] | null;
  created_by?: string[] | null;
  labels?: string[] | null;
  priority?: string[] | null;
<<<<<<< HEAD
  project?: string[] | null;
  start_date?: string[] | null;
=======
  start_date?: TStateGroups[] | null;
>>>>>>> c6e021d4
  state?: string[] | null;
  state_group?: string[] | null;
  subscriber?: string[] | null;
  target_date?: string[] | null;
}

export interface IIssueDisplayFilterOptions {
<<<<<<< HEAD
  calendar?: {
    show_weekends?: boolean;
    layout?: TCalendarLayouts;
  };
=======
>>>>>>> c6e021d4
  group_by?: TIssueGroupByOptions;
  sub_group_by?: TIssueGroupByOptions;
  layout?: TIssueLayouts;
  order_by?: TIssueOrderByOptions;
  show_empty_groups?: boolean;
  start_target_date?: boolean;
  sub_issue?: boolean;
  type?: TIssueTypeFilters;
}
export interface IIssueDisplayProperties {
  assignee: boolean;
  start_date: boolean;
  due_date: boolean;
  labels: boolean;
  key: boolean;
  priority: boolean;
  state: boolean;
  sub_issue_count: boolean;
  link: boolean;
  attachment_count: boolean;
  estimate: boolean;
  created_on: boolean;
  updated_on: boolean;
}

export interface IWorkspaceIssueFilterOptions {
  assignees?: string[] | null;
  created_by?: string[] | null;
  labels?: string[] | null;
  priority?: string[] | null;
  state_group?: string[] | null;
  subscriber?: string[] | null;
  start_date?: string[] | null;
  target_date?: string[] | null;
  project?: string[] | null;
}

export interface IWorkspaceGlobalViewDisplayFilterOptions {
  order_by?: string | undefined;
  type?: "active" | "backlog" | null;
  sub_issue?: boolean;
  layout?: TIssueViewOptions;
}

export interface IWorkspaceViewIssuesParams {
  assignees?: string | undefined;
  created_by?: string | undefined;
  labels?: string | undefined;
  priority?: string | undefined;
  start_date?: string | undefined;
  state?: string | undefined;
  state_group?: string | undefined;
  subscriber?: string | undefined;
  target_date?: string | undefined;
  project?: string | undefined;
  order_by?: string | undefined;
  type?: "active" | "backlog" | undefined;
  sub_issue?: boolean;
}

export interface IProjectViewProps {
  display_filters: IIssueDisplayFilterOptions | undefined;
  filters: IIssueFilterOptions;
}

export interface IWorkspaceViewProps {
  filters: IIssueFilterOptions;
  display_filters: IIssueDisplayFilterOptions | undefined;
  display_properties: Properties;
<<<<<<< HEAD
=======
}
export interface IWorkspaceGlobalViewProps {
  filters: IWorkspaceIssueFilterOptions;
  display_filters: IWorkspaceIssueDisplayFilterOptions | undefined;
  display_properties: Properties;
>>>>>>> c6e021d4
}<|MERGE_RESOLUTION|>--- conflicted
+++ resolved
@@ -1,10 +1,4 @@
-<<<<<<< HEAD
 export type TIssueLayouts = "list" | "kanban" | "calendar" | "spreadsheet" | "gantt_chart";
-=======
-import { Properties } from "./workspace";
-
-export type TIssueViewOptions = "list" | "kanban" | "calendar" | "spreadsheet" | "gantt_chart";
->>>>>>> c6e021d4
 
 export type TIssueGroupByOptions =
   | "state"
@@ -67,12 +61,8 @@
   created_by?: string[] | null;
   labels?: string[] | null;
   priority?: string[] | null;
-<<<<<<< HEAD
   project?: string[] | null;
   start_date?: string[] | null;
-=======
-  start_date?: TStateGroups[] | null;
->>>>>>> c6e021d4
   state?: string[] | null;
   state_group?: string[] | null;
   subscriber?: string[] | null;
@@ -80,13 +70,10 @@
 }
 
 export interface IIssueDisplayFilterOptions {
-<<<<<<< HEAD
   calendar?: {
     show_weekends?: boolean;
     layout?: TCalendarLayouts;
   };
-=======
->>>>>>> c6e021d4
   group_by?: TIssueGroupByOptions;
   sub_group_by?: TIssueGroupByOptions;
   layout?: TIssueLayouts;
@@ -156,12 +143,9 @@
   filters: IIssueFilterOptions;
   display_filters: IIssueDisplayFilterOptions | undefined;
   display_properties: Properties;
-<<<<<<< HEAD
-=======
 }
 export interface IWorkspaceGlobalViewProps {
   filters: IWorkspaceIssueFilterOptions;
   display_filters: IWorkspaceIssueDisplayFilterOptions | undefined;
   display_properties: Properties;
->>>>>>> c6e021d4
 }