import { KeyedMutator } from "swr";
import type {
  IState,
  IUser,
  ICycle,
  IModule,
  IUserLite,
  IProjectLite,
  IWorkspaceLite,
  IStateLite,
  Properties,
  IIssueDisplayFilterOptions,
} from "types";

export interface IIssueCycle {
  id: string;
  cycle_detail: ICycle;
  created_at: Date;
  updated_at: Date;
  created_by: string;
  updated_by: string;
  project: string;
  workspace: string;
  issue: string;
  cycle: string;
}

export interface IIssueModule {
  created_at: Date;
  created_by: string;
  id: string;
  issue: string;
  module: string;
  module_detail: IModule;
  project: string;
  updated_at: Date;
  updated_by: string;
  workspace: string;
}

export interface IIssueParent {
  description: any;
  id: string;
  name: string;
  priority: string | null;
  project_detail: IProjectLite;
  sequence_id: number;
  start_date: string | null;
  state_detail: IStateLite;
  target_date: string | null;
}

export interface IIssueLink {
  title: string;
  url: string;
}

export interface ILinkDetails {
  created_at: Date;
  created_by: string;
  created_by_detail: IUserLite;
  id: string;
  metadata: any;
  title: string;
  url: string;
}

export type IssueRelationType = "duplicate" | "relates_to" | "blocked_by";

export interface IssueRelation {
  id: string;
  issue: string;
  issue_detail: BlockeIssueDetail;
  relation_type: IssueRelationType;
  related_issue: string;
  relation: "blocking" | null;
}

export interface IIssue {
  archived_at: string;
  assignees: string[];
  assignee_details: IUser[];
  attachment_count: number;
  attachments: any[];
  issue_relations: IssueRelation[];
  related_issues: IssueRelation[];
  bridge_id?: string | null;
  completed_at: Date;
  created_at: string;
  created_by: string;
  cycle: string | null;
  cycle_id: string | null;
  cycle_detail: ICycle | null;
  description: any;
  description_html: any;
  description_stripped: any;
  estimate_point: number | null;
  id: string;
  // tempId is used for optimistic updates. It is not a part of the API response.
  tempId?: string;
  issue_cycle: IIssueCycle | null;
  issue_link: ILinkDetails[];
  issue_module: IIssueModule | null;
  labels: string[];
  label_details: any[];
  is_draft: boolean;
  links_list: IIssueLink[];
  link_count: number;
  module: string | null;
  module_id: string | null;
  name: string;
  parent: string | null;
  parent_detail: IIssueParent | null;
  priority: TIssuePriorities;
  project: string;
  project_detail: IProjectLite;
  sequence_id: number;
  sort_order: number;
  sprints: string | null;
  start_date: string | null;
  state: string;
  state_detail: IState;
  sub_issues_count: number;
  target_date: string | null;
  updated_at: string;
  updated_by: string;
  workspace: string;
  workspace_detail: IWorkspaceLite;
}

export interface ISubIssuesState {
  backlog: number;
  unstarted: number;
  started: number;
  completed: number;
  cancelled: number;
}

export interface ISubIssueResponse {
  state_distribution: ISubIssuesState;
  sub_issues: IIssue[];
}

export interface BlockeIssueDetail {
  id: string;
  name: string;
  sequence_id: number;
  project_detail: IProjectLite;
}

export type IssuePriorities = {
  id: string;
  created_at: Date;
  updated_at: Date;
  uuid: string;
  properties: Properties;
  created_by: number;
  updated_by: number;
  user: string;
};

export interface IIssueLabel {
  id: string;
  created_at: Date;
  updated_at: Date;
  name: string;
  description: string;
  color: string;
  created_by: string;
  updated_by: string;
  project: string;
  project_detail: IProjectLite;
  workspace: string;
  workspace_detail: IWorkspaceLite;
  parent: string | null;
  sort_order: number;
}

export interface IIssueLabelTree extends IIssueLabel {
  children: IIssueLabel[] | undefined;
}

export interface IIssueActivity {
  access?: "EXTERNAL" | "INTERNAL";
  actor: string;
  actor_detail: IUserLite;
  attachments: any[];
  comment?: string;
  comment_html?: string;
  comment_stripped?: string;
  created_at: Date;
  created_by: string;
  field: string | null;
  id: string;
  issue: string | null;
  issue_comment?: string | null;
  issue_detail: {
    description_html: string;
    id: string;
    name: string;
    priority: string | null;
    sequence_id: string;
  } | null;
  new_identifier: string | null;
  new_value: string | null;
  old_identifier: string | null;
  old_value: string | null;
  project: string;
  project_detail: IProjectLite;
  updated_at: Date;
  updated_by: string;
  verb: string;
  workspace: string;
  workspace_detail?: IWorkspaceLite;
<<<<<<< HEAD
}

export interface IIssueComment extends IIssueActivity {
  access: "EXTERNAL" | "INTERNAL";
  comment_html: string;
  comment_json: any;
  comment_stripped: string;
=======
>>>>>>> 9147b58b
}

export interface IIssueLite {
  id: string;
  name: string;
  project_id: string;
  start_date?: string | null;
  target_date?: string | null;
  workspace__slug: string;
}

export interface IIssueAttachment {
  asset: string;
  attributes: {
    name: string;
    size: number;
  };
  created_at: string;
  created_by: string;
  id: string;
  issue: string;
  project: string;
  updated_at: string;
  updated_by: string;
  workspace: string;
}

export interface IIssueViewProps {
  groupedIssues: { [key: string]: IIssue[] } | undefined;
  displayFilters: IIssueDisplayFilterOptions | undefined;
  isEmpty: boolean;
  mutateIssues: KeyedMutator<
    | IIssue[]
    | {
        [key: string]: IIssue[];
      }
  >;
  params: any;
  properties: Properties;
}

export type TIssuePriorities = "urgent" | "high" | "medium" | "low" | "none";<|MERGE_RESOLUTION|>--- conflicted
+++ resolved
@@ -212,16 +212,6 @@
   verb: string;
   workspace: string;
   workspace_detail?: IWorkspaceLite;
-<<<<<<< HEAD
-}
-
-export interface IIssueComment extends IIssueActivity {
-  access: "EXTERNAL" | "INTERNAL";
-  comment_html: string;
-  comment_json: any;
-  comment_stripped: string;
-=======
->>>>>>> 9147b58b
 }
 
 export interface IIssueLite {
