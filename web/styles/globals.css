--- conflicted
+++ resolved
@@ -122,10 +122,7 @@
     --color-sidebar-shadow-3xl: var(--color-shadow-3xl);
     --color-sidebar-shadow-4xl: var(--color-shadow-4xl);
 
-<<<<<<< HEAD
     /* pi */
-=======
->>>>>>> c5abf161
     --color-pi-50: var(--color-background-90);
     --color-pi-100: var(--color-background-90);
     --color-pi-200: var(--color-primary-200);
@@ -147,10 +144,7 @@
     --color-background-90: 247, 247, 247; /* secondary bg */
     --color-background-80: 232, 232, 232; /* tertiary bg */
 
-<<<<<<< HEAD
     /* pi */
-=======
->>>>>>> c5abf161
     --color-pi-50: var(--color-background-90);
     --color-pi-100: var(--color-background-90);
     --color-pi-200: var(--color-primary-200);
@@ -288,29 +282,18 @@
     --color-shadow-2xl: 0px 0px 18px 0px rgba(0, 0, 0, 0.25), 0px 8px 12px 0px rgba(0, 0, 0, 0.6);
     --color-shadow-3xl: 0px 4px 24px 0px rgba(0, 0, 0, 0.3), 0px 12px 40px 0px rgba(0, 0, 0, 0.65);
 
-<<<<<<< HEAD
     /* pi */
-=======
->>>>>>> c5abf161
     --color-pi-50: var(--color-background-90);
     --color-pi-100: var(--color-background-90);
     --color-pi-200: var(--color-primary-200);
     --color-pi-300: var(--color-primary-200);
     --color-pi-400: var(--color-primary-200);
     --color-pi-500: var(--color-primary-200);
-<<<<<<< HEAD
     --color-pi-600: 151, 150, 246;
     --color-pi-700: var(--color-primary-100);
     --color-pi-800: 57, 56, 149;
     --color-pi-900: 30, 29, 78;
     --color-pi-950: 14, 14, 37;
-=======
-    --color-pi-600: 202, 201, 252;
-    --color-pi-700: var(--color-primary-100);
-    --color-pi-800: 231, 231, 255;
-    --color-pi-900: 245, 245, 255;
-    --color-pi-950: 249, 249, 255;
->>>>>>> c5abf161
   }
 
   [data-theme="dark"] {
