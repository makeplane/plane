--- conflicted
+++ resolved
@@ -903,7 +903,6 @@
   color: rgb(var(--color-text-400)) !important;
 }
 
-<<<<<<< HEAD
 /* Lock icon animations */
 @keyframes textSlideIn {
   0% {
@@ -990,7 +989,8 @@
 
 .animate-fade-out {
   animation: fadeOut 500ms ease-in 100ms forwards;
-=======
+}
+
 /* Desktop application */
 html.todesktop body {
   height: 100vh;
@@ -1310,5 +1310,4 @@
   --ease-in-out-quint: cubic-bezier(0.86, 0, 0.07, 1);
   --ease-in-out-expo: cubic-bezier(1, 0, 0, 1);
   --ease-in-out-circ: cubic-bezier(0.785, 0.135, 0.15, 0.86);
->>>>>>> e710c314
 }