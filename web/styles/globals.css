@import url("fonts/main.css");

@tailwind base;
@tailwind components;
@tailwind utilities;

@layer components {
  .text-1\.5xl {
    font-size: 1.375rem;
    line-height: 1.875rem;
  }

  .text-2\.5xl {
    font-size: 1.75rem;
    line-height: 2.25rem;
  }
}

@layer base {
  html {
    font-family: "Inter", sans-serif;
  }

  :root {
    color-scheme: light !important;

    --color-primary-10: 236, 241, 255;
    --color-primary-20: 217, 228, 255;
    --color-primary-30: 197, 214, 255;
    --color-primary-40: 178, 200, 255;
    --color-primary-50: 159, 187, 255;
    --color-primary-60: 140, 173, 255;
    --color-primary-70: 121, 159, 255;
    --color-primary-80: 101, 145, 255;
    --color-primary-90: 82, 132, 255;
    --color-primary-100: 63, 118, 255;
    --color-primary-200: 57, 106, 230;
    --color-primary-300: 50, 94, 204;
    --color-primary-400: 44, 83, 179;
    --color-primary-500: 38, 71, 153;
    --color-primary-600: 32, 59, 128;
    --color-primary-700: 25, 47, 102;
    --color-primary-800: 19, 35, 76;
    --color-primary-900: 13, 24, 51;

    --color-error-10: 255 252 252;
    --color-error-20: 255 247 247;
    --color-error-30: 255, 219, 220;
    --color-error-100: 244 170 170;
    --color-error-200: 220 62 62;
    --color-error-500: 140 51 58;

    --color-background-100: 255, 255, 255; /* primary bg */
    --color-background-90: 247, 247, 247; /* secondary bg */
    --color-background-80: 232, 232, 232; /* tertiary bg */

    --color-background-primary: var(--color-primary-10);
    --color-background-error: var(--color-error-20);

    --color-text-100: 23, 23, 23; /* primary text */
    --color-text-200: 58, 58, 58; /* secondary text */
    --color-text-300: 82, 82, 82; /* tertiary text */
    --color-text-350: 130, 130, 130;
    --color-text-400: 163, 163, 163; /* placeholder text */

    --color-text-primary: var(--color-primary-100);
    --color-text-error: var(--color-error-200);

    --color-scrollbar: 163, 163, 163; /* scrollbar thumb */

    --color-border-100: 245, 245, 245; /* subtle border= 1 */
    --color-border-200: 229, 229, 229; /* subtle border- 2 */
    --color-border-300: 212, 212, 212; /* strong border- 1 */
    --color-border-400: 185, 185, 185; /* strong border- 2 */

    --color-border-primary: var(--color-primary-40);
    --color-border-error: var(--color-error-100);

    --color-shadow-2xs: 0px 0px 1px 0px rgba(23, 23, 23, 0.06), 0px 1px 2px 0px rgba(23, 23, 23, 0.06),
      0px 1px 2px 0px rgba(23, 23, 23, 0.14);
    --color-shadow-xs: 0px 1px 2px 0px rgba(0, 0, 0, 0.16), 0px 2px 4px 0px rgba(16, 24, 40, 0.12),
      0px 1px 8px -1px rgba(16, 24, 40, 0.1);
    --color-shadow-sm: 0px 1px 4px 0px rgba(0, 0, 0, 0.01), 0px 4px 8px 0px rgba(0, 0, 0, 0.02),
      0px 1px 12px 0px rgba(0, 0, 0, 0.12);
    --color-shadow-rg: 0px 3px 6px 0px rgba(0, 0, 0, 0.1), 0px 4px 4px 0px rgba(16, 24, 40, 0.08),
      0px 1px 12px 0px rgba(16, 24, 40, 0.04);
    --color-shadow-md: 0px 4px 8px 0px rgba(0, 0, 0, 0.12), 0px 6px 12px 0px rgba(16, 24, 40, 0.12),
      0px 1px 16px 0px rgba(16, 24, 40, 0.12);
    --color-shadow-lg: 0px 6px 12px 0px rgba(0, 0, 0, 0.12), 0px 8px 16px 0px rgba(0, 0, 0, 0.12),
      0px 1px 24px 0px rgba(16, 24, 40, 0.12);
    --color-shadow-xl: 0px 0px 18px 0px rgba(0, 0, 0, 0.16), 0px 0px 24px 0px rgba(16, 24, 40, 0.16),
      0px 0px 52px 0px rgba(16, 24, 40, 0.16);
    --color-shadow-2xl: 0px 8px 16px 0px rgba(0, 0, 0, 0.12), 0px 12px 24px 0px rgba(16, 24, 40, 0.12),
      0px 1px 32px 0px rgba(16, 24, 40, 0.12);
    --color-shadow-3xl: 0px 12px 24px 0px rgba(0, 0, 0, 0.12), 0px 16px 32px 0px rgba(0, 0, 0, 0.12),
      0px 1px 48px 0px rgba(16, 24, 40, 0.12);
    --color-shadow-4xl: 0px 8px 40px 0px rgba(0, 0, 61, 0.05), 0px 12px 32px -16px rgba(0, 0, 0, 0.05);

    --color-sidebar-background-100: var(--color-background-100); /* primary sidebar bg */
    --color-sidebar-background-90: var(--color-background-90); /* secondary sidebar bg */
    --color-sidebar-background-80: var(--color-background-80); /* tertiary sidebar bg */

    --color-sidebar-text-100: var(--color-text-100); /* primary sidebar text */
    --color-sidebar-text-200: var(--color-text-200); /* secondary sidebar text */
    --color-sidebar-text-300: var(--color-text-300); /* tertiary sidebar text */
    --color-sidebar-text-400: var(--color-text-400); /* sidebar placeholder text */

    --color-sidebar-border-100: var(--color-border-100); /* subtle sidebar border= 1 */
    --color-sidebar-border-200: var(--color-border-100); /* subtle sidebar border- 2 */
    --color-sidebar-border-300: var(--color-border-100); /* strong sidebar border- 1 */
    --color-sidebar-border-400: var(--color-border-100); /* strong sidebar border- 2 */

    --color-sidebar-shadow-2xs: var(--color-shadow-2xs);
    --color-sidebar-shadow-xs: var(--color-shadow-xs);
    --color-sidebar-shadow-sm: var(--color-shadow-sm);
    --color-sidebar-shadow-rg: var(--color-shadow-rg);
    --color-sidebar-shadow-md: var(--color-shadow-md);
    --color-sidebar-shadow-lg: var(--color-shadow-lg);
    --color-sidebar-shadow-xl: var(--color-shadow-xl);
    --color-sidebar-shadow-2xl: var(--color-shadow-2xl);
    --color-sidebar-shadow-3xl: var(--color-shadow-3xl);
    --color-sidebar-shadow-4xl: var(--color-shadow-4xl);
  }

  [data-theme="light"],
  [data-theme="light-contrast"] {
    color-scheme: light !important;

    --color-background-100: 255, 255, 255; /* primary bg */
    --color-background-90: 247, 247, 247; /* secondary bg */
    --color-background-80: 232, 232, 232; /* tertiary bg */
  }

  [data-theme="light"] {
    --color-text-100: 23, 23, 23; /* primary text */
    --color-text-200: 58, 58, 58; /* secondary text */
    --color-text-300: 82, 82, 82; /* tertiary text */
    --color-text-350: 130, 130, 130;
    --color-text-400: 163, 163, 163; /* placeholder text */

    --color-scrollbar: 163, 163, 163; /* scrollbar thumb */

    --color-border-100: 245, 245, 245; /* subtle border= 1 */
    --color-border-200: 229, 229, 229; /* subtle border- 2 */
    --color-border-300: 212, 212, 212; /* strong border- 1 */
    --color-border-400: 185, 185, 185; /* strong border- 2 */

    /* onboarding colors */
    --gradient-onboarding-100: linear-gradient(106deg, #f2f6ff 29.8%, #e1eaff 99.34%);
    --gradient-onboarding-200: linear-gradient(129deg, rgba(255, 255, 255, 0) -22.23%, rgba(255, 255, 255, 0.8) 62.98%);
    --gradient-onboarding-300: linear-gradient(164deg, #fff 4.25%, rgba(255, 255, 255, 0.06) 93.5%);
    --gradient-onboarding-400: linear-gradient(129deg, rgba(255, 255, 255, 0) -22.23%, rgba(255, 255, 255, 0.8) 62.98%);

    --color-onboarding-text-100: 23, 23, 23;
    --color-onboarding-text-200: 58, 58, 58;
    --color-onboarding-text-300: 82, 82, 82;
    --color-onboarding-text-400: 163, 163, 163;

    --color-onboarding-background-100: 236, 241, 255;
    --color-onboarding-background-200: 255, 255, 255;
    --color-onboarding-background-300: 236, 241, 255;
    --color-onboarding-background-400: 177, 206, 250;

    --color-onboarding-border-100: 229, 229, 229;
    --color-onboarding-border-200: 217, 228, 255;
    --color-onboarding-border-300: 229, 229, 229, 0.5;

    --color-onboarding-shadow-sm: 0px 4px 20px 0px rgba(126, 139, 171, 0.1);

    /* toast theme */
    --color-toast-success-text: 62, 155, 79;
    --color-toast-error-text: var(--color-error-200);
    --color-toast-warning-text: 255, 186, 24;
    --color-toast-info-text: 51, 88, 212;
    --color-toast-loading-text: 28, 32, 36;
    --color-toast-secondary-text: 128, 131, 141;
    --color-toast-tertiary-text: 96, 100, 108;

    --color-toast-success-background: 253, 253, 254;
    --color-toast-error-background: var(--color-error-10);
    --color-toast-warning-background: 254, 253, 251;
    --color-toast-info-background: 253, 253, 254;
    --color-toast-loading-background: 253, 253, 254;

    --color-toast-success-border: 218, 241, 219;
    --color-toast-error-border: var(--color-error-30);
    --color-toast-warning-border: 255, 247, 194;
    --color-toast-info-border: 210, 222, 255;
    --color-toast-loading-border: 224, 225, 230;
  }

  [data-theme="light-contrast"] {
    --color-text-100: 11, 11, 11; /* primary text */
    --color-text-200: 38, 38, 38; /* secondary text */
    --color-text-300: 58, 58, 58; /* tertiary text */
    --color-text-350: 80, 80, 80;
    --color-text-400: 115, 115, 115; /* placeholder text */

    --color-scrollbar: 115, 115, 115; /* scrollbar thumb */

    --color-border-100: 34, 34, 34; /* subtle border= 1 */
    --color-border-200: 38, 38, 38; /* subtle border- 2 */
    --color-border-300: 46, 46, 46; /* strong border- 1 */
    --color-border-400: 58, 58, 58; /* strong border- 2 */
  }

  [data-theme="dark"],
  [data-theme="dark-contrast"] {
    color-scheme: dark !important;

    --color-background-100: 25, 25, 25; /* primary bg */
    --color-background-90: 32, 32, 32; /* secondary bg */
    --color-background-80: 44, 44, 44; /* tertiary bg */

    --color-background-primary: var(--color-background-90);
    --color-background-error: var(--color-background-90);

    --color-text-primary: var(--color-primary-40);
    --color-text-error: var(--color-error-100);

    --color-border-primary: var(--color-primary-200);
    --color-border-error: var(--color-error-500);

    --color-shadow-2xs: 0px 0px 1px 0px rgba(0, 0, 0, 0.15), 0px 1px 3px 0px rgba(0, 0, 0, 0.5);
    --color-shadow-xs: 0px 0px 2px 0px rgba(0, 0, 0, 0.2), 0px 2px 4px 0px rgba(0, 0, 0, 0.5);
    --color-shadow-sm: 0px 0px 4px 0px rgba(0, 0, 0, 0.2), 0px 2px 6px 0px rgba(0, 0, 0, 0.5);
    --color-shadow-rg: 0px 0px 6px 0px rgba(0, 0, 0, 0.2), 0px 4px 6px 0px rgba(0, 0, 0, 0.5);
    --color-shadow-md: 0px 2px 8px 0px rgba(0, 0, 0, 0.2), 0px 4px 8px 0px rgba(0, 0, 0, 0.5);
    --color-shadow-lg: 0px 4px 12px 0px rgba(0, 0, 0, 0.25), 0px 4px 10px 0px rgba(0, 0, 0, 0.55);
    --color-shadow-xl: 0px 0px 14px 0px rgba(0, 0, 0, 0.25), 0px 6px 10px 0px rgba(0, 0, 0, 0.55);
    --color-shadow-2xl: 0px 0px 18px 0px rgba(0, 0, 0, 0.25), 0px 8px 12px 0px rgba(0, 0, 0, 0.6);
    --color-shadow-3xl: 0px 4px 24px 0px rgba(0, 0, 0, 0.3), 0px 12px 40px 0px rgba(0, 0, 0, 0.65);
  }

  [data-theme="dark"] {
    --color-text-100: 229, 229, 229; /* primary text */
    --color-text-200: 163, 163, 163; /* secondary text */
    --color-text-300: 115, 115, 115; /* tertiary text */
    --color-text-350: 130, 130, 130;
    --color-text-400: 82, 82, 82; /* placeholder text */

    --color-scrollbar: 82, 82, 82; /* scrollbar thumb */

    --color-border-100: 34, 34, 34; /* subtle border= 1 */
    --color-border-200: 38, 38, 38; /* subtle border- 2 */
    --color-border-300: 46, 46, 46; /* strong border- 1 */
    --color-border-400: 58, 58, 58; /* strong border- 2 */

    /* onboarding colors */
    --gradient-onboarding-100: linear-gradient(106deg, #18191b 25.17%, #18191b 99.34%);
    --gradient-onboarding-200: linear-gradient(129deg, rgba(47, 49, 53, 0.8) -22.23%, rgba(33, 34, 37, 0.8) 62.98%);
    --gradient-onboarding-300: linear-gradient(167deg, rgba(47, 49, 53, 0.45) 19.22%, #212225 98.48%);

    --color-onboarding-text-100: 237, 238, 240;
    --color-onboarding-text-200: 176, 180, 187;
    --color-onboarding-text-300: 118, 123, 132;
    --color-onboarding-text-400: 105, 110, 119;

    --color-onboarding-background-100: 54, 58, 64;
    --color-onboarding-background-200: 40, 42, 45;
    --color-onboarding-background-300: 40, 42, 45;
    --color-onboarding-background-400: 67, 72, 79;

    --color-onboarding-border-100: 54, 58, 64;
    --color-onboarding-border-200: 54, 58, 64;
    --color-onboarding-border-300: 34, 35, 38, 0.5;

    --color-onboarding-shadow-sm: 0px 4px 20px 0px rgba(39, 44, 56, 0.1);

    /* toast theme */
    --color-toast-success-text: 178, 221, 181;
    --color-toast-error-text: 206, 44, 49;
    --color-toast-warning-text: 255, 186, 24;
    --color-toast-info-text: 141, 164, 239;
    --color-toast-loading-text: 255, 255, 255;
    --color-toast-secondary-text: 185, 187, 198;
    --color-toast-tertiary-text: 139, 141, 152;

    --color-toast-success-background: 46, 46, 46;
    --color-toast-error-background: 46, 46, 46;
    --color-toast-warning-background: 46, 46, 46;
    --color-toast-info-background: 46, 46, 46;
    --color-toast-loading-background: 46, 46, 46;

    --color-toast-success-border: 42, 126, 59;
    --color-toast-error-border: 100, 23, 35;
    --color-toast-warning-border: 79, 52, 34;
    --color-toast-info-border: 58, 91, 199;
    --color-toast-loading-border: 96, 100, 108;
  }

  [data-theme="dark-contrast"] {
    --color-text-100: 250, 250, 250; /* primary text */
    --color-text-200: 241, 241, 241; /* secondary text */
    --color-text-300: 212, 212, 212; /* tertiary text */
    --color-text-350: 190, 190, 190 --color-text-400: 115, 115, 115; /* placeholder text */

    --color-scrollbar: 115, 115, 115; /* scrollbar thumb */

    --color-border-100: 245, 245, 245; /* subtle border= 1 */
    --color-border-200: 229, 229, 229; /* subtle border- 2 */
    --color-border-300: 212, 212, 212; /* strong border- 1 */
    --color-border-400: 185, 185, 185; /* strong border- 2 */
  }

  [data-theme="light"],
  [data-theme="dark"],
  [data-theme="light-contrast"],
  [data-theme="dark-contrast"] {
    --color-primary-10: 236, 241, 255;
    --color-primary-20: 217, 228, 255;
    --color-primary-30: 197, 214, 255;
    --color-primary-40: 178, 200, 255;
    --color-primary-50: 159, 187, 255;
    --color-primary-60: 140, 173, 255;
    --color-primary-70: 121, 159, 255;
    --color-primary-80: 101, 145, 255;
    --color-primary-90: 82, 132, 255;
    --color-primary-100: 63, 118, 255;
    --color-primary-200: 57, 106, 230;
    --color-primary-300: 50, 94, 204;
    --color-primary-400: 44, 83, 179;
    --color-primary-500: 38, 71, 153;
    --color-primary-600: 32, 59, 128;
    --color-primary-700: 25, 47, 102;
    --color-primary-800: 19, 35, 76;
    --color-primary-900: 13, 24, 51;

    --color-sidebar-background-100: var(--color-background-100); /* primary sidebar bg */
    --color-sidebar-background-90: var(--color-background-90); /* secondary sidebar bg */
    --color-sidebar-background-80: var(--color-background-80); /* tertiary sidebar bg */

    --color-sidebar-text-100: var(--color-text-100); /* primary sidebar text */
    --color-sidebar-text-200: var(--color-text-200); /* secondary sidebar text */
    --color-sidebar-text-300: var(--color-text-300); /* tertiary sidebar text */
    --color-sidebar-text-400: var(--color-text-400); /* sidebar placeholder text */

    --color-sidebar-border-100: var(--color-border-100); /* subtle sidebar border= 1 */
    --color-sidebar-border-200: var(--color-border-200); /* subtle sidebar border- 2 */
    --color-sidebar-border-300: var(--color-border-300); /* strong sidebar border- 1 */
    --color-sidebar-border-400: var(--color-border-400); /* strong sidebar border- 2 */
  }
}

* {
  margin: 0;
  padding: 0;
  box-sizing: border-box;
  -webkit-text-size-adjust: 100%;
  -ms-text-size-adjust: 100%;
  font-variant-ligatures: none;
  -webkit-font-variant-ligatures: none;
  text-rendering: optimizeLegibility;
  -moz-osx-font-smoothing: grayscale;
  -webkit-font-smoothing: antialiased;
}

body {
  color: rgba(var(--color-text-100));
}

.app-container {
  contain: layout style size;
  contain-intrinsic-size: 100%;
  position: relative; /* Ensure it's the containing block */
}

/* scrollbar style */
::-webkit-scrollbar {
  display: none;
}

.tags-input-container {
  border: 2px solid #000;
  padding: 0.5em;
  border-radius: 3px;
  width: min(80vw, 600px);
  margin-top: 1em;
  display: flex;
  align-items: center;
  flex-wrap: wrap;
  gap: 0.5em;
}

.tag-item {
  background-color: rgb(218, 216, 216);
  display: inline-block;
  padding: 0.5em 0.75em;
  border-radius: 20px;
}
.tag-item .close {
  height: 20px;
  width: 20px;
  background-color: rgb(48, 48, 48);
  color: #fff;
  border-radius: 50%;
  display: inline-flex;
  justify-content: center;
  align-items: center;
  margin-left: 0.5em;
  font-size: 18px;
  cursor: pointer;
}

.tags-input {
  flex-grow: 1;
  padding: 0.5em 0;
  border: none;
  outline: none;
}

/* emoji icon picker */
.conical-gradient {
  background: conic-gradient(
    from 180deg at 50% 50%,
    #ff6b00 0deg,
    #f7ae59 70.5deg,
    #3f76ff 151.12deg,
    #05c3ff 213deg,
    #18914f 289.87deg,
    #f6f172 329.25deg,
    #ff6b00 360deg
  );
}

/* progress bar */
.progress-bar {
  fill: currentColor;
  color: rgba(var(--color-sidebar-background-100));
}

/* lineclamp */
.lineclamp {
  overflow: hidden;
  display: -webkit-box;
  -webkit-box-orient: vertical;
  -webkit-line-clamp: 1;
}

/* popover2 styling */
.bp4-popover2-transition-container {
  z-index: 1 !important;
}

::-webkit-input-placeholder,
::placeholder,
:-ms-input-placeholder {
  color: rgb(var(--color-text-400));
}

.bp4-overlay-content {
  z-index: 555 !important;
}

.disable-scroll {
  overflow: hidden !important;
}

.vertical-lr {
  writing-mode: vertical-lr;
  -webkit-writing-mode: vertical-lr;
  -ms-writing-mode: vertical-lr;
  width: fit-content;
}

div.web-view-spinner {
  position: relative;
  width: 54px;
  height: 54px;
  display: inline-block;
  margin-left: 50%;
  margin-right: 50%;
  padding: 10px;
  border-radius: 10px;
}

div.web-view-spinner div {
  width: 6%;
  height: 16%;
  background: rgb(var(--color-text-400));
  position: absolute;
  left: 49%;
  top: 43%;
  opacity: 0;
  border-radius: 50px;
  -webkit-border-radius: 50px;
  box-shadow: 0 0 3px rgba(0, 0, 0, 0.2);
  -webkit-box-shadow: 0 0 3px rgba(0, 0, 0, 0.2);
  animation: fade 1s linear infinite;
  -webkit-animation: fade 1s linear infinite;
}

@keyframes fade {
  from {
    opacity: 1;
  }
  to {
    opacity: 0.25;
  }
}
@-webkit-keyframes fade {
  from {
    opacity: 1;
  }
  to {
    opacity: 0.25;
  }
}

div.web-view-spinner div.bar1 {
  transform: rotate(0deg) translate(0, -130%);
  -webkit-transform: rotate(0deg) translate(0, -130%);
  animation-delay: 0s;
  -webkit-animation-delay: 0s;
}

div.web-view-spinner div.bar2 {
  transform: rotate(30deg) translate(0, -130%);
  -webkit-transform: rotate(30deg) translate(0, -130%);
  animation-delay: -0.9167s;
  -webkit-animation-delay: -0.9167s;
}

div.web-view-spinner div.bar3 {
  transform: rotate(60deg) translate(0, -130%);
  -webkit-transform: rotate(60deg) translate(0, -130%);
  animation-delay: -0.833s;
  -webkit-animation-delay: -0.833s;
}
div.web-view-spinner div.bar4 {
  transform: rotate(90deg) translate(0, -130%);
  -webkit-transform: rotate(90deg) translate(0, -130%);
  animation-delay: -0.7497s;
  -webkit-animation-delay: -0.7497s;
}
div.web-view-spinner div.bar5 {
  transform: rotate(120deg) translate(0, -130%);
  -webkit-transform: rotate(120deg) translate(0, -130%);
  animation-delay: -0.667s;
  -webkit-animation-delay: -0.667s;
}
div.web-view-spinner div.bar6 {
  transform: rotate(150deg) translate(0, -130%);
  -webkit-transform: rotate(150deg) translate(0, -130%);
  animation-delay: -0.5837s;
  -webkit-animation-delay: -0.5837s;
}
div.web-view-spinner div.bar7 {
  transform: rotate(180deg) translate(0, -130%);
  -webkit-transform: rotate(180deg) translate(0, -130%);
  animation-delay: -0.5s;
  -webkit-animation-delay: -0.5s;
}
div.web-view-spinner div.bar8 {
  transform: rotate(210deg) translate(0, -130%);
  -webkit-transform: rotate(210deg) translate(0, -130%);
  animation-delay: -0.4167s;
  -webkit-animation-delay: -0.4167s;
}
div.web-view-spinner div.bar9 {
  transform: rotate(240deg) translate(0, -130%);
  -webkit-transform: rotate(240deg) translate(0, -130%);
  animation-delay: -0.333s;
  -webkit-animation-delay: -0.333s;
}
div.web-view-spinner div.bar10 {
  transform: rotate(270deg) translate(0, -130%);
  -webkit-transform: rotate(270deg) translate(0, -130%);
  animation-delay: -0.2497s;
  -webkit-animation-delay: -0.2497s;
}
div.web-view-spinner div.bar11 {
  transform: rotate(300deg) translate(0, -130%);
  -webkit-transform: rotate(300deg) translate(0, -130%);
  animation-delay: -0.167s;
  -webkit-animation-delay: -0.167s;
}
div.web-view-spinner div.bar12 {
  transform: rotate(330deg) translate(0, -130%);
  -webkit-transform: rotate(330deg) translate(0, -130%);
  animation-delay: -0.0833s;
  -webkit-animation-delay: -0.0833s;
}

@-moz-document url-prefix() {
  * {
    scrollbar-width: none;
  }
  .vertical-scrollbar,
  .horizontal-scrollbar {
    scrollbar-width: initial;
    scrollbar-color: rgba(96, 100, 108, 0.1) transparent;
  }
  .vertical-scrollbar:hover,
  .horizontal-scrollbar:hover {
    scrollbar-color: rgba(96, 100, 108, 0.25) transparent;
  }
  .vertical-scrollbar:active,
  .horizontal-scrollbar:active {
    scrollbar-color: rgba(96, 100, 108, 0.7) transparent;
  }
}

.vertical-scrollbar {
  overflow-y: auto;
}
.horizontal-scrollbar {
  overflow-x: auto;
}
.vertical-scrollbar::-webkit-scrollbar,
.horizontal-scrollbar::-webkit-scrollbar {
  display: block;
}
.vertical-scrollbar::-webkit-scrollbar-track,
.horizontal-scrollbar::-webkit-scrollbar-track {
  background-color: transparent;
  border-radius: 9999px;
}
.vertical-scrollbar::-webkit-scrollbar-thumb,
.horizontal-scrollbar::-webkit-scrollbar-thumb {
  background-clip: padding-box;
  background-color: rgba(96, 100, 108, 0.1);
  border-radius: 9999px;
}
.vertical-scrollbar:hover::-webkit-scrollbar-thumb,
.horizontal-scrollbar:hover::-webkit-scrollbar-thumb {
  background-color: rgba(96, 100, 108, 0.25);
}
.vertical-scrollbar::-webkit-scrollbar-thumb:hover,
.horizontal-scrollbar::-webkit-scrollbar-thumb:hover {
  background-color: rgba(96, 100, 108, 0.5);
}
.vertical-scrollbar::-webkit-scrollbar-thumb:active,
.horizontal-scrollbar::-webkit-scrollbar-thumb:active {
  background-color: rgba(96, 100, 108, 0.7);
}
.vertical-scrollbar::-webkit-scrollbar-corner,
.horizontal-scrollbar::-webkit-scrollbar-corner {
  background-color: transparent;
}
.vertical-scrollbar-margin-top-md::-webkit-scrollbar-track {
  margin-top: 44px;
}

/* scrollbar xs size */
.scrollbar-xs::-webkit-scrollbar {
  height: 10px;
  width: 10px;
}
.scrollbar-xs::-webkit-scrollbar-thumb {
  border: 3px solid rgba(0, 0, 0, 0);
}

/* scrollbar sm size */
.scrollbar-sm::-webkit-scrollbar {
  height: 12px;
  width: 12px;
}
.scrollbar-sm::-webkit-scrollbar-thumb {
  border: 3px solid rgba(0, 0, 0, 0);
}
/* scrollbar md size */
.scrollbar-md::-webkit-scrollbar {
  height: 14px;
  width: 14px;
}
.scrollbar-md::-webkit-scrollbar-thumb {
  border: 3px solid rgba(0, 0, 0, 0);
}
/* scrollbar lg size */

.scrollbar-lg::-webkit-scrollbar {
  height: 16px;
  width: 16px;
}
.scrollbar-lg::-webkit-scrollbar-thumb {
  border: 4px solid rgba(0, 0, 0, 0);
}

/* highlight class */
.highlight {
  border: 1px solid rgb(var(--color-primary-100)) !important;
}
.highlight-with-line {
  border-left: 5px solid rgb(var(--color-primary-100)) !important;
  background: rgb(var(--color-background-80));
}

/* By applying below class, the autofilled text in form fields will not have the default autofill background color and styles applied by WebKit browsers  */
.disable-autofill-style:-webkit-autofill,
.disable-autofill-style:-webkit-autofill:hover,
.disable-autofill-style:-webkit-autofill:focus,
.disable-autofill-style:-webkit-autofill:active {
  -webkit-background-clip: text;
}

.epr-search-container > input {
  background-color: rgb(var(--color-background-90)) !important;
  color: rgb(var(--color-text-100)) !important;
  border: none !important;
}

.epr-search-container > input::placeholder {
  color: rgb(var(--color-text-400)) !important;
}

.epr-search-container > .epr-icn-search {
  color: rgb(var(--color-text-400)) !important;
}

/* Desktop application */
html.todesktop body {
  padding: 8px;
  padding-top: 36px;
}

html.todesktop .app-container {
<<<<<<< HEAD
=======
  contain: layout style size;
  contain-intrinsic-size: 100%;
  position: relative; /* Ensure it's the containing block */
>>>>>>> cd7cce81
  border: 1px solid rgb(var(--color-border-200));
  border-radius: 6px;
}

html.todesktop .header {
  -webkit-app-region: drag;
}

html.todesktop .header button {
  -webkit-app-region: no-drag;
}<|MERGE_RESOLUTION|>--- conflicted
+++ resolved
@@ -715,12 +715,9 @@
 }
 
 html.todesktop .app-container {
-<<<<<<< HEAD
-=======
   contain: layout style size;
   contain-intrinsic-size: 100%;
   position: relative; /* Ensure it's the containing block */
->>>>>>> cd7cce81
   border: 1px solid rgb(var(--color-border-200));
   border-radius: 6px;
 }
