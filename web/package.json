--- conflicted
+++ resolved
@@ -39,11 +39,7 @@
     "@plane/utils": "*",
     "@popperjs/core": "^2.11.8",
     "@react-pdf/renderer": "^3.4.5",
-<<<<<<< HEAD
-=======
-    "@sentry/nextjs": "^8.32.0",
     "@todesktop/client-core": "^1.12.4",
->>>>>>> 9a32da94
     "axios": "^1.7.4",
     "clsx": "^2.0.0",
     "cmdk": "^1.0.0",
