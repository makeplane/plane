--- conflicted
+++ resolved
@@ -4,12 +4,7 @@
 import useSWR from "swr";
 import useSWRInfinite from "swr/infinite";
 // services
-<<<<<<< HEAD
-import userNotificationServices from "services/notification.service";
-
-=======
 import { NotificationService } from "services/notification.service";
->>>>>>> d80a5935
 // hooks
 import useToast from "./use-toast";
 // fetch-keys
