<<<<<<< HEAD
import { useContext } from "react";
// mobx store
import { StoreContext } from "@/lib/store-context";
=======
import { useRef, useEffect } from "react";
>>>>>>> 7507cb0a
// types
import { IUser, IUserLite } from "@plane/types";
import { useMember } from "./use-member";

type Props = {
  workspaceSlug?: string;
  projectId?: string;
  members?: IUserLite[] | undefined;
  user?: IUser | undefined;
};

export const useMention = ({ workspaceSlug, projectId, members, user }: Props) => {
  const projectMembersRef = useRef<IUserLite[] | undefined>();
  const userRef = useRef<IUser | undefined>();

  const {
    project: { fetchProjectMembers },
  } = useMember();

  useEffect(() => {
    if (members) projectMembersRef.current = members;
    else {
      if (!workspaceSlug || !projectId) return;
      fetchProjectMembers(workspaceSlug.toString(), projectId.toString());
    }
  }, [fetchProjectMembers, members, projectId, workspaceSlug]);

  useEffect(() => {
    if (userRef) userRef.current = user;
  }, [user]);

  const waitForUserData = async () =>
    new Promise<IUser>((resolve) => {
      const checkData = () => {
        if (userRef.current) resolve(userRef.current);
        else setTimeout(checkData, 100);
      };
      checkData();
    });

  const mentionHighlights = async () => {
    if (user && userRef.current) {
      return [userRef.current.id];
    } else {
      const userData = await waitForUserData();
      return [userData.id];
    }
  };

  // Polling function to wait for projectMembersRef.current to be populated
  const waitForData = async () =>
    new Promise<IUserLite[]>((resolve) => {
      const checkData = () => {
        if (projectMembersRef.current && projectMembersRef.current.length > 0) {
          resolve(projectMembersRef.current);
        } else {
          setTimeout(checkData, 100); // Check every 100ms
        }
      };
      checkData();
    });

  const mentionSuggestions = async () => {
    if (members && projectMembersRef.current && projectMembersRef.current.length > 0) {
      // If data is already available, return it immediately
      return projectMembersRef.current.map((memberDetails) => ({
        entity_name: "user_mention",
        entity_identifier: `${memberDetails?.id}`,
        id: `${memberDetails?.id}`,
        type: "User",
        title: `${memberDetails?.display_name}`,
        subtitle: memberDetails?.email ?? "",
        avatar: `${memberDetails?.avatar}`,
        redirect_uri: `/${workspaceSlug}/profile/${memberDetails?.id}`,
      }));
    } else {
      // Wait for data to be available
      const membersList = await waitForData();
      return membersList.map((memberDetails) => ({
        entity_name: "user_mention",
        entity_identifier: `${memberDetails?.id}`,
        id: `${memberDetails?.id}`,
        type: "User",
        title: `${memberDetails?.display_name}`,
        subtitle: memberDetails?.email ?? "",
        avatar: `${memberDetails?.avatar}`,
        redirect_uri: `/${workspaceSlug}/profile/${memberDetails?.id}`,
      }));
    }
  };

  return {
    mentionSuggestions,
    mentionHighlights,
  };
};<|MERGE_RESOLUTION|>--- conflicted
+++ resolved
@@ -1,10 +1,4 @@
-<<<<<<< HEAD
-import { useContext } from "react";
-// mobx store
-import { StoreContext } from "@/lib/store-context";
-=======
 import { useRef, useEffect } from "react";
->>>>>>> 7507cb0a
 // types
 import { IUser, IUserLite } from "@plane/types";
 import { useMember } from "./use-member";
