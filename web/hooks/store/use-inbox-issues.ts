--- conflicted
+++ resolved
@@ -1,13 +1,6 @@
 import { useContext } from "react";
 // mobx store
-<<<<<<< HEAD
 import { StoreContext } from "@/lib/store-context";
-// types
-import { IInboxFilter } from "@/store/inbox/inbox_filter.store";
-import { IInboxIssue } from "@/store/inbox/inbox_issue.store";
-=======
-import { StoreContext } from "contexts/store-context";
->>>>>>> 03df410b
 
 export const useInboxIssues = (inboxIssueId: string) => {
   const context = useContext(StoreContext);
