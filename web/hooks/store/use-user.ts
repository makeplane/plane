--- conflicted
+++ resolved
@@ -2,11 +2,7 @@
 // mobx store
 import { StoreContext } from "@/contexts/store-context";
 // types
-<<<<<<< HEAD
-import { IUserStore } from "store/user";
-=======
 import { IUserRootStore } from "@/store/user";
->>>>>>> 204e4a8c
 
 export const useUser = (): IUserStore => {
   const context = useContext(StoreContext);
