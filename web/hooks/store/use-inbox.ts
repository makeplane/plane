--- conflicted
+++ resolved
@@ -2,11 +2,7 @@
 // mobx store
 import { StoreContext } from "@/contexts/store-context";
 // types
-<<<<<<< HEAD
-import { IInbox } from "store/inbox_legacy/inbox.store";
-=======
 import { IInbox } from "@/store/inbox/inbox.store";
->>>>>>> 5aed04eb
 
 export const useInbox = (): IInbox => {
   const context = useContext(StoreContext);
