--- conflicted
+++ resolved
@@ -3,12 +3,7 @@
 import { useRouter } from "next/router";
 import useSWR from "swr";
 // services
-<<<<<<< HEAD
-import userNotificationServices from "services/notification.service";
-
-=======
 import { NotificationService } from "services/notification.service";
->>>>>>> d80a5935
 // fetch-keys
 import { UNREAD_NOTIFICATIONS_COUNT, USER_WORKSPACE_NOTIFICATIONS } from "constants/fetch-keys";
 // type
@@ -107,20 +102,12 @@
 
   const { data: notifications, mutate: notificationsMutate } = useSWR(
     workspaceSlug ? USER_WORKSPACE_NOTIFICATIONS(workspaceSlug.toString(), params) : null,
-<<<<<<< HEAD
-    workspaceSlug ? () => userNotificationServices.getUserNotifications(workspaceSlug.toString(), params) : null
-=======
     workspaceSlug ? () => notificationService.getUserNotifications(workspaceSlug.toString(), params) : null
->>>>>>> d80a5935
   );
 
   const { data: notificationCount, mutate: mutateNotificationCount } = useSWR(
     workspaceSlug ? UNREAD_NOTIFICATIONS_COUNT(workspaceSlug.toString()) : null,
-<<<<<<< HEAD
-    () => (workspaceSlug ? userNotificationServices.getUnreadNotificationsCount(workspaceSlug.toString()) : null)
-=======
     () => (workspaceSlug ? notificationService.getUnreadNotificationsCount(workspaceSlug.toString()) : null)
->>>>>>> d80a5935
   );
 
   const handleReadMutation = (action: "read" | "unread") => {
