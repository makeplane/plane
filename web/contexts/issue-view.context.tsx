--- conflicted
+++ resolved
@@ -4,31 +4,21 @@
 // components
 import ToastAlert from "components/toast-alert";
 // services
-<<<<<<< HEAD
-import projectService from "services/project.service/project.service";
-import cyclesService from "services/cycle.service";
-import modulesService from "services/module.service";
-import viewsService from "services/view.service";
-=======
 import { ProjectService } from "services/project";
 import { CycleService } from "services/cycle.service";
 import { ModuleService } from "services/module.service";
 import { ViewService } from "services/view.service";
->>>>>>> d80a5935
 // hooks
 import useUserAuth from "hooks/use-user-auth";
 // types
 import { IIssueFilterOptions, IProjectMember, IUser, IIssueDisplayFilterOptions, IProjectViewProps } from "types";
 // fetch-keys
 import { CYCLE_DETAILS, MODULE_DETAILS, USER_PROJECT_VIEW, VIEW_DETAILS } from "constants/fetch-keys";
-<<<<<<< HEAD
-=======
 
 const projectService = new ProjectService();
 const cycleService = new CycleService();
 const moduleService = new ModuleService();
 const viewService = new ViewService();
->>>>>>> d80a5935
 
 export const issueViewContext = createContext<ContextType>({} as ContextType);
 
@@ -234,33 +224,21 @@
   const { data: viewDetails, mutate: mutateViewDetails } = useSWR(
     workspaceSlug && projectId && viewId ? VIEW_DETAILS(viewId as string) : null,
     workspaceSlug && projectId && viewId
-<<<<<<< HEAD
-      ? () => viewsService.getViewDetails(workspaceSlug as string, projectId as string, viewId as string)
-=======
       ? () => viewService.getViewDetails(workspaceSlug as string, projectId as string, viewId as string)
->>>>>>> d80a5935
       : null
   );
 
   const { data: cycleDetails, mutate: mutateCycleDetails } = useSWR(
     workspaceSlug && projectId && cycleId ? CYCLE_DETAILS(cycleId as string) : null,
     workspaceSlug && projectId && cycleId
-<<<<<<< HEAD
-      ? () => cyclesService.getCycleDetails(workspaceSlug.toString(), projectId.toString(), cycleId.toString())
-=======
       ? () => cycleService.getCycleDetails(workspaceSlug.toString(), projectId.toString(), cycleId.toString())
->>>>>>> d80a5935
       : null
   );
 
   const { data: moduleDetails, mutate: mutateModuleDetails } = useSWR(
     workspaceSlug && projectId && moduleId ? MODULE_DETAILS(moduleId.toString()) : null,
     workspaceSlug && projectId && moduleId
-<<<<<<< HEAD
-      ? () => modulesService.getModuleDetails(workspaceSlug.toString(), projectId.toString(), moduleId.toString())
-=======
       ? () => moduleService.getModuleDetails(workspaceSlug.toString(), projectId.toString(), moduleId.toString())
->>>>>>> d80a5935
       : null
   );
 
