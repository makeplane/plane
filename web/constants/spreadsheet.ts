import { IIssueDisplayProperties, TIssue, TIssueOrderByOptions } from "@plane/types";
import { LayersIcon, DoubleCircleIcon, UserGroupIcon } from "@plane/ui";
import { CalendarDays, Link2, Signal, Tag, Triangle, Paperclip, CalendarClock, CalendarCheck } from "lucide-react";
import { FC } from "react";
import { ISvgIcons } from "@plane/ui/src/icons/type";
import {
  SpreadsheetAssigneeColumn,
  SpreadsheetAttachmentColumn,
  SpreadsheetCreatedOnColumn,
  SpreadsheetDueDateColumn,
  SpreadsheetEstimateColumn,
  SpreadsheetLabelColumn,
  SpreadsheetLinkColumn,
  SpreadsheetPriorityColumn,
  SpreadsheetStartDateColumn,
  SpreadsheetStateColumn,
  SpreadsheetSubIssueColumn,
  SpreadsheetUpdatedOnColumn,
} from "components/issues/issue-layouts/spreadsheet";

export const SPREADSHEET_PROPERTY_DETAILS: {
  [key: string]: {
    title: string;
    ascendingOrderKey: TIssueOrderByOptions;
    ascendingOrderTitle: string;
    descendingOrderKey: TIssueOrderByOptions;
    descendingOrderTitle: string;
    icon: FC<ISvgIcons>;
    Column: React.FC<{
      issue: TIssue;
<<<<<<< HEAD
      onChange: (issue: TIssue, data: Partial<TIssue>) => void;
      disabled: boolean;
      onClose: () => void;
=======
      onChange: (issue: TIssue, data: Partial<TIssue>, updates: any) => void;
      disabled: boolean;
>>>>>>> ee0e3e2e
    }>;
  };
} = {
  assignee: {
    title: "Assignees",
    ascendingOrderKey: "assignees__first_name",
    ascendingOrderTitle: "A",
    descendingOrderKey: "-assignees__first_name",
    descendingOrderTitle: "Z",
    icon: UserGroupIcon,
    Column: SpreadsheetAssigneeColumn,
  },
  created_on: {
    title: "Created on",
    ascendingOrderKey: "-created_at",
    ascendingOrderTitle: "New",
    descendingOrderKey: "created_at",
    descendingOrderTitle: "Old",
    icon: CalendarDays,
    Column: SpreadsheetCreatedOnColumn,
  },
  due_date: {
    title: "Due date",
    ascendingOrderKey: "-target_date",
    ascendingOrderTitle: "New",
    descendingOrderKey: "target_date",
    descendingOrderTitle: "Old",
    icon: CalendarCheck,
    Column: SpreadsheetDueDateColumn,
  },
  estimate: {
    title: "Estimate",
    ascendingOrderKey: "estimate_point",
    ascendingOrderTitle: "Low",
    descendingOrderKey: "-estimate_point",
    descendingOrderTitle: "High",
    icon: Triangle,
    Column: SpreadsheetEstimateColumn,
  },
  labels: {
    title: "Labels",
    ascendingOrderKey: "labels__name",
    ascendingOrderTitle: "A",
    descendingOrderKey: "-labels__name",
    descendingOrderTitle: "Z",
    icon: Tag,
    Column: SpreadsheetLabelColumn,
  },
  priority: {
    title: "Priority",
    ascendingOrderKey: "priority",
    ascendingOrderTitle: "None",
    descendingOrderKey: "-priority",
    descendingOrderTitle: "Urgent",
    icon: Signal,
    Column: SpreadsheetPriorityColumn,
  },
  start_date: {
    title: "Start date",
    ascendingOrderKey: "-start_date",
    ascendingOrderTitle: "New",
    descendingOrderKey: "start_date",
    descendingOrderTitle: "Old",
    icon: CalendarClock,
    Column: SpreadsheetStartDateColumn,
  },
  state: {
    title: "State",
    ascendingOrderKey: "state__name",
    ascendingOrderTitle: "A",
    descendingOrderKey: "-state__name",
    descendingOrderTitle: "Z",
    icon: DoubleCircleIcon,
    Column: SpreadsheetStateColumn,
  },
  updated_on: {
    title: "Updated on",
    ascendingOrderKey: "-updated_at",
    ascendingOrderTitle: "New",
    descendingOrderKey: "updated_at",
    descendingOrderTitle: "Old",
    icon: CalendarDays,
    Column: SpreadsheetUpdatedOnColumn,
  },
  link: {
    title: "Link",
    ascendingOrderKey: "-link_count",
    ascendingOrderTitle: "Most",
    descendingOrderKey: "link_count",
    descendingOrderTitle: "Least",
    icon: Link2,
    Column: SpreadsheetLinkColumn,
  },
  attachment_count: {
    title: "Attachment",
    ascendingOrderKey: "-attachment_count",
    ascendingOrderTitle: "Most",
    descendingOrderKey: "attachment_count",
    descendingOrderTitle: "Least",
    icon: Paperclip,
    Column: SpreadsheetAttachmentColumn,
  },
  sub_issue_count: {
    title: "Sub-issue",
    ascendingOrderKey: "-sub_issues_count",
    ascendingOrderTitle: "Most",
    descendingOrderKey: "sub_issues_count",
    descendingOrderTitle: "Least",
    icon: LayersIcon,
    Column: SpreadsheetSubIssueColumn,
  },
};

export const SPREADSHEET_PROPERTY_LIST: (keyof IIssueDisplayProperties)[] = [
  "state",
  "priority",
  "assignee",
  "labels",
  "start_date",
  "due_date",
  "estimate",
  "created_on",
  "updated_on",
  "link",
  "attachment_count",
  "sub_issue_count",
];<|MERGE_RESOLUTION|>--- conflicted
+++ resolved
@@ -28,14 +28,9 @@
     icon: FC<ISvgIcons>;
     Column: React.FC<{
       issue: TIssue;
-<<<<<<< HEAD
-      onChange: (issue: TIssue, data: Partial<TIssue>) => void;
-      disabled: boolean;
       onClose: () => void;
-=======
       onChange: (issue: TIssue, data: Partial<TIssue>, updates: any) => void;
       disabled: boolean;
->>>>>>> ee0e3e2e
     }>;
   };
 } = {
