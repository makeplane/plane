--- conflicted
+++ resolved
@@ -1,21 +1,20 @@
 import { FC } from "react";
-<<<<<<< HEAD
-import { CalendarDays, Link2, Signal, Tag, Triangle, Paperclip, CalendarCheck2, CalendarClock } from "lucide-react";
-// types
-import { IIssueDisplayProperties, TIssue, TIssueOrderByOptions } from "@plane/types";
-// ui
-import { LayersIcon, DoubleCircleIcon, UserGroupIcon, DiceIcon, ContrastIcon } from "@plane/ui";
-import { ISvgIcons } from "@plane/ui/src/icons/type";
-=======
-// icons
-import { CalendarDays, Link2, Signal, Tag, Triangle, Paperclip, CalendarCheck2, CalendarClock, Users } from "lucide-react";
+import {
+  CalendarDays,
+  Link2,
+  Signal,
+  Tag,
+  Triangle,
+  Paperclip,
+  CalendarCheck2,
+  CalendarClock,
+  Users,
+} from "lucide-react";
 // types
 import { IIssueDisplayProperties, TIssue, TIssueOrderByOptions } from "@plane/types";
 // ui
 import { LayersIcon, DoubleCircleIcon, DiceIcon, ContrastIcon } from "@plane/ui";
 import { ISvgIcons } from "@plane/ui/src/icons/type";
-// components
->>>>>>> ff03c0b7
 import {
   SpreadsheetAssigneeColumn,
   SpreadsheetAttachmentColumn,
