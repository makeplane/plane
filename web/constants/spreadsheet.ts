import { FC } from "react";
<<<<<<< HEAD
=======
// icons
>>>>>>> 1f2edd06
import {
  CalendarDays,
  Link2,
  Signal,
  Tag,
  Triangle,
  Paperclip,
  CalendarCheck2,
  CalendarClock,
  Users,
} from "lucide-react";
// types
import { IIssueDisplayProperties, TIssue, TIssueOrderByOptions } from "@plane/types";
// ui
import { LayersIcon, DoubleCircleIcon, DiceIcon, ContrastIcon } from "@plane/ui";
import { ISvgIcons } from "@plane/ui/src/icons/type";
import {
  SpreadsheetAssigneeColumn,
  SpreadsheetAttachmentColumn,
  SpreadsheetCreatedOnColumn,
  SpreadsheetDueDateColumn,
  SpreadsheetEstimateColumn,
  SpreadsheetLabelColumn,
  SpreadsheetModuleColumn,
  SpreadsheetCycleColumn,
  SpreadsheetLinkColumn,
  SpreadsheetPriorityColumn,
  SpreadsheetStartDateColumn,
  SpreadsheetStateColumn,
  SpreadsheetSubIssueColumn,
  SpreadsheetUpdatedOnColumn,
} from "@/components/issues/issue-layouts/spreadsheet";

export const SPREADSHEET_PROPERTY_DETAILS: {
  [key: string]: {
    title: string;
    ascendingOrderKey: TIssueOrderByOptions;
    ascendingOrderTitle: string;
    descendingOrderKey: TIssueOrderByOptions;
    descendingOrderTitle: string;
    icon: FC<ISvgIcons>;
    Column: React.FC<{
      issue: TIssue;
      onClose: () => void;
      onChange: (issue: TIssue, data: Partial<TIssue>, updates: any) => void;
      disabled: boolean;
    }>;
  };
} = {
  assignee: {
    title: "Assignees",
    ascendingOrderKey: "assignees__first_name",
    ascendingOrderTitle: "A",
    descendingOrderKey: "-assignees__first_name",
    descendingOrderTitle: "Z",
    icon: Users,
    Column: SpreadsheetAssigneeColumn,
  },
  created_on: {
    title: "Created on",
    ascendingOrderKey: "-created_at",
    ascendingOrderTitle: "New",
    descendingOrderKey: "created_at",
    descendingOrderTitle: "Old",
    icon: CalendarDays,
    Column: SpreadsheetCreatedOnColumn,
  },
  due_date: {
    title: "Due date",
    ascendingOrderKey: "-target_date",
    ascendingOrderTitle: "New",
    descendingOrderKey: "target_date",
    descendingOrderTitle: "Old",
    icon: CalendarCheck2,
    Column: SpreadsheetDueDateColumn,
  },
  estimate: {
    title: "Estimate",
    ascendingOrderKey: "estimate_point",
    ascendingOrderTitle: "Low",
    descendingOrderKey: "-estimate_point",
    descendingOrderTitle: "High",
    icon: Triangle,
    Column: SpreadsheetEstimateColumn,
  },
  labels: {
    title: "Labels",
    ascendingOrderKey: "labels__name",
    ascendingOrderTitle: "A",
    descendingOrderKey: "-labels__name",
    descendingOrderTitle: "Z",
    icon: Tag,
    Column: SpreadsheetLabelColumn,
  },
  modules: {
    title: "Modules",
    ascendingOrderKey: "modules__name",
    ascendingOrderTitle: "A",
    descendingOrderKey: "-modules__name",
    descendingOrderTitle: "Z",
    icon: DiceIcon,
    Column: SpreadsheetModuleColumn,
  },
  cycle: {
    title: "Cycle",
    ascendingOrderKey: "cycle__name",
    ascendingOrderTitle: "A",
    descendingOrderKey: "-cycle__name",
    descendingOrderTitle: "Z",
    icon: ContrastIcon,
    Column: SpreadsheetCycleColumn,
  },
  priority: {
    title: "Priority",
    ascendingOrderKey: "priority",
    ascendingOrderTitle: "None",
    descendingOrderKey: "-priority",
    descendingOrderTitle: "Urgent",
    icon: Signal,
    Column: SpreadsheetPriorityColumn,
  },
  start_date: {
    title: "Start date",
    ascendingOrderKey: "-start_date",
    ascendingOrderTitle: "New",
    descendingOrderKey: "start_date",
    descendingOrderTitle: "Old",
    icon: CalendarClock,
    Column: SpreadsheetStartDateColumn,
  },
  state: {
    title: "State",
    ascendingOrderKey: "state__name",
    ascendingOrderTitle: "A",
    descendingOrderKey: "-state__name",
    descendingOrderTitle: "Z",
    icon: DoubleCircleIcon,
    Column: SpreadsheetStateColumn,
  },
  updated_on: {
    title: "Updated on",
    ascendingOrderKey: "-updated_at",
    ascendingOrderTitle: "New",
    descendingOrderKey: "updated_at",
    descendingOrderTitle: "Old",
    icon: CalendarDays,
    Column: SpreadsheetUpdatedOnColumn,
  },
  link: {
    title: "Link",
    ascendingOrderKey: "-link_count",
    ascendingOrderTitle: "Most",
    descendingOrderKey: "link_count",
    descendingOrderTitle: "Least",
    icon: Link2,
    Column: SpreadsheetLinkColumn,
  },
  attachment_count: {
    title: "Attachment",
    ascendingOrderKey: "-attachment_count",
    ascendingOrderTitle: "Most",
    descendingOrderKey: "attachment_count",
    descendingOrderTitle: "Least",
    icon: Paperclip,
    Column: SpreadsheetAttachmentColumn,
  },
  sub_issue_count: {
    title: "Sub-issue",
    ascendingOrderKey: "-sub_issues_count",
    ascendingOrderTitle: "Most",
    descendingOrderKey: "sub_issues_count",
    descendingOrderTitle: "Least",
    icon: LayersIcon,
    Column: SpreadsheetSubIssueColumn,
  },
};

export const SPREADSHEET_PROPERTY_LIST: (keyof IIssueDisplayProperties)[] = [
  "state",
  "priority",
  "assignee",
  "labels",
  "modules",
  "cycle",
  "start_date",
  "due_date",
  "estimate",
  "created_on",
  "updated_on",
  "link",
  "attachment_count",
  "sub_issue_count",
];

export const SPREADSHEET_SELECT_GROUP = "spreadsheet-issues";<|MERGE_RESOLUTION|>--- conflicted
+++ resolved
@@ -1,8 +1,5 @@
 import { FC } from "react";
-<<<<<<< HEAD
-=======
 // icons
->>>>>>> 1f2edd06
 import {
   CalendarDays,
   Link2,
