--- conflicted
+++ resolved
@@ -110,7 +110,6 @@
   return eventPayload;
 };
 
-<<<<<<< HEAD
 export const getProjectStateEventPayload = (payload: any) => {
   return {
     state_id: payload.id,
@@ -123,20 +122,6 @@
     element: payload.element,
   };
 };
-=======
-export const getProjectStateEventPayload = (payload: any) => ({
-  workspace_id: payload.workspace_id,
-  project_id: payload.id,
-  state_id: payload.id,
-  created_at: payload.created_at,
-  updated_at: payload.updated_at,
-  group: payload.group,
-  color: payload.color,
-  default: payload.default,
-  state: payload.state,
-  element: payload.element,
-});
->>>>>>> 62693abb
 
 export const getIssuesListOpenedPayload = (payload: any) => ({
   element: elementFromPath(payload.path),
@@ -174,14 +159,29 @@
 };
 
 export const elementFromPath = (path?: string) => {
-  if (path?.includes("workspace-views")) return "Global view";
-  if (path?.includes("cycles")) return "Cycle";
-  if (path?.includes("modules")) return "Module";
-  if (path?.includes("views")) return "Project view";
-  if (path?.includes("inbox")) return "Inbox";
-  if (path?.includes("draft")) return "Draft";
-  if (path?.includes("archived")) return "Archive";
-  return "Project";
+  if (!path)
+    return {
+      element: "Project",
+      element_id: path?.split("/").at(-2),
+    };
+
+  let element = "Project";
+  if (path.includes("workspace-views")) element = "Global view";
+  else if (path.includes("cycles")) element = "Cycle";
+  else if (path.includes("modules")) element = "Module";
+  else if (path.includes("pages")) element = "Project page";
+  else if (path.includes("views")) element = "Project view";
+  else if (path.includes("profile")) element = "Profile";
+  else if (path.includes("inbox")) element = "Inbox";
+  else if (path.includes("draft")) element = "Draft";
+  else if (path.includes("archived")) element = "Archive";
+
+  return {
+    element: element,
+    element_id: ["Project", "Draft", "Archive"].includes(element)
+      ? path.split("/").at(-2)
+      : path.split("/").at(-1),
+  };
 };
 
 // Workspace crud Events
@@ -217,13 +217,8 @@
 export const ISSUE_CREATED = "Issue created";
 export const ISSUE_UPDATED = "Issue updated";
 export const ISSUE_DELETED = "Issue deleted";
-<<<<<<< HEAD
 // Issue Checkout Events
 export const ISSUES_LIST_OPENED = "Issues list opened";
-=======
-export const ISSUE_ARCHIVED = "Issue archived";
-export const ISSUE_RESTORED = "Issue restored";
->>>>>>> 62693abb
 export const ISSUE_OPENED = "Issue opened";
 // Issues Filter Events
 export const FILTER_APPLIED = "Filter applied";
