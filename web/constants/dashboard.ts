--- conflicted
+++ resolved
@@ -11,11 +11,6 @@
 import UpcomingIssuesLight from "public/empty-state/dashboard/light/upcoming-issues.svg";
 // types
 import { TIssuesListTypes, TStateGroups } from "@plane/types";
-<<<<<<< HEAD
-import { Props } from "components/icons/types";
-=======
-
->>>>>>> 6a6ab554
 // constants
 import { EUserWorkspaceRoles } from "./workspace";
 // icons
