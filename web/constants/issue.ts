// icons
import { Calendar, GanttChart, Kanban, List, Sheet } from "lucide-react";
// types
import {
  IIssueDisplayProperties,
  IIssueFilterOptions,
  TIssueExtraOptions,
  TIssueGroupByOptions,
  TIssueLayouts,
  TIssueOrderByOptions,
  TIssuePriorities,
  TIssueTypeFilters,
  TStateGroups,
} from "types";

export const ISSUE_PRIORITIES: {
  key: TIssuePriorities;
  title: string;
}[] = [
  { key: "urgent", title: "Urgent" },
  { key: "high", title: "High" },
  { key: "medium", title: "Medium" },
  { key: "low", title: "Low" },
  { key: "none", title: "None" },
];

export const issuePriorityByKey = (key: string) => ISSUE_PRIORITIES.find((item) => item.key === key) || null;

export const ISSUE_STATE_GROUPS: {
  key: TStateGroups;
  title: string;
}[] = [
  { key: "backlog", title: "Backlog" },
  { key: "unstarted", title: "Unstarted" },
  { key: "started", title: "Started" },
  { key: "completed", title: "Completed" },
  { key: "cancelled", title: "Cancelled" },
];

export const issueStateGroupByKey = (key: string) => ISSUE_STATE_GROUPS.find((item) => item.key === key) || null;

export const ISSUE_START_DATE_OPTIONS = [
  { key: "last_week", title: "Last Week" },
  { key: "2_weeks_from_now", title: "2 weeks from now" },
  { key: "1_month_from_now", title: "1 month from now" },
  { key: "2_months_from_now", title: "2 months from now" },
  { key: "custom", title: "Custom" },
];

export const ISSUE_DUE_DATE_OPTIONS = [
  { key: "last_week", title: "Last Week" },
  { key: "2_weeks_from_now", title: "2 weeks from now" },
  { key: "1_month_from_now", title: "1 month from now" },
  { key: "2_months_from_now", title: "2 months from now" },
  { key: "custom", title: "Custom" },
];

export const ISSUE_GROUP_BY_OPTIONS: {
  key: TIssueGroupByOptions;
  title: string;
}[] = [
  { key: "state", title: "States" },
  { key: "state_detail.group", title: "State Groups" },
  { key: "priority", title: "Priority" },
  { key: "project", title: "Project" }, // required this on my issues
  { key: "labels", title: "Labels" },
  { key: "assignees", title: "Assignees" },
  { key: "created_by", title: "Created By" },
  { key: null, title: "None" },
];

export const ISSUE_ORDER_BY_OPTIONS: {
  key: TIssueOrderByOptions;
  title: string;
}[] = [
  { key: "sort_order", title: "Manual" },
  { key: "-created_at", title: "Last Created" },
  { key: "-updated_at", title: "Last Updated" },
  { key: "start_date", title: "Start Date" },
  { key: "priority", title: "Priority" },
];

export const ISSUE_FILTER_OPTIONS: {
  key: TIssueTypeFilters;
  title: string;
}[] = [
  { key: null, title: "All" },
  { key: "active", title: "Active Issues" },
  { key: "backlog", title: "Backlog Issues" },
  // { key: "draft", title: "Draft Issues" },
];

export const ISSUE_DISPLAY_PROPERTIES: {
  key: keyof IIssueDisplayProperties;
  title: string;
}[] = [
  { key: "assignee", title: "Assignee" },
  { key: "start_date", title: "Start Date" },
  { key: "due_date", title: "Due Date" },
  { key: "key", title: "ID" },
  { key: "labels", title: "Labels" },
  { key: "priority", title: "Priority" },
  { key: "state", title: "State" },
  { key: "sub_issue_count", title: "Sub Issue Count" },
  { key: "attachment_count", title: "Attachment Count" },
  { key: "link", title: "Link" },
  { key: "estimate", title: "Estimate" },
];

export const ISSUE_EXTRA_OPTIONS: {
  key: TIssueExtraOptions;
  title: string;
}[] = [
  { key: "sub_issue", title: "Show sub-issues" }, // in spreadsheet its always false
  { key: "show_empty_groups", title: "Show empty states" }, // filter on front-end
];

export const ISSUE_LAYOUTS: {
  key: TIssueLayouts;
  title: string;
  icon: any;
}[] = [
  { key: "list", title: "List Layout", icon: List },
  { key: "kanban", title: "Kanban Layout", icon: Kanban },
  { key: "calendar", title: "Calendar Layout", icon: Calendar },
  { key: "spreadsheet", title: "Spreadsheet Layout", icon: Sheet },
  { key: "gantt_chart", title: "Gantt Chart Layout", icon: GanttChart },
];

export const ISSUE_LIST_FILTERS = [
  { key: "priority", title: "Priority" },
  { key: "state", title: "State" },
  { key: "assignees", title: "Assignees" },
  { key: "created_by", title: "Created By" },
  { key: "labels", title: "Labels" },
  { key: "start_date", title: "Start Date" },
  { key: "due_date", title: "Due Date" },
];

export const ISSUE_KANBAN_FILTERS = [
  { key: "priority", title: "Priority" },
  { key: "state", title: "State" },
  { key: "assignees", title: "Assignees" },
  { key: "created_by", title: "Created By" },
  { key: "labels", title: "Labels" },
  { key: "start_date", title: "Start Date" },
  { key: "due_date", title: "Due Date" },
];

export const ISSUE_CALENDER_FILTERS = [
  { key: "priority", title: "Priority" },
  { key: "state", title: "State" },
  { key: "assignees", title: "Assignees" },
  { key: "created_by", title: "Created By" },
  { key: "labels", title: "Labels" },
];

export const ISSUE_SPREADSHEET_FILTERS = [
  { key: "priority", title: "Priority" },
  { key: "state", title: "State" },
  { key: "assignees", title: "Assignees" },
  { key: "created_by", title: "Created By" },
  { key: "labels", title: "Labels" },
  { key: "start_date", title: "Start Date" },
  { key: "due_date", title: "Due Date" },
];

export const ISSUE_GANTT_FILTERS = [
  { key: "priority", title: "Priority" },
  { key: "state", title: "State" },
  { key: "assignees", title: "Assignees" },
  { key: "created_by", title: "Created By" },
  { key: "labels", title: "Labels" },
  { key: "start_date", title: "Start Date" },
  { key: "due_date", title: "Due Date" },
];

export const ISSUE_LIST_DISPLAY_FILTERS = [
  { key: "group_by", title: "Group By" },
  { key: "order_by", title: "Order By" },
  { key: "issue_type", title: "Issue Type" },
  { key: "sub_issue", title: "Sub Issue" },
  { key: "show_empty_groups", title: "Show Empty Groups" },
];

export const ISSUE_KANBAN_DISPLAY_FILTERS = [
  { key: "group_by", title: "Group By" },
  { key: "order_by", title: "Order By" },
  { key: "issue_type", title: "Issue Type" },
  { key: "sub_issue", title: "Sub Issue" },
  { key: "show_empty_groups", title: "Show Empty Groups" },
];

export const ISSUE_CALENDER_DISPLAY_FILTERS = [{ key: "issue_type", title: "Issue Type" }];

export const ISSUE_SPREADSHEET_DISPLAY_FILTERS = [{ key: "issue_type", title: "Issue Type" }];

export const ISSUE_GANTT_DISPLAY_FILTERS = [
  { key: "order_by", title: "Order By" },
  { key: "issue_type", title: "Issue Type" },
  { key: "sub_issue", title: "Sub Issue" },
];

export interface ILayoutDisplayFiltersOptions {
  filters: (keyof IIssueFilterOptions)[];
  display_properties: boolean;
  display_filters: {
    group_by?: TIssueGroupByOptions[];
    sub_group_by?: TIssueGroupByOptions[];
    order_by?: TIssueOrderByOptions[];
    type?: TIssueTypeFilters[];
  };
  extra_options: {
    access: boolean;
    values: TIssueExtraOptions[];
  };
}

export const ISSUE_DISPLAY_FILTERS_BY_LAYOUT: {
  [pageType: string]: { [layoutType: string]: ILayoutDisplayFiltersOptions };
} = {
  my_issues: {
<<<<<<< HEAD
    spreadsheet: {
      filters: ["priority", "state_group", "labels", "project", "start_date", "target_date"],
=======
    list: {
      filters: ["priority", "state_group", "labels", "start_date", "target_date"],
      display_properties: true,
      display_filters: {
        group_by: ["state_detail.group", "project", "priority", "labels", null],
        order_by: ["sort_order", "-created_at", "-updated_at", "start_date", "priority"],
        type: [null, "active", "backlog"],
      },
      extra_options: {
        access: true,
        values: ["show_empty_groups", "sub_issue"],
      },
    },
    kanban: {
      filters: ["priority", "state_group", "labels", "start_date", "target_date"],
>>>>>>> 57e2ed24
      display_properties: true,
      display_filters: {
        order_by: ["sort_order", "-created_at", "-updated_at", "start_date", "priority"],
        type: [null, "active", "backlog"],
      },
      extra_options: {
        access: false,
        values: [],
      },
    },
  },
  issues: {
    list: {
      filters: ["priority", "state", "assignees", "created_by", "labels", "start_date", "target_date"],
      display_properties: true,
      display_filters: {
        group_by: ["state", "priority", "labels", "assignees", "created_by", null],
        order_by: ["sort_order", "-created_at", "-updated_at", "start_date", "priority"],
        type: [null, "active", "backlog"],
      },
      extra_options: {
        access: true,
        values: ["show_empty_groups", "sub_issue"],
      },
    },
    kanban: {
      filters: ["priority", "state", "assignees", "created_by", "labels", "start_date", "target_date"],
      display_properties: true,
      display_filters: {
        group_by: ["state", "priority", "labels", "assignees", "created_by"],
        sub_group_by: ["state", "priority", "labels", "assignees", "created_by", null],
        order_by: ["sort_order", "-created_at", "-updated_at", "start_date", "priority"],
        type: [null, "active", "backlog"],
      },
      extra_options: {
        access: true,
        values: ["show_empty_groups", "sub_issue"],
      },
    },
    calendar: {
      filters: ["priority", "state", "assignees", "created_by", "labels", "start_date"],
      display_properties: true,
      display_filters: {
        type: [null, "active", "backlog"],
      },
      extra_options: {
        access: true,
        values: ["sub_issue"],
      },
    },
    spreadsheet: {
      filters: ["priority", "state", "assignees", "created_by", "labels", "start_date", "target_date"],
      display_properties: true,
      display_filters: {
        order_by: ["sort_order", "-created_at", "-updated_at", "start_date", "priority"],
        type: [null, "active", "backlog"],
      },
      extra_options: {
        access: false,
        values: [],
      },
    },
    gantt_chart: {
      filters: ["priority", "state", "assignees", "created_by", "labels", "start_date", "target_date"],
      display_properties: false,
      display_filters: {
        order_by: ["sort_order", "-created_at", "-updated_at", "start_date", "priority"],
        type: [null, "active", "backlog"],
      },
      extra_options: {
        access: true,
        values: ["sub_issue"],
      },
    },
  },
};

export const getValueFromObject = (object: Object, key: string): string | number | boolean | null => {
  const keys = key ? key.split(".") : [];

  let value: any = object;
  if (!value || keys.length === 0) return null;

  for (const _key of keys) value = value[_key];
  return value;
};<|MERGE_RESOLUTION|>--- conflicted
+++ resolved
@@ -220,26 +220,8 @@
   [pageType: string]: { [layoutType: string]: ILayoutDisplayFiltersOptions };
 } = {
   my_issues: {
-<<<<<<< HEAD
     spreadsheet: {
       filters: ["priority", "state_group", "labels", "project", "start_date", "target_date"],
-=======
-    list: {
-      filters: ["priority", "state_group", "labels", "start_date", "target_date"],
-      display_properties: true,
-      display_filters: {
-        group_by: ["state_detail.group", "project", "priority", "labels", null],
-        order_by: ["sort_order", "-created_at", "-updated_at", "start_date", "priority"],
-        type: [null, "active", "backlog"],
-      },
-      extra_options: {
-        access: true,
-        values: ["show_empty_groups", "sub_issue"],
-      },
-    },
-    kanban: {
-      filters: ["priority", "state_group", "labels", "start_date", "target_date"],
->>>>>>> 57e2ed24
       display_properties: true,
       display_filters: {
         order_by: ["sort_order", "-created_at", "-updated_at", "start_date", "priority"],
