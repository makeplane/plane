--- conflicted
+++ resolved
@@ -1,7 +1,3 @@
-<<<<<<< HEAD
-import { v4 as uuidV4 } from "uuid";
-=======
->>>>>>> 96862e06
 // icons
 import { Calendar, GanttChartSquare, Kanban, List, Sheet } from "lucide-react";
 // types
@@ -419,34 +415,4 @@
   }
 
   return _groupedEmojis;
-<<<<<<< HEAD
-};
-
-/**
- *
- * @param workspaceDetail workspace detail to be added in the issue payload
- * @param projectDetail project detail to be added in the issue payload
- * @param formData partial issue data from the form. This will override the default values
- * @returns full issue payload with some default values
- */
-
-export const createIssuePayload: (
-  workspaceDetail: IWorkspace,
-  projectDetail: IProject,
-  formData: Partial<IIssue>
-) => IIssue = (workspaceDetail: IWorkspace, projectDetail: IProject, formData: Partial<IIssue>) => {
-  const payload = {
-    project: projectDetail.id,
-    project_detail: projectDetail,
-    workspace: workspaceDetail.id,
-    workspace_detail: workspaceDetail,
-    id: uuidV4(),
-    tempId: uuidV4(),
-    // to be overridden by the form data
-    ...formData,
-  } as IIssue;
-
-  return payload;
-=======
->>>>>>> 96862e06
 };