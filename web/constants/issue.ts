// icons
import { Calendar, GanttChartSquare, Kanban, List, Sheet } from "lucide-react";
// types
import {
  IIssueFilterOptions,
  IIssueDisplayProperties,
  TIssueExtraOptions,
  TIssueGroupByOptions,
  TIssueOrderByOptions,
  TIssuePriorities,
  TIssueTypeFilters,
} from "@plane/types";

<<<<<<< HEAD

export const ALL_ISSUES = "All Issues";
=======
export const DRAG_ALLOWED_GROUPS: TIssueGroupByOptions[] = [
  "state",
  "priority",
  "assignees",
  "labels",
  "module",
  "cycle",
];
>>>>>>> 90d5dd5a

export enum EIssuesStoreType {
  GLOBAL = "GLOBAL",
  PROFILE = "PROFILE",
  PROJECT = "PROJECT",
  CYCLE = "CYCLE",
  MODULE = "MODULE",
  PROJECT_VIEW = "PROJECT_VIEW",
  ARCHIVED = "ARCHIVED",
  DRAFT = "DRAFT",
  DEFAULT = "DEFAULT",
}

export enum EIssueLayoutTypes {
  LIST = "list",
  KANBAN = "kanban",
  CALENDAR = "calendar",
  GANTT = "gantt_chart",
  SPREADSHEET = "spreadsheet",
}

export type TCreateModalStoreTypes =
  | EIssuesStoreType.PROJECT
  | EIssuesStoreType.PROJECT_VIEW
  | EIssuesStoreType.PROFILE
  | EIssuesStoreType.CYCLE
  | EIssuesStoreType.MODULE;

export enum EIssueFilterType {
  FILTERS = "filters",
  DISPLAY_FILTERS = "display_filters",
  DISPLAY_PROPERTIES = "display_properties",
  KANBAN_FILTERS = "kanban_filters",
}

export enum EIssueCommentAccessSpecifier {
  EXTERNAL = "EXTERNAL",
  INTERNAL = "INTERNAL",
}

export const ISSUE_PRIORITIES: {
  key: TIssuePriorities;
  title: string;
}[] = [
  { key: "urgent", title: "Urgent" },
  { key: "high", title: "High" },
  { key: "medium", title: "Medium" },
  { key: "low", title: "Low" },
  { key: "none", title: "None" },
];

export const ISSUE_GROUP_BY_OPTIONS: {
  key: TIssueGroupByOptions;
  title: string;
}[] = [
  { key: "state", title: "States" },
  { key: "state_detail.group", title: "State Groups" },
  { key: "priority", title: "Priority" },
  { key: "project", title: "Project" }, // required this on my issues
  { key: "cycle", title: "Cycle" }, // required this on my issues
  { key: "module", title: "Module" }, // required this on my issues
  { key: "labels", title: "Labels" },
  { key: "assignees", title: "Assignees" },
  { key: "created_by", title: "Created By" },
  { key: null, title: "None" },
];

export const ISSUE_ORDER_BY_OPTIONS: {
  key: TIssueOrderByOptions;
  title: string;
}[] = [
  { key: "sort_order", title: "Manual" },
  { key: "-created_at", title: "Last Created" },
  { key: "-updated_at", title: "Last Updated" },
  { key: "start_date", title: "Start Date" },
  { key: "target_date", title: "Due Date" },
  { key: "priority", title: "Priority" },
];

export const ISSUE_FILTER_OPTIONS: {
  key: TIssueTypeFilters;
  title: string;
}[] = [
  { key: null, title: "All" },
  { key: "active", title: "Active Issues" },
  { key: "backlog", title: "Backlog Issues" },
  // { key: "draft", title: "Draft Issues" },
];

export const ISSUE_DISPLAY_PROPERTIES: {
  key: keyof IIssueDisplayProperties;
  title: string;
}[] = [
  { key: "assignee", title: "Assignee" },
  { key: "start_date", title: "Start date" },
  { key: "due_date", title: "Due date" },
  { key: "key", title: "ID" },
  { key: "labels", title: "Labels" },
  { key: "priority", title: "Priority" },
  { key: "state", title: "State" },
  { key: "sub_issue_count", title: "Sub issue count" },
  { key: "attachment_count", title: "Attachment count" },
  { key: "link", title: "Link" },
  { key: "estimate", title: "Estimate" },
  { key: "modules", title: "Modules" },
  { key: "cycle", title: "Cycle" },
];

export const ISSUE_EXTRA_OPTIONS: {
  key: TIssueExtraOptions;
  title: string;
}[] = [
  { key: "sub_issue", title: "Show sub-issues" }, // in spreadsheet its always false
  { key: "show_empty_groups", title: "Show empty groups" }, // filter on front-end
];

export const ISSUE_LAYOUTS: {
  key: EIssueLayoutTypes;
  title: string;
  icon: any;
}[] = [
  { key: EIssueLayoutTypes.LIST, title: "List Layout", icon: List },
  { key: EIssueLayoutTypes.KANBAN, title: "Kanban Layout", icon: Kanban },
  { key: EIssueLayoutTypes.CALENDAR, title: "Calendar Layout", icon: Calendar },
  { key: EIssueLayoutTypes.SPREADSHEET, title: "Spreadsheet Layout", icon: Sheet },
  { key: EIssueLayoutTypes.GANTT, title: "Gantt Chart Layout", icon: GanttChartSquare },
];

export interface ILayoutDisplayFiltersOptions {
  filters: (keyof IIssueFilterOptions)[];
  display_properties: boolean;
  display_filters: {
    group_by?: TIssueGroupByOptions[];
    sub_group_by?: TIssueGroupByOptions[];
    order_by?: TIssueOrderByOptions[];
    type?: TIssueTypeFilters[];
  };
  extra_options: {
    access: boolean;
    values: TIssueExtraOptions[];
  };
}

export const ISSUE_DISPLAY_FILTERS_BY_LAYOUT: {
  [pageType: string]: { [layoutType: string]: ILayoutDisplayFiltersOptions };
} = {
  profile_issues: {
    list: {
      filters: ["priority", "state_group", "labels", "start_date", "target_date"],
      display_properties: true,
      display_filters: {
        group_by: ["state_detail.group", "priority", "project", "labels", null],
        order_by: ["sort_order", "-created_at", "-updated_at", "start_date", "priority"],
        type: [null, "active", "backlog"],
      },
      extra_options: {
        access: true,
        values: ["show_empty_groups", "sub_issue"],
      },
    },
    kanban: {
      filters: ["priority", "state_group", "labels", "start_date", "target_date"],
      display_properties: true,
      display_filters: {
        group_by: ["state_detail.group", "priority", "project", "labels"],
        order_by: ["sort_order", "-created_at", "-updated_at", "start_date", "priority"],
        type: [null, "active", "backlog"],
      },
      extra_options: {
        access: true,
        values: ["show_empty_groups"],
      },
    },
  },
  archived_issues: {
    list: {
      filters: [
        "priority",
        "state",
        "cycle",
        "module",
        "assignees",
        "created_by",
        "labels",
        "start_date",
        "target_date",
      ],
      display_properties: true,
      display_filters: {
        group_by: [
          "state",
          "cycle",
          "module",
          "state_detail.group",
          "priority",
          "labels",
          "assignees",
          "created_by",
          null,
        ],
        order_by: ["sort_order", "-created_at", "-updated_at", "start_date", "priority"],
        type: [null, "active", "backlog"],
      },
      extra_options: {
        access: true,
        values: ["show_empty_groups"],
      },
    },
  },
  draft_issues: {
    list: {
      filters: ["priority", "state_group", "cycle", "module", "labels", "start_date", "target_date"],
      display_properties: true,
      display_filters: {
        group_by: ["state_detail.group", "cycle", "module", "priority", "project", "labels", null],
        order_by: ["sort_order", "-created_at", "-updated_at", "start_date", "priority"],
        type: [null, "active", "backlog"],
      },
      extra_options: {
        access: true,
        values: ["show_empty_groups"],
      },
    },
    kanban: {
      filters: ["priority", "state_group", "cycle", "module", "labels", "start_date", "target_date"],
      display_properties: true,
      display_filters: {
        group_by: ["state_detail.group", "cycle", "module", "priority", "project", "labels"],
        order_by: ["sort_order", "-created_at", "-updated_at", "start_date", "priority"],
        type: [null, "active", "backlog"],
      },
      extra_options: {
        access: true,
        values: ["show_empty_groups"],
      },
    },
  },
  my_issues: {
    spreadsheet: {
      filters: [
        "priority",
        "state_group",
        "labels",
        "assignees",
        "created_by",
        "subscriber",
        "project",
        "start_date",
        "target_date",
      ],
      display_properties: true,
      display_filters: {
        order_by: [],
        type: [null, "active", "backlog"],
      },
      extra_options: {
        access: true,
        values: ["sub_issue"],
      },
    },
    list: {
      filters: [
        "priority",
        "state_group",
        "labels",
        "assignees",
        "created_by",
        "subscriber",
        "project",
        "start_date",
        "target_date",
      ],
      display_properties: true,
      display_filters: {
        type: [null, "active", "backlog"],
      },
      extra_options: {
        access: false,
        values: [],
      },
    },
  },
  issues: {
    list: {
      filters: [
        "priority",
        "state",
        "cycle",
        "module",
        "assignees",
        "mentions",
        "created_by",
        "labels",
        "start_date",
        "target_date",
      ],
      display_properties: true,
      display_filters: {
        group_by: ["state", "priority", "cycle", "module", "labels", "assignees", "created_by", null],
        order_by: ["sort_order", "-created_at", "-updated_at", "start_date", "priority"],
        type: [null, "active", "backlog"],
      },
      extra_options: {
        access: true,
        values: ["show_empty_groups", "sub_issue"],
      },
    },
    kanban: {
      filters: [
        "priority",
        "state",
        "cycle",
        "module",
        "assignees",
        "mentions",
        "created_by",
        "labels",
        "start_date",
        "target_date",
      ],
      display_properties: true,
      display_filters: {
        group_by: ["state", "priority", "cycle", "module", "labels", "assignees", "created_by"],
        sub_group_by: ["state", "priority", "cycle", "module", "labels", "assignees", "created_by", null],
        order_by: ["sort_order", "-created_at", "-updated_at", "start_date", "priority", "target_date"],
        type: [null, "active", "backlog"],
      },
      extra_options: {
        access: true,
        values: ["show_empty_groups", "sub_issue"],
      },
    },
    calendar: {
      filters: ["priority", "state", "cycle", "module", "assignees", "mentions", "created_by", "labels", "start_date"],
      display_properties: false,
      display_filters: {
        type: [null, "active", "backlog"],
      },
      extra_options: {
        access: true,
        values: ["sub_issue"],
      },
    },
    spreadsheet: {
      filters: [
        "priority",
        "state",
        "cycle",
        "module",
        "assignees",
        "mentions",
        "created_by",
        "labels",
        "start_date",
        "target_date",
      ],
      display_properties: true,
      display_filters: {
        order_by: ["sort_order", "-created_at", "-updated_at", "start_date", "priority"],
        type: [null, "active", "backlog"],
      },
      extra_options: {
        access: true,
        values: ["sub_issue"],
      },
    },
    gantt_chart: {
      filters: [
        "priority",
        "state",
        "cycle",
        "module",
        "assignees",
        "mentions",
        "created_by",
        "labels",
        "start_date",
        "target_date",
      ],
      display_properties: false,
      display_filters: {
        order_by: ["sort_order", "-created_at", "-updated_at", "start_date", "priority"],
        type: [null, "active", "backlog"],
      },
      extra_options: {
        access: true,
        values: ["sub_issue"],
      },
    },
  },
};

export enum EIssueListRow {
  HEADER = "HEADER",
  ISSUE = "ISSUE",
  NO_ISSUES = "NO_ISSUES",
  QUICK_ADD = "QUICK_ADD",
}

// issue reactions
export const issueReactionEmojis = ["128077", "128078", "128516", "128165", "128533", "129505", "9992", "128064"];

export const groupReactionEmojis = (reactions: any) => {
  let groupedEmojis: any = {};

  issueReactionEmojis.map((_r) => {
    groupedEmojis = { ...groupedEmojis, [_r]: [] };
  });

  if (reactions && reactions.length > 0) {
    reactions.map((_reaction: any) => {
      groupedEmojis = {
        ...groupedEmojis,
        [_reaction.reaction]: [...groupedEmojis[_reaction.reaction], _reaction],
      };
    });
  }

<<<<<<< HEAD
  return _groupedEmojis;
};


export enum EIssueGroupByToServerOptions {
  "state" = "state_id",
  "priority" = "priority",
  "labels" = "labels__id",
  "state_detail.group" = "state__group",
  "assignees" = "assignees__id",
  "cycle" = "cycle_id",
  "module" = "issue_module__module_id",
  "target_date" = "target_date",
  "project" = "project_id",
  "created_by" = "created_by",
}

export enum EServerGroupByToFilterOptions {
  "state_id" = "state",
  "priority" = "priority",
  "labels__id" = "labels",
  "state__group" = "state_group",
  "assignees__id" = "assignees",
  "cycle_id" = "cycle",
  "issue_module__module_id" = "module",
  "target_date" = "target_date",
  "project_id" = "project",
  "created_by" = "created_by",
}
=======
  return groupedEmojis;
};
>>>>>>> 90d5dd5a
<|MERGE_RESOLUTION|>--- conflicted
+++ resolved
@@ -11,10 +11,9 @@
   TIssueTypeFilters,
 } from "@plane/types";
 
-<<<<<<< HEAD
 
 export const ALL_ISSUES = "All Issues";
-=======
+
 export const DRAG_ALLOWED_GROUPS: TIssueGroupByOptions[] = [
   "state",
   "priority",
@@ -23,7 +22,6 @@
   "module",
   "cycle",
 ];
->>>>>>> 90d5dd5a
 
 export enum EIssuesStoreType {
   GLOBAL = "GLOBAL",
@@ -442,10 +440,8 @@
     });
   }
 
-<<<<<<< HEAD
-  return _groupedEmojis;
+  return groupedEmojis;
 };
-
 
 export enum EIssueGroupByToServerOptions {
   "state" = "state_id",
@@ -471,8 +467,4 @@
   "target_date" = "target_date",
   "project_id" = "project",
   "created_by" = "created_by",
-}
-=======
-  return groupedEmojis;
-};
->>>>>>> 90d5dd5a
+}