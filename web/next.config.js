/* eslint-disable @typescript-eslint/no-var-requires */
/** @type {import("next").NextConfig} */
require("dotenv").config({ path: ".env" });
const { withSentryConfig } = require("@sentry/nextjs");

const nextConfig = {
  reactStrictMode: false,
  swcMinify: true,
  output: "standalone",
  async headers() {
    return [
      {
        source: "/(.*)?",
        headers: [
          { key: "X-Frame-Options", value: "SAMEORIGIN" },
          {
            key: "Referrer-Policy",
            value: "origin-when-cross-origin",
          },
        ],
      },
    ];
  },
  images: {
    remotePatterns: [
      {
        protocol: "https",
        hostname: "**",
      },
    ],
    unoptimized: true,
  },
  async rewrites() {
    const rewrites = [
      {
        source: "/ingest/static/:path*",
        destination: "https://us-assets.i.posthog.com/static/:path*",
      },
      {
        source: "/ingest/:path*",
        destination: "https://us.i.posthog.com/:path*",
      },
<<<<<<< HEAD
      {
        source: "/god-mode/:path*",
        destination: (process.env.NEXT_PUBLIC_GOD_MODE || "") + "/:path*",
      },
    ];
=======
    ];
    if (process.env.NEXT_PUBLIC_ADMIN_BASE_URL || process.env.NEXT_PUBLIC_ADMIN_BASE_PATH) {
      const ADMIN_BASE_URL = process.env.NEXT_PUBLIC_ADMIN_BASE_URL || ""
      const ADMIN_BASE_PATH = process.env.NEXT_PUBLIC_ADMIN_BASE_PATH || ""
      const GOD_MODE_BASE_URL = ADMIN_BASE_URL + ADMIN_BASE_PATH
      rewrites.push({
        source: "/god-mode/:path*",
        destination: `${GOD_MODE_BASE_URL}/:path*`,
      })
    }
    return rewrites;
>>>>>>> f77761b4
  },
};

if (parseInt(process.env.NEXT_PUBLIC_ENABLE_SENTRY || "0", 10)) {
  module.exports = withSentryConfig(
    nextConfig,
    { silent: true, authToken: process.env.SENTRY_AUTH_TOKEN },
    { hideSourceMaps: true }
  );
} else {
  module.exports = nextConfig;
}<|MERGE_RESOLUTION|>--- conflicted
+++ resolved
@@ -40,13 +40,6 @@
         source: "/ingest/:path*",
         destination: "https://us.i.posthog.com/:path*",
       },
-<<<<<<< HEAD
-      {
-        source: "/god-mode/:path*",
-        destination: (process.env.NEXT_PUBLIC_GOD_MODE || "") + "/:path*",
-      },
-    ];
-=======
     ];
     if (process.env.NEXT_PUBLIC_ADMIN_BASE_URL || process.env.NEXT_PUBLIC_ADMIN_BASE_PATH) {
       const ADMIN_BASE_URL = process.env.NEXT_PUBLIC_ADMIN_BASE_URL || ""
@@ -58,7 +51,6 @@
       })
     }
     return rewrites;
->>>>>>> f77761b4
   },
 };
 
