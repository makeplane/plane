/* eslint-disable @typescript-eslint/no-var-requires */
/** @type {import("next").NextConfig} */
require("dotenv").config({ path: ".env" });
const { withSentryConfig } = require("@sentry/nextjs");

const nextConfig = {
  reactStrictMode: false,
  swcMinify: true,
  output: "standalone",
  async headers() {
    return [
      {
        source: "/(.*)?",
        headers: [
          { key: "X-Frame-Options", value: "SAMEORIGIN" },
          {
            key: "Referrer-Policy",
            value: "origin-when-cross-origin",
          },
        ],
      },
    ];
  },
  images: {
    remotePatterns: [
      {
        protocol: "https",
        hostname: "**",
      },
    ],
    unoptimized: true,
  },
<<<<<<< HEAD
  output: "standalone",
  transpilePackages: ["@plane/editor/extensions"],
=======
  async rewrites() {
    return [
      {
        source: "/ingest/static/:path*",
        destination: "https://us-assets.i.posthog.com/static/:path*",
      },
      {
        source: "/ingest/:path*",
        destination: "https://us.i.posthog.com/:path*",
      },
    ]
  }
>>>>>>> 4f138ac3
};

if (parseInt(process.env.NEXT_PUBLIC_ENABLE_SENTRY || "0", 10)) {
  module.exports = withSentryConfig(nextConfig,
    { silent: true, authToken: process.env.SENTRY_AUTH_TOKEN },
    { hideSourceMaps: true }
  );
} else {
  module.exports = nextConfig;
}<|MERGE_RESOLUTION|>--- conflicted
+++ resolved
@@ -30,10 +30,6 @@
     ],
     unoptimized: true,
   },
-<<<<<<< HEAD
-  output: "standalone",
-  transpilePackages: ["@plane/editor/extensions"],
-=======
   async rewrites() {
     return [
       {
@@ -44,9 +40,12 @@
         source: "/ingest/:path*",
         destination: "https://us.i.posthog.com/:path*",
       },
+      {
+        source: "/god-mode/:path*",
+        destination: (process.env.GOD_MODE_URL || "") + "/:path*",
+      }
     ]
   }
->>>>>>> 4f138ac3
 };
 
 if (parseInt(process.env.NEXT_PUBLIC_ENABLE_SENTRY || "0", 10)) {
