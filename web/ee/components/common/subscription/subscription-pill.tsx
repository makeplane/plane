// plane imports
import { observer } from "mobx-react";
import { EProductSubscriptionEnum } from "@plane/constants";
import { IWorkspace } from "@plane/types";
import { cn, getSubscriptionName } from "@plane/utils";
// components
import { getSubscriptionTextAndBackgroundColor } from "@/components/workspace/billing/subscription";
<<<<<<< HEAD
=======
// plane web hooks
>>>>>>> 72ca7c77
import { useWorkspaceSubscription } from "@/plane-web/hooks/store";

// In case workspace is not passed, we will use the current workspace's subscription detail from the store
type TProps = { workspace?: IWorkspace };

export const SubscriptionPill = observer((props: TProps) => {
  const { workspace } = props;
<<<<<<< HEAD
  //hooks
  const { currentWorkspaceSubscribedPlanDetail: subscriptionDetail } = useWorkspaceSubscription();
=======
  // store hooks
  const { getIsInTrialPeriod } = useWorkspaceSubscription();
>>>>>>> 72ca7c77
  // derived values
  const subscriptionName = getSubscriptionName(
    workspace?.current_plan ?? subscriptionDetail?.product ?? EProductSubscriptionEnum.FREE
  );
  const subscriptionColor = getSubscriptionTextAndBackgroundColor(
    workspace?.current_plan ?? subscriptionDetail?.product ?? EProductSubscriptionEnum.FREE
  );
<<<<<<< HEAD
  const isOnTrial = workspace ? workspace?.is_on_trial : subscriptionDetail?.is_on_trial;
=======
  const isOnTrial = getIsInTrialPeriod(false);
>>>>>>> 72ca7c77

  return (
    <div
      className={cn(
        "rounded bg-custom-background-80 px-2 py-[1px] text-xs font-medium text-custom-text-300",
        subscriptionColor
      )}
    >
      <h1>
        {subscriptionName}
        {isOnTrial && " trial"}
      </h1>
    </div>
  );
});<|MERGE_RESOLUTION|>--- conflicted
+++ resolved
@@ -5,10 +5,7 @@
 import { cn, getSubscriptionName } from "@plane/utils";
 // components
 import { getSubscriptionTextAndBackgroundColor } from "@/components/workspace/billing/subscription";
-<<<<<<< HEAD
-=======
 // plane web hooks
->>>>>>> 72ca7c77
 import { useWorkspaceSubscription } from "@/plane-web/hooks/store";
 
 // In case workspace is not passed, we will use the current workspace's subscription detail from the store
@@ -16,13 +13,8 @@
 
 export const SubscriptionPill = observer((props: TProps) => {
   const { workspace } = props;
-<<<<<<< HEAD
   //hooks
-  const { currentWorkspaceSubscribedPlanDetail: subscriptionDetail } = useWorkspaceSubscription();
-=======
-  // store hooks
-  const { getIsInTrialPeriod } = useWorkspaceSubscription();
->>>>>>> 72ca7c77
+  const { currentWorkspaceSubscribedPlanDetail: subscriptionDetail, getIsInTrialPeriod } = useWorkspaceSubscription();
   // derived values
   const subscriptionName = getSubscriptionName(
     workspace?.current_plan ?? subscriptionDetail?.product ?? EProductSubscriptionEnum.FREE
@@ -30,11 +22,7 @@
   const subscriptionColor = getSubscriptionTextAndBackgroundColor(
     workspace?.current_plan ?? subscriptionDetail?.product ?? EProductSubscriptionEnum.FREE
   );
-<<<<<<< HEAD
-  const isOnTrial = workspace ? workspace?.is_on_trial : subscriptionDetail?.is_on_trial;
-=======
-  const isOnTrial = getIsInTrialPeriod(false);
->>>>>>> 72ca7c77
+  const isOnTrial = workspace ? workspace?.is_on_trial : getIsInTrialPeriod(false);
 
   return (
     <div
