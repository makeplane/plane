"use client";

import { format, startOfToday } from "date-fns";
import { observer } from "mobx-react";
import { useTheme } from "next-themes";
import {
  Area,
  Line,
  ComposedChart,
  ResponsiveContainer,
  XAxis,
  YAxis,
  CartesianGrid,
  ReferenceLine,
  Label,
  Tooltip,
  ReferenceArea,
  LabelList,
} from "recharts";
import { ICycle } from "@plane/types";
import { TProgressChartData } from "@/helpers/cycle.helper";
import { chartHelper, getColors, maxScope } from "./helper";
import { renderScopeLabel } from "./labels";
import { CustomizedXAxisTicks, CustomizedYAxisTicks } from "./ticks";
import CustomTooltip from "./tooltip";

type Props = {
  areaToHighlight?: string;
  cycle: ICycle;
  data?: TProgressChartData;
  isFullWidth?: boolean;
  estimateType?: string;
  plotType: string;
};

export const ActiveCycleChart = observer((props: Props) => {
<<<<<<< HEAD
  const { areaToHighlight, data = [], cycle, isFullWidth = false, estimateType = "ISSUES" } = props;

  const { resolvedTheme } = useTheme();
  const colors = getColors(resolvedTheme);

  // derived values
  let endDate: Date | string = new Date(cycle.end_date!);
  const today = format(startOfToday(), "yyyy-MM-dd");
  const { diffGradient, dataWithRange } = chartHelper(data, endDate, colors);
=======
  const { areaToHighlight, data = [], cycle, isFullWidth = false, plotType, estimateType = "ISSUES" } = props;
  let endDate: Date | string = new Date(cycle.end_date!);
  const today = format(startOfToday(), "yyyy-MM-dd");

  const { diffGradient, dataWithRange } = chartHelper(data, endDate, plotType);
>>>>>>> aeab9b4d
  endDate = endDate.toISOString().split("T")[0];

  return (
    <ResponsiveContainer height="100%" width="100%">
      <ComposedChart
        data={dataWithRange}
        margin={{
          top: isFullWidth ? 20 : 30,
          right: isFullWidth ? 10 : 0,
          bottom: isFullWidth ? 20 : 70,
          left: isFullWidth ? -30 : 20,
        }}
      >
        <CartesianGrid stroke={colors.cartesianLines} vertical={false} />
        {/* Area fills */}
        <defs>
          {/* Time left */}
          <pattern
            id="fillTimeLeft"
            patternUnits="userSpaceOnUse"
            width="4"
            height="8"
            patternTransform="rotate(-45 2 2)"
          >
            <path d="M -1,2 l 6,0" stroke={colors.timeLeftStroke} stroke-width=".5" />
          </pattern>

          {/* Beyond Time */}
          <pattern
            id="fillTimeBeyond"
            patternUnits="userSpaceOnUse"
            width="4"
            height="8"
            patternTransform="rotate(-45 2 2)"
          >
            <path d="M -1,2 l 6,0" stroke={colors.beyondTimeStroke} stroke-width=".5" />
          </pattern>

          {/* actual */}
          <linearGradient id="fillPending" x1="0" y1="0" x2="0" y2="1">
            <stop offset="5%" stopColor="#26D950" stopOpacity={1} />
            <stop offset="95%" stopColor="#26D950" stopOpacity={0.05} />
          </linearGradient>

          {/* Started */}
          <linearGradient id="fillStarted" x1="0" y1="0" x2="0" y2="1">
            <stop offset="5%" stopColor={colors.startedArea} stopOpacity={1} />
            <stop offset="95%" stopColor={colors.startedArea} stopOpacity={0.05} />
          </linearGradient>

          {/* Scope */}
          <linearGradient id="fillScope" x1="0" y1="0" x2="0" y2="1">
            <stop offset="5%" stopColor={colors.scopeArea} stopOpacity={1} />
            <stop offset="95%" stopColor={colors.scopeArea} stopOpacity={0.05} />
          </linearGradient>

          {/* Ideal */}
          <linearGradient id="fillIdeal" x1="0" y1="0" x2="0" y2="1">
            <stop offset="5%" stopColor={colors.scopeArea} stopOpacity={0.9} />
            <stop offset="95%" stopColor={colors.scopeArea} stopOpacity={0.05} />
          </linearGradient>

          {/* Ideal - Actual */}
          <linearGradient id="diff">{diffGradient}</linearGradient>
        </defs>
        <Tooltip isAnimationActive={false} content={<CustomTooltip active payload={[]} label={""} plotType={plotType} />} />
        {/* Cartesian axis */}
        <XAxis
          dataKey="date"
          stroke={colors.axisLines}
          style={{ fontSize: "12px" }}
          tick={<CustomizedXAxisTicks data={data} endDate={endDate} stroke={colors.axisLines} text={colors.axisText} />}
          tickLine={false}
          interval={0}
        />
        <YAxis
          tickCount={10}
          tickLine
          allowDecimals={false}
          strokeWidth={1}
          stroke={colors.axisLines}
          style={{ fontSize: "10px" }}
          domain={["dataMin", "dataMax"]}
          tick={<CustomizedYAxisTicks stroke={colors.axisLines} text={colors.axisText} />}
        >
          <Label
            angle={270}
            style={{
              textAnchor: "start",
              fontSize: "12px",
              translate: "15px 0",
              letterSpacing: "1px",
              textTransform: "uppercase",
            }}
            position="insideBottomLeft"
            value={estimateType}
          />
        </YAxis>
        {/* Line charts */}
        {/* Time left */}
        <Area dataKey="timeLeft" stroke={colors.timeLeftStroke} strokeWidth={0} fill={`url(#fillTimeLeft)`} />
        <Area
          dataKey="timeLeft"
          stroke={colors.timeLeftStroke}
          strokeWidth={0}
          fill={colors.timeLeft}
          fillOpacity={0.5}
        />

        {/* Beyond Time */}
        <Area dataKey="beyondTime" stroke="#FF9999" strokeWidth={0} fill={`url(#fillTimeBeyond)`} />
        <ReferenceArea
          x1={endDate}
          x2={dataWithRange[dataWithRange.length - 1]?.date}
          y2={Math.max(maxScope(data), 2)}
          fill={colors.beyondTime}
        >
          {!isFullWidth && (
            <Label
              fontSize={14}
              className="font-medium"
              angle={270}
              value={"Beyond Time"}
              fill={colors.beyondTimeStroke}
              position="middle"
            />
          )}
        </ReferenceArea>

        {/* Today */}
        {today < endDate && (
          <ReferenceLine x={today as string} stroke={colors.todayLine} label="" strokeDasharray="3 3" />
        )}
        {/* Beyond Time */}
        <ReferenceLine x={endDate} stroke={colors.beyondTimeStroke} label="" strokeDasharray="3 3" />
        {/* Started */}
        <Line type="linear" dataKey="started" strokeWidth={1} stroke={colors.startedStroke} dot={false} />
        {areaToHighlight === "started" && (
          <Area
            dataKey="started"
            fill="url(#fillStarted)"
            fillOpacity={0.4}
            stroke={colors.startedStroke}
            strokeWidth={1}
            isAnimationActive={false}
          />
        )}
        {/* Actual */}
        <Line type="linear" dataKey="actual" strokeWidth={3} stroke="#26D950" dot={false} isAnimationActive={false} />
        {areaToHighlight === "actual" && (
          <Area
            dataKey="actual"
            fill="url(#fillPending)"
            fillOpacity={0.4}
            stroke="#26D950"
            strokeWidth={4}
            isAnimationActive={false}
          />
        )}
        {/* Ideal */}
        <Line
          type="linear"
          dataKey="ideal"
          strokeWidth={1}
          stroke={colors.idealStroke}
          dot={false}
          strokeDasharray="5 5"
          isAnimationActive={false}
        />
        {areaToHighlight === "ideal" && (
          <Area
            dataKey="ideal"
            fill="url(#fillIdeal)"
            fillOpacity={0.4}
            stroke={colors.idealStroke}
            strokeWidth={0}
            isAnimationActive={false}
          />
        )}
        {/* Scope */}
        <Line
          type="stepAfter"
          dataKey="scope"
          strokeWidth={2}
          stroke={colors.scopeStroke}
          dot={false}
          animationEasing="ease-in"
          isAnimationActive={false}
        >
          {areaToHighlight === "scope" && (
            <LabelList offset={0} dataKey="scope" content={(e) => renderScopeLabel(data, e)} position={"left"} />
          )}
        </Line>
        {areaToHighlight === "scope" && (
          <Area
            type="stepAfter"
            dataKey="scope"
            fill="url(#fillScope)"
            fillOpacity={0.4}
            stroke={colors.scopeStroke}
            strokeWidth={0}
            isAnimationActive={false}
          />
        )}
        {/* Ideal - Actual */}
        <Area dataKey="range" strokeWidth={0} fill={`url(#diff)`} isAnimationActive={false} />
      </ComposedChart>
    </ResponsiveContainer>
  );
});
export default ActiveCycleChart;<|MERGE_RESOLUTION|>--- conflicted
+++ resolved
@@ -34,8 +34,7 @@
 };
 
 export const ActiveCycleChart = observer((props: Props) => {
-<<<<<<< HEAD
-  const { areaToHighlight, data = [], cycle, isFullWidth = false, estimateType = "ISSUES" } = props;
+  const { areaToHighlight, data = [], cycle, isFullWidth = false, plotType, estimateType = "ISSUES" } = props;
 
   const { resolvedTheme } = useTheme();
   const colors = getColors(resolvedTheme);
@@ -43,14 +42,7 @@
   // derived values
   let endDate: Date | string = new Date(cycle.end_date!);
   const today = format(startOfToday(), "yyyy-MM-dd");
-  const { diffGradient, dataWithRange } = chartHelper(data, endDate, colors);
-=======
-  const { areaToHighlight, data = [], cycle, isFullWidth = false, plotType, estimateType = "ISSUES" } = props;
-  let endDate: Date | string = new Date(cycle.end_date!);
-  const today = format(startOfToday(), "yyyy-MM-dd");
-
-  const { diffGradient, dataWithRange } = chartHelper(data, endDate, plotType);
->>>>>>> aeab9b4d
+  const { diffGradient, dataWithRange } = chartHelper(data, endDate, plotType, colors);
   endDate = endDate.toISOString().split("T")[0];
 
   return (
@@ -116,7 +108,10 @@
           {/* Ideal - Actual */}
           <linearGradient id="diff">{diffGradient}</linearGradient>
         </defs>
-        <Tooltip isAnimationActive={false} content={<CustomTooltip active payload={[]} label={""} plotType={plotType} />} />
+        <Tooltip
+          isAnimationActive={false}
+          content={<CustomTooltip active payload={[]} label={""} plotType={plotType} />}
+        />
         {/* Cartesian axis */}
         <XAxis
           dataKey="date"
@@ -199,13 +194,20 @@
           />
         )}
         {/* Actual */}
-        <Line type="linear" dataKey="actual" strokeWidth={3} stroke="#26D950" dot={false} isAnimationActive={false} />
+        <Line
+          type="linear"
+          dataKey="actual"
+          strokeWidth={3}
+          stroke={colors.actual}
+          dot={false}
+          isAnimationActive={false}
+        />
         {areaToHighlight === "actual" && (
           <Area
             dataKey="actual"
             fill="url(#fillPending)"
             fillOpacity={0.4}
-            stroke="#26D950"
+            stroke={colors.actual}
             strokeWidth={4}
             isAnimationActive={false}
           />
