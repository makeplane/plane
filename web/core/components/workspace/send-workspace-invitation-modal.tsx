--- conflicted
+++ resolved
@@ -7,12 +7,8 @@
 import { Plus, X } from "lucide-react";
 import { Dialog, Transition } from "@headlessui/react";
 // plane imports
-<<<<<<< HEAD
-import { ROLE } from "@plane/constants";
+import { ROLE, EUserPermissions } from "@plane/constants";
 import { useTranslation } from "@plane/i18n";
-=======
-import { ROLE, EUserPermissions } from "@plane/constants";
->>>>>>> cc2774a7
 import { IWorkspaceBulkInviteFormData } from "@plane/types";
 // ui
 import { Button, CustomSelect, Input } from "@plane/ui";
