--- conflicted
+++ resolved
@@ -1,10 +1,6 @@
 // plane utils
 import { cn } from "@plane/utils";
 // helpers
-<<<<<<< HEAD
-import { cn } from "@/helpers/common.helper";
-=======
->>>>>>> 580c4b19
 import { getFileURL } from "@/helpers/file.helper";
 
 type Props = {
