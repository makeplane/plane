"use client";

import React, { useCallback, useEffect, useRef, useState } from "react";
import { combine } from "@atlaskit/pragmatic-drag-and-drop/combine";
import {
  DragLocationHistory,
  DropTargetRecord,
  ElementDragPayload,
} from "@atlaskit/pragmatic-drag-and-drop/dist/types/internal-types";
import { dropTargetForElements } from "@atlaskit/pragmatic-drag-and-drop/element/adapter";
import orderBy from "lodash/orderBy";
import { observer } from "mobx-react";
import { useParams } from "next/navigation";
import { ChevronRight, FolderPlus } from "lucide-react";
import { Disclosure, Transition } from "@headlessui/react";
import { useTranslation } from "@plane/i18n";
// ui
import { IFavorite } from "@plane/types";
import { setToast, TOAST_TYPE, Tooltip } from "@plane/ui";
// constants

// helpers
import { cn } from "@/helpers/common.helper";
// hooks
import { useAppTheme } from "@/hooks/store";
import { useFavorite } from "@/hooks/store/use-favorite";
import useLocalStorage from "@/hooks/use-local-storage";
import { usePlatformOS } from "@/hooks/use-platform-os";
// plane web components
import { FavoriteFolder } from "./favorite-folder";
import { FavoriteRoot } from "./favorite-items";
import { getInstructionFromPayload, TargetData } from "./favorites.helpers";
import { NewFavoriteFolder } from "./new-fav-folder";

export const SidebarFavoritesMenu = observer(() => {
  //state
  const [createNewFolder, setCreateNewFolder] = useState<boolean | string | null>(null);

  const [isDragging, setIsDragging] = useState(false);

  // store hooks
  const { t } = useTranslation();
  const { sidebarCollapsed } = useAppTheme();
  const {
    favoriteIds,
    groupedFavorites,
    deleteFavorite,
    removeFromFavoriteFolder,
    reOrderFavorite,
    moveFavoriteToFolder,
  } = useFavorite();
  const { workspaceSlug } = useParams();

  const { isMobile } = usePlatformOS();

  // local storage
  const { setValue: toggleFavoriteMenu, storedValue } = useLocalStorage<boolean>("is_favorite_menu_open", false);
  // derived values
  const isFavoriteMenuOpen = !!storedValue;
  // refs
  const containerRef = useRef<HTMLDivElement | null>(null);
  const elementRef = useRef(null);

  const handleMoveToFolder = (sourceId: string, destinationId: string) => {
    moveFavoriteToFolder(workspaceSlug.toString(), sourceId, {
      parent: destinationId,
    }).catch(() => {
      setToast({
        type: TOAST_TYPE.ERROR,
        title: t("error"),
        message: t("failed_to_move_favorite"),
      });
    });
  };

  const handleDrop = (self: DropTargetRecord, source: ElementDragPayload, location: DragLocationHistory) => {
    const isFolder = self.data?.isGroup;
    const dropTargets = location?.current?.dropTargets ?? [];
    if (!dropTargets || dropTargets.length <= 0) return;
    const dropTarget =
      dropTargets.length > 1 ? dropTargets.find((target: DropTargetRecord) => target?.data?.isChild) : dropTargets[0];

    const dropTargetData = dropTarget?.data as TargetData;

    if (!dropTarget || !dropTargetData) return;
    const instruction = getInstructionFromPayload(dropTarget, source, location);
    const parentId = instruction === "make-child" ? dropTargetData.id : dropTargetData.parentId;
    const droppedFavId = instruction !== "make-child" ? dropTargetData.id : undefined;
    const sourceData = source.data as TargetData;

    if (!sourceData.id) return;
    if (isFolder) {
      // handle move to a new parent folder if dropped on a folder
      if (parentId && parentId !== sourceData.parentId) {
        handleMoveToFolder(sourceData.id, parentId); /**parent id  */
      }
      // handle reordering at root level
      if (droppedFavId) {
        if (instruction != "make-child") {
          handleReorder(sourceData.id, droppedFavId, instruction); /** sequence */
        }
      }
    } else {
      //handling reordering for favorites
      if (droppedFavId) {
        handleReorder(sourceData.id, droppedFavId, instruction); /** sequence */
      }
    }

    /**remove if dropped outside and source is a child */
    if (!parentId && sourceData.isChild) {
      handleRemoveFromFavoritesFolder(sourceData.id); /**parent null */
    }
  };

  const handleRemoveFromFavorites = (favorite: IFavorite) => {
    deleteFavorite(workspaceSlug.toString(), favorite.id)
      .then(() => {
        setToast({
          type: TOAST_TYPE.SUCCESS,
          title: t("success"),
          message: t("favorite_removed_successfully"),
        });
      })
      .catch(() => {
        setToast({
          type: TOAST_TYPE.ERROR,
          title: t("error"),
          message: t("something_went_wrong"),
        });
      });
  };
  const handleRemoveFromFavoritesFolder = (favoriteId: string) => {
    removeFromFavoriteFolder(workspaceSlug.toString(), favoriteId).catch(() => {
      setToast({
        type: TOAST_TYPE.ERROR,
        title: t("error"),
        message: t("failed_to_move_favorite"),
      });
    });
  };

  const handleReorder = useCallback(
    (favoriteId: string, droppedFavId: string, edge: string | undefined) => {
      reOrderFavorite(workspaceSlug.toString(), favoriteId, droppedFavId, edge).catch(() => {
        setToast({
          type: TOAST_TYPE.ERROR,
          title: t("error"),
          message: t("failed_to_reorder_favorite"),
        });
      });
    },
    [workspaceSlug, reOrderFavorite]
  );

  useEffect(() => {
    if (sidebarCollapsed) toggleFavoriteMenu(true);
  }, [sidebarCollapsed, toggleFavoriteMenu]);

  useEffect(() => {
    const element = elementRef.current;

    if (!element) return;

    return combine(
      dropTargetForElements({
        element,
        onDragEnter: () => {
          setIsDragging(true);
        },
        onDragLeave: () => {
          setIsDragging(false);
        },
        onDragStart: () => {
          setIsDragging(true);
        },
        onDrop: ({ source }) => {
          setIsDragging(false);
          const sourceId = source?.data?.id as string | undefined;
          console.log({ sourceId });
          if (!sourceId || !groupedFavorites[sourceId].parent) return;
        },
      })
    );
    // eslint-disable-next-line react-hooks/exhaustive-deps
  }, [elementRef.current, isDragging]);

  return (
    <>
      <Disclosure as="div" defaultOpen ref={containerRef}>
        {!sidebarCollapsed && (
          <Disclosure.Button
            ref={elementRef}
            as="button"
            className={cn(
              "sticky top-0 bg-custom-sidebar-background-100 z-10 group/workspace-button w-full px-2 py-1.5 flex items-center justify-between gap-1 text-custom-sidebar-text-400 hover:bg-custom-sidebar-background-90 rounded text-xs font-semibold",
              {
                "bg-custom-sidebar-background-80 opacity-60": isDragging,
              }
            )}
          >
            <span onClick={() => toggleFavoriteMenu(!isFavoriteMenuOpen)} className="flex-1 text-start">
<<<<<<< HEAD
              {t("sidebar.your_favorites").toUpperCase()}
=======
              {t("favorites")}
>>>>>>> e244f487
            </span>
            <span className="flex flex-shrink-0 opacity-0 pointer-events-none group-hover/workspace-button:opacity-100 group-hover/workspace-button:pointer-events-auto rounded p-0.5 ">
              <Tooltip tooltipHeading={t("create_folder")} tooltipContent="">
                <FolderPlus
                  onClick={() => {
                    setCreateNewFolder(true);
                    if (!isFavoriteMenuOpen) toggleFavoriteMenu(!isFavoriteMenuOpen);
                  }}
                  className={cn("size-4 flex-shrink-0 text-custom-sidebar-text-400 transition-transform")}
                />
              </Tooltip>
              <ChevronRight
                onClick={() => toggleFavoriteMenu(!isFavoriteMenuOpen)}
                className={cn("size-4 flex-shrink-0 text-custom-sidebar-text-400 transition-transform", {
                  "rotate-90": isFavoriteMenuOpen,
                })}
              />
            </span>
          </Disclosure.Button>
        )}
        <Transition
          show={isFavoriteMenuOpen}
          enter="transition duration-100 ease-out"
          enterFrom="transform scale-95 opacity-0"
          enterTo="transform scale-100 opacity-100"
          leave="transition duration-75 ease-out"
          leaveFrom="transform scale-100 opacity-100"
          leaveTo="transform scale-95 opacity-0"
        >
          {isFavoriteMenuOpen && (
            <Disclosure.Panel
              as="div"
              className={cn("flex flex-col mt-0.5 gap-0.5", {
                "space-y-0 mt-0 ml-0": sidebarCollapsed,
              })}
              static
            >
              {createNewFolder && <NewFavoriteFolder setCreateNewFolder={setCreateNewFolder} actionType="create" />}
              {Object.keys(groupedFavorites).length === 0 ? (
                <>
                  {!sidebarCollapsed && (
                    <span className="text-custom-text-400 text-xs font-medium px-8 py-1.5">
                      {t("no_favorites_yet")}
                    </span>
                  )}
                </>
              ) : (
                orderBy(Object.values(groupedFavorites), "sequence", "desc")
                  .filter((fav) => !fav.parent)
                  .map((fav, index, { length }) => (
                    <Tooltip
                      key={fav.id}
                      tooltipContent={fav?.entity_data ? fav.entity_data?.name : fav?.name}
                      position="right"
                      className="ml-2"
                      disabled={!sidebarCollapsed}
                      isMobile={isMobile}
                    >
                      {fav.is_folder ? (
                        <FavoriteFolder
                          favorite={fav}
                          isLastChild={index === length - 1}
                          handleRemoveFromFavorites={handleRemoveFromFavorites}
                          handleRemoveFromFavoritesFolder={handleRemoveFromFavoritesFolder}
                          handleDrop={handleDrop}
                        />
                      ) : (
                        <FavoriteRoot
                          workspaceSlug={workspaceSlug.toString()}
                          favorite={fav}
                          isLastChild={index === length - 1}
                          parentId={undefined}
                          handleRemoveFromFavorites={handleRemoveFromFavorites}
                          handleDrop={handleDrop}
                        />
                      )}
                    </Tooltip>
                  ))
              )}
            </Disclosure.Panel>
          )}
        </Transition>
      </Disclosure>

      <hr
        className={cn("flex-shrink-0 border-custom-sidebar-border-300 h-[0.5px] w-3/5 mx-auto my-1", {
          "opacity-0": !sidebarCollapsed || favoriteIds.length === 0,
        })}
      />
    </>
  );
});<|MERGE_RESOLUTION|>--- conflicted
+++ resolved
@@ -200,11 +200,7 @@
             )}
           >
             <span onClick={() => toggleFavoriteMenu(!isFavoriteMenuOpen)} className="flex-1 text-start">
-<<<<<<< HEAD
-              {t("sidebar.your_favorites").toUpperCase()}
-=======
               {t("favorites")}
->>>>>>> e244f487
             </span>
             <span className="flex flex-shrink-0 opacity-0 pointer-events-none group-hover/workspace-button:opacity-100 group-hover/workspace-button:pointer-events-auto rounded p-0.5 ">
               <Tooltip tooltipHeading={t("create_folder")} tooltipContent="">
