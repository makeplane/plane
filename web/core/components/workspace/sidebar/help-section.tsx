--- conflicted
+++ resolved
@@ -5,13 +5,9 @@
 import { useParams } from "next/navigation";
 import { FileText, HelpCircle, MessagesSquare, MoveLeft, User } from "lucide-react";
 // ui
-<<<<<<< HEAD
-import { CustomMenu, Tooltip } from "@plane/ui";
+import { CustomMenu, Tooltip, ToggleSwitch } from "@plane/ui";
 // components
 import { ProductUpdatesModal } from "@/components/global";
-=======
-import { CustomMenu, ToggleSwitch, Tooltip } from "@plane/ui";
->>>>>>> f1a0a8d9
 // helpers
 import { cn } from "@/helpers/common.helper";
 // hooks
@@ -177,9 +173,8 @@
           <Tooltip tooltipContent={`${isCollapsed ? "Expand" : "Hide"}`} isMobile={isMobile}>
             <button
               type="button"
-              className={`grid place-items-center rounded-md p-1 text-custom-text-200 outline-none hover:bg-custom-background-90 hover:text-custom-text-100 ${
-                isCollapsed ? "w-full" : ""
-              }`}
+              className={`grid place-items-center rounded-md p-1 text-custom-text-200 outline-none hover:bg-custom-background-90 hover:text-custom-text-100 ${isCollapsed ? "w-full" : ""
+                }`}
               onClick={() => toggleSidebar()}
             >
               <MoveLeft className={`h-4 w-4 duration-300 ${isCollapsed ? "rotate-180" : ""}`} />
