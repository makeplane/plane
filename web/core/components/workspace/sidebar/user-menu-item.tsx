--- conflicted
+++ resolved
@@ -3,11 +3,7 @@
 import Link from "next/link";
 import { useParams, usePathname } from "next/navigation";
 // plane imports
-<<<<<<< HEAD
-import { EUserPermissionsLevel, SIDEBAR_CLICKED } from "@plane/constants";
-=======
-import { EUserPermissionsLevel, EUserWorkspaceRoles, SIDEBAR_TRACKER_EVENTS } from "@plane/constants";
->>>>>>> 4a065e14
+import { EUserPermissionsLevel, SIDEBAR_TRACKER_EVENTS } from "@plane/constants";
 import { usePlatformOS } from "@plane/hooks";
 import { useTranslation } from "@plane/i18n";
 import { EUserWorkspaceRoles } from "@plane/types";
