--- conflicted
+++ resolved
@@ -364,10 +364,6 @@
                   )}
                   <CustomMenu.MenuItem
                     onClick={() => {
-<<<<<<< HEAD
-                      console.log("clicked settings");
-=======
->>>>>>> 7c336a65
                       setIsMenuActive(false);
                     }}
                   >
