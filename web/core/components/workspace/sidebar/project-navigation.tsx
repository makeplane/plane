"use client";

import React, { FC, useCallback, useMemo } from "react";
import { observer } from "mobx-react";
import Link from "next/link";
import { useParams, usePathname } from "next/navigation";
import { FileText, Layers } from "lucide-react";
import { EUserPermissionsLevel, EUserPermissions, EUserProjectRoles } from "@plane/constants";
import { useTranslation } from "@plane/i18n";
// plane ui
import { Tooltip, DiceIcon, ContrastIcon, LayersIcon, Intake } from "@plane/ui";
// components
import { SidebarNavItem } from "@/components/sidebar";
// hooks
import { useAppTheme, useIssueDetail, useProject, useUserPermissions } from "@/hooks/store";
import { usePlatformOS } from "@/hooks/use-platform-os";
// plane-web constants

export type TNavigationItem = {
  name: string;
  href: string;
  icon: React.ElementType;
  access: EUserPermissions[] | EUserProjectRoles[];
  shouldRender: boolean;
  sortOrder: number;
  i18n_key: string;
  key: string;
};

type TProjectItemsProps = {
  workspaceSlug: string;
  projectId: string;
  additionalNavigationItems?: (workspaceSlug: string, projectId: string) => TNavigationItem[];
  isSidebarCollapsed: boolean;
};

export const ProjectNavigation: FC<TProjectItemsProps> = observer((props) => {
  const { workspaceSlug, projectId, additionalNavigationItems, isSidebarCollapsed } = props;
<<<<<<< HEAD
  const { workItem: workItemIdFromRoute } = useParams();
=======
  const { workItem: workItemIdentifierFromRoute } = useParams();
>>>>>>> 26c8cba3
  // store hooks
  const { t } = useTranslation();
  const { toggleSidebar } = useAppTheme();
  const { getPartialProjectById } = useProject();
  const { isMobile } = usePlatformOS();
  const { allowPermissions } = useUserPermissions();
  const {
    issue: { getIssueIdByIdentifier, getIssueById },
  } = useIssueDetail();
  // pathname
  const pathname = usePathname();
  // derived values
<<<<<<< HEAD
  const workItemId = workItemIdFromRoute ? getIssueIdByIdentifier(workItemIdFromRoute?.toString()) : undefined;
=======
  const workItemId = workItemIdentifierFromRoute
    ? getIssueIdByIdentifier(workItemIdentifierFromRoute?.toString())
    : undefined;
>>>>>>> 26c8cba3
  const workItem = workItemId ? getIssueById(workItemId) : undefined;
  const project = getPartialProjectById(projectId);
  // handlers
  const handleProjectClick = () => {
    if (window.innerWidth < 768) {
      toggleSidebar();
    }
  };

  if (!project) return null;

  const baseNavigation = useCallback(
    (workspaceSlug: string, projectId: string): TNavigationItem[] => [
      {
        i18n_key: "sidebar.work_items",
        key: "work_items",
        name: "Work items",
        href: `/${workspaceSlug}/projects/${projectId}/issues`,
        icon: LayersIcon,
        access: [EUserPermissions.ADMIN, EUserPermissions.MEMBER, EUserPermissions.GUEST],
        shouldRender: true,
        sortOrder: 1,
      },
      {
        i18n_key: "sidebar.cycles",
        key: "cycles",
        name: "Cycles",
        href: `/${workspaceSlug}/projects/${projectId}/cycles`,
        icon: ContrastIcon,
        access: [EUserPermissions.ADMIN, EUserPermissions.MEMBER],
        shouldRender: project.cycle_view,
        sortOrder: 2,
      },
      {
        i18n_key: "sidebar.modules",
        key: "modules",
        name: "Modules",
        href: `/${workspaceSlug}/projects/${projectId}/modules`,
        icon: DiceIcon,
        access: [EUserPermissions.ADMIN, EUserPermissions.MEMBER],
        shouldRender: project.module_view,
        sortOrder: 3,
      },
      {
        i18n_key: "sidebar.views",
        key: "views",
        name: "Views",
        href: `/${workspaceSlug}/projects/${projectId}/views`,
        icon: Layers,
        access: [EUserPermissions.ADMIN, EUserPermissions.MEMBER, EUserPermissions.GUEST],
        shouldRender: project.issue_views_view,
        sortOrder: 4,
      },
      {
        i18n_key: "sidebar.pages",
        key: "pages",
        name: "Pages",
        href: `/${workspaceSlug}/projects/${projectId}/pages`,
        icon: FileText,
        access: [EUserPermissions.ADMIN, EUserPermissions.MEMBER, EUserPermissions.GUEST],
        shouldRender: project.page_view,
        sortOrder: 5,
      },
      {
        i18n_key: "sidebar.intake",
        key: "intake",
        name: "Intake",
        href: `/${workspaceSlug}/projects/${projectId}/intake`,
        icon: Intake,
        access: [EUserPermissions.ADMIN, EUserPermissions.MEMBER, EUserPermissions.GUEST],
        shouldRender: project.inbox_view,
        sortOrder: 6,
      },
    ],
    [project]
  );

  // memoized navigation items and adding additional navigation items
  const navigationItemsMemo = useMemo(() => {
    const navigationItems = (workspaceSlug: string, projectId: string): TNavigationItem[] => {
      const navItems = baseNavigation(workspaceSlug, projectId);

      if (additionalNavigationItems) {
        navItems.push(...additionalNavigationItems(workspaceSlug, projectId));
      }

      return navItems;
    };

    // sort navigation items by sortOrder
    const sortedNavigationItems = navigationItems(workspaceSlug, projectId).sort(
      (a, b) => (a.sortOrder || 0) - (b.sortOrder || 0)
    );

    return sortedNavigationItems;
  }, [workspaceSlug, projectId, baseNavigation, additionalNavigationItems]);

  const isActive = useCallback(
    (item: TNavigationItem) => {
      // work item condition
      const workItemCondition = workItemId && workItem && !workItem?.is_epic && workItem?.project_id === projectId;
      // epic condition
      const epicCondition = workItemId && workItem && workItem?.is_epic && workItem?.project_id === projectId;
      // is active
      const isWorkItemActive = item.key === "work_items" && workItemCondition;
      const isEpicActive = item.key === "epics" && epicCondition;
      // pathname condition
      const isPathnameActive = pathname.includes(item.href);
      // return
      return isWorkItemActive || isEpicActive || isPathnameActive;
    },
    [pathname, workItem, workItemId, projectId]
  );

  return (
    <>
      {navigationItemsMemo.map((item) => {
        if (!item.shouldRender) return;

        const hasAccess = allowPermissions(item.access, EUserPermissionsLevel.PROJECT, workspaceSlug, project.id);
        if (!hasAccess) return null;

        return (
          <Tooltip
            key={item.name}
            isMobile={isMobile}
            tooltipContent={`${project?.name}: ${t(item.i18n_key)}`}
            position="right"
            className="ml-2"
            disabled={!isSidebarCollapsed}
          >
            <Link href={item.href} onClick={handleProjectClick}>
              <SidebarNavItem
                className={`pl-[18px] ${isSidebarCollapsed ? "p-0 size-7 justify-center mx-auto" : ""}`}
                isActive={!!isActive(item)}
              >
                <div className="flex items-center gap-1.5 py-[1px]">
                  <item.icon
                    className={`flex-shrink-0 size-4 ${item.name === "Intake" ? "stroke-1" : "stroke-[1.5]"}`}
                  />
                  {!isSidebarCollapsed && <span className="text-xs font-medium">{t(item.i18n_key)}</span>}
                </div>
              </SidebarNavItem>
            </Link>
          </Tooltip>
        );
      })}
    </>
  );
});<|MERGE_RESOLUTION|>--- conflicted
+++ resolved
@@ -36,11 +36,7 @@
 
 export const ProjectNavigation: FC<TProjectItemsProps> = observer((props) => {
   const { workspaceSlug, projectId, additionalNavigationItems, isSidebarCollapsed } = props;
-<<<<<<< HEAD
-  const { workItem: workItemIdFromRoute } = useParams();
-=======
   const { workItem: workItemIdentifierFromRoute } = useParams();
->>>>>>> 26c8cba3
   // store hooks
   const { t } = useTranslation();
   const { toggleSidebar } = useAppTheme();
@@ -53,13 +49,9 @@
   // pathname
   const pathname = usePathname();
   // derived values
-<<<<<<< HEAD
-  const workItemId = workItemIdFromRoute ? getIssueIdByIdentifier(workItemIdFromRoute?.toString()) : undefined;
-=======
   const workItemId = workItemIdentifierFromRoute
     ? getIssueIdByIdentifier(workItemIdentifierFromRoute?.toString())
     : undefined;
->>>>>>> 26c8cba3
   const workItem = workItemId ? getIssueById(workItemId) : undefined;
   const project = getPartialProjectById(projectId);
   // handlers
