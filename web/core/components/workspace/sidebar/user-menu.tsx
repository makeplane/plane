--- conflicted
+++ resolved
@@ -10,10 +10,6 @@
 // components
 import { cn } from "@plane/utils";
 import { SidebarUserMenuItem } from "@/components/workspace/sidebar";
-<<<<<<< HEAD
-=======
-// helpers
->>>>>>> 0983e5f4
 // hooks
 import { useUserPermissions, useUser } from "@/hooks/store";
 
