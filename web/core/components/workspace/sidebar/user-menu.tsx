--- conflicted
+++ resolved
@@ -6,11 +6,7 @@
 import { Home, Inbox, PenSquare } from "lucide-react";
 // plane imports
 import { EUserWorkspaceRoles } from "@plane/constants";
-<<<<<<< HEAD
-import { UserActivityIcon } from "@plane/ui";
-=======
 import { PiChatLogo, UserActivityIcon } from "@plane/ui";
->>>>>>> 7185b6b7
 // components
 import { SidebarUserMenuItem } from "@/components/workspace/sidebar";
 // helpers
@@ -53,8 +49,6 @@
       access: [EUserWorkspaceRoles.ADMIN, EUserWorkspaceRoles.MEMBER],
       Icon: PenSquare,
     },
-<<<<<<< HEAD
-=======
     {
       key: "pi-chat",
       labelTranslationKey: "pi_chat",
@@ -62,7 +56,6 @@
       access: [EUserWorkspaceRoles.ADMIN, EUserWorkspaceRoles.MEMBER, EUserWorkspaceRoles.GUEST],
       Icon: PiChatLogo,
     },
->>>>>>> 7185b6b7
   ];
 
   const draftIssueCount = workspaceUserInfo[workspaceSlug.toString()]?.draft_issue_count;
