--- conflicted
+++ resolved
@@ -17,28 +17,28 @@
 export const sidebarUserMenuItems = (currentUserId: string) => [
   {
     key: "home",
-    labelTranslationKey: "home",
+    labelTranslationKey: "sidebar.home",
     href: "/",
     access: [EUserWorkspaceRoles.ADMIN, EUserWorkspaceRoles.MEMBER, EUserWorkspaceRoles.GUEST],
     Icon: Home,
   },
   {
     key: "your-work",
-    labelTranslationKey: "your_work",
+    labelTranslationKey: "sidebar.your_work",
     href: `/profile/${currentUserId}/`,
     access: [EUserWorkspaceRoles.ADMIN, EUserWorkspaceRoles.MEMBER],
     Icon: UserActivityIcon,
   },
   {
     key: "notifications",
-    labelTranslationKey: "inbox",
+    labelTranslationKey: "sidebar.inbox",
     href: "/notifications/",
     access: [EUserWorkspaceRoles.ADMIN, EUserWorkspaceRoles.MEMBER, EUserWorkspaceRoles.GUEST],
     Icon: Inbox,
   },
   {
     key: "drafts",
-    labelTranslationKey: "drafts",
+    labelTranslationKey: "sidebar.drafts",
     href: "/drafts/",
     access: [EUserWorkspaceRoles.ADMIN, EUserWorkspaceRoles.MEMBER],
     Icon: PenSquare,
@@ -52,43 +52,8 @@
   const { sidebarCollapsed } = useAppTheme();
   const { workspaceUserInfo } = useUserPermissions();
   const { data: currentUser } = useUser();
-<<<<<<< HEAD
   // derived values
   const SIDEBAR_USER_MENU_ITEMS = sidebarUserMenuItems(currentUser?.id ?? "");
-=======
-
-  const SIDEBAR_USER_MENU_ITEMS = [
-    {
-      key: "home",
-      labelTranslationKey: "sidebar.home",
-      href: `/${workspaceSlug.toString()}/`,
-      access: [EUserWorkspaceRoles.ADMIN, EUserWorkspaceRoles.MEMBER, EUserWorkspaceRoles.GUEST],
-      Icon: Home,
-    },
-    {
-      key: "your-work",
-      labelTranslationKey: "sidebar.your_work",
-      href: `/${workspaceSlug.toString()}/profile/${currentUser?.id}/`,
-      access: [EUserWorkspaceRoles.ADMIN, EUserWorkspaceRoles.MEMBER],
-      Icon: UserActivityIcon,
-    },
-    {
-      key: "notifications",
-      labelTranslationKey: "sidebar.inbox",
-      href: `/${workspaceSlug.toString()}/notifications/`,
-      access: [EUserWorkspaceRoles.ADMIN, EUserWorkspaceRoles.MEMBER, EUserWorkspaceRoles.GUEST],
-      Icon: Inbox,
-    },
-    {
-      key: "drafts",
-      labelTranslationKey: "sidebar.drafts",
-      href: `/${workspaceSlug.toString()}/drafts/`,
-      access: [EUserWorkspaceRoles.ADMIN, EUserWorkspaceRoles.MEMBER],
-      Icon: PenSquare,
-    },
-  ];
-
->>>>>>> 2b595cfe
   const draftIssueCount = workspaceUserInfo[workspaceSlug.toString()]?.draft_issue_count;
 
   return (
