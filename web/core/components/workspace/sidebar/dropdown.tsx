--- conflicted
+++ resolved
@@ -9,7 +9,6 @@
 // ui
 import { Menu, Transition } from "@headlessui/react";
 // types
-import { EUserPermissions, EUserPermissionsLevel } from "@plane/constants";
 import { useTranslation } from "@plane/i18n";
 import { IWorkspace } from "@plane/types";
 // plane ui
@@ -18,47 +17,16 @@
 // helpers
 import { getFileURL } from "@/helpers/file.helper";
 // hooks
-import { useAppTheme, useUser, useUserPermissions, useUserProfile, useWorkspace } from "@/hooks/store";
-<<<<<<< HEAD
-=======
-// plane web constants
->>>>>>> 7a6b50a6
+import { useAppTheme, useUser, useUserProfile, useWorkspace } from "@/hooks/store";
 // plane web helpers
 import { getIsWorkspaceCreationDisabled } from "@/plane-web/helpers/instance.helper";
 // components
 import { WorkspaceLogo } from "../logo";
-<<<<<<< HEAD
 import SidebarDropdownItem from "./dropdown-item";
 
 export const SidebarDropdown = observer(() => {
   const { t } = useTranslation();
 
-=======
-
-export const SidebarDropdown = observer(() => {
-  const { t } = useTranslation();
-  const userLinks = useMemo(
-    () => (workspaceSlug: string) => [
-      {
-        key: "workspace_invites",
-        name: t("workspace_invites"),
-        href: "/invitations",
-        icon: Mails,
-        access: [EUserPermissions.ADMIN, EUserPermissions.MEMBER, EUserPermissions.GUEST],
-      },
-      {
-        key: "settings",
-        name: t("workspace_settings.label"),
-        href: `/${workspaceSlug}/settings`,
-        icon: Settings,
-        access: [EUserPermissions.ADMIN],
-      },
-    ],
-    [t]
-  );
-  // router params
-  const { workspaceSlug } = useParams();
->>>>>>> 7a6b50a6
   // store hooks
   const { sidebarCollapsed, toggleSidebar } = useAppTheme();
   const { data: currentUser } = useUser();
@@ -68,8 +36,6 @@
     signOut,
   } = useUser();
   const { updateUserProfile } = useUserProfile();
-  const { allowPermissions } = useUserPermissions();
-  // derived values
   const isWorkspaceCreationEnabled = getIsWorkspaceCreationDisabled() === false;
 
   const isUserInstanceAdmin = false;
