--- conflicted
+++ resolved
@@ -11,10 +11,6 @@
 // components
 import { cn } from "@plane/utils";
 import { SidebarWorkspaceMenuHeader, SidebarWorkspaceMenuItem } from "@/components/workspace/sidebar";
-<<<<<<< HEAD
-=======
-// helpers
->>>>>>> 0983e5f4
 // hooks
 import useLocalStorage from "@/hooks/use-local-storage";
 
