"use client";

import React, { useEffect, useRef, useState } from "react";
import { observer } from "mobx-react";
import Link from "next/link";
import { useParams, usePathname } from "next/navigation";
import { ArchiveIcon, ChevronRight, MoreHorizontal, Settings } from "lucide-react";
import { Disclosure, Transition } from "@headlessui/react";
// plane helpers
import { useOutsideClickDetector } from "@plane/hooks";
// ui
import { CustomMenu, Tooltip } from "@plane/ui";
// components
import { SidebarNavItem } from "@/components/sidebar";
// constants
import { SIDEBAR_CLICKED } from "@/constants/event-tracker";
// helpers
import { cn } from "@/helpers/common.helper";
// hooks
import { useAppTheme, useEventTracker, useUserPermissions } from "@/hooks/store";
import useLocalStorage from "@/hooks/use-local-storage";
import { usePlatformOS } from "@/hooks/use-platform-os";
// plane web components
import { UpgradeBadge } from "@/plane-web/components/workspace";
// plane web constants
import { SIDEBAR_WORKSPACE_MENU_ITEMS } from "@/plane-web/constants/dashboard";
import { EUserPermissions, EUserPermissionsLevel } from "@/plane-web/constants/user-permissions";
<<<<<<< HEAD
// plane web hooks
import { isWorkspaceFeatureEnabled } from "@/plane-web/helpers/dashboard.helper";
=======
import { useWorkspaceSubscription } from "@/plane-web/hooks/store";
>>>>>>> b66d56ed

export const SidebarWorkspaceMenu = observer(() => {
  // state
  const [isMenuActive, setIsMenuActive] = useState(false);
  // refs
  const actionSectionRef = useRef<HTMLDivElement | null>(null);
  // router params
  const { workspaceSlug } = useParams();
  // pathname
  const pathname = usePathname();
  // store hooks
  const { toggleSidebar, sidebarCollapsed } = useAppTheme();
  const { captureEvent } = useEventTracker();
  const { isMobile } = usePlatformOS();
<<<<<<< HEAD
  const { allowPermissions } = useUserPermissions();
=======
  const { allowPermissions, workspaceUserInfo } = useUserPermissions();
  const { currentWorkspaceSubscribedPlanDetail } = useWorkspaceSubscription();
>>>>>>> b66d56ed
  // local storage
  const { setValue: toggleWorkspaceMenu, storedValue } = useLocalStorage<boolean>("is_workspace_menu_open", true);
  // derived values
  const isWorkspaceMenuOpen = !!storedValue;
  const isAdmin = allowPermissions([EUserPermissions.ADMIN], EUserPermissionsLevel.WORKSPACE);

  const handleLinkClick = (itemKey: string) => {
    if (window.innerWidth < 768) {
      toggleSidebar();
    }
    captureEvent(SIDEBAR_CLICKED, {
      destination: itemKey,
    });
  };

  useEffect(() => {
    if (sidebarCollapsed) toggleWorkspaceMenu(true);
  }, [sidebarCollapsed, toggleWorkspaceMenu]);
  useOutsideClickDetector(actionSectionRef, () => setIsMenuActive(false));

  const hideWorkspaceActiveCycle =
    workspaceUserInfo[workspaceSlug.toString()]?.active_cycles_count <= 0 &&
    currentWorkspaceSubscribedPlanDetail?.product !== "FREE";

  return (
    <Disclosure as="div" defaultOpen>
      {!sidebarCollapsed && (
        <div
          className={cn(
            "flex px-2 bg-custom-sidebar-background-100 group/workspace-button hover:bg-custom-sidebar-background-90 rounded",
            {
              "mt-2.5": !sidebarCollapsed,
            }
          )}
        >
          {" "}
          <Disclosure.Button
            as="button"
            className="flex-1 sticky top-0  z-10  w-full  py-1.5 flex items-center justify-between gap-1 text-custom-sidebar-text-400  text-xs font-semibold"
            onClick={() => toggleWorkspaceMenu(!isWorkspaceMenuOpen)}
          >
            <span>WORKSPACE</span>
          </Disclosure.Button>
          <CustomMenu
            customButton={
              <span
                ref={actionSectionRef}
                className="grid place-items-center p-0.5 text-custom-sidebar-text-400 hover:bg-custom-sidebar-background-80 rounded my-auto"
                onClick={() => {
                  setIsMenuActive(!isMenuActive);
                }}
              >
                <MoreHorizontal className="size-4" />
              </span>
            }
            className={cn(
              "h-full flex items-center opacity-0 z-20 pointer-events-none flex-shrink-0 group-hover/workspace-button:opacity-100 group-hover/workspace-button:pointer-events-auto my-auto",
              {
                "opacity-100 pointer-events-auto": isMenuActive,
              }
            )}
            customButtonClassName="grid place-items-center"
            placement="bottom-start"
          >
            <CustomMenu.MenuItem>
              <Link href={`/${workspaceSlug}/projects/archives`}>
                <div className="flex items-center justify-start gap-2">
                  <ArchiveIcon className="h-3.5 w-3.5 stroke-[1.5]" />
                  <span>Archives</span>
                </div>
              </Link>
            </CustomMenu.MenuItem>

            {isAdmin && (
              <CustomMenu.MenuItem>
                <Link href={`/${workspaceSlug}/settings`}>
                  <div className="flex items-center justify-start gap-2">
                    <Settings className="h-3.5 w-3.5 stroke-[1.5]" />
                    <span>Settings</span>
                  </div>
                </Link>
              </CustomMenu.MenuItem>
            )}
          </CustomMenu>
          <Disclosure.Button
            as="button"
            className="sticky top-0 z-10 group/workspace-button px-0.5 py-1.5 flex items-center justify-between gap-1 text-custom-sidebar-text-400 hover:bg-custom-sidebar-background-90 rounded text-xs font-semibold"
            onClick={() => toggleWorkspaceMenu(!isWorkspaceMenuOpen)}
          >
            {" "}
            <span className="flex-shrink-0 opacity-0 pointer-events-none group-hover/workspace-button:opacity-100 group-hover/workspace-button:pointer-events-auto rounded hover:bg-custom-sidebar-background-80">
              <ChevronRight
                className={cn("size-4 flex-shrink-0 text-custom-sidebar-text-400 transition-transform", {
                  "rotate-90": isWorkspaceMenuOpen,
                })}
              />
            </span>
          </Disclosure.Button>
        </div>
      )}
      <Transition
        show={isWorkspaceMenuOpen}
        enter="transition duration-100 ease-out"
        enterFrom="transform scale-95 opacity-0"
        enterTo="transform scale-100 opacity-100"
        leave="transition duration-75 ease-out"
        leaveFrom="transform scale-100 opacity-100"
        leaveTo="transform scale-95 opacity-0"
      >
        {isWorkspaceMenuOpen && (
          <Disclosure.Panel
            as="div"
            className={cn("flex flex-col mt-0.5 gap-0.5", {
              "space-y-0 mt-0 ml-0": sidebarCollapsed,
            })}
            static
          >
            {SIDEBAR_WORKSPACE_MENU_ITEMS.map((link) => {
<<<<<<< HEAD
              if (!isWorkspaceFeatureEnabled(link.key, workspaceSlug.toString())) return null;
=======
              if (link.key === "active-cycles" && hideWorkspaceActiveCycle) return null;
>>>>>>> b66d56ed
              return (
                allowPermissions(link.access, EUserPermissionsLevel.WORKSPACE, workspaceSlug.toString()) && (
                  <Tooltip
                    key={link.key}
                    tooltipContent={link.label}
                    position="right"
                    className="ml-2"
                    disabled={!sidebarCollapsed}
                    isMobile={isMobile}
                  >
                    <Link href={`/${workspaceSlug}${link.href}`} onClick={() => handleLinkClick(link.key)}>
                      <SidebarNavItem
                        key={link.key}
                        className={`${sidebarCollapsed ? "p-0 size-8 aspect-square justify-center mx-auto" : ""}`}
                        isActive={link.highlight(pathname, `/${workspaceSlug}`)}
                      >
                        <div className="flex items-center gap-1.5 py-[1px]">
                          <link.Icon
                            className={cn("size-4", {
                              "rotate-180": link.key === "active-cycles",
                            })}
                          />
                          {!sidebarCollapsed && <p className="text-sm leading-5 font-medium">{link.label}</p>}
                        </div>
                        {!sidebarCollapsed && link.key === "active-cycles" && (
                          <div className="flex-shrink-0">
                            <UpgradeBadge flag="WORKSPACE_ACTIVE_CYCLES" />
                          </div>
                        )}
                      </SidebarNavItem>
                    </Link>
                  </Tooltip>
                )
              );
            })}
          </Disclosure.Panel>
        )}
      </Transition>
    </Disclosure>
  );
});<|MERGE_RESOLUTION|>--- conflicted
+++ resolved
@@ -25,12 +25,10 @@
 // plane web constants
 import { SIDEBAR_WORKSPACE_MENU_ITEMS } from "@/plane-web/constants/dashboard";
 import { EUserPermissions, EUserPermissionsLevel } from "@/plane-web/constants/user-permissions";
-<<<<<<< HEAD
 // plane web hooks
 import { isWorkspaceFeatureEnabled } from "@/plane-web/helpers/dashboard.helper";
-=======
 import { useWorkspaceSubscription } from "@/plane-web/hooks/store";
->>>>>>> b66d56ed
+
 
 export const SidebarWorkspaceMenu = observer(() => {
   // state
@@ -45,12 +43,8 @@
   const { toggleSidebar, sidebarCollapsed } = useAppTheme();
   const { captureEvent } = useEventTracker();
   const { isMobile } = usePlatformOS();
-<<<<<<< HEAD
-  const { allowPermissions } = useUserPermissions();
-=======
   const { allowPermissions, workspaceUserInfo } = useUserPermissions();
   const { currentWorkspaceSubscribedPlanDetail } = useWorkspaceSubscription();
->>>>>>> b66d56ed
   // local storage
   const { setValue: toggleWorkspaceMenu, storedValue } = useLocalStorage<boolean>("is_workspace_menu_open", true);
   // derived values
@@ -169,11 +163,7 @@
             static
           >
             {SIDEBAR_WORKSPACE_MENU_ITEMS.map((link) => {
-<<<<<<< HEAD
               if (!isWorkspaceFeatureEnabled(link.key, workspaceSlug.toString())) return null;
-=======
-              if (link.key === "active-cycles" && hideWorkspaceActiveCycle) return null;
->>>>>>> b66d56ed
               return (
                 allowPermissions(link.access, EUserPermissionsLevel.WORKSPACE, workspaceSlug.toString()) && (
                   <Tooltip
