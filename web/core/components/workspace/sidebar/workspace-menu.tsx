--- conflicted
+++ resolved
@@ -8,8 +8,6 @@
 import { Disclosure, Transition } from "@headlessui/react";
 // ui
 import { Tooltip } from "@plane/ui";
-// components
-import { ProIcon } from "@/components/common";
 // constants
 import { SIDEBAR_WORKSPACE_MENU_ITEMS } from "@/constants/dashboard";
 import { SIDEBAR_CLICKED } from "@/constants/event-tracker";
@@ -116,17 +114,6 @@
                           }
                         )}
                       >
-<<<<<<< HEAD
-                        <span className="flex-shrink-0 size-4 grid place-items-center">
-                          <link.Icon
-                            className={cn("size-4", {
-                              "rotate-180": link.key === "active-cycles",
-                            })}
-                          />
-                        </span>
-                        {!sidebarCollapsed && <p className="text-sm leading-5 font-medium">{link.label}</p>}
-                        {!sidebarCollapsed && link.key === "active-cycles" && <ProIcon />}
-=======
                         <div className={cn("grow flex items-center gap-1.5", { "justify-center": sidebarCollapsed })}>
                           <span className="flex-shrink-0 size-4 grid place-items-center">
                             <link.Icon
@@ -142,7 +129,6 @@
                             <UpgradeBadge />
                           </div>
                         )}
->>>>>>> 4c353b6e
                       </div>
                     </Tooltip>
                   </Link>
