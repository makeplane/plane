--- conflicted
+++ resolved
@@ -4,25 +4,15 @@
 import { observer } from "mobx-react";
 import { Controller, useForm } from "react-hook-form";
 // constant
-<<<<<<< HEAD
-import { EIssueLayoutTypes, EViewAccess } from "@plane/constants";
-=======
-import { EIssueLayoutTypes, ISSUE_DISPLAY_FILTERS_BY_PAGE } from "@plane/constants";
+import { EIssueLayoutTypes, ISSUE_DISPLAY_FILTERS_BY_PAGE, EViewAccess } from "@plane/constants";
 // i18n
 import { useTranslation } from "@plane/i18n";
->>>>>>> 571c3f62
 // types
 import { IIssueDisplayFilterOptions, IIssueDisplayProperties, IIssueFilterOptions, IWorkspaceView } from "@plane/types";
 // ui
 import { Button, Input, TextArea } from "@plane/ui";
 // components
 import { AppliedFiltersList, DisplayFiltersSelection, FilterSelection, FiltersDropdown } from "@/components/issues";
-<<<<<<< HEAD
-// constants
-import { ISSUE_DISPLAY_FILTERS_BY_LAYOUT } from "@/constants/issue";
-=======
-import { EViewAccess } from "@/constants/views";
->>>>>>> 571c3f62
 // helpers
 import { getComputedDisplayFilters, getComputedDisplayProperties } from "@/helpers/issue.helper";
 // hooks
