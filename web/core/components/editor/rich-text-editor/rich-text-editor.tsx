--- conflicted
+++ resolved
@@ -16,11 +16,7 @@
 interface RichTextEditorWrapperProps
   extends MakeOptional<
     Omit<IRichTextEditorProps, "fileHandler" | "mentionHandler">,
-<<<<<<< HEAD
-    "disabledExtensions" | "flaggedExtensions"
-=======
     "disabledExtensions" | "flaggedExtensions" | "isSmoothCursorEnabled"
->>>>>>> 28edf03a
   > {
   searchMentionCallback: (payload: TSearchEntityRequestPayload) => Promise<TSearchResponse>;
   workspaceSlug: string;
