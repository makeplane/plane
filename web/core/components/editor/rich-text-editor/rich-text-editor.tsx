--- conflicted
+++ resolved
@@ -16,13 +16,11 @@
   extends Omit<IRichTextEditor, "disabledExtensions" | "fileHandler" | "mentionHandler"> {
   workspaceSlug: string;
   workspaceId: string;
-  memberIds: string[];
   projectId?: string;
   uploadFile: (file: File) => Promise<string>;
 }
 
 export const RichTextEditor = forwardRef<EditorRefApi, RichTextEditorWrapperProps>((props, ref) => {
-<<<<<<< HEAD
   const { containerClassName, workspaceSlug, workspaceId, projectId, uploadFile, ...rest } = props;
   // editor flaggings
   const { richTextEditor: disabledExtensions } = useEditorFlagging(workspaceSlug?.toString());
@@ -30,22 +28,6 @@
   const { fetchMentions } = useEditorMention({
     projectId: projectId?.toString() ?? "",
     workspaceSlug: workspaceSlug?.toString() ?? "",
-=======
-  const { containerClassName, workspaceSlug, workspaceId, projectId, memberIds, uploadFile, ...rest } = props;
-  // store hooks
-  const { data: currentUser } = useUser();
-  const { getUserDetails } = useMember();
-  // editor flaggings
-  const { richTextEditor: disabledExtensions } = useEditorFlagging(workspaceSlug?.toString());
-  // derived values
-  const memberDetails = memberIds?.map((id) => getUserDetails(id) as IUserLite);
-  // use-mention
-  const { mentionHighlights, mentionSuggestions } = useMention({
-    workspaceSlug,
-    projectId,
-    members: memberDetails,
-    user: currentUser ?? undefined,
->>>>>>> 47a76f48
   });
   // file size
   const { maxFileSize } = useFileSize();
