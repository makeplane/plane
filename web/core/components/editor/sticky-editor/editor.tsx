import React, { useState } from "react";
// plane constants
import { EIssueCommentAccessSpecifier } from "@plane/constants";
// plane editor
<<<<<<< HEAD
import { EditorRefApi, ILiteTextEditor, LiteTextEditorWithRef, TFileHandler } from "@plane/editor";
// components
import { TSticky } from "@plane/types";
// helpers
import { cn } from "@/helpers/common.helper";
// hooks
import { useEditorConfig } from "@/hooks/editor";
// plane web hooks
import { useEditorFlagging } from "@/plane-web/hooks/use-editor-flagging";
import { Toolbar } from "./toolbar";
=======
import { EditorRefApi, ILiteTextEditor, LiteTextEditorWithRef } from "@plane/editor";
// plane types
import { TSticky } from "@plane/types";
// helpers
import { cn } from "@/helpers/common.helper";
import { getEditorFileHandlers } from "@/helpers/editor.helper";
// plane web hooks
import { useEditorFlagging } from "@/plane-web/hooks/use-editor-flagging";
import { useFileSize } from "@/plane-web/hooks/use-file-size";
import { StickyEditorToolbar } from "./toolbar";
>>>>>>> 01bd1bde

interface StickyEditorWrapperProps
  extends Omit<ILiteTextEditor, "disabledExtensions" | "fileHandler" | "mentionHandler"> {
  workspaceSlug: string;
  workspaceId: string;
  projectId?: string;
  accessSpecifier?: EIssueCommentAccessSpecifier;
  handleAccessChange?: (accessKey: EIssueCommentAccessSpecifier) => void;
  showAccessSpecifier?: boolean;
  showSubmitButton?: boolean;
  isSubmitting?: boolean;
  showToolbarInitially?: boolean;
  showToolbar?: boolean;
  uploadFile: TFileHandler["upload"];
  parentClassName?: string;
  handleColorChange: (data: Partial<TSticky>) => Promise<void>;
  handleDelete: () => void;
}

export const StickyEditor = React.forwardRef<EditorRefApi, StickyEditorWrapperProps>((props, ref) => {
  const {
    containerClassName,
    workspaceSlug,
    workspaceId,
    projectId,
    handleDelete,
    handleColorChange,
    showToolbarInitially = true,
    showToolbar = true,
    parentClassName = "",
    uploadFile,
    ...rest
  } = props;
  // states
  const [isFocused, setIsFocused] = useState(showToolbarInitially);
  // editor flaggings
  const { liteTextEditor: disabledExtensions } = useEditorFlagging(workspaceSlug?.toString());
  // editor config
  const { getEditorFileHandlers } = useEditorConfig();
  function isMutableRefObject<T>(ref: React.ForwardedRef<T>): ref is React.MutableRefObject<T | null> {
    return !!ref && typeof ref === "object" && "current" in ref;
  }
  // derived values
  const editorRef = isMutableRefObject<EditorRefApi>(ref) ? ref.current : null;

  return (
    <div
      className={cn("relative border border-custom-border-200 rounded", parentClassName)}
      onFocus={() => !showToolbarInitially && setIsFocused(true)}
      onBlur={() => !showToolbarInitially && setIsFocused(false)}
    >
      <LiteTextEditorWithRef
        ref={ref}
        disabledExtensions={[...disabledExtensions, "enter-key"]}
        fileHandler={getEditorFileHandlers({
          projectId,
          uploadFile,
          workspaceId,
          workspaceSlug,
        })}
        mentionHandler={{
          renderComponent: () => <></>,
        }}
        containerClassName={cn(containerClassName, "relative")}
        {...rest}
      />
      {showToolbar && (
        <div
          className={cn("transition-all duration-300 ease-out origin-top px-4 h-[60px]", {
            "max-h-[60px] opacity-100 scale-y-100": isFocused,
            "max-h-0 opacity-0 scale-y-0 invisible": !isFocused,
          })}
        >
          <StickyEditorToolbar
            executeCommand={(item) => {
              // TODO: update this while toolbar homogenization
              // @ts-expect-error type mismatch here
              editorRef?.executeMenuItemCommand({
                itemKey: item.itemKey,
                ...item.extraProps,
              });
            }}
            handleDelete={handleDelete}
            handleColorChange={handleColorChange}
            editorRef={editorRef}
          />
        </div>
      )}
    </div>
  );
});

StickyEditor.displayName = "StickyEditor";<|MERGE_RESOLUTION|>--- conflicted
+++ resolved
@@ -2,7 +2,6 @@
 // plane constants
 import { EIssueCommentAccessSpecifier } from "@plane/constants";
 // plane editor
-<<<<<<< HEAD
 import { EditorRefApi, ILiteTextEditor, LiteTextEditorWithRef, TFileHandler } from "@plane/editor";
 // components
 import { TSticky } from "@plane/types";
@@ -12,19 +11,7 @@
 import { useEditorConfig } from "@/hooks/editor";
 // plane web hooks
 import { useEditorFlagging } from "@/plane-web/hooks/use-editor-flagging";
-import { Toolbar } from "./toolbar";
-=======
-import { EditorRefApi, ILiteTextEditor, LiteTextEditorWithRef } from "@plane/editor";
-// plane types
-import { TSticky } from "@plane/types";
-// helpers
-import { cn } from "@/helpers/common.helper";
-import { getEditorFileHandlers } from "@/helpers/editor.helper";
-// plane web hooks
-import { useEditorFlagging } from "@/plane-web/hooks/use-editor-flagging";
-import { useFileSize } from "@/plane-web/hooks/use-file-size";
 import { StickyEditorToolbar } from "./toolbar";
->>>>>>> 01bd1bde
 
 interface StickyEditorWrapperProps
   extends Omit<ILiteTextEditor, "disabledExtensions" | "fileHandler" | "mentionHandler"> {
