--- conflicted
+++ resolved
@@ -15,14 +15,10 @@
 import { StickyEditorToolbar } from "./toolbar";
 
 interface StickyEditorWrapperProps
-<<<<<<< HEAD
-  extends Omit<ILiteTextEditorProps, "disabledExtensions" | "flaggedExtensions" | "fileHandler" | "mentionHandler"> {
-=======
   extends Omit<
     ILiteTextEditorProps,
     "disabledExtensions" | "flaggedExtensions" | "fileHandler" | "isSmoothCursorEnabled" | "mentionHandler"
   > {
->>>>>>> 28edf03a
   workspaceSlug: string;
   workspaceId: string;
   projectId?: string;
@@ -57,13 +53,10 @@
   const [isFocused, setIsFocused] = useState(showToolbarInitially);
   // editor flaggings
   const { liteText: liteTextEditorExtensions } = useEditorFlagging(workspaceSlug?.toString());
-<<<<<<< HEAD
-=======
   // store hooks
   const {
     data: { is_smooth_cursor_enabled },
   } = useUserProfile();
->>>>>>> 28edf03a
   // editor config
   const { getEditorFileHandlers } = useEditorConfig();
   function isMutableRefObject<T>(ref: React.ForwardedRef<T>): ref is React.MutableRefObject<T | null> {
