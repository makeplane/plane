import React, { useState } from "react";
// editor
import { EIssueCommentAccessSpecifier } from "@plane/constants";
import { EditorRefApi, ILiteTextEditor, LiteTextEditorWithRef } from "@plane/editor";
// components
<<<<<<< HEAD
import { EditorMentionsRoot, IssueCommentToolbar } from "@/components/editor";
// constants
import { EIssueCommentAccessSpecifier } from "@/constants/issue";
=======
import { IssueCommentToolbar } from "@/components/editor";
>>>>>>> 9b71a702
// helpers
import { cn } from "@/helpers/common.helper";
import { getEditorFileHandlers } from "@/helpers/editor.helper";
import { isCommentEmpty } from "@/helpers/string.helper";
// hooks
import { useEditorMention } from "@/hooks/use-editor-mention";
// plane web hooks
import { useEditorFlagging } from "@/plane-web/hooks/use-editor-flagging";
import { useFileSize } from "@/plane-web/hooks/use-file-size";
// services
import { ProjectService } from "@/services/project";
const projectService = new ProjectService();

interface LiteTextEditorWrapperProps
  extends Omit<ILiteTextEditor, "disabledExtensions" | "fileHandler" | "mentionHandler"> {
  workspaceSlug: string;
  workspaceId: string;
  projectId: string;
  accessSpecifier?: EIssueCommentAccessSpecifier;
  handleAccessChange?: (accessKey: EIssueCommentAccessSpecifier) => void;
  showAccessSpecifier?: boolean;
  showSubmitButton?: boolean;
  isSubmitting?: boolean;
  showToolbarInitially?: boolean;
  uploadFile: (file: File) => Promise<string>;
}

export const LiteTextEditor = React.forwardRef<EditorRefApi, LiteTextEditorWrapperProps>((props, ref) => {
  const {
    containerClassName,
    workspaceSlug,
    workspaceId,
    projectId,
    accessSpecifier,
    handleAccessChange,
    showAccessSpecifier = false,
    showSubmitButton = true,
    isSubmitting = false,
    showToolbarInitially = true,
    placeholder = "Add comment...",
    uploadFile,
    ...rest
  } = props;
  // states
  const [isFocused, setIsFocused] = useState(showToolbarInitially);
  // editor flaggings
  const { liteTextEditor: disabledExtensions } = useEditorFlagging(workspaceSlug?.toString());
  // use editor mention
  const { fetchMentions } = useEditorMention({
    searchEntity: async (payload) =>
      await projectService.searchEntity(workspaceSlug?.toString() ?? "", projectId?.toString() ?? "", payload),
  });
  // file size
  const { maxFileSize } = useFileSize();
  function isMutableRefObject<T>(ref: React.ForwardedRef<T>): ref is React.MutableRefObject<T | null> {
    return !!ref && typeof ref === "object" && "current" in ref;
  }
  // derived values
  const isEmpty = isCommentEmpty(props.initialValue);
  const editorRef = isMutableRefObject<EditorRefApi>(ref) ? ref.current : null;

  return (
    <div
      className={cn("relative border border-custom-border-200 rounded p-3")}
      onFocus={() => !showToolbarInitially && setIsFocused(true)}
      onBlur={() => !showToolbarInitially && setIsFocused(false)}
    >
      <LiteTextEditorWithRef
        ref={ref}
        disabledExtensions={disabledExtensions}
        fileHandler={getEditorFileHandlers({
          maxFileSize,
          projectId,
          uploadFile,
          workspaceId,
          workspaceSlug,
        })}
        mentionHandler={{
          searchCallback: async (query) => {
            const res = await fetchMentions(query);
            if (!res) throw new Error("Failed in fetching mentions");
            return res;
          },
          renderComponent: (props) => <EditorMentionsRoot {...props} />,
        }}
        placeholder={placeholder}
        containerClassName={cn(containerClassName, "relative")}
        {...rest}
      />
      <div
        className={cn(
          "transition-all duration-300 ease-out origin-top overflow-hidden",
          isFocused ? "max-h-[200px] opacity-100 scale-y-100 mt-3" : "max-h-0 opacity-0 scale-y-0 invisible"
        )}
      >
        <IssueCommentToolbar
          accessSpecifier={accessSpecifier}
          executeCommand={(item) => {
            // TODO: update this while toolbar homogenization
            // @ts-expect-error type mismatch here
            editorRef?.executeMenuItemCommand({
              itemKey: item.itemKey,
              ...item.extraProps,
            });
          }}
          handleAccessChange={handleAccessChange}
          handleSubmit={(e) => rest.onEnterKeyPress?.(e)}
          isCommentEmpty={isEmpty}
          isSubmitting={isSubmitting}
          showAccessSpecifier={showAccessSpecifier}
          editorRef={editorRef}
          showSubmitButton={showSubmitButton}
        />
      </div>
    </div>
  );
});

LiteTextEditor.displayName = "LiteTextEditor";<|MERGE_RESOLUTION|>--- conflicted
+++ resolved
@@ -1,15 +1,10 @@
 import React, { useState } from "react";
-// editor
+// plane constants
 import { EIssueCommentAccessSpecifier } from "@plane/constants";
+// plane editor
 import { EditorRefApi, ILiteTextEditor, LiteTextEditorWithRef } from "@plane/editor";
 // components
-<<<<<<< HEAD
 import { EditorMentionsRoot, IssueCommentToolbar } from "@/components/editor";
-// constants
-import { EIssueCommentAccessSpecifier } from "@/constants/issue";
-=======
-import { IssueCommentToolbar } from "@/components/editor";
->>>>>>> 9b71a702
 // helpers
 import { cn } from "@/helpers/common.helper";
 import { getEditorFileHandlers } from "@/helpers/editor.helper";
