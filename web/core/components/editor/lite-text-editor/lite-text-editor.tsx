--- conflicted
+++ resolved
@@ -2,13 +2,9 @@
 // plane constants
 import { EIssueCommentAccessSpecifier } from "@plane/constants";
 // plane editor
-<<<<<<< HEAD
 import { EditorRefApi, ILiteTextEditor, LiteTextEditorWithRef, TFileHandler } from "@plane/editor";
-=======
-import { EditorRefApi, ILiteTextEditor, LiteTextEditorWithRef } from "@plane/editor";
 // i18n
 import { useTranslation } from "@plane/i18n";
->>>>>>> a5c2acb5
 // components
 import { EditorMentionsRoot, IssueCommentToolbar } from "@/components/editor";
 // helpers
