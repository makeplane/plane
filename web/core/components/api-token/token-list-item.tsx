--- conflicted
+++ resolved
@@ -6,11 +6,7 @@
 // components
 import { Tooltip } from "@plane/ui";
 import { DeleteApiTokenModal } from "@/components/api-token";
-<<<<<<< HEAD
-import { renderFormattedDate, calculateTimeAgo,renderFormattedTime } from "@/helpers/date-time.helper";
-=======
 import { renderFormattedDate, calculateTimeAgo, renderFormattedTime } from "@/helpers/date-time.helper";
->>>>>>> c3e81749
 import { usePlatformOS } from "@/hooks/use-platform-os";
 // ui
 // helpers
@@ -56,11 +52,7 @@
           <p className="mb-1 text-xs leading-6 text-custom-text-400">
             {token.is_active
               ? token.expired_at
-<<<<<<< HEAD
-                ? `Expires ${renderFormattedDate(token.expired_at!)} at ${renderFormattedTime(token.expired_at, "12-hour")}`
-=======
                 ? `Expires ${renderFormattedDate(token.expired_at!)} at ${renderFormattedTime(token.expired_at!)}`
->>>>>>> c3e81749
                 : "Never expires"
               : `Expired ${calculateTimeAgo(token.expired_at)}`}
           </p>
