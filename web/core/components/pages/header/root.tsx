import { useCallback } from "react";
import { observer } from "mobx-react";
import { ListFilter } from "lucide-react";
import { useTranslation } from "@plane/i18n";
import { TPageFilterProps, TPageNavigationTabs } from "@plane/types";
// components
import { Header, EHeaderVariant } from "@plane/ui";
import { FiltersDropdown } from "@/components/issues";
import {
  PageAppliedFiltersList,
  PageFiltersSelection,
  PageOrderByDropdown,
  PageSearchInput,
  PageTabNavigation,
} from "@/components/pages";
// helpers
import { calculateTotalFilters } from "@/helpers/filter.helper";
// hooks
import { useMember } from "@/hooks/store";
// plane web hooks
import { EPageStoreType, usePageStore } from "@/plane-web/hooks/store";

type Props = {
  pageType: TPageNavigationTabs;
  projectId: string;
  storeType: EPageStoreType;
  workspaceSlug: string;
};

export const PagesListHeaderRoot: React.FC<Props> = observer((props) => {
<<<<<<< HEAD
  const { pageType, projectId, storeType, workspaceSlug } = props;
=======
  const { pageType, projectId, workspaceSlug } = props;
  const { t } = useTranslation();
>>>>>>> dd11ebf3
  // store hooks
  const { filters, updateFilters, clearAllFilters } = usePageStore(storeType);
  const {
    workspace: { workspaceMemberIds },
  } = useMember();

  const handleRemoveFilter = useCallback(
    (key: keyof TPageFilterProps, value: string | null) => {
      let newValues = filters.filters?.[key];

      if (key === "favorites") newValues = !!value;
      if (Array.isArray(newValues)) {
        if (!value) newValues = [];
        else newValues = newValues.filter((val) => val !== value);
      }

      updateFilters("filters", { [key]: newValues });
    },
    [filters.filters, updateFilters]
  );

  const isFiltersApplied = calculateTotalFilters(filters?.filters ?? {}) !== 0;

  return (
    <>
      <Header variant={EHeaderVariant.SECONDARY}>
        <Header.LeftItem>
          <PageTabNavigation workspaceSlug={workspaceSlug} projectId={projectId} pageType={pageType} />
        </Header.LeftItem>
        <Header.RightItem className="items-center">
          <PageSearchInput
            searchQuery={filters.searchQuery}
            updateSearchQuery={(val) => updateFilters("searchQuery", val)}
          />
          <PageOrderByDropdown
            sortBy={filters.sortBy}
            sortKey={filters.sortKey}
            onChange={(val) => {
              if (val.key) updateFilters("sortKey", val.key);
              if (val.order) updateFilters("sortBy", val.order);
            }}
          />
          <FiltersDropdown
            icon={<ListFilter className="h-3 w-3" />}
            title={t("common.filters")}
            placement="bottom-end"
            isFiltersApplied={isFiltersApplied}
          >
            <PageFiltersSelection
              filters={filters}
              handleFiltersUpdate={updateFilters}
              memberIds={workspaceMemberIds ?? undefined}
            />
          </FiltersDropdown>
        </Header.RightItem>
      </Header>
      {calculateTotalFilters(filters?.filters ?? {}) !== 0 && (
        <Header variant={EHeaderVariant.TERNARY}>
          <PageAppliedFiltersList
            appliedFilters={filters.filters ?? {}}
            handleClearAllFilters={clearAllFilters}
            handleRemoveFilter={handleRemoveFilter}
            alwaysAllowEditing
          />
        </Header>
      )}
    </>
  );
});<|MERGE_RESOLUTION|>--- conflicted
+++ resolved
@@ -28,12 +28,8 @@
 };
 
 export const PagesListHeaderRoot: React.FC<Props> = observer((props) => {
-<<<<<<< HEAD
   const { pageType, projectId, storeType, workspaceSlug } = props;
-=======
-  const { pageType, projectId, workspaceSlug } = props;
   const { t } = useTranslation();
->>>>>>> dd11ebf3
   // store hooks
   const { filters, updateFilters, clearAllFilters } = usePageStore(storeType);
   const {
