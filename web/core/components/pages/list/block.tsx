"use client";

import { FC, useRef } from "react";
import { observer } from "mobx-react";
import { FileText } from "lucide-react";
// components
import { Logo } from "@/components/common";
import { ListItem } from "@/components/core/list";
import { BlockItemAction } from "@/components/pages/list";
// helpers
import { getPageName } from "@/helpers/page.helper";
// hooks
import { usePlatformOS } from "@/hooks/use-platform-os";
import { TUsePage } from "@/store/pages/base-page";

type TPageListBlock = {
  pageId: string;
  usePage: TUsePage;
};

export const PageListBlock: FC<TPageListBlock> = observer((props) => {
  const { pageId, usePage } = props;
  // refs
  const parentRef = useRef(null);
  // hooks
  const page = usePage(pageId);
  const { isMobile } = usePlatformOS();
  // derived values
  const { name, logo_props, getRedirectionLink } = page;

  return (
    <ListItem
      prependTitleElement={
        <>
          {logo_props?.in_use ? (
            <Logo logo={logo_props} size={16} type="lucide" />
          ) : (
            <FileText className="h-4 w-4 text-custom-text-300" />
          )}
        </>
      }
      title={getPageName(name)}
<<<<<<< HEAD
      itemLink={`/${workspaceSlug}/projects/${projectId}/pages/${pageId}`}
      actionableItems={<BlockItemAction pageId={pageId} parentRef={parentRef} />}
=======
      itemLink={getRedirectionLink()}
      actionableItems={<BlockItemAction page={page} parentRef={parentRef} />}
>>>>>>> 94f421f2
      isMobile={isMobile}
      parentRef={parentRef}
    />
  );
});<|MERGE_RESOLUTION|>--- conflicted
+++ resolved
@@ -40,13 +40,8 @@
         </>
       }
       title={getPageName(name)}
-<<<<<<< HEAD
-      itemLink={`/${workspaceSlug}/projects/${projectId}/pages/${pageId}`}
-      actionableItems={<BlockItemAction pageId={pageId} parentRef={parentRef} />}
-=======
       itemLink={getRedirectionLink()}
       actionableItems={<BlockItemAction page={page} parentRef={parentRef} />}
->>>>>>> 94f421f2
       isMobile={isMobile}
       parentRef={parentRef}
     />
