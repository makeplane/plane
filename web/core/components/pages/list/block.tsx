--- conflicted
+++ resolved
@@ -9,11 +9,6 @@
 import { Logo, RestrictedPageIcon, setToast, TOAST_TYPE } from "@plane/ui";
 import { cn, getPageName } from "@plane/utils";
 // components
-<<<<<<< HEAD
-import { getPageName } from "@plane/utils";
-import { Logo } from "@/components/common";
-=======
->>>>>>> 98fee2ac
 import { ListItem } from "@/components/core/list";
 import { BlockItemAction } from "@/components/pages/list";
 // helpers
