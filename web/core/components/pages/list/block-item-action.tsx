"use client";

import React, { FC } from "react";
import { observer } from "mobx-react";
import { Earth, Info, Lock, Minus } from "lucide-react";
// ui
import { Avatar, FavoriteStar, TOAST_TYPE, Tooltip, setToast } from "@plane/ui";
// components
import { PageQuickActions } from "@/components/pages/dropdowns";
// helpers
import { renderFormattedDate } from "@/helpers/date-time.helper";
// hooks
<<<<<<< HEAD
import { useMember, usePage, useProject } from "@/hooks/store";
// plane-web constants
import { EUserPermissions } from "@/plane-web/constants/user-permissions";
=======
import { useMember, usePage } from "@/hooks/store";
>>>>>>> 1da97d58

type Props = {
  workspaceSlug: string;
  projectId: string;
  pageId: string;
  parentRef: React.RefObject<HTMLElement>;
};

export const BlockItemAction: FC<Props> = observer((props) => {
  const { workspaceSlug, projectId, pageId, parentRef } = props;
  // store hooks
  const page = usePage(pageId);
  const { getUserDetails } = useMember();
  // derived values
<<<<<<< HEAD
  const { access, created_at, is_favorite, owned_by, addToFavorites, removePageFromFavorites } = page;

  // derived values
  const project = getProjectById(projectId);
  const isViewerOrGuest = project?.member_role && [EUserPermissions.GUEST].includes(project.member_role);
=======
  const {
    access,
    created_at,
    is_favorite,
    owned_by,
    canCurrentUserFavoritePage,
    addToFavorites,
    removePageFromFavorites,
  } = page;
>>>>>>> 1da97d58
  const ownerDetails = owned_by ? getUserDetails(owned_by) : undefined;

  // handlers
  const handleFavorites = () => {
    if (is_favorite) {
      removePageFromFavorites().then(() =>
        setToast({
          type: TOAST_TYPE.SUCCESS,
          title: "Success!",
          message: "Page removed from favorites.",
        })
      );
    } else {
      addToFavorites().then(() =>
        setToast({
          type: TOAST_TYPE.SUCCESS,
          title: "Success!",
          message: "Page added to favorites.",
        })
      );
    }
  };

  return (
    <>
      {/* page details */}
      <div className="cursor-default">
        <Tooltip tooltipHeading="Owned by" tooltipContent={ownerDetails?.display_name}>
          <Avatar src={ownerDetails?.avatar} name={ownerDetails?.display_name} />
        </Tooltip>
      </div>
      <div className="cursor-default text-custom-text-300">
        <Tooltip tooltipContent={access === 0 ? "Public" : "Private"}>
          {access === 0 ? <Earth className="h-4 w-4" /> : <Lock className="h-4 w-4" />}
        </Tooltip>
      </div>
      {/* vertical divider */}
      <Minus className="h-5 w-5 text-custom-text-400 rotate-90 -mx-3" strokeWidth={1} />

      {/* page info */}
      <Tooltip tooltipContent={`Created on ${renderFormattedDate(created_at)}`}>
        <span className="h-4 w-4 grid place-items-center cursor-default">
          <Info className="h-4 w-4 text-custom-text-300" />
        </span>
      </Tooltip>

      {/* favorite/unfavorite */}
      {canCurrentUserFavoritePage && (
        <FavoriteStar
          onClick={(e) => {
            e.preventDefault();
            e.stopPropagation();
            handleFavorites();
          }}
          selected={is_favorite}
        />
      )}

      {/* quick actions dropdown */}
      <PageQuickActions
        parentRef={parentRef}
        page={page}
        pageLink={`${workspaceSlug}/projects/${projectId}/pages/${pageId}`}
      />
    </>
  );
});<|MERGE_RESOLUTION|>--- conflicted
+++ resolved
@@ -10,13 +10,7 @@
 // helpers
 import { renderFormattedDate } from "@/helpers/date-time.helper";
 // hooks
-<<<<<<< HEAD
-import { useMember, usePage, useProject } from "@/hooks/store";
-// plane-web constants
-import { EUserPermissions } from "@/plane-web/constants/user-permissions";
-=======
 import { useMember, usePage } from "@/hooks/store";
->>>>>>> 1da97d58
 
 type Props = {
   workspaceSlug: string;
@@ -31,13 +25,6 @@
   const page = usePage(pageId);
   const { getUserDetails } = useMember();
   // derived values
-<<<<<<< HEAD
-  const { access, created_at, is_favorite, owned_by, addToFavorites, removePageFromFavorites } = page;
-
-  // derived values
-  const project = getProjectById(projectId);
-  const isViewerOrGuest = project?.member_role && [EUserPermissions.GUEST].includes(project.member_role);
-=======
   const {
     access,
     created_at,
@@ -47,7 +34,6 @@
     addToFavorites,
     removePageFromFavorites,
   } = page;
->>>>>>> 1da97d58
   const ownerDetails = owned_by ? getUserDetails(owned_by) : undefined;
 
   // handlers
