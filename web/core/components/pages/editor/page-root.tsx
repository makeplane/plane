import { useEffect, useRef, useState } from "react";
import { observer } from "mobx-react";
import { useSearchParams } from "next/navigation";
// editor
<<<<<<< HEAD
import { EditorRefApi } from "@plane/editor";
=======
import { EditorReadOnlyRefApi, EditorRefApi, useEditorMarkings } from "@plane/editor";
>>>>>>> 1efb0672
// types
import { TPage } from "@plane/types";
// ui
import { setToast, TOAST_TYPE } from "@plane/ui";
// components
import { PageEditorHeaderRoot, PageEditorBody, PageVersionsOverlay, PagesVersionEditor } from "@/components/pages";
// hooks
import { useProjectPages } from "@/hooks/store";
import { useAppRouter } from "@/hooks/use-app-router";
import { useQueryParams } from "@/hooks/use-query-params";
// services
import { ProjectPageVersionService } from "@/services/page";
const projectPageVersionService = new ProjectPageVersionService();
// store
import { IPage } from "@/store/pages/page";

type TPageRootProps = {
  page: IPage;
  projectId: string;
  workspaceSlug: string;
};

export const PageRoot = observer((props: TPageRootProps) => {
  const { projectId, workspaceSlug, page } = props;
  // states
  const [editorReady, setEditorReady] = useState(false);
  const [readOnlyEditorReady, setReadOnlyEditorReady] = useState(false);
  const [hasConnectionFailed, setHasConnectionFailed] = useState(false);
  const [sidePeekVisible, setSidePeekVisible] = useState(window.innerWidth >= 768);
  const [isVersionsOverlayOpen, setIsVersionsOverlayOpen] = useState(false);
  // refs
  const editorRef = useRef<EditorRefApi>(null);
  const readOnlyEditorRef = useRef<EditorReadOnlyRefApi>(null);
  // router
  const router = useAppRouter();
  // search params
  const searchParams = useSearchParams();
  // store hooks
  const { createPage } = useProjectPages();
  // derived values
  const { access, description_html, name, isContentEditable } = page;

  // update query params
  const { updateQueryParams } = useQueryParams();

  const handleCreatePage = async (payload: Partial<TPage>) => await createPage(payload);

  const handleDuplicatePage = async () => {
    const formData: Partial<TPage> = {
      name: "Copy of " + name,
      description_html: editorRef.current?.getHTML() ?? description_html ?? "<p></p>",
      access,
    };

    await handleCreatePage(formData)
      .then((res) => router.push(`/${workspaceSlug}/projects/${projectId}/pages/${res?.id}`))
      .catch(() =>
        setToast({
          type: TOAST_TYPE.ERROR,
          title: "Error!",
          message: "Page could not be duplicated. Please try again later.",
        })
      );
  };

  const version = searchParams.get("version");
  useEffect(() => {
    if (!version) {
      setIsVersionsOverlayOpen(false);
      return;
    }
    setIsVersionsOverlayOpen(true);
  }, [version]);

  const handleCloseVersionsOverlay = () => {
    const updatedRoute = updateQueryParams({
      paramsToRemove: ["version"],
    });
    router.push(updatedRoute);
  };

  const handleRestoreVersion = async (descriptionHTML: string) => {
    editorRef.current?.clearEditor();
    editorRef.current?.setEditorValue(descriptionHTML);
  };
  const currentVersionDescription = isContentEditable
    ? editorRef.current?.getHTML()
    : readOnlyEditorRef.current?.getHTML();

  return (
    <>
      <PageVersionsOverlay
        activeVersion={version}
        currentVersionDescription={currentVersionDescription ?? null}
        editorComponent={PagesVersionEditor}
        fetchAllVersions={async (pageId) => {
          if (!workspaceSlug || !projectId) return;
          return await projectPageVersionService.fetchAllVersions(
            workspaceSlug.toString(),
            projectId.toString(),
            pageId
          );
        }}
        fetchVersionDetails={async (pageId, versionId) => {
          if (!workspaceSlug || !projectId) return;
          return await projectPageVersionService.fetchVersionById(
            workspaceSlug.toString(),
            projectId.toString(),
            pageId,
            versionId
          );
        }}
        handleRestore={handleRestoreVersion}
        isOpen={isVersionsOverlayOpen}
        onClose={handleCloseVersionsOverlay}
        pageId={page.id ?? ""}
        restoreEnabled={isContentEditable}
      />
      <PageEditorHeaderRoot
        editorReady={editorReady}
        editorRef={editorRef}
        handleDuplicatePage={handleDuplicatePage}
        hasConnectionFailed={hasConnectionFailed}
        page={page}
        readOnlyEditorReady={readOnlyEditorReady}
        readOnlyEditorRef={readOnlyEditorRef}
        setSidePeekVisible={(state) => setSidePeekVisible(state)}
        sidePeekVisible={sidePeekVisible}
      />
      <PageEditorBody
        editorReady={editorReady}
        editorRef={editorRef}
        handleConnectionStatus={(status) => setHasConnectionFailed(status)}
        handleEditorReady={(val) => setEditorReady(val)}
        handleReadOnlyEditorReady={() => setReadOnlyEditorReady(true)}
        page={page}
        readOnlyEditorRef={readOnlyEditorRef}
        sidePeekVisible={sidePeekVisible}
      />
    </>
  );
});<|MERGE_RESOLUTION|>--- conflicted
+++ resolved
@@ -2,11 +2,7 @@
 import { observer } from "mobx-react";
 import { useSearchParams } from "next/navigation";
 // editor
-<<<<<<< HEAD
 import { EditorRefApi } from "@plane/editor";
-=======
-import { EditorReadOnlyRefApi, EditorRefApi, useEditorMarkings } from "@plane/editor";
->>>>>>> 1efb0672
 // types
 import { TPage } from "@plane/types";
 // ui
