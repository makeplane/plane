import { useEffect, useRef, useState } from "react";
import { observer } from "mobx-react";
import { useSearchParams } from "next/navigation";
// editor
import { EditorRefApi } from "@plane/editor";
// types
import { TDocumentPayload, TPage, TPageVersion, TWebhookConnectionQueryParams } from "@plane/types";
// components
import {
  PageEditorHeaderRoot,
  PageEditorBody,
  PageVersionsOverlay,
  PagesVersionEditor,
  TEditorBodyHandlers,
  TEditorBodyConfig,
} from "@/components/pages";
// hooks
import { useAppRouter } from "@/hooks/use-app-router";
import { usePageFallback } from "@/hooks/use-page-fallback";
import { useQueryParams } from "@/hooks/use-query-params";
// plane web hooks
import { EPageStoreType } from "@/plane-web/hooks/store";
// store
import { TPageInstance } from "@/store/pages/base-page";

export type TPageRootHandlers = {
  create: (payload: Partial<TPage>) => Promise<Partial<TPage> | undefined>;
  fetchAllVersions: (pageId: string) => Promise<TPageVersion[] | undefined>;
  fetchDescriptionBinary: () => Promise<any>;
  fetchVersionDetails: (pageId: string, versionId: string) => Promise<TPageVersion | undefined>;
  getRedirectionLink: (pageId: string) => string;
  updateDescription: (document: TDocumentPayload) => Promise<void>;
} & TEditorBodyHandlers;

export type TPageRootConfig = TEditorBodyConfig;

type TPageRootProps = {
  config: TPageRootConfig;
  handlers: TPageRootHandlers;
  page: TPageInstance;
<<<<<<< HEAD
  storeType: EPageStoreType;
=======
  webhookConnectionParams: TWebhookConnectionQueryParams;
>>>>>>> dd11ebf3
  workspaceSlug: string;
};

export const PageRoot = observer((props: TPageRootProps) => {
<<<<<<< HEAD
  const { config, handlers, page, storeType, workspaceSlug } = props;
=======
  const { config, handlers, page, webhookConnectionParams, workspaceSlug } = props;
>>>>>>> dd11ebf3
  // states
  const [editorReady, setEditorReady] = useState(false);
  const [hasConnectionFailed, setHasConnectionFailed] = useState(false);
  const [sidePeekVisible, setSidePeekVisible] = useState(window.innerWidth >= 768);
  const [isVersionsOverlayOpen, setIsVersionsOverlayOpen] = useState(false);
  // refs
  const editorRef = useRef<EditorRefApi>(null);
  // router
  const router = useAppRouter();
  // search params
  const searchParams = useSearchParams();
  // derived values
  const { isContentEditable } = page;
  // page fallback
  usePageFallback({
    editorRef,
    fetchPageDescription: handlers.fetchDescriptionBinary,
    hasConnectionFailed,
    updatePageDescription: handlers.updateDescription,
  });
  // update query params
  const { updateQueryParams } = useQueryParams();

  const version = searchParams.get("version");
  useEffect(() => {
    if (!version) {
      setIsVersionsOverlayOpen(false);
      return;
    }
    setIsVersionsOverlayOpen(true);
  }, [version]);

  const handleCloseVersionsOverlay = () => {
    const updatedRoute = updateQueryParams({
      paramsToRemove: ["version"],
    });
    router.push(updatedRoute);
  };

  const handleRestoreVersion = async (descriptionHTML: string) => {
    editorRef.current?.clearEditor();
    editorRef.current?.setEditorValue(descriptionHTML);
  };
  const currentVersionDescription = editorRef.current?.getDocument().html;

  return (
    <>
      <PageVersionsOverlay
        activeVersion={version}
        currentVersionDescription={currentVersionDescription ?? null}
        editorComponent={PagesVersionEditor}
        fetchAllVersions={handlers.fetchAllVersions}
        fetchVersionDetails={handlers.fetchVersionDetails}
        handleRestore={handleRestoreVersion}
        isOpen={isVersionsOverlayOpen}
        onClose={handleCloseVersionsOverlay}
        pageId={page.id ?? ""}
        restoreEnabled={isContentEditable}
      />
      <PageEditorHeaderRoot
        editorReady={editorReady}
        editorRef={editorRef}
        page={page}
        setSidePeekVisible={(state) => setSidePeekVisible(state)}
        sidePeekVisible={sidePeekVisible}
        storeType={storeType}
      />
      <PageEditorBody
        config={config}
        editorReady={editorReady}
        editorRef={editorRef}
        handleConnectionStatus={setHasConnectionFailed}
        handleEditorReady={setEditorReady}
        handlers={handlers}
        page={page}
        sidePeekVisible={sidePeekVisible}
        webhookConnectionParams={webhookConnectionParams}
        workspaceSlug={workspaceSlug}
      />
    </>
  );
});<|MERGE_RESOLUTION|>--- conflicted
+++ resolved
@@ -38,20 +38,13 @@
   config: TPageRootConfig;
   handlers: TPageRootHandlers;
   page: TPageInstance;
-<<<<<<< HEAD
   storeType: EPageStoreType;
-=======
   webhookConnectionParams: TWebhookConnectionQueryParams;
->>>>>>> dd11ebf3
   workspaceSlug: string;
 };
 
 export const PageRoot = observer((props: TPageRootProps) => {
-<<<<<<< HEAD
-  const { config, handlers, page, storeType, workspaceSlug } = props;
-=======
-  const { config, handlers, page, webhookConnectionParams, workspaceSlug } = props;
->>>>>>> dd11ebf3
+  const { config, handlers, page, storeType, webhookConnectionParams, workspaceSlug } = props;
   // states
   const [editorReady, setEditorReady] = useState(false);
   const [hasConnectionFailed, setHasConnectionFailed] = useState(false);
