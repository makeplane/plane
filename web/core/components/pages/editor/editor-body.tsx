import { useEffect } from "react";
import { observer } from "mobx-react";
import { useParams } from "next/navigation";
// document-editor
import {
  DocumentEditorWithRef,
  DocumentReadOnlyEditorWithRef,
  EditorReadOnlyRefApi,
  EditorRefApi,
  IMarking,
} from "@plane/editor";
// types
import { IUserLite } from "@plane/types";
// components
import { PageContentBrowser, PageContentLoader, PageEditorTitle } from "@/components/pages";
// helpers
import { cn } from "@/helpers/common.helper";
import { generateRandomColor } from "@/helpers/string.helper";
// hooks
import { useMember, useMention, useUser, useWorkspace } from "@/hooks/store";
import { usePageFilters } from "@/hooks/use-page-filters";
// plane web hooks
import { useIssueEmbed } from "@/plane-web/hooks/use-issue-embed";
// services
import { FileService } from "@/services/file.service";
// store
import { IPage } from "@/store/pages/page";

const fileService = new FileService();

type Props = {
  editorRef: React.RefObject<EditorRefApi>;
  readOnlyEditorRef: React.RefObject<EditorReadOnlyRefApi>;
  markings: IMarking[];
  page: IPage;
  sidePeekVisible: boolean;
  handleEditorReady: (value: boolean) => void;
  handleReadOnlyEditorReady: (value: boolean) => void;
  updateMarkings: (description_html: string) => void;
};

export const PageEditorBody: React.FC<Props> = observer((props) => {
  const {
    handleReadOnlyEditorReady,
    handleEditorReady,
    editorRef,
    markings,
    readOnlyEditorRef,
    page,
    sidePeekVisible,
    updateMarkings,
  } = props;
  // router
  const { workspaceSlug, projectId } = useParams();
  // store hooks
  const { data: currentUser } = useUser();
  const { getWorkspaceBySlug } = useWorkspace();
  const {
    getUserDetails,
    project: { getProjectMemberIds },
  } = useMember();
  // derived values
  const workspaceId = workspaceSlug ? getWorkspaceBySlug(workspaceSlug.toString())?.id ?? "" : "";
  const pageId = page?.id;
  const pageTitle = page?.name ?? "";
  const pageDescription = page?.description_html;
  const { isContentEditable, updateTitle, setIsSubmitting } = page;
  const projectMemberIds = projectId ? getProjectMemberIds(projectId.toString()) : [];
  const projectMemberDetails = projectMemberIds?.map((id) => getUserDetails(id) as IUserLite);

  // use-mention
  const { mentionHighlights, mentionSuggestions } = useMention({
    workspaceSlug: workspaceSlug?.toString() ?? "",
    projectId: projectId?.toString() ?? "",
    members: projectMemberDetails,
    user: currentUser ?? undefined,
  });

  // page filters
  const { isFullWidth } = usePageFilters();
  // issue-embed
  const { issueEmbedProps, issueEmbedReadOnlyProps } = useIssueEmbed(
    workspaceSlug?.toString() ?? "",
    projectId?.toString() ?? ""
  );

  useEffect(() => {
    updateMarkings(pageDescription ?? "<p></p>");
  }, [pageDescription, updateMarkings]);

<<<<<<< HEAD
  if (pageId === undefined) return <PageContentLoader />;
=======
  if (pageId === undefined || pageDescription === undefined || !pageDescriptionYJS || !isDescriptionReady)
    return <PageContentLoader />;
>>>>>>> 387dbd89

  return (
    <div className="flex items-center h-full w-full overflow-y-auto">
      <div
        className={cn("sticky top-0 hidden h-full flex-shrink-0 -translate-x-full p-5 duration-200 md:block", {
          "translate-x-0": sidePeekVisible,
          "w-40 lg:w-56": !isFullWidth,
          "w-[5%]": isFullWidth,
        })}
      >
        {!isFullWidth && (
          <PageContentBrowser
            editorRef={(isContentEditable ? editorRef : readOnlyEditorRef)?.current}
            markings={markings}
          />
        )}
      </div>
      <div
        className={cn("h-full w-full pt-5", {
          "md:w-[calc(100%-10rem)] xl:w-[calc(100%-14rem-14rem)]": !isFullWidth,
          "md:w-[90%]": isFullWidth,
        })}
      >
        <div className="h-full w-full flex flex-col gap-y-7 overflow-y-auto overflow-x-hidden">
          <div className="relative w-full flex-shrink-0 md:pl-5 px-4">
            <PageEditorTitle
              editorRef={editorRef}
              title={pageTitle}
              updateTitle={updateTitle}
              readOnly={!isContentEditable}
            />
          </div>
          {isContentEditable ? (
            <DocumentEditorWithRef
              id={pageId}
              fileHandler={{
                cancel: fileService.cancelUpload,
                delete: fileService.getDeleteImageFunction(workspaceId),
                restore: fileService.getRestoreImageFunction(workspaceId),
                upload: fileService.getUploadFileFunction(workspaceSlug as string, setIsSubmitting),
              }}
              handleEditorReady={handleEditorReady}
              ref={editorRef}
              containerClassName="p-0 pb-64"
              editorClassName="pl-10"
              mentionHandler={{
                highlights: mentionHighlights,
                suggestions: mentionSuggestions,
              }}
              embedHandler={{
                issue: issueEmbedProps,
              }}
              user={{
                id: currentUser?.id ?? "",
                name: currentUser?.display_name ?? "",
                color: generateRandomColor(currentUser?.id ?? ""),
              }}
            />
          ) : (
            <DocumentReadOnlyEditorWithRef
              ref={readOnlyEditorRef}
              initialValue={pageDescription ?? "<p></p>"}
              handleEditorReady={handleReadOnlyEditorReady}
              containerClassName="p-0 pb-64 border-none"
              editorClassName="pl-10"
              mentionHandler={{
                highlights: mentionHighlights,
              }}
              embedHandler={{
                issue: issueEmbedReadOnlyProps,
              }}
            />
          )}
        </div>
      </div>
      <div
        className={cn("hidden xl:block flex-shrink-0", {
          "w-40 lg:w-56": !isFullWidth,
          "w-[5%]": isFullWidth,
        })}
      />
    </div>
  );
});<|MERGE_RESOLUTION|>--- conflicted
+++ resolved
@@ -88,12 +88,7 @@
     updateMarkings(pageDescription ?? "<p></p>");
   }, [pageDescription, updateMarkings]);
 
-<<<<<<< HEAD
   if (pageId === undefined) return <PageContentLoader />;
-=======
-  if (pageId === undefined || pageDescription === undefined || !pageDescriptionYJS || !isDescriptionReady)
-    return <PageContentLoader />;
->>>>>>> 387dbd89
 
   return (
     <div className="flex items-center h-full w-full overflow-y-auto">
