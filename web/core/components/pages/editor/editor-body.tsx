import { useEffect, useMemo } from "react";
import { observer } from "mobx-react";
import { useParams } from "next/navigation";
// document-editor
import {
  CollaborativeDocumentEditorWithRef,
  CollaborativeDocumentReadOnlyEditorWithRef,
  EditorReadOnlyRefApi,
  EditorRefApi,
  IMarking,
  TRealtimeConfig,
} from "@plane/editor";
// types
import { IUserLite } from "@plane/types";
// components
import { PageContentBrowser, PageContentLoader, PageEditorTitle } from "@/components/pages";
// helpers
import { cn, LIVE_BASE_URL } from "@/helpers/common.helper";
import { generateRandomColor } from "@/helpers/string.helper";
// hooks
import { useMember, useMention, useUser, useWorkspace } from "@/hooks/store";
import { usePageFilters } from "@/hooks/use-page-filters";
// plane web hooks
import { useIssueEmbed } from "@/plane-web/hooks/use-issue-embed";
// services
import { FileService } from "@/services/file.service";
// store
import { IPage } from "@/store/pages/page";

const fileService = new FileService();

type Props = {
  editorRef: React.RefObject<EditorRefApi>;
  readOnlyEditorRef: React.RefObject<EditorReadOnlyRefApi>;
  markings: IMarking[];
  page: IPage;
  sidePeekVisible: boolean;
  handleEditorReady: (value: boolean) => void;
  handleReadOnlyEditorReady: (value: boolean) => void;
  updateMarkings: (description_html: string) => void;
};

export const PageEditorBody: React.FC<Props> = observer((props) => {
  const {
    handleReadOnlyEditorReady,
    handleEditorReady,
    editorRef,
    markings,
    readOnlyEditorRef,
    page,
    sidePeekVisible,
    updateMarkings,
  } = props;
  // router
  const { workspaceSlug, projectId } = useParams();
  // store hooks
  const { data: currentUser } = useUser();
  const { getWorkspaceBySlug } = useWorkspace();
  const {
    getUserDetails,
    project: { getProjectMemberIds },
  } = useMember();
  // derived values
  const workspaceId = workspaceSlug ? getWorkspaceBySlug(workspaceSlug.toString())?.id ?? "" : "";
  const pageId = page?.id;
  const pageTitle = page?.name ?? "";
  const pageDescription = page?.description_html;
  const { isContentEditable, updateTitle, setIsSubmitting } = page;
  const projectMemberIds = projectId ? getProjectMemberIds(projectId.toString()) : [];
  const projectMemberDetails = projectMemberIds?.map((id) => getUserDetails(id) as IUserLite);

  // use-mention
  const { mentionHighlights, mentionSuggestions } = useMention({
    workspaceSlug: workspaceSlug?.toString() ?? "",
    projectId: projectId?.toString() ?? "",
    members: projectMemberDetails,
    user: currentUser ?? undefined,
  });

  // page filters
  const { isFullWidth } = usePageFilters();
  // issue-embed
  const { issueEmbedProps, issueEmbedReadOnlyProps } = useIssueEmbed(
    workspaceSlug?.toString() ?? "",
    projectId?.toString() ?? ""
  );

  useEffect(() => {
    updateMarkings(pageDescription ?? "<p></p>");
  }, [pageDescription, updateMarkings]);

  const realtimeConfig: TRealtimeConfig = useMemo(
    () => ({
      url: `${LIVE_BASE_URL}/collaboration`,
      queryParams: {
        workspaceSlug: workspaceSlug?.toString(),
        projectId: projectId?.toString(),
        documentType: "project_page",
      },
    }),
    [projectId, workspaceSlug]
  );

  if (pageId === undefined) return <PageContentLoader />;

  return (
    <div className="flex items-center h-full w-full overflow-y-auto">
      <div
        className={cn("sticky top-0 hidden h-full flex-shrink-0 -translate-x-full p-5 duration-200 md:block", {
          "translate-x-0": sidePeekVisible,
          "w-[10rem] lg:w-[14rem]": !isFullWidth,
          "w-[5%]": isFullWidth,
        })}
      >
        {!isFullWidth && (
          <PageContentBrowser
            editorRef={(isContentEditable ? editorRef : readOnlyEditorRef)?.current}
            markings={markings}
          />
        )}
      </div>
      <div
        className={cn("h-full w-full pt-5 duration-200", {
          "md:w-[calc(100%-10rem)] xl:w-[calc(100%-28rem)]": !isFullWidth,
          "md:w-[90%]": isFullWidth,
        })}
      >
        <div className="h-full w-full flex flex-col gap-y-7 overflow-y-auto overflow-x-hidden">
          <div className="relative w-full flex-shrink-0 md:pl-5 px-4">
            <PageEditorTitle
              editorRef={editorRef}
              title={pageTitle}
              updateTitle={updateTitle}
              readOnly={!isContentEditable}
            />
          </div>
          {isContentEditable ? (
            <CollaborativeDocumentEditorWithRef
              id={pageId}
              fileHandler={{
                cancel: fileService.cancelUpload,
                delete: fileService.getDeleteImageFunction(workspaceId),
                restore: fileService.getRestoreImageFunction(workspaceId),
                upload: fileService.getUploadFileFunction(workspaceSlug as string, setIsSubmitting),
              }}
              handleEditorReady={handleEditorReady}
              ref={editorRef}
              containerClassName="p-0 pb-64"
              editorClassName="pl-10"
              mentionHandler={{
                highlights: mentionHighlights,
                suggestions: mentionSuggestions,
              }}
              embedHandler={{
                issue: issueEmbedProps,
              }}
              realtimeConfig={realtimeConfig}
              user={{
                id: currentUser?.id ?? "",
                name: currentUser?.display_name ?? "",
                color: generateRandomColor(currentUser?.id ?? ""),
              }}
            />
          ) : (
            <CollaborativeDocumentReadOnlyEditorWithRef
              id={pageId}
              ref={readOnlyEditorRef}
<<<<<<< HEAD
=======
              id={pageId}
              initialValue={pageDescription ?? "<p></p>"}
>>>>>>> daaa04c6
              handleEditorReady={handleReadOnlyEditorReady}
              containerClassName="p-0 pb-64 border-none"
              editorClassName="pl-10"
              mentionHandler={{
                highlights: mentionHighlights,
              }}
              embedHandler={{
                issue: issueEmbedReadOnlyProps,
              }}
              realtimeConfig={realtimeConfig}
              user={{
                id: currentUser?.id ?? "",
                name: currentUser?.display_name ?? "",
                color: generateRandomColor(currentUser?.id ?? ""),
              }}
            />
          )}
        </div>
      </div>
      <div
        className={cn("hidden xl:block flex-shrink-0 duration-200", {
          "w-[10rem] lg:w-[14rem]": !isFullWidth,
          "w-[5%]": isFullWidth,
        })}
      />
    </div>
  );
});<|MERGE_RESOLUTION|>--- conflicted
+++ resolved
@@ -61,7 +61,7 @@
     project: { getProjectMemberIds },
   } = useMember();
   // derived values
-  const workspaceId = workspaceSlug ? getWorkspaceBySlug(workspaceSlug.toString())?.id ?? "" : "";
+  const workspaceId = workspaceSlug ? (getWorkspaceBySlug(workspaceSlug.toString())?.id ?? "") : "";
   const pageId = page?.id;
   const pageTitle = page?.name ?? "";
   const pageDescription = page?.description_html;
@@ -165,11 +165,6 @@
             <CollaborativeDocumentReadOnlyEditorWithRef
               id={pageId}
               ref={readOnlyEditorRef}
-<<<<<<< HEAD
-=======
-              id={pageId}
-              initialValue={pageDescription ?? "<p></p>"}
->>>>>>> daaa04c6
               handleEditorReady={handleReadOnlyEditorReady}
               containerClassName="p-0 pb-64 border-none"
               editorClassName="pl-10"
