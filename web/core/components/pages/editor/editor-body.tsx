--- conflicted
+++ resolved
@@ -170,54 +170,6 @@
   if (pageId === undefined || !realtimeConfig) return <PageContentLoader className={blockWidthClassName} />;
 
   return (
-<<<<<<< HEAD
-    <div className="flex items-center h-full w-full overflow-y-auto">
-      <Row
-        className={cn("sticky top-0 hidden h-full flex-shrink-0 -translate-x-full py-5 duration-200 md:block", {
-          "translate-x-0": sidePeekVisible,
-          "w-[10rem] lg:w-[14rem]": !isFullWidth,
-          "w-[5%]": isFullWidth,
-        })}
-      >
-        {!isFullWidth && <PageContentBrowser editorRef={editorRef.current} />}
-      </Row>
-      <div
-        className={cn("size-full pt-5 duration-200", {
-          "md:w-[calc(100%-10rem)] xl:w-[calc(100%-28rem)]": !isFullWidth,
-          "md:w-[90%]": isFullWidth,
-        })}
-      >
-        <div className="size-full flex flex-col gap-y-7 overflow-y-auto overflow-x-hidden">
-          <CollaborativeDocumentEditorWithRef
-            editable={isContentEditable}
-            id={pageId}
-            fileHandler={config.fileHandler}
-            handleEditorReady={handleEditorReady}
-            ref={editorRef}
-            containerClassName="h-full p-0 pb-64"
-            displayConfig={displayConfig}
-            editorClassName="pl-10"
-            mentionHandler={{
-              searchCallback: async (query) => {
-                const res = await fetchMentions(query);
-                if (!res) throw new Error("Failed in fetching mentions");
-                return res;
-              },
-              renderComponent: (props) => <EditorMentionsRoot {...props} />,
-            }}
-            embedHandler={{
-              issue: issueEmbedProps,
-            }}
-            realtimeConfig={realtimeConfig}
-            serverHandler={serverHandler}
-            user={userConfig}
-            disabledExtensions={disabledExtensions}
-            aiHandler={{
-              menu: getAIMenu,
-            }}
-            updatePageProperties={updatePageProperties}
-          />
-=======
     <Row
       className="relative size-full flex flex-col pt-[64px] overflow-y-auto overflow-x-hidden vertical-scrollbar scrollbar-md duration-200"
       variant={ERowVariant.HUGGING}
@@ -235,7 +187,6 @@
               </div>
             </div>
           </div>
->>>>>>> a25cd426
         </div>
         <PageEditorTitle
           editorRef={editorRef}
@@ -271,6 +222,7 @@
           aiHandler={{
             menu: getAIMenu,
           }}
+          updatePageProperties={updatePageProperties}
         />
       </div>
     </Row>
