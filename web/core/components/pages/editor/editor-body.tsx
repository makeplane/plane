--- conflicted
+++ resolved
@@ -168,78 +168,6 @@
               readOnly={!isContentEditable}
             />
           </div>
-<<<<<<< HEAD
-          {isContentEditable ? (
-            <CollaborativeDocumentEditorWithRef
-              id={pageId}
-              fileHandler={getEditorFileHandlers({
-                maxFileSize,
-                projectId: projectId?.toString() ?? "",
-                uploadFile: async (file) => {
-                  const { asset_id } = await fileService.uploadProjectAsset(
-                    workspaceSlug?.toString() ?? "",
-                    projectId?.toString() ?? "",
-                    {
-                      entity_identifier: pageId,
-                      entity_type: EFileAssetType.PAGE_DESCRIPTION,
-                    },
-                    file
-                  );
-                  return asset_id;
-                },
-                workspaceId,
-                workspaceSlug: workspaceSlug?.toString() ?? "",
-              })}
-              handleEditorReady={handleEditorReady}
-              ref={editorRef}
-              containerClassName="h-full p-0 pb-64"
-              displayConfig={displayConfig}
-              editorClassName="pl-10"
-              mentionHandler={{
-                searchCallback: async (query) => {
-                  const res = await fetchMentions(query);
-                  if (!res) throw new Error("Failed in fetching mentions");
-                  return res;
-                },
-                renderComponent: (props) => <EditorMentionsRoot {...props} />,
-              }}
-              embedHandler={{
-                issue: issueEmbedProps,
-              }}
-              realtimeConfig={realtimeConfig}
-              serverHandler={serverHandler}
-              user={userConfig}
-              disabledExtensions={disabledExtensions}
-              aiHandler={{
-                menu: getAIMenu,
-              }}
-            />
-          ) : (
-            <CollaborativeDocumentReadOnlyEditorWithRef
-              id={pageId}
-              ref={readOnlyEditorRef}
-              disabledExtensions={disabledExtensions}
-              fileHandler={getReadOnlyEditorFileHandlers({
-                projectId: projectId?.toString() ?? "",
-                workspaceSlug: workspaceSlug?.toString() ?? "",
-              })}
-              handleEditorReady={handleReadOnlyEditorReady}
-              containerClassName="p-0 pb-64 border-none"
-              displayConfig={displayConfig}
-              editorClassName="pl-10"
-              mentionHandler={{
-                renderComponent: (props) => <EditorMentionsRoot {...props} />,
-              }}
-              embedHandler={{
-                issue: {
-                  widgetCallback: issueEmbedProps.widgetCallback,
-                },
-              }}
-              realtimeConfig={realtimeConfig}
-              user={userConfig}
-            />
-          )}
-=======
           <CollaborativeDocumentEditorWithRef
             editable={isContentEditable}
             id={pageId}
@@ -267,8 +195,12 @@
             displayConfig={displayConfig}
             editorClassName="pl-10"
             mentionHandler={{
-              highlights: mentionHighlights,
-              suggestions: mentionSuggestions,
+              searchCallback: async (query) => {
+                const res = await fetchMentions(query);
+                if (!res) throw new Error("Failed in fetching mentions");
+                return res;
+              },
+              renderComponent: (props) => <EditorMentionsRoot {...props} />,
             }}
             embedHandler={{
               issue: issueEmbedProps,
@@ -281,7 +213,6 @@
               menu: getAIMenu,
             }}
           />
->>>>>>> 9b71a702
         </div>
       </div>
       <div
