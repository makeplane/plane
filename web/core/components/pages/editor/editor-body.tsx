--- conflicted
+++ resolved
@@ -1,9 +1,6 @@
 import { Dispatch, SetStateAction, useCallback, useEffect, useMemo, useRef, useState } from "react";
 import { observer } from "mobx-react";
-<<<<<<< HEAD
-=======
 // document-editor
->>>>>>> 98fee2ac
 import { LIVE_BASE_PATH, LIVE_BASE_URL } from "@plane/constants";
 import {
   CollaborativeDocumentEditorWithRef,
@@ -15,27 +12,16 @@
   TRealtimeConfig,
   TServerHandler,
 } from "@plane/editor";
-<<<<<<< HEAD
-=======
 // plane types
->>>>>>> 98fee2ac
 // plane imports
 import { TSearchEntityRequestPayload, TSearchResponse, TWebhookConnectionQueryParams } from "@plane/types";
 // plane ui
 import { ERowVariant, Row } from "@plane/ui";
-<<<<<<< HEAD
-import { cn, generateRandomColor, hslToHex } from "@plane/utils";
-// components
-import { EditorMentionsRoot } from "@/components/editor";
-import { PageContentBrowser, PageContentLoader, PageEditorTitle } from "@/components/pages";
-// helpers
-=======
 import { cn, generateRandomColor, hslToHex, isCommentEmpty } from "@plane/utils";
 // components
 import { EditorMentionsRoot } from "@/components/editor";
 import { PageContentBrowser, PageContentLoader } from "@/components/pages";
 
->>>>>>> 98fee2ac
 // hooks
 import { useEditorMention } from "@/hooks/editor";
 import { useMember, useUser, useUserProfile, useWorkspace } from "@/hooks/store";
