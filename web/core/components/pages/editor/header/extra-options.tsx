--- conflicted
+++ resolved
@@ -21,11 +21,7 @@
 };
 
 export const PageExtraOptions: React.FC<Props> = observer((props) => {
-<<<<<<< HEAD
-  const { editorRef, handleDuplicatePage, page } = props;
-=======
   const { editorRef, page } = props;
->>>>>>> d52b7475
   // derived values
   const {
     archived_at,
@@ -87,13 +83,8 @@
           iconClassName="text-custom-text-100"
         />
       )}
-<<<<<<< HEAD
-      <PageInfoPopover editorRef={editorRef?.current} />
-      <PageOptionsDropdown editorRef={editorRef?.current} handleDuplicatePage={handleDuplicatePage} page={page} />
-=======
       <PageInfoPopover editorRef={editorRef} />
       <PageOptionsDropdown editorRef={editorRef} page={page} />
->>>>>>> d52b7475
     </div>
   );
 });