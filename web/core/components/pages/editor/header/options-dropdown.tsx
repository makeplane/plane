"use client";

import { useMemo, useState } from "react";
import { observer } from "mobx-react";
import { useRouter } from "next/navigation";
import { ArrowUpToLine, Clipboard, History } from "lucide-react";
// document editor
import { EditorRefApi } from "@plane/editor";
// ui
import { TContextMenuItem, TOAST_TYPE, ToggleSwitch, setToast } from "@plane/ui";
// components
import { ExportPageModal, PageActions, TPageActions } from "@/components/pages";
// helpers
import { copyTextToClipboard } from "@/helpers/string.helper";
// hooks
import { usePageFilters } from "@/hooks/use-page-filters";
import { useQueryParams } from "@/hooks/use-query-params";
// store
import { IPage } from "@/store/pages/page";

type Props = {
<<<<<<< HEAD
  editorRef: EditorRefApi | null;
  handleDuplicatePage: () => void;
=======
  editorRef: EditorRefApi | EditorReadOnlyRefApi | null;
>>>>>>> d52b7475
  page: IPage;
};

export const PageOptionsDropdown: React.FC<Props> = observer((props) => {
  const { editorRef, page } = props;
  // states
  const [isExportModalOpen, setIsExportModalOpen] = useState(false);
  // router
  const router = useRouter();
  // store values
  const { name } = page;
  // page filters
  const { isFullWidth, handleFullWidth } = usePageFilters();
  // update query params
  const { updateQueryParams } = useQueryParams();
  // menu items list
  const EXTRA_MENU_OPTIONS: (TContextMenuItem & { key: TPageActions })[] = useMemo(
    () => [
      {
        key: "full-screen",
        action: () => handleFullWidth(!isFullWidth),
        customContent: (
          <>
            Full width
            <ToggleSwitch value={isFullWidth} onChange={() => {}} />
          </>
        ),
        className: "flex items-center justify-between gap-2",
      },
      {
        key: "copy-markdown",
        action: () => {
          if (!editorRef) return;
          copyTextToClipboard(editorRef.getMarkDown()).then(() =>
            setToast({
              type: TOAST_TYPE.SUCCESS,
              title: "Success!",
              message: "Markdown copied to clipboard.",
            })
          );
        },
        title: "Copy markdown",
        icon: Clipboard,
        shouldRender: true,
      },
      {
        key: "version-history",
        action: () => {
          // add query param, version=current to the route
          const updatedRoute = updateQueryParams({
            paramsToAdd: { version: "current" },
          });
          router.push(updatedRoute);
        },
        title: "Version history",
        icon: History,
        shouldRender: true,
      },
      {
        key: "export",
        action: () => setIsExportModalOpen(true),
        title: "Export",
        icon: ArrowUpToLine,
        shouldRender: true,
      },
    ],
    [editorRef, handleFullWidth, isFullWidth, router, updateQueryParams]
  );

  return (
    <>
      <ExportPageModal
        editorRef={editorRef}
        isOpen={isExportModalOpen}
        onClose={() => setIsExportModalOpen(false)}
        pageTitle={name ?? ""}
      />
      <PageActions
        editorRef={editorRef}
        extraOptions={EXTRA_MENU_OPTIONS}
        optionsOrder={[
          "full-screen",
          "copy-markdown",
          "copy-link",
          "toggle-lock",
          "make-a-copy",
          "move",
          "archive-restore",
          "delete",
          "version-history",
          "export",
        ]}
        page={page}
      />
    </>
  );
});<|MERGE_RESOLUTION|>--- conflicted
+++ resolved
@@ -19,12 +19,7 @@
 import { IPage } from "@/store/pages/page";
 
 type Props = {
-<<<<<<< HEAD
-  editorRef: EditorRefApi | null;
-  handleDuplicatePage: () => void;
-=======
   editorRef: EditorRefApi | EditorReadOnlyRefApi | null;
->>>>>>> d52b7475
   page: IPage;
 };
 
