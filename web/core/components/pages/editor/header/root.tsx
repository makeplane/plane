--- conflicted
+++ resolved
@@ -19,12 +19,8 @@
 };
 
 export const PageEditorHeaderRoot: React.FC<Props> = observer((props) => {
-<<<<<<< HEAD
-  const { editorReady, editorRef, setSidePeekVisible, sidePeekVisible, handleDuplicatePage, page } = props;
-=======
   const { editorReady, editorRef, page, readOnlyEditorReady, readOnlyEditorRef, setSidePeekVisible, sidePeekVisible } =
     props;
->>>>>>> d52b7475
   // derived values
   const { isContentEditable } = page;
   // page filters
@@ -32,11 +28,7 @@
   // derived values
   const resolvedEditorRef = isContentEditable ? editorRef.current : readOnlyEditorRef.current;
 
-<<<<<<< HEAD
-  if (!editorRef.current) return null;
-=======
   if (!resolvedEditorRef) return null;
->>>>>>> d52b7475
 
   return (
     <>
@@ -59,21 +51,11 @@
           )}
           {editorReady && isContentEditable && editorRef.current && <PageToolbar editorRef={editorRef?.current} />}
         </Header.LeftItem>
-<<<<<<< HEAD
-        <PageExtraOptions editorRef={editorRef} handleDuplicatePage={handleDuplicatePage} page={page} />
-      </Header>
-      <div className="md:hidden">
-        <PageEditorMobileHeaderRoot
-          editorRef={editorRef}
-          editorReady={editorReady}
-          handleDuplicatePage={handleDuplicatePage}
-=======
         <PageExtraOptions editorRef={resolvedEditorRef} page={page} />
       </Header>
       <div className="md:hidden">
         <PageEditorMobileHeaderRoot
           editorRef={resolvedEditorRef}
->>>>>>> d52b7475
           page={page}
           sidePeekVisible={sidePeekVisible}
           setSidePeekVisible={setSidePeekVisible}
