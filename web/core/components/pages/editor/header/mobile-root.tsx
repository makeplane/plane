import { observer } from "mobx-react";
import { EditorReadOnlyRefApi, EditorRefApi, IMarking } from "@plane/editor";
// components
import { Header, EHeaderVariant } from "@plane/ui";
import { PageExtraOptions, PageSummaryPopover, PageToolbar } from "@/components/pages";
// hooks
import { usePageFilters } from "@/hooks/use-page-filters";
// store
import { IPage } from "@/store/pages/page";

type Props = {
  editorReady: boolean;
  editorRef: React.RefObject<EditorRefApi>;
  handleDuplicatePage: () => void;
<<<<<<< HEAD
  markings: IMarking[];
=======
  hasConnectionFailed: boolean;
>>>>>>> ae1a63f8
  page: IPage;
  readOnlyEditorReady: boolean;
  readOnlyEditorRef: React.RefObject<EditorReadOnlyRefApi>;
  setSidePeekVisible: (sidePeekState: boolean) => void;
  sidePeekVisible: boolean;
};

export const PageEditorMobileHeaderRoot: React.FC<Props> = observer((props) => {
  const {
    editorReady,
    editorRef,
    handleDuplicatePage,
<<<<<<< HEAD
    markings,
=======
    hasConnectionFailed,
>>>>>>> ae1a63f8
    page,
    readOnlyEditorReady,
    readOnlyEditorRef,
    setSidePeekVisible,
    sidePeekVisible,
  } = props;
  // derived values
  const { isContentEditable } = page;
  // page filters
  const { isFullWidth } = usePageFilters();

  if (!editorRef.current && !readOnlyEditorRef.current) return null;

  return (
    <>
      <Header variant={EHeaderVariant.SECONDARY}>
        <div className="flex-shrink-0 my-auto">
          <PageSummaryPopover
            editorRef={isContentEditable ? editorRef.current : readOnlyEditorRef.current}
            isFullWidth={isFullWidth}
            sidePeekVisible={sidePeekVisible}
            setSidePeekVisible={setSidePeekVisible}
          />
        </div>
        <PageExtraOptions
          editorRef={editorRef}
          handleDuplicatePage={handleDuplicatePage}
          page={page}
          readOnlyEditorRef={readOnlyEditorRef}
        />
      </Header>
      <Header variant={EHeaderVariant.TERNARY}>
        {(editorReady || readOnlyEditorReady) && isContentEditable && editorRef.current && (
          <PageToolbar editorRef={editorRef?.current} />
        )}
      </Header>
    </>
  );
});<|MERGE_RESOLUTION|>--- conflicted
+++ resolved
@@ -12,11 +12,6 @@
   editorReady: boolean;
   editorRef: React.RefObject<EditorRefApi>;
   handleDuplicatePage: () => void;
-<<<<<<< HEAD
-  markings: IMarking[];
-=======
-  hasConnectionFailed: boolean;
->>>>>>> ae1a63f8
   page: IPage;
   readOnlyEditorReady: boolean;
   readOnlyEditorRef: React.RefObject<EditorReadOnlyRefApi>;
@@ -29,11 +24,6 @@
     editorReady,
     editorRef,
     handleDuplicatePage,
-<<<<<<< HEAD
-    markings,
-=======
-    hasConnectionFailed,
->>>>>>> ae1a63f8
     page,
     readOnlyEditorReady,
     readOnlyEditorRef,
