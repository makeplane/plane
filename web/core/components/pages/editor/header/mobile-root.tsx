import { observer } from "mobx-react";
import { EditorReadOnlyRefApi, EditorRefApi } from "@plane/editor";
// components
import { Header, EHeaderVariant } from "@plane/ui";
import { PageExtraOptions, PageSummaryPopover, PageToolbar } from "@/components/pages";
// hooks
import { usePageFilters } from "@/hooks/use-page-filters";
// store
import { IPage } from "@/store/pages/page";

type Props = {
  editorRef: EditorRefApi | EditorReadOnlyRefApi | null;
  page: IPage;
  setSidePeekVisible: (sidePeekState: boolean) => void;
  sidePeekVisible: boolean;
};

export const PageEditorMobileHeaderRoot: React.FC<Props> = observer((props) => {
<<<<<<< HEAD
  const { editorReady, editorRef, handleDuplicatePage, page, setSidePeekVisible, sidePeekVisible } = props;
=======
  const { editorRef, page, setSidePeekVisible, sidePeekVisible } = props;
>>>>>>> d52b7475
  // derived values
  const { isContentEditable } = page;
  // page filters
  const { isFullWidth } = usePageFilters();

<<<<<<< HEAD
  if (!editorRef.current) return null;

=======
>>>>>>> d52b7475
  return (
    <>
      <Header variant={EHeaderVariant.SECONDARY}>
        <div className="flex-shrink-0 my-auto">
          <PageSummaryPopover
<<<<<<< HEAD
            editorRef={editorRef.current}
=======
            editorRef={editorRef}
>>>>>>> d52b7475
            isFullWidth={isFullWidth}
            sidePeekVisible={sidePeekVisible}
            setSidePeekVisible={setSidePeekVisible}
          />
        </div>
<<<<<<< HEAD
        <PageExtraOptions editorRef={editorRef} handleDuplicatePage={handleDuplicatePage} page={page} />
      </Header>
      <Header variant={EHeaderVariant.TERNARY}>
        {editorReady && isContentEditable && editorRef.current && <PageToolbar editorRef={editorRef?.current} />}
=======
        <PageExtraOptions editorRef={editorRef} page={page} />
      </Header>
      <Header variant={EHeaderVariant.TERNARY}>
        {isContentEditable && editorRef && <PageToolbar editorRef={editorRef as EditorRefApi} />}
>>>>>>> d52b7475
      </Header>
    </>
  );
});<|MERGE_RESOLUTION|>--- conflicted
+++ resolved
@@ -16,47 +16,27 @@
 };
 
 export const PageEditorMobileHeaderRoot: React.FC<Props> = observer((props) => {
-<<<<<<< HEAD
-  const { editorReady, editorRef, handleDuplicatePage, page, setSidePeekVisible, sidePeekVisible } = props;
-=======
   const { editorRef, page, setSidePeekVisible, sidePeekVisible } = props;
->>>>>>> d52b7475
   // derived values
   const { isContentEditable } = page;
   // page filters
   const { isFullWidth } = usePageFilters();
 
-<<<<<<< HEAD
-  if (!editorRef.current) return null;
-
-=======
->>>>>>> d52b7475
   return (
     <>
       <Header variant={EHeaderVariant.SECONDARY}>
         <div className="flex-shrink-0 my-auto">
           <PageSummaryPopover
-<<<<<<< HEAD
-            editorRef={editorRef.current}
-=======
             editorRef={editorRef}
->>>>>>> d52b7475
             isFullWidth={isFullWidth}
             sidePeekVisible={sidePeekVisible}
             setSidePeekVisible={setSidePeekVisible}
           />
         </div>
-<<<<<<< HEAD
-        <PageExtraOptions editorRef={editorRef} handleDuplicatePage={handleDuplicatePage} page={page} />
-      </Header>
-      <Header variant={EHeaderVariant.TERNARY}>
-        {editorReady && isContentEditable && editorRef.current && <PageToolbar editorRef={editorRef?.current} />}
-=======
         <PageExtraOptions editorRef={editorRef} page={page} />
       </Header>
       <Header variant={EHeaderVariant.TERNARY}>
         {isContentEditable && editorRef && <PageToolbar editorRef={editorRef as EditorRefApi} />}
->>>>>>> d52b7475
       </Header>
     </>
   );
