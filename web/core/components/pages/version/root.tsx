--- conflicted
+++ resolved
@@ -1,22 +1,15 @@
 import { useCallback } from "react";
 import { observer } from "mobx-react";
 import { useRouter, useSearchParams } from "next/navigation";
-// plane types
+// plane imports
 import { TPageVersion } from "@plane/types";
+import { cn } from "@plane/utils";
 // components
-<<<<<<< HEAD
 import { PageVersionsMainContent, TVersionEditorProps } from "@/components/pages";
-// helpers
-import { cn } from "@/helpers/common.helper";
 // hooks
 import { useQueryParams } from "@/hooks/use-query-params";
 // local imports
 import { PAGE_NAVIGATION_PANE_VERSION_QUERY_PARAM, PAGE_NAVIGATION_PANE_WIDTH } from "../navigation-pane";
-=======
-import { cn } from "@plane/utils";
-import { PageVersionsMainContent, PageVersionsSidebarRoot, TVersionEditorProps } from "@/components/pages";
-// helpers
->>>>>>> 0983e5f4
 
 type Props = {
   editorComponent: React.FC<TVersionEditorProps>;
