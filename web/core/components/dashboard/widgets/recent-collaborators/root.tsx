--- conflicted
+++ resolved
@@ -30,20 +30,7 @@
           />
         </div>
       </div>
-<<<<<<< HEAD
-      {searchQuery.trim() !== "" ? (
-        <SearchedCollaboratorsList
-          dashboardId={dashboardId}
-          perPage={PER_PAGE}
-          searchQuery={searchQuery}
-          workspaceSlug={workspaceSlug}
-        />
-      ) : (
-        <DefaultCollaboratorsList dashboardId={dashboardId} perPage={PER_PAGE} workspaceSlug={workspaceSlug} />
-      )}
-=======
       <CollaboratorsList dashboardId={dashboardId} searchQuery={searchQuery} workspaceSlug={workspaceSlug} />
->>>>>>> 73654a25
     </Card>
   );
 };