--- conflicted
+++ resolved
@@ -5,8 +5,6 @@
 import { WidgetProps } from "@/components/dashboard/widgets";
 // components
 import { CollaboratorsList } from "./collaborators-list";
-
-const PER_PAGE = 8;
 
 export const RecentCollaboratorsWidget: React.FC<WidgetProps> = (props) => {
   const { dashboardId, workspaceSlug } = props;
@@ -32,21 +30,7 @@
           />
         </div>
       </div>
-<<<<<<< HEAD
       <CollaboratorsList dashboardId={dashboardId} searchQuery={searchQuery} workspaceSlug={workspaceSlug} />
-    </div>
-=======
-      {searchQuery.trim() !== "" ? (
-        <SearchedCollaboratorsList
-          dashboardId={dashboardId}
-          perPage={PER_PAGE}
-          searchQuery={searchQuery}
-          workspaceSlug={workspaceSlug}
-        />
-      ) : (
-        <DefaultCollaboratorsList dashboardId={dashboardId} perPage={PER_PAGE} workspaceSlug={workspaceSlug} />
-      )}
     </Card>
->>>>>>> 4c8e8d98
   );
 };