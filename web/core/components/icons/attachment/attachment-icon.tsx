--- conflicted
+++ resolved
@@ -16,11 +16,7 @@
   VideoIcon,
 } from "@/components/icons/attachment";
 
-<<<<<<< HEAD
-export const getFileIcon = (fileType: string, size: number) => {
-=======
 export const getFileIcon = (fileType: string, size: number = 28) => {
->>>>>>> b0bc8183
   switch (fileType) {
     case "pdf":
       return <PdfIcon height={size} width={size} />;
