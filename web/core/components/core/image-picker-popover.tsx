--- conflicted
+++ resolved
@@ -90,12 +90,8 @@
   const { getRootProps, getInputProps, isDragActive, fileRejections } = useDropzone({
     onDrop,
     accept: {
-<<<<<<< HEAD
       "image/jpeg": [],
       "image/png": [],
-=======
-      "image/*": [".png", ".jpg", ".jpeg", ".webp"],
->>>>>>> aec4162c
     },
     maxSize: config?.file_size_limit ?? MAX_FILE_SIZE,
   });
@@ -361,11 +357,7 @@
                       </p>
                     )}
 
-<<<<<<< HEAD
                     <p className="text-sm text-custom-text-200">File formats supported- .jpeg, .jpg, .png</p>
-=======
-                    <p className="text-sm text-custom-text-200">File formats supported- .jpeg, .jpg, .png, .webp</p>
->>>>>>> aec4162c
 
                     <div className="flex h-12 items-start justify-end gap-2">
                       <Button
@@ -396,4 +388,4 @@
       )}
     </Popover>
   );
-});+});
