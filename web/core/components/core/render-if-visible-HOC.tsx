import React, { useState, useRef, useEffect, ReactNode, MutableRefObject } from "react";
import { cn } from "@/helpers/common.helper";

type Props = {
  defaultHeight?: string;
  verticalOffset?: number;
  horizontalOffset?: number;
  root?: MutableRefObject<HTMLElement | null>;
  children: ReactNode;
  as?: keyof JSX.IntrinsicElements;
  classNames?: string;
  placeholderChildren?: ReactNode;
  defaultValue?: boolean;
<<<<<<< HEAD
=======
  shouldRecordHeights?: boolean;
>>>>>>> c8c9638e
  useIdletime?: boolean;
};

const RenderIfVisible: React.FC<Props> = (props) => {
  const {
    defaultHeight = "300px",
    root,
    verticalOffset = 50,
    horizontalOffset = 0,
    as = "div",
    children,
    classNames = "",
    shouldRecordHeights = true,
    //placeholder children
    placeholderChildren = null, //placeholder children
    defaultValue = false,
    useIdletime = false,
  } = props;
  const [shouldVisible, setShouldVisible] = useState<boolean>(defaultValue);
  const placeholderHeight = useRef<string>(defaultHeight);
  const intersectionRef = useRef<HTMLElement | null>(null);

  const isVisible = shouldVisible;

  // Set visibility with intersection observer
  useEffect(() => {
    if (intersectionRef.current) {
      const observer = new IntersectionObserver(
        (entries) => {
          //DO no remove comments for future
          if (typeof window !== undefined && window.requestIdleCallback && useIdletime) {
            window.requestIdleCallback(() => setShouldVisible(entries[entries.length - 1].isIntersecting), {
              timeout: 300,
            });
          } else {
            setShouldVisible(entries[entries.length - 1].isIntersecting);
          }
        },
        {
          root: root?.current,
          rootMargin: `${verticalOffset}% ${horizontalOffset}% ${verticalOffset}% ${horizontalOffset}%`,
        }
      );
      observer.observe(intersectionRef.current);
      return () => {
        if (intersectionRef.current) {
          // eslint-disable-next-line react-hooks/exhaustive-deps
          observer.unobserve(intersectionRef.current);
        }
      };
    }
  }, [intersectionRef, children, root, verticalOffset, horizontalOffset]);

  //Set height after render
  useEffect(() => {
    if (intersectionRef.current && isVisible && shouldRecordHeights) {
      window.requestIdleCallback(() => {
        if (intersectionRef.current) placeholderHeight.current = `${intersectionRef.current.offsetHeight}px`;
      });
    }
  }, [isVisible, intersectionRef, shouldRecordHeights]);

  const child = isVisible ? <>{children}</> : placeholderChildren;
<<<<<<< HEAD
  const style: { width?: string; height?: string } = isVisible
    ? {}
    : { height: placeholderHeight.current, width: "100%" };
=======
  const style = isVisible || placeholderChildren ? {} : { height: placeholderHeight.current, width: "100%" };
>>>>>>> c8c9638e
  const className = isVisible || placeholderChildren ? classNames : cn(classNames, "bg-custom-background-80");

  return React.createElement(as, { ref: intersectionRef, style, className }, child);
};

export default RenderIfVisible;<|MERGE_RESOLUTION|>--- conflicted
+++ resolved
@@ -11,10 +11,7 @@
   classNames?: string;
   placeholderChildren?: ReactNode;
   defaultValue?: boolean;
-<<<<<<< HEAD
-=======
   shouldRecordHeights?: boolean;
->>>>>>> c8c9638e
   useIdletime?: boolean;
 };
 
@@ -78,13 +75,7 @@
   }, [isVisible, intersectionRef, shouldRecordHeights]);
 
   const child = isVisible ? <>{children}</> : placeholderChildren;
-<<<<<<< HEAD
-  const style: { width?: string; height?: string } = isVisible
-    ? {}
-    : { height: placeholderHeight.current, width: "100%" };
-=======
   const style = isVisible || placeholderChildren ? {} : { height: placeholderHeight.current, width: "100%" };
->>>>>>> c8c9638e
   const className = isVisible || placeholderChildren ? classNames : cn(classNames, "bg-custom-background-80");
 
   return React.createElement(as, { ref: intersectionRef, style, className }, child);
