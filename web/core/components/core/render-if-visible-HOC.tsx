--- conflicted
+++ resolved
@@ -11,11 +11,8 @@
   classNames?: string;
   placeholderChildren?: ReactNode;
   defaultValue?: boolean;
-<<<<<<< HEAD
   shouldRecordHeights?: boolean;
-=======
   useIdletime?: boolean;
->>>>>>> 5e83da9c
 };
 
 const RenderIfVisible: React.FC<Props> = (props) => {
@@ -27,15 +24,11 @@
     as = "div",
     children,
     classNames = "",
-<<<<<<< HEAD
-    placeholderChildren = null,
     shouldRecordHeights = true,
     //placeholder children
-=======
     placeholderChildren = null, //placeholder children
     defaultValue = false,
     useIdletime = false,
->>>>>>> 5e83da9c
   } = props;
   const [shouldVisible, setShouldVisible] = useState<boolean>(defaultValue);
   const placeholderHeight = useRef<string>(defaultHeight);
@@ -82,13 +75,7 @@
   }, [isVisible, intersectionRef, shouldRecordHeights]);
 
   const child = isVisible ? <>{children}</> : placeholderChildren;
-<<<<<<< HEAD
   const style = isVisible || placeholderChildren ? {} : { height: placeholderHeight.current, width: "100%" };
-=======
-  const style: { width?: string; height?: string } = isVisible
-    ? {}
-    : { height: placeholderHeight.current, width: "100%" };
->>>>>>> 5e83da9c
   const className = isVisible || placeholderChildren ? classNames : cn(classNames, "bg-custom-background-80");
 
   return React.createElement(as, { ref: intersectionRef, style, className }, child);
