"use client";

import { useState } from "react";
import { observer } from "mobx-react";
import { Search } from "lucide-react";
// plane imports
import { EUserPermissions, EUserPermissionsLevel } from "@plane/constants";
import { useTranslation } from "@plane/i18n";
import { Button } from "@plane/ui";
// components
import { ProjectMemberListItem, SendProjectInvitationModal } from "@/components/project";
import { MembersSettingsLoader } from "@/components/ui";
// hooks
import { useEventTracker, useMember, useUserPermissions } from "@/hooks/store";
import { SettingsHeading } from "../settings";

type TProjectMemberListProps = {
  projectId: string;
  workspaceSlug: string;
};

export const ProjectMemberList: React.FC<TProjectMemberListProps> = observer((props) => {
  const { projectId, workspaceSlug } = props;
  // states
  const [inviteModal, setInviteModal] = useState(false);
  const [searchQuery, setSearchQuery] = useState("");
  // store hooks
  const { setTrackElement } = useEventTracker();
  const {
    project: { projectMemberIds, getProjectMemberDetails },
  } = useMember();
  const { allowPermissions } = useUserPermissions();

  const { t } = useTranslation();

  const searchedProjectMembers = (projectMemberIds ?? []).filter((userId) => {
    const memberDetails = projectId ? getProjectMemberDetails(userId, projectId.toString()) : null;

    if (!memberDetails?.member || !memberDetails.original_role) return false;

    const fullName = `${memberDetails?.member.first_name} ${memberDetails?.member.last_name}`.toLowerCase();
    const displayName = memberDetails?.member.display_name.toLowerCase();

    return displayName?.includes(searchQuery.toLowerCase()) || fullName.includes(searchQuery.toLowerCase());
  });
  const memberDetails = searchedProjectMembers?.map((memberId) =>
    projectId ? getProjectMemberDetails(memberId, projectId.toString()) : null
  );

  const isAdmin = allowPermissions([EUserPermissions.ADMIN], EUserPermissionsLevel.PROJECT);

  return (
    <>
<<<<<<< HEAD
      <SendProjectInvitationModal
        isOpen={inviteModal}
        onClose={() => setInviteModal(false)}
        projectId={projectId}
        workspaceSlug={workspaceSlug}
      />
      <div className="flex items-center justify-between gap-4 border-b border-custom-border-100 py-3 overflow-x-hidden">
        <div className="text-base font-semibold">{t("members")}</div>
        <div className="ml-auto flex items-center justify-start gap-1.5 rounded-md border border-custom-border-200 bg-custom-background-100 px-2 py-1">
          <Search className="h-3.5 w-3.5" />
          <input
            className="w-full max-w-[234px] border-none bg-transparent text-sm focus:outline-none placeholder:text-custom-text-400"
            placeholder="Search"
            value={searchQuery}
            autoFocus
            onChange={(e) => setSearchQuery(e.target.value)}
          />
        </div>
        {isAdmin && (
          <Button
            variant="primary"
            size="sm"
            onClick={() => {
              setTrackElement("PROJECT_SETTINGS_MEMBERS_PAGE_HEADER");
              setInviteModal(true);
            }}
          >
            {t("add_member")}
          </Button>
        )}
      </div>
=======
      <SendProjectInvitationModal isOpen={inviteModal} onClose={() => setInviteModal(false)} />
      <SettingsHeading
        title={t("members")}
        appendToRight={
          <div className="flex gap-2">
            <div className="ml-auto flex items-center justify-start gap-1 rounded-md border border-custom-border-200 bg-custom-background-100 px-2.5 py-1.5">
              <Search className="h-3.5 w-3.5" />
              <input
                className="w-full max-w-[234px] border-none bg-transparent text-sm focus:outline-none placeholder:text-custom-text-400"
                placeholder="Search"
                value={searchQuery}
                autoFocus
                onChange={(e) => setSearchQuery(e.target.value)}
              />
            </div>
            {isAdmin && (
              <Button
                variant="primary"
                onClick={() => {
                  setTrackElement("PROJECT_SETTINGS_MEMBERS_PAGE_HEADER");
                  setInviteModal(true);
                }}
              >
                {t("add_member")}
              </Button>
            )}
          </div>
        }
      />

>>>>>>> 322af8c4
      {!projectMemberIds ? (
        <MembersSettingsLoader />
      ) : (
        <div className="divide-y divide-custom-border-100 overflow-scroll">
          {searchedProjectMembers.length !== 0 && (
            <ProjectMemberListItem
              memberDetails={memberDetails ?? []}
              projectId={projectId}
              workspaceSlug={workspaceSlug}
            />
          )}
          {searchedProjectMembers.length === 0 && (
            <h4 className="text-sm mt-16 text-center text-custom-text-400">{t("no_matching_members")}</h4>
          )}
        </div>
      )}
    </>
  );
});<|MERGE_RESOLUTION|>--- conflicted
+++ resolved
@@ -12,6 +12,7 @@
 import { MembersSettingsLoader } from "@/components/ui";
 // hooks
 import { useEventTracker, useMember, useUserPermissions } from "@/hooks/store";
+import { getProjectSettingsPageLabelI18nKey } from "@/plane-web/helpers/project-settings";
 import { SettingsHeading } from "../settings";
 
 type TProjectMemberListProps = {
@@ -51,42 +52,14 @@
 
   return (
     <>
-<<<<<<< HEAD
       <SendProjectInvitationModal
         isOpen={inviteModal}
         onClose={() => setInviteModal(false)}
         projectId={projectId}
         workspaceSlug={workspaceSlug}
       />
-      <div className="flex items-center justify-between gap-4 border-b border-custom-border-100 py-3 overflow-x-hidden">
-        <div className="text-base font-semibold">{t("members")}</div>
-        <div className="ml-auto flex items-center justify-start gap-1.5 rounded-md border border-custom-border-200 bg-custom-background-100 px-2 py-1">
-          <Search className="h-3.5 w-3.5" />
-          <input
-            className="w-full max-w-[234px] border-none bg-transparent text-sm focus:outline-none placeholder:text-custom-text-400"
-            placeholder="Search"
-            value={searchQuery}
-            autoFocus
-            onChange={(e) => setSearchQuery(e.target.value)}
-          />
-        </div>
-        {isAdmin && (
-          <Button
-            variant="primary"
-            size="sm"
-            onClick={() => {
-              setTrackElement("PROJECT_SETTINGS_MEMBERS_PAGE_HEADER");
-              setInviteModal(true);
-            }}
-          >
-            {t("add_member")}
-          </Button>
-        )}
-      </div>
-=======
-      <SendProjectInvitationModal isOpen={inviteModal} onClose={() => setInviteModal(false)} />
       <SettingsHeading
-        title={t("members")}
+        title={t(getProjectSettingsPageLabelI18nKey("members", "common.members"))}
         appendToRight={
           <div className="flex gap-2">
             <div className="ml-auto flex items-center justify-start gap-1 rounded-md border border-custom-border-200 bg-custom-background-100 px-2.5 py-1.5">
@@ -114,7 +87,6 @@
         }
       />
 
->>>>>>> 322af8c4
       {!projectMemberIds ? (
         <MembersSettingsLoader />
       ) : (
