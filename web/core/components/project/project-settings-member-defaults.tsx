--- conflicted
+++ resolved
@@ -75,7 +75,6 @@
           : (formData.default_assignee ?? currentProjectDetails?.default_assignee),
       project_lead:
         formData.project_lead === "none" ? null : (formData.project_lead ?? currentProjectDetails?.project_lead),
-<<<<<<< HEAD
     })
       .then(() => {
         setToast({
@@ -94,8 +93,6 @@
 
     updateProject(workspaceSlug.toString(), projectId.toString(), {
       guest_view_all_features: value,
-=======
->>>>>>> 1da97d58
     })
       .then(() => {
         setToast({
