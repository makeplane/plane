import { observer } from "mobx-react";
import Link from "next/link";
import { Controller, useForm } from "react-hook-form";
import { CircleMinus } from "lucide-react";
import { Disclosure } from "@headlessui/react";
// plane imports
<<<<<<< HEAD
import { ROLE, EUserPermissions, EUserProjectRoles, MEMBER_TRACKER_ELEMENTS } from "@plane/constants";
import { IUser, IWorkspaceMember, TProjectMembership } from "@plane/types";
=======
import { ROLE, EUserPermissions } from "@plane/constants";
import { EUserProjectRoles, IUser, IWorkspaceMember, TProjectMembership } from "@plane/types";
>>>>>>> fa9c6371
import { CustomMenu, CustomSelect, TOAST_TYPE, setToast } from "@plane/ui";
import { getFileURL } from "@plane/utils";
// hooks
import { useMember, useUser, useUserPermissions } from "@/hooks/store";

export interface RowData extends Pick<TProjectMembership, "original_role"> {
  member: IWorkspaceMember;
}

type NameProps = {
  rowData: RowData;
  workspaceSlug: string;
  isAdmin: boolean;
  currentUser: IUser | undefined;
  setRemoveMemberModal: (rowData: RowData) => void;
};

type AccountTypeProps = {
  rowData: RowData;
  currentProjectRole: EUserPermissions | undefined;
  workspaceSlug: string;
  projectId: string;
};

export const NameColumn: React.FC<NameProps> = (props) => {
  const { rowData, workspaceSlug, isAdmin, currentUser, setRemoveMemberModal } = props;
  // derived values
  const { avatar_url, display_name, email, first_name, id, last_name } = rowData.member;

  return (
    <Disclosure>
      {({}) => (
        <div className="relative group">
          <div className="flex items-center gap-2 w-72">
            <div className="flex items-center gap-x-2 gap-y-2 flex-1">
              {avatar_url && avatar_url.trim() !== "" ? (
                <Link href={`/${workspaceSlug}/profile/${id}`}>
                  <span className="relative flex size-4 items-center justify-center rounded-full capitalize text-white">
                    <img
                      src={getFileURL(avatar_url)}
                      className="absolute left-0 top-0 h-full w-full rounded-full object-cover"
                      alt={display_name || email}
                    />
                  </span>
                </Link>
              ) : (
                <Link href={`/${workspaceSlug}/profile/${id}`}>
                  <span className="relative flex size-4 items-center justify-center rounded-full bg-gray-700 capitalize text-white text-xs">
                    {(email ?? display_name ?? "?")[0]}
                  </span>
                </Link>
              )}
              {first_name} {last_name}
            </div>
            {(isAdmin || id === currentUser?.id) && (
              <CustomMenu
                ellipsis
                buttonClassName="p-0.5 opacity-0 group-hover:opacity-100 transition-opacity"
                optionsClassName="p-1.5"
                placement="bottom-end"
              >
                <CustomMenu.MenuItem>
                  <div
                    className="flex items-center gap-x-1 cursor-pointer text-red-600 font-medium"
                    data-ph-element={MEMBER_TRACKER_ELEMENTS.PROJECT_MEMBER_TABLE_CONTEXT_MENU}
                    onClick={() => setRemoveMemberModal(rowData)}
                  >
                    <CircleMinus className="flex-shrink-0 size-3.5" />
                    {rowData.member?.id === currentUser?.id ? "Leave " : "Remove "}
                  </div>
                </CustomMenu.MenuItem>
              </CustomMenu>
            )}
          </div>
        </div>
      )}
    </Disclosure>
  );
};

export const AccountTypeColumn: React.FC<AccountTypeProps> = observer((props) => {
  const { rowData, projectId, workspaceSlug } = props;
  // store hooks
  const {
    project: { updateMemberRole },
    workspace: { getWorkspaceMemberDetails },
  } = useMember();
  const { data: currentUser } = useUser();
  const { getProjectRoleByWorkspaceSlugAndProjectId } = useUserPermissions();
  // form info
  const {
    control,
    formState: { errors },
  } = useForm();
  // derived values
  const roleLabel = ROLE[rowData.original_role ?? EUserPermissions.GUEST];
  const isCurrentUser = currentUser?.id === rowData.member.id;
  const isRowDataWorkspaceAdmin = [EUserPermissions.ADMIN].includes(
    Number(getWorkspaceMemberDetails(rowData.member.id)?.role) ?? EUserPermissions.GUEST
  );
  const isCurrentUserWorkspaceAdmin = currentUser
    ? [EUserPermissions.ADMIN].includes(
        Number(getWorkspaceMemberDetails(currentUser.id)?.role) ?? EUserPermissions.GUEST
      )
    : false;
  const currentProjectRole = getProjectRoleByWorkspaceSlugAndProjectId(workspaceSlug, projectId);

  const isCurrentUserProjectAdmin = currentProjectRole
    ? ![EUserPermissions.MEMBER, EUserPermissions.GUEST].includes(Number(currentProjectRole) ?? EUserPermissions.GUEST)
    : false;

  // logic
  // Workspace admin can change his own role
  // Project admin can change any role except his own and workspace admin's role
  const isRoleEditable =
    (isCurrentUserWorkspaceAdmin && isCurrentUser) ||
    (isCurrentUserProjectAdmin && !isRowDataWorkspaceAdmin && !isCurrentUser);
  const checkCurrentOptionWorkspaceRole = (value: string) => {
    const currentMemberWorkspaceRole = getWorkspaceMemberDetails(value)?.role as EUserPermissions | undefined;
    if (!value || !currentMemberWorkspaceRole) return ROLE;

    const isGuest = [EUserPermissions.GUEST].includes(currentMemberWorkspaceRole);

    return Object.fromEntries(
      Object.entries(ROLE).filter(([key]) => !isGuest || parseInt(key) === EUserPermissions.GUEST)
    );
  };

  return (
    <>
      {isRoleEditable ? (
        <Controller
          name="role"
          control={control}
          rules={{ required: "Role is required." }}
          render={() => (
            <CustomSelect
              value={rowData.original_role}
              onChange={async (value: EUserProjectRoles) => {
                if (!workspaceSlug) return;
                await updateMemberRole(workspaceSlug.toString(), projectId.toString(), rowData.member.id, value).catch(
                  (err) => {
                    console.log(err, "err");
                    const error = err.error;
                    const errorString = Array.isArray(error) ? error[0] : error;

                    setToast({
                      type: TOAST_TYPE.ERROR,
                      title: "You can’t change this role yet.",
                      message: errorString ?? "An error occurred while updating member role. Please try again.",
                    });
                  }
                );
              }}
              label={
                <div className="flex ">
                  <span>{roleLabel}</span>
                </div>
              }
              buttonClassName={`!px-0 !justify-start hover:bg-custom-background-100 ${errors.role ? "border-red-500" : "border-none"}`}
              className="rounded-md p-0 w-32"
              optionsClassName="w-full"
              input
            >
              {Object.entries(checkCurrentOptionWorkspaceRole(rowData.member.id)).map(([key, label]) => (
                <CustomSelect.Option key={key} value={key}>
                  {label}
                </CustomSelect.Option>
              ))}
            </CustomSelect>
          )}
        />
      ) : (
        <div className="w-32 flex ">
          <span>{roleLabel}</span>
        </div>
      )}
    </>
  );
});<|MERGE_RESOLUTION|>--- conflicted
+++ resolved
@@ -4,13 +4,8 @@
 import { CircleMinus } from "lucide-react";
 import { Disclosure } from "@headlessui/react";
 // plane imports
-<<<<<<< HEAD
-import { ROLE, EUserPermissions, EUserProjectRoles, MEMBER_TRACKER_ELEMENTS } from "@plane/constants";
-import { IUser, IWorkspaceMember, TProjectMembership } from "@plane/types";
-=======
-import { ROLE, EUserPermissions } from "@plane/constants";
+import { ROLE, EUserPermissions, MEMBER_TRACKER_ELEMENTS } from "@plane/constants";
 import { EUserProjectRoles, IUser, IWorkspaceMember, TProjectMembership } from "@plane/types";
->>>>>>> fa9c6371
 import { CustomMenu, CustomSelect, TOAST_TYPE, setToast } from "@plane/ui";
 import { getFileURL } from "@plane/utils";
 // hooks
