--- conflicted
+++ resolved
@@ -111,11 +111,7 @@
         <div className="hidden md:flex">
           <HeaderFilters />
         </div>
-<<<<<<< HEAD
-        {isAuthorizedUser ? (
-=======
-        {isAuthorizedUser && !isArchived && (
->>>>>>> e9f486ee
+        {isAuthorizedUser && !isArchived ? (
           <Button
             size="sm"
             onClick={() => {
