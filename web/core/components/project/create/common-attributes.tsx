--- conflicted
+++ resolved
@@ -1,13 +1,8 @@
 import { ChangeEvent } from "react";
 import { Controller, useFormContext, UseFormSetValue } from "react-hook-form";
 import { Info } from "lucide-react";
-<<<<<<< HEAD
-import { cn } from "@plane/editor";
 import { useTranslation } from "@plane/i18n";
 // ui
-=======
-// plane ui
->>>>>>> 580c4b19
 import { Input, TextArea, Tooltip } from "@plane/ui";
 // plane utils
 import { cn } from "@plane/utils";
