import { ChangeEvent } from "react";
import { Controller, useFormContext, UseFormSetValue } from "react-hook-form";
import { Info } from "lucide-react";
<<<<<<< HEAD
// ui
=======
// plane ui
>>>>>>> 580c4b19
import { Input, TextArea, Tooltip } from "@plane/ui";
// plane utils
import { cn } from "@plane/utils";
// constants
import { ETabIndices } from "@/constants/tab-indices";
import { cn } from "@/helpers/common.helper";
// helpers
import { projectIdentifierSanitizer } from "@/helpers/project.helper";
import { getTabIndex } from "@/helpers/tab-indices.helper";
// plane-web types
import { TProject } from "@/plane-web/types/projects";

type Props = {
  setValue: UseFormSetValue<TProject>;
  isMobile: boolean;
  isChangeInIdentifierRequired: boolean;
  setIsChangeInIdentifierRequired: (value: boolean) => void;
};
const ProjectCommonAttributes: React.FC<Props> = (props) => {
  const { setValue, isMobile, isChangeInIdentifierRequired, setIsChangeInIdentifierRequired } = props;
  const {
    formState: { errors },
    control,
  } = useFormContext<TProject>();

  const { getIndex } = getTabIndex(ETabIndices.PROJECT_CREATE, isMobile);

  const handleNameChange = (onChange: (...event: any[]) => void) => (e: ChangeEvent<HTMLInputElement>) => {
    if (!isChangeInIdentifierRequired) {
      onChange(e);
      return;
    }
    if (e.target.value === "") setValue("identifier", "");
    else setValue("identifier", projectIdentifierSanitizer(e.target.value).substring(0, 5));
    onChange(e);
  };

  const handleIdentifierChange = (onChange: any) => (e: ChangeEvent<HTMLInputElement>) => {
    const { value } = e.target;
    const alphanumericValue = projectIdentifierSanitizer(value);
    setIsChangeInIdentifierRequired(false);
    onChange(alphanumericValue);
  };
  return (
    <div className="grid grid-cols-1 gap-x-2 gap-y-3 md:grid-cols-4">
      <div className="md:col-span-3">
        <Controller
          control={control}
          name="name"
          rules={{
            required: "Name is required",
            maxLength: {
              value: 255,
              message: "Title should be less than 255 characters",
            },
          }}
          render={({ field: { value, onChange } }) => (
            <Input
              id="name"
              name="name"
              type="text"
              value={value}
              onChange={handleNameChange(onChange)}
              hasError={Boolean(errors.name)}
              placeholder="Project name"
              className="w-full focus:border-blue-400"
              tabIndex={getIndex("name")}
            />
          )}
        />
        <span className="text-xs text-red-500">{errors?.name?.message}</span>
      </div>
      <div className="relative">
        <Controller
          control={control}
          name="identifier"
          rules={{
            required: "Project ID is required",
            // allow only alphanumeric & non-latin characters
            validate: (value) =>
              /^[ÇŞĞIİÖÜA-Z0-9]+$/.test(value.toUpperCase()) || "Only Alphanumeric & Non-latin characters are allowed.",
            minLength: {
              value: 1,
              message: "Project ID must at least be of 1 character",
            },
            maxLength: {
              value: 5,
              message: "Project ID must at most be of 5 characters",
            },
          }}
          render={({ field: { value, onChange } }) => (
            <Input
              id="identifier"
              name="identifier"
              type="text"
              value={value}
              onChange={handleIdentifierChange(onChange)}
              hasError={Boolean(errors.identifier)}
              placeholder="Project ID"
              className={cn("w-full text-xs focus:border-blue-400 pr-7", {
                uppercase: value,
              })}
              tabIndex={getIndex("identifier")}
            />
          )}
        />
        <Tooltip
          isMobile={isMobile}
          tooltipContent="Helps you identify issues in the project uniquely. Max 5 characters."
          className="text-sm"
          position="right-top"
        >
          <Info className="absolute right-2 top-2.5 h-3 w-3 text-custom-text-400" />
        </Tooltip>
        <span className="text-xs text-red-500">{errors?.identifier?.message}</span>
      </div>
      <div className="md:col-span-4">
        <Controller
          name="description"
          control={control}
          render={({ field: { value, onChange } }) => (
            <TextArea
              id="description"
              name="description"
              value={value}
              placeholder="Description..."
              onChange={onChange}
              className="!h-24 text-sm focus:border-blue-400"
              hasError={Boolean(errors?.description)}
              tabIndex={getIndex("description")}
            />
          )}
        />
      </div>
    </div>
  );
};

export default ProjectCommonAttributes;<|MERGE_RESOLUTION|>--- conflicted
+++ resolved
@@ -1,17 +1,12 @@
 import { ChangeEvent } from "react";
 import { Controller, useFormContext, UseFormSetValue } from "react-hook-form";
 import { Info } from "lucide-react";
-<<<<<<< HEAD
-// ui
-=======
 // plane ui
->>>>>>> 580c4b19
 import { Input, TextArea, Tooltip } from "@plane/ui";
 // plane utils
 import { cn } from "@plane/utils";
 // constants
 import { ETabIndices } from "@/constants/tab-indices";
-import { cn } from "@/helpers/common.helper";
 // helpers
 import { projectIdentifierSanitizer } from "@/helpers/project.helper";
 import { getTabIndex } from "@/helpers/tab-indices.helper";
