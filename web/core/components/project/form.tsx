--- conflicted
+++ resolved
@@ -263,11 +263,7 @@
           <span className="text-xs text-red-500">{errors?.name?.message}</span>
         </div>
         <div className="flex flex-col gap-1">
-<<<<<<< HEAD
           <h4 className="text-sm">{t("description")}</h4>
-=======
-          <h4 className="text-sm">Summary</h4>
->>>>>>> 89d19267
           <Controller
             name="description"
             control={control}
@@ -276,11 +272,7 @@
                 id="description"
                 name="description"
                 value={value}
-<<<<<<< HEAD
                 placeholder={t("project_description_placeholder")}
-=======
-                placeholder="Enter project summary"
->>>>>>> 89d19267
                 onChange={onChange}
                 className="min-h-[102px] text-sm font-medium"
                 hasError={Boolean(errors?.description)}
