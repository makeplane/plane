--- conflicted
+++ resolved
@@ -158,9 +158,6 @@
           />
         )}
       />
-<<<<<<< HEAD
-      <form onSubmit={handleSubmit(onSubmit)} className="w-full">
-=======
       <div className="w-full flex text-custom-primary-200 bg-custom-primary-100/10 rounded-md p-2 gap-2 items-center mb-4">
         <InfoIcon className="h-4 w-4 flex-shrink-0" />
         <div className="text-sm font-medium flex-1">{t("settings_moved_to_preferences")}</div>
@@ -171,8 +168,7 @@
           {t("go_to_preferences")}
         </Link>
       </div>
-      <form onSubmit={handleSubmit(onSubmit)} className="w-full overflow-y-scroll">
->>>>>>> d5780df5
+      <form onSubmit={handleSubmit(onSubmit)} className="w-full">
         <div className="flex w-full flex-col gap-6">
           <div className="relative h-44 w-full">
             <img
