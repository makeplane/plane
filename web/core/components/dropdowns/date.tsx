import React, { useRef, useState } from "react";
import { DayPicker, Matcher } from "react-day-picker";
import { createPortal } from "react-dom";
import { usePopper } from "react-popper";
import { CalendarDays, X } from "lucide-react";
import { Combobox } from "@headlessui/react";
// ui
import { ComboDropDown } from "@plane/ui";
// helpers
import { cn } from "@/helpers/common.helper";
import { renderFormattedDate, getDate } from "@/helpers/date-time.helper";
// hooks
import { useDropdown } from "@/hooks/use-dropdown";
// components
import { DropdownButton } from "./buttons";
// constants
import { BUTTON_VARIANTS_WITH_TEXT } from "./constants";
// types
import { TDropdownProps } from "./types";

type Props = TDropdownProps & {
  clearIconClassName?: string;
  optionsClassName?: string;
  icon?: React.ReactNode;
  isClearable?: boolean;
  minDate?: Date;
  maxDate?: Date;
  onChange: (val: Date | null) => void;
  onClose?: () => void;
  value: Date | string | null;
  closeOnSelect?: boolean;
  formatToken?: string;
  renderByDefault?: boolean;
};

export const DateDropdown: React.FC<Props> = (props) => {
  const {
    buttonClassName = "",
    buttonContainerClassName,
    buttonVariant,
    className = "",
    clearIconClassName = "",
    optionsClassName = "",
    closeOnSelect = true,
    disabled = false,
    hideIcon = false,
    icon = <CalendarDays className="h-3 w-3 flex-shrink-0" />,
    isClearable = true,
    minDate,
    maxDate,
    onChange,
    onClose,
    placeholder = "Date",
    placement,
    showTooltip = false,
    tabIndex,
    value,
    formatToken,
    renderByDefault = true,
  } = props;
  // states
  const [isOpen, setIsOpen] = useState(false);
  // refs
  const dropdownRef = useRef<HTMLDivElement | null>(null);
  // popper-js refs
  const [referenceElement, setReferenceElement] = useState<HTMLButtonElement | null>(null);
  const [popperElement, setPopperElement] = useState<HTMLDivElement | null>(null);
  // popper-js init
  const { styles, attributes } = usePopper(referenceElement, popperElement, {
    placement: placement ?? "bottom-start",
    modifiers: [
      {
        name: "preventOverflow",
        options: {
          padding: 12,
        },
      },
    ],
  });

  const isDateSelected = value && value.toString().trim() !== "";

  const onOpen = () => {
    if (referenceElement) referenceElement.focus();
  };

  const { handleClose, handleKeyDown, handleOnClick } = useDropdown({
    dropdownRef,
    isOpen,
    onClose,
    onOpen,
    setIsOpen,
  });

  const dropdownOnChange = (val: Date | null) => {
    onChange(val);
    if (closeOnSelect) {
      handleClose();
      referenceElement?.blur();
    }
  };

  const disabledDays: Matcher[] = [];
  if (minDate) disabledDays.push({ before: minDate });
  if (maxDate) disabledDays.push({ after: maxDate });

  const comboButton = (
    <button
      type="button"
      className={cn(
        "clickable block h-full max-w-full outline-none",
        {
          "cursor-not-allowed text-custom-text-200": disabled,
          "cursor-pointer": !disabled,
        },
        buttonContainerClassName
      )}
      ref={setReferenceElement}
      onClick={handleOnClick}
      disabled={disabled}
    >
      <DropdownButton
        className={buttonClassName}
        isActive={isOpen}
        tooltipHeading={placeholder}
        tooltipContent={value ? renderFormattedDate(value, formatToken) : "None"}
        showTooltip={showTooltip}
        variant={buttonVariant}
      >
        {!hideIcon && icon}
        {BUTTON_VARIANTS_WITH_TEXT.includes(buttonVariant) && (
          <span className="flex-grow truncate">{value ? renderFormattedDate(value, formatToken) : placeholder}</span>
        )}
        {isClearable && !disabled && isDateSelected && (
          <X
            className={cn("h-2.5 w-2.5 flex-shrink-0", clearIconClassName)}
            onClick={(e) => {
              e.stopPropagation();
              e.preventDefault();
              onChange(null);
            }}
          />
        )}
      </DropdownButton>
    </button>
  );

  return (
    <ComboDropDown
      as="div"
      ref={dropdownRef}
      tabIndex={tabIndex}
      className={cn("h-full", className)}
      onKeyDown={(e) => {
        if (e.key === "Enter") {
          if (!isOpen) handleKeyDown(e);
        } else handleKeyDown(e);
      }}
      button={comboButton}
      disabled={disabled}
      renderByDefault={renderByDefault}
    >
      {isOpen &&
        createPortal(
          <Combobox.Options data-prevent-outside-click static>
            <div
              className={cn(
                "my-1 bg-custom-background-100 shadow-custom-shadow-rg rounded-md overflow-hidden p-3 z-20",
<<<<<<< HEAD
                optionsClassName
=======
                className
>>>>>>> 5f1939cd
              )}
              ref={setPopperElement}
              style={styles.popper}
              {...attributes.popper}
            >
              <DayPicker
                selected={getDate(value)}
                defaultMonth={getDate(value)}
                onSelect={(date) => {
                  dropdownOnChange(date ?? null);
                }}
                showOutsideDays
                initialFocus
                disabled={disabledDays}
                mode="single"
              />
            </div>
          </Combobox.Options>,
          document.body
        )}
    </ComboDropDown>
  );
};<|MERGE_RESOLUTION|>--- conflicted
+++ resolved
@@ -166,11 +166,7 @@
             <div
               className={cn(
                 "my-1 bg-custom-background-100 shadow-custom-shadow-rg rounded-md overflow-hidden p-3 z-20",
-<<<<<<< HEAD
                 optionsClassName
-=======
-                className
->>>>>>> 5f1939cd
               )}
               ref={setPopperElement}
               style={styles.popper}
