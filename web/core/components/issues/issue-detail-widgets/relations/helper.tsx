--- conflicted
+++ resolved
@@ -2,11 +2,7 @@
 import { useMemo } from "react";
 import { usePathname } from "next/navigation";
 // plane imports
-<<<<<<< HEAD
-import { ISSUE_DELETED, ISSUE_UPDATED } from "@plane/constants";
-=======
-import { EIssueServiceType, WORK_ITEM_TRACKER_EVENTS } from "@plane/constants";
->>>>>>> 4a065e14
+import { WORK_ITEM_TRACKER_EVENTS } from "@plane/constants";
 import { useTranslation } from "@plane/i18n";
 import { EIssueServiceType, TIssue, TIssueServiceType } from "@plane/types";
 import { TOAST_TYPE, setToast } from "@plane/ui";
