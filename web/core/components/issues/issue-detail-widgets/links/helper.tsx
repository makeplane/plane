--- conflicted
+++ resolved
@@ -32,11 +32,7 @@
           });
         } catch (error: any) {
           setToast({
-<<<<<<< HEAD
-            message: error?.data?.error ?? t("links.toasts.not_created.message"),
-=======
-            message: error?.data?.url?.error ?? "The link could not be created",
->>>>>>> 89d19267
+            message: error?.data?.url?.error ?? t("links.toasts.not_created.message"),
             type: TOAST_TYPE.ERROR,
             title: t("links.toasts.not_created.title"),
           });
@@ -54,11 +50,7 @@
           });
         } catch (error: any) {
           setToast({
-<<<<<<< HEAD
-            message: t("links.toasts.not_updated.message"),
-=======
-            message: error?.data?.url?.error ?? "The link could not be updated",
->>>>>>> 89d19267
+            message: error?.data?.url?.error ?? t("links.toasts.not_updated.message"),
             type: TOAST_TYPE.ERROR,
             title: t("links.toasts.not_updated.title"),
           });
