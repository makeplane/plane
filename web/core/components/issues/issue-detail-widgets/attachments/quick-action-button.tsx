--- conflicted
+++ resolved
@@ -72,11 +72,7 @@
       });
       return;
     },
-<<<<<<< HEAD
-    [attachmentOperations, maxFileSize, workspaceSlug]
-=======
-    [maxFileSize, workspaceSlug, handleAttachmentOperations, handleFetchPropertyActivities, setLastWidgetAction]
->>>>>>> 6113aefd
+    [attachmentOperations, maxFileSize, workspaceSlug, handleFetchPropertyActivities, setLastWidgetAction]
   );
 
   const { getRootProps, getInputProps } = useDropzone({
