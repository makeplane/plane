"use client";
import React, { FC } from "react";
import { observer } from "mobx-react";
// components
import {
  AttachmentsCollapsible,
  LinksCollapsible,
  RelationsCollapsible,
  SubIssuesCollapsible,
} from "@/components/issues/issue-detail-widgets";
// hooks
import { useIssueDetail } from "@/hooks/store";

type Props = {
  workspaceSlug: string;
  projectId: string;
  issueId: string;
  disabled: boolean;
};

export const IssueDetailWidgetCollapsibles: FC<Props> = observer((props) => {
  const { workspaceSlug, projectId, issueId, disabled } = props;
  // store hooks
  const {
    issue: { getIssueById },
    subIssues: { subIssuesByIssueId },
<<<<<<< HEAD
    relation: { getRelationsByIssueId },
    attachment: { getAttachmentsUploadStatusByIssueId },
=======
    relation: { getRelationCountByIssueId },
>>>>>>> b4bbe3a8
  } = useIssueDetail();

  // derived values
  const issue = getIssueById(issueId);
  const subIssues = subIssuesByIssueId(issueId);
  const issueRelationsCount = getRelationCountByIssueId(issueId);

  // render conditions
  const shouldRenderSubIssues = !!subIssues && subIssues.length > 0;
  const shouldRenderRelations = issueRelationsCount > 0;
  const shouldRenderLinks = !!issue?.link_count && issue?.link_count > 0;
  const attachmentUploads = getAttachmentsUploadStatusByIssueId(issueId);
  const shouldRenderAttachments =
    (!!issue?.attachment_count && issue?.attachment_count > 0) || (!!attachmentUploads && attachmentUploads.length > 0);

  return (
    <div className="flex flex-col">
      {shouldRenderSubIssues && (
        <SubIssuesCollapsible
          workspaceSlug={workspaceSlug}
          projectId={projectId}
          issueId={issueId}
          disabled={disabled}
        />
      )}
      {shouldRenderRelations && (
        <RelationsCollapsible
          workspaceSlug={workspaceSlug}
          projectId={projectId}
          issueId={issueId}
          disabled={disabled}
        />
      )}
      {shouldRenderLinks && (
        <LinksCollapsible workspaceSlug={workspaceSlug} projectId={projectId} issueId={issueId} disabled={disabled} />
      )}
      {shouldRenderAttachments && (
        <AttachmentsCollapsible
          workspaceSlug={workspaceSlug}
          projectId={projectId}
          issueId={issueId}
          disabled={disabled}
        />
      )}
    </div>
  );
});<|MERGE_RESOLUTION|>--- conflicted
+++ resolved
@@ -24,12 +24,8 @@
   const {
     issue: { getIssueById },
     subIssues: { subIssuesByIssueId },
-<<<<<<< HEAD
-    relation: { getRelationsByIssueId },
     attachment: { getAttachmentsUploadStatusByIssueId },
-=======
     relation: { getRelationCountByIssueId },
->>>>>>> b4bbe3a8
   } = useIssueDetail();
 
   // derived values
