"use client";

import { FC, useCallback, useEffect, useState } from "react";
import debounce from "lodash/debounce";
import { observer } from "mobx-react";
import { Controller, useForm } from "react-hook-form";
// types
import { TIssue, TNameDescriptionLoader } from "@plane/types";
import { EFileAssetType } from "@plane/types/src/enums";
// ui
import { Loader } from "@plane/ui";
// components
import { RichTextEditor, RichTextReadOnlyEditor } from "@/components/editor";
import { TIssueOperations } from "@/components/issues/issue-detail";
// helpers
import { getDescriptionPlaceholder } from "@/helpers/issue.helper";
// hooks
import { useWorkspace } from "@/hooks/store";
// plane web services
import { WorkspaceService } from "@/plane-web/services";
// services
import { FileService } from "@/services/file.service";
const workspaceService = new WorkspaceService();
const fileService = new FileService();

export type IssueDescriptionInputProps = {
  containerClassName?: string;
  workspaceSlug: string;
  projectId: string;
  issueId: string;
  initialValue: string | undefined;
  disabled?: boolean;
  issueOperations: TIssueOperations;
  placeholder?: string | ((isFocused: boolean, value: string) => string);
  setIsSubmitting: (initialValue: TNameDescriptionLoader) => void;
  swrIssueDescription?: string | null | undefined;
};

export const IssueDescriptionInput: FC<IssueDescriptionInputProps> = observer((props) => {
  const {
    containerClassName,
    workspaceSlug,
    projectId,
    issueId,
    disabled,
    swrIssueDescription,
    initialValue,
    issueOperations,
    setIsSubmitting,
    placeholder,
  } = props;

  const { handleSubmit, reset, control } = useForm<TIssue>({
    defaultValues: {
      description_html: initialValue,
    },
  });

  const [localIssueDescription, setLocalIssueDescription] = useState({
    id: issueId,
    description_html: initialValue,
  });

  const handleDescriptionFormSubmit = useCallback(
    async (formData: Partial<TIssue>) => {
      await issueOperations.update(workspaceSlug, projectId, issueId, {
        description_html: formData.description_html ?? "<p></p>",
      });
    },
    [workspaceSlug, projectId, issueId, issueOperations]
  );

  const { getWorkspaceBySlug } = useWorkspace();
  // computed values
  const workspaceId = getWorkspaceBySlug(workspaceSlug)?.id as string;

  // reset form values
  useEffect(() => {
    if (!issueId) return;
    reset({
      id: issueId,
      description_html: initialValue === "" ? "<p></p>" : initialValue,
    });
    setLocalIssueDescription({
      id: issueId,
      description_html: initialValue === "" ? "<p></p>" : initialValue,
    });
  }, [initialValue, issueId, reset]);

  // ADDING handleDescriptionFormSubmit TO DEPENDENCY ARRAY PRODUCES ADVERSE EFFECTS
  // TODO: Verify the exhaustive-deps warning
  // eslint-disable-next-line react-hooks/exhaustive-deps
  const debouncedFormSave = useCallback(
    debounce(async () => {
      handleSubmit(handleDescriptionFormSubmit)().finally(() => setIsSubmitting("submitted"));
    }, 1500),
    [handleSubmit, issueId]
  );

  return (
    <>
      {localIssueDescription.description_html ? (
        <Controller
          name="description_html"
          control={control}
          render={({ field: { onChange } }) =>
            !disabled ? (
              <RichTextEditor
                id={issueId}
                initialValue={localIssueDescription.description_html ?? "<p></p>"}
                value={swrIssueDescription ?? null}
                workspaceSlug={workspaceSlug}
                workspaceId={workspaceId}
                projectId={projectId}
                dragDropEnabled
                onChange={(_description: object, description_html: string) => {
                  setIsSubmitting("submitting");
                  onChange(description_html);
                  debouncedFormSave();
                }}
                placeholder={
                  placeholder ? placeholder : (isFocused, value) => getDescriptionPlaceholder(isFocused, value)
                }
                searchMentionCallback={async (payload) =>
<<<<<<< HEAD
                  await projectService.searchEntity(workspaceSlug?.toString() ?? "", projectId?.toString() ?? "", {
                    ...payload,
                    issue_id: issueId,
=======
                  await workspaceService.searchEntity(workspaceSlug?.toString() ?? "", {
                    ...payload,
                    project_id: projectId?.toString() ?? "",
>>>>>>> f54f3a60
                  })
                }
                containerClassName={containerClassName}
                uploadFile={async (file) => {
                  try {
                    const { asset_id } = await fileService.uploadProjectAsset(
                      workspaceSlug,
                      projectId,
                      {
                        entity_identifier: issueId,
                        entity_type: EFileAssetType.ISSUE_DESCRIPTION,
                      },
                      file
                    );
                    return asset_id;
                  } catch (error) {
                    console.log("Error in uploading issue asset:", error);
                    throw new Error("Asset upload failed. Please try again later.");
                  }
                }}
              />
            ) : (
              <RichTextReadOnlyEditor
                id={issueId}
                initialValue={localIssueDescription.description_html ?? ""}
                containerClassName={containerClassName}
                workspaceSlug={workspaceSlug}
                projectId={projectId}
              />
            )
          }
        />
      ) : (
        <Loader>
          <Loader.Item height="150px" />
        </Loader>
      )}
    </>
  );
});<|MERGE_RESOLUTION|>--- conflicted
+++ resolved
@@ -122,15 +122,10 @@
                   placeholder ? placeholder : (isFocused, value) => getDescriptionPlaceholder(isFocused, value)
                 }
                 searchMentionCallback={async (payload) =>
-<<<<<<< HEAD
-                  await projectService.searchEntity(workspaceSlug?.toString() ?? "", projectId?.toString() ?? "", {
-                    ...payload,
-                    issue_id: issueId,
-=======
                   await workspaceService.searchEntity(workspaceSlug?.toString() ?? "", {
                     ...payload,
                     project_id: projectId?.toString() ?? "",
->>>>>>> f54f3a60
+                    issue_id: issueId,
                   })
                 }
                 containerClassName={containerClassName}
