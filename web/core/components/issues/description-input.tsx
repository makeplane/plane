--- conflicted
+++ resolved
@@ -5,11 +5,6 @@
 import { observer } from "mobx-react";
 // plane editor
 import { convertBinaryDataToBase64String, EditorRefApi } from "@plane/editor";
-// types
-<<<<<<< HEAD
-=======
-import { TIssue, TNameDescriptionLoader } from "@plane/types";
->>>>>>> 4159d129
 import { EFileAssetType } from "@plane/types/src/enums";
 // plane ui
 import { Loader } from "@plane/ui";
@@ -19,15 +14,9 @@
 import { getDescriptionPlaceholder } from "@/helpers/issue.helper";
 // hooks
 import { useWorkspace } from "@/hooks/store";
-<<<<<<< HEAD
 import { useIssueDescription } from "@/hooks/use-issue-description";
-=======
-// plane web services
-import { WorkspaceService } from "@/plane-web/services";
->>>>>>> 4159d129
 // services
 import { FileService } from "@/services/file.service";
-const workspaceService = new WorkspaceService();
 const fileService = new FileService();
 
 export type IssueDescriptionInputProps = {
@@ -38,15 +27,10 @@
   issueId: string;
   key: string;
   placeholder?: string | ((isFocused: boolean, value: string) => string);
-<<<<<<< HEAD
   projectId: string;
   setIsSubmitting: (initialValue: "submitting" | "submitted" | "saved") => void;
   updateDescription: (data: string) => Promise<ArrayBuffer>;
   workspaceSlug: string;
-=======
-  setIsSubmitting: (initialValue: TNameDescriptionLoader) => void;
-  swrIssueDescription?: string | null | undefined;
->>>>>>> 4159d129
 };
 
 export const IssueDescriptionInput: FC<IssueDescriptionInputProps> = observer((props) => {
@@ -111,7 +95,6 @@
 
   return (
     <>
-<<<<<<< HEAD
       {!disabled ? (
         <CollaborativeRichTextEditor
           key={issueId}
@@ -145,65 +128,6 @@
           }}
           workspaceId={workspaceId}
           workspaceSlug={workspaceSlug}
-=======
-      {localIssueDescription.description_html ? (
-        <Controller
-          name="description_html"
-          control={control}
-          render={({ field: { onChange } }) =>
-            !disabled ? (
-              <RichTextEditor
-                id={issueId}
-                initialValue={localIssueDescription.description_html ?? "<p></p>"}
-                value={swrIssueDescription ?? null}
-                workspaceSlug={workspaceSlug}
-                workspaceId={workspaceId}
-                projectId={projectId}
-                dragDropEnabled
-                onChange={(_description: object, description_html: string) => {
-                  setIsSubmitting("submitting");
-                  onChange(description_html);
-                  debouncedFormSave();
-                }}
-                placeholder={
-                  placeholder ? placeholder : (isFocused, value) => getDescriptionPlaceholder(isFocused, value)
-                }
-                searchMentionCallback={async (payload) =>
-                  await workspaceService.searchEntity(workspaceSlug?.toString() ?? "", {
-                    ...payload,
-                    project_id: projectId?.toString() ?? "",
-                  })
-                }
-                containerClassName={containerClassName}
-                uploadFile={async (file) => {
-                  try {
-                    const { asset_id } = await fileService.uploadProjectAsset(
-                      workspaceSlug,
-                      projectId,
-                      {
-                        entity_identifier: issueId,
-                        entity_type: EFileAssetType.ISSUE_DESCRIPTION,
-                      },
-                      file
-                    );
-                    return asset_id;
-                  } catch (error) {
-                    console.log("Error in uploading issue asset:", error);
-                    throw new Error("Asset upload failed. Please try again later.");
-                  }
-                }}
-              />
-            ) : (
-              <RichTextReadOnlyEditor
-                id={issueId}
-                initialValue={localIssueDescription.description_html ?? ""}
-                containerClassName={containerClassName}
-                workspaceSlug={workspaceSlug}
-                projectId={projectId}
-              />
-            )
-          }
->>>>>>> 4159d129
         />
       ) : (
         <CollaborativeRichTextReadOnlyEditor
