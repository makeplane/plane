--- conflicted
+++ resolved
@@ -5,20 +5,9 @@
 import { observer } from "mobx-react";
 import { useParams, usePathname } from "next/navigation";
 // plane imports
-<<<<<<< HEAD
-import {
-  EIssuesStoreType,
-  EUserPermissions,
-  EUserPermissionsLevel,
-  WORK_ITEM_TRACKER_ELEMENTS,
-} from "@plane/constants";
-import { TIssue } from "@plane/types";
+import { EUserPermissions, EUserPermissionsLevel, WORK_ITEM_TRACKER_ELEMENTS } from "@plane/constants";
+import { EIssuesStoreType, TIssue } from "@plane/types";
 import { ContextMenu, CustomMenu, TContextMenuItem } from "@plane/ui";
-=======
-import { EUserPermissions, EUserPermissionsLevel } from "@plane/constants";
-import { EIssuesStoreType, TIssue } from "@plane/types";
-import { ContextMenu, CustomMenu } from "@plane/ui";
->>>>>>> fa9c6371
 import { cn } from "@plane/utils";
 // components
 import { CreateUpdateIssueModal, DeleteIssueModal } from "@/components/issues";
