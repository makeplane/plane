--- conflicted
+++ resolved
@@ -3,28 +3,18 @@
 import { useState } from "react";
 import omit from "lodash/omit";
 import { observer } from "mobx-react";
-<<<<<<< HEAD
-// icons
-import { Pencil, Trash2 } from "lucide-react";
-// types
-import { EIssuesStoreType, EUserPermissions, EUserPermissionsLevel } from "@plane/constants";
-import { useTranslation } from "@plane/i18n";
-=======
 import { useParams, usePathname } from "next/navigation";
 // plane imports
 import { EIssuesStoreType, EUserPermissions, EUserPermissionsLevel } from "@plane/constants";
->>>>>>> 9ff23881
 import { TIssue } from "@plane/types";
 import { ContextMenu, CustomMenu } from "@plane/ui";
+import { cn } from "@plane/utils";
 // components
-import { cn } from "@plane/utils";
 import { CreateUpdateIssueModal, DeleteIssueModal } from "@/components/issues";
-// helpers
 // hooks
 import { useEventTracker, useUserPermissions } from "@/hooks/store";
-// types
+// local imports
 import { IQuickActionProps } from "../list/list-view-types";
-// helper
 import { useDraftIssueMenuItems, MenuItemFactoryProps } from "./helper";
 
 export const DraftIssueQuickActions: React.FC<IQuickActionProps> = observer((props) => {
