"use client";

import { useState } from "react";
import omit from "lodash/omit";
import { observer } from "mobx-react";
import { useParams } from "next/navigation";
// plane imports
<<<<<<< HEAD
import { ARCHIVABLE_STATE_GROUPS, EIssuesStoreType, WORK_ITEM_TRACKER_ELEMENTS } from "@plane/constants";
import { TIssue } from "@plane/types";
import { ContextMenu, CustomMenu, TContextMenuItem } from "@plane/ui";
=======
import { ARCHIVABLE_STATE_GROUPS } from "@plane/constants";
import { EIssuesStoreType, TIssue } from "@plane/types";
import { ContextMenu, CustomMenu } from "@plane/ui";
>>>>>>> fa9c6371
import { cn } from "@plane/utils";
// components
import { ArchiveIssueModal, CreateUpdateIssueModal, DeleteIssueModal } from "@/components/issues";
// hooks
import { captureClick } from "@/helpers/event-tracker.helper";
import { useProject, useProjectState } from "@/hooks/store";
// plane-web components
import { DuplicateWorkItemModal } from "@/plane-web/components/issues/issue-layouts/quick-action-dropdowns";
import { IQuickActionProps } from "../list/list-view-types";
// helper
import { useAllIssueMenuItems, MenuItemFactoryProps } from "./helper";

export const AllIssueQuickActions: React.FC<IQuickActionProps> = observer((props) => {
  const {
    issue,
    handleDelete,
    handleUpdate,
    handleArchive,
    customActionButton,
    portalElement,
    readOnly = false,
    placements = "bottom-start",
    parentRef,
  } = props;
  // states
  const [createUpdateIssueModal, setCreateUpdateIssueModal] = useState(false);
  const [issueToEdit, setIssueToEdit] = useState<TIssue | undefined>(undefined);
  const [deleteIssueModal, setDeleteIssueModal] = useState(false);
  const [archiveIssueModal, setArchiveIssueModal] = useState(false);
  const [duplicateWorkItemModal, setDuplicateWorkItemModal] = useState(false);
  // router
  const { workspaceSlug } = useParams();
  const { getStateById } = useProjectState();
  const { getProjectIdentifierById } = useProject();
  // derived values
  const stateDetails = getStateById(issue.state_id);
  const isEditingAllowed = !readOnly;
  const projectIdentifier = getProjectIdentifierById(issue?.project_id);
  // auth
  const isArchivingAllowed = handleArchive && isEditingAllowed;
  const isInArchivableGroup = !!stateDetails && ARCHIVABLE_STATE_GROUPS.includes(stateDetails?.group);

  const duplicateIssuePayload = omit(
    {
      ...issue,
      name: `${issue.name} (copy)`,
      sourceIssueId: issue.id,
    },
    ["id"]
  );

  // Menu items and modals using helper
  const menuItemProps: MenuItemFactoryProps = {
    issue,
    workspaceSlug: workspaceSlug?.toString(),
    projectIdentifier,
    activeLayout: "Global issues",
    isEditingAllowed,
    isArchivingAllowed,
    isDeletingAllowed: isEditingAllowed,
    isInArchivableGroup,
    setIssueToEdit,
    setCreateUpdateIssueModal,
    setDeleteIssueModal,
    setArchiveIssueModal,
    setDuplicateWorkItemModal,
    handleDelete,
    handleUpdate,
    handleArchive,
    storeType: EIssuesStoreType.GLOBAL,
  };

  const MENU_ITEMS = useAllIssueMenuItems(menuItemProps);

  const CONTEXT_MENU_ITEMS: TContextMenuItem[] = MENU_ITEMS.map((item) => ({
    ...item,
    onClick: () => {
      captureClick({ elementName: WORK_ITEM_TRACKER_ELEMENTS.QUICK_ACTIONS.GLOBAL_VIEW });
      item.action();
    },
  }));

  return (
    <>
      {/* Modals */}
      <ArchiveIssueModal
        data={issue}
        isOpen={archiveIssueModal}
        handleClose={() => setArchiveIssueModal(false)}
        onSubmit={handleArchive}
      />
      <DeleteIssueModal
        data={issue}
        isOpen={deleteIssueModal}
        handleClose={() => setDeleteIssueModal(false)}
        onSubmit={handleDelete}
      />
      <CreateUpdateIssueModal
        isOpen={createUpdateIssueModal}
        onClose={() => {
          setCreateUpdateIssueModal(false);
          setIssueToEdit(undefined);
        }}
        data={issueToEdit ?? duplicateIssuePayload}
        onSubmit={async (data) => {
          if (issueToEdit && handleUpdate) await handleUpdate(data);
        }}
        storeType={EIssuesStoreType.GLOBAL}
        isDraft={false}
      />
      {issue.project_id && workspaceSlug && (
        <DuplicateWorkItemModal
          workItemId={issue.id}
          isOpen={duplicateWorkItemModal}
          onClose={() => setDuplicateWorkItemModal(false)}
          workspaceSlug={workspaceSlug.toString()}
          projectId={issue.project_id}
        />
      )}

      <ContextMenu parentRef={parentRef} items={CONTEXT_MENU_ITEMS} />
      <CustomMenu
        ellipsis
        customButton={customActionButton}
        portalElement={portalElement}
        placement={placements}
        menuItemsClassName="z-[14]"
        maxHeight="lg"
        useCaptureForOutsideClick
        closeOnSelect
      >
        {MENU_ITEMS.map((item) => {
          if (item.shouldRender === false) return null;

          // Render submenu if nestedMenuItems exist
          if (item.nestedMenuItems && item.nestedMenuItems.length > 0) {
            return (
              <CustomMenu.SubMenu
                key={item.key}
                trigger={
                  <div className="flex items-center gap-2">
                    {item.icon && <item.icon className={cn("h-3 w-3", item.iconClassName)} />}
                    <h5>{item.title}</h5>
                    {item.description && (
                      <p
                        className={cn("text-custom-text-300 whitespace-pre-line", {
                          "text-custom-text-400": item.disabled,
                        })}
                      >
                        {item.description}
                      </p>
                    )}
                  </div>
                }
                disabled={item.disabled}
                className={cn(
                  "flex items-center gap-2",
                  {
                    "text-custom-text-400": item.disabled,
                  },
                  item.className
                )}
              >
                {item.nestedMenuItems.map((nestedItem) => (
                  <CustomMenu.MenuItem
                    key={nestedItem.key}
                    onClick={(e) => {
                      e.preventDefault();
                      e.stopPropagation();
                      captureClick({ elementName: WORK_ITEM_TRACKER_ELEMENTS.QUICK_ACTIONS.GLOBAL_VIEW });
                      nestedItem.action();
                    }}
                    className={cn(
                      "flex items-center gap-2",
                      {
                        "text-custom-text-400": nestedItem.disabled,
                      },
                      nestedItem.className
                    )}
                    disabled={nestedItem.disabled}
                  >
                    {nestedItem.icon && <nestedItem.icon className={cn("h-3 w-3", nestedItem.iconClassName)} />}
                    <div>
                      <h5>{nestedItem.title}</h5>
                      {nestedItem.description && (
                        <p
                          className={cn("text-custom-text-300 whitespace-pre-line", {
                            "text-custom-text-400": nestedItem.disabled,
                          })}
                        >
                          {nestedItem.description}
                        </p>
                      )}
                    </div>
                  </CustomMenu.MenuItem>
                ))}
              </CustomMenu.SubMenu>
            );
          }

          // Render regular menu item
          return (
            <CustomMenu.MenuItem
              key={item.key}
              onClick={(e) => {
                e.preventDefault();
                e.stopPropagation();
                captureClick({ elementName: WORK_ITEM_TRACKER_ELEMENTS.QUICK_ACTIONS.GLOBAL_VIEW });
                item.action();
              }}
              className={cn(
                "flex items-center gap-2",
                {
                  "text-custom-text-400": item.disabled,
                },
                item.className
              )}
              disabled={item.disabled}
            >
              {item.icon && <item.icon className={cn("h-3 w-3", item.iconClassName)} />}
              <div>
                <h5>{item.title}</h5>
                {item.description && (
                  <p
                    className={cn("text-custom-text-300 whitespace-pre-line", {
                      "text-custom-text-400": item.disabled,
                    })}
                  >
                    {item.description}
                  </p>
                )}
              </div>
            </CustomMenu.MenuItem>
          );
        })}
      </CustomMenu>
    </>
  );
});<|MERGE_RESOLUTION|>--- conflicted
+++ resolved
@@ -5,15 +5,9 @@
 import { observer } from "mobx-react";
 import { useParams } from "next/navigation";
 // plane imports
-<<<<<<< HEAD
-import { ARCHIVABLE_STATE_GROUPS, EIssuesStoreType, WORK_ITEM_TRACKER_ELEMENTS } from "@plane/constants";
-import { TIssue } from "@plane/types";
+import { ARCHIVABLE_STATE_GROUPS, WORK_ITEM_TRACKER_ELEMENTS } from "@plane/constants";
+import { EIssuesStoreType, TIssue } from "@plane/types";
 import { ContextMenu, CustomMenu, TContextMenuItem } from "@plane/ui";
-=======
-import { ARCHIVABLE_STATE_GROUPS } from "@plane/constants";
-import { EIssuesStoreType, TIssue } from "@plane/types";
-import { ContextMenu, CustomMenu } from "@plane/ui";
->>>>>>> fa9c6371
 import { cn } from "@plane/utils";
 // components
 import { ArchiveIssueModal, CreateUpdateIssueModal, DeleteIssueModal } from "@/components/issues";
