--- conflicted
+++ resolved
@@ -9,10 +9,6 @@
 // i18n
 import { useTranslation } from "@plane/i18n";
 // types
-<<<<<<< HEAD
-import { ARCHIVABLE_STATE_GROUPS, EIssuesStoreType } from "@plane/constants";
-=======
->>>>>>> 7afeeaf1
 import { TIssue } from "@plane/types";
 // ui
 import { ArchiveIcon, ContextMenu, CustomMenu, TContextMenuItem, TOAST_TYPE, setToast } from "@plane/ui";
