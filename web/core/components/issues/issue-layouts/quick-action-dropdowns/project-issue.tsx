"use client";

import { useState } from "react";
import omit from "lodash/omit";
import { observer } from "mobx-react";
import { useParams, usePathname } from "next/navigation";
// plane imports
<<<<<<< HEAD
import {
  ARCHIVABLE_STATE_GROUPS,
  EIssuesStoreType,
  EUserPermissions,
  EUserPermissionsLevel,
  WORK_ITEM_TRACKER_ELEMENTS,
} from "@plane/constants";
import { TIssue } from "@plane/types";
import { ContextMenu, CustomMenu, TContextMenuItem } from "@plane/ui";
=======
import { ARCHIVABLE_STATE_GROUPS, EUserPermissions, EUserPermissionsLevel } from "@plane/constants";
import { EIssuesStoreType, TIssue } from "@plane/types";
import { ContextMenu, CustomMenu } from "@plane/ui";
>>>>>>> fa9c6371
import { cn } from "@plane/utils";
// components
import { ArchiveIssueModal, CreateUpdateIssueModal, DeleteIssueModal } from "@/components/issues";
// hooks
import { captureClick } from "@/helpers/event-tracker.helper";
import { useIssues, useProject, useProjectState, useUserPermissions } from "@/hooks/store";
// plane-web components
import { DuplicateWorkItemModal } from "@/plane-web/components/issues/issue-layouts/quick-action-dropdowns";
import { IQuickActionProps } from "../list/list-view-types";
// helper
import { useProjectIssueMenuItems, MenuItemFactoryProps } from "./helper";

export const ProjectIssueQuickActions: React.FC<IQuickActionProps> = observer((props) => {
  const {
    issue,
    handleDelete,
    handleUpdate,
    handleArchive,
    customActionButton,
    portalElement,
    readOnly = false,
    placements = "bottom-end",
    parentRef,
  } = props;
  // router
  const { workspaceSlug } = useParams();
  const pathname = usePathname();
  // states
  const [createUpdateIssueModal, setCreateUpdateIssueModal] = useState(false);
  const [issueToEdit, setIssueToEdit] = useState<TIssue | undefined>(undefined);
  const [deleteIssueModal, setDeleteIssueModal] = useState(false);
  const [archiveIssueModal, setArchiveIssueModal] = useState(false);
  const [duplicateWorkItemModal, setDuplicateWorkItemModal] = useState(false);
  // store hooks
  const { allowPermissions } = useUserPermissions();
  const { issuesFilter } = useIssues(EIssuesStoreType.PROJECT);
  const { getStateById } = useProjectState();
  const { getProjectIdentifierById } = useProject();
  // derived values
  const activeLayout = `${issuesFilter.issueFilters?.displayFilters?.layout} layout`;
  const stateDetails = getStateById(issue.state_id);
  const projectIdentifier = getProjectIdentifierById(issue?.project_id);
  // auth
  const isEditingAllowed =
    allowPermissions(
      [EUserPermissions.ADMIN, EUserPermissions.MEMBER],
      EUserPermissionsLevel.PROJECT,
      workspaceSlug?.toString(),
      issue.project_id ?? undefined
    ) && !readOnly;
  const isArchivingAllowed = handleArchive && isEditingAllowed;
  const isInArchivableGroup = !!stateDetails && ARCHIVABLE_STATE_GROUPS.includes(stateDetails?.group);
  const isDeletingAllowed = isEditingAllowed;

  const isDraftIssue = pathname?.includes("draft-issues") || false;

  const duplicateIssuePayload = omit(
    {
      ...issue,
      name: `${issue.name} (copy)`,
      is_draft: isDraftIssue ? false : issue.is_draft,
      sourceIssueId: issue.id,
    },
    ["id"]
  );

  // Menu items and modals using helper
  const menuItemProps: MenuItemFactoryProps = {
    issue,
    workspaceSlug: workspaceSlug?.toString(),
    projectIdentifier,
    activeLayout,
    isEditingAllowed,
    isArchivingAllowed,
    isDeletingAllowed,
    isInArchivableGroup,
    isDraftIssue,
    setIssueToEdit,
    setCreateUpdateIssueModal,
    setDeleteIssueModal,
    setArchiveIssueModal,
    setDuplicateWorkItemModal,
    handleDelete,
    handleUpdate,
    handleArchive,
    storeType: EIssuesStoreType.PROJECT,
  };

  const MENU_ITEMS = useProjectIssueMenuItems(menuItemProps);

  const CONTEXT_MENU_ITEMS: TContextMenuItem[] = MENU_ITEMS.map((item) => ({
    ...item,
    onClick: () => {
      captureClick({ elementName: WORK_ITEM_TRACKER_ELEMENTS.QUICK_ACTIONS.PROJECT_VIEW });
      item.action();
    },
  }));

  return (
    <>
      {/* Modals */}
      <ArchiveIssueModal
        data={issue}
        isOpen={archiveIssueModal}
        handleClose={() => setArchiveIssueModal(false)}
        onSubmit={handleArchive}
      />
      <DeleteIssueModal
        data={issue}
        isOpen={deleteIssueModal}
        handleClose={() => setDeleteIssueModal(false)}
        onSubmit={handleDelete}
      />
      <CreateUpdateIssueModal
        isOpen={createUpdateIssueModal}
        onClose={() => {
          setCreateUpdateIssueModal(false);
          setIssueToEdit(undefined);
        }}
        data={issueToEdit ?? duplicateIssuePayload}
        onSubmit={async (data) => {
          if (issueToEdit && handleUpdate) await handleUpdate(data);
        }}
        storeType={EIssuesStoreType.PROJECT}
        isDraft={isDraftIssue}
      />
      {issue.project_id && workspaceSlug && (
        <DuplicateWorkItemModal
          workItemId={issue.id}
          isOpen={duplicateWorkItemModal}
          onClose={() => setDuplicateWorkItemModal(false)}
          workspaceSlug={workspaceSlug.toString()}
          projectId={issue.project_id}
        />
      )}

      <ContextMenu parentRef={parentRef} items={CONTEXT_MENU_ITEMS} />
      <CustomMenu
        ellipsis
        placement={placements}
        customButton={customActionButton}
        portalElement={portalElement}
        menuItemsClassName="z-[14]"
        maxHeight="lg"
        closeOnSelect
      >
        {MENU_ITEMS.map((item) => {
          if (item.shouldRender === false) return null;

          // Render submenu if nestedMenuItems exist
          if (item.nestedMenuItems && item.nestedMenuItems.length > 0) {
            return (
              <CustomMenu.SubMenu
                key={item.key}
                trigger={
                  <div className="flex items-center gap-2">
                    {item.icon && <item.icon className={cn("h-3 w-3", item.iconClassName)} />}
                    <h5>{item.title}</h5>
                    {item.description && (
                      <p
                        className={cn("text-custom-text-300 whitespace-pre-line", {
                          "text-custom-text-400": item.disabled,
                        })}
                      >
                        {item.description}
                      </p>
                    )}
                  </div>
                }
                disabled={item.disabled}
                className={cn(
                  "flex items-center gap-2",
                  {
                    "text-custom-text-400": item.disabled,
                  },
                  item.className
                )}
              >
                {item.nestedMenuItems.map((nestedItem) => (
                  <CustomMenu.MenuItem
                    key={nestedItem.key}
                    onClick={(e) => {
                      e.preventDefault();
                      e.stopPropagation();
                      captureClick({ elementName: WORK_ITEM_TRACKER_ELEMENTS.QUICK_ACTIONS.PROJECT_VIEW });
                      nestedItem.action();
                    }}
                    className={cn(
                      "flex items-center gap-2",
                      {
                        "text-custom-text-400": nestedItem.disabled,
                      },
                      nestedItem.className
                    )}
                    disabled={nestedItem.disabled}
                  >
                    {nestedItem.icon && <nestedItem.icon className={cn("h-3 w-3", nestedItem.iconClassName)} />}
                    <div>
                      <h5>{nestedItem.title}</h5>
                      {nestedItem.description && (
                        <p
                          className={cn("text-custom-text-300 whitespace-pre-line", {
                            "text-custom-text-400": nestedItem.disabled,
                          })}
                        >
                          {nestedItem.description}
                        </p>
                      )}
                    </div>
                  </CustomMenu.MenuItem>
                ))}
              </CustomMenu.SubMenu>
            );
          }

          // Render regular menu item
          return (
            <CustomMenu.MenuItem
              key={item.key}
              onClick={(e) => {
                e.preventDefault();
                e.stopPropagation();
                captureClick({ elementName: WORK_ITEM_TRACKER_ELEMENTS.QUICK_ACTIONS.PROJECT_VIEW });
                item.action();
              }}
              className={cn(
                "flex items-center gap-2",
                {
                  "text-custom-text-400": item.disabled,
                },
                item.className
              )}
              disabled={item.disabled}
            >
              {item.icon && <item.icon className={cn("h-3 w-3", item.iconClassName)} />}
              <div>
                <h5>{item.title}</h5>
                {item.description && (
                  <p
                    className={cn("text-custom-text-300 whitespace-pre-line", {
                      "text-custom-text-400": item.disabled,
                    })}
                  >
                    {item.description}
                  </p>
                )}
              </div>
            </CustomMenu.MenuItem>
          );
        })}
      </CustomMenu>
    </>
  );
});<|MERGE_RESOLUTION|>--- conflicted
+++ resolved
@@ -5,21 +5,14 @@
 import { observer } from "mobx-react";
 import { useParams, usePathname } from "next/navigation";
 // plane imports
-<<<<<<< HEAD
 import {
   ARCHIVABLE_STATE_GROUPS,
-  EIssuesStoreType,
   EUserPermissions,
   EUserPermissionsLevel,
   WORK_ITEM_TRACKER_ELEMENTS,
 } from "@plane/constants";
-import { TIssue } from "@plane/types";
+import { EIssuesStoreType, TIssue } from "@plane/types";
 import { ContextMenu, CustomMenu, TContextMenuItem } from "@plane/ui";
-=======
-import { ARCHIVABLE_STATE_GROUPS, EUserPermissions, EUserPermissionsLevel } from "@plane/constants";
-import { EIssuesStoreType, TIssue } from "@plane/types";
-import { ContextMenu, CustomMenu } from "@plane/ui";
->>>>>>> fa9c6371
 import { cn } from "@plane/utils";
 // components
 import { ArchiveIssueModal, CreateUpdateIssueModal, DeleteIssueModal } from "@/components/issues";
