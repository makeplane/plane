"use client";

import { useState } from "react";
import omit from "lodash/omit";
import { observer } from "mobx-react";
import { useParams } from "next/navigation";
import { Copy, ExternalLink, Link, Pencil, Trash2, XCircle } from "lucide-react";
// types
import { ARCHIVABLE_STATE_GROUPS, EIssuesStoreType, EUserPermissions, EUserPermissionsLevel } from "@plane/constants";
import { TIssue } from "@plane/types";
// ui
import { ArchiveIcon, ContextMenu, CustomMenu, TContextMenuItem, TOAST_TYPE, setToast } from "@plane/ui";
// components
import { ArchiveIssueModal, CreateUpdateIssueModal, DeleteIssueModal } from "@/components/issues";
// helpers
import { cn } from "@/helpers/common.helper";
import { generateWorkItemLink } from "@/helpers/issue.helper";
import { copyUrlToClipboard } from "@/helpers/string.helper";
// hooks
import { useEventTracker, useIssues, useProject, useProjectState, useUserPermissions } from "@/hooks/store";
<<<<<<< HEAD
=======
// plane web hooks
import { useIssueType } from "@/plane-web/hooks/store";
>>>>>>> aad0e969
// types
import { IQuickActionProps } from "../list/list-view-types";

export const CycleIssueQuickActions: React.FC<IQuickActionProps> = observer((props) => {
  const {
    issue,
    handleDelete,
    handleUpdate,
    handleRemoveFromView,
    handleArchive,
    customActionButton,
    portalElement,
    readOnly = false,
    placements = "bottom-start",
    parentRef,
  } = props;
  // states
  const [createUpdateIssueModal, setCreateUpdateIssueModal] = useState(false);
  const [issueToEdit, setIssueToEdit] = useState<TIssue | undefined>(undefined);
  const [deleteIssueModal, setDeleteIssueModal] = useState(false);
  const [archiveIssueModal, setArchiveIssueModal] = useState(false);
  // router
  const { workspaceSlug, cycleId } = useParams();
  // store hooks
  const { setTrackElement } = useEventTracker();
  const { issuesFilter } = useIssues(EIssuesStoreType.CYCLE);
  const { allowPermissions } = useUserPermissions();
  const { getStateById } = useProjectState();
  const { getProjectIdentifierById } = useProject();
<<<<<<< HEAD
=======
  // plane web hooks
  const issueTypeDetail = useIssueType(issue.type_id);
>>>>>>> aad0e969
  // derived values
  const stateDetails = getStateById(issue.state_id);
  const projectIdentifier = getProjectIdentifierById(issue?.project_id);
  // auth
  const isEditingAllowed =
    allowPermissions([EUserPermissions.ADMIN, EUserPermissions.MEMBER], EUserPermissionsLevel.PROJECT) && !readOnly;
  const isArchivingAllowed = handleArchive && isEditingAllowed;
  const isInArchivableGroup = !!stateDetails && ARCHIVABLE_STATE_GROUPS.includes(stateDetails?.group);
  const isDeletingAllowed = isEditingAllowed;

  const activeLayout = `${issuesFilter.issueFilters?.displayFilters?.layout} layout`;

  const workItemLink = generateWorkItemLink({
    workspaceSlug: workspaceSlug.toString(),
    projectId: issue?.project_id,
    issueId: issue?.id,
    projectIdentifier,
    sequenceId: issue?.sequence_id,
  });

  const handleOpenInNewTab = () => window.open(workItemLink, "_blank");

  const handleCopyIssueLink = () =>
    copyUrlToClipboard(workItemLink, false).then(() =>
      setToast({
        type: TOAST_TYPE.SUCCESS,
        title: "Link copied",
        message: "Work item link copied to clipboard",
      })
    );

  const duplicateIssuePayload = omit(
    {
      ...issue,
      name: `${issue.name} (copy)`,
      sourceIssueId: issue.id,
    },
    ["id"]
  );

  const MENU_ITEMS: TContextMenuItem[] = [
    {
      key: "edit",
      title: "Edit",
      icon: Pencil,
      action: () => {
        setIssueToEdit({
          ...issue,
          cycle_id: cycleId?.toString() ?? null,
        });
        setTrackElement(activeLayout);
        setCreateUpdateIssueModal(true);
      },
      shouldRender: isEditingAllowed,
    },
    {
      key: "make-a-copy",
      title: "Make a copy",
      icon: Copy,
      action: () => {
        setTrackElement(activeLayout);
        setCreateUpdateIssueModal(true);
      },
      shouldRender: isEditingAllowed && issueTypeDetail?.is_active,
    },
    {
      key: "open-in-new-tab",
      title: "Open in new tab",
      icon: ExternalLink,
      action: handleOpenInNewTab,
    },
    {
      key: "copy-link",
      title: "Copy link",
      icon: Link,
      action: handleCopyIssueLink,
    },
    {
      key: "remove-from-cycle",
      title: "Remove from cycle",
      icon: XCircle,
      action: () => handleRemoveFromView?.(),
      shouldRender: isEditingAllowed,
    },
    {
      key: "archive",
      title: "Archive",
      description: isInArchivableGroup ? undefined : "Only completed or canceled\nwork items can be archived",
      icon: ArchiveIcon,
      className: "items-start",
      iconClassName: "mt-1",
      action: () => setArchiveIssueModal(true),
      disabled: !isInArchivableGroup,
      shouldRender: isArchivingAllowed,
    },
    {
      key: "delete",
      title: "Delete",
      icon: Trash2,
      action: () => {
        setTrackElement(activeLayout);
        setDeleteIssueModal(true);
      },
      shouldRender: isDeletingAllowed,
    },
  ];

  return (
    <>
      <ArchiveIssueModal
        data={issue}
        isOpen={archiveIssueModal}
        handleClose={() => setArchiveIssueModal(false)}
        onSubmit={handleArchive}
      />
      <DeleteIssueModal
        data={issue}
        isOpen={deleteIssueModal}
        handleClose={() => setDeleteIssueModal(false)}
        onSubmit={handleDelete}
      />
      <CreateUpdateIssueModal
        isOpen={createUpdateIssueModal}
        onClose={() => {
          setCreateUpdateIssueModal(false);
          setIssueToEdit(undefined);
        }}
        data={issueToEdit ?? duplicateIssuePayload}
        onSubmit={async (data) => {
          if (issueToEdit && handleUpdate) await handleUpdate(data);
        }}
        storeType={EIssuesStoreType.CYCLE}
      />
      <ContextMenu parentRef={parentRef} items={MENU_ITEMS} />
      <CustomMenu
        ellipsis
        placement={placements}
        customButton={customActionButton}
        portalElement={portalElement}
        menuItemsClassName="z-[14]"
        maxHeight="lg"
        useCaptureForOutsideClick
        closeOnSelect
      >
        {MENU_ITEMS.map((item) => {
          if (item.shouldRender === false) return null;
          return (
            <CustomMenu.MenuItem
              key={item.key}
              onClick={(e) => {
                e.preventDefault();
                e.stopPropagation();
                item.action();
              }}
              className={cn(
                "flex items-center gap-2",
                {
                  "text-custom-text-400": item.disabled,
                },
                item.className
              )}
              disabled={item.disabled}
            >
              {item.icon && <item.icon className={cn("h-3 w-3", item.iconClassName)} />}
              <div>
                <h5>{item.title}</h5>
                {item.description && (
                  <p
                    className={cn("text-custom-text-300 whitespace-pre-line", {
                      "text-custom-text-400": item.disabled,
                    })}
                  >
                    {item.description}
                  </p>
                )}
              </div>
            </CustomMenu.MenuItem>
          );
        })}
      </CustomMenu>
    </>
  );
});<|MERGE_RESOLUTION|>--- conflicted
+++ resolved
@@ -18,11 +18,8 @@
 import { copyUrlToClipboard } from "@/helpers/string.helper";
 // hooks
 import { useEventTracker, useIssues, useProject, useProjectState, useUserPermissions } from "@/hooks/store";
-<<<<<<< HEAD
-=======
 // plane web hooks
 import { useIssueType } from "@/plane-web/hooks/store";
->>>>>>> aad0e969
 // types
 import { IQuickActionProps } from "../list/list-view-types";
 
@@ -52,11 +49,8 @@
   const { allowPermissions } = useUserPermissions();
   const { getStateById } = useProjectState();
   const { getProjectIdentifierById } = useProject();
-<<<<<<< HEAD
-=======
   // plane web hooks
   const issueTypeDetail = useIssueType(issue.type_id);
->>>>>>> aad0e969
   // derived values
   const stateDetails = getStateById(issue.state_id);
   const projectIdentifier = getProjectIdentifierById(issue?.project_id);
