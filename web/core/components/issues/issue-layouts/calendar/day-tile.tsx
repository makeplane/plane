--- conflicted
+++ resolved
@@ -18,12 +18,12 @@
 import { cn } from "@/helpers/common.helper";
 import { renderFormattedPayloadDate } from "@/helpers/date-time.helper";
 // types
+import { IProjectEpicsFilter } from "@/plane-web/store/issue/epic";
 import { ICycleIssuesFilter } from "@/store/issue/cycle";
 import { IModuleIssuesFilter } from "@/store/issue/module";
 import { IProjectIssuesFilter } from "@/store/issue/project";
 import { IProjectViewIssuesFilter } from "@/store/issue/project-views";
 import { TRenderQuickActions } from "../list/list-view-types";
-import { IProjectEpicsFilter } from "@/plane-web/store/issue/epic";
 
 type Props = {
   issuesFilterStore:
@@ -52,11 +52,8 @@
   readOnly?: boolean;
   selectedDate: Date;
   setSelectedDate: (date: Date) => void;
-<<<<<<< HEAD
   canEditProperties: (projectId: string | undefined) => boolean;
-=======
   isEpic?: boolean;
->>>>>>> 7f353e3b
 };
 
 export const CalendarDayTile: React.FC<Props> = observer((props) => {
@@ -77,11 +74,8 @@
     selectedDate,
     handleDragAndDrop,
     setSelectedDate,
-<<<<<<< HEAD
     canEditProperties,
-=======
     isEpic = false,
->>>>>>> 7f353e3b
   } = props;
 
   const [isDraggingOver, setIsDraggingOver] = useState(false);
@@ -198,11 +192,8 @@
               enableQuickIssueCreate={enableQuickIssueCreate}
               quickAddCallback={quickAddCallback}
               readOnly={readOnly}
-<<<<<<< HEAD
               canEditProperties={canEditProperties}
-=======
               isEpic={isEpic}
->>>>>>> 7f353e3b
             />
           </div>
         </div>
