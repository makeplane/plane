import { observer } from "mobx-react";
import { TIssue, TPaginationData } from "@plane/types";
// components
import { CalendarQuickAddIssueActions, CalendarIssueBlockRoot } from "@/components/issues";
// helpers
import { renderFormattedPayloadDate } from "@/helpers/date-time.helper";
import { useIssuesStore } from "@/hooks/use-issue-layout-store";
import { TRenderQuickActions } from "../list/list-view-types";
// types

type Props = {
  date: Date;
  loadMoreIssues: (dateString: string) => void;
  getPaginationData: (groupId: string | undefined) => TPaginationData | undefined;
  getGroupIssueCount: (groupId: string | undefined) => number | undefined;
  issueIdList: string[];
  quickActions: TRenderQuickActions;
  isDragDisabled?: boolean;
  enableQuickIssueCreate?: boolean;
  disableIssueCreation?: boolean;
  quickAddCallback?: (projectId: string | null | undefined, data: TIssue) => Promise<TIssue | undefined>;
  addIssuesToView?: (issueIds: string[]) => Promise<any>;
  readOnly?: boolean;
  isMobileView?: boolean;
<<<<<<< HEAD
  canEditProperties: (projectId: string | undefined) => boolean;
=======
  isEpic?: boolean;
>>>>>>> 7f353e3b
};

export const CalendarIssueBlocks: React.FC<Props> = observer((props) => {
  const {
    date,
    issueIdList,
    quickActions,
    loadMoreIssues,
    isDragDisabled = false,
    enableQuickIssueCreate,
    disableIssueCreation,
    quickAddCallback,
    addIssuesToView,
    readOnly,
    isMobileView = false,
<<<<<<< HEAD
    canEditProperties,
=======
    isEpic = false,
>>>>>>> 7f353e3b
  } = props;
  const formattedDatePayload = renderFormattedPayloadDate(date);

  const {
    issues: { getGroupIssueCount, getPaginationData, getIssueLoader },
  } = useIssuesStore();

  if (!formattedDatePayload) return null;

  const dayIssueCount = getGroupIssueCount(formattedDatePayload, undefined, false);
  const nextPageResults = getPaginationData(formattedDatePayload, undefined)?.nextPageResults;
  const isPaginating = !!getIssueLoader(formattedDatePayload);

  const shouldLoadMore =
    nextPageResults === undefined && dayIssueCount !== undefined
      ? issueIdList?.length < dayIssueCount
      : !!nextPageResults;

  return (
    <>
      {issueIdList?.map((issueId) => (
        <div key={issueId} className="relative cursor-pointer p-1 px-2">
          <CalendarIssueBlockRoot
            issueId={issueId}
            quickActions={quickActions}
            isDragDisabled={isDragDisabled || isMobileView}
<<<<<<< HEAD
            canEditProperties={canEditProperties}
=======
            isEpic={isEpic}
>>>>>>> 7f353e3b
          />
        </div>
      ))}

      {isPaginating && (
        <div className="p-1 px-2">
          <div className="flex h-10 md:h-8 w-full items-center justify-between gap-1.5 rounded md:px-1 px-4 py-1.5 bg-custom-background-80 animate-pulse" />
        </div>
      )}

      {enableQuickIssueCreate && !disableIssueCreation && !readOnly && (
        <div className="border-b border-custom-border-200 px-1 py-1 md:border-none md:px-2">
          <CalendarQuickAddIssueActions
            prePopulatedData={{
              target_date: formattedDatePayload,
            }}
            quickAddCallback={quickAddCallback}
            addIssuesToView={addIssuesToView}
          />
        </div>
      )}

      {shouldLoadMore && !isPaginating && (
        <div className="flex items-center px-2.5 py-1">
          <button
            type="button"
            className="w-min whitespace-nowrap rounded text-xs px-1.5 py-1 font-medium  hover:bg-custom-background-80 text-custom-primary-100 hover:text-custom-primary-200"
            onClick={() => loadMoreIssues(formattedDatePayload)}
          >
            Load More
          </button>
        </div>
      )}
    </>
  );
});<|MERGE_RESOLUTION|>--- conflicted
+++ resolved
@@ -22,11 +22,8 @@
   addIssuesToView?: (issueIds: string[]) => Promise<any>;
   readOnly?: boolean;
   isMobileView?: boolean;
-<<<<<<< HEAD
   canEditProperties: (projectId: string | undefined) => boolean;
-=======
   isEpic?: boolean;
->>>>>>> 7f353e3b
 };
 
 export const CalendarIssueBlocks: React.FC<Props> = observer((props) => {
@@ -42,11 +39,8 @@
     addIssuesToView,
     readOnly,
     isMobileView = false,
-<<<<<<< HEAD
     canEditProperties,
-=======
     isEpic = false,
->>>>>>> 7f353e3b
   } = props;
   const formattedDatePayload = renderFormattedPayloadDate(date);
 
@@ -73,11 +67,8 @@
             issueId={issueId}
             quickActions={quickActions}
             isDragDisabled={isDragDisabled || isMobileView}
-<<<<<<< HEAD
             canEditProperties={canEditProperties}
-=======
             isEpic={isEpic}
->>>>>>> 7f353e3b
           />
         </div>
       ))}
