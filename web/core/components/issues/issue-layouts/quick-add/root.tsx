"use client";

import { FC, useEffect, useState } from "react";
import { observer } from "mobx-react";
import { useParams, usePathname } from "next/navigation";
import { useForm, UseFormRegister } from "react-hook-form";
import { PlusIcon } from "lucide-react";
// plane constants
import { EIssueLayoutTypes, EIssueServiceType, ISSUE_CREATED } from "@plane/constants";
<<<<<<< HEAD
=======
// i18n
import { useTranslation } from "@plane/i18n";
>>>>>>> 7afeeaf1
import { IProject, TIssue } from "@plane/types";
// ui
import { setPromiseToast } from "@plane/ui";
// components
import { CreateIssueToastActionItems } from "@/components/issues";
// constants
// helpers
import { cn } from "@/helpers/common.helper";
import { createIssuePayload } from "@/helpers/issue.helper";
// hooks
import { useEventTracker } from "@/hooks/store";
// plane web components
import { QuickAddIssueFormRoot } from "@/plane-web/components/issues";

export type TQuickAddIssueForm = {
  ref: React.RefObject<HTMLFormElement>;
  isOpen: boolean;
  projectDetail: IProject;
  hasError: boolean;
  register: UseFormRegister<TIssue>;
  onSubmit: () => void;
  isEpic: boolean;
};

export type TQuickAddIssueButton = {
  isEpic?: boolean;
  onClick: () => void;
};

type TQuickAddIssueRoot = {
  isQuickAddOpen?: boolean;
  layout: EIssueLayoutTypes;
  prePopulatedData?: Partial<TIssue>;
  QuickAddButton?: FC<TQuickAddIssueButton>;
  customQuickAddButton?: JSX.Element;
  containerClassName?: string;
  setIsQuickAddOpen?: (isOpen: boolean) => void;
  quickAddCallback?: (projectId: string | null | undefined, data: TIssue) => Promise<TIssue | undefined>;
  isEpic?: boolean;
};

const defaultValues: Partial<TIssue> = {
  name: "",
};

export const QuickAddIssueRoot: FC<TQuickAddIssueRoot> = observer((props) => {
  const {
    isQuickAddOpen,
    layout,
    prePopulatedData,
    QuickAddButton,
    customQuickAddButton,
    containerClassName = "",
    setIsQuickAddOpen,
    quickAddCallback,
    isEpic = false,
  } = props;
  // i18n
  const { t } = useTranslation();
  // router
  const { workspaceSlug, projectId } = useParams();
  const pathname = usePathname();
  // states
  const [isOpen, setIsOpen] = useState(isQuickAddOpen ?? false);
  // store hooks
  const { captureIssueEvent } = useEventTracker();
  // form info
  const {
    reset,
    handleSubmit,
    setFocus,
    register,
    formState: { errors, isSubmitting },
  } = useForm<TIssue>({ defaultValues });

  useEffect(() => {
    if (isQuickAddOpen !== undefined) {
      setIsOpen(isQuickAddOpen);
    }
  }, [isQuickAddOpen]);

  useEffect(() => {
    if (!isOpen) reset({ ...defaultValues });
  }, [isOpen, reset]);

  const handleIsOpen = (isOpen: boolean) => {
    if (isQuickAddOpen !== undefined && setIsQuickAddOpen) {
      setIsQuickAddOpen(isOpen);
    } else {
      setIsOpen(isOpen);
    }
  };

  const onSubmitHandler = async (formData: TIssue) => {
    if (isSubmitting || !workspaceSlug || !projectId) return;

    reset({ ...defaultValues });

    const payload = createIssuePayload(projectId.toString(), {
      ...(prePopulatedData ?? {}),
      ...formData,
    });

    if (quickAddCallback) {
      const quickAddPromise = quickAddCallback(projectId.toString(), { ...payload });
      setPromiseToast<any>(quickAddPromise, {
        loading: isEpic ? t("epic.adding") : t("issue.adding"),
        success: {
          title: t("common.success"),
          message: () => `${isEpic ? t("epic.create.success") : t("issue.create.success")}`,
          actionItems: (data) => (
            <CreateIssueToastActionItems
              workspaceSlug={workspaceSlug.toString()}
              projectId={projectId.toString()}
              issueId={data.id}
              isEpic={isEpic}
            />
          ),
        },
        error: {
          title: t("common.error.label"),
          message: (err) => err?.message || t("common.error.message"),
        },
      });

      await quickAddPromise
        .then((res) => {
          captureIssueEvent({
            eventName: ISSUE_CREATED,
            payload: { ...res, state: "SUCCESS", element: ` ${layout} quick add` },
            path: pathname,
          });
        })
        .catch(() => {
          captureIssueEvent({
            eventName: ISSUE_CREATED,
            payload: { ...payload, state: "FAILED", element: `${layout}  quick ad` },
            path: pathname,
          });
        });
    }
  };

  if (!projectId) return null;

  return (
    <div
      className={cn(
        containerClassName,
        errors && errors?.name && errors?.name?.message ? `border-red-500 bg-red-500/10` : ``
      )}
    >
      {isOpen ? (
        <QuickAddIssueFormRoot
          isOpen={isOpen}
          layout={layout}
          prePopulatedData={prePopulatedData}
          projectId={projectId?.toString()}
          hasError={errors && errors?.name && errors?.name?.message ? true : false}
          setFocus={setFocus}
          register={register}
          onSubmit={handleSubmit(onSubmitHandler)}
          onClose={() => handleIsOpen(false)}
          isEpic={isEpic}
        />
      ) : (
        <>
          {QuickAddButton && <QuickAddButton isEpic={isEpic} onClick={() => handleIsOpen(true)} />}
          {customQuickAddButton && <>{customQuickAddButton}</>}
          {!QuickAddButton && !customQuickAddButton && (
            <div
              className="flex w-full cursor-pointer items-center gap-2 px-2 py-3 text-custom-text-350 hover:text-custom-text-300"
              onClick={() => handleIsOpen(true)}
            >
              <PlusIcon className="h-3.5 w-3.5 stroke-2" />
              <span className="text-sm font-medium">{t(`${isEpic ? "epic.new" : "issue.new"}`)}</span>
            </div>
          )}
        </>
      )}
    </div>
  );
});<|MERGE_RESOLUTION|>--- conflicted
+++ resolved
@@ -7,11 +7,8 @@
 import { PlusIcon } from "lucide-react";
 // plane constants
 import { EIssueLayoutTypes, EIssueServiceType, ISSUE_CREATED } from "@plane/constants";
-<<<<<<< HEAD
-=======
 // i18n
 import { useTranslation } from "@plane/i18n";
->>>>>>> 7afeeaf1
 import { IProject, TIssue } from "@plane/types";
 // ui
 import { setPromiseToast } from "@plane/ui";
