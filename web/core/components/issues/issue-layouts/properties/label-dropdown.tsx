import { useCallback, useEffect, useMemo, useRef, useState } from "react";
import { Placement } from "@popperjs/core";
import { useParams } from "next/navigation";
import { usePopper } from "react-popper";
import { Check, ChevronDown, Loader, Search } from "lucide-react";
import { Combobox } from "@headlessui/react";
// plane imports
import { EUserPermissionsLevel, EUserProjectRoles, getRandomLabelColor } from "@plane/constants";
import { useOutsideClickDetector } from "@plane/hooks";
import { useTranslation } from "@plane/i18n";
// types
import { IIssueLabel } from "@plane/types";
// components
import { ComboDropDown } from "@plane/ui";
// hooks
import { useLabel, useUserPermissions } from "@/hooks/store";
import { useDropdownKeyDown } from "@/hooks/use-dropdown-key-down";
import { usePlatformOS } from "@/hooks/use-platform-os";

export interface ILabelDropdownProps {
  projectId: string | null;
  value: string[];
  onChange: (data: string[]) => void;
  onClose?: () => void;
  disabled?: boolean;
  defaultOptions?: any;
  hideDropdownArrow?: boolean;
  className?: string;
  buttonClassName?: string;
  optionsClassName?: string;
  placement?: Placement;
  maxRender?: number;
  renderByDefault?: boolean;
  fullWidth?: boolean;
  fullHeight?: boolean;
  label: React.ReactNode;
}

export const LabelDropdown = (props: ILabelDropdownProps) => {
  const {
    projectId,
    value,
    onChange,
    onClose,
    disabled,
    defaultOptions = [],
    hideDropdownArrow = false,
    className,
    buttonClassName = "",
    optionsClassName = "",
    placement,
    maxRender = 2,
    renderByDefault = true,
    fullWidth = false,
    fullHeight = false,
    label,
  } = props;
  const { t } = useTranslation();

  //router
  const { workspaceSlug: routerWorkspaceSlug } = useParams();
  const workspaceSlug = routerWorkspaceSlug?.toString();

  //states
  const [isOpen, setIsOpen] = useState(false);
  const [isLoading, setIsLoading] = useState<boolean>(false);
  const [query, setQuery] = useState<string>("");
  const [submitting, setSubmitting] = useState<boolean>(false);

  //refs
  const dropdownRef = useRef<HTMLDivElement | null>(null);
  const inputRef = useRef<HTMLInputElement | null>(null);

  // popper-js refs
  const [referenceElement, setReferenceElement] = useState<HTMLButtonElement | null>(null);
  const [popperElement, setPopperElement] = useState<HTMLDivElement | null>(null);

  //hooks
  const { fetchProjectLabels, getProjectLabels, createLabel } = useLabel();
  const { isMobile } = usePlatformOS();
  const storeLabels = getProjectLabels(projectId);
  const { allowPermissions } = useUserPermissions();

<<<<<<< HEAD
  const canCreateLabel =
    projectId && allowPermissions([EUserPermissions.ADMIN], EUserPermissionsLevel.PROJECT, workspaceSlug, projectId);
=======
  const canCreateLabel = allowPermissions([EUserProjectRoles.ADMIN], EUserPermissionsLevel.PROJECT);
>>>>>>> 8efe692c

  let projectLabels: IIssueLabel[] = defaultOptions;
  if (storeLabels && storeLabels.length > 0) projectLabels = storeLabels;

  const options = useMemo(
    () =>
      projectLabels.map((label) => ({
        value: label?.id,
        query: label?.name,
        content: (
          <div className="flex items-center justify-start gap-2 overflow-hidden">
            <span
              className="h-2.5 w-2.5 flex-shrink-0 rounded-full"
              style={{
                backgroundColor: label?.color,
              }}
            />
            <div className="line-clamp-1 inline-block truncate">{label?.name}</div>
          </div>
        ),
      })),
    [projectLabels]
  );

  const filteredOptions = useMemo(
    () =>
      query === "" ? options : options?.filter((option) => option.query.toLowerCase().includes(query.toLowerCase())),
    [options, query]
  );

  const { styles, attributes } = usePopper(referenceElement, popperElement, {
    placement: placement ?? "bottom-start",
    modifiers: [
      {
        name: "preventOverflow",
        options: {
          padding: 12,
        },
      },
    ],
  });

  const onOpen = useCallback(() => {
    if (!storeLabels && workspaceSlug && projectId)
      fetchProjectLabels(workspaceSlug, projectId).then(() => setIsLoading(false));
  }, [storeLabels, workspaceSlug, projectId, fetchProjectLabels]);

  const toggleDropdown = useCallback(() => {
    if (!isOpen) onOpen();
    setIsOpen((prevIsOpen) => !prevIsOpen);
    if (isOpen && onClose) onClose();
  }, [onOpen, onClose, isOpen]);

  const handleClose = () => {
    if (!isOpen) return;
    setIsOpen(false);
    setQuery("");
    if (onClose) onClose();
  };

  const handleAddLabel = async (labelName: string) => {
    if (!projectId) return;
    setSubmitting(true);
    const label = await createLabel(workspaceSlug, projectId, { name: labelName, color: getRandomLabelColor() });
    onChange([...value, label.id]);
    setQuery("");
    setSubmitting(false);
  };

  const searchInputKeyDown = async (e: React.KeyboardEvent<HTMLInputElement>) => {
    e.stopPropagation();
    if (query !== "" && e.key === "Escape") {
      setQuery("");
    }

    if (query !== "" && e.key === "Enter" && canCreateLabel) {
      e.preventDefault();
      await handleAddLabel(query);
    }
  };
  const handleKeyDown = useDropdownKeyDown(toggleDropdown, handleClose);

  const handleOnClick = useCallback(
    (e: React.MouseEvent<HTMLButtonElement, MouseEvent>) => {
      e.stopPropagation();
      e.preventDefault();
      toggleDropdown();
    },
    [toggleDropdown]
  );

  useEffect(() => {
    if (isOpen && inputRef.current && !isMobile) {
      inputRef.current.focus();
    }
  }, [isOpen, isMobile]);

  useOutsideClickDetector(dropdownRef, handleClose);

  const comboButton = useMemo(
    () => (
      <button
        ref={setReferenceElement}
        type="button"
        className={`clickable flex w-full h-full items-center justify-center gap-1 text-xs ${fullWidth && "hover:bg-custom-background-80"} ${
          disabled
            ? "cursor-not-allowed text-custom-text-200"
            : value.length <= maxRender
              ? "cursor-pointer"
              : "cursor-pointer hover:bg-custom-background-80"
        }  ${buttonClassName}`}
        onClick={handleOnClick}
        disabled={disabled}
      >
        {label}
        {!hideDropdownArrow && !disabled && <ChevronDown className="h-3 w-3" aria-hidden="true" />}
      </button>
    ),
    [buttonClassName, disabled, fullWidth, handleOnClick, hideDropdownArrow, label, maxRender, value.length]
  );

  const preventPropagation = (e: React.MouseEvent<HTMLDivElement, MouseEvent>) => {
    e.stopPropagation();
    e.preventDefault();
  };

  return (
    <div className={`${fullHeight ? "h-full" : "h-5"}`} onClick={preventPropagation}>
      <ComboDropDown
        as="div"
        ref={dropdownRef}
        className={`w-auto max-w-full h-full flex-shrink-0 text-left ${className}`}
        value={value}
        onChange={onChange}
        disabled={disabled}
        onKeyDown={handleKeyDown}
        button={comboButton}
        renderByDefault={renderByDefault}
        multiple
      >
        {isOpen && (
          <Combobox.Options className="fixed z-10" static>
            <div
              className={`z-10 my-1 w-48 h-auto whitespace-nowrap rounded border border-custom-border-300 bg-custom-background-100 px-2 py-2.5 text-xs shadow-custom-shadow-rg focus:outline-none ${optionsClassName}`}
              ref={setPopperElement}
              style={styles.popper}
              {...attributes.popper}
            >
              <div className="flex w-full items-center justify-start rounded border border-custom-border-200 bg-custom-background-90 px-2">
                <Search className="h-3.5 w-3.5 text-custom-text-300" />
                <Combobox.Input
                  ref={inputRef}
                  className="w-full bg-transparent px-2 py-1 text-xs text-custom-text-200 placeholder:text-custom-text-400 focus:outline-none"
                  value={query}
                  onChange={(e) => setQuery(e.target.value)}
                  placeholder={t("common.search.label")}
                  displayValue={(assigned: any) => assigned?.name || ""}
                  onKeyDown={searchInputKeyDown}
                />
              </div>
              <div className={`mt-2 max-h-48 space-y-1 overflow-y-scroll`}>
                {isLoading ? (
                  <p className="text-center text-custom-text-200">{t("common.loading")}</p>
                ) : filteredOptions.length > 0 ? (
                  filteredOptions.map((option) => (
                    <Combobox.Option
                      key={option.value}
                      value={option.value}
                      onKeyDown={(e) => {
                        if (e.key === "Enter") {
                          e.preventDefault();
                          e.stopPropagation();
                        }
                      }}
                      className={({ active, selected }) =>
                        `flex cursor-pointer select-none items-center justify-between gap-2 truncate rounded px-1 py-1.5 hover:bg-custom-background-80 ${
                          active ? "bg-custom-background-80" : ""
                        } ${selected ? "text-custom-text-100" : "text-custom-text-200"}`
                      }
                    >
                      {({ selected }) => (
                        <>
                          {option.content}
                          {selected && (
                            <div className="flex-shrink-0">
                              <Check className={`h-3.5 w-3.5`} />
                            </div>
                          )}
                        </>
                      )}
                    </Combobox.Option>
                  ))
                ) : submitting ? (
                  <Loader className="spin  h-3.5 w-3.5" />
                ) : canCreateLabel ? (
                  <p
                    onClick={() => {
                      if (!query.length) return;
                      handleAddLabel(query);
                    }}
                    className={`text-left text-custom-text-200 ${query.length ? "cursor-pointer" : "cursor-default"}`}
                  >
                    {/* TODO: translate here */}
                    {query.length ? (
                      <>
                        + Add <span className="text-custom-text-100">&quot;{query}&quot;</span> to labels
                      </>
                    ) : (
                      t("label.create.type")
                    )}
                  </p>
                ) : (
                  <p className="text-left text-custom-text-200 ">{t("common.search.no_matching_results")}</p>
                )}
              </div>
            </div>
          </Combobox.Options>
        )}
      </ComboDropDown>
    </div>
  );
};<|MERGE_RESOLUTION|>--- conflicted
+++ resolved
@@ -81,12 +81,8 @@
   const storeLabels = getProjectLabels(projectId);
   const { allowPermissions } = useUserPermissions();
 
-<<<<<<< HEAD
   const canCreateLabel =
     projectId && allowPermissions([EUserPermissions.ADMIN], EUserPermissionsLevel.PROJECT, workspaceSlug, projectId);
-=======
-  const canCreateLabel = allowPermissions([EUserProjectRoles.ADMIN], EUserPermissionsLevel.PROJECT);
->>>>>>> 8efe692c
 
   let projectLabels: IIssueLabel[] = defaultOptions;
   if (storeLabels && storeLabels.length > 0) projectLabels = storeLabels;
