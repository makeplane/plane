--- conflicted
+++ resolved
@@ -8,11 +8,8 @@
 import { CalendarCheck2, CalendarClock, Layers, Link, Paperclip } from "lucide-react";
 // types
 import { ISSUE_UPDATED } from "@plane/constants";
-<<<<<<< HEAD
-=======
 // i18n
 import { useTranslation } from "@plane/i18n";
->>>>>>> 7afeeaf1
 import { TIssue, IIssueDisplayProperties, TIssuePriorities } from "@plane/types";
 // ui
 import { Tooltip } from "@plane/ui";
