"use client";

import { useCallback, useMemo } from "react";
import xor from "lodash/xor";
import { observer } from "mobx-react";
import { useParams, usePathname } from "next/navigation";
// icons
import { CalendarCheck2, CalendarClock, Layers, Link, Paperclip } from "lucide-react";
// types
import { TIssue, IIssueDisplayProperties, TIssuePriorities } from "@plane/types";
// ui
import { Tooltip } from "@plane/ui";
// components
import {
  DateDropdown,
  EstimateDropdown,
  PriorityDropdown,
  MemberDropdown,
  ModuleDropdown,
  CycleDropdown,
  StateDropdown,
} from "@/components/dropdowns";
// constants
import { ISSUE_UPDATED } from "@/constants/event-tracker";
// helpers
import { cn } from "@/helpers/common.helper";
import { getDate, renderFormattedPayloadDate } from "@/helpers/date-time.helper";
import { shouldHighlightIssueDueDate } from "@/helpers/issue.helper";
// hooks
import { useEventTracker, useLabel, useIssues, useProjectState, useProject, useProjectEstimates } from "@/hooks/store";
import { useAppRouter } from "@/hooks/use-app-router";
import { useIssueStoreType } from "@/hooks/use-issue-layout-store";
import { usePlatformOS } from "@/hooks/use-platform-os";
// local components
import { IssuePropertyLabels } from "./labels";
import { WithDisplayPropertiesHOC } from "./with-display-properties-HOC";

export interface IIssueProperties {
  issue: TIssue;
  updateIssue:
    | ((projectId: string | null, issueId: string, data: Partial<TIssue>) => Promise<void>)
    | undefined;
  displayProperties: IIssueDisplayProperties | undefined;
  isReadOnly: boolean;
  className: string;
  activeLayout: string;
}

export const IssueProperties: React.FC<IIssueProperties> = observer((props) => {
  const { issue, updateIssue, displayProperties, activeLayout, isReadOnly, className } = props;
  // store hooks
  const { getProjectById } = useProject();
  const { labelMap } = useLabel();
  const { captureIssueEvent } = useEventTracker();
  const storeType = useIssueStoreType();
  const {
    issues: { changeModulesInIssue },
  } = useIssues(storeType);
  const {
    issues: { addCycleToIssue, removeCycleFromIssue },
  } = useIssues(storeType);
  const { areEstimateEnabledByProjectId } = useProjectEstimates();
  const { getStateById } = useProjectState();
  const { isMobile } = usePlatformOS();
  const projectDetails = getProjectById(issue.project_id);

  // router
  const router = useAppRouter();
  const { workspaceSlug, projectId } = useParams();
  const pathname = usePathname();

  const currentLayout = `${activeLayout} layout`;
  // derived values
  const stateDetails = getStateById(issue.state_id);
  const subIssueCount = issue?.sub_issues_count ?? 0;

  const issueOperations = useMemo(
    () => ({
      addModulesToIssue: async (moduleIds: string[]) => {
        if (!workspaceSlug || !issue.project_id || !issue.id) return;
        await changeModulesInIssue?.(workspaceSlug.toString(), issue.project_id, issue.id, moduleIds, []);
      },
      removeModulesFromIssue: async (moduleIds: string[]) => {
        if (!workspaceSlug || !issue.project_id || !issue.id) return;
        await changeModulesInIssue?.(workspaceSlug.toString(), issue.project_id, issue.id, [], moduleIds);
      },
      addIssueToCycle: async (cycleId: string) => {
        if (!workspaceSlug || !issue.project_id || !issue.id) return;
        await addCycleToIssue?.(workspaceSlug.toString(), issue.project_id, cycleId, issue.id);
      },
      removeIssueFromCycle: async () => {
        if (!workspaceSlug || !issue.project_id || !issue.id) return;
        await removeCycleFromIssue?.(workspaceSlug.toString(), issue.project_id, issue.id);
      },
    }),
    [workspaceSlug, issue, changeModulesInIssue, addCycleToIssue, removeCycleFromIssue]
  );

  const handleState = (stateId: string) => {
    updateIssue &&
      updateIssue(issue.project_id, issue.id, { state_id: stateId }).then(() => {
        captureIssueEvent({
          eventName: ISSUE_UPDATED,
          payload: { ...issue, state: "SUCCESS", element: currentLayout },
          path: pathname,
          updates: {
            changed_property: "state",
            change_details: stateId,
          },
        });
      });
  };

  const handlePriority = (value: TIssuePriorities) => {
    updateIssue &&
      updateIssue(issue.project_id, issue.id, { priority: value }).then(() => {
        captureIssueEvent({
          eventName: ISSUE_UPDATED,
          payload: { ...issue, state: "SUCCESS", element: currentLayout },
          path: pathname,
          updates: {
            changed_property: "priority",
            change_details: value,
          },
        });
      });
  };

  const handleLabel = (ids: string[]) => {
    updateIssue &&
      updateIssue(issue.project_id, issue.id, { label_ids: ids }).then(() => {
        captureIssueEvent({
          eventName: ISSUE_UPDATED,
          payload: { ...issue, state: "SUCCESS", element: currentLayout },
          path: pathname,
          updates: {
            changed_property: "labels",
            change_details: ids,
          },
        });
      });
  };

  const handleAssignee = (ids: string[]) => {
    updateIssue &&
      updateIssue(issue.project_id, issue.id, { assignee_ids: ids }).then(() => {
        captureIssueEvent({
          eventName: ISSUE_UPDATED,
          payload: { ...issue, state: "SUCCESS", element: currentLayout },
          path: pathname,
          updates: {
            changed_property: "assignees",
            change_details: ids,
          },
        });
      });
  };

  const handleModule = useCallback(
    (moduleIds: string[] | null) => {
      if (!issue || !issue.module_ids || !moduleIds) return;

      const updatedModuleIds = xor(issue.module_ids, moduleIds);
      const modulesToAdd: string[] = [];
      const modulesToRemove: string[] = [];
      for (const moduleId of updatedModuleIds)
        if (issue.module_ids.includes(moduleId)) modulesToRemove.push(moduleId);
        else modulesToAdd.push(moduleId);
      if (modulesToAdd.length > 0) issueOperations.addModulesToIssue(modulesToAdd);
      if (modulesToRemove.length > 0) issueOperations.removeModulesFromIssue(modulesToRemove);

      captureIssueEvent({
        eventName: ISSUE_UPDATED,
        payload: { ...issue, state: "SUCCESS", element: currentLayout },
        path: pathname,
        updates: { changed_property: "module_ids", change_details: { module_ids: moduleIds } },
      });
    },
    [issueOperations, captureIssueEvent, currentLayout, pathname, issue]
  );

  const handleCycle = useCallback(
    (cycleId: string | null) => {
      if (!issue || issue.cycle_id === cycleId) return;
      if (cycleId) issueOperations.addIssueToCycle?.(cycleId);
      else issueOperations.removeIssueFromCycle?.();

      captureIssueEvent({
        eventName: ISSUE_UPDATED,
        payload: { ...issue, state: "SUCCESS", element: currentLayout },
        path: pathname,
        updates: { changed_property: "cycle", change_details: { cycle_id: cycleId } },
      });
    },
    [issue, issueOperations, captureIssueEvent, currentLayout, pathname]
  );

  const handleStartDate = (date: Date | null) => {
    updateIssue &&
      updateIssue(issue.project_id, issue.id, { start_date: date ? renderFormattedPayloadDate(date) : null }).then(
        () => {
          captureIssueEvent({
            eventName: ISSUE_UPDATED,
            payload: { ...issue, state: "SUCCESS", element: currentLayout },
            path: pathname,
            updates: {
              changed_property: "start_date",
              change_details: date ? renderFormattedPayloadDate(date) : null,
            },
          });
        }
      );
  };

  const handleTargetDate = (date: Date | null) => {
    updateIssue &&
      updateIssue(issue.project_id, issue.id, { target_date: date ? renderFormattedPayloadDate(date) : null }).then(
        () => {
          captureIssueEvent({
            eventName: ISSUE_UPDATED,
            payload: { ...issue, state: "SUCCESS", element: currentLayout },
            path: pathname,
            updates: {
              changed_property: "target_date",
              change_details: date ? renderFormattedPayloadDate(date) : null,
            },
          });
        }
      );
  };

  const handleEstimate = (value: string | undefined) => {
    updateIssue &&
      updateIssue(issue.project_id, issue.id, { estimate_point: value }).then(() => {
        captureIssueEvent({
          eventName: ISSUE_UPDATED,
          payload: { ...issue, state: "SUCCESS", element: currentLayout },
          path: pathname,
          updates: {
            changed_property: "estimate_point",
            change_details: value,
          },
        });
      });
  };

  const redirectToIssueDetail = () => {
    router.push(
      `/${workspaceSlug}/projects/${issue.project_id}/${issue.archived_at ? "archives/" : ""}issues/${issue.id}#sub-issues`
    );
    // router.push({
    //   pathname: `/${workspaceSlug}/projects/${issue.project_id}/${issue.archived_at ? "archives/" : ""}issues/${
    //     issue.id
    //   }`,
    //   hash: "sub-issues",
    // });
  };

  if (!displayProperties || !issue.project_id) return null;

  const defaultLabelOptions = issue?.label_ids?.map((id) => labelMap[id]) || [];

  const minDate = getDate(issue.start_date);
  minDate?.setDate(minDate.getDate());

  const maxDate = getDate(issue.target_date);
  maxDate?.setDate(maxDate.getDate());

  const handleEventPropagation = (e: React.MouseEvent) => {
    e.stopPropagation();
    e.preventDefault();
  };

  return (
    <div className={className}>
      {/* basic properties */}
      {/* state */}
      <WithDisplayPropertiesHOC displayProperties={displayProperties} displayPropertyKey="state">
        <div className="h-5" onClick={handleEventPropagation}>
          <StateDropdown
            buttonContainerClassName="truncate max-w-40"
            value={issue.state_id}
            onChange={handleState}
            projectId={issue.project_id}
            disabled={isReadOnly}
            buttonVariant="border-with-text"
            renderByDefault={isMobile}
            showTooltip
          />
        </div>
      </WithDisplayPropertiesHOC>

      {/* priority */}
      <WithDisplayPropertiesHOC displayProperties={displayProperties} displayPropertyKey="priority">
        <div className="h-5" onClick={handleEventPropagation}>
          <PriorityDropdown
            value={issue?.priority}
            onChange={handlePriority}
            disabled={isReadOnly}
            buttonVariant="border-without-text"
            buttonClassName="border"
            renderByDefault={isMobile}
            showTooltip
          />
        </div>
      </WithDisplayPropertiesHOC>

      {/* label */}
      <WithDisplayPropertiesHOC displayProperties={displayProperties} displayPropertyKey="labels">
        <div className="h-5" onClick={handleEventPropagation}>
          <IssuePropertyLabels
            projectId={issue?.project_id || null}
            value={issue?.label_ids || null}
            defaultOptions={defaultLabelOptions}
            onChange={handleLabel}
            disabled={isReadOnly}
            renderByDefault={isMobile}
            hideDropdownArrow
          />
        </div>
      </WithDisplayPropertiesHOC>

      {/* start date */}
      <WithDisplayPropertiesHOC displayProperties={displayProperties} displayPropertyKey="start_date">
        <div className="h-5" onClick={handleEventPropagation}>
          <DateDropdown
            value={issue.start_date ?? null}
            onChange={handleStartDate}
            maxDate={maxDate}
            placeholder="Start date"
            icon={<CalendarClock className="h-3 w-3 flex-shrink-0" />}
            buttonVariant={issue.start_date ? "border-with-text" : "border-without-text"}
            disabled={isReadOnly}
<<<<<<< HEAD
            className="z-10"
=======
            renderByDefault={isMobile}
>>>>>>> ad5c6ee4
            showTooltip
          />
        </div>
      </WithDisplayPropertiesHOC>

      {/* target/due date */}
      <WithDisplayPropertiesHOC displayProperties={displayProperties} displayPropertyKey="due_date">
        <div className="h-5" onClick={handleEventPropagation}>
          <DateDropdown
            value={issue?.target_date ?? null}
            onChange={handleTargetDate}
            minDate={minDate}
            placeholder="Due date"
            icon={<CalendarCheck2 className="h-3 w-3 flex-shrink-0" />}
            buttonVariant={issue.target_date ? "border-with-text" : "border-without-text"}
            buttonClassName={shouldHighlightIssueDueDate(issue.target_date, stateDetails?.group) ? "text-red-500" : ""}
            clearIconClassName="!text-custom-text-100"
            disabled={isReadOnly}
<<<<<<< HEAD
            className="z-10"
=======
            renderByDefault={isMobile}
>>>>>>> ad5c6ee4
            showTooltip
          />
        </div>
      </WithDisplayPropertiesHOC>

      {/* assignee */}
      <WithDisplayPropertiesHOC displayProperties={displayProperties} displayPropertyKey="assignee">
        <div className="h-5" onClick={handleEventPropagation}>
          <MemberDropdown
            projectId={issue?.project_id}
            value={issue?.assignee_ids}
            onChange={handleAssignee}
            disabled={isReadOnly}
            multiple
            buttonVariant={issue.assignee_ids?.length > 0 ? "transparent-without-text" : "border-without-text"}
            buttonClassName={issue.assignee_ids?.length > 0 ? "hover:bg-transparent px-0" : ""}
            showTooltip={issue?.assignee_ids?.length === 0}
            placeholder="Assignees"
            className="z-10"
            tooltipContent=""
            renderByDefault={isMobile}
          />
        </div>
      </WithDisplayPropertiesHOC>

      {/* modules */}
      {projectDetails?.module_view && (
        <WithDisplayPropertiesHOC displayProperties={displayProperties} displayPropertyKey="modules">
          <div className="h-5" onClick={handleEventPropagation}>
            <ModuleDropdown
              buttonContainerClassName="truncate max-w-40"
              projectId={issue?.project_id}
              value={issue?.module_ids ?? []}
              onChange={handleModule}
              disabled={isReadOnly}
              renderByDefault={isMobile}
              multiple
              buttonVariant="border-with-text"
              showCount
              showTooltip
            />
          </div>
        </WithDisplayPropertiesHOC>
      )}

      {/* cycles */}
      {projectDetails?.cycle_view && (
        <WithDisplayPropertiesHOC displayProperties={displayProperties} displayPropertyKey="cycle">
          <div className="h-5" onClick={handleEventPropagation}>
            <CycleDropdown
              buttonContainerClassName="truncate max-w-40"
              projectId={issue?.project_id}
              value={issue?.cycle_id}
              onChange={handleCycle}
              disabled={isReadOnly}
              buttonVariant="border-with-text"
              renderByDefault={isMobile}
              showTooltip
            />
          </div>
        </WithDisplayPropertiesHOC>
      )}

      {/* estimates */}
      {projectId && areEstimateEnabledByProjectId(projectId?.toString()) && (
        <WithDisplayPropertiesHOC displayProperties={displayProperties} displayPropertyKey="estimate">
          <div className="h-5" onClick={handleEventPropagation}>
            <EstimateDropdown
              value={issue.estimate_point ?? undefined}
              onChange={handleEstimate}
              projectId={issue.project_id}
              disabled={isReadOnly}
              buttonVariant="border-with-text"
              renderByDefault={isMobile}
              showTooltip
            />
          </div>
        </WithDisplayPropertiesHOC>
      )}

      {/* extra render properties */}
      {/* sub-issues */}
      <WithDisplayPropertiesHOC
        displayProperties={displayProperties}
        displayPropertyKey="sub_issue_count"
        shouldRenderProperty={(properties) => !!properties.sub_issue_count && !!subIssueCount}
      >
        <Tooltip
          tooltipHeading="Sub-issues"
          tooltipContent={`${subIssueCount}`}
          isMobile={isMobile}
          renderByDefault={false}
        >
          <div
            onClick={(e) => {
              e.stopPropagation();
              e.preventDefault();
              if (subIssueCount) redirectToIssueDetail();
            }}
            className={cn(
              "flex h-5 flex-shrink-0 items-center justify-center gap-2 overflow-hidden rounded border-[0.5px] border-custom-border-300 px-2.5 py-1",
              {
                "hover:bg-custom-background-80 cursor-pointer": subIssueCount,
              }
            )}
          >
            <Layers className="h-3 w-3 flex-shrink-0" strokeWidth={2} />
            <div className="text-xs">{subIssueCount}</div>
          </div>
        </Tooltip>
      </WithDisplayPropertiesHOC>

      {/* attachments */}
      <WithDisplayPropertiesHOC
        displayProperties={displayProperties}
        displayPropertyKey="attachment_count"
        shouldRenderProperty={(properties) => !!properties.attachment_count && !!issue.attachment_count}
      >
        <Tooltip
          tooltipHeading="Attachments"
          tooltipContent={`${issue.attachment_count}`}
          isMobile={isMobile}
          renderByDefault={false}
        >
          <div
            className="flex h-5 flex-shrink-0 items-center justify-center gap-2 overflow-hidden rounded border-[0.5px] border-custom-border-300 px-2.5 py-1"
            onClick={handleEventPropagation}
          >
            <Paperclip className="h-3 w-3 flex-shrink-0" strokeWidth={2} />
            <div className="text-xs">{issue.attachment_count}</div>
          </div>
        </Tooltip>
      </WithDisplayPropertiesHOC>

      {/* link */}
      <WithDisplayPropertiesHOC
        displayProperties={displayProperties}
        displayPropertyKey="link"
        shouldRenderProperty={(properties) => !!properties.link && !!issue.link_count}
      >
        <Tooltip
          tooltipHeading="Links"
          tooltipContent={`${issue.link_count}`}
          isMobile={isMobile}
          renderByDefault={false}
        >
          <div
            className="flex h-5 flex-shrink-0 items-center justify-center gap-2 overflow-hidden rounded border-[0.5px] border-custom-border-300 px-2.5 py-1"
            onClick={handleEventPropagation}
          >
            <Link className="h-3 w-3 flex-shrink-0" strokeWidth={2} />
            <div className="text-xs">{issue.link_count}</div>
          </div>
        </Tooltip>
      </WithDisplayPropertiesHOC>
    </div>
  );
});<|MERGE_RESOLUTION|>--- conflicted
+++ resolved
@@ -330,12 +330,9 @@
             placeholder="Start date"
             icon={<CalendarClock className="h-3 w-3 flex-shrink-0" />}
             buttonVariant={issue.start_date ? "border-with-text" : "border-without-text"}
+            className="z-10"
             disabled={isReadOnly}
-<<<<<<< HEAD
-            className="z-10"
-=======
             renderByDefault={isMobile}
->>>>>>> ad5c6ee4
             showTooltip
           />
         </div>
@@ -353,12 +350,9 @@
             buttonVariant={issue.target_date ? "border-with-text" : "border-without-text"}
             buttonClassName={shouldHighlightIssueDueDate(issue.target_date, stateDetails?.group) ? "text-red-500" : ""}
             clearIconClassName="!text-custom-text-100"
+            className="z-10"
             disabled={isReadOnly}
-<<<<<<< HEAD
-            className="z-10"
-=======
             renderByDefault={isMobile}
->>>>>>> ad5c6ee4
             showTooltip
           />
         </div>
