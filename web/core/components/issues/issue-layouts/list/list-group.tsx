"use client";

import { MutableRefObject, useEffect, useRef, useState } from "react";
import { combine } from "@atlaskit/pragmatic-drag-and-drop/combine";
import { dropTargetForElements } from "@atlaskit/pragmatic-drag-and-drop/element/adapter";
import { observer } from "mobx-react";
<<<<<<< HEAD
// plane packages
=======
// plane ui
>>>>>>> 580c4b19
import {
  IGroupByColumn,
  TIssueMap,
  TIssueGroupByOptions,
  TIssueOrderByOptions,
  TIssue,
  IIssueDisplayProperties,
  TIssueKanbanFilters,
} from "@plane/types";
import { Row, setToast, TOAST_TYPE } from "@plane/ui";
// plane utils
import { cn } from "@plane/utils";
// components
import { ListLoaderItemRow } from "@/components/ui";
// constants
import { DRAG_ALLOWED_GROUPS, EIssueLayoutTypes } from "@/constants/issue";
import { cn } from "@/helpers/common.helper";
// hooks
import { useProjectState } from "@/hooks/store";
import { useIntersectionObserver } from "@/hooks/use-intersection-observer";
import { useIssuesStore } from "@/hooks/use-issue-layout-store";
import { TSelectionHelper } from "@/hooks/use-multiple-select";
// Plane-web
import { useWorkFlowFDragNDrop } from "@/plane-web/components/workflow";
//
import { GroupDragOverlay } from "../group-drag-overlay";
import { ListQuickAddIssueButton, QuickAddIssueRoot } from "../quick-add";
import {
  GroupDropLocation,
  getDestinationFromDropPayload,
  getIssueBlockId,
  getSourceFromDropPayload,
  highlightIssueOnDrop,
} from "../utils";
import { IssueBlocksList } from "./blocks-list";
import { HeaderGroupByCard } from "./headers/group-by-card";
import { TRenderQuickActions } from "./list-view-types";

interface Props {
  groupIssueIds: string[] | undefined;
  group: IGroupByColumn;
  issuesMap: TIssueMap;
  group_by: TIssueGroupByOptions | null;
  orderBy: TIssueOrderByOptions | undefined;
  getGroupIndex: (groupId: string | undefined) => number;
  updateIssue: ((projectId: string | null, issueId: string, data: Partial<TIssue>) => Promise<void>) | undefined;
  quickActions: TRenderQuickActions;
  displayProperties: IIssueDisplayProperties | undefined;
  enableIssueQuickAdd: boolean;
  canEditProperties: (projectId: string | undefined) => boolean;
  containerRef: MutableRefObject<HTMLDivElement | null>;
  quickAddCallback?: ((projectId: string | null | undefined, data: TIssue) => Promise<TIssue | undefined>) | undefined;
  handleOnDrop: (source: GroupDropLocation, destination: GroupDropLocation) => Promise<void>;
  disableIssueCreation?: boolean;
  addIssuesToView?: (issueIds: string[]) => Promise<TIssue>;
  isCompletedCycle?: boolean;
  showEmptyGroup?: boolean;
  loadMoreIssues: (groupId?: string) => void;
  selectionHelpers: TSelectionHelper;
  handleCollapsedGroups: (value: string) => void;
  collapsedGroups: TIssueKanbanFilters;
  isEpic?: boolean;
}

export const ListGroup = observer((props: Props) => {
  const {
    groupIssueIds = [],
    group,
    issuesMap,
    group_by,
    orderBy,
    getGroupIndex,
    updateIssue,
    quickActions,
    displayProperties,
    enableIssueQuickAdd,
    canEditProperties,
    containerRef,
    quickAddCallback,
    handleOnDrop,
    disableIssueCreation,
    addIssuesToView,
    isCompletedCycle,
    showEmptyGroup,
    loadMoreIssues,
    selectionHelpers,
    handleCollapsedGroups,
    collapsedGroups,
    isEpic = false,
  } = props;

  const [isDraggingOverColumn, setIsDraggingOverColumn] = useState(false);
  const [dragColumnOrientation, setDragColumnOrientation] = useState<"justify-start" | "justify-end">("justify-start");
  const isExpanded = !collapsedGroups?.group_by.includes(group.id);
  const groupRef = useRef<HTMLDivElement | null>(null);

  const projectState = useProjectState();

  const {
    issues: { getGroupIssueCount, getPaginationData, getIssueLoader },
  } = useIssuesStore();

  const [intersectionElement, setIntersectionElement] = useState<HTMLDivElement | null>(null);

  const { workflowDisabledSource, isWorkflowDropDisabled, handleWorkFlowState } = useWorkFlowFDragNDrop(group_by);

  const groupIssueCount = getGroupIssueCount(group.id, undefined, false) ?? 0;
  const nextPageResults = getPaginationData(group.id, undefined)?.nextPageResults;
  const isPaginating = !!getIssueLoader(group.id);

  useIntersectionObserver(containerRef, isPaginating ? null : intersectionElement, loadMoreIssues, `100% 0% 100% 0%`);

  const shouldLoadMore =
    nextPageResults === undefined && groupIssueCount !== undefined && groupIssueIds
      ? groupIssueIds.length < groupIssueCount
      : !!nextPageResults;

  const loadMore = isPaginating ? (
    <ListLoaderItemRow />
  ) : (
    <div
      className={
        "h-11 relative flex items-center gap-3 bg-custom-background-100 border border-transparent border-t-custom-border-200 pl-8 p-3 text-sm font-medium text-custom-primary-100 hover:text-custom-primary-200 hover:underline cursor-pointer"
      }
      onClick={() => loadMoreIssues(group.id)}
    >
      Load More &darr;
    </div>
  );

  const validateEmptyIssueGroups = (issueCount: number = 0) => {
    if (!showEmptyGroup && issueCount <= 0) return false;
    return true;
  };

  const prePopulateQuickAddData = (groupByKey: string | null, value: any) => {
    const defaultState = projectState.projectStates?.find((state) => state.default);
    let preloadedData: object = { state_id: defaultState?.id };

    if (groupByKey === null) {
      preloadedData = { ...preloadedData };
    } else {
      if (groupByKey === "state") {
        preloadedData = { ...preloadedData, state_id: value };
      } else if (groupByKey === "priority") {
        preloadedData = { ...preloadedData, priority: value };
      } else if (groupByKey === "labels" && value != "None") {
        preloadedData = { ...preloadedData, label_ids: [value] };
      } else if (groupByKey === "assignees" && value != "None") {
        preloadedData = { ...preloadedData, assignee_ids: [value] };
      } else if (groupByKey === "cycle" && value != "None") {
        preloadedData = { ...preloadedData, cycle_id: value };
      } else if (groupByKey === "module" && value != "None") {
        preloadedData = { ...preloadedData, module_ids: [value] };
      } else if (groupByKey === "created_by") {
        preloadedData = { ...preloadedData };
      } else {
        preloadedData = { ...preloadedData, [groupByKey]: value };
      }
    }

    return preloadedData;
  };

  useEffect(() => {
    const element = groupRef.current;

    if (!element) return;

    return combine(
      dropTargetForElements({
        element,
        getData: () => ({ groupId: group.id, type: "COLUMN" }),
        onDragEnter: () => {
          setIsDraggingOverColumn(true);
        },
        onDragLeave: () => {
          setIsDraggingOverColumn(false);
        },
        onDragStart: () => {
          setIsDraggingOverColumn(true);
        },
        onDrag: ({ source }) => {
          const sourceGroupId = source?.data?.groupId as string | undefined;
          const currentGroupId = group.id;

          sourceGroupId && handleWorkFlowState(sourceGroupId, currentGroupId);

          const sourceIndex = getGroupIndex(sourceGroupId);
          const currentIndex = getGroupIndex(currentGroupId);

          if (sourceIndex > currentIndex) {
            setDragColumnOrientation("justify-end");
          } else {
            setDragColumnOrientation("justify-start");
          }
        },
        onDrop: (payload) => {
          setIsDraggingOverColumn(false);
          const source = getSourceFromDropPayload(payload);
          const destination = getDestinationFromDropPayload(payload);

          if (!source || !destination) return;

          if (isWorkflowDropDisabled || group.isDropDisabled) {
            group.dropErrorMessage &&
              setToast({
                type: TOAST_TYPE.WARNING,
                title: "Warning!",
                message: group.dropErrorMessage,
              });
            return;
          }

          handleOnDrop(source, destination);

          highlightIssueOnDrop(getIssueBlockId(source.id, destination?.groupId), orderBy !== "sort_order");

          if (!isExpanded) {
            handleCollapsedGroups(group.id);
          }
        },
      })
    );
  }, [
    groupRef?.current,
    group,
    orderBy,
    getGroupIndex,
    setDragColumnOrientation,
    setIsDraggingOverColumn,
    isWorkflowDropDisabled,
  ]);

  const isDragAllowed = !!group_by && DRAG_ALLOWED_GROUPS.includes(group_by);
  const canOverlayBeVisible = isWorkflowDropDisabled || orderBy !== "sort_order" || !!group.isDropDisabled;

  const isGroupByCreatedBy = group_by === "created_by";
  const shouldExpand = (!!groupIssueCount && isExpanded) || !group_by;

  return validateEmptyIssueGroups(groupIssueCount) ? (
    <div
      ref={groupRef}
      className={cn(`relative flex flex-shrink-0 flex-col border-[1px] border-transparent`, {
        "border-custom-primary-100": isDraggingOverColumn,
        "border-custom-error-200": isDraggingOverColumn && !!group.isDropDisabled,
      })}
    >
      <Row
        className={cn("w-full flex-shrink-0 border-b border-custom-border-200 bg-custom-background-90 pr-3 py-1", {
          "sticky top-0 z-[2]": isExpanded && groupIssueCount > 0,
        })}
      >
        <HeaderGroupByCard
          groupID={group.id}
          groupBy={group_by}
          icon={group.icon}
          title={group.name || ""}
          count={groupIssueCount}
          issuePayload={group.payload}
          canEditProperties={canEditProperties}
          disableIssueCreation={disableIssueCreation || isGroupByCreatedBy || isCompletedCycle}
          addIssuesToView={addIssuesToView}
          selectionHelpers={selectionHelpers}
          handleCollapsedGroups={handleCollapsedGroups}
          isEpic={isEpic}
        />
      </Row>
      {shouldExpand && (
        <div className="relative">
          <GroupDragOverlay
            dragColumnOrientation={dragColumnOrientation}
            canOverlayBeVisible={canOverlayBeVisible}
            isDropDisabled={isWorkflowDropDisabled || !!group.isDropDisabled}
            workflowDisabledSource={workflowDisabledSource}
            dropErrorMessage={group.dropErrorMessage}
            orderBy={orderBy}
            isDraggingOverColumn={isDraggingOverColumn}
          />
          {groupIssueIds && (
            <IssueBlocksList
              issueIds={groupIssueIds}
              groupId={group.id}
              issuesMap={issuesMap}
              updateIssue={updateIssue}
              quickActions={quickActions}
              displayProperties={displayProperties}
              canEditProperties={canEditProperties}
              containerRef={containerRef}
              isDragAllowed={isDragAllowed}
              canDropOverIssue={!canOverlayBeVisible}
              selectionHelpers={selectionHelpers}
              isEpic={isEpic}
            />
          )}

          {shouldLoadMore && (group_by ? <>{loadMore}</> : <ListLoaderItemRow ref={setIntersectionElement} />)}

          {enableIssueQuickAdd && !disableIssueCreation && !isGroupByCreatedBy && !isCompletedCycle && (
            <div className="sticky bottom-0 z-[1] w-full flex-shrink-0">
              <QuickAddIssueRoot
                layout={EIssueLayoutTypes.LIST}
                QuickAddButton={ListQuickAddIssueButton}
                prePopulatedData={prePopulateQuickAddData(group_by, group.id)}
                containerClassName="border-b border-t border-custom-border-200 bg-custom-background-100 "
                quickAddCallback={quickAddCallback}
              />
            </div>
          )}
        </div>
      )}
    </div>
  ) : null;
});<|MERGE_RESOLUTION|>--- conflicted
+++ resolved
@@ -4,11 +4,7 @@
 import { combine } from "@atlaskit/pragmatic-drag-and-drop/combine";
 import { dropTargetForElements } from "@atlaskit/pragmatic-drag-and-drop/element/adapter";
 import { observer } from "mobx-react";
-<<<<<<< HEAD
-// plane packages
-=======
 // plane ui
->>>>>>> 580c4b19
 import {
   IGroupByColumn,
   TIssueMap,
@@ -25,7 +21,6 @@
 import { ListLoaderItemRow } from "@/components/ui";
 // constants
 import { DRAG_ALLOWED_GROUPS, EIssueLayoutTypes } from "@/constants/issue";
-import { cn } from "@/helpers/common.helper";
 // hooks
 import { useProjectState } from "@/hooks/store";
 import { useIntersectionObserver } from "@/hooks/use-intersection-observer";
