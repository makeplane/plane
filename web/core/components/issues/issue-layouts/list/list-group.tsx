"use client";

import { MutableRefObject, useEffect, useRef, useState } from "react";
import { combine } from "@atlaskit/pragmatic-drag-and-drop/combine";
import { dropTargetForElements } from "@atlaskit/pragmatic-drag-and-drop/element/adapter";
import { observer } from "mobx-react";
import { cn } from "@plane/editor-core";
// plane packages
import {
  IGroupByColumn,
  TIssueMap,
  TIssueGroupByOptions,
  TIssueOrderByOptions,
  TIssue,
  IIssueDisplayProperties,
} from "@plane/types";
import { setToast, TOAST_TYPE } from "@plane/ui";
// components
import { ListLoaderItemRow } from "@/components/ui";
// constants
import { DRAG_ALLOWED_GROUPS } from "@/constants/issue";
// hooks
import { useProjectState } from "@/hooks/store";
import { useIntersectionObserver } from "@/hooks/use-intersection-observer";
import { useIssuesStore } from "@/hooks/use-issue-layout-store";
import { TSelectionHelper } from "@/hooks/use-multiple-select";
// components
import { GroupDragOverlay } from "../group-drag-overlay";
import {
  GroupDropLocation,
  getDestinationFromDropPayload,
  getIssueBlockId,
  getSourceFromDropPayload,
  highlightIssueOnDrop,
} from "../utils";
import { IssueBlocksList } from "./blocks-list";
import { HeaderGroupByCard } from "./headers/group-by-card";
import { TRenderQuickActions } from "./list-view-types";
import { ListQuickAddIssueForm } from "./quick-add-issue-form";

interface Props {
  groupIssueIds: string[] | undefined;
  group: IGroupByColumn;
  issuesMap: TIssueMap;
  group_by: TIssueGroupByOptions | null;
  orderBy: TIssueOrderByOptions | undefined;
  getGroupIndex: (groupId: string | undefined) => number;
  updateIssue: ((projectId: string | null, issueId: string, data: Partial<TIssue>) => Promise<void>) | undefined;
  quickActions: TRenderQuickActions;
  displayProperties: IIssueDisplayProperties | undefined;
  enableIssueQuickAdd: boolean;
  canEditProperties: (projectId: string | undefined) => boolean;
  containerRef: MutableRefObject<HTMLDivElement | null>;
  quickAddCallback?: ((projectId: string | null | undefined, data: TIssue) => Promise<TIssue | undefined>) | undefined;
  handleOnDrop: (source: GroupDropLocation, destination: GroupDropLocation) => Promise<void>;
  disableIssueCreation?: boolean;
  addIssuesToView?: (issueIds: string[]) => Promise<TIssue>;
  isCompletedCycle?: boolean;
  showEmptyGroup?: boolean;
  loadMoreIssues: (groupId?: string) => void;
  selectionHelpers: TSelectionHelper;
};

export const ListGroup = observer((props: Props) => {
  const {
    groupIssueIds = [],
    group,
    issuesMap,
    group_by,
    orderBy,
    getGroupIndex,
    updateIssue,
    quickActions,
    displayProperties,
    enableIssueQuickAdd,
    canEditProperties,
    containerRef,
    quickAddCallback,
    handleOnDrop,
    disableIssueCreation,
    addIssuesToView,
    isCompletedCycle,
    showEmptyGroup,
    loadMoreIssues,
    selectionHelpers,
  } = props;

  const [isDraggingOverColumn, setIsDraggingOverColumn] = useState(false);
  const [dragColumnOrientation, setDragColumnOrientation] = useState<"justify-start" | "justify-end">("justify-start");
  const [isExpanded, setIsExpanded] = useState(true);
  const groupRef = useRef<HTMLDivElement | null>(null);

  const projectState = useProjectState();

  const {
    issues: { getGroupIssueCount, getPaginationData, getIssueLoader },
  } = useIssuesStore();

  const [intersectionElement, setIntersectionElement] = useState<HTMLDivElement | null>(null);

<<<<<<< HEAD
  const groupIssueCount = getGroupIssueCount(group.id, undefined, false);
=======
  useIntersectionObserver(containerRef, intersectionElement, loadMoreIssues, `50% 0% 50% 0%`);

  const groupIssueCount = getGroupIssueCount(group.id, undefined, false) ?? 0;
>>>>>>> a8f4d21e
  const nextPageResults = getPaginationData(group.id, undefined)?.nextPageResults;
  const isPaginating = !!getIssueLoader(group.id);

  useIntersectionObserver(containerRef, isPaginating ? null : intersectionElement, loadMoreIssues, `50% 0% 50% 0%`);

  const shouldLoadMore =
    nextPageResults === undefined && groupIssueCount !== undefined && groupIssueIds
      ? groupIssueIds.length < groupIssueCount
      : !!nextPageResults;

  const loadMore = isPaginating ? (
    <ListLoaderItemRow />
  ) : (
    <div
      className={
        "h-11 relative flex items-center gap-3 bg-custom-background-100 border border-transparent border-t-custom-border-200 pl-8 p-3 text-sm font-medium text-custom-text-350 hover:text-custom-text-300 hover:underline cursor-pointer"
      }
      onClick={() => loadMoreIssues(group.id)}
    >
      Load More &darr;
    </div>
  );

  const validateEmptyIssueGroups = (issueCount: number = 0) => {
    if (!showEmptyGroup && issueCount <= 0) return false;
    return true;
  };

  const toggleListGroup = () => {
    setIsExpanded((prevState) => !prevState);
  };

  const prePopulateQuickAddData = (groupByKey: string | null, value: any) => {
    const defaultState = projectState.projectStates?.find((state) => state.default);
    let preloadedData: object = { state_id: defaultState?.id };

    if (groupByKey === null) {
      preloadedData = { ...preloadedData };
    } else {
      if (groupByKey === "state") {
        preloadedData = { ...preloadedData, state_id: value };
      } else if (groupByKey === "priority") {
        preloadedData = { ...preloadedData, priority: value };
      } else if (groupByKey === "labels" && value != "None") {
        preloadedData = { ...preloadedData, label_ids: [value] };
      } else if (groupByKey === "assignees" && value != "None") {
        preloadedData = { ...preloadedData, assignee_ids: [value] };
      } else if (groupByKey === "cycle" && value != "None") {
        preloadedData = { ...preloadedData, cycle_id: value };
      } else if (groupByKey === "module" && value != "None") {
        preloadedData = { ...preloadedData, module_ids: [value] };
      } else if (groupByKey === "created_by") {
        preloadedData = { ...preloadedData };
      } else {
        preloadedData = { ...preloadedData, [groupByKey]: value };
      }
    }

    return preloadedData;
  };

  useEffect(() => {
    const element = groupRef.current;

    if (!element) return;

    return combine(
      dropTargetForElements({
        element,
        getData: () => ({ groupId: group.id, type: "COLUMN" }),
        onDragEnter: () => {
          setIsDraggingOverColumn(true);
        },
        onDragLeave: () => {
          setIsDraggingOverColumn(false);
        },
        onDragStart: () => {
          setIsDraggingOverColumn(true);
        },
        onDrag: ({ source }) => {
          const sourceGroupId = source?.data?.groupId as string | undefined;
          const currentGroupId = group.id;

          const sourceIndex = getGroupIndex(sourceGroupId);
          const currentIndex = getGroupIndex(currentGroupId);

          if (sourceIndex > currentIndex) {
            setDragColumnOrientation("justify-end");
          } else {
            setDragColumnOrientation("justify-start");
          }
        },
        onDrop: (payload) => {
          setIsDraggingOverColumn(false);
          const source = getSourceFromDropPayload(payload);
          const destination = getDestinationFromDropPayload(payload);

          if (!source || !destination) return;

          if (group.isDropDisabled) {
            group.dropErrorMessage &&
              setToast({
                type: TOAST_TYPE.WARNING,
                title: "Warning!",
                message: group.dropErrorMessage,
              });
            return;
          }

          handleOnDrop(source, destination);

          highlightIssueOnDrop(getIssueBlockId(source.id, destination?.groupId), orderBy !== "sort_order");
        },
      })
    );
  }, [groupRef?.current, group, orderBy, getGroupIndex, setDragColumnOrientation, setIsDraggingOverColumn]);

  const isDragAllowed = !!group_by && DRAG_ALLOWED_GROUPS.includes(group_by);
  const canOverlayBeVisible = orderBy !== "sort_order" || !!group.isDropDisabled;

  const isGroupByCreatedBy = group_by === "created_by";
  const shouldExpand = (!!groupIssueCount && isExpanded) || !group_by;

  return validateEmptyIssueGroups(groupIssueCount) ? (
    <div
      ref={groupRef}
      className={cn(`relative flex flex-shrink-0 flex-col border-[1px] border-transparent`, {
        "border-custom-primary-100": isDraggingOverColumn,
        "border-custom-error-200": isDraggingOverColumn && !!group.isDropDisabled,
      })}
    >
      <div className="sticky top-0 z-[2] w-full flex-shrink-0 border-b border-custom-border-200 bg-custom-background-90 pl-2 pr-3 py-1">
        <HeaderGroupByCard
          groupID={group.id}
          icon={group.icon}
          title={group.name || ""}
          count={groupIssueCount}
          issuePayload={group.payload}
          canEditProperties={canEditProperties}
          disableIssueCreation={disableIssueCreation || isGroupByCreatedBy || isCompletedCycle}
          addIssuesToView={addIssuesToView}
          selectionHelpers={selectionHelpers}
          toggleListGroup={toggleListGroup}
        />
      </div>
      {shouldExpand && (
        <div className="relative">
          <GroupDragOverlay
            dragColumnOrientation={dragColumnOrientation}
            canOverlayBeVisible={canOverlayBeVisible}
            isDropDisabled={!!group.isDropDisabled}
            dropErrorMessage={group.dropErrorMessage}
            orderBy={orderBy}
            isDraggingOverColumn={isDraggingOverColumn}
          />
          {groupIssueIds && (
            <IssueBlocksList
              issueIds={groupIssueIds}
              groupId={group.id}
              issuesMap={issuesMap}
              updateIssue={updateIssue}
              quickActions={quickActions}
              displayProperties={displayProperties}
              canEditProperties={canEditProperties}
              containerRef={containerRef}
              isDragAllowed={isDragAllowed}
              canDropOverIssue={!canOverlayBeVisible}
              selectionHelpers={selectionHelpers}
            />
          )}

          {shouldLoadMore && (group_by ? <>{loadMore}</> : <ListLoaderItemRow ref={setIntersectionElement} />)}

          {enableIssueQuickAdd && !disableIssueCreation && !isGroupByCreatedBy && !isCompletedCycle && (
            <div className="sticky bottom-0 z-[1] w-full flex-shrink-0">
              <ListQuickAddIssueForm
                prePopulatedData={prePopulateQuickAddData(group_by, group.id)}
                quickAddCallback={quickAddCallback}
              />
            </div>
          )}
        </div>
      )}
    </div>
  ) : null;
});<|MERGE_RESOLUTION|>--- conflicted
+++ resolved
@@ -98,13 +98,7 @@
 
   const [intersectionElement, setIntersectionElement] = useState<HTMLDivElement | null>(null);
 
-<<<<<<< HEAD
-  const groupIssueCount = getGroupIssueCount(group.id, undefined, false);
-=======
-  useIntersectionObserver(containerRef, intersectionElement, loadMoreIssues, `50% 0% 50% 0%`);
-
   const groupIssueCount = getGroupIssueCount(group.id, undefined, false) ?? 0;
->>>>>>> a8f4d21e
   const nextPageResults = getPaginationData(group.id, undefined)?.nextPageResults;
   const isPaginating = !!getIssueLoader(group.id);
 
