"use client";

import { Dispatch, MouseEvent, SetStateAction, useEffect, useRef } from "react";
import { combine } from "@atlaskit/pragmatic-drag-and-drop/combine";
import { draggable } from "@atlaskit/pragmatic-drag-and-drop/element/adapter";
import { observer } from "mobx-react";
import { useParams } from "next/navigation";
import { ChevronRight } from "lucide-react";
// types
import { TIssue, IIssueDisplayProperties, TIssueMap } from "@plane/types";
// ui
import { Spinner, Tooltip, ControlLink, setToast, TOAST_TYPE, Row } from "@plane/ui";
// components
import { MultipleSelectEntityAction } from "@/components/core";
import { IssueProperties } from "@/components/issues/issue-layouts/properties";
// helpers
import { cn } from "@/helpers/common.helper";
// hooks
import { useAppTheme, useIssueDetail, useProject } from "@/hooks/store";
import useIssuePeekOverviewRedirection from "@/hooks/use-issue-peek-overview-redirection";
import { TSelectionHelper } from "@/hooks/use-multiple-select";
import { usePlatformOS } from "@/hooks/use-platform-os";
// plane web components
import { IssueIdentifier } from "@/plane-web/components/issues";
// types
import { TRenderQuickActions } from "./list-view-types";

interface IssueBlockProps {
  issueId: string;
  issuesMap: TIssueMap;
  groupId: string;
  updateIssue: ((projectId: string | null, issueId: string, data: Partial<TIssue>) => Promise<void>) | undefined;
  quickActions: TRenderQuickActions;
  displayProperties: IIssueDisplayProperties | undefined;
  canEditProperties: (projectId: string | undefined) => boolean;
  nestingLevel: number;
  spacingLeft?: number;
  isExpanded: boolean;
  setExpanded: Dispatch<SetStateAction<boolean>>;
  selectionHelpers: TSelectionHelper;
  isCurrentBlockDragging: boolean;
  setIsCurrentBlockDragging: React.Dispatch<React.SetStateAction<boolean>>;
  canDrag: boolean;
}

export const IssueBlock = observer((props: IssueBlockProps) => {
  const {
    issuesMap,
    issueId,
    groupId,
    updateIssue,
    quickActions,
    displayProperties,
    canEditProperties,
    nestingLevel,
    spacingLeft = 14,
    isExpanded,
    setExpanded,
    selectionHelpers,
    isCurrentBlockDragging,
    setIsCurrentBlockDragging,
    canDrag,
  } = props;
  // ref
  const issueRef = useRef<HTMLDivElement | null>(null);
  // router
  const { workspaceSlug: routerWorkspaceSlug, projectId: routerProjectId } = useParams();
  const workspaceSlug = routerWorkspaceSlug?.toString();
  const projectId = routerProjectId?.toString();
  // hooks
  const { sidebarCollapsed: isSidebarCollapsed } = useAppTheme();
  const { getProjectIdentifierById } = useProject();
  const { getIsIssuePeeked, peekIssue, subIssues: subIssuesStore } = useIssueDetail();
  const { handleRedirection } = useIssuePeekOverviewRedirection();
  const { isMobile } = usePlatformOS();

  // handlers
  const handleIssuePeekOverview = (issue: TIssue) => handleRedirection(workspaceSlug, issue, isMobile, nestingLevel);

  const issue = issuesMap[issueId];
  const subIssuesCount = issue?.sub_issues_count ?? 0;

  useEffect(() => {
    const element = issueRef.current;

    if (!element) return;

    return combine(
      draggable({
        element,
        canDrag: () => canDrag,
        getInitialData: () => ({ id: issueId, type: "ISSUE", groupId }),
        onDragStart: () => {
          setIsCurrentBlockDragging(true);
        },
        onDrop: () => {
          setIsCurrentBlockDragging(false);
        },
      })
    );
  }, [canDrag, issueId, groupId, setIsCurrentBlockDragging]);

  if (!issue) return null;

  const canEditIssueProperties = canEditProperties(issue.project_id ?? undefined);
  const projectIdentifier = getProjectIdentifierById(issue.project_id);
  const isIssueSelected = selectionHelpers.getIsEntitySelected(issue.id);
  const isIssueActive = selectionHelpers.getIsEntityActive(issue.id);
  const isSubIssue = nestingLevel !== 0;
  const canSelectIssues = canEditIssueProperties && !selectionHelpers.isSelectionDisabled;

  const marginLeft = `${spacingLeft}px`;

  const handleToggleExpand = (e: MouseEvent<HTMLButtonElement>) => {
    e.stopPropagation();
    e.preventDefault();
    if (nestingLevel >= 3) {
      handleIssuePeekOverview(issue);
    } else {
      setExpanded((prevState) => {
        if (!prevState && workspaceSlug && issue && issue.project_id)
          subIssuesStore.fetchSubIssues(workspaceSlug.toString(), issue.project_id, issue.id);
        return !prevState;
      });
    }
  };

  //TODO: add better logic. This is to have a min width for ID/Key based on the length of project identifier
  const keyMinWidth = displayProperties?.key ? (projectIdentifier?.length ?? 0) * 7 : 0;

  return (
    <ControlLink
      id={`issue-${issue.id}`}
      href={`/${workspaceSlug}/projects/${issue.project_id}/${issue.archived_at ? "archives/" : ""}issues/${issue.id}`}
      onClick={() => handleIssuePeekOverview(issue)}
      className="w-full truncate cursor-pointer text-sm text-custom-text-100"
      disabled={!!issue?.tempId}
    >
<<<<<<< HEAD
      <Row
        ref={issueRef}
        className={cn(
          "group/list-block min-h-11 relative flex flex-col gap-3 bg-custom-background-100 hover:bg-custom-background-90 py-3 text-sm transition-colors border border-transparent",
          {
            "border-custom-primary-70": getIsIssuePeeked(issue.id) && peekIssue?.nestingLevel === nestingLevel,
            "border-custom-border-400": isIssueActive,
            "last:border-b-transparent": !getIsIssuePeeked(issue.id) && !isIssueActive,
            "bg-custom-primary-100/5 hover:bg-custom-primary-100/10": isIssueSelected,
            "bg-custom-background-80": isCurrentBlockDragging,
            "md:flex-row md:items-center": isSidebarCollapsed,
            "lg:flex-row lg:items-center": !isSidebarCollapsed,
          }
        )}
        onDragStart={() => {
          if (!canDrag) {
            setToast({
              type: TOAST_TYPE.WARNING,
              title: "Cannot move issue",
              message: "Drag and drop is disabled for the current grouping",
            });
          }
        }}
      >
        <div className="flex w-full truncate">
          <div className="flex flex-grow items-center gap-0.5 truncate">
            <div className="flex items-center gap-1" style={isSubIssue ? { marginLeft } : {}}>
              {/* select checkbox */}
              {projectId && canSelectIssues && (
                <Tooltip
                  tooltipContent={
                    <>
                      Only issues within the current
                      <br />
                      project can be selected.
                    </>
                  }
                  disabled={issue.project_id === projectId}
                  renderByDefault={false}
                >
                  <div className="flex-shrink-0 grid place-items-center w-3.5 absolute left-1">
                    <MultipleSelectEntityAction
                      className={cn(
                        "opacity-0 pointer-events-none group-hover/list-block:opacity-100 group-hover/list-block:pointer-events-auto transition-opacity",
                        {
                          "opacity-100 pointer-events-auto": isIssueSelected,
                        }
                      )}
                      groupId={groupId}
                      id={issue.id}
                      selectionHelpers={selectionHelpers}
                      disabled={issue.project_id !== projectId}
                    />
                  </div>
                </Tooltip>
              )}
              {displayProperties && displayProperties?.key && (
                <div className="flex-shrink-0" style={{ minWidth: `${keyMinWidth}px` }}>
                  {issue.project_id && (
                    <IssueIdentifier
                      issueId={issueId}
                      projectId={issue.project_id}
                      textContainerClassName="text-xs font-medium text-custom-text-300"
                    />
                  )}
                </div>
              )}

              {/* sub-issues chevron */}
              <div className="size-4 grid place-items-center flex-shrink-0">
                {subIssuesCount > 0 && (
                  <button
                    type="button"
                    className="size-4 grid place-items-center rounded-sm text-custom-text-400 hover:text-custom-text-300"
                    onClick={handleToggleExpand}
                  >
                    <ChevronRight
                      className={cn("size-4", {
                        "rotate-90": isExpanded,
                      })}
                      strokeWidth={2.5}
                    />
                  </button>
=======
      <div className="flex w-full truncate">
        <div className="flex flex-grow items-center gap-0.5 truncate">
          <div className="flex items-center gap-1" style={isSubIssue ? { marginLeft } : {}}>
            {/* select checkbox */}
            {projectId && canSelectIssues && (
              <Tooltip
                tooltipContent={
                  <>
                    Only issues within the current
                    <br />
                    project can be selected.
                  </>
                }
                disabled={issue.project_id === projectId}
              >
                <div className="flex-shrink-0 grid place-items-center w-3.5 absolute left-1">
                  <MultipleSelectEntityAction
                    className={cn(
                      "opacity-0 pointer-events-none group-hover/list-block:opacity-100 group-hover/list-block:pointer-events-auto transition-opacity",
                      {
                        "opacity-100 pointer-events-auto": isIssueSelected,
                      }
                    )}
                    groupId={groupId}
                    id={issue.id}
                    selectionHelpers={selectionHelpers}
                    disabled={issue.project_id !== projectId}
                  />
                </div>
              </Tooltip>
            )}
            {displayProperties && (displayProperties.key || displayProperties.issue_type) && (
              <div className="flex-shrink-0" style={{ minWidth: `${keyMinWidth}px` }}>
                {issue.project_id && (
                  <IssueIdentifier
                    issueId={issueId}
                    projectId={issue.project_id}
                    textContainerClassName="text-xs font-medium text-custom-text-300"
                    displayProperties={displayProperties}
                  />
>>>>>>> fdcd9a37
                )}
              </div>

              {issue?.tempId !== undefined && (
                <div className="absolute left-0 top-0 z-[99999] h-full w-full animate-pulse bg-custom-background-100/20" />
              )}
            </div>

            {issue?.is_draft ? (
              <Tooltip
                tooltipContent={issue.name}
                isMobile={isMobile}
                position="top-left"
                disabled={isCurrentBlockDragging}
                renderByDefault={false}
              >
                <p className="truncate">{issue.name}</p>
              </Tooltip>
            ) : (
              <Tooltip tooltipContent={issue.name} isMobile={isMobile} position="top-left" renderByDefault={false}>
                <p className="truncate">{issue.name}</p>
              </Tooltip>
            )}
          </div>
          {!issue?.tempId && (
            <div
              className={cn("block border border-custom-border-300 rounded", {
                "md:hidden": isSidebarCollapsed,
                "lg:hidden": !isSidebarCollapsed,
              })}
            >
              {quickActions({
                issue,
                parentRef: issueRef,
              })}
            </div>
          )}
        </div>
        <div className="flex flex-shrink-0 items-center gap-2">
          {!issue?.tempId ? (
            <>
              <IssueProperties
                className={`relative flex flex-wrap ${isSidebarCollapsed ? "md:flex-grow md:flex-shrink-0" : "lg:flex-grow lg:flex-shrink-0"} items-center gap-2 whitespace-nowrap`}
                issue={issue}
                isReadOnly={!canEditIssueProperties}
                updateIssue={updateIssue}
                displayProperties={displayProperties}
                activeLayout="List"
              />
              <div
                className={cn("hidden", {
                  "md:flex": isSidebarCollapsed,
                  "lg:flex": !isSidebarCollapsed,
                })}
              >
                {quickActions({
                  issue,
                  parentRef: issueRef,
                })}
              </div>
            </>
          ) : (
            <div className="h-4 w-4">
              <Spinner className="h-4 w-4" />
            </div>
          )}
        </div>
      </Row>
    </ControlLink>
  );
});<|MERGE_RESOLUTION|>--- conflicted
+++ resolved
@@ -17,7 +17,6 @@
 import { cn } from "@/helpers/common.helper";
 // hooks
 import { useAppTheme, useIssueDetail, useProject } from "@/hooks/store";
-import useIssuePeekOverviewRedirection from "@/hooks/use-issue-peek-overview-redirection";
 import { TSelectionHelper } from "@/hooks/use-multiple-select";
 import { usePlatformOS } from "@/hooks/use-platform-os";
 // plane web components
@@ -70,15 +69,20 @@
   // hooks
   const { sidebarCollapsed: isSidebarCollapsed } = useAppTheme();
   const { getProjectIdentifierById } = useProject();
-  const { getIsIssuePeeked, peekIssue, subIssues: subIssuesStore } = useIssueDetail();
-  const { handleRedirection } = useIssuePeekOverviewRedirection();
-  const { isMobile } = usePlatformOS();
-
-  // handlers
-  const handleIssuePeekOverview = (issue: TIssue) => handleRedirection(workspaceSlug, issue, isMobile, nestingLevel);
+  const { getIsIssuePeeked, peekIssue, setPeekIssue, subIssues: subIssuesStore } = useIssueDetail();
+
+  const handleIssuePeekOverview = (issue: TIssue) =>
+    workspaceSlug &&
+    issue &&
+    issue.project_id &&
+    issue.id &&
+    !getIsIssuePeeked(issue.id) &&
+    setPeekIssue({ workspaceSlug, projectId: issue.project_id, issueId: issue.id, nestingLevel: nestingLevel });
 
   const issue = issuesMap[issueId];
   const subIssuesCount = issue?.sub_issues_count ?? 0;
+
+  const { isMobile } = usePlatformOS();
 
   useEffect(() => {
     const element = issueRef.current;
@@ -126,7 +130,7 @@
   };
 
   //TODO: add better logic. This is to have a min width for ID/Key based on the length of project identifier
-  const keyMinWidth = displayProperties?.key ? (projectIdentifier?.length ?? 0) * 7 : 0;
+  const keyMinWidth = (projectIdentifier?.length ?? 0) * 7;
 
   return (
     <ControlLink
@@ -136,7 +140,6 @@
       className="w-full truncate cursor-pointer text-sm text-custom-text-100"
       disabled={!!issue?.tempId}
     >
-<<<<<<< HEAD
       <Row
         ref={issueRef}
         className={cn(
@@ -220,48 +223,6 @@
                       strokeWidth={2.5}
                     />
                   </button>
-=======
-      <div className="flex w-full truncate">
-        <div className="flex flex-grow items-center gap-0.5 truncate">
-          <div className="flex items-center gap-1" style={isSubIssue ? { marginLeft } : {}}>
-            {/* select checkbox */}
-            {projectId && canSelectIssues && (
-              <Tooltip
-                tooltipContent={
-                  <>
-                    Only issues within the current
-                    <br />
-                    project can be selected.
-                  </>
-                }
-                disabled={issue.project_id === projectId}
-              >
-                <div className="flex-shrink-0 grid place-items-center w-3.5 absolute left-1">
-                  <MultipleSelectEntityAction
-                    className={cn(
-                      "opacity-0 pointer-events-none group-hover/list-block:opacity-100 group-hover/list-block:pointer-events-auto transition-opacity",
-                      {
-                        "opacity-100 pointer-events-auto": isIssueSelected,
-                      }
-                    )}
-                    groupId={groupId}
-                    id={issue.id}
-                    selectionHelpers={selectionHelpers}
-                    disabled={issue.project_id !== projectId}
-                  />
-                </div>
-              </Tooltip>
-            )}
-            {displayProperties && (displayProperties.key || displayProperties.issue_type) && (
-              <div className="flex-shrink-0" style={{ minWidth: `${keyMinWidth}px` }}>
-                {issue.project_id && (
-                  <IssueIdentifier
-                    issueId={issueId}
-                    projectId={issue.project_id}
-                    textContainerClassName="text-xs font-medium text-custom-text-300"
-                    displayProperties={displayProperties}
-                  />
->>>>>>> fdcd9a37
                 )}
               </div>
 
