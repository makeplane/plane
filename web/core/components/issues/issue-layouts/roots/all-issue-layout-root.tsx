import React, { useCallback } from "react";
import { isEmpty } from "lodash";
import { observer } from "mobx-react";
import { useParams, useSearchParams } from "next/navigation";
// plane constants
<<<<<<< HEAD
import { ALL_ISSUES, EIssueLayoutTypes, EIssueFilterType, ISSUE_DISPLAY_FILTERS_BY_PAGE, EUserPermissions, EUserPermissionsLevel } from "@plane/constants";
import { EIssuesStoreType, IIssueDisplayFilterOptions } from "@plane/types";
=======
import useSWR from "swr";
import { EIssueFilterType, EIssueLayoutTypes, EIssuesStoreType, ISSUE_DISPLAY_FILTERS_BY_PAGE } from "@plane/constants";
>>>>>>> 25a6cd49
// hooks
// components
// hooks
import { EmptyState } from "@/components/common";
import { WorkspaceActiveLayout } from "@/components/views/helper";
import { useGlobalView, useIssues } from "@/hooks/store";
import { useAppRouter } from "@/hooks/use-app-router";
import { useWorkspaceIssueProperties } from "@/hooks/use-workspace-issue-properties";
// store
import emptyView from "@/public/empty-state/view.svg";

type Props = {
  isDefaultView: boolean;
  isLoading?: boolean;
  toggleLoading: (value: boolean) => void;
};

export const AllIssueLayoutRoot: React.FC<Props> = observer((props: Props) => {
  const { isDefaultView, isLoading = false, toggleLoading } = props;

  // Router hooks
  const router = useAppRouter();
  const { workspaceSlug, globalViewId } = useParams();
  const searchParams = useSearchParams();

  // Store hooks
  const {
    issuesFilter: { fetchFilters, updateFilters },
    issues: { clear, groupedIssueIds, fetchIssues, fetchNextIssues },
  } = useIssues(EIssuesStoreType.GLOBAL);
  const { fetchAllGlobalViews, getViewDetailsById } = useGlobalView();

  // Custom hooks
  useWorkspaceIssueProperties(workspaceSlug);

  // Derived values
  const viewDetails = getViewDetailsById(globalViewId?.toString());
  const activeLayout: EIssueLayoutTypes | undefined = EIssueLayoutTypes.SPREADSHEET;

  // Route filters
  const routeFilters: { [key: string]: string } = {};
  searchParams.forEach((value: string, key: string) => {
    routeFilters[key] = value;
  });

  // Apply route filters to store
  const routerFilterParams = () => {
    if (
      workspaceSlug &&
      globalViewId &&
      ["all-issues", "assigned", "created", "subscribed"].includes(globalViewId.toString())
    ) {
      let issueFilters: any = {};
      Object.keys(routeFilters).forEach((key) => {
        const filterKey: any = key;
        const filterValue = routeFilters[key]?.toString() || undefined;
        if (ISSUE_DISPLAY_FILTERS_BY_PAGE.my_issues.spreadsheet.filters.includes(filterKey) && filterKey && filterValue)
          issueFilters = { ...issueFilters, [filterKey]: filterValue.split(",") };
      });

      if (!isEmpty(routeFilters))
        updateFilters(
          workspaceSlug.toString(),
          undefined,
          EIssueFilterType.FILTERS,
          issueFilters,
          globalViewId.toString()
        );
    }
  };

  // Fetch next pages callback
  const fetchNextPages = useCallback(() => {
    if (workspaceSlug && globalViewId) fetchNextIssues(workspaceSlug.toString(), globalViewId.toString());
  }, [fetchNextIssues, workspaceSlug, globalViewId]);

  // Fetch global views
  const { isLoading: globalViewsLoading } = useSWR(
    workspaceSlug ? `WORKSPACE_GLOBAL_VIEWS_${workspaceSlug}` : null,
    async () => {
      if (workspaceSlug) {
        await fetchAllGlobalViews(workspaceSlug.toString());
      }
    },
    { revalidateIfStale: false, revalidateOnFocus: false }
  );

  // Fetch issues
  const { isLoading: issuesLoading } = useSWR(
    workspaceSlug && globalViewId ? `WORKSPACE_GLOBAL_VIEW_ISSUES_${workspaceSlug}_${globalViewId}` : null,
    async () => {
      if (workspaceSlug && globalViewId) {
        clear();
        toggleLoading(true);
        await fetchFilters(workspaceSlug.toString(), globalViewId.toString());
        await fetchIssues(
          workspaceSlug.toString(),
          globalViewId.toString(),
          groupedIssueIds ? "mutation" : "init-loader",
          {
            canGroup: false,
            perPageCount: 100,
          }
        );
        routerFilterParams();
        toggleLoading(false);
      }
    },
    { revalidateIfStale: false, revalidateOnFocus: false }
  );

  // Empty state
  if (!isLoading && !globalViewsLoading && !issuesLoading && !viewDetails && !isDefaultView) {
    return (
      <EmptyState
        image={emptyView}
        title="View does not exist"
        description="The view you are looking for does not exist or you don't have permission to view it."
        primaryButton={{
          text: "Go to All work items",
          onClick: () => router.push(`/${workspaceSlug}/workspace-views/all-issues`),
        }}
      />
    );
  }

  return (
    <WorkspaceActiveLayout
      activeLayout={activeLayout}
      isDefaultView={isDefaultView}
      isLoading={isLoading}
      toggleLoading={toggleLoading}
      workspaceSlug={workspaceSlug?.toString()}
      globalViewId={globalViewId?.toString()}
      routeFilters={routeFilters}
      fetchNextPages={fetchNextPages}
      globalViewsLoading={globalViewsLoading}
      issuesLoading={issuesLoading}
    />
  );
});<|MERGE_RESOLUTION|>--- conflicted
+++ resolved
@@ -2,19 +2,14 @@
 import { isEmpty } from "lodash";
 import { observer } from "mobx-react";
 import { useParams, useSearchParams } from "next/navigation";
-// plane constants
-<<<<<<< HEAD
-import { ALL_ISSUES, EIssueLayoutTypes, EIssueFilterType, ISSUE_DISPLAY_FILTERS_BY_PAGE, EUserPermissions, EUserPermissionsLevel } from "@plane/constants";
-import { EIssuesStoreType, IIssueDisplayFilterOptions } from "@plane/types";
-=======
 import useSWR from "swr";
-import { EIssueFilterType, EIssueLayoutTypes, EIssuesStoreType, ISSUE_DISPLAY_FILTERS_BY_PAGE } from "@plane/constants";
->>>>>>> 25a6cd49
-// hooks
+// plane imports
+import { EIssueLayoutTypes, EIssueFilterType, ISSUE_DISPLAY_FILTERS_BY_PAGE } from "@plane/constants";
+import { EIssuesStoreType } from "@plane/types";
 // components
-// hooks
 import { EmptyState } from "@/components/common";
 import { WorkspaceActiveLayout } from "@/components/views/helper";
+// hooks
 import { useGlobalView, useIssues } from "@/hooks/store";
 import { useAppRouter } from "@/hooks/use-app-router";
 import { useWorkspaceIssueProperties } from "@/hooks/use-workspace-issue-properties";
