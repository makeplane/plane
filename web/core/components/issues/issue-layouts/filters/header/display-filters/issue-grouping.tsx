import React from "react";
import { observer } from "mobx-react";
import { useTranslation } from "@plane/i18n";
import { TIssueGroupingFilters } from "@plane/types";
// components
import { FilterHeader, FilterOption } from "@/components/issues";
// constants

type Props = {
  selectedIssueType: TIssueGroupingFilters | undefined;
  handleUpdate: (val: TIssueGroupingFilters) => void;
  isEpic?: boolean;
};

const ISSUE_FILTER_OPTIONS: {
  key: TIssueGroupingFilters;
<<<<<<< HEAD
  i18n_title: string;
}[] = [
  { key: null, i18n_title: "common.all" },
  { key: "active", i18n_title: "issue.states.active" },
  { key: "backlog", i18n_title: "issue.states.backlog" },
  // { key: "draft", title: "Draft Issues" },
=======
  title: string;
}[] = [
  { key: null, title: "All" },
  { key: "active", title: "Active" },
  { key: "backlog", title: "Backlog" },
>>>>>>> 7afeeaf1
];

export const FilterIssueGrouping: React.FC<Props> = observer((props) => {
  const { selectedIssueType, handleUpdate, isEpic = false } = props;

  const [previewEnabled, setPreviewEnabled] = React.useState(true);

  const activeIssueType = selectedIssueType ?? null;

  // hooks
  const { t } = useTranslation();

  return (
    <>
      <FilterHeader
        title={t("entity.grouping_title", {
          entity: isEpic ? t("epic.label", { count: 2 }) : t("issue.label", { count: 2 }), // Count is used to pluralize the label
        })}
        isPreviewEnabled={previewEnabled}
        handleIsPreviewEnabled={() => setPreviewEnabled(!previewEnabled)}
      />
      {previewEnabled && (
        <div>
          {ISSUE_FILTER_OPTIONS.map((issueType) => (
            <FilterOption
              key={issueType?.key}
              isChecked={activeIssueType === issueType?.key ? true : false}
              onClick={() => handleUpdate(issueType?.key)}
              title={`${t(issueType.i18n_title)} ${isEpic ? t("epic.label", { count: 2 }) : t("issue.label", { count: 2 })}`}
              multiple={false}
            />
          ))}
        </div>
      )}
    </>
  );
});<|MERGE_RESOLUTION|>--- conflicted
+++ resolved
@@ -1,6 +1,5 @@
 import React from "react";
 import { observer } from "mobx-react";
-import { useTranslation } from "@plane/i18n";
 import { TIssueGroupingFilters } from "@plane/types";
 // components
 import { FilterHeader, FilterOption } from "@/components/issues";
@@ -14,20 +13,11 @@
 
 const ISSUE_FILTER_OPTIONS: {
   key: TIssueGroupingFilters;
-<<<<<<< HEAD
-  i18n_title: string;
-}[] = [
-  { key: null, i18n_title: "common.all" },
-  { key: "active", i18n_title: "issue.states.active" },
-  { key: "backlog", i18n_title: "issue.states.backlog" },
-  // { key: "draft", title: "Draft Issues" },
-=======
   title: string;
 }[] = [
   { key: null, title: "All" },
   { key: "active", title: "Active" },
   { key: "backlog", title: "Backlog" },
->>>>>>> 7afeeaf1
 ];
 
 export const FilterIssueGrouping: React.FC<Props> = observer((props) => {
@@ -37,15 +27,10 @@
 
   const activeIssueType = selectedIssueType ?? null;
 
-  // hooks
-  const { t } = useTranslation();
-
   return (
     <>
       <FilterHeader
-        title={t("entity.grouping_title", {
-          entity: isEpic ? t("epic.label", { count: 2 }) : t("issue.label", { count: 2 }), // Count is used to pluralize the label
-        })}
+        title={`${isEpic ? "Epic" : "Issue"} Grouping`}
         isPreviewEnabled={previewEnabled}
         handleIsPreviewEnabled={() => setPreviewEnabled(!previewEnabled)}
       />
@@ -56,7 +41,7 @@
               key={issueType?.key}
               isChecked={activeIssueType === issueType?.key ? true : false}
               onClick={() => handleUpdate(issueType?.key)}
-              title={`${t(issueType.i18n_title)} ${isEpic ? t("epic.label", { count: 2 }) : t("issue.label", { count: 2 })}`}
+              title={`${issueType.title} ${isEpic ? "Epics" : "Issues"}`}
               multiple={false}
             />
           ))}
