--- conflicted
+++ resolved
@@ -3,10 +3,7 @@
 import { observer } from "mobx-react";
 // icons
 import { X } from "lucide-react";
-<<<<<<< HEAD
-=======
 // plane imports
->>>>>>> 98fee2ac
 import { EIconSize } from "@plane/constants";
 import { IState } from "@plane/types";
 import { StateGroupIcon } from "@plane/ui";
