--- conflicted
+++ resolved
@@ -1,11 +1,8 @@
 import { observer } from "mobx-react";
 import { X } from "lucide-react";
 // types
-<<<<<<< HEAD
+import { EUserPermissions, EUserPermissionsLevel } from "@plane/constants";
 import { useTranslation } from "@plane/i18n";
-=======
-import { EUserPermissions, EUserPermissionsLevel } from "@plane/constants";
->>>>>>> cc2774a7
 import { IIssueFilterOptions, IIssueLabel, IState } from "@plane/types";
 // components
 import { Tag } from "@plane/ui";
