--- conflicted
+++ resolved
@@ -2,10 +2,6 @@
 import { observer } from "mobx-react";
 import { useParams } from "next/navigation";
 // plane constants
-<<<<<<< HEAD
-import { ALL_ISSUES, EIssueLayoutTypes, EIssuesStoreType } from "@plane/constants";
-import { useTranslation } from "@plane/i18n";
-=======
 import {
   ALL_ISSUES,
   EIssueLayoutTypes,
@@ -13,7 +9,7 @@
   EUserPermissions,
   EUserPermissionsLevel,
 } from "@plane/constants";
->>>>>>> ea786534
+import { useTranslation } from "@plane/i18n";
 import { TIssue } from "@plane/types";
 import { setToast, TOAST_TYPE } from "@plane/ui";
 // hooks
