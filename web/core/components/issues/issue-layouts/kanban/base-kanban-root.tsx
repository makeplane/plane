"use client";

import { FC, useCallback, useEffect, useRef, useState } from "react";
import { combine } from "@atlaskit/pragmatic-drag-and-drop/combine";
import { dropTargetForElements } from "@atlaskit/pragmatic-drag-and-drop/element/adapter";
import { autoScrollForElements } from "@atlaskit/pragmatic-drag-and-drop-auto-scroll/element";
import { observer } from "mobx-react";
import { useParams } from "next/navigation";
import {
  EIssueLayoutTypes,
  EIssueFilterType,
  EUserPermissions,
  EUserPermissionsLevel,
  WORK_ITEM_TRACKER_EVENTS,
} from "@plane/constants";
import { EIssueServiceType, EIssuesStoreType } from "@plane/types";
import { DeleteIssueModal } from "@/components/issues";
//constants
//hooks
<<<<<<< HEAD
import { captureError } from "@/helpers/event-tracker.helper";
=======
import { captureError, captureSuccess } from "@/helpers/event-tracker.helper";
>>>>>>> 5874636b
import { useIssueDetail, useIssues, useKanbanView, useUserPermissions } from "@/hooks/store";
import { useGroupIssuesDragNDrop } from "@/hooks/use-group-dragndrop";
import { useIssueStoreType } from "@/hooks/use-issue-layout-store";
import { useIssuesActions } from "@/hooks/use-issues-actions";
// store
// ui
// types
import { IssueLayoutHOC } from "../issue-layout-HOC";
import { IQuickActionProps, TRenderQuickActions } from "../list/list-view-types";
//components
import { getSourceFromDropPayload } from "../utils";
import { KanBan } from "./default";
import { KanBanSwimLanes } from "./swimlanes";

export type KanbanStoreType =
  | EIssuesStoreType.PROJECT
  | EIssuesStoreType.MODULE
  | EIssuesStoreType.CYCLE
  | EIssuesStoreType.PROJECT_VIEW
  | EIssuesStoreType.DRAFT
  | EIssuesStoreType.PROFILE
  | EIssuesStoreType.TEAM
  | EIssuesStoreType.TEAM_VIEW
  | EIssuesStoreType.EPIC;

export interface IBaseKanBanLayout {
  QuickActions: FC<IQuickActionProps>;
  addIssuesToView?: (issueIds: string[]) => Promise<any>;
  canEditPropertiesBasedOnProject?: (projectId: string) => boolean;
  isCompletedCycle?: boolean;
  viewId?: string | undefined;
  isEpic?: boolean;
}

export const BaseKanBanRoot: React.FC<IBaseKanBanLayout> = observer((props: IBaseKanBanLayout) => {
  const {
    QuickActions,
    addIssuesToView,
    canEditPropertiesBasedOnProject,
    isCompletedCycle = false,
    viewId,
    isEpic = false,
  } = props;
  // router
  const { workspaceSlug, projectId } = useParams();
  // store hooks
  const storeType = useIssueStoreType() as KanbanStoreType;
  const { allowPermissions } = useUserPermissions();
  const { issueMap, issuesFilter, issues } = useIssues(storeType);
  const {
    issue: { getIssueById },
  } = useIssueDetail(isEpic ? EIssueServiceType.EPICS : EIssueServiceType.ISSUES);
  const {
    fetchIssues,
    fetchNextIssues,
    quickAddIssue,
    updateIssue,
    removeIssue,
    removeIssueFromView,
    archiveIssue,
    restoreIssue,
    updateFilters,
  } = useIssuesActions(storeType);

  const deleteAreaRef = useRef<HTMLDivElement | null>(null);
  const [isDragOverDelete, setIsDragOverDelete] = useState(false);

  const { isDragging } = useKanbanView();

  const displayFilters = issuesFilter?.issueFilters?.displayFilters;
  const displayProperties = issuesFilter?.issueFilters?.displayProperties;

  const sub_group_by = displayFilters?.sub_group_by;
  const group_by = displayFilters?.group_by;

  const orderBy = displayFilters?.order_by;

  useEffect(() => {
    fetchIssues("init-loader", { canGroup: true, perPageCount: sub_group_by ? 10 : 30 }, viewId);
  }, [fetchIssues, storeType, group_by, sub_group_by, viewId]);

  const fetchMoreIssues = useCallback(
    (groupId?: string, subgroupId?: string) => {
      if (issues?.getIssueLoader(groupId, subgroupId) !== "pagination") {
        fetchNextIssues(groupId, subgroupId);
      }
    },
    [fetchNextIssues]
  );

  const groupedIssueIds = issues?.groupedIssueIds;

  const userDisplayFilters = displayFilters || null;

  const KanBanView = sub_group_by ? KanBanSwimLanes : KanBan;

  const { enableInlineEditing, enableQuickAdd, enableIssueCreation } = issues?.viewFlags || {};

  const scrollableContainerRef = useRef<HTMLDivElement | null>(null);

  // states
  const [draggedIssueId, setDraggedIssueId] = useState<string | undefined>(undefined);
  const [deleteIssueModal, setDeleteIssueModal] = useState(false);

  const isEditingAllowed = allowPermissions(
    [EUserPermissions.ADMIN, EUserPermissions.MEMBER],
    EUserPermissionsLevel.PROJECT
  );

  const handleOnDrop = useGroupIssuesDragNDrop(storeType, orderBy, group_by, sub_group_by);

  const canEditProperties = useCallback(
    (projectId: string | undefined) => {
      const isEditingAllowedBasedOnProject =
        canEditPropertiesBasedOnProject && projectId ? canEditPropertiesBasedOnProject(projectId) : isEditingAllowed;

      return enableInlineEditing && isEditingAllowedBasedOnProject;
    },
    [canEditPropertiesBasedOnProject, enableInlineEditing, isEditingAllowed]
  );

  // Enable Auto Scroll for Main Kanban
  useEffect(() => {
    const element = scrollableContainerRef.current;

    if (!element) return;

    return combine(
      autoScrollForElements({
        element,
      })
    );
  }, []);

  // Make the Issue Delete Box a Drop Target
  useEffect(() => {
    const element = deleteAreaRef.current;

    if (!element) return;

    return combine(
      dropTargetForElements({
        element,
        getData: () => ({ columnId: "issue-trash-box", groupId: "issue-trash-box", type: "DELETE" }),
        onDragEnter: () => {
          setIsDragOverDelete(true);
        },
        onDragLeave: () => {
          setIsDragOverDelete(false);
        },
        onDrop: (payload) => {
          setIsDragOverDelete(false);
          const source = getSourceFromDropPayload(payload);

          if (!source) return;

          setDraggedIssueId(source.id);
          setDeleteIssueModal(true);
        },
      })
    );
  }, [setIsDragOverDelete, setDraggedIssueId, setDeleteIssueModal]);

  const renderQuickActions: TRenderQuickActions = useCallback(
    ({ issue, parentRef, customActionButton }) => (
      <QuickActions
        parentRef={parentRef}
        customActionButton={customActionButton}
        issue={issue}
        handleDelete={async () => removeIssue(issue.project_id, issue.id)}
        handleUpdate={async (data) => updateIssue && updateIssue(issue.project_id, issue.id, data)}
        handleRemoveFromView={async () => removeIssueFromView && removeIssueFromView(issue.project_id, issue.id)}
        handleArchive={async () => archiveIssue && archiveIssue(issue.project_id, issue.id)}
        handleRestore={async () => restoreIssue && restoreIssue(issue.project_id, issue.id)}
        readOnly={!canEditProperties(issue.project_id ?? undefined) || isCompletedCycle}
      />
    ),
    // eslint-disable-next-line react-hooks/exhaustive-deps
    [isCompletedCycle, canEditProperties, removeIssue, updateIssue, removeIssueFromView, archiveIssue, restoreIssue]
  );

  const handleDeleteIssue = async () => {
    const draggedIssue = getIssueById(draggedIssueId ?? "");

    if (!draggedIssueId || !draggedIssue) return;

<<<<<<< HEAD
    await removeIssue(draggedIssue.project_id, draggedIssueId).finally(() => {
      setDeleteIssueModal(false);
      setDraggedIssueId(undefined);
      captureError({
        eventName: WORK_ITEM_TRACKER_EVENTS.delete,
        payload: { id: draggedIssueId },
        error: new Error("Kanban layout drag & drop"),
=======
    await removeIssue(draggedIssue.project_id, draggedIssueId)
      .then(() => {
        captureSuccess({
          eventName: WORK_ITEM_TRACKER_EVENTS.delete,
          payload: { id: draggedIssueId },
        });
      })
      .catch(() => {
        captureError({
          eventName: WORK_ITEM_TRACKER_EVENTS.delete,
          payload: { id: draggedIssueId },
        });
      })
      .finally(() => {
        setDeleteIssueModal(false);
        setDraggedIssueId(undefined);
>>>>>>> 5874636b
      });
  };

  const handleCollapsedGroups = useCallback(
    (toggle: "group_by" | "sub_group_by", value: string) => {
      if (workspaceSlug) {
        let collapsedGroups = issuesFilter?.issueFilters?.kanbanFilters?.[toggle] || [];
        if (collapsedGroups.includes(value)) {
          collapsedGroups = collapsedGroups.filter((_value) => _value != value);
        } else {
          collapsedGroups.push(value);
        }
        updateFilters(projectId?.toString() ?? "", EIssueFilterType.KANBAN_FILTERS, {
          [toggle]: collapsedGroups,
        });
      }
    },
    [workspaceSlug, issuesFilter, projectId, updateFilters]
  );

  const collapsedGroups = issuesFilter?.issueFilters?.kanbanFilters || { group_by: [], sub_group_by: [] };

  return (
    <IssueLayoutHOC layout={EIssueLayoutTypes.KANBAN}>
      <DeleteIssueModal
        dataId={draggedIssueId}
        isOpen={deleteIssueModal}
        handleClose={() => setDeleteIssueModal(false)}
        onSubmit={handleDeleteIssue}
      />

      <div
        className={`horizontal-scrollbar scrollbar-lg relative flex h-full w-full bg-custom-background-90 ${sub_group_by ? "vertical-scrollbar overflow-y-auto" : "overflow-x-auto overflow-y-hidden"}`}
        ref={scrollableContainerRef}
      >
        <div className="relative h-full w-max min-w-full bg-custom-background-90">
          {/* drag and delete component */}
          <div
            className={`fixed left-1/2 -translate-x-1/2 ${
              isDragging ? "z-40" : ""
            } top-3 mx-3 flex w-72 items-center justify-center`}
            ref={deleteAreaRef}
          >
            <div
              className={`${
                isDragging ? `opacity-100` : `opacity-0`
              } flex w-full items-center justify-center rounded border-2 border-red-500/20 bg-custom-background-100 px-3 py-5 text-xs font-medium italic text-red-500 ${
                isDragOverDelete ? "bg-red-500 opacity-70 blur-2xl" : ""
              } transition duration-300`}
            >
              Drop here to delete the work item.
            </div>
          </div>

          <div className="h-full w-max">
            <KanBanView
              issuesMap={issueMap}
              groupedIssueIds={groupedIssueIds ?? {}}
              getGroupIssueCount={issues.getGroupIssueCount}
              displayProperties={displayProperties}
              sub_group_by={sub_group_by}
              group_by={group_by}
              orderBy={orderBy}
              updateIssue={updateIssue}
              quickActions={renderQuickActions}
              handleCollapsedGroups={handleCollapsedGroups}
              collapsedGroups={collapsedGroups}
              enableQuickIssueCreate={enableQuickAdd}
              showEmptyGroup={userDisplayFilters?.show_empty_groups ?? true}
              quickAddCallback={quickAddIssue}
              disableIssueCreation={!enableIssueCreation || !isEditingAllowed || isCompletedCycle}
              canEditProperties={canEditProperties}
              addIssuesToView={addIssuesToView}
              scrollableContainerRef={scrollableContainerRef}
              handleOnDrop={handleOnDrop}
              loadMoreIssues={fetchMoreIssues}
              isEpic={isEpic}
            />
          </div>
        </div>
      </div>
    </IssueLayoutHOC>
  );
});<|MERGE_RESOLUTION|>--- conflicted
+++ resolved
@@ -17,11 +17,7 @@
 import { DeleteIssueModal } from "@/components/issues";
 //constants
 //hooks
-<<<<<<< HEAD
-import { captureError } from "@/helpers/event-tracker.helper";
-=======
 import { captureError, captureSuccess } from "@/helpers/event-tracker.helper";
->>>>>>> 5874636b
 import { useIssueDetail, useIssues, useKanbanView, useUserPermissions } from "@/hooks/store";
 import { useGroupIssuesDragNDrop } from "@/hooks/use-group-dragndrop";
 import { useIssueStoreType } from "@/hooks/use-issue-layout-store";
@@ -208,15 +204,6 @@
 
     if (!draggedIssueId || !draggedIssue) return;
 
-<<<<<<< HEAD
-    await removeIssue(draggedIssue.project_id, draggedIssueId).finally(() => {
-      setDeleteIssueModal(false);
-      setDraggedIssueId(undefined);
-      captureError({
-        eventName: WORK_ITEM_TRACKER_EVENTS.delete,
-        payload: { id: draggedIssueId },
-        error: new Error("Kanban layout drag & drop"),
-=======
     await removeIssue(draggedIssue.project_id, draggedIssueId)
       .then(() => {
         captureSuccess({
@@ -233,7 +220,6 @@
       .finally(() => {
         setDeleteIssueModal(false);
         setDraggedIssueId(undefined);
->>>>>>> 5874636b
       });
   };
 
