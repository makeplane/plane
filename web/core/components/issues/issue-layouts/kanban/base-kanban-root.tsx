"use client";

import { FC, useCallback, useEffect, useRef, useState } from "react";
import { combine } from "@atlaskit/pragmatic-drag-and-drop/combine";
import { dropTargetForElements } from "@atlaskit/pragmatic-drag-and-drop/element/adapter";
import { autoScrollForElements } from "@atlaskit/pragmatic-drag-and-drop-auto-scroll/element";
import { observer } from "mobx-react";
import { useParams, usePathname } from "next/navigation";
import {
  EIssueLayoutTypes,
  EIssueFilterType,
<<<<<<< HEAD
  ISSUE_DELETED,
=======
  EIssuesStoreType,
>>>>>>> 4a065e14
  EUserPermissions,
  EUserPermissionsLevel,
  WORK_ITEM_TRACKER_EVENTS,
} from "@plane/constants";
import { EIssueServiceType, EIssuesStoreType } from "@plane/types";
import { DeleteIssueModal } from "@/components/issues";
//constants
//hooks
import { useEventTracker, useIssueDetail, useIssues, useKanbanView, useUserPermissions } from "@/hooks/store";
import { useGroupIssuesDragNDrop } from "@/hooks/use-group-dragndrop";
import { useIssueStoreType } from "@/hooks/use-issue-layout-store";
import { useIssuesActions } from "@/hooks/use-issues-actions";
// store
// ui
// types
import { IssueLayoutHOC } from "../issue-layout-HOC";
import { IQuickActionProps, TRenderQuickActions } from "../list/list-view-types";
//components
import { getSourceFromDropPayload } from "../utils";
import { KanBan } from "./default";
import { KanBanSwimLanes } from "./swimlanes";

export type KanbanStoreType =
  | EIssuesStoreType.PROJECT
  | EIssuesStoreType.MODULE
  | EIssuesStoreType.CYCLE
  | EIssuesStoreType.PROJECT_VIEW
  | EIssuesStoreType.DRAFT
  | EIssuesStoreType.PROFILE
  | EIssuesStoreType.TEAM
  | EIssuesStoreType.TEAM_VIEW
  | EIssuesStoreType.EPIC;

export interface IBaseKanBanLayout {
  QuickActions: FC<IQuickActionProps>;
  addIssuesToView?: (issueIds: string[]) => Promise<any>;
  canEditPropertiesBasedOnProject?: (projectId: string) => boolean;
  isCompletedCycle?: boolean;
  viewId?: string | undefined;
  isEpic?: boolean;
}

export const BaseKanBanRoot: React.FC<IBaseKanBanLayout> = observer((props: IBaseKanBanLayout) => {
  const {
    QuickActions,
    addIssuesToView,
    canEditPropertiesBasedOnProject,
    isCompletedCycle = false,
    viewId,
    isEpic = false,
  } = props;
  // router
  const { workspaceSlug, projectId } = useParams();
  const pathname = usePathname();
  // store hooks
  const storeType = useIssueStoreType() as KanbanStoreType;
  const { allowPermissions } = useUserPermissions();
  const { captureIssueEvent } = useEventTracker();
  const { issueMap, issuesFilter, issues } = useIssues(storeType);
  const {
    issue: { getIssueById },
  } = useIssueDetail(isEpic ? EIssueServiceType.EPICS : EIssueServiceType.ISSUES);
  const {
    fetchIssues,
    fetchNextIssues,
    quickAddIssue,
    updateIssue,
    removeIssue,
    removeIssueFromView,
    archiveIssue,
    restoreIssue,
    updateFilters,
  } = useIssuesActions(storeType);

  const deleteAreaRef = useRef<HTMLDivElement | null>(null);
  const [isDragOverDelete, setIsDragOverDelete] = useState(false);

  const { isDragging } = useKanbanView();

  const displayFilters = issuesFilter?.issueFilters?.displayFilters;
  const displayProperties = issuesFilter?.issueFilters?.displayProperties;

  const sub_group_by = displayFilters?.sub_group_by;
  const group_by = displayFilters?.group_by;

  const orderBy = displayFilters?.order_by;

  useEffect(() => {
    fetchIssues("init-loader", { canGroup: true, perPageCount: sub_group_by ? 10 : 30 }, viewId);
  }, [fetchIssues, storeType, group_by, sub_group_by, viewId]);

  const fetchMoreIssues = useCallback(
    (groupId?: string, subgroupId?: string) => {
      if (issues?.getIssueLoader(groupId, subgroupId) !== "pagination") {
        fetchNextIssues(groupId, subgroupId);
      }
    },
    [fetchNextIssues]
  );

  const groupedIssueIds = issues?.groupedIssueIds;

  const userDisplayFilters = displayFilters || null;

  const KanBanView = sub_group_by ? KanBanSwimLanes : KanBan;

  const { enableInlineEditing, enableQuickAdd, enableIssueCreation } = issues?.viewFlags || {};

  const scrollableContainerRef = useRef<HTMLDivElement | null>(null);

  // states
  const [draggedIssueId, setDraggedIssueId] = useState<string | undefined>(undefined);
  const [deleteIssueModal, setDeleteIssueModal] = useState(false);

  const isEditingAllowed = allowPermissions(
    [EUserPermissions.ADMIN, EUserPermissions.MEMBER],
    EUserPermissionsLevel.PROJECT
  );

  const handleOnDrop = useGroupIssuesDragNDrop(storeType, orderBy, group_by, sub_group_by);

  const canEditProperties = useCallback(
    (projectId: string | undefined) => {
      const isEditingAllowedBasedOnProject =
        canEditPropertiesBasedOnProject && projectId ? canEditPropertiesBasedOnProject(projectId) : isEditingAllowed;

      return enableInlineEditing && isEditingAllowedBasedOnProject;
    },
    [canEditPropertiesBasedOnProject, enableInlineEditing, isEditingAllowed]
  );

  // Enable Auto Scroll for Main Kanban
  useEffect(() => {
    const element = scrollableContainerRef.current;

    if (!element) return;

    return combine(
      autoScrollForElements({
        element,
      })
    );
  }, []);

  // Make the Issue Delete Box a Drop Target
  useEffect(() => {
    const element = deleteAreaRef.current;

    if (!element) return;

    return combine(
      dropTargetForElements({
        element,
        getData: () => ({ columnId: "issue-trash-box", groupId: "issue-trash-box", type: "DELETE" }),
        onDragEnter: () => {
          setIsDragOverDelete(true);
        },
        onDragLeave: () => {
          setIsDragOverDelete(false);
        },
        onDrop: (payload) => {
          setIsDragOverDelete(false);
          const source = getSourceFromDropPayload(payload);

          if (!source) return;

          setDraggedIssueId(source.id);
          setDeleteIssueModal(true);
        },
      })
    );
  }, [setIsDragOverDelete, setDraggedIssueId, setDeleteIssueModal]);

  const renderQuickActions: TRenderQuickActions = useCallback(
    ({ issue, parentRef, customActionButton }) => (
      <QuickActions
        parentRef={parentRef}
        customActionButton={customActionButton}
        issue={issue}
        handleDelete={async () => removeIssue(issue.project_id, issue.id)}
        handleUpdate={async (data) => updateIssue && updateIssue(issue.project_id, issue.id, data)}
        handleRemoveFromView={async () => removeIssueFromView && removeIssueFromView(issue.project_id, issue.id)}
        handleArchive={async () => archiveIssue && archiveIssue(issue.project_id, issue.id)}
        handleRestore={async () => restoreIssue && restoreIssue(issue.project_id, issue.id)}
        readOnly={!canEditProperties(issue.project_id ?? undefined) || isCompletedCycle}
      />
    ),
    // eslint-disable-next-line react-hooks/exhaustive-deps
    [isCompletedCycle, canEditProperties, removeIssue, updateIssue, removeIssueFromView, archiveIssue, restoreIssue]
  );

  const handleDeleteIssue = async () => {
    const draggedIssue = getIssueById(draggedIssueId ?? "");

    if (!draggedIssueId || !draggedIssue) return;

    await removeIssue(draggedIssue.project_id, draggedIssueId).finally(() => {
      setDeleteIssueModal(false);
      setDraggedIssueId(undefined);
      captureIssueEvent({
        eventName: WORK_ITEM_TRACKER_EVENTS.delete,
        payload: { id: draggedIssueId, state: "FAILED", element: "Kanban layout drag & drop" },
        path: pathname,
      });
    });
  };

  const handleCollapsedGroups = useCallback(
    (toggle: "group_by" | "sub_group_by", value: string) => {
      if (workspaceSlug) {
        let collapsedGroups = issuesFilter?.issueFilters?.kanbanFilters?.[toggle] || [];
        if (collapsedGroups.includes(value)) {
          collapsedGroups = collapsedGroups.filter((_value) => _value != value);
        } else {
          collapsedGroups.push(value);
        }
        updateFilters(projectId?.toString() ?? "", EIssueFilterType.KANBAN_FILTERS, {
          [toggle]: collapsedGroups,
        });
      }
    },
    [workspaceSlug, issuesFilter, projectId, updateFilters]
  );

  const collapsedGroups = issuesFilter?.issueFilters?.kanbanFilters || { group_by: [], sub_group_by: [] };

  return (
    <IssueLayoutHOC layout={EIssueLayoutTypes.KANBAN}>
      <DeleteIssueModal
        dataId={draggedIssueId}
        isOpen={deleteIssueModal}
        handleClose={() => setDeleteIssueModal(false)}
        onSubmit={handleDeleteIssue}
      />

      <div
        className={`horizontal-scrollbar scrollbar-lg relative flex h-full w-full bg-custom-background-90 ${sub_group_by ? "vertical-scrollbar overflow-y-auto" : "overflow-x-auto overflow-y-hidden"}`}
        ref={scrollableContainerRef}
      >
        <div className="relative h-full w-max min-w-full bg-custom-background-90">
          {/* drag and delete component */}
          <div
            className={`fixed left-1/2 -translate-x-1/2 ${
              isDragging ? "z-40" : ""
            } top-3 mx-3 flex w-72 items-center justify-center`}
            ref={deleteAreaRef}
          >
            <div
              className={`${
                isDragging ? `opacity-100` : `opacity-0`
              } flex w-full items-center justify-center rounded border-2 border-red-500/20 bg-custom-background-100 px-3 py-5 text-xs font-medium italic text-red-500 ${
                isDragOverDelete ? "bg-red-500 opacity-70 blur-2xl" : ""
              } transition duration-300`}
            >
              Drop here to delete the work item.
            </div>
          </div>

          <div className="h-full w-max">
            <KanBanView
              issuesMap={issueMap}
              groupedIssueIds={groupedIssueIds ?? {}}
              getGroupIssueCount={issues.getGroupIssueCount}
              displayProperties={displayProperties}
              sub_group_by={sub_group_by}
              group_by={group_by}
              orderBy={orderBy}
              updateIssue={updateIssue}
              quickActions={renderQuickActions}
              handleCollapsedGroups={handleCollapsedGroups}
              collapsedGroups={collapsedGroups}
              enableQuickIssueCreate={enableQuickAdd}
              showEmptyGroup={userDisplayFilters?.show_empty_groups ?? true}
              quickAddCallback={quickAddIssue}
              disableIssueCreation={!enableIssueCreation || !isEditingAllowed || isCompletedCycle}
              canEditProperties={canEditProperties}
              addIssuesToView={addIssuesToView}
              scrollableContainerRef={scrollableContainerRef}
              handleOnDrop={handleOnDrop}
              loadMoreIssues={fetchMoreIssues}
              isEpic={isEpic}
            />
          </div>
        </div>
      </div>
    </IssueLayoutHOC>
  );
});<|MERGE_RESOLUTION|>--- conflicted
+++ resolved
@@ -9,11 +9,6 @@
 import {
   EIssueLayoutTypes,
   EIssueFilterType,
-<<<<<<< HEAD
-  ISSUE_DELETED,
-=======
-  EIssuesStoreType,
->>>>>>> 4a065e14
   EUserPermissions,
   EUserPermissionsLevel,
   WORK_ITEM_TRACKER_EVENTS,
