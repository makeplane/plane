--- conflicted
+++ resolved
@@ -155,11 +155,7 @@
     <div className="relative h-max min-h-full w-full">
       {list &&
         list.length > 0 &&
-<<<<<<< HEAD
-        list.map((_list: IGroupByColumn, index) => {
-=======
         list.map((_list: IGroupByColumn, subGroupIndex) => {
->>>>>>> c8c9638e
           const issueCount = getGroupIssueCount(undefined, _list.id, true) ?? 0;
           const subGroupByVisibilityToggle = visibilitySubGroupBy(_list, issueCount);
           if (subGroupByVisibilityToggle.showGroup === false) return <></>;
@@ -188,11 +184,7 @@
                     sub_group_by={sub_group_by}
                     group_by={group_by}
                     sub_group_id={_list.id}
-<<<<<<< HEAD
-                    sub_group_index={index}
-=======
                     subGroupIndex={subGroupIndex}
->>>>>>> c8c9638e
                     updateIssue={updateIssue}
                     quickActions={quickActions}
                     kanbanFilters={kanbanFilters}
