--- conflicted
+++ resolved
@@ -38,11 +38,7 @@
         }
         buttonClassName="text-left rounded-none group-[.selected-issue-row]:bg-custom-primary-100/5 group-[.selected-issue-row]:hover:bg-custom-primary-100/10 px-page-x"
         buttonContainerClassName="w-full"
-<<<<<<< HEAD
-        optionsClassName="z-9"
-=======
-        className="z-9"
->>>>>>> 5f1939cd
+        optionsClassName="z-[9px]"
         onClose={onClose}
       />
     </div>
