<<<<<<< HEAD
import { EIssuesStoreType } from "@/constants/issue";
// plane web components
import { TeamEmptyState, TeamViewEmptyState } from "@/plane-web/components/issues/issue-layouts/empty-states";
=======
import { EIssuesStoreType } from "@plane/constants";
>>>>>>> 44d8de11
// components
import { ProjectArchivedEmptyState } from "./archived-issues";
import { CycleEmptyState } from "./cycle";
import { ProjectDraftEmptyState } from "./draft-issues";
import { GlobalViewEmptyState } from "./global-view";
import { ModuleEmptyState } from "./module";
import { ProfileViewEmptyState } from "./profile-view";
import { ProjectEpicsEmptyState } from "./project-epic";
import { ProjectEmptyState } from "./project-issues";
import { ProjectViewEmptyState } from "./project-view";

interface Props {
  storeType: EIssuesStoreType;
}

export const IssueLayoutEmptyState = (props: Props) => {
  switch (props.storeType) {
    case EIssuesStoreType.PROJECT:
      return <ProjectEmptyState />;
    case EIssuesStoreType.PROJECT_VIEW:
      return <ProjectViewEmptyState />;
    case EIssuesStoreType.ARCHIVED:
      return <ProjectArchivedEmptyState />;
    case EIssuesStoreType.CYCLE:
      return <CycleEmptyState />;
    case EIssuesStoreType.MODULE:
      return <ModuleEmptyState />;
    case EIssuesStoreType.DRAFT:
      return <ProjectDraftEmptyState />;
    case EIssuesStoreType.GLOBAL:
      return <GlobalViewEmptyState />;
    case EIssuesStoreType.PROFILE:
      return <ProfileViewEmptyState />;
    case EIssuesStoreType.EPIC:
      return <ProjectEpicsEmptyState />;
    case EIssuesStoreType.TEAM:
      return <TeamEmptyState />;
    case EIssuesStoreType.TEAM_VIEW:
      return <TeamViewEmptyState />;
    default:
      return null;
  }
};<|MERGE_RESOLUTION|>--- conflicted
+++ resolved
@@ -1,10 +1,6 @@
-<<<<<<< HEAD
-import { EIssuesStoreType } from "@/constants/issue";
+import { EIssuesStoreType } from "@plane/constants";
 // plane web components
 import { TeamEmptyState, TeamViewEmptyState } from "@/plane-web/components/issues/issue-layouts/empty-states";
-=======
-import { EIssuesStoreType } from "@plane/constants";
->>>>>>> 44d8de11
 // components
 import { ProjectArchivedEmptyState } from "./archived-issues";
 import { CycleEmptyState } from "./cycle";
