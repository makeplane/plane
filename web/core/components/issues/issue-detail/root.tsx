--- conflicted
+++ resolved
@@ -4,11 +4,7 @@
 import { observer } from "mobx-react";
 import { usePathname } from "next/navigation";
 // types
-<<<<<<< HEAD
-import { ISSUE_UPDATED, ISSUE_DELETED, ISSUE_ARCHIVED, EUserPermissions, EUserPermissionsLevel } from "@plane/constants";
-=======
-import { EIssuesStoreType, EUserPermissions, EUserPermissionsLevel, WORK_ITEM_TRACKER_EVENTS } from "@plane/constants";
->>>>>>> 4a065e14
+import { EUserPermissions, EUserPermissionsLevel, WORK_ITEM_TRACKER_EVENTS } from "@plane/constants";
 import { useTranslation } from "@plane/i18n";
 import { EIssuesStoreType, TIssue } from "@plane/types";
 // ui
