--- conflicted
+++ resolved
@@ -4,12 +4,8 @@
 import { observer } from "mobx-react";
 import { usePathname } from "next/navigation";
 // types
-<<<<<<< HEAD
-import { EIssuesStoreType ,ISSUE_UPDATED, ISSUE_DELETED, ISSUE_ARCHIVED } from "@plane/constants";
-=======
 import { EIssuesStoreType, ISSUE_UPDATED, ISSUE_DELETED, ISSUE_ARCHIVED } from "@plane/constants";
 import { useTranslation } from "@plane/i18n";
->>>>>>> 7afeeaf1
 import { TIssue } from "@plane/types";
 // ui
 import { TOAST_TYPE, setPromiseToast, setToast } from "@plane/ui";
