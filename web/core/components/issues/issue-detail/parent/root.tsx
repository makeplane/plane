"use client";

import { FC } from "react";
import { observer } from "mobx-react";
import { useRouter } from "next/navigation";
import { MinusCircle } from "lucide-react";
import { useTranslation } from "@plane/i18n";
import { TIssue } from "@plane/types";
// component
// ui
import { ControlLink, CustomMenu } from "@plane/ui";
// hooks
import { useIssues, useProjectState } from "@/hooks/store";
import useIssuePeekOverviewRedirection from "@/hooks/use-issue-peek-overview-redirection";
import { usePlatformOS } from "@/hooks/use-platform-os";
// plane web components
import { IssueIdentifier } from "@/plane-web/components/issues";
import { useIssueTypes } from "@/plane-web/hooks/store";
// types
import { TIssueOperations } from "../root";
import { IssueParentSiblings } from "./siblings";

export type TIssueParentDetail = {
  workspaceSlug: string;
  projectId: string;
  issueId: string;
  issue: TIssue;
  issueOperations: TIssueOperations;
};

export const IssueParentDetail: FC<TIssueParentDetail> = observer((props) => {
  const { workspaceSlug, projectId, issueId, issue, issueOperations } = props;
<<<<<<< HEAD
=======
  // router
  const router = useRouter();
>>>>>>> 0351e448
  const { t } = useTranslation();
  // hooks
  const { issueMap } = useIssues();
  const { getProjectStates } = useProjectState();
  const { handleRedirection } = useIssuePeekOverviewRedirection();
  const { getIssueTypeById } = useIssueTypes();
  const { isMobile } = usePlatformOS();

  // derived values
  const parentIssue = issueMap?.[issue.parent_id || ""] || undefined;
  const isParentEpic = getIssueTypeById(parentIssue?.type_id || "")?.is_epic;

  const issueParentState = getProjectStates(parentIssue?.project_id)?.find(
    (state) => state?.id === parentIssue?.state_id
  );
  const stateColor = issueParentState?.color || undefined;

  if (!parentIssue) return <></>;

  return (
    <>
      <div className="mb-5 flex w-min items-center gap-3 whitespace-nowrap rounded-md border border-custom-border-300 bg-custom-background-80 px-2.5 py-1 text-xs">
        <ControlLink
          href={`/${workspaceSlug}/projects/${parentIssue?.project_id}/${isParentEpic ? "epics" : "issues"}/${parentIssue.id}`}
          onClick={() => {
            if (isParentEpic) {
              router.push(`/${workspaceSlug}/projects/${parentIssue?.project_id}/epics/${parentIssue.id}`);
            } else {
              handleRedirection(workspaceSlug, parentIssue, isMobile);
            }
          }}
        >
          <div className="flex items-center gap-2">
            <div className="flex items-center gap-2.5">
              <span className="block h-2 w-2 rounded-full" style={{ backgroundColor: stateColor }} />
              {parentIssue.project_id && (
                <IssueIdentifier
                  projectId={parentIssue.project_id}
                  issueId={parentIssue.id}
                  textContainerClassName="text-xs text-custom-text-200"
                />
              )}
            </div>
            <span className="truncate text-custom-text-100">{(parentIssue?.name ?? "").substring(0, 50)}</span>
          </div>
        </ControlLink>

        <CustomMenu ellipsis optionsClassName="p-1.5">
          <div className="border-b border-custom-border-300 text-xs font-medium text-custom-text-200">
            {t("issue.sibling.label")}
          </div>

          <IssueParentSiblings workspaceSlug={workspaceSlug} currentIssue={issue} parentIssue={parentIssue} />

          <CustomMenu.MenuItem
            onClick={() => issueOperations.update(workspaceSlug, projectId, issueId, { parent_id: null })}
            className="flex items-center gap-2 py-2 text-red-500"
          >
            <MinusCircle className="h-4 w-4" />
            <span>{t("issue.remove.parent.label")}</span>
          </CustomMenu.MenuItem>
        </CustomMenu>
      </div>
    </>
  );
});<|MERGE_RESOLUTION|>--- conflicted
+++ resolved
@@ -30,11 +30,8 @@
 
 export const IssueParentDetail: FC<TIssueParentDetail> = observer((props) => {
   const { workspaceSlug, projectId, issueId, issue, issueOperations } = props;
-<<<<<<< HEAD
-=======
   // router
   const router = useRouter();
->>>>>>> 0351e448
   const { t } = useTranslation();
   // hooks
   const { issueMap } = useIssues();
