--- conflicted
+++ resolved
@@ -3,7 +3,7 @@
 import { FC, useMemo } from "react";
 import { observer } from "mobx-react";
 // plane package imports
-import { E_SORT_ORDER, TActivityFilters, defaultActivityFilters,EUserPermissions } from "@plane/constants";
+import { E_SORT_ORDER, TActivityFilters, defaultActivityFilters, EUserPermissions } from "@plane/constants";
 import { useLocalStorage } from "@plane/hooks";
 // i18n
 import { useTranslation } from "@plane/i18n";
@@ -19,15 +19,6 @@
 import { useEditorAsset, useIssueDetail, useProject, useUser, useUserPermissions } from "@/hooks/store";
 // plane web components
 import { ActivityFilterRoot, IssueActivityWorklogCreateButton } from "@/plane-web/components/issues/worklog";
-<<<<<<< HEAD
-// plane web constants
-import { TActivityFilters, defaultActivityFilters } from "@/plane-web/constants/issues";
-import { EUserPermissions } from "@/plane-web/constants/user-permissions";
-=======
-// services
-import { FileService } from "@/services/file.service";
-const fileService = new FileService();
->>>>>>> a5c2acb5
 
 type TIssueActivity = {
   workspaceSlug: string;
