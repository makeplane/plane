--- conflicted
+++ resolved
@@ -16,13 +16,10 @@
 import { ActivityFilterRoot, IssueActivityWorklogCreateButton } from "@/plane-web/components/issues/worklog";
 // plane web constants
 import { TActivityFilters, defaultActivityFilters } from "@/plane-web/constants/issues";
-<<<<<<< HEAD
 import { EUserPermissions } from "@/plane-web/constants/user-permissions";
-=======
 // services
 import { FileService } from "@/services/file.service";
 const fileService = new FileService();
->>>>>>> 9530884c
 
 type TIssueActivity = {
   workspaceSlug: string;
