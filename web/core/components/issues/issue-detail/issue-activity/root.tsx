"use client";

import { FC, useMemo } from "react";
import { observer } from "mobx-react";
// plane package imports
import { E_SORT_ORDER, TActivityFilters, defaultActivityFilters } from "@plane/constants";
import { useLocalStorage } from "@plane/hooks";
// i18n
import { useTranslation } from "@plane/i18n";
//types
import { TFileSignedURLResponse, TIssueComment } from "@plane/types";
import { EFileAssetType } from "@plane/types/src/enums";
import { TOAST_TYPE, setToast } from "@plane/ui";
// components
import { IssueCommentCreate } from "@/components/issues";
import { ActivitySortRoot, IssueActivityCommentRoot } from "@/components/issues/issue-detail";
// constants
// hooks
import { useIssueDetail, useProject, useUser, useUserPermissions } from "@/hooks/store";
// plane web components
import { ActivityFilterRoot, IssueActivityWorklogCreateButton } from "@/plane-web/components/issues/worklog";
import { EUserPermissions } from "@/plane-web/constants/user-permissions";
// services
import { FileService } from "@/services/file.service";
const fileService = new FileService();

type TIssueActivity = {
  workspaceSlug: string;
  projectId: string;
  issueId: string;
  disabled?: boolean;
  isIntakeIssue?: boolean;
};

export type TActivityOperations = {
  createComment: (data: Partial<TIssueComment>) => Promise<TIssueComment>;
  updateComment: (commentId: string, data: Partial<TIssueComment>) => Promise<void>;
  removeComment: (commentId: string) => Promise<void>;
  uploadCommentAsset: (file: File, commentId?: string) => Promise<TFileSignedURLResponse>;
};

export const IssueActivity: FC<TIssueActivity> = observer((props) => {
  const { workspaceSlug, projectId, issueId, disabled = false, isIntakeIssue = false } = props;
  // i18n
  const { t } = useTranslation();
  // hooks
  const { setValue: setFilterValue, storedValue: selectedFilters } = useLocalStorage(
    "issue_activity_filters",
    defaultActivityFilters
  );
  const { setValue: setSortOrder, storedValue: sortOrder } = useLocalStorage("activity_sort_order", E_SORT_ORDER.ASC);
  const {
    issue: { getIssueById },
    createComment,
    updateComment,
    removeComment,
  } = useIssueDetail();
  const { projectPermissionsByWorkspaceSlugAndProjectId } = useUserPermissions();
  const { getProjectById } = useProject();
  const { data: currentUser } = useUser();
  //derived values
  const issue = issueId ? getIssueById(issueId) : undefined;
  const currentUserProjectRole = projectPermissionsByWorkspaceSlugAndProjectId(workspaceSlug, projectId);
  const isAdmin = (currentUserProjectRole ?? EUserPermissions.GUEST) === EUserPermissions.ADMIN;
  const isGuest = (currentUserProjectRole ?? EUserPermissions.GUEST) === EUserPermissions.GUEST;
  const isAssigned = issue?.assignee_ids && currentUser?.id ? issue?.assignee_ids.includes(currentUser?.id) : false;
  const isWorklogButtonEnabled = !isIntakeIssue && !isGuest && (isAdmin || isAssigned);
  // toggle filter
  const toggleFilter = (filter: TActivityFilters) => {
    if (!selectedFilters) return;
    let _filters = [];
    if (selectedFilters.includes(filter)) {
      if (selectedFilters.length === 1) return selectedFilters; // Ensure at least one filter is applied
      _filters = selectedFilters.filter((f) => f !== filter);
    } else {
      _filters = [...selectedFilters, filter];
    }

    setFilterValue(_filters);
  };

  const toggleSortOrder = () => {
    setSortOrder(sortOrder === E_SORT_ORDER.ASC ? E_SORT_ORDER.DESC : E_SORT_ORDER.ASC);
  };

  const activityOperations: TActivityOperations = useMemo(
    () => ({
      createComment: async (data) => {
        try {
          if (!workspaceSlug || !projectId || !issueId) throw new Error("Missing fields");
          const comment = await createComment(workspaceSlug, projectId, issueId, data);
          setToast({
            title: t("common.success"),
            type: TOAST_TYPE.SUCCESS,
            message: t("issue.comments.create.success"),
          });
          return comment;
        } catch (error) {
          setToast({
<<<<<<< HEAD
            title: t("common.error"),
=======
            title: t("common.error.label"),
>>>>>>> 7afeeaf1
            type: TOAST_TYPE.ERROR,
            message: t("issue.comments.create.error"),
          });
        }
      },
      updateComment: async (commentId, data) => {
        try {
          if (!workspaceSlug || !projectId || !issueId) throw new Error("Missing fields");
          await updateComment(workspaceSlug, projectId, issueId, commentId, data);
          setToast({
            title: t("common.success"),
            type: TOAST_TYPE.SUCCESS,
            message: t("issue.comments.update.success"),
          });
        } catch (error) {
          setToast({
<<<<<<< HEAD
            title: t("common.error"),
=======
            title: t("common.error.label"),
>>>>>>> 7afeeaf1
            type: TOAST_TYPE.ERROR,
            message: t("issue.comments.update.error"),
          });
        }
      },
      removeComment: async (commentId) => {
        try {
          if (!workspaceSlug || !projectId || !issueId) throw new Error("Missing fields");
          await removeComment(workspaceSlug, projectId, issueId, commentId);
          setToast({
            title: t("common.success"),
            type: TOAST_TYPE.SUCCESS,
            message: t("issue.comments.remove.success"),
          });
        } catch (error) {
          setToast({
<<<<<<< HEAD
            title: t("common.error"),
=======
            title: t("common.error.label"),
>>>>>>> 7afeeaf1
            type: TOAST_TYPE.ERROR,
            message: t("issue.comments.remove.error"),
          });
        }
      },
      uploadCommentAsset: async (file, commentId) => {
        try {
          if (!workspaceSlug || !projectId) throw new Error("Missing fields");
          const res = await fileService.uploadProjectAsset(
            workspaceSlug,
            projectId,
            {
              entity_identifier: commentId ?? "",
              entity_type: EFileAssetType.COMMENT_DESCRIPTION,
            },
            file
          );
          return res;
        } catch (error) {
          console.log("Error in uploading comment asset:", error);
          throw new Error(t("issue.comments.upload.error"));
        }
      },
    }),
    [workspaceSlug, projectId, issueId, createComment, updateComment, removeComment]
  );

  const project = getProjectById(projectId);
  if (!project) return <></>;

  return (
    <div className="space-y-4 pt-3">
      {/* header */}
      <div className="flex items-center justify-between">
        <div className="text-lg text-custom-text-100">{t("common.activity")}</div>
        <div className="flex items-center gap-2">
          {isWorklogButtonEnabled && (
            <IssueActivityWorklogCreateButton
              workspaceSlug={workspaceSlug}
              projectId={projectId}
              issueId={issueId}
              disabled={disabled}
            />
          )}
          <ActivitySortRoot sortOrder={sortOrder || E_SORT_ORDER.ASC} toggleSort={toggleSortOrder} />
          <ActivityFilterRoot
            selectedFilters={selectedFilters || defaultActivityFilters}
            toggleFilter={toggleFilter}
            isIntakeIssue={isIntakeIssue}
            projectId={projectId}
          />
        </div>
      </div>

      {/* rendering activity */}
      <div className="space-y-3">
        <div className="min-h-[200px]">
          <div className="space-y-3">
            <IssueActivityCommentRoot
              projectId={projectId}
              workspaceSlug={workspaceSlug}
              issueId={issueId}
              selectedFilters={selectedFilters || defaultActivityFilters}
              activityOperations={activityOperations}
              showAccessSpecifier={!!project.anchor}
              disabled={disabled}
              sortOrder={sortOrder || E_SORT_ORDER.ASC}
            />
            {!disabled && (
              <IssueCommentCreate
                issueId={issueId}
                projectId={projectId}
                workspaceSlug={workspaceSlug}
                activityOperations={activityOperations}
                showAccessSpecifier={!!project.anchor}
              />
            )}
          </div>
        </div>
      </div>
    </div>
  );
});<|MERGE_RESOLUTION|>--- conflicted
+++ resolved
@@ -97,11 +97,7 @@
           return comment;
         } catch (error) {
           setToast({
-<<<<<<< HEAD
-            title: t("common.error"),
-=======
             title: t("common.error.label"),
->>>>>>> 7afeeaf1
             type: TOAST_TYPE.ERROR,
             message: t("issue.comments.create.error"),
           });
@@ -118,11 +114,7 @@
           });
         } catch (error) {
           setToast({
-<<<<<<< HEAD
-            title: t("common.error"),
-=======
             title: t("common.error.label"),
->>>>>>> 7afeeaf1
             type: TOAST_TYPE.ERROR,
             message: t("issue.comments.update.error"),
           });
@@ -139,11 +131,7 @@
           });
         } catch (error) {
           setToast({
-<<<<<<< HEAD
-            title: t("common.error"),
-=======
             title: t("common.error.label"),
->>>>>>> 7afeeaf1
             type: TOAST_TYPE.ERROR,
             message: t("issue.comments.remove.error"),
           });
