--- conflicted
+++ resolved
@@ -4,17 +4,12 @@
 import { observer } from "mobx-react";
 import { usePathname } from "next/navigation";
 import { ArchiveIcon, ArchiveRestoreIcon, LinkIcon, Trash2 } from "lucide-react";
-<<<<<<< HEAD
-import { ISSUE_ARCHIVED, ISSUE_DELETED, ARCHIVABLE_STATE_GROUPS, EUserPermissions, EUserPermissionsLevel } from "@plane/constants";
-=======
 import {
   ARCHIVABLE_STATE_GROUPS,
-  EIssuesStoreType,
   EUserPermissions,
   EUserPermissionsLevel,
   WORK_ITEM_TRACKER_EVENTS,
 } from "@plane/constants";
->>>>>>> 4a065e14
 import { useTranslation } from "@plane/i18n";
 import { EIssuesStoreType } from "@plane/types";
 import { TOAST_TYPE, Tooltip, setToast } from "@plane/ui";
