--- conflicted
+++ resolved
@@ -4,10 +4,6 @@
 import { observer } from "mobx-react";
 import { usePathname } from "next/navigation";
 import { ArchiveIcon, ArchiveRestoreIcon, LinkIcon, Trash2 } from "lucide-react";
-<<<<<<< HEAD
-import { ISSUE_ARCHIVED, ISSUE_DELETED, ARCHIVABLE_STATE_GROUPS, EIssuesStoreType } from "@plane/constants";
-import { useTranslation } from "@plane/i18n";
-=======
 import {
   ISSUE_ARCHIVED,
   ISSUE_DELETED,
@@ -16,7 +12,7 @@
   EUserPermissions,
   EUserPermissionsLevel,
 } from "@plane/constants";
->>>>>>> ea786534
+import { useTranslation } from "@plane/i18n";
 import { TOAST_TYPE, Tooltip, setToast } from "@plane/ui";
 // components
 import { ArchiveIssueModal, DeleteIssueModal, IssueSubscription } from "@/components/issues";
