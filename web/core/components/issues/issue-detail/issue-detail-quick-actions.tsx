--- conflicted
+++ resolved
@@ -9,11 +9,8 @@
   EIssuesStoreType,
   EUserPermissions,
   EUserPermissionsLevel,
-<<<<<<< HEAD
   WORK_ITEM_TRACKER_EVENTS,
-=======
   EWorkItemConversionType,
->>>>>>> 70b583f6
 } from "@plane/constants";
 import { useTranslation } from "@plane/i18n";
 import { TOAST_TYPE, Tooltip, setToast } from "@plane/ui";
