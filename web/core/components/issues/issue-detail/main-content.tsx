--- conflicted
+++ resolved
@@ -22,13 +22,11 @@
 // plane web components
 import { DeDupeIssuePopoverRoot } from "@/plane-web/components/de-dupe";
 import { IssueTypeSwitcher } from "@/plane-web/components/issues";
-<<<<<<< HEAD
+// plane web hooks
+import { useDebouncedDuplicateIssues } from "@/plane-web/hooks/use-debounced-duplicate-issues";
 // services
 import { IssueService } from "@/services/issue";
 const issueService = new IssueService();
-=======
-import { useDebouncedDuplicateIssues } from "@/plane-web/hooks/use-debounced-duplicate-issues";
->>>>>>> 56755b0e
 // types
 import { TIssueOperations } from "./root";
 
