--- conflicted
+++ resolved
@@ -23,20 +23,17 @@
 
 export const IssueTitleInput: React.FC<TIssueTitleInputProps> = observer((props) => {
   const { control, issueTitleRef, errors, handleFormChange } = props;
-<<<<<<< HEAD
   // store hooks
   const { isMobile } = usePlatformOS();
 
   const { getIndex } = getTabIndex(ETabIndices.ISSUE_FORM, isMobile);
 
-=======
   const validateWhitespace = (value: string) => {
     if (value.trim() === "") {
       return "Title is required";
     }
     return undefined;
   };
->>>>>>> d265635f
   return (
     <>
       <Controller
