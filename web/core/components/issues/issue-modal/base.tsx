"use client";

import React, { useEffect, useRef, useState } from "react";
import { observer } from "mobx-react";
import { useParams, usePathname } from "next/navigation";
// types
import type { TIssue } from "@plane/types";
// ui
import { EModalPosition, EModalWidth, ModalCore, TOAST_TYPE, setToast } from "@plane/ui";
import { CreateIssueToastActionItems, IssuesModalProps } from "@/components/issues";
// constants
import { ISSUE_CREATED, ISSUE_UPDATED } from "@/constants/event-tracker";
import { EIssuesStoreType } from "@/constants/issue";
// hooks
import { useIssueModal } from "@/hooks/context/use-issue-modal";
import { useEventTracker, useCycle, useIssues, useModule, useProject, useIssueDetail, useUser } from "@/hooks/store";
import { useIssueStoreType } from "@/hooks/use-issue-layout-store";
import { useIssuesActions } from "@/hooks/use-issues-actions";
import useLocalStorage from "@/hooks/use-local-storage";
// local components
import { DraftIssueLayout } from "./draft-issue-layout";
import { IssueFormRoot } from "./form";

export const CreateUpdateIssueModalBase: React.FC<IssuesModalProps> = observer((props) => {
  const {
    data,
    isOpen,
    onClose,
    onSubmit,
    withDraftIssueWrapper = true,
    storeType: issueStoreFromProps,
    isDraft = false,
  } = props;
  const issueStoreType = useIssueStoreType();

  const storeType = issueStoreFromProps ?? issueStoreType;
  // ref
  const issueTitleRef = useRef<HTMLInputElement>(null);
  // states
  const [changesMade, setChangesMade] = useState<Partial<TIssue> | null>(null);
  const [createMore, setCreateMore] = useState(false);
  const [activeProjectId, setActiveProjectId] = useState<string | null>(null);
  const [description, setDescription] = useState<string | undefined>(undefined);
  // store hooks
  const { captureIssueEvent } = useEventTracker();
<<<<<<< HEAD
  const { workspaceSlug, projectId: routerProjectId, cycleId, moduleId } = useParams();
  const { workspaceProjectIds } = useProject();
=======
  const { workspaceSlug, projectId, cycleId, moduleId } = useParams();
  const { projectsWithCreatePermissions } = useUser();
>>>>>>> 52403341
  const { fetchCycleDetails } = useCycle();
  const { fetchModuleDetails } = useModule();
  const { issues } = useIssues(storeType);
  const { issues: projectIssues } = useIssues(EIssuesStoreType.PROJECT);
  const { issues: draftIssues } = useIssues(EIssuesStoreType.DRAFT);
  const { fetchIssue } = useIssueDetail();
  const { handleCreateUpdatePropertyValues } = useIssueModal();
  // pathname
  const pathname = usePathname();
  // local storage
  const { storedValue: localStorageDraftIssues, setValue: setLocalStorageDraftIssue } = useLocalStorage<
    Record<string, Partial<TIssue>>
  >("draftedIssue", {});
  // current store details
  const { createIssue, updateIssue } = useIssuesActions(storeType);
  // derived values
<<<<<<< HEAD
  const projectId = data?.project_id ?? routerProjectId?.toString();
=======
  const projectIdsWithCreatePermissions = Object.keys(projectsWithCreatePermissions ?? {});
>>>>>>> 52403341

  const fetchIssueDetail = async (issueId: string | undefined) => {
    setDescription(undefined);
    if (!workspaceSlug) return;

    if (!projectId || issueId === undefined) {
      setDescription(data?.description_html || "<p></p>");
      return;
    }
    const response = await fetchIssue(
      workspaceSlug.toString(),
      projectId.toString(),
      issueId,
      isDraft ? "DRAFT" : "DEFAULT"
    );
    if (response) setDescription(response?.description_html || "<p></p>");
  };

  useEffect(() => {
    // fetching issue details
    if (isOpen) fetchIssueDetail(data?.id);

    // if modal is closed, reset active project to null
    // and return to avoid activeProjectId being set to some other project
    if (!isOpen) {
      setActiveProjectId(null);
      return;
    }

    // if data is present, set active project to the project of the
    // issue. This has more priority than the project in the url.
    if (data && data.project_id) {
      setActiveProjectId(data.project_id);
      return;
    }

    // if data is not present, set active project to the project
    // in the url. This has the least priority.
    if (projectIdsWithCreatePermissions && projectIdsWithCreatePermissions.length > 0 && !activeProjectId)
      setActiveProjectId(projectId?.toString() ?? projectIdsWithCreatePermissions?.[0]);

    // clearing up the description state when we leave the component
    return () => setDescription(undefined);
  }, [data, projectId, isOpen, activeProjectId]);

  const addIssueToCycle = async (issue: TIssue, cycleId: string) => {
    if (!workspaceSlug || !issue.project_id) return;

    await issues.addIssueToCycle(workspaceSlug.toString(), issue.project_id, cycleId, [issue.id]);
    fetchCycleDetails(workspaceSlug.toString(), issue.project_id, cycleId);
  };

  const addIssueToModule = async (issue: TIssue, moduleIds: string[]) => {
    if (!workspaceSlug || !activeProjectId) return;

    await issues.changeModulesInIssue(workspaceSlug.toString(), activeProjectId, issue.id, moduleIds, []);
    moduleIds.forEach((moduleId) => fetchModuleDetails(workspaceSlug.toString(), activeProjectId, moduleId));
  };

  const handleCreateMoreToggleChange = (value: boolean) => {
    setCreateMore(value);
  };

  const handleClose = (saveDraftIssueInLocalStorage?: boolean) => {
    if (changesMade && saveDraftIssueInLocalStorage) {
      // updating the current edited issue data in the local storage
      let draftIssues = localStorageDraftIssues ? localStorageDraftIssues : {};
      if (workspaceSlug) {
        draftIssues = { ...draftIssues, [workspaceSlug.toString()]: changesMade };
        setLocalStorageDraftIssue(draftIssues);
      }
    }

    setActiveProjectId(null);
    setChangesMade(null);
    onClose();
  };

  const handleCreateIssue = async (
    payload: Partial<TIssue>,
    is_draft_issue: boolean = false
  ): Promise<TIssue | undefined> => {
    if (!workspaceSlug || !payload.project_id) return;

    try {
      let response;

      // if draft issue, use draft issue store to create issue
      if (is_draft_issue) {
        response = await draftIssues.createIssue(workspaceSlug.toString(), payload.project_id, payload);
      }
      // if cycle id in payload does not match the cycleId in url
      // or if the moduleIds in Payload does not match the moduleId in url
      // use the project issue store to create issues
      else if (
        (payload.cycle_id !== cycleId && storeType === EIssuesStoreType.CYCLE) ||
        (!payload.module_ids?.includes(moduleId?.toString()) && storeType === EIssuesStoreType.MODULE)
      ) {
        response = await projectIssues.createIssue(workspaceSlug.toString(), payload.project_id, payload);
      } // else just use the existing store type's create method
      else if (createIssue) {
        response = await createIssue(payload.project_id, payload);
      }

      if (!response) throw new Error();

      // check if we should add issue to cycle/module
      if (
        payload.cycle_id &&
        payload.cycle_id !== "" &&
        (payload.cycle_id !== cycleId || storeType !== EIssuesStoreType.CYCLE)
      ) {
        await addIssueToCycle(response, payload.cycle_id);
      }
      if (
        payload.module_ids &&
        payload.module_ids.length > 0 &&
        (!payload.module_ids.includes(moduleId?.toString()) || storeType !== EIssuesStoreType.MODULE)
      ) {
        await addIssueToModule(response, payload.module_ids);
      }

      // add other property values
      if (response.id && response.project_id) {
        await handleCreateUpdatePropertyValues({
          issueId: response.id,
          projectId: response.project_id,
          workspaceSlug: workspaceSlug.toString(),
        });
      }

      setToast({
        type: TOAST_TYPE.SUCCESS,
        title: "Success!",
        message: `${is_draft_issue ? "Draft issue" : "Issue"} created successfully.`,
        actionItems: !is_draft_issue && response?.project_id && (
          <CreateIssueToastActionItems
            workspaceSlug={workspaceSlug.toString()}
            projectId={response?.project_id}
            issueId={response.id}
          />
        ),
      });
      captureIssueEvent({
        eventName: ISSUE_CREATED,
        payload: { ...response, state: "SUCCESS" },
        path: pathname,
      });
      !createMore && handleClose();
      if (createMore) issueTitleRef && issueTitleRef?.current?.focus();
      setDescription("<p></p>");
      setChangesMade(null);
      return response;
    } catch (error) {
      setToast({
        type: TOAST_TYPE.ERROR,
        title: "Error!",
        message: `${is_draft_issue ? "Draft issue" : "Issue"} could not be created. Please try again.`,
      });
      captureIssueEvent({
        eventName: ISSUE_CREATED,
        payload: { ...payload, state: "FAILED" },
        path: pathname,
      });
      throw error;
    }
  };

  const handleUpdateIssue = async (payload: Partial<TIssue>): Promise<TIssue | undefined> => {
    if (!workspaceSlug || !payload.project_id || !data?.id) return;

    try {
      isDraft
        ? await draftIssues.updateIssue(workspaceSlug.toString(), payload.project_id, data.id, payload)
        : updateIssue && (await updateIssue(payload.project_id, data.id, payload));

      // add other property values
      await handleCreateUpdatePropertyValues({
        issueId: data.id,
        projectId: payload.project_id,
        workspaceSlug: workspaceSlug.toString(),
      });

      setToast({
        type: TOAST_TYPE.SUCCESS,
        title: "Success!",
        message: "Issue updated successfully.",
      });
      captureIssueEvent({
        eventName: ISSUE_UPDATED,
        payload: { ...payload, issueId: data.id, state: "SUCCESS" },
        path: pathname,
      });
      handleClose();
    } catch (error) {
      setToast({
        type: TOAST_TYPE.ERROR,
        title: "Error!",
        message: "Issue could not be updated. Please try again.",
      });
      captureIssueEvent({
        eventName: ISSUE_UPDATED,
        payload: { ...payload, state: "FAILED" },
        path: pathname,
      });
    }
  };

  const handleFormSubmit = async (payload: Partial<TIssue>, is_draft_issue: boolean = false) => {
    if (!workspaceSlug || !payload.project_id || !storeType) return;
    // remove sourceIssueId from payload since it is not needed
    if (data?.sourceIssueId) delete data.sourceIssueId;

    let response: TIssue | undefined = undefined;

    try {
      if (!data?.id) response = await handleCreateIssue(payload, is_draft_issue);
      else response = await handleUpdateIssue(payload);
    } catch (error) {
      throw error;
    } finally {
      if (response != undefined && onSubmit) await onSubmit(response);
    }
  };

  const handleFormChange = (formData: Partial<TIssue> | null) => setChangesMade(formData);

  // don't open the modal if there are no projects
  if (!projectIdsWithCreatePermissions || projectIdsWithCreatePermissions.length === 0 || !activeProjectId) return null;

  return (
    <ModalCore
      isOpen={isOpen}
      handleClose={() => handleClose(true)}
      position={EModalPosition.TOP}
      width={EModalWidth.XXXXL}
    >
      {withDraftIssueWrapper ? (
        <DraftIssueLayout
          changesMade={changesMade}
          data={{
            ...data,
            description_html: description,
            cycle_id: data?.cycle_id ? data?.cycle_id : cycleId ? cycleId.toString() : null,
            module_ids: data?.module_ids ? data?.module_ids : moduleId ? [moduleId.toString()] : null,
          }}
          issueTitleRef={issueTitleRef}
          onChange={handleFormChange}
          onClose={handleClose}
          onSubmit={handleFormSubmit}
          projectId={activeProjectId}
          isCreateMoreToggleEnabled={createMore}
          onCreateMoreToggleChange={handleCreateMoreToggleChange}
          isDraft={isDraft}
        />
      ) : (
        <IssueFormRoot
          issueTitleRef={issueTitleRef}
          data={{
            ...data,
            description_html: description,
            cycle_id: data?.cycle_id ? data?.cycle_id : cycleId ? cycleId.toString() : null,
            module_ids: data?.module_ids ? data?.module_ids : moduleId ? [moduleId.toString()] : null,
          }}
          onClose={() => handleClose(false)}
          isCreateMoreToggleEnabled={createMore}
          onCreateMoreToggleChange={handleCreateMoreToggleChange}
          onSubmit={handleFormSubmit}
          projectId={activeProjectId}
          isDraft={isDraft}
        />
      )}
    </ModalCore>
  );
});<|MERGE_RESOLUTION|>--- conflicted
+++ resolved
@@ -13,7 +13,7 @@
 import { EIssuesStoreType } from "@/constants/issue";
 // hooks
 import { useIssueModal } from "@/hooks/context/use-issue-modal";
-import { useEventTracker, useCycle, useIssues, useModule, useProject, useIssueDetail, useUser } from "@/hooks/store";
+import { useEventTracker, useCycle, useIssues, useModule, useIssueDetail, useUser } from "@/hooks/store";
 import { useIssueStoreType } from "@/hooks/use-issue-layout-store";
 import { useIssuesActions } from "@/hooks/use-issues-actions";
 import useLocalStorage from "@/hooks/use-local-storage";
@@ -43,13 +43,8 @@
   const [description, setDescription] = useState<string | undefined>(undefined);
   // store hooks
   const { captureIssueEvent } = useEventTracker();
-<<<<<<< HEAD
   const { workspaceSlug, projectId: routerProjectId, cycleId, moduleId } = useParams();
-  const { workspaceProjectIds } = useProject();
-=======
-  const { workspaceSlug, projectId, cycleId, moduleId } = useParams();
   const { projectsWithCreatePermissions } = useUser();
->>>>>>> 52403341
   const { fetchCycleDetails } = useCycle();
   const { fetchModuleDetails } = useModule();
   const { issues } = useIssues(storeType);
@@ -66,11 +61,8 @@
   // current store details
   const { createIssue, updateIssue } = useIssuesActions(storeType);
   // derived values
-<<<<<<< HEAD
   const projectId = data?.project_id ?? routerProjectId?.toString();
-=======
   const projectIdsWithCreatePermissions = Object.keys(projectsWithCreatePermissions ?? {});
->>>>>>> 52403341
 
   const fetchIssueDetail = async (issueId: string | undefined) => {
     setDescription(undefined);
