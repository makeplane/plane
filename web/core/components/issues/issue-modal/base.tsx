--- conflicted
+++ resolved
@@ -3,16 +3,9 @@
 import React, { useEffect, useRef, useState } from "react";
 import { observer } from "mobx-react";
 import { useParams, usePathname } from "next/navigation";
-<<<<<<< HEAD
-// Plane imports
-import { WORK_ITEM_TRACKER_EVENTS } from "@plane/constants";
-import { useTranslation } from "@plane/i18n";
-import { EIssuesStoreType, TBaseIssue, TIssue } from "@plane/types";
-=======
 import { WORK_ITEM_TRACKER_EVENTS } from "@plane/constants";
 import { useTranslation } from "@plane/i18n";
 import { EIssueServiceType, EIssuesStoreType, TBaseIssue, TIssue } from "@plane/types";
->>>>>>> 411213d2
 import { EModalPosition, EModalWidth, ModalCore, TOAST_TYPE, setToast } from "@plane/ui";
 // components
 import { CreateIssueToastActionItems, IssuesModalProps } from "@/components/issues";
