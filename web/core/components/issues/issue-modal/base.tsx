"use client";

import React, { useEffect, useRef, useState } from "react";
import { observer } from "mobx-react";
import { useParams, usePathname } from "next/navigation";
<<<<<<< HEAD
import { ISSUE_CREATED, ISSUE_UPDATED } from "@plane/constants";
=======
import { EIssuesStoreType, WORK_ITEM_TRACKER_EVENTS } from "@plane/constants";
>>>>>>> 4a065e14
import { useTranslation } from "@plane/i18n";
// types
import { EIssuesStoreType, TBaseIssue, TIssue } from "@plane/types";
// ui
import { EModalPosition, EModalWidth, ModalCore, TOAST_TYPE, setToast } from "@plane/ui";
import { CreateIssueToastActionItems, IssuesModalProps } from "@/components/issues";
// constants
// hooks
import { useIssueModal } from "@/hooks/context/use-issue-modal";
import { useCycle } from "@/hooks/store/use-cycle";
import { useEventTracker } from "@/hooks/store/use-event-tracker";
import { useIssueDetail } from "@/hooks/store/use-issue-detail";
import { useIssues } from "@/hooks/store/use-issues";
import { useModule } from "@/hooks/store/use-module";
import { useProject } from "@/hooks/store/use-project";
import { useIssueStoreType } from "@/hooks/use-issue-layout-store";
import { useIssuesActions } from "@/hooks/use-issues-actions";
// services
import { FileService } from "@/services/file.service";
const fileService = new FileService();
// local components
import { DraftIssueLayout } from "./draft-issue-layout";
import { type IssueFormProps, IssueFormRoot } from "./form";

export const CreateUpdateIssueModalBase: React.FC<IssuesModalProps> = observer((props) => {
  const {
    data,
    isOpen,
    onClose,
    beforeFormSubmit,
    onSubmit,
    withDraftIssueWrapper = true,
    storeType: issueStoreFromProps,
    isDraft = false,
    fetchIssueDetails = true,
    moveToIssue = false,
    modalTitle,
    primaryButtonText,
    isProjectSelectionDisabled = false,
  } = props;
  const issueStoreType = useIssueStoreType();

  let storeType = issueStoreFromProps ?? issueStoreType;
  // Fallback to project store if epic store is used in issue modal.
  if (storeType === EIssuesStoreType.EPIC) {
    storeType = EIssuesStoreType.PROJECT;
  }
  // ref
  const issueTitleRef = useRef<HTMLInputElement>(null);
  // states
  const [changesMade, setChangesMade] = useState<Partial<TIssue> | null>(null);
  const [createMore, setCreateMore] = useState(false);
  const [activeProjectId, setActiveProjectId] = useState<string | null>(null);
  const [description, setDescription] = useState<string | undefined>(undefined);
  const [uploadedAssetIds, setUploadedAssetIds] = useState<string[]>([]);
  const [isDuplicateModalOpen, setIsDuplicateModalOpen] = useState(false);
  // store hooks
  const { t } = useTranslation();
  const { captureIssueEvent } = useEventTracker();
  const { workspaceSlug, projectId: routerProjectId, cycleId, moduleId, workItem } = useParams();
  const { fetchCycleDetails } = useCycle();
  const { fetchModuleDetails } = useModule();
  const { issues } = useIssues(storeType);
  const { issues: projectIssues } = useIssues(EIssuesStoreType.PROJECT);
  const { issues: draftIssues } = useIssues(EIssuesStoreType.WORKSPACE_DRAFT);
  const { fetchIssue } = useIssueDetail();
  const { allowedProjectIds, handleCreateUpdatePropertyValues } = useIssueModal();
  const { getProjectByIdentifier } = useProject();
  // pathname
  const pathname = usePathname();
  // current store details
  const { createIssue, updateIssue } = useIssuesActions(storeType);
  // derived values
  const routerProjectIdentifier = workItem?.toString().split("-")[0];
  const projectIdFromRouter = getProjectByIdentifier(routerProjectIdentifier)?.id;
  const projectId = data?.project_id ?? routerProjectId?.toString() ?? projectIdFromRouter;

  const fetchIssueDetail = async (issueId: string | undefined) => {
    setDescription(undefined);
    if (!workspaceSlug) return;

    if (!projectId || issueId === undefined || !fetchIssueDetails) {
      // Set description to the issue description from the props if available
      setDescription(data?.description_html || "<p></p>");
      return;
    }
    const response = await fetchIssue(
      workspaceSlug.toString(),
      projectId.toString(),
      issueId,
      isDraft ? "DRAFT" : "DEFAULT"
    );
    if (response) setDescription(response?.description_html || "<p></p>");
  };

  useEffect(() => {
    // fetching issue details
    if (isOpen) fetchIssueDetail(data?.id ?? data?.sourceIssueId);

    // if modal is closed, reset active project to null
    // and return to avoid activeProjectId being set to some other project
    if (!isOpen) {
      setActiveProjectId(null);
      return;
    }

    // if data is present, set active project to the project of the
    // issue. This has more priority than the project in the url.
    if (data && data.project_id) {
      setActiveProjectId(data.project_id);
      return;
    }

    // if data is not present, set active project to the first project in the allowedProjectIds array
    if (allowedProjectIds && allowedProjectIds.length > 0 && !activeProjectId)
      setActiveProjectId(projectId?.toString() ?? allowedProjectIds?.[0]);

    // clearing up the description state when we leave the component
    return () => setDescription(undefined);
    // eslint-disable-next-line react-hooks/exhaustive-deps
  }, [data?.project_id, data?.id, data?.sourceIssueId, projectId, isOpen, activeProjectId]);

  const addIssueToCycle = async (issue: TIssue, cycleId: string) => {
    if (!workspaceSlug || !issue.project_id) return;

    await issues.addIssueToCycle(workspaceSlug.toString(), issue.project_id, cycleId, [issue.id]);
    fetchCycleDetails(workspaceSlug.toString(), issue.project_id, cycleId);
  };

  const addIssueToModule = async (issue: TIssue, moduleIds: string[]) => {
    if (!workspaceSlug || !issue.project_id) return;

    await Promise.all([
      issues.changeModulesInIssue(workspaceSlug.toString(), issue.project_id, issue.id, moduleIds, []),
      ...moduleIds.map(
        (moduleId) => issue.project_id && fetchModuleDetails(workspaceSlug.toString(), issue.project_id, moduleId)
      ),
    ]);
  };

  const handleCreateMoreToggleChange = (value: boolean) => {
    setCreateMore(value);
  };

  const handleClose = (saveAsDraft?: boolean) => {
    if (changesMade && saveAsDraft && !data) {
      handleCreateIssue(changesMade, true);
    }

    setActiveProjectId(null);
    setChangesMade(null);
    onClose();
    handleDuplicateIssueModal(false);
  };

  const handleCreateIssue = async (
    payload: Partial<TIssue>,
    is_draft_issue: boolean = false
  ): Promise<TIssue | undefined> => {
    if (!workspaceSlug || !payload.project_id) return;

    try {
      let response: TIssue | undefined;
      // if draft issue, use draft issue store to create issue
      if (is_draft_issue) {
        response = (await draftIssues.createIssue(workspaceSlug.toString(), payload)) as TIssue;
      }
      // if cycle id in payload does not match the cycleId in url
      // or if the moduleIds in Payload does not match the moduleId in url
      // use the project issue store to create issues
      else if (
        (payload.cycle_id !== cycleId && storeType === EIssuesStoreType.CYCLE) ||
        (!payload.module_ids?.includes(moduleId?.toString()) && storeType === EIssuesStoreType.MODULE)
      ) {
        response = await projectIssues.createIssue(workspaceSlug.toString(), payload.project_id, payload);
      } // else just use the existing store type's create method
      else if (createIssue) {
        response = await createIssue(payload.project_id, payload);
      }

      // update uploaded assets' status
      if (uploadedAssetIds.length > 0) {
        await fileService.updateBulkProjectAssetsUploadStatus(
          workspaceSlug?.toString() ?? "",
          response?.project_id ?? "",
          response?.id ?? "",
          {
            asset_ids: uploadedAssetIds,
          }
        );
        setUploadedAssetIds([]);
      }

      if (!response) throw new Error();

      // check if we should add issue to cycle/module
      if (!is_draft_issue) {
        if (
          payload.cycle_id &&
          payload.cycle_id !== "" &&
          (payload.cycle_id !== cycleId || storeType !== EIssuesStoreType.CYCLE)
        ) {
          await addIssueToCycle(response, payload.cycle_id);
        }
        if (
          payload.module_ids &&
          payload.module_ids.length > 0 &&
          (!payload.module_ids.includes(moduleId?.toString()) || storeType !== EIssuesStoreType.MODULE)
        ) {
          await addIssueToModule(response, payload.module_ids);
        }
      }

      // add other property values
      if (response.id && response.project_id) {
        await handleCreateUpdatePropertyValues({
          issueId: response.id,
          issueTypeId: response.type_id,
          projectId: response.project_id,
          workspaceSlug: workspaceSlug?.toString(),
          isDraft: is_draft_issue,
        });
      }

      setToast({
        type: TOAST_TYPE.SUCCESS,
        title: t("success"),
        message: `${is_draft_issue ? t("draft_created") : t("issue_created_successfully")} `,
        actionItems: !is_draft_issue && response?.project_id && (
          <CreateIssueToastActionItems
            workspaceSlug={workspaceSlug.toString()}
            projectId={response?.project_id}
            issueId={response.id}
          />
        ),
      });
      captureIssueEvent({
        eventName: WORK_ITEM_TRACKER_EVENTS.create,
        payload: { ...response, state: "SUCCESS" },
        path: pathname,
      });
      if (!createMore) handleClose();
      if (createMore && issueTitleRef) issueTitleRef?.current?.focus();
      setDescription("<p></p>");
      setChangesMade(null);
      return response;
    } catch (error: any) {
      setToast({
        type: TOAST_TYPE.ERROR,
        title: t("error"),
        message: error?.error ?? t(is_draft_issue ? "draft_creation_failed" : "issue_creation_failed"),
      });
      captureIssueEvent({
        eventName: WORK_ITEM_TRACKER_EVENTS.create,
        payload: { ...payload, state: "FAILED" },
        path: pathname,
      });
      throw error;
    }
  };

  const handleUpdateIssue = async (payload: Partial<TIssue>): Promise<TIssue | undefined> => {
    if (!workspaceSlug || !payload.project_id || !data?.id) return;

    try {
      if (isDraft) await draftIssues.updateIssue(workspaceSlug.toString(), data.id, payload);
      else if (updateIssue) await updateIssue(payload.project_id, data.id, payload);

      // check if we should add issue to cycle/module
      if (
        payload.cycle_id &&
        payload.cycle_id !== "" &&
        (payload.cycle_id !== cycleId || storeType !== EIssuesStoreType.CYCLE)
      ) {
        await addIssueToCycle(data as TBaseIssue, payload.cycle_id);
      }
      if (
        payload.module_ids &&
        payload.module_ids.length > 0 &&
        (!payload.module_ids.includes(moduleId?.toString()) || storeType !== EIssuesStoreType.MODULE)
      ) {
        await addIssueToModule(data as TBaseIssue, payload.module_ids);
      }

      // add other property values
      await handleCreateUpdatePropertyValues({
        issueId: data.id,
        issueTypeId: payload.type_id,
        projectId: payload.project_id,
        workspaceSlug: workspaceSlug?.toString(),
        isDraft: isDraft,
      });

      setToast({
        type: TOAST_TYPE.SUCCESS,
        title: t("success"),
        message: t("issue_updated_successfully"),
      });
      captureIssueEvent({
        eventName: WORK_ITEM_TRACKER_EVENTS.update,
        payload: { ...payload, issueId: data.id, state: "SUCCESS" },
        path: pathname,
      });
      handleClose();
    } catch (error: any) {
      console.error(error);
      setToast({
        type: TOAST_TYPE.ERROR,
        title: t("error"),
        message: error?.error ?? t("issue_could_not_be_updated"),
      });
      captureIssueEvent({
        eventName: WORK_ITEM_TRACKER_EVENTS.update,
        payload: { ...payload, state: "FAILED" },
        path: pathname,
      });
    }
  };

  const handleFormSubmit = async (payload: Partial<TIssue>, is_draft_issue: boolean = false) => {
    if (!workspaceSlug || !payload.project_id || !storeType) return;
    // remove sourceIssueId from payload since it is not needed
    if (data?.sourceIssueId) delete data.sourceIssueId;

    let response: TIssue | undefined = undefined;

    try {
      if (beforeFormSubmit) await beforeFormSubmit();
      if (!data?.id) response = await handleCreateIssue(payload, is_draft_issue);
      else response = await handleUpdateIssue(payload);
    } finally {
      if (response != undefined && onSubmit) await onSubmit(response);
    }
  };

  const handleFormChange = (formData: Partial<TIssue> | null) => setChangesMade(formData);

  const handleUpdateUploadedAssetIds = (assetId: string) => setUploadedAssetIds((prev) => [...prev, assetId]);

  const handleDuplicateIssueModal = (value: boolean) => setIsDuplicateModalOpen(value);

  // don't open the modal if there are no projects
  if (!allowedProjectIds || allowedProjectIds.length === 0 || !activeProjectId) return null;

  const commonIssueModalProps: IssueFormProps = {
    issueTitleRef: issueTitleRef,
    data: {
      ...data,
      description_html: description,
      cycle_id: data?.cycle_id ? data?.cycle_id : cycleId ? cycleId.toString() : null,
      module_ids: data?.module_ids ? data?.module_ids : moduleId ? [moduleId.toString()] : null,
    },
    onAssetUpload: handleUpdateUploadedAssetIds,
    onClose: handleClose,
    onSubmit: (payload) => handleFormSubmit(payload, isDraft),
    projectId: activeProjectId,
    isCreateMoreToggleEnabled: createMore,
    onCreateMoreToggleChange: handleCreateMoreToggleChange,
    isDraft: isDraft,
    moveToIssue: moveToIssue,
    modalTitle: modalTitle,
    primaryButtonText: primaryButtonText,
    isDuplicateModalOpen: isDuplicateModalOpen,
    handleDuplicateIssueModal: handleDuplicateIssueModal,
    isProjectSelectionDisabled: isProjectSelectionDisabled,
    storeType: storeType,
  };

  return (
    <ModalCore
      isOpen={isOpen}
      position={EModalPosition.TOP}
      width={isDuplicateModalOpen ? EModalWidth.VIXL : EModalWidth.XXXXL}
      className="!bg-transparent rounded-lg shadow-none transition-[width] ease-linear"
    >
      {withDraftIssueWrapper ? (
        <DraftIssueLayout {...commonIssueModalProps} changesMade={changesMade} onChange={handleFormChange} />
      ) : (
        <IssueFormRoot {...commonIssueModalProps} />
      )}
    </ModalCore>
  );
});<|MERGE_RESOLUTION|>--- conflicted
+++ resolved
@@ -3,18 +3,13 @@
 import React, { useEffect, useRef, useState } from "react";
 import { observer } from "mobx-react";
 import { useParams, usePathname } from "next/navigation";
-<<<<<<< HEAD
-import { ISSUE_CREATED, ISSUE_UPDATED } from "@plane/constants";
-=======
-import { EIssuesStoreType, WORK_ITEM_TRACKER_EVENTS } from "@plane/constants";
->>>>>>> 4a065e14
+// Plane imports
+import { WORK_ITEM_TRACKER_EVENTS } from "@plane/constants";
 import { useTranslation } from "@plane/i18n";
-// types
 import { EIssuesStoreType, TBaseIssue, TIssue } from "@plane/types";
-// ui
 import { EModalPosition, EModalWidth, ModalCore, TOAST_TYPE, setToast } from "@plane/ui";
+// components
 import { CreateIssueToastActionItems, IssuesModalProps } from "@/components/issues";
-// constants
 // hooks
 import { useIssueModal } from "@/hooks/context/use-issue-modal";
 import { useCycle } from "@/hooks/store/use-cycle";
