--- conflicted
+++ resolved
@@ -134,12 +134,6 @@
 
   // Update the issue type id when the project id changes
   useEffect(() => {
-<<<<<<< HEAD
-    if (data?.description_html) setValue("description_html" as const, data?.description_html);
-  }, [data?.description_html]);
-
-  const issueName = watch("name" as const);
-=======
     const issueTypeId = watch("type_id");
 
     // if data is present, set active type id to the type id of the issue
@@ -157,7 +151,6 @@
 
     // eslint-disable-next-line react-hooks/exhaustive-deps
   }, [data, projectId]);
->>>>>>> 716300d9
 
   const handleFormSubmit = async (formData: Partial<TIssue>, is_draft_issue = false) => {
     // Check if the editor is ready to discard
@@ -259,11 +252,7 @@
           handleClose={() => setLabelModal(false)}
           projectId={projectId}
           onSuccess={(response) => {
-<<<<<<< HEAD
-            setValue("label_ids" as const, [...watch("label_ids"), response.id]);
-=======
             setValue<"label_ids">("label_ids", [...watch("label_ids"), response.id]);
->>>>>>> 716300d9
             handleFormChange();
           }}
         />
