"use client";

import { FC, useEffect, useState, useMemo, useCallback } from "react";
import { observer } from "mobx-react";
import { usePathname } from "next/navigation";
// plane types
<<<<<<< HEAD
import { ISSUE_UPDATED, ISSUE_DELETED, ISSUE_ARCHIVED, ISSUE_RESTORED, EUserPermissions, EUserPermissionsLevel } from "@plane/constants";
=======
import {
  EIssuesStoreType,
  ISSUE_UPDATED,
  ISSUE_DELETED,
  ISSUE_ARCHIVED,
  ISSUE_RESTORED,
  EUserPermissions,
  EUserPermissionsLevel,
  EIssueServiceType,
} from "@plane/constants";
>>>>>>> 25a6cd49
import { useTranslation } from "@plane/i18n";
import { EIssuesStoreType, IWorkItemPeekOverview, TIssue } from "@plane/types";
// plane ui
import { TOAST_TYPE, setPromiseToast, setToast } from "@plane/ui";
// components
import { IssueView, TIssueOperations } from "@/components/issues";
// constants
// hooks
import { useEventTracker, useIssueDetail, useIssues, useUserPermissions } from "@/hooks/store";
import { useIssueStoreType } from "@/hooks/use-issue-layout-store";
import { useWorkItemProperties } from "@/plane-web/hooks/use-issue-properties";


export const IssuePeekOverview: FC<IWorkItemPeekOverview> = observer((props) => {
  const {
    embedIssue = false,
    embedRemoveCurrentNotification,
    is_draft = false,
    storeType: issueStoreFromProps,
  } = props;
  const { t } = useTranslation();
  // router
  const pathname = usePathname();
  // store hook
  const { allowPermissions } = useUserPermissions();

  const {
    issues: { restoreIssue },
  } = useIssues(EIssuesStoreType.ARCHIVED);
  const {
    peekIssue,
    setPeekIssue,
    issue: { fetchIssue, getIsFetchingIssueDetails },
    fetchActivities,
  } = useIssueDetail();
  const issueStoreType = useIssueStoreType();
  const storeType = issueStoreFromProps ?? issueStoreType;
  const { issues } = useIssues(storeType);
  const { captureIssueEvent } = useEventTracker();

  useWorkItemProperties(
    peekIssue?.projectId,
    peekIssue?.workspaceSlug,
    peekIssue?.issueId,
    storeType === EIssuesStoreType.EPIC ? EIssueServiceType.EPICS : EIssueServiceType.ISSUES
  );
  // state
  const [error, setError] = useState(false);

  const removeRoutePeekId = useCallback(() => {
    setPeekIssue(undefined);
    if (embedIssue) embedRemoveCurrentNotification?.();
  }, [embedIssue, embedRemoveCurrentNotification, setPeekIssue]);

  const issueOperations: TIssueOperations = useMemo(
    () => ({
      fetch: async (workspaceSlug: string, projectId: string, issueId: string) => {
        try {
          setError(false);
          await fetchIssue(workspaceSlug, projectId, issueId, is_draft ? "DRAFT" : "DEFAULT");
        } catch (error) {
          setError(true);
          console.error("Error fetching the parent issue", error);
        }
      },
      update: async (workspaceSlug: string, projectId: string, issueId: string, data: Partial<TIssue>) => {
        if (issues?.updateIssue) {
          await issues
            .updateIssue(workspaceSlug, projectId, issueId, data)
            .then(async () => {
              fetchActivities(workspaceSlug, projectId, issueId);
              captureIssueEvent({
                eventName: ISSUE_UPDATED,
                payload: { ...data, issueId, state: "SUCCESS", element: "Issue peek-overview" },
                updates: {
                  changed_property: Object.keys(data).join(","),
                  change_details: Object.values(data).join(","),
                },
                path: pathname,
              });
            })
            .catch(() => {
              captureIssueEvent({
                eventName: ISSUE_UPDATED,
                payload: { state: "FAILED", element: "Issue peek-overview" },
                path: pathname,
              });
              setToast({
                title: t("toast.error"),
                type: TOAST_TYPE.ERROR,
                message: t("entity.update.failed", { entity: t("issue.label", { count: 1 }) }),
              });
            });
        }
      },
      remove: async (workspaceSlug: string, projectId: string, issueId: string) => {
        try {
          return issues?.removeIssue(workspaceSlug, projectId, issueId).then(() => {
            captureIssueEvent({
              eventName: ISSUE_DELETED,
              payload: { id: issueId, state: "SUCCESS", element: "Issue peek-overview" },
              path: pathname,
            });
            removeRoutePeekId();
          });
        } catch {
          setToast({
            title: t("toast.error"),
            type: TOAST_TYPE.ERROR,
            message: t("entity.delete.failed", { entity: t("issue.label", { count: 1 }) }),
          });
          captureIssueEvent({
            eventName: ISSUE_DELETED,
            payload: { id: issueId, state: "FAILED", element: "Issue peek-overview" },
            path: pathname,
          });
        }
      },
      archive: async (workspaceSlug: string, projectId: string, issueId: string) => {
        try {
          if (!issues?.archiveIssue) return;
          await issues.archiveIssue(workspaceSlug, projectId, issueId);
          captureIssueEvent({
            eventName: ISSUE_ARCHIVED,
            payload: { id: issueId, state: "SUCCESS", element: "Issue peek-overview" },
            path: pathname,
          });
        } catch {
          captureIssueEvent({
            eventName: ISSUE_ARCHIVED,
            payload: { id: issueId, state: "FAILED", element: "Issue peek-overview" },
            path: pathname,
          });
        }
      },
      restore: async (workspaceSlug: string, projectId: string, issueId: string) => {
        try {
          await restoreIssue(workspaceSlug, projectId, issueId);
          setToast({
            type: TOAST_TYPE.SUCCESS,
            title: t("issue.restore.success.title"),
            message: t("issue.restore.success.message"),
          });
          captureIssueEvent({
            eventName: ISSUE_RESTORED,
            payload: { id: issueId, state: "SUCCESS", element: "Issue peek-overview" },
            path: pathname,
          });
        } catch {
          setToast({
            type: TOAST_TYPE.ERROR,
            title: t("toast.error"),
            message: t("issue.restore.failed.message"),
          });
          captureIssueEvent({
            eventName: ISSUE_RESTORED,
            payload: { id: issueId, state: "FAILED", element: "Issue peek-overview" },
            path: pathname,
          });
        }
      },
      addCycleToIssue: async (workspaceSlug: string, projectId: string, cycleId: string, issueId: string) => {
        try {
          await issues.addCycleToIssue(workspaceSlug, projectId, cycleId, issueId);
          fetchActivities(workspaceSlug, projectId, issueId);
          captureIssueEvent({
            eventName: ISSUE_UPDATED,
            payload: { issueId, state: "SUCCESS", element: "Issue peek-overview" },
            updates: {
              changed_property: "cycle_id",
              change_details: cycleId,
            },
            path: pathname,
          });
        } catch {
          setToast({
            type: TOAST_TYPE.ERROR,
            title: t("toast.error"),
            message: t("issue.add.cycle.failed"),
          });
          captureIssueEvent({
            eventName: ISSUE_UPDATED,
            payload: { state: "FAILED", element: "Issue peek-overview" },
            updates: {
              changed_property: "cycle_id",
              change_details: cycleId,
            },
            path: pathname,
          });
        }
      },
      addIssueToCycle: async (workspaceSlug: string, projectId: string, cycleId: string, issueIds: string[]) => {
        try {
          await issues.addIssueToCycle(workspaceSlug, projectId, cycleId, issueIds);
          captureIssueEvent({
            eventName: ISSUE_UPDATED,
            payload: { ...issueIds, state: "SUCCESS", element: "Issue peek-overview" },
            updates: {
              changed_property: "cycle_id",
              change_details: cycleId,
            },
            path: pathname,
          });
        } catch {
          setToast({
            type: TOAST_TYPE.ERROR,
            title: t("toast.error"),
            message: t("issue.add.cycle.failed"),
          });
          captureIssueEvent({
            eventName: ISSUE_UPDATED,
            payload: { state: "FAILED", element: "Issue peek-overview" },
            updates: {
              changed_property: "cycle_id",
              change_details: cycleId,
            },
            path: pathname,
          });
        }
      },
      removeIssueFromCycle: async (workspaceSlug: string, projectId: string, cycleId: string, issueId: string) => {
        try {
          const removeFromCyclePromise = issues.removeIssueFromCycle(workspaceSlug, projectId, cycleId, issueId);
          setPromiseToast(removeFromCyclePromise, {
            loading: t("issue.remove.cycle.loading"),
            success: {
              title: t("toast.success"),
              message: () => t("issue.remove.cycle.success"),
            },
            error: {
              title: t("toast.error"),
              message: () => t("issue.remove.cycle.failed"),
            },
          });
          await removeFromCyclePromise;
          fetchActivities(workspaceSlug, projectId, issueId);
          captureIssueEvent({
            eventName: ISSUE_UPDATED,
            payload: { issueId, state: "SUCCESS", element: "Issue peek-overview" },
            updates: {
              changed_property: "cycle_id",
              change_details: "",
            },
            path: pathname,
          });
        } catch {
          captureIssueEvent({
            eventName: ISSUE_UPDATED,
            payload: { state: "FAILED", element: "Issue peek-overview" },
            updates: {
              changed_property: "cycle_id",
              change_details: "",
            },
            path: pathname,
          });
        }
      },
      changeModulesInIssue: async (
        workspaceSlug: string,
        projectId: string,
        issueId: string,
        addModuleIds: string[],
        removeModuleIds: string[]
      ) => {
        const promise = await issues.changeModulesInIssue(
          workspaceSlug,
          projectId,
          issueId,
          addModuleIds,
          removeModuleIds
        );
        fetchActivities(workspaceSlug, projectId, issueId);
        captureIssueEvent({
          eventName: ISSUE_UPDATED,
          payload: { id: issueId, state: "SUCCESS", element: "Issue detail page" },
          updates: {
            changed_property: "module_id",
            change_details: { addModuleIds, removeModuleIds },
          },
          path: pathname,
        });
        return promise;
      },
      removeIssueFromModule: async (workspaceSlug: string, projectId: string, moduleId: string, issueId: string) => {
        try {
          const removeFromModulePromise = issues.removeIssuesFromModule(workspaceSlug, projectId, moduleId, [issueId]);
          setPromiseToast(removeFromModulePromise, {
            loading: t("issue.remove.module.loading"),
            success: {
              title: t("toast.success"),
              message: () => t("issue.remove.module.success"),
            },
            error: {
              title: t("toast.error"),
              message: () => t("issue.remove.module.failed"),
            },
          });
          await removeFromModulePromise;
          fetchActivities(workspaceSlug, projectId, issueId);
          captureIssueEvent({
            eventName: ISSUE_UPDATED,
            payload: { id: issueId, state: "SUCCESS", element: "Issue peek-overview" },
            updates: {
              changed_property: "module_id",
              change_details: "",
            },
            path: pathname,
          });
        } catch {
          captureIssueEvent({
            eventName: ISSUE_UPDATED,
            payload: { id: issueId, state: "FAILED", element: "Issue peek-overview" },
            updates: {
              changed_property: "module_id",
              change_details: "",
            },
            path: pathname,
          });
        }
      },
    }),
    [fetchIssue, is_draft, issues, fetchActivities, captureIssueEvent, pathname, removeRoutePeekId, restoreIssue]
  );

  useEffect(() => {
    if (peekIssue) {
      issueOperations.fetch(peekIssue.workspaceSlug, peekIssue.projectId, peekIssue.issueId);
    }
  }, [peekIssue, issueOperations]);

  if (!peekIssue?.workspaceSlug || !peekIssue?.projectId || !peekIssue?.issueId) return <></>;

  // Check if issue is editable, based on user role
  const isEditable = allowPermissions(
    [EUserPermissions.ADMIN, EUserPermissions.MEMBER],
    EUserPermissionsLevel.PROJECT,
    peekIssue?.workspaceSlug,
    peekIssue?.projectId
  );

  return (
    <IssueView
      workspaceSlug={peekIssue.workspaceSlug}
      projectId={peekIssue.projectId}
      issueId={peekIssue.issueId}
      isLoading={getIsFetchingIssueDetails(peekIssue.issueId)}
      isError={error}
      is_archived={!!peekIssue.isArchived}
      disabled={!isEditable}
      embedIssue={embedIssue}
      embedRemoveCurrentNotification={embedRemoveCurrentNotification}
      issueOperations={issueOperations}
    />
  );
});<|MERGE_RESOLUTION|>--- conflicted
+++ resolved
@@ -4,22 +4,16 @@
 import { observer } from "mobx-react";
 import { usePathname } from "next/navigation";
 // plane types
-<<<<<<< HEAD
-import { ISSUE_UPDATED, ISSUE_DELETED, ISSUE_ARCHIVED, ISSUE_RESTORED, EUserPermissions, EUserPermissionsLevel } from "@plane/constants";
-=======
 import {
-  EIssuesStoreType,
   ISSUE_UPDATED,
   ISSUE_DELETED,
   ISSUE_ARCHIVED,
   ISSUE_RESTORED,
   EUserPermissions,
   EUserPermissionsLevel,
-  EIssueServiceType,
 } from "@plane/constants";
->>>>>>> 25a6cd49
 import { useTranslation } from "@plane/i18n";
-import { EIssuesStoreType, IWorkItemPeekOverview, TIssue } from "@plane/types";
+import { EIssuesStoreType, IWorkItemPeekOverview, TIssue, EIssueServiceType } from "@plane/types";
 // plane ui
 import { TOAST_TYPE, setPromiseToast, setToast } from "@plane/ui";
 // components
@@ -29,7 +23,6 @@
 import { useEventTracker, useIssueDetail, useIssues, useUserPermissions } from "@/hooks/store";
 import { useIssueStoreType } from "@/hooks/use-issue-layout-store";
 import { useWorkItemProperties } from "@/plane-web/hooks/use-issue-properties";
-
 
 export const IssuePeekOverview: FC<IWorkItemPeekOverview> = observer((props) => {
   const {
