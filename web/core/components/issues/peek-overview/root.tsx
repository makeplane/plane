--- conflicted
+++ resolved
@@ -3,30 +3,13 @@
 import { FC, useEffect, useState, useMemo, useCallback } from "react";
 import { observer } from "mobx-react";
 import { usePathname } from "next/navigation";
-// plane types
-import {
-<<<<<<< HEAD
-  ISSUE_UPDATED,
-  ISSUE_DELETED,
-  ISSUE_ARCHIVED,
-  ISSUE_RESTORED,
-  EUserPermissions,
-  EUserPermissionsLevel,
-=======
-  EIssuesStoreType,
-  EUserPermissions,
-  EUserPermissionsLevel,
-  EIssueServiceType,
-  WORK_ITEM_TRACKER_EVENTS,
->>>>>>> 4a065e14
-} from "@plane/constants";
+// Plane imports
+import { EUserPermissions, EUserPermissionsLevel, WORK_ITEM_TRACKER_EVENTS } from "@plane/constants";
 import { useTranslation } from "@plane/i18n";
 import { EIssueServiceType, EIssuesStoreType, IWorkItemPeekOverview, TIssue } from "@plane/types";
-// plane ui
 import { TOAST_TYPE, setPromiseToast, setToast } from "@plane/ui";
 // components
 import { IssueView, TIssueOperations } from "@/components/issues";
-// constants
 // hooks
 import { useEventTracker, useIssueDetail, useIssues, useUserPermissions } from "@/hooks/store";
 import { useIssueStoreType } from "@/hooks/use-issue-layout-store";
