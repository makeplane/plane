--- conflicted
+++ resolved
@@ -5,11 +5,7 @@
 import { Signal, Tag, Triangle, LayoutPanelTop, CalendarClock, CalendarCheck2, Users, UserCircle2 } from "lucide-react";
 // hooks
 // ui icons
-<<<<<<< HEAD
-import { DiceIcon, DoubleCircleIcon, ContrastIcon, RelatedIcon } from "@plane/ui";
-=======
-import { DiceIcon, DoubleCircleIcon, ContrastIcon, Tooltip } from "@plane/ui";
->>>>>>> fb46249c
+import { DiceIcon, DoubleCircleIcon, ContrastIcon } from "@plane/ui";
 // components
 import {
   DateDropdown,
