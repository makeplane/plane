--- conflicted
+++ resolved
@@ -11,10 +11,7 @@
   name: string;
   id: string;
   data_type: string;
-<<<<<<< HEAD
-=======
   is_active: boolean;
->>>>>>> 341bcb3d
 };
 
 type CustomPropertiesProps = {
@@ -63,23 +60,6 @@
     }
   }, [customProperties]);
 
-<<<<<<< HEAD
-  const mergedCustomProperties = issueTypeCustomProperties.map((customProp) => {
-    const customProperty = localCustomProperties?.find(
-      (prop) => prop.key === customProp.name
-    );
-
-    return {
-      key: customProp.name,
-      value: customProperty ? customProperty.value : "",
-      issue_type_custom_property: customProp.id,
-      is_required: customProp.is_required,
-      id: customProperty ? customProperty.id : "",
-      name: customProp.name,
-      data_type: customProp.data_type
-    };
-  });
-=======
   const mergedCustomProperties = issueTypeCustomProperties
     .filter((customProp) => customProp.is_active)
     .map((customProp) => {
@@ -96,7 +76,6 @@
         is_active: customProp.is_active,
       };
     });
->>>>>>> 341bcb3d
 
   if (error) {
     return <div className="text-red-500 text-sm mt-1">{error}</div>;
