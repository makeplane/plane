--- conflicted
+++ resolved
@@ -4,13 +4,8 @@
 import { observer } from "mobx-react";
 import useSWR from "swr";
 // plane imports
-<<<<<<< HEAD
 import { EDraftIssuePaginationType, PROJECT_TRACKER_ELEMENTS } from "@plane/constants";
-import { EUserPermissionsLevel, EUserWorkspaceRoles } from "@plane/constants/src/user";
-=======
-import { EDraftIssuePaginationType } from "@plane/constants";
 import { EUserPermissionsLevel } from "@plane/constants/src/user";
->>>>>>> fa9c6371
 import { useTranslation } from "@plane/i18n";
 import { EUserWorkspaceRoles } from "@plane/types";
 // components
