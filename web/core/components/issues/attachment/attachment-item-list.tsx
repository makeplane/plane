--- conflicted
+++ resolved
@@ -24,11 +24,7 @@
 };
 
 export const IssueAttachmentItemList: FC<TIssueAttachmentItemList> = observer((props) => {
-<<<<<<< HEAD
-  const { workspaceSlug, issueId, attachmentHelpers, disabled } = props;
-=======
-  const { workspaceSlug, projectId, issueId, handleAttachmentOperations, disabled } = props;
->>>>>>> 6113aefd
+  const { workspaceSlug, projectId, issueId, attachmentHelpers, disabled } = props;
   // states
   const [isUploading, setIsUploading] = useState(false);
   // store hooks
@@ -68,14 +64,10 @@
               message: "File could not be attached. Try uploading again.",
             });
           })
-<<<<<<< HEAD
-          .finally(() => setIsUploading(false));
-=======
           .finally(() => {
             handleFetchPropertyActivities();
-            setIsLoading(false);
+            setIsUploading(false);
           });
->>>>>>> 6113aefd
         return;
       }
 
@@ -89,11 +81,7 @@
       });
       return;
     },
-<<<<<<< HEAD
-    [createAttachment, maxFileSize, workspaceSlug]
-=======
-    [handleAttachmentOperations, maxFileSize, workspaceSlug, handleFetchPropertyActivities]
->>>>>>> 6113aefd
+    [createAttachment, maxFileSize, workspaceSlug, handleFetchPropertyActivities]
   );
 
   const { getRootProps, getInputProps, isDragActive } = useDropzone({
