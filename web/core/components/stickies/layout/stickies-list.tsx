--- conflicted
+++ resolved
@@ -7,20 +7,12 @@
 import { observer } from "mobx-react";
 import { usePathname } from "next/navigation";
 import Masonry from "react-masonry-component";
-<<<<<<< HEAD
 import { Plus } from "lucide-react";
 // plane imports
 import { EUserPermissionsLevel, EUserWorkspaceRoles } from "@plane/constants";
 import { useTranslation } from "@plane/i18n";
-import { Loader } from "@plane/ui";
 // components
 import { DetailedEmptyState, SimpleEmptyState } from "@/components/empty-state";
-=======
-// components
-import { EmptyState } from "@/components/empty-state";
-import { StickiesEmptyState } from "@/components/home/widgets/empty-states/stickies";
->>>>>>> e2550e0b
-// constants
 import { StickiesEmptyState } from "@/components/home/widgets/empty-states/stickies";
 // hooks
 import { useUserPermissions } from "@/hooks/store";
@@ -57,7 +49,6 @@
   const itemWidth = `${100 / columnCount}%`;
   const totalRows = Math.ceil(workspaceStickyIds.length / columnCount);
   const isStickiesPage = pathname?.includes("stickies");
-<<<<<<< HEAD
   const hasGuestLevelPermissions = allowPermissions(
     [EUserWorkspaceRoles.ADMIN, EUserWorkspaceRoles.MEMBER, EUserWorkspaceRoles.GUEST],
     EUserPermissionsLevel.WORKSPACE
@@ -66,7 +57,6 @@
   const stickiesSearchResolvedPath = useResolvedAssetPath({
     basePath: "/empty-state/stickies/stickies-search",
   });
-=======
   const masonryRef = useRef<any>(null);
 
   const handleLayout = () => {
@@ -75,7 +65,6 @@
       masonryRef.current.performLayout();
     }
   };
->>>>>>> e2550e0b
 
   // Function to determine if an item is in first or last row
   const getRowPositions = (index: number) => {
@@ -111,7 +100,6 @@
 
   if (loader === "loaded" && workspaceStickyIds.length === 0) {
     return (
-<<<<<<< HEAD
       <div className="size-full grid place-items-center">
         {isStickiesPage ? (
           <>
@@ -138,21 +126,6 @@
               />
             )}
           </>
-=======
-      <div className="size-full grid place-items-center px-2">
-        {isStickiesPage || searchQuery ? (
-          <EmptyState
-            type={searchQuery ? EmptyStateType.STICKIES_SEARCH : EmptyStateType.STICKIES}
-            layout={searchQuery ? "screen-simple" : "screen-detailed"}
-            primaryButtonOnClick={() => {
-              toggleShowNewSticky(true);
-              stickyOperations.create();
-            }}
-            primaryButtonConfig={{
-              size: "sm",
-            }}
-          />
->>>>>>> e2550e0b
         ) : (
           <StickiesEmptyState />
         )}
