import { FC } from "react";
import { observer } from "mobx-react";
<<<<<<< HEAD
// Plane
import { cn } from "@/helpers/common.helper";
=======
// plane utils
import { cn } from "@plane/utils";
>>>>>>> 580c4b19
// hooks
import { useTimeLineChartStore } from "@/hooks/use-timeline-chart";
//
import { HEADER_HEIGHT, SIDEBAR_WIDTH } from "../../constants";
import { IWeekBlock } from "../../views";

export const WeekChartView: FC<any> = observer(() => {
  const { currentViewData, renderView } = useTimeLineChartStore();
  const weekBlocks: IWeekBlock[] = renderView;

  return (
    <div className={`absolute top-0 left-0 min-h-full h-max w-max flex`}>
      {currentViewData &&
        weekBlocks?.map((block, rootIndex) => (
          <div
            key={`month-${block?.startDate}-${block?.endDate}`}
            className="relative flex flex-col outline-[0.25px] outline outline-custom-border-200"
          >
            {/** Header Div */}
            <div
              className="w-full sticky top-0 z-[5] bg-custom-background-100 flex-shrink-0 outline-[1px] outline outline-custom-border-200"
              style={{
                height: `${HEADER_HEIGHT}px`,
              }}
            >
              {/** Main Months Title */}
              <div className="w-full inline-flex h-7 justify-between">
                <div
                  className="sticky flex items-center font-normal z-[1] m-1 whitespace-nowrap px-3 py-1 text-sm capitalize bg-custom-background-100 text-custom-text-200"
                  style={{
                    left: `${SIDEBAR_WIDTH}px`,
                  }}
                >
                  {block?.title}
                </div>
                <div className="sticky whitespace-nowrap px-3 py-2 text-xs capitalize text-custom-text-400">
                  {block?.weekData?.title}
                </div>
              </div>
              {/** Days Sub title */}
              <div className="h-5 w-full flex">
                {block?.children?.map((weekDay, index) => (
                  <div
                    key={`sub-title-${rootIndex}-${index}`}
                    className={cn(
                      "flex flex-shrink-0 p-1 text-center capitalize justify-between outline-[0.25px] outline outline-custom-border-200",
                      {
                        "bg-custom-primary-100/20": weekDay.today,
                      }
                    )}
                    style={{ width: `${currentViewData?.data.dayWidth}px` }}
                  >
                    <div className="space-x-1 text-xs font-medium text-custom-text-400">
                      {weekDay.dayData.abbreviation}
                    </div>
                    <div className="space-x-1 text-xs font-medium">
                      <span
                        className={cn({
                          "rounded bg-custom-primary-100 px-1 text-white": weekDay.today,
                        })}
                      >
                        {weekDay.date.getDate()}
                      </span>
                    </div>
                  </div>
                ))}
              </div>
            </div>
            {/** Day Columns */}
            <div className="h-full w-full flex-grow flex bg-custom-background-100">
              {block?.children?.map((weekDay, index) => (
                <div
                  key={`column-${rootIndex}-${index}`}
                  className={cn("h-full overflow-hidden outline-[0.25px] outline outline-custom-border-100", {
                    "bg-custom-primary-100/20": weekDay.today,
                  })}
                  style={{ width: `${currentViewData?.data.dayWidth}px` }}
                >
                  {["sat", "sun"].includes(weekDay?.dayData?.shortTitle) && (
                    <div className="h-full bg-custom-background-90 outline-[0.25px] outline outline-custom-border-300" />
                  )}
                </div>
              ))}
            </div>
          </div>
        ))}
    </div>
  );
});<|MERGE_RESOLUTION|>--- conflicted
+++ resolved
@@ -1,12 +1,7 @@
 import { FC } from "react";
 import { observer } from "mobx-react";
-<<<<<<< HEAD
-// Plane
-import { cn } from "@/helpers/common.helper";
-=======
 // plane utils
 import { cn } from "@plane/utils";
->>>>>>> 580c4b19
 // hooks
 import { useTimeLineChartStore } from "@/hooks/use-timeline-chart";
 //
