"use client";
import { FC, useCallback } from "react";

import { observer } from "mobx-react";
import { useParams } from "next/navigation";
// plane imports
import { NOTIFICATION_TABS, TNotificationTab } from "@plane/constants";
import { useTranslation } from "@plane/i18n";
// components
import { Header, Row, ERowVariant, EHeaderVariant, ContentWrapper } from "@plane/ui";
import { CountChip } from "@/components/common";
import {
  NotificationsLoader,
  NotificationEmptyState,
  NotificationSidebarHeader,
  AppliedFilters,
} from "@/components/workspace-notifications";
// helpers
import { cn } from "@/helpers/common.helper";
import { getNumberCount } from "@/helpers/string.helper";
// hooks
import { useWorkspace, useWorkspaceNotifications } from "@/hooks/store";
<<<<<<< HEAD
import { NotificationCardListRoot } from "@/plane-web/components/workspace-notifications";
=======
import { useFlag } from "@/plane-web/hooks/store";
import { NotificationCardListRoot as NotificationCardListRootCe } from "ce/components/workspace-notifications";
import { NotificationCardListRoot as NotificationCardListRootEe } from "ee/components/workspace-notifications";


>>>>>>> 0351e448
export const NotificationsSidebarRoot: FC = observer(() => {
  const { workspaceSlug } = useParams();
  // hooks
  const { getWorkspaceBySlug } = useWorkspace();
  const {
    currentSelectedNotificationId,
    unreadNotificationsCount,
    loader,
    notificationIdsByWorkspaceId,
    currentNotificationTab,
    setCurrentNotificationTab,
  } = useWorkspaceNotifications();

  const { t } = useTranslation();
  // derived values
  const workspace = workspaceSlug ? getWorkspaceBySlug(workspaceSlug.toString()) : undefined;
  const notificationIds = workspace ? notificationIdsByWorkspaceId(workspace.id) : undefined;

  const handleTabClick = useCallback(
    (tabValue: TNotificationTab) => {
      if (currentNotificationTab !== tabValue) {
        setCurrentNotificationTab(tabValue);
      }
    },
    [currentNotificationTab, setCurrentNotificationTab]
  );

  const isFeatureEnabled = useFlag(workspaceSlug.toString(), "INBOX_STACKING");

  if (!workspaceSlug || !workspace) return <></>;

  return (
    <div
      className={cn(
        "relative border-0 md:border-r border-custom-border-200 z-[10] flex-shrink-0 bg-custom-background-100 h-full transition-all max-md:overflow-hidden",
        currentSelectedNotificationId ? "w-0 md:w-2/6" : "w-full md:w-2/6"
      )}
    >
      <div className="relative w-full h-full flex flex-col">
        <Row className="h-[3.75rem] border-b border-custom-border-200 flex">
          <NotificationSidebarHeader workspaceSlug={workspaceSlug.toString()} />
        </Row>

        <Header variant={EHeaderVariant.SECONDARY} className="justify-start">
          {NOTIFICATION_TABS.map((tab) => (
            <div
              key={tab.value}
              className="h-full px-3 relative cursor-pointer"
              onClick={() => handleTabClick(tab.value)}
            >
              <div
                className={cn(
                  `relative h-full flex justify-center items-center gap-1 text-sm transition-all`,
                  currentNotificationTab === tab.value
                    ? "text-custom-primary-100"
                    : "text-custom-text-100 hover:text-custom-text-200"
                )}
              >
                <div className="font-medium">{t(tab.i18n_label)}</div>
                {tab.count(unreadNotificationsCount) > 0 && (
                  <CountChip count={getNumberCount(tab.count(unreadNotificationsCount))} />
                )}
              </div>
              {currentNotificationTab === tab.value && (
                <div className="border absolute bottom-0 right-0 left-0 rounded-t-md border-custom-primary-100" />
              )}
            </div>
          ))}
        </Header>

        {/* applied filters */}
        <AppliedFilters workspaceSlug={workspaceSlug.toString()} />

        {/* rendering notifications */}
        {loader === "init-loader" ? (
          <div className="relative w-full h-full overflow-hidden">
            <NotificationsLoader />
          </div>
        ) : (
          <>
            {notificationIds && notificationIds.length > 0 ? (
              <ContentWrapper variant={ERowVariant.HUGGING}>
                {isFeatureEnabled ? (
                  <NotificationCardListRootEe workspaceSlug={workspaceSlug.toString()} workspaceId={workspace?.id} />
                ) : (
                  <NotificationCardListRootCe workspaceSlug={workspaceSlug.toString()} workspaceId={workspace?.id} />
                )}
              </ContentWrapper>
            ) : (
              <div className="relative w-full h-full flex justify-center items-center">
                <NotificationEmptyState />
              </div>
            )}
          </>
        )}
      </div>
    </div>
  );
});<|MERGE_RESOLUTION|>--- conflicted
+++ resolved
@@ -8,6 +8,7 @@
 import { useTranslation } from "@plane/i18n";
 // components
 import { Header, Row, ERowVariant, EHeaderVariant, ContentWrapper } from "@plane/ui";
+import { NotificationCardListRoot as NotificationCardListRootCe } from "@/ce/components/workspace-notifications";
 import { CountChip } from "@/components/common";
 import {
   NotificationsLoader,
@@ -20,15 +21,10 @@
 import { getNumberCount } from "@/helpers/string.helper";
 // hooks
 import { useWorkspace, useWorkspaceNotifications } from "@/hooks/store";
-<<<<<<< HEAD
-import { NotificationCardListRoot } from "@/plane-web/components/workspace-notifications";
-=======
+
+import { NotificationCardListRoot as NotificationCardListRootEe } from "@/plane-web/components/workspace-notifications";
 import { useFlag } from "@/plane-web/hooks/store";
-import { NotificationCardListRoot as NotificationCardListRootCe } from "ce/components/workspace-notifications";
-import { NotificationCardListRoot as NotificationCardListRootEe } from "ee/components/workspace-notifications";
 
-
->>>>>>> 0351e448
 export const NotificationsSidebarRoot: FC = observer(() => {
   const { workspaceSlug } = useParams();
   // hooks
