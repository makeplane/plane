--- conflicted
+++ resolved
@@ -6,24 +6,11 @@
 // plane imports
 import { ENotificationLoader, ENotificationQueryParamType } from "@plane/constants";
 import { useTranslation } from "@plane/i18n";
-// components
-<<<<<<< HEAD
-import { Header, Row, ERowVariant, EHeaderVariant, ContentWrapper } from "@plane/ui";
-import { cn, getNumberCount } from "@plane/utils";
-import { CountChip } from "@/components/common/count-chip";
-import {
-  NotificationsLoader,
-  NotificationEmptyState,
-  NotificationSidebarHeader,
-  AppliedFilters,
-} from "@/components/workspace-notifications";
+import { cn } from "@plane/utils";
 // helpers
-=======
-import { cn } from "@plane/utils";
 import { LogoSpinner } from "@/components/common";
 import { SimpleEmptyState } from "@/components/empty-state";
 import { InboxContentRoot } from "@/components/inbox";
->>>>>>> e13d8aa4
 // hooks
 import { useUserPermissions, useWorkspace, useWorkspaceNotifications } from "@/hooks/store";
 import { useResolvedAssetPath } from "@/hooks/use-resolved-asset-path";
