--- conflicted
+++ resolved
@@ -4,11 +4,7 @@
 import { observer } from "mobx-react";
 import { useParams } from "next/navigation";
 // components
-<<<<<<< HEAD
-import { ContentWrapper, CustomHeader, CustomRow, EHeaderVariant } from "@plane/ui";
-=======
-import { CustomHeader, CustomRow, EHeaderVariant, ERowVariant } from "@plane/ui";
->>>>>>> 9ebb376f
+import { CustomHeader, CustomRow, EHeaderVariant, ContentWrapper } from "@plane/ui";
 import { CountChip } from "@/components/common";
 import {
   NotificationsLoader,
@@ -20,7 +16,7 @@
 // constants
 import { NOTIFICATION_TABS } from "@/constants/notification";
 // helpers
-import { cn } from "@/helpers/common.helper";
+import { cn, ERowVariant } from "@/helpers/common.helper";
 import { getNumberCount } from "@/helpers/string.helper";
 // hooks
 import { useWorkspace, useWorkspaceNotifications } from "@/hooks/store";
@@ -93,7 +89,7 @@
         ) : (
           <>
             {notificationIds && notificationIds.length > 0 ? (
-              <ContentWrapper variant="hugging">
+              <ContentWrapper variant={ERowVariant.HUGGING}>
                 <NotificationCardListRoot workspaceSlug={workspaceSlug.toString()} workspaceId={workspace?.id} />
               </ContentWrapper>
             ) : (
