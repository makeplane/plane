"use client";

import { FC } from "react";
import { observer } from "mobx-react";
import { useParams } from "next/navigation";
// components
<<<<<<< HEAD
import { ContentWrapper, CustomHeader, CustomRow } from "@plane/ui";
=======
import { CustomHeader, CustomRow, EHeaderVariant } from "@plane/ui";
>>>>>>> 2e0abcd9
import { CountChip } from "@/components/common";
import {
  NotificationsLoader,
  NotificationEmptyState,
  NotificationSidebarHeader,
  AppliedFilters,
  NotificationCardListRoot,
} from "@/components/workspace-notifications";
// constants
import { NOTIFICATION_TABS } from "@/constants/notification";
// helpers
import { cn } from "@/helpers/common.helper";
import { getNumberCount } from "@/helpers/string.helper";
// hooks
import { useWorkspace, useWorkspaceNotifications } from "@/hooks/store";

export const NotificationsSidebar: FC = observer(() => {
  const { workspaceSlug } = useParams();
  // hooks
  const { getWorkspaceBySlug } = useWorkspace();
  const {
    currentSelectedNotificationId,
    unreadNotificationsCount,
    loader,
    notificationIdsByWorkspaceId,
    currentNotificationTab,
    setCurrentNotificationTab,
  } = useWorkspaceNotifications();
  // derived values
  const workspace = workspaceSlug ? getWorkspaceBySlug(workspaceSlug.toString()) : undefined;
  const notificationIds = workspace ? notificationIdsByWorkspaceId(workspace.id) : undefined;

  if (!workspaceSlug || !workspace) return <></>;

  return (
    <div
      className={cn(
        "relative border-0 md:border-r border-custom-border-200 z-[10] flex-shrink-0 bg-custom-background-100 h-full transition-all overflow-hidden",
        currentSelectedNotificationId ? "w-0 md:w-2/6" : "w-full md:w-2/6"
      )}
    >
      <div className="relative w-full h-full overflow-hidden flex flex-col">
        <CustomRow variant="regular" className="h-[3.75rem] border-b border-custom-border-200 flex">
          <NotificationSidebarHeader workspaceSlug={workspaceSlug.toString()} />
        </CustomRow>

        <CustomHeader variant={EHeaderVariant.secondary} className="flex">
          {NOTIFICATION_TABS.map((tab) => (
            <div
              key={tab.value}
              className="h-full px-3 relative cursor-pointer"
              onClick={() => currentNotificationTab != tab.value && setCurrentNotificationTab(tab.value)}
            >
              <div
                className={cn(
                  `relative h-full flex justify-center items-center gap-1 text-sm transition-all`,
                  currentNotificationTab === tab.value
                    ? "text-custom-primary-100"
                    : "text-custom-text-100 hover:text-custom-text-200"
                )}
              >
                <div className="font-medium">{tab.label}</div>
                {tab.count(unreadNotificationsCount) > 0 && (
                  <CountChip count={getNumberCount(tab.count(unreadNotificationsCount))} />
                )}
              </div>
              {currentNotificationTab === tab.value && (
                <div className="border absolute bottom-0 right-0 left-0 rounded-t-md border-custom-primary-100" />
              )}
            </div>
          ))}
        </CustomHeader>

        {/* applied filters */}
        <AppliedFilters workspaceSlug={workspaceSlug.toString()} />

        {/* rendering notifications */}
        {loader === "init-loader" ? (
          <div className="relative w-full h-full overflow-hidden">
            <NotificationsLoader />
          </div>
        ) : (
          <>
            {notificationIds && notificationIds.length > 0 ? (
              <ContentWrapper variant="hugging">
                <NotificationCardListRoot workspaceSlug={workspaceSlug.toString()} workspaceId={workspace?.id} />
              </ContentWrapper>
            ) : (
              <div className="relative w-full h-full flex justify-center items-center">
                <NotificationEmptyState />
              </div>
            )}
          </>
        )}
      </div>
    </div>
  );
});<|MERGE_RESOLUTION|>--- conflicted
+++ resolved
@@ -4,11 +4,7 @@
 import { observer } from "mobx-react";
 import { useParams } from "next/navigation";
 // components
-<<<<<<< HEAD
-import { ContentWrapper, CustomHeader, CustomRow } from "@plane/ui";
-=======
-import { CustomHeader, CustomRow, EHeaderVariant } from "@plane/ui";
->>>>>>> 2e0abcd9
+import { ContentWrapper, CustomHeader, CustomRow, EHeaderVariant } from "@plane/ui";
 import { CountChip } from "@/components/common";
 import {
   NotificationsLoader,
