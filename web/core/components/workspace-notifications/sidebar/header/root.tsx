--- conflicted
+++ resolved
@@ -19,21 +19,13 @@
 
   if (!workspaceSlug) return <></>;
   return (
-<<<<<<< HEAD
     <CustomHeader className="my-auto">
       <CustomHeader.LeftItem>
-        <div className="block bg-custom-sidebar-background-100 md:hidden">
-          <SidebarHamburgerToggle />
-        </div>
-=======
-    <div className="relative z-10 flex h-[3.75rem] w-full flex-shrink-0 flex-row items-center justify-between gap-x-2 gap-y-4 bg-custom-sidebar-background-100 p-4">
-      <div className="flex w-full flex-grow items-center gap-2 overflow-ellipsis whitespace-nowrap">
         {!isDesktopApp() && (
           <div className="block bg-custom-sidebar-background-100 md:hidden">
             <SidebarHamburgerToggle />
           </div>
         )}
->>>>>>> 72b0cbdf
         <Breadcrumbs>
           <Breadcrumbs.BreadcrumbItem
             type="text"
