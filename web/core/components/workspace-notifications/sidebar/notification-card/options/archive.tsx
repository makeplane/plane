"use client";

import { FC } from "react";
import { observer } from "mobx-react";
import { ArchiveRestore } from "lucide-react";
<<<<<<< HEAD
import { NOTIFICATION_ARCHIVED } from "@plane/constants";
=======
import { useTranslation } from "@plane/i18n";
>>>>>>> 1b914cea
import { ArchiveIcon, TOAST_TYPE, setToast } from "@plane/ui";
// components
import { NotificationItemOptionButton } from "@/components/workspace-notifications";
// constants
// hooks
import { useEventTracker, useWorkspaceNotifications } from "@/hooks/store";
// store
import { INotification } from "@/store/notifications/notification";

type TNotificationItemArchiveOption = {
  workspaceSlug: string;
  notification: INotification;
};

export const NotificationItemArchiveOption: FC<TNotificationItemArchiveOption> = observer((props) => {
  const { workspaceSlug, notification } = props;
  // hooks
  const { captureEvent } = useEventTracker();
  const { currentNotificationTab } = useWorkspaceNotifications();
  const { asJson: data, archiveNotification, unArchiveNotification } = notification;
  const { t } = useTranslation();

  const handleNotificationUpdate = async () => {
    try {
      const request = data.archived_at ? unArchiveNotification : archiveNotification;
      await request(workspaceSlug);
      captureEvent(NOTIFICATION_ARCHIVED, {
        issue_id: data?.data?.issue?.id,
        tab: currentNotificationTab,
        state: "SUCCESS",
      });
      setToast({
        title: data.archived_at ? t("notification.toasts.unarchived") : t("notification.toasts.archived"),
        type: TOAST_TYPE.SUCCESS,
      });
    } catch (e) {
      console.error(e);
    }
  };

  return (
    <NotificationItemOptionButton
      tooltipContent={
        data.archived_at ? t("notification.options.mark_unarchive") : t("notification.options.mark_archive")
      }
      callBack={handleNotificationUpdate}
    >
      {data.archived_at ? (
        <ArchiveRestore className="h-3 w-3 text-custom-text-300" />
      ) : (
        <ArchiveIcon className="h-3 w-3 text-custom-text-300" />
      )}
    </NotificationItemOptionButton>
  );
});<|MERGE_RESOLUTION|>--- conflicted
+++ resolved
@@ -3,11 +3,8 @@
 import { FC } from "react";
 import { observer } from "mobx-react";
 import { ArchiveRestore } from "lucide-react";
-<<<<<<< HEAD
 import { NOTIFICATION_ARCHIVED } from "@plane/constants";
-=======
 import { useTranslation } from "@plane/i18n";
->>>>>>> 1b914cea
 import { ArchiveIcon, TOAST_TYPE, setToast } from "@plane/ui";
 // components
 import { NotificationItemOptionButton } from "@/components/workspace-notifications";
