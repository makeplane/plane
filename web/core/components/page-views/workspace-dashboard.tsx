import { useEffect } from "react";
import { observer } from "mobx-react";
import dynamic from "next/dynamic";
import { useParams } from "next/navigation";
// plane imports
import { EUserPermissionsLevel, PRODUCT_TOUR_COMPLETED, EUserPermissions } from "@plane/constants";
import { useTranslation } from "@plane/i18n";
import { ContentWrapper } from "@plane/ui";
<<<<<<< HEAD
// import { DashboardWidgets } from "@/components/dashboard";
import { LogoSpinner } from "@/components/common";
import { EmptyState } from "@/components/empty-state";
// import { IssuePeekOverview } from "@/components/issues";
=======
// components
import { DashboardWidgets } from "@/components/dashboard";
import { ComicBoxButton, DetailedEmptyState } from "@/components/empty-state";
import { IssuePeekOverview } from "@/components/issues";
>>>>>>> a9aeeb67
import { TourRoot } from "@/components/onboarding";
import { UserGreetingsView } from "@/components/user";
// constants
// helpers
import { cn } from "@/helpers/common.helper";
// hooks
<<<<<<< HEAD
import { useCommandPalette, useDashboard, useEventTracker, useProject, useUser, useUserProfile } from "@/hooks/store";
=======
import {
  useCommandPalette,
  useUserProfile,
  useEventTracker,
  useDashboard,
  useProject,
  useUser,
  useUserPermissions,
} from "@/hooks/store";
import { useResolvedAssetPath } from "@/hooks/use-resolved-asset-path";
>>>>>>> a9aeeb67
import useSize from "@/hooks/use-window-size";

//@to-do Add loader matching the layout
const DashboardWidgets = dynamic(
  () => import("@/components/dashboard/home-dashboard-widgets").then((m) => m.DashboardWidgets),
  {
    ssr: false,
    loading: () => (
      <div className="h-full w-full flex items-center justify-center">
        <LogoSpinner />
      </div>
    ),
  }
);
const IssuePeekOverview = dynamic(
  () => import("@/components/issues/peek-overview/root").then((m) => m.IssuePeekOverview),
  {
    ssr: false,
    loading: () => null,
  }
);

export const WorkspaceDashboardView = observer(() => {
  // plane hooks
  const { t } = useTranslation();
  // store hooks
  const { captureEvent, setTrackElement } = useEventTracker();
  const { toggleCreateProjectModal } = useCommandPalette();
  const { workspaceSlug } = useParams();
  const { data: currentUser } = useUser();
  const { data: currentUserProfile, updateTourCompleted } = useUserProfile();
  const { homeDashboardId, fetchHomeDashboardWidgets } = useDashboard();
  const { joinedProjectIds, loader } = useProject();
  const { allowPermissions } = useUserPermissions();

  // helper hooks
  const [windowWidth] = useSize();
  const resolvedPath = useResolvedAssetPath({ basePath: "/empty-state/onboarding/dashboard" });

  const handleTourCompleted = () => {
    updateTourCompleted()
      .then(() => {
        captureEvent(PRODUCT_TOUR_COMPLETED, {
          user_id: currentUser?.id,
          state: "SUCCESS",
        });
      })
      .catch((error) => {
        console.error(error);
      });
  };

  // fetch home dashboard widgets on workspace change
  useEffect(() => {
    if (!workspaceSlug) return;

    fetchHomeDashboardWidgets(workspaceSlug?.toString());
  }, [fetchHomeDashboardWidgets, workspaceSlug]);

  const canPerformEmptyStateActions = allowPermissions(
    [EUserPermissions.ADMIN, EUserPermissions.MEMBER],
    EUserPermissionsLevel.WORKSPACE
  );

  // TODO: refactor loader implementation
  return (
    <>
      {currentUserProfile && !currentUserProfile.is_tour_completed && (
        <div className="fixed left-0 top-0 z-20 grid h-full w-full place-items-center bg-custom-backdrop bg-opacity-50 transition-opacity">
          <TourRoot onComplete={handleTourCompleted} />
        </div>
      )}
      {homeDashboardId && joinedProjectIds && (
        <>
          {joinedProjectIds.length > 0 || loader === "init-loader" ? (
            <>
              <IssuePeekOverview />
              <ContentWrapper
                className={cn("gap-7 bg-custom-background-90/20", {
                  "vertical-scrollbar scrollbar-lg": windowWidth >= 768,
                })}
              >
                {currentUser && <UserGreetingsView user={currentUser} />}

                <DashboardWidgets />
              </ContentWrapper>
            </>
          ) : (
            <DetailedEmptyState
              title={t("workspace_dashboard.empty_state.general.title")}
              description={t("workspace_dashboard.empty_state.general.description")}
              assetPath={resolvedPath}
              customPrimaryButton={
                <ComicBoxButton
                  label={t("workspace_dashboard.empty_state.general.primary_button.text")}
                  title={t("workspace_dashboard.empty_state.general.primary_button.comic.title")}
                  description={t("workspace_dashboard.empty_state.general.primary_button.comic.description")}
                  onClick={() => {
                    setTrackElement("Dashboard empty state");
                    toggleCreateProjectModal(true);
                  }}
                  disabled={!canPerformEmptyStateActions}
                />
              }
            />
          )}
        </>
      )}
    </>
  );
});<|MERGE_RESOLUTION|>--- conflicted
+++ resolved
@@ -6,26 +6,14 @@
 import { EUserPermissionsLevel, PRODUCT_TOUR_COMPLETED, EUserPermissions } from "@plane/constants";
 import { useTranslation } from "@plane/i18n";
 import { ContentWrapper } from "@plane/ui";
-<<<<<<< HEAD
-// import { DashboardWidgets } from "@/components/dashboard";
+// components
 import { LogoSpinner } from "@/components/common";
-import { EmptyState } from "@/components/empty-state";
-// import { IssuePeekOverview } from "@/components/issues";
-=======
-// components
-import { DashboardWidgets } from "@/components/dashboard";
 import { ComicBoxButton, DetailedEmptyState } from "@/components/empty-state";
-import { IssuePeekOverview } from "@/components/issues";
->>>>>>> a9aeeb67
 import { TourRoot } from "@/components/onboarding";
 import { UserGreetingsView } from "@/components/user";
-// constants
 // helpers
 import { cn } from "@/helpers/common.helper";
 // hooks
-<<<<<<< HEAD
-import { useCommandPalette, useDashboard, useEventTracker, useProject, useUser, useUserProfile } from "@/hooks/store";
-=======
 import {
   useCommandPalette,
   useUserProfile,
@@ -36,7 +24,6 @@
   useUserPermissions,
 } from "@/hooks/store";
 import { useResolvedAssetPath } from "@/hooks/use-resolved-asset-path";
->>>>>>> a9aeeb67
 import useSize from "@/hooks/use-window-size";
 
 //@to-do Add loader matching the layout
