import { forwardRef } from "react";
import { ContentWrapper } from "@plane/ui";

export const KanbanIssueBlockLoader = forwardRef<HTMLSpanElement, { cardHeight?: number }>(
  ({ cardHeight = 100 }, ref) => (
    <span
      ref={ref}
      className={`block m-1.5 animate-pulse bg-custom-background-80 rounded`}
      style={{ height: `${cardHeight}px` }}
    />
  )
);

export const KanbanColumnLoader = ({
  cardsInColumn = 3,
  ignoreHeader = false,
  cardHeight = 100,
}: {
  cardsInColumn?: number;
  ignoreHeader?: boolean;
  cardHeight?: number;
}) => (
  <div className="flex flex-col gap-3">
    {!ignoreHeader && (
      <div className="flex items-center justify-between h-9 w-80">
        <div className="flex item-center gap-3 px-1.5">
          <span className="h-6 w-6 bg-custom-background-80 rounded animate-pulse" />
          <span className="h-6 w-24 bg-custom-background-80 rounded animate-pulse" />
        </div>
      </div>
    )}
    {Array.from({ length: cardsInColumn }, (_, cardIndex) => (
      <KanbanIssueBlockLoader key={cardIndex} cardHeight={cardHeight} />
    ))}
  </div>
);

KanbanIssueBlockLoader.displayName = "KanbanIssueBlockLoader";

export const KanbanLayoutLoader = ({ cardsInEachColumn = [2, 3, 2, 4, 3] }: { cardsInEachColumn?: number[] }) => (
  <ContentWrapper className="flex-row gap-5 py-1.5 overflow-x-auto">
    {cardsInEachColumn.map((cardsInColumn, columnIndex) => (
<<<<<<< HEAD
      <KanbanColumnLoader key={columnIndex} cardsInColumn={cardsInColumn} />
=======
      <div key={columnIndex} className="flex flex-col gap-3">
        <div className="flex items-center justify-between h-9 w-80">
          <div className="flex item-center gap-3">
            <span className="h-6 w-6 bg-custom-background-80 rounded animate-pulse" />
            <span className="h-6 w-24 bg-custom-background-80 rounded animate-pulse" />
          </div>
        </div>
        {Array.from({ length: cardsInColumn }, (_, cardIndex) => (
          <KanbanIssueBlockLoader key={cardIndex} />
        ))}
      </div>
>>>>>>> 3d709885
    ))}
  </ContentWrapper>
);<|MERGE_RESOLUTION|>--- conflicted
+++ resolved
@@ -23,7 +23,7 @@
   <div className="flex flex-col gap-3">
     {!ignoreHeader && (
       <div className="flex items-center justify-between h-9 w-80">
-        <div className="flex item-center gap-3 px-1.5">
+        <div className="flex item-center gap-3">
           <span className="h-6 w-6 bg-custom-background-80 rounded animate-pulse" />
           <span className="h-6 w-24 bg-custom-background-80 rounded animate-pulse" />
         </div>
@@ -40,21 +40,7 @@
 export const KanbanLayoutLoader = ({ cardsInEachColumn = [2, 3, 2, 4, 3] }: { cardsInEachColumn?: number[] }) => (
   <ContentWrapper className="flex-row gap-5 py-1.5 overflow-x-auto">
     {cardsInEachColumn.map((cardsInColumn, columnIndex) => (
-<<<<<<< HEAD
       <KanbanColumnLoader key={columnIndex} cardsInColumn={cardsInColumn} />
-=======
-      <div key={columnIndex} className="flex flex-col gap-3">
-        <div className="flex items-center justify-between h-9 w-80">
-          <div className="flex item-center gap-3">
-            <span className="h-6 w-6 bg-custom-background-80 rounded animate-pulse" />
-            <span className="h-6 w-24 bg-custom-background-80 rounded animate-pulse" />
-          </div>
-        </div>
-        {Array.from({ length: cardsInColumn }, (_, cardIndex) => (
-          <KanbanIssueBlockLoader key={cardIndex} />
-        ))}
-      </div>
->>>>>>> 3d709885
     ))}
   </ContentWrapper>
 );