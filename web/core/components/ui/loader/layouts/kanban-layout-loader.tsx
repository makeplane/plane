import { forwardRef } from "react";
import range from "lodash/range";
<<<<<<< HEAD
import { ContentWrapper } from "@plane/ui";
import { cn } from "@/helpers/common.helper";
=======
// plane ui
import { ContentWrapper } from "@plane/ui";
// plane utils
import { cn } from "@plane/utils";
>>>>>>> 580c4b19

export const KanbanIssueBlockLoader = forwardRef<HTMLSpanElement, { cardHeight?: number; shouldAnimate?: boolean }>(
  ({ cardHeight = 100, shouldAnimate = true }, ref) => (
    <span
      ref={ref}
      className={cn(`block bg-custom-background-80 rounded`, { " animate-pulse": shouldAnimate })}
      style={{ height: `${cardHeight}px` }}
    />
  )
);

export const KanbanColumnLoader = ({
  cardsInColumn = 3,
  ignoreHeader = false,
  cardHeight = 100,
  shouldAnimate = true,
}: {
  cardsInColumn?: number;
  ignoreHeader?: boolean;
  cardHeight?: number;
  shouldAnimate?: boolean;
}) => (
  <div className="flex flex-col gap-3">
    {!ignoreHeader && (
      <div className="flex items-center justify-between h-9 w-80">
        <div className="flex item-center gap-3">
          <span className={cn("h-6 w-6 bg-custom-background-80 rounded", { " animate-pulse": shouldAnimate })} />
          <span className={cn("h-6 w-24 bg-custom-background-80 rounded", { " animate-pulse": shouldAnimate })} />
        </div>
      </div>
    )}
    {range(cardsInColumn).map((cardIndex) => (
      <KanbanIssueBlockLoader key={cardIndex} cardHeight={cardHeight} shouldAnimate={shouldAnimate} />
    ))}
  </div>
);

KanbanIssueBlockLoader.displayName = "KanbanIssueBlockLoader";

export const KanbanLayoutLoader = ({ cardsInEachColumn = [2, 3, 2, 4, 3] }: { cardsInEachColumn?: number[] }) => (
  <ContentWrapper className="flex-row gap-5 py-1.5 overflow-x-auto">
    {cardsInEachColumn.map((cardsInColumn, columnIndex) => (
      <KanbanColumnLoader key={columnIndex} cardsInColumn={cardsInColumn} />
    ))}
  </ContentWrapper>
);<|MERGE_RESOLUTION|>--- conflicted
+++ resolved
@@ -1,14 +1,9 @@
 import { forwardRef } from "react";
 import range from "lodash/range";
-<<<<<<< HEAD
-import { ContentWrapper } from "@plane/ui";
-import { cn } from "@/helpers/common.helper";
-=======
 // plane ui
 import { ContentWrapper } from "@plane/ui";
 // plane utils
 import { cn } from "@plane/utils";
->>>>>>> 580c4b19
 
 export const KanbanIssueBlockLoader = forwardRef<HTMLSpanElement, { cardHeight?: number; shouldAnimate?: boolean }>(
   ({ cardHeight = 100, shouldAnimate = true }, ref) => (
