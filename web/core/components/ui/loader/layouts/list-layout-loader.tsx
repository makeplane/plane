--- conflicted
+++ resolved
@@ -1,14 +1,9 @@
 import { Fragment, forwardRef } from "react";
 import range from "lodash/range";
-<<<<<<< HEAD
-import { Row } from "@plane/ui";
-import { cn } from "@/helpers/common.helper";
-=======
 // plane ui
 import { Row } from "@plane/ui";
 // plane utils
 import { cn } from "@plane/utils";
->>>>>>> 580c4b19
 import { getRandomInt, getRandomLength } from "../utils";
 
 export const ListLoaderItemRow = forwardRef<
