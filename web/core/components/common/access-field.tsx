--- conflicted
+++ resolved
@@ -1,13 +1,8 @@
 import { LucideIcon } from "lucide-react";
-<<<<<<< HEAD
-import { Tooltip } from "@plane/ui";
-import { cn } from "@/helpers/common.helper";
-=======
 // plane ui
 import { Tooltip } from "@plane/ui";
 // plane utils
 import { cn } from "@plane/utils";
->>>>>>> 580c4b19
 
 type Props = {
   onChange: (value: number) => void;
