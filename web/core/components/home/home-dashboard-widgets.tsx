import { observer } from "mobx-react";
import { useParams } from "next/navigation";
// plane imports
import { useTranslation } from "@plane/i18n";
import { THomeWidgetKeys, THomeWidgetProps } from "@plane/types";
// components
import { SimpleEmptyState } from "@/components/empty-state";
// hooks
import { useHome } from "@/hooks/store/use-home";
// plane web components
import { useResolvedAssetPath } from "@/hooks/use-resolved-asset-path";
import { HomePageHeader } from "@/plane-web/components/home/header";
import { StickiesWidget } from "../stickies";
import { RecentActivityWidget } from "./widgets";
import { DashboardQuickLinks } from "./widgets/links";
import { ManageWidgetsModal } from "./widgets/manage";

export const HOME_WIDGETS_LIST: {
  [key in THomeWidgetKeys]: {
    component: React.FC<THomeWidgetProps> | null;
    fullWidth: boolean;
    title: string;
  };
} = {
  quick_links: {
    component: DashboardQuickLinks,
    fullWidth: false,
<<<<<<< HEAD
    title: "home.quick_links.title",
=======
    title: "Quicklinks",
>>>>>>> 9093b411
  },
  recents: {
    component: RecentActivityWidget,
    fullWidth: false,
    title: "home.recents.title",
  },
  my_stickies: {
    component: StickiesWidget,
    fullWidth: false,
    title: "home.my_stickies.title",
  },
  new_at_plane: {
    component: null,
    fullWidth: false,
    title: "home.new_at_plane.title",
  },
  quick_tutorial: {
    component: null,
    fullWidth: false,
    title: "home.quick_tutorial.title",
  },
};

export const DashboardWidgets = observer(() => {
  // router
  const { workspaceSlug } = useParams();
  // plane hooks
  const { t } = useTranslation();
  // store hooks
  const { toggleWidgetSettings, widgetsMap, showWidgetSettings, orderedWidgets, isAnyWidgetEnabled } = useHome();
  // derived values
  const noWidgetsResolvedPath = useResolvedAssetPath({ basePath: "/empty-state/dashboard/widgets" });

  if (!workspaceSlug) return null;

  return (
    <div className="h-full w-full relative flex flex-col gap-7">
      <HomePageHeader />
      <ManageWidgetsModal
        workspaceSlug={workspaceSlug.toString()}
        isModalOpen={showWidgetSettings}
        handleOnClose={() => toggleWidgetSettings(false)}
      />
      {isAnyWidgetEnabled ? (
        <div className="flex flex-col divide-y-[1px] divide-custom-border-100">
          {orderedWidgets.map((key) => {
            const WidgetComponent = HOME_WIDGETS_LIST[key]?.component;
            const isEnabled = widgetsMap[key]?.is_enabled;
            if (!WidgetComponent || !isEnabled) return null;
            return (
              <div key={key} className="py-4">
                <WidgetComponent workspaceSlug={workspaceSlug.toString()} />
              </div>
            );
          })}
        </div>
      ) : (
        <div className="h-full w-full grid place-items-center">
          <SimpleEmptyState
            title={t("home_widgets.empty_state.general.title")}
            description={t("home_widgets.empty_state.general.description")}
            assetPath={noWidgetsResolvedPath}
          />
        </div>
      )}
    </div>
  );
});<|MERGE_RESOLUTION|>--- conflicted
+++ resolved
@@ -25,11 +25,7 @@
   quick_links: {
     component: DashboardQuickLinks,
     fullWidth: false,
-<<<<<<< HEAD
-    title: "home.quick_links.title",
-=======
-    title: "Quicklinks",
->>>>>>> 9093b411
+    title: "home.quick_links.title_plural",
   },
   recents: {
     component: RecentActivityWidget,
@@ -89,8 +85,8 @@
       ) : (
         <div className="h-full w-full grid place-items-center">
           <SimpleEmptyState
-            title={t("home_widgets.empty_state.general.title")}
-            description={t("home_widgets.empty_state.general.description")}
+            title={t("home.empty.widgets.title")}
+            description={t("home.empty.widgets.description")}
             assetPath={noWidgetsResolvedPath}
           />
         </div>
