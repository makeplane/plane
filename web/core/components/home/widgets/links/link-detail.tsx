--- conflicted
+++ resolved
@@ -2,13 +2,8 @@
 
 import { FC } from "react";
 import { observer } from "mobx-react";
-<<<<<<< HEAD
 import { Pencil, Trash2, ExternalLink, EllipsisVertical, Link2, Link } from "lucide-react";
 import { useTranslation } from "@plane/i18n";
-=======
-import { Pencil, Trash2, ExternalLink, Link2, Link } from "lucide-react";
-// plane ui
->>>>>>> 9093b411
 import { TOAST_TYPE, setToast, CustomMenu, TContextMenuItem } from "@plane/ui";
 // plane utils
 import { cn, copyTextToClipboard } from "@plane/utils";
