--- conflicted
+++ resolved
@@ -44,11 +44,7 @@
         } catch (error: any) {
           console.error("error", error?.data?.url?.error);
           setToast({
-<<<<<<< HEAD
-            message: error?.data?.url?.error ?? "The link could not be created",
-=======
-            message: error?.data?.error ?? t("links.toasts.not_created.message"),
->>>>>>> 2b595cfe
+            message: error?.data?.url?.error ?? t("links.toasts.not_created.message"),
             type: TOAST_TYPE.ERROR,
             title: t("links.toasts.not_created.title"),
           });
