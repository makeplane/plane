--- conflicted
+++ resolved
@@ -36,29 +36,17 @@
           if (!workspaceSlug) throw new Error("Missing required fields");
           await createLink(workspaceSlug, data);
           setToast({
-<<<<<<< HEAD
-            message: t("home.quick_links.toasts.created.message"),
-            type: TOAST_TYPE.SUCCESS,
-            title: t("home.quick_links.toasts.created.title"),
-=======
             message: t("links.toasts.created.message"),
             type: TOAST_TYPE.SUCCESS,
             title: t("links.toasts.created.title"),
->>>>>>> 7afeeaf1
           });
           toggleLinkModal(false);
         } catch (error: any) {
           console.error("error", error);
           setToast({
-<<<<<<< HEAD
-            message: error?.data?.error ?? t("home.quick_links.toasts.not_created.message"),
-            type: TOAST_TYPE.ERROR,
-            title: t("home.quick_links.toasts.not_created.title"),
-=======
             message: error?.data?.error ?? t("links.toasts.not_created.message"),
             type: TOAST_TYPE.ERROR,
             title: t("links.toasts.not_created.title"),
->>>>>>> 7afeeaf1
           });
           throw error;
         }
@@ -68,28 +56,16 @@
           if (!workspaceSlug) throw new Error("Missing required fields");
           await updateLink(workspaceSlug, linkId, data);
           setToast({
-<<<<<<< HEAD
-            message: t("home.quick_links.toasts.updated.message"),
-            type: TOAST_TYPE.SUCCESS,
-            title: t("home.quick_links.toasts.updated.title"),
-=======
             message: t("links.toasts.updated.message"),
             type: TOAST_TYPE.SUCCESS,
             title: t("links.toasts.updated.title"),
->>>>>>> 7afeeaf1
           });
           toggleLinkModal(false);
         } catch (error: any) {
           setToast({
-<<<<<<< HEAD
-            message: error?.data?.error ?? t("home.quick_links.toasts.not_updated.message"),
-            type: TOAST_TYPE.ERROR,
-            title: t("home.quick_links.toasts.not_updated.title"),
-=======
             message: error?.data?.error ?? t("links.toasts.not_updated.message"),
             type: TOAST_TYPE.ERROR,
             title: t("links.toasts.not_updated.title"),
->>>>>>> 7afeeaf1
           });
           throw error;
         }
@@ -99,17 +75,6 @@
           if (!workspaceSlug) throw new Error("Missing required fields");
           await removeLink(workspaceSlug, linkId);
           setToast({
-<<<<<<< HEAD
-            message: t("home.quick_links.toasts.removed.message"),
-            type: TOAST_TYPE.SUCCESS,
-            title: t("home.quick_links.toasts.removed.message"),
-          });
-        } catch (error: any) {
-          setToast({
-            message: error?.data?.error ?? t("home.quick_links.toasts.not_removed.message"),
-            type: TOAST_TYPE.ERROR,
-            title: t("home.quick_links.toasts.not_removed.title"),
-=======
             message: t("links.toasts.removed.message"),
             type: TOAST_TYPE.SUCCESS,
             title: t("links.toasts.removed.message"),
@@ -119,7 +84,6 @@
             message: error?.data?.error ?? t("links.toasts.not_removed.message"),
             type: TOAST_TYPE.ERROR,
             title: t("links.toasts.not_removed.title"),
->>>>>>> 7afeeaf1
           });
         }
       },
