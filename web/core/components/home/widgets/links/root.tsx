--- conflicted
+++ resolved
@@ -36,25 +36,14 @@
       />
       <div className="mb-2">
         <div className="flex items-center justify-between mb-4">
-<<<<<<< HEAD
-          <div className="text-base font-semibold text-custom-text-350">
-            {" "}
-            {t("home.quick_links.title", { count: 2 })}
-          </div>
-=======
-          <div className="text-base font-semibold text-custom-text-350">Quicklinks</div>
->>>>>>> 9093b411
+          <div className="text-base font-semibold text-custom-text-350">{t("home.quick_links.title_plural")}</div>
           <button
             onClick={() => {
               toggleLinkModal(true);
             }}
             className="flex gap-1 text-sm font-medium text-custom-primary-100 my-auto"
           >
-<<<<<<< HEAD
             <Plus className="size-4 my-auto" /> <span>{t("home.quick_links.add")}</span>
-=======
-            <Plus className="size-4 my-auto" /> <span>Add quicklink</span>
->>>>>>> 9093b411
           </button>
         </div>
         <div className="flex flex-wrap w-full">
