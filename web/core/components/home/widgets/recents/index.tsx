--- conflicted
+++ resolved
@@ -38,17 +38,9 @@
   const { presetFilter, showFilterSelect = true, workspaceSlug } = props;
   // states
   const [filter, setFilter] = useState<TRecentActivityFilterKeys>(presetFilter ?? filters[0].name);
-
+  const { t } = useTranslation();
   // ref
   const ref = useRef<HTMLDivElement>(null);
-<<<<<<< HEAD
-=======
-  // store hooks
-  const { joinedProjectIds, loader } = useProject();
-  const { t } = useTranslation();
-  // derived values
-  const isWikiApp = pathname.includes(`/${workspaceSlug.toString()}/pages`);
->>>>>>> 2b595cfe
 
   const { data: recents, isLoading } = useSWR(
     workspaceSlug ? `WORKSPACE_RECENT_ACTIVITY_${workspaceSlug}_${filter}` : null,
