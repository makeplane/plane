"use client";

import { useRef, useState } from "react";
import { observer } from "mobx-react";
// types
import useSWR from "swr";
import { Briefcase, FileText } from "lucide-react";
import { useTranslation } from "@plane/i18n";
import { TActivityEntityData, THomeWidgetProps, TRecentActivityFilterKeys } from "@plane/types";
// components
import { LayersIcon } from "@plane/ui";
import { ContentOverflowWrapper } from "@/components/core/content-overflow-HOC";
import { useProject } from "@/hooks/store";
import { WorkspaceService } from "@/plane-web/services";
import { NoProjectsEmptyState, RecentsEmptyState } from "../empty-states";
import { EWidgetKeys, WidgetLoader } from "../loaders";
import { FiltersDropdown } from "./filters";
import { RecentIssue } from "./issue";
import { RecentPage } from "./page";
import { RecentProject } from "./project";

const WIDGET_KEY = EWidgetKeys.RECENT_ACTIVITY;
const workspaceService = new WorkspaceService();
<<<<<<< HEAD
const filters: { name: TRecentActivityFilterKeys; icon?: React.ReactNode; i18n_key: string }[] = [
  { name: "all", i18n_key: "home.recents.filters.all" },
  { name: "issue", icon: <LayersIcon className="w-4 h-4" />, i18n_key: "home.recents.filters.issues" },
  { name: "page", icon: <FileText size={16} />, i18n_key: "home.recents.filters.pages" },
  { name: "project", icon: <Briefcase size={16} />, i18n_key: "home.recents.filters.projects" },
=======
const filters: { name: TRecentActivityFilterKeys; icon?: React.ReactNode }[] = [
  { name: "all item" },
  { name: "issue", icon: <LayersIcon className="flex-shrink-0 size-4" /> },
  { name: "page", icon: <FileText className="flex-shrink-0 size-4" /> },
  { name: "project", icon: <Briefcase className="flex-shrink-0 size-4" /> },
>>>>>>> 9093b411
];

type TRecentWidgetProps = THomeWidgetProps & {
  presetFilter?: TRecentActivityFilterKeys;
  showFilterSelect?: boolean;
};

export const RecentActivityWidget: React.FC<TRecentWidgetProps> = observer((props) => {
  const { presetFilter, showFilterSelect = true, workspaceSlug } = props;
  // state
  const [filter, setFilter] = useState<TRecentActivityFilterKeys>(presetFilter ?? filters[0].name);
  // ref
  const ref = useRef<HTMLDivElement>(null);
  // store hooks
  const { joinedProjectIds, loader } = useProject();
  const { t } = useTranslation();

  const { data: recents, isLoading } = useSWR(
    workspaceSlug ? `WORKSPACE_RECENT_ACTIVITY_${workspaceSlug}_${filter}` : null,
    workspaceSlug
      ? () =>
          workspaceService.fetchWorkspaceRecents(
            workspaceSlug.toString(),
            filter === filters[0].name ? undefined : filter
          )
      : null,
    {
      revalidateIfStale: false,
      revalidateOnFocus: false,
      revalidateOnReconnect: false,
    }
  );

  const resolveRecent = (activity: TActivityEntityData) => {
    switch (activity.entity_name) {
      case "page":
      case "workspace_page":
        return <RecentPage activity={activity} ref={ref} workspaceSlug={workspaceSlug} />;
      case "project":
        return <RecentProject activity={activity} ref={ref} workspaceSlug={workspaceSlug} />;
      case "issue":
        return <RecentIssue activity={activity} ref={ref} workspaceSlug={workspaceSlug} />;
      default:
        return <></>;
    }
  };

  if (!loader && joinedProjectIds?.length === 0) return <NoProjectsEmptyState />;

  if (!isLoading && recents?.length === 0)
    return (
      <div ref={ref} className="max-h-[500px] overflow-y-scroll">
        <div className="flex items-center justify-between mb-4">
<<<<<<< HEAD
          <div className="text-base font-semibold text-custom-text-350">{t("home.recents.title")}</div>
          <FiltersDropdown filters={filters} activeFilter={filter} setActiveFilter={setFilter} />
=======
          <div className="text-base font-semibold text-custom-text-350">Recents</div>
          {showFilterSelect && <FiltersDropdown filters={filters} activeFilter={filter} setActiveFilter={setFilter} />}
>>>>>>> 9093b411
        </div>
        <div className="flex flex-col items-center justify-center">
          <RecentsEmptyState type={filter} />
        </div>
      </div>
    );

  return (
    <ContentOverflowWrapper
      maxHeight={415}
      containerClassName="box-border min-h-[250px]"
      fallback={<></>}
      buttonClassName="bg-custom-background-90/20"
    >
      <div className="flex items-center justify-between mb-2">
<<<<<<< HEAD
        <div className="text-base font-semibold text-custom-text-350">{t("home.recents.title")}</div>

        <FiltersDropdown filters={filters} activeFilter={filter} setActiveFilter={setFilter} />
=======
        <div className="text-base font-semibold text-custom-text-350">Recents</div>
        {showFilterSelect && <FiltersDropdown filters={filters} activeFilter={filter} setActiveFilter={setFilter} />}
>>>>>>> 9093b411
      </div>
      <div className="min-h-[250px] flex flex-col">
        {isLoading && <WidgetLoader widgetKey={WIDGET_KEY} />}
        {!isLoading &&
          recents
            ?.filter((recent) => recent.entity_data)
            .map((activity) => <div key={activity.id}>{resolveRecent(activity)}</div>)}
      </div>
    </ContentOverflowWrapper>
  );
});<|MERGE_RESOLUTION|>--- conflicted
+++ resolved
@@ -21,19 +21,11 @@
 
 const WIDGET_KEY = EWidgetKeys.RECENT_ACTIVITY;
 const workspaceService = new WorkspaceService();
-<<<<<<< HEAD
 const filters: { name: TRecentActivityFilterKeys; icon?: React.ReactNode; i18n_key: string }[] = [
   { name: "all", i18n_key: "home.recents.filters.all" },
   { name: "issue", icon: <LayersIcon className="w-4 h-4" />, i18n_key: "home.recents.filters.issues" },
   { name: "page", icon: <FileText size={16} />, i18n_key: "home.recents.filters.pages" },
   { name: "project", icon: <Briefcase size={16} />, i18n_key: "home.recents.filters.projects" },
-=======
-const filters: { name: TRecentActivityFilterKeys; icon?: React.ReactNode }[] = [
-  { name: "all item" },
-  { name: "issue", icon: <LayersIcon className="flex-shrink-0 size-4" /> },
-  { name: "page", icon: <FileText className="flex-shrink-0 size-4" /> },
-  { name: "project", icon: <Briefcase className="flex-shrink-0 size-4" /> },
->>>>>>> 9093b411
 ];
 
 type TRecentWidgetProps = THomeWidgetProps & {
@@ -87,13 +79,8 @@
     return (
       <div ref={ref} className="max-h-[500px] overflow-y-scroll">
         <div className="flex items-center justify-between mb-4">
-<<<<<<< HEAD
           <div className="text-base font-semibold text-custom-text-350">{t("home.recents.title")}</div>
-          <FiltersDropdown filters={filters} activeFilter={filter} setActiveFilter={setFilter} />
-=======
-          <div className="text-base font-semibold text-custom-text-350">Recents</div>
           {showFilterSelect && <FiltersDropdown filters={filters} activeFilter={filter} setActiveFilter={setFilter} />}
->>>>>>> 9093b411
         </div>
         <div className="flex flex-col items-center justify-center">
           <RecentsEmptyState type={filter} />
@@ -109,14 +96,8 @@
       buttonClassName="bg-custom-background-90/20"
     >
       <div className="flex items-center justify-between mb-2">
-<<<<<<< HEAD
         <div className="text-base font-semibold text-custom-text-350">{t("home.recents.title")}</div>
-
-        <FiltersDropdown filters={filters} activeFilter={filter} setActiveFilter={setFilter} />
-=======
-        <div className="text-base font-semibold text-custom-text-350">Recents</div>
         {showFilterSelect && <FiltersDropdown filters={filters} activeFilter={filter} setActiveFilter={setFilter} />}
->>>>>>> 9093b411
       </div>
       <div className="min-h-[250px] flex flex-col">
         {isLoading && <WidgetLoader widgetKey={WIDGET_KEY} />}
