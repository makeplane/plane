--- conflicted
+++ resolved
@@ -5,13 +5,9 @@
 import { useParams } from "next/navigation";
 import { Briefcase, Check, Hotel, Users, X } from "lucide-react";
 // plane ui
-<<<<<<< HEAD
+import { EUserPermissions, EUserPermissionsLevel } from "@plane/constants";
 import { useLocalStorage } from "@plane/hooks";
-import { Avatar } from "@plane/ui";
-=======
-import { EUserPermissions, EUserPermissionsLevel } from "@plane/constants";
 import { useTranslation } from "@plane/i18n";
->>>>>>> 2b595cfe
 // helpers
 import { cn } from "@plane/utils";
 import { getFileURL } from "@/helpers/file.helper";
@@ -27,7 +23,6 @@
   const { toggleCreateProjectModal } = useCommandPalette();
   const { setTrackElement } = useEventTracker();
   const { data: currentUser } = useUser();
-<<<<<<< HEAD
   const { joinedProjectIds } = useProject();
   // local storage
   const { storedValue, setValue } = useLocalStorage(`quickstart-guide-${workspaceSlug}`, {
@@ -36,9 +31,7 @@
     visited_workspace: false,
     visited_profile: false,
   });
-=======
   const { t } = useTranslation();
->>>>>>> 2b595cfe
   // derived values
   const canCreateProject = allowPermissions(
     [EUserPermissions.ADMIN, EUserPermissions.MEMBER],
@@ -48,16 +41,10 @@
   const EMPTY_STATE_DATA = [
     {
       id: "create-project",
-<<<<<<< HEAD
-      title: "Create a project.",
-      description: "Most things start with a project in Plane.",
+      title: "home.empty.create_project.title",
+      description: "home.empty.create_project.description",
       icon: <Briefcase className="size-10" />,
       flag: "projects",
-=======
-      title: "home.empty.create_project.title",
-      description: "home.empty.create_project.description",
-      icon: <Briefcase className="w-[40px] h-[40px] text-custom-primary-100" />,
->>>>>>> 2b595cfe
       cta: {
         text: "home.empty.create_project.cta",
         onClick: (e: React.MouseEvent<HTMLButtonElement, MouseEvent>) => {
@@ -71,16 +58,10 @@
     },
     {
       id: "invite-team",
-<<<<<<< HEAD
-      title: "Invite your team.",
-      description: "Build, ship, and manage with coworkers.",
+      title: "home.empty.invite_team.title",
+      description: "home.empty.invite_team.description",
       icon: <Users className="size-10" />,
       flag: "visited_members",
-=======
-      title: "home.empty.invite_team.title",
-      description: "home.empty.invite_team.description",
-      icon: <Users className="w-[40px] h-[40px] text-custom-primary-100" />,
->>>>>>> 2b595cfe
       cta: {
         text: "home.empty.invite_team.cta",
         link: `/${workspaceSlug}/settings/members`,
@@ -88,16 +69,10 @@
     },
     {
       id: "configure-workspace",
-<<<<<<< HEAD
-      title: "Set up your workspace.",
-      description: "Turn features on or off or go beyond that.",
+      title: "home.empty.configure_workspace.title",
+      description: "home.empty.configure_workspace.description",
       icon: <Hotel className="size-10" />,
       flag: "visited_workspace",
-=======
-      title: "home.empty.configure_workspace.title",
-      description: "home.empty.configure_workspace.description",
-      icon: <Hotel className="w-[40px] h-[40px] text-custom-primary-100" />,
->>>>>>> 2b595cfe
       cta: {
         text: "home.empty.configure_workspace.cta",
         link: "settings",
@@ -105,20 +80,6 @@
     },
     {
       id: "personalize-account",
-<<<<<<< HEAD
-      title: "Make Plane yours.",
-      description: "Choose your picture, colors, and more.",
-      icon: (
-        <Avatar
-          src={getFileURL(currentUser?.avatar_url ?? "")}
-          name={currentUser?.display_name}
-          size={40}
-          className="text-xl"
-          showTooltip={false}
-        />
-      ),
-      flag: "visited_profile",
-=======
       title: "home.empty.personalize_account.title",
       description: "home.empty.personalize_account.description",
       icon:
@@ -139,7 +100,7 @@
             </span>
           </Link>
         ),
->>>>>>> 2b595cfe
+      flag: "visited_profile",
       cta: {
         text: "home.empty.personalize_account.cta",
         link: "/profile",
@@ -164,7 +125,7 @@
   return (
     <div>
       <div className="flex items-center justify-between mb-4">
-        <div className="text-base font-semibold text-custom-text-350">Your quickstart guide</div>
+        <div className="text-base font-semibold text-custom-text-350">{t("home.empty.quickstart_guide")}</div>
         <button
           className="text-custom-text-300 font-medium text-sm flex items-center gap-1"
           onClick={() => {
@@ -172,9 +133,8 @@
             setValue({ ...storedValue, hide: true });
           }}
         >
-<<<<<<< HEAD
           <X className="size-4" />
-          Not right now
+          {t("home.empty.not_right_now")}
         </button>
       </div>
       <div className="grid grid-cols-1 md:grid-cols-2 xl:grid-cols-4 gap-4">
@@ -195,8 +155,8 @@
               >
                 <span className="text-3xl my-auto">{item.icon}</span>
               </div>
-              <h3 className="text-base font-medium text-custom-text-100 mb-2">{item.title}</h3>
-              <p className="text-sm text-custom-text-300 mb-2">{item.description}</p>
+              <h3 className="text-base font-medium text-custom-text-100 mb-2">{t(item.title)}</h3>
+              <p className="text-sm text-custom-text-300 mb-2">{t(item.description)}</p>
               {isStateComplete ? (
                 <div className="flex items-center gap-2 bg-[#17a34a] rounded-full p-1">
                   <Check className="size-3 text-custom-primary-100 text-white" />
@@ -213,7 +173,7 @@
                   }}
                   className="text-custom-primary-100 hover:text-custom-primary-200 text-sm font-medium"
                 >
-                  {item.cta.text}
+                  {t(item.cta.text)}
                 </Link>
               ) : (
                 <button
@@ -221,39 +181,13 @@
                   className="text-custom-primary-100 hover:text-custom-primary-200 text-sm font-medium"
                   onClick={item.cta.onClick}
                 >
-                  {item.cta.text}
+                  {t(item.cta.text)}
                 </button>
               )}
             </div>
           );
         })}
       </div>
-=======
-          <div className="grid place-items-center bg-custom-primary-100/10 rounded-full size-24 mb-3">
-            <span className="text-3xl my-auto">{item.icon}</span>
-          </div>
-          <h3 className="text-lg font-medium text-custom-text-100 mb-2">{t(item.title)}</h3>
-          <p className="text-sm text-custom-text-200 mb-4 w-[80%] flex-1">{t(item.description)}</p>
-
-          {item.cta.link ? (
-            <Link
-              href={item.cta.link}
-              className="text-custom-primary-100 hover:text-custom-primary-200 text-sm font-medium"
-            >
-              {t(item.cta.text)}
-            </Link>
-          ) : (
-            <button
-              type="button"
-              className="text-custom-primary-100 hover:text-custom-primary-200 text-sm font-medium"
-              onClick={item.cta.onClick}
-            >
-              {t(item.cta.text)}
-            </button>
-          )}
-        </div>
-      ))}
->>>>>>> 2b595cfe
     </div>
   );
 });