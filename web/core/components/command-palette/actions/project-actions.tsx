--- conflicted
+++ resolved
@@ -3,19 +3,11 @@
 import { Command } from "cmdk";
 import { ContrastIcon, FileText, Layers } from "lucide-react";
 // hooks
-<<<<<<< HEAD
 import { CYCLE_TRACKER_ELEMENTS, MODULE_TRACKER_ELEMENTS } from "@plane/constants";
 import { DiceIcon } from "@plane/ui";
-// helpers
-import { captureClick } from "@/helpers/event-tracker.helper";
 // hooks
 import { useCommandPalette } from "@/hooks/store";
-=======
-import { CYCLE_TRACKER_ELEMENTS } from "@plane/constants";
-import { DiceIcon } from "@plane/ui";
-import { useCommandPalette } from "@/hooks/store";
 // ui
->>>>>>> db1caa79
 
 type Props = {
   closePalette: () => void;
@@ -34,12 +26,6 @@
           data-ph-element={CYCLE_TRACKER_ELEMENTS.COMMAND_PALETTE_ADD_ITEM}
           onSelect={() => {
             closePalette();
-<<<<<<< HEAD
-            captureClick({
-              elementName: CYCLE_TRACKER_ELEMENTS.COMMAND_PALETTE_ITEM,
-            });
-=======
->>>>>>> db1caa79
             toggleCreateCycleModal(true);
           }}
           className="focus:outline-none"
@@ -53,14 +39,9 @@
       </Command.Group>
       <Command.Group heading="Module">
         <Command.Item
+          data-ph-element={MODULE_TRACKER_ELEMENTS.COMMAND_PALETTE_ADD_ITEM}
           onSelect={() => {
             closePalette();
-<<<<<<< HEAD
-            captureClick({
-              elementName: MODULE_TRACKER_ELEMENTS.COMMAND_PALETTE_ITEM,
-            });
-=======
->>>>>>> db1caa79
             toggleCreateModuleModal(true);
           }}
           className="focus:outline-none"
