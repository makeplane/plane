--- conflicted
+++ resolved
@@ -50,7 +50,6 @@
       </div>
     ),
     path: (issue: IWorkspaceIssueSearchResult) =>
-<<<<<<< HEAD
       generateWorkItemLink({
         workspaceSlug: issue?.workspace__slug,
         projectId: issue?.project_id,
@@ -58,11 +57,7 @@
         projectIdentifier: issue.project__identifier,
         sequenceId: issue?.sequence_id,
       }),
-    title: "Issues",
-=======
-      `/${issue?.workspace__slug}/projects/${issue?.project_id}/issues/${issue?.id}`,
     title: "Work items",
->>>>>>> 6157d577
   },
   issue_view: {
     icon: <Layers className="h-3 w-3" />,
