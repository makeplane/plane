--- conflicted
+++ resolved
@@ -43,11 +43,7 @@
   const { data: currentUser } = useUser();
   const { workspaceProjectIds, getProjectById, fetchProjectAnalyticsCount } = useProject();
   const { getWorkspaceById } = useWorkspace();
-<<<<<<< HEAD
   const { t } = useTranslation();
-
-=======
->>>>>>> 89d19267
   const { fetchCycleDetails, getCycleById } = useCycle();
   const { fetchModuleDetails, getModuleById } = useModule();
   // fetch project analytics count
