"use client";

import { useEffect, useState } from "react";
import { observer } from "mobx-react";
import { Controller, useForm } from "react-hook-form";
import { Layers } from "lucide-react";
// plane constants
<<<<<<< HEAD
import { EIssueLayoutTypes, EViewAccess, ISSUE_DISPLAY_FILTERS_BY_PAGE } from "@plane/constants";
=======
import { ETabIndices, EIssueLayoutTypes, ISSUE_DISPLAY_FILTERS_BY_PAGE } from "@plane/constants";
>>>>>>> eaf8ce0e
// i18n
import { useTranslation } from "@plane/i18n";
// types
import { IProjectView, IIssueFilterOptions, IIssueDisplayProperties, IIssueDisplayFilterOptions } from "@plane/types";
// ui
import { Button, EmojiIconPicker, EmojiIconPickerTypes, Input, TextArea } from "@plane/ui";
// components
import { Logo } from "@/components/common";
import { AppliedFiltersList, DisplayFiltersSelection, FilterSelection, FiltersDropdown } from "@/components/issues";
<<<<<<< HEAD
import { ETabIndices } from "@/constants/tab-indices";
=======
import { EViewAccess } from "@/constants/views";
>>>>>>> eaf8ce0e
// helpers
import { convertHexEmojiToDecimal } from "@/helpers/emoji.helper";
import { getComputedDisplayFilters, getComputedDisplayProperties } from "@/helpers/issue.helper";
import { getTabIndex } from "@/helpers/tab-indices.helper";
// hooks
import { useLabel, useMember, useProject, useProjectState } from "@/hooks/store";
import { usePlatformOS } from "@/hooks/use-platform-os";

import { AccessController } from "@/plane-web/components/views/access-controller";
import { LayoutDropDown } from "../dropdowns/layout";

type Props = {
  data?: IProjectView | null;
  handleClose: () => void;
  handleFormSubmit: (values: IProjectView) => Promise<void>;
  preLoadedData?: Partial<IProjectView> | null;
};

const defaultValues: Partial<IProjectView> = {
  name: "",
  description: "",
  access: EViewAccess.PUBLIC,
  display_properties: getComputedDisplayProperties(),
  display_filters: { ...getComputedDisplayFilters(), group_by: "state" },
};

export const ProjectViewForm: React.FC<Props> = observer((props) => {
  const { handleFormSubmit, handleClose, data, preLoadedData } = props;
  // i18n
  const { t } = useTranslation();
  // state
  const [isOpen, setIsOpen] = useState(false);
  // store hooks
  const { currentProjectDetails } = useProject();
  const { projectStates } = useProjectState();
  const { projectLabels } = useLabel();
  const {
    project: { projectMemberIds },
  } = useMember();
  const { isMobile } = usePlatformOS();
  // form info
  const {
    control,
    formState: { errors, isSubmitting },
    handleSubmit,
    reset,
    setValue,
    watch,
  } = useForm<IProjectView>({
    defaultValues,
  });

  const logoValue = watch("logo_props");

  const { getIndex } = getTabIndex(ETabIndices.PROJECT_VIEW, isMobile);

  const selectedFilters: IIssueFilterOptions = {};
  Object.entries(watch("filters") ?? {}).forEach(([key, value]) => {
    if (!value) return;

    if (Array.isArray(value) && value.length === 0) return;

    selectedFilters[key as keyof IIssueFilterOptions] = value;
  });

  // for removing filters from a key
  const handleRemoveFilter = (key: keyof IIssueFilterOptions, value: string | null) => {
    // If value is null then remove all the filters of that key
    if (!value) {
      setValue("filters", {
        ...selectedFilters,
        [key]: null,
      });
      return;
    }

    const newValues = selectedFilters?.[key] ?? [];

    if (Array.isArray(value)) {
      value.forEach((val) => {
        if (newValues.includes(val)) newValues.splice(newValues.indexOf(val), 1);
      });
    } else {
      if (selectedFilters?.[key]?.includes(value)) newValues.splice(newValues.indexOf(value), 1);
    }

    setValue("filters", {
      ...selectedFilters,
      [key]: newValues,
    });
  };

  const handleCreateUpdateView = async (formData: IProjectView) => {
    await handleFormSubmit({
      name: formData.name,
      description: formData.description,
      logo_props: formData.logo_props,
      filters: formData.filters,
      display_filters: formData.display_filters,
      display_properties: formData.display_properties,
      access: formData.access,
    } as IProjectView);

    reset({
      ...defaultValues,
    });
  };

  const clearAllFilters = () => {
    if (!selectedFilters) return;

    setValue("filters", {});
  };

  useEffect(() => {
    reset({
      ...defaultValues,
      ...preLoadedData,
      ...data,
    });
  }, [data, preLoadedData, reset]);

  return (
    <form onSubmit={handleSubmit(handleCreateUpdateView)}>
      <div className="space-y-5 p-5">
        <h3 className="text-xl font-medium text-custom-text-200">
          {data ? t("view.update.label") : t("view.create.label")}
        </h3>
        <div className="space-y-3">
          <div className="flex items-start gap-2 w-full">
            <EmojiIconPicker
              isOpen={isOpen}
              handleToggle={(val: boolean) => setIsOpen(val)}
              className="flex items-center justify-center flex-shrink0"
              buttonClassName="flex items-center justify-center"
              label={
                <span className="grid h-9 w-9 place-items-center rounded-md bg-custom-background-90">
                  <>
                    {logoValue?.in_use ? (
                      <Logo logo={logoValue} size={18} type="lucide" />
                    ) : (
                      <Layers className="h-4 w-4 text-custom-text-300" />
                    )}
                  </>
                </span>
              }
              onChange={(val: any) => {
                let logoValue = {};

                if (val?.type === "emoji")
                  logoValue = {
                    value: convertHexEmojiToDecimal(val.value.unified),
                    url: val.value.imageUrl,
                  };
                else if (val?.type === "icon") logoValue = val.value;

                setValue("logo_props", {
                  in_use: val?.type,
                  [val?.type]: logoValue,
                });
                setIsOpen(false);
              }}
              defaultIconColor={logoValue?.in_use && logoValue?.in_use === "icon" ? logoValue?.icon?.color : undefined}
              defaultOpen={
                logoValue?.in_use && logoValue?.in_use === "emoji"
                  ? EmojiIconPickerTypes.EMOJI
                  : EmojiIconPickerTypes.ICON
              }
            />
            <div className="space-y-1 flew-grow w-full">
              <Controller
                control={control}
                name="name"
                rules={{
                  required: t("form.title.required"),
                  maxLength: {
                    value: 255,
                    message: t("form.title.max_length", { length: 255 }),
                  },
                }}
                render={({ field: { value, onChange } }) => (
                  <Input
                    id="name"
                    type="name"
                    name="name"
                    value={value}
                    onChange={onChange}
                    hasError={Boolean(errors.name)}
                    placeholder={t("common.title")}
                    className="w-full text-base"
                    tabIndex={getIndex("name")}
                    autoFocus
                  />
                )}
              />
              <span className="text-xs text-red-500">{errors?.name?.message?.toString()}</span>
            </div>
          </div>
          <div>
            <Controller
              name="description"
              control={control}
              render={({ field: { value, onChange } }) => (
                <TextArea
                  id="description"
                  name="description"
                  placeholder={t("common.description")}
                  className="w-full text-base resize-none min-h-24"
                  hasError={Boolean(errors?.description)}
                  value={value}
                  onChange={onChange}
                  tabIndex={getIndex("descriptions")}
                />
              )}
            />
          </div>
          <div className="flex gap-2">
            <AccessController control={control} />
            <Controller
              control={control}
              name="display_filters"
              render={({ field: { onChange: onDisplayFiltersChange, value: displayFilters } }) => (
                <>
                  {/* layout dropdown */}
                  <LayoutDropDown
                    onChange={(selectedValue: EIssueLayoutTypes) =>
                      onDisplayFiltersChange({
                        ...displayFilters,
                        layout: selectedValue,
                      })
                    }
                    value={displayFilters.layout}
                  />

                  {/* filters dropdown */}
                  <Controller
                    control={control}
                    name="filters"
                    render={({ field: { onChange, value: filters } }) => (
                      <FiltersDropdown title={t("common.filters")} tabIndex={getIndex("filters")}>
                        <FilterSelection
                          filters={filters ?? {}}
                          handleFiltersUpdate={(key, value) => {
                            const newValues = filters?.[key] ?? [];

                            if (Array.isArray(value)) {
                              value.forEach((val) => {
                                if (!newValues.includes(val)) newValues.push(val);
                              });
                            } else {
                              if (filters?.[key]?.includes(value)) newValues.splice(newValues.indexOf(value), 1);
                              else newValues.push(value);
                            }

                            onChange({
                              ...filters,
                              [key]: newValues,
                            });
                          }}
                          layoutDisplayFiltersOptions={ISSUE_DISPLAY_FILTERS_BY_PAGE.issues[displayFilters.layout]}
                          labels={projectLabels ?? undefined}
                          memberIds={projectMemberIds ?? undefined}
                          states={projectStates}
                          cycleViewDisabled={!currentProjectDetails?.cycle_view}
                          moduleViewDisabled={!currentProjectDetails?.module_view}
                        />
                      </FiltersDropdown>
                    )}
                  />

                  {/* display filters dropdown */}
                  <Controller
                    control={control}
                    name="display_properties"
                    render={({ field: { onChange: onDisplayPropertiesChange, value: displayProperties } }) => (
                      <FiltersDropdown title={t("common.display")}>
                        <DisplayFiltersSelection
                          layoutDisplayFiltersOptions={ISSUE_DISPLAY_FILTERS_BY_PAGE.issues[displayFilters.layout]}
                          displayFilters={displayFilters ?? {}}
                          handleDisplayFiltersUpdate={(updatedDisplayFilter: Partial<IIssueDisplayFilterOptions>) => {
                            onDisplayFiltersChange({
                              ...displayFilters,
                              ...updatedDisplayFilter,
                            });
                          }}
                          displayProperties={displayProperties ?? {}}
                          handleDisplayPropertiesUpdate={(
                            updatedDisplayProperties: Partial<IIssueDisplayProperties>
                          ) => {
                            onDisplayPropertiesChange({
                              ...displayProperties,
                              ...updatedDisplayProperties,
                            });
                          }}
                          cycleViewDisabled={!currentProjectDetails?.cycle_view}
                          moduleViewDisabled={!currentProjectDetails?.module_view}
                        />
                      </FiltersDropdown>
                    )}
                  />
                </>
              )}
            />
          </div>
          {selectedFilters && Object.keys(selectedFilters).length > 0 && (
            <div>
              <AppliedFiltersList
                appliedFilters={selectedFilters}
                handleClearAllFilters={clearAllFilters}
                handleRemoveFilter={handleRemoveFilter}
                labels={projectLabels ?? []}
                states={projectStates}
              />
            </div>
          )}
        </div>
      </div>
      <div className="px-5 py-4 flex items-center justify-end gap-2 border-t-[0.5px] border-custom-border-200">
        <Button variant="neutral-primary" size="sm" onClick={handleClose} tabIndex={getIndex("cancel")}>
          {t("common.cancel")}
        </Button>
        <Button variant="primary" size="sm" type="submit" tabIndex={getIndex("submit")} loading={isSubmitting}>
          {data
            ? isSubmitting
              ? t("common.updating")
              : t("view.update.label")
            : isSubmitting
              ? t("common.creating")
              : t("view.create.label")}
        </Button>
      </div>
    </form>
  );
});<|MERGE_RESOLUTION|>--- conflicted
+++ resolved
@@ -5,11 +5,7 @@
 import { Controller, useForm } from "react-hook-form";
 import { Layers } from "lucide-react";
 // plane constants
-<<<<<<< HEAD
-import { EIssueLayoutTypes, EViewAccess, ISSUE_DISPLAY_FILTERS_BY_PAGE } from "@plane/constants";
-=======
-import { ETabIndices, EIssueLayoutTypes, ISSUE_DISPLAY_FILTERS_BY_PAGE } from "@plane/constants";
->>>>>>> eaf8ce0e
+import { EIssueLayoutTypes, ETabIndices, EViewAccess, ISSUE_DISPLAY_FILTERS_BY_PAGE } from "@plane/constants";
 // i18n
 import { useTranslation } from "@plane/i18n";
 // types
@@ -19,11 +15,6 @@
 // components
 import { Logo } from "@/components/common";
 import { AppliedFiltersList, DisplayFiltersSelection, FilterSelection, FiltersDropdown } from "@/components/issues";
-<<<<<<< HEAD
-import { ETabIndices } from "@/constants/tab-indices";
-=======
-import { EViewAccess } from "@/constants/views";
->>>>>>> eaf8ce0e
 // helpers
 import { convertHexEmojiToDecimal } from "@/helpers/emoji.helper";
 import { getComputedDisplayFilters, getComputedDisplayProperties } from "@/helpers/issue.helper";
