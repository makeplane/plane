--- conflicted
+++ resolved
@@ -37,16 +37,9 @@
   const isEditingAllowed = alwaysAllowEditing;
 
   return (
-<<<<<<< HEAD
-    <CustomHeader variant={EHeaderVariant.ternary} className="flex flex-wrap gap-2 justify-start">
+    <CustomHeader variant={EHeaderVariant.TERNARY} className="flex flex-wrap gap-2 justify-start">
       {Object.entries(appliedFilters).map(([key, value]) => {
         const filterKey = key as keyof TModuleFilters;
-=======
-    <CustomHeader variant={EHeaderVariant.TERNARY} className="flex flex-wrap gap-2">
-      <CustomHeader.LeftItem>
-        {Object.entries(appliedFilters).map(([key, value]) => {
-          const filterKey = key as keyof TModuleFilters;
->>>>>>> 9ebb376f
 
         if (!value) return;
         if (Array.isArray(value) && value.length === 0) return;
