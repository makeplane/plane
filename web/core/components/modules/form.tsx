"use client";

import { useEffect } from "react";
import { Controller, useForm } from "react-hook-form";
// plane imports
import { ETabIndices } from "@plane/constants";
import { useTranslation } from "@plane/i18n";
import { IModule } from "@plane/types";
// ui
import { Button, Input, TextArea } from "@plane/ui";
import { getDate, renderFormattedPayloadDate, shouldRenderProject, getTabIndex } from "@plane/utils";
// components
import { DateRangeDropdown, ProjectDropdown, MemberDropdown } from "@/components/dropdowns";
import { ModuleStatusSelect } from "@/components/modules";
// helpers
<<<<<<< HEAD
// types
=======
import { getDate, renderFormattedPayloadDate } from "@/helpers/date-time.helper";
import { getTabIndex } from "@/helpers/tab-indices.helper";
// hooks
import { useUser } from "@/hooks/store/user/user-user";
>>>>>>> e13d8aa4

type Props = {
  handleFormSubmit: (values: Partial<IModule>, dirtyFields: any) => Promise<void>;
  handleClose: () => void;
  status: boolean;
  projectId: string;
  setActiveProject: React.Dispatch<React.SetStateAction<string | null>>;
  data?: IModule;
  isMobile?: boolean;
};

const defaultValues: Partial<IModule> = {
  name: "",
  description: "",
  status: "backlog",
  lead_id: null,
  member_ids: [],
};

export const ModuleForm: React.FC<Props> = (props) => {
  const { handleFormSubmit, handleClose, status, projectId, setActiveProject, data, isMobile = false } = props;
  // store hooks
  const { projectsWithCreatePermissions } = useUser();
  // form info
  const {
    formState: { errors, isSubmitting, dirtyFields },
    handleSubmit,
    control,
    reset,
  } = useForm<IModule>({
    defaultValues: {
      project_id: projectId,
      name: data?.name || "",
      description: data?.description || "",
      status: data?.status || "backlog",
      lead_id: data?.lead_id || null,
      member_ids: data?.member_ids || [],
    },
  });

  const { getIndex } = getTabIndex(ETabIndices.PROJECT_MODULE, isMobile);

  const { t } = useTranslation();

  const handleCreateUpdateModule = async (formData: Partial<IModule>) => {
    await handleFormSubmit(formData, dirtyFields);

    reset({
      ...defaultValues,
    });
  };

  useEffect(() => {
    reset({
      ...defaultValues,
      ...data,
    });
  }, [data, reset]);

  return (
    <form onSubmit={handleSubmit(handleCreateUpdateModule)}>
      <div className="space-y-5 p-5">
        <div className="flex items-center gap-x-3">
          {!status && (
            <Controller
              control={control}
              name="project_id"
              render={({ field: { value, onChange } }) => (
                <div className="h-7">
                  <ProjectDropdown
                    value={value}
                    onChange={(val) => {
                      if (!Array.isArray(val)) {
                        onChange(val);
                        setActiveProject(val);
                      }
                    }}
                    multiple={false}
                    buttonVariant="border-with-text"
                    renderCondition={(project) => !!projectsWithCreatePermissions?.[project.id]}
                    tabIndex={getIndex("cover_image")}
                  />
                </div>
              )}
            />
          )}
          <h3 className="text-xl font-medium text-custom-text-200">
            {status ? t("common.update") : t("common.create")} {t("common.module").toLowerCase()}
          </h3>
        </div>
        <div className="space-y-3">
          <div className="space-y-1">
            <Controller
              control={control}
              name="name"
              rules={{
                required: t("title_is_required"),
                maxLength: {
                  value: 255,
                  message: t("title_should_be_less_than_255_characters"),
                },
              }}
              render={({ field: { value, onChange } }) => (
                <Input
                  id="name"
                  name="name"
                  type="text"
                  value={value}
                  onChange={onChange}
                  hasError={Boolean(errors?.name)}
                  placeholder={t("title")}
                  className="w-full text-base"
                  tabIndex={getIndex("name")}
                  autoFocus
                />
              )}
            />
            <span className="text-xs text-red-500">{errors?.name?.message}</span>
          </div>
          <div>
            <Controller
              name="description"
              control={control}
              render={({ field: { value, onChange } }) => (
                <TextArea
                  id="description"
                  name="description"
                  value={value}
                  onChange={onChange}
                  placeholder={t("description")}
                  className="w-full text-base resize-none min-h-24"
                  hasError={Boolean(errors?.description)}
                  tabIndex={getIndex("description")}
                />
              )}
            />
          </div>
          <div className="flex flex-wrap items-center gap-2">
            <Controller
              control={control}
              name="start_date"
              render={({ field: { value: startDateValue, onChange: onChangeStartDate } }) => (
                <Controller
                  control={control}
                  name="target_date"
                  render={({ field: { value: endDateValue, onChange: onChangeEndDate } }) => (
                    <DateRangeDropdown
                      buttonVariant="border-with-text"
                      className="h-7"
                      value={{
                        from: getDate(startDateValue),
                        to: getDate(endDateValue),
                      }}
                      onSelect={(val) => {
                        onChangeStartDate(val?.from ? renderFormattedPayloadDate(val.from) : null);
                        onChangeEndDate(val?.to ? renderFormattedPayloadDate(val.to) : null);
                      }}
                      placeholder={{
                        from: t("start_date"),
                        to: t("end_date"),
                      }}
                      hideIcon={{
                        to: true,
                      }}
                      tabIndex={getIndex("date_range")}
                    />
                  )}
                />
              )}
            />
            <div className="h-7">
              <ModuleStatusSelect control={control} error={errors.status} tabIndex={getIndex("status")} />
            </div>
            <Controller
              control={control}
              name="lead_id"
              render={({ field: { value, onChange } }) => (
                <div className="h-7">
                  <MemberDropdown
                    value={value}
                    onChange={onChange}
                    projectId={projectId}
                    multiple={false}
                    buttonVariant="border-with-text"
                    placeholder={t("lead")}
                    tabIndex={getIndex("lead")}
                  />
                </div>
              )}
            />
            <Controller
              control={control}
              name="member_ids"
              render={({ field: { value, onChange } }) => (
                <div className="h-7">
                  <MemberDropdown
                    value={value}
                    onChange={onChange}
                    projectId={projectId}
                    multiple
                    buttonVariant={value && value.length > 0 ? "transparent-without-text" : "border-with-text"}
                    buttonClassName={value && value.length > 0 ? "hover:bg-transparent px-0" : ""}
                    placeholder={t("members")}
                    tabIndex={getIndex("member_ids")}
                  />
                </div>
              )}
            />
          </div>
        </div>
      </div>
      <div className="px-5 py-4 flex items-center justify-end gap-2 border-t-[0.5px] border-custom-border-200">
        <Button variant="neutral-primary" size="sm" onClick={handleClose} tabIndex={getIndex("cancel")}>
          {t("cancel")}
        </Button>
        <Button variant="primary" size="sm" type="submit" loading={isSubmitting} tabIndex={getIndex("submit")}>
          {status
            ? isSubmitting
              ? t("updating")
              : t("project_module.update_module")
            : isSubmitting
              ? t("creating")
              : t("project_module.create_module")}
        </Button>
      </div>
    </form>
  );
};<|MERGE_RESOLUTION|>--- conflicted
+++ resolved
@@ -8,19 +8,12 @@
 import { IModule } from "@plane/types";
 // ui
 import { Button, Input, TextArea } from "@plane/ui";
-import { getDate, renderFormattedPayloadDate, shouldRenderProject, getTabIndex } from "@plane/utils";
+import { getDate, renderFormattedPayloadDate, getTabIndex } from "@plane/utils";
 // components
 import { DateRangeDropdown, ProjectDropdown, MemberDropdown } from "@/components/dropdowns";
 import { ModuleStatusSelect } from "@/components/modules";
-// helpers
-<<<<<<< HEAD
-// types
-=======
-import { getDate, renderFormattedPayloadDate } from "@/helpers/date-time.helper";
-import { getTabIndex } from "@/helpers/tab-indices.helper";
 // hooks
 import { useUser } from "@/hooks/store/user/user-user";
->>>>>>> e13d8aa4
 
 type Props = {
   handleFormSubmit: (values: Partial<IModule>, dirtyFields: any) => Promise<void>;
