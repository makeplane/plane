"use client";

import { Dispatch, SetStateAction, useEffect, useMemo } from "react";
import { observer } from "mobx-react";
import { usePathname } from "next/navigation";
<<<<<<< HEAD
=======
// plane types
import { TIssue, TNameDescriptionLoader } from "@plane/types";
>>>>>>> 4159d129
// plane ui
import { TOAST_TYPE, setToast } from "@plane/ui";
// components
import { InboxIssueContentProperties } from "@/components/inbox/content";
import {
  IssueDescriptionInput,
  IssueTitleInput,
  IssueActivity,
  IssueReaction,
  TIssueOperations,
  IssueAttachmentRoot,
} from "@/components/issues";
// constants
import { ISSUE_ARCHIVED, ISSUE_DELETED } from "@/constants/event-tracker";
// helpers
import { getTextContent } from "@/helpers/editor.helper";
// hooks
import { useEventTracker, useIssueDetail, useProject, useUser } from "@/hooks/store";
import useReloadConfirmations from "@/hooks/use-reload-confirmation";
// store types
import { DeDupeIssuePopoverRoot } from "@/plane-web/components/de-dupe";
import { useDebouncedDuplicateIssues } from "@/plane-web/hooks/use-debounced-duplicate-issues";
// store
import { IInboxIssueStore } from "@/store/inbox/inbox-issue.store";

type Props = {
  workspaceSlug: string;
  projectId: string;
  inboxIssue: IInboxIssueStore;
  isEditable: boolean;
  isSubmitting: TNameDescriptionLoader;
  setIsSubmitting: Dispatch<SetStateAction<TNameDescriptionLoader>>;
};

export const InboxIssueMainContent: React.FC<Props> = observer((props) => {
  const pathname = usePathname();
  const { workspaceSlug, projectId, inboxIssue, isEditable, isSubmitting, setIsSubmitting } = props;
  // hooks
  const { data: currentUser } = useUser();
  const { setShowAlert } = useReloadConfirmations(isSubmitting === "submitting");
  const { captureIssueEvent } = useEventTracker();
  const { getProjectById } = useProject();
  const { removeIssue, archiveIssue } = useIssueDetail();

  useEffect(() => {
    if (isSubmitting === "submitted") {
      setShowAlert(false);
      setTimeout(async () => {
        setIsSubmitting("saved");
      }, 3000);
    } else if (isSubmitting === "submitting") {
      setShowAlert(true);
    }
  }, [isSubmitting, setShowAlert, setIsSubmitting]);

  // derived values
  const issue = inboxIssue.issue;
  const projectDetails = issue?.project_id ? getProjectById(issue?.project_id) : undefined;

  // debounced duplicate issues swr
  const { duplicateIssues } = useDebouncedDuplicateIssues(
    workspaceSlug,
    projectDetails?.workspace.toString(),
    projectId,
    {
      name: issue?.name,
      description_html: getTextContent(issue?.description_html),
      issueId: issue?.id,
    }
  );

  if (!issue) return <></>;

  const issueOperations: TIssueOperations = useMemo(
    () => ({
      fetch: async () => {},
      remove: async (_workspaceSlug, _projectId, _issueId) => {
        try {
          await removeIssue(workspaceSlug, projectId, _issueId);
          setToast({
            title: "Success!",
            type: TOAST_TYPE.SUCCESS,
            message: "Issue deleted successfully",
          });
          captureIssueEvent({
            eventName: ISSUE_DELETED,
            payload: { id: _issueId, state: "SUCCESS", element: "Issue detail page" },
            path: pathname,
          });
        } catch (error) {
          console.log("Error in deleting issue:", error);
          setToast({
            title: "Error!",
            type: TOAST_TYPE.ERROR,
            message: "Issue delete failed",
          });
          captureIssueEvent({
            eventName: ISSUE_DELETED,
            payload: { id: _issueId, state: "FAILED", element: "Issue detail page" },
            path: pathname,
          });
        }
      },
      update: async (_workspaceSlug, _projectId, _issueId, data) => {
        try {
          await inboxIssue.updateIssue(data);
          captureIssueEvent({
            eventName: "Inbox issue updated",
            payload: { ...data, state: "SUCCESS", element: "Inbox" },
            updates: {
              changed_property: Object.keys(data).join(","),
              change_details: Object.values(data).join(","),
            },
            path: pathname,
          });
        } catch {
          setToast({
            title: "Issue update failed",
            type: TOAST_TYPE.ERROR,
            message: "Issue update failed",
          });
          captureIssueEvent({
            eventName: "Inbox issue updated",
            payload: { state: "SUCCESS", element: "Inbox" },
            updates: {
              changed_property: Object.keys(data).join(","),
              change_details: Object.values(data).join(","),
            },
            path: pathname,
          });
        }
      },
      updateDescription: async (_workspaceSlug, _projectId, _issueId, descriptionBinary) => {
        try {
          return await inboxIssue.updateIssueDescription(descriptionBinary);
        } catch {
          throw new Error("Failed to update issue description");
        }
      },
      archive: async (workspaceSlug, projectId, issueId) => {
        try {
          await archiveIssue(workspaceSlug, projectId, issueId);
          captureIssueEvent({
            eventName: ISSUE_ARCHIVED,
            payload: { id: issueId, state: "SUCCESS", element: "Issue details page" },
            path: pathname,
          });
        } catch (error) {
          console.log("Error in archiving issue:", error);
          captureIssueEvent({
            eventName: ISSUE_ARCHIVED,
            payload: { id: issueId, state: "FAILED", element: "Issue details page" },
            path: pathname,
          });
        }
      },
    }),
    [archiveIssue, captureIssueEvent, inboxIssue, pathname, projectId, removeIssue, workspaceSlug]
  );

  if (!issue?.project_id || !issue?.id) return <></>;

  return (
    <>
      <div className="rounded-lg space-y-4">
        {duplicateIssues.length > 0 && (
          <DeDupeIssuePopoverRoot
            workspaceSlug={workspaceSlug}
            projectId={issue.project_id}
            rootIssueId={issue.id}
            issues={duplicateIssues}
            issueOperations={issueOperations}
            isIntakeIssue
          />
        )}
        <IssueTitleInput
          workspaceSlug={workspaceSlug}
          projectId={issue.project_id}
          issueId={issue.id}
          isSubmitting={isSubmitting}
          setIsSubmitting={(value) => setIsSubmitting(value)}
          issueOperations={issueOperations}
          disabled={!isEditable}
          value={issue.name}
          containerClassName="-ml-3"
        />

        {issue.description_binary !== undefined && (
          <IssueDescriptionInput
            key={issue.id}
            containerClassName="-ml-3 border-none"
            descriptionBinary={issue.description_binary}
            descriptionHTML={issue.description_html ?? "<p></p>"}
            disabled={!isEditable}
            updateDescription={async (data) =>
              await issueOperations.updateDescription(workspaceSlug, projectId, issue.id ?? "", data)
            }
            issueId={issue.id}
            projectId={issue.project_id}
            setIsSubmitting={(value) => setIsSubmitting(value)}
            workspaceSlug={workspaceSlug}
          />
        )}

        {currentUser && (
          <IssueReaction
            workspaceSlug={workspaceSlug}
            projectId={projectId}
            issueId={issue.id}
            currentUser={currentUser}
          />
        )}
      </div>

      <IssueAttachmentRoot
        workspaceSlug={workspaceSlug}
        projectId={projectId}
        issueId={issue.id}
        disabled={!isEditable}
      />

      <InboxIssueContentProperties
        workspaceSlug={workspaceSlug}
        projectId={projectId}
        issue={issue}
        issueOperations={issueOperations}
        isEditable={isEditable}
        duplicateIssueDetails={inboxIssue?.duplicate_issue_detail}
      />

      <IssueActivity workspaceSlug={workspaceSlug} projectId={projectId} issueId={issue.id} isIntakeIssue />
    </>
  );
});<|MERGE_RESOLUTION|>--- conflicted
+++ resolved
@@ -3,11 +3,8 @@
 import { Dispatch, SetStateAction, useEffect, useMemo } from "react";
 import { observer } from "mobx-react";
 import { usePathname } from "next/navigation";
-<<<<<<< HEAD
-=======
 // plane types
-import { TIssue, TNameDescriptionLoader } from "@plane/types";
->>>>>>> 4159d129
+import { TNameDescriptionLoader } from "@plane/types";
 // plane ui
 import { TOAST_TYPE, setToast } from "@plane/ui";
 // components
