--- conflicted
+++ resolved
@@ -22,18 +22,14 @@
 // helpers
 import { getTextContent } from "@/helpers/editor.helper";
 // hooks
-<<<<<<< HEAD
-import { useEventTracker, useUser } from "@/hooks/store";
-=======
-import { useEventTracker, useIssueDetail, useProject, useProjectInbox, useUser } from "@/hooks/store";
->>>>>>> 56755b0e
+import { useEventTracker, useIssueDetail, useProject, useUser } from "@/hooks/store";
 import useReloadConfirmations from "@/hooks/use-reload-confirmation";
+// store types
+import { DeDupeIssuePopoverRoot } from "@/plane-web/components/de-dupe";
+import { useDebouncedDuplicateIssues } from "@/plane-web/hooks/use-debounced-duplicate-issues";
 // services
 import { InboxIssueService } from "@/services/inbox";
 const inboxIssueService = new InboxIssueService();
-// store types
-import { DeDupeIssuePopoverRoot } from "@/plane-web/components/de-dupe";
-import { useDebouncedDuplicateIssues } from "@/plane-web/hooks/use-debounced-duplicate-issues";
 import { IInboxIssueStore } from "@/store/inbox/inbox-issue.store";
 
 type Props = {
@@ -52,12 +48,8 @@
   const { data: currentUser } = useUser();
   const { setShowAlert } = useReloadConfirmations(isSubmitting === "submitting");
   const { captureIssueEvent } = useEventTracker();
-<<<<<<< HEAD
-=======
-  const { loader } = useProjectInbox();
   const { getProjectById } = useProject();
   const { removeIssue, archiveIssue } = useIssueDetail();
->>>>>>> 56755b0e
 
   useEffect(() => {
     if (isSubmitting === "submitted") {
