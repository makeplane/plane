"use client";

import { FC, RefObject } from "react";
import { observer } from "mobx-react";
// plane imports
import { ETabIndices } from "@plane/constants";
// editor
import { EditorRefApi } from "@plane/editor";
// i18n
import { useTranslation } from "@plane/i18n";
// types
import { TIssue } from "@plane/types";
import { EFileAssetType } from "@plane/types/src/enums";
// ui
import { Loader } from "@plane/ui";
// components
import { RichTextEditor } from "@/components/editor/rich-text-editor/rich-text-editor";
// helpers
import { getDescriptionPlaceholderI18n } from "@/helpers/issue.helper";
import { getTabIndex } from "@/helpers/tab-indices.helper";
// hooks
import { useEditorAsset, useProjectInbox } from "@/hooks/store";
import { usePlatformOS } from "@/hooks/use-platform-os";
// plane web services
import { WorkspaceService } from "@/plane-web/services";
const workspaceService = new WorkspaceService();

type TInboxIssueDescription = {
  containerClassName?: string;
  workspaceSlug: string;
  projectId: string;
  workspaceId: string;
  data: Partial<TIssue>;
  handleData: (issueKey: keyof Partial<TIssue>, issueValue: Partial<TIssue>[keyof Partial<TIssue>]) => void;
  editorRef: RefObject<EditorRefApi>;
  onEnterKeyPress?: (e?: any) => void;
  onAssetUpload?: (assetId: string) => void;
};

// TODO: have to implement GPT Assistance
export const InboxIssueDescription: FC<TInboxIssueDescription> = observer((props) => {
  const {
    containerClassName,
    workspaceSlug,
    projectId,
    workspaceId,
    data,
    handleData,
    editorRef,
    onEnterKeyPress,
    onAssetUpload,
  } = props;
<<<<<<< HEAD
  // store hooks
  const { uploadEditorAsset } = useEditorAsset();
=======

  // i18n
  const { t } = useTranslation();

>>>>>>> a5c2acb5
  // hooks
  const { loader } = useProjectInbox();
  const { isMobile } = usePlatformOS();

  const { getIndex } = getTabIndex(ETabIndices.INTAKE_ISSUE_FORM, isMobile);

  if (loader === "issue-loading")
    return (
      <Loader className="min-h-[6rem] rounded-md border border-custom-border-200">
        <Loader.Item width="100%" height="140px" />
      </Loader>
    );

  return (
    <RichTextEditor
      id="inbox-modal-editor"
      initialValue={!data?.description_html || data?.description_html === "" ? "<p></p>" : data?.description_html}
      ref={editorRef}
      workspaceSlug={workspaceSlug}
      workspaceId={workspaceId}
      projectId={projectId}
      dragDropEnabled={false}
      onChange={(_description: object, description_html: string) => handleData("description_html", description_html)}
      placeholder={(isFocused, description) => t(`${getDescriptionPlaceholderI18n(isFocused, description)}`)}
      searchMentionCallback={async (payload) =>
        await workspaceService.searchEntity(workspaceSlug?.toString() ?? "", {
          ...payload,
          project_id: projectId?.toString() ?? "",
        })
      }
      containerClassName={containerClassName}
      onEnterKeyPress={onEnterKeyPress}
      tabIndex={getIndex("description_html")}
      uploadFile={async (blockId, file) => {
        try {
          const { asset_id } = await uploadEditorAsset({
            blockId,
            data: {
              entity_identifier: data.id ?? "",
              entity_type: EFileAssetType.ISSUE_DESCRIPTION,
            },
            file,
            projectId,
            workspaceSlug,
          });
          onAssetUpload?.(asset_id);
          return asset_id;
        } catch (error) {
          console.log("Error in uploading work item asset:", error);
          throw new Error("Asset upload failed. Please try again later.");
        }
      }}
    />
  );
});<|MERGE_RESOLUTION|>--- conflicted
+++ resolved
@@ -50,16 +50,10 @@
     onEnterKeyPress,
     onAssetUpload,
   } = props;
-<<<<<<< HEAD
+  // i18n
+  const { t } = useTranslation();
   // store hooks
   const { uploadEditorAsset } = useEditorAsset();
-=======
-
-  // i18n
-  const { t } = useTranslation();
-
->>>>>>> a5c2acb5
-  // hooks
   const { loader } = useProjectInbox();
   const { isMobile } = usePlatformOS();
 
