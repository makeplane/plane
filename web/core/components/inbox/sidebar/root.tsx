"use client";

import { FC, useCallback, useEffect, useRef, useState } from "react";
import { observer } from "mobx-react";
<<<<<<< HEAD
import { TInboxIssueCurrentTab } from "@plane/constants";
=======
// plane imports
import { useTranslation } from "@plane/i18n";
import { TInboxIssueCurrentTab } from "@plane/types";
>>>>>>> 2e022a4e
import { Header, Loader, EHeaderVariant } from "@plane/ui";
// components
import { SimpleEmptyState } from "@/components/empty-state";
import { FiltersRoot, InboxIssueAppliedFilters, InboxIssueList } from "@/components/inbox";
import { InboxSidebarLoader } from "@/components/ui";
// helpers
import { cn } from "@/helpers/common.helper";
import { EInboxIssueCurrentTab } from "@/helpers/inbox.helper";
// hooks
import { useProject, useProjectInbox } from "@/hooks/store";
import { useAppRouter } from "@/hooks/use-app-router";
import { useIntersectionObserver } from "@/hooks/use-intersection-observer";
import { useResolvedAssetPath } from "@/hooks/use-resolved-asset-path";

type IInboxSidebarProps = {
  workspaceSlug: string;
  projectId: string;
  inboxIssueId: string | undefined;
  setIsMobileSidebar: (value: boolean) => void;
};

const tabNavigationOptions: { key: TInboxIssueCurrentTab; label: string }[] = [
  {
    key: EInboxIssueCurrentTab.OPEN,
    label: "Open",
  },
  {
    key: EInboxIssueCurrentTab.CLOSED,
    label: "Closed",
  },
];

export const InboxSidebar: FC<IInboxSidebarProps> = observer((props) => {
  const { workspaceSlug, projectId, inboxIssueId, setIsMobileSidebar } = props;
  // router
  const router = useAppRouter();
  // ref
  const containerRef = useRef<HTMLDivElement>(null);
  const [elementRef, setElementRef] = useState<HTMLDivElement | null>(null);
  // plane hooks
  const { t } = useTranslation();
  // store
  const { currentProjectDetails } = useProject();
  const {
    currentTab,
    handleCurrentTab,
    loader,
    filteredInboxIssueIds,
    inboxIssuePaginationInfo,
    fetchInboxPaginationIssues,
    getAppliedFiltersCount,
  } = useProjectInbox();
  // derived values
  const sidebarAssetPath = useResolvedAssetPath({ basePath: "/empty-state/intake/intake-issue" });
  const sidebarFilterAssetPath = useResolvedAssetPath({
    basePath: "/empty-state/intake/filter-issue",
  });

  const fetchNextPages = useCallback(() => {
    if (!workspaceSlug || !projectId) return;
    fetchInboxPaginationIssues(workspaceSlug.toString(), projectId.toString());
  }, [workspaceSlug, projectId, fetchInboxPaginationIssues]);

  // page observer
  useIntersectionObserver(containerRef, elementRef, fetchNextPages, "20%");

  useEffect(() => {
    if (workspaceSlug && projectId && currentTab && filteredInboxIssueIds.length > 0) {
      if (inboxIssueId === undefined) {
        router.push(
          `/${workspaceSlug}/projects/${projectId}/inbox?currentTab=${currentTab}&inboxIssueId=${filteredInboxIssueIds[0]}`
        );
      }
    }
  }, [currentTab, filteredInboxIssueIds, inboxIssueId, projectId, router, workspaceSlug]);

  return (
    <div className="bg-custom-background-100 flex-shrink-0 w-full h-full border-r border-custom-border-300 ">
      <div className="relative w-full h-full flex flex-col overflow-hidden">
        <Header variant={EHeaderVariant.SECONDARY}>
          {tabNavigationOptions.map((option) => (
            <div
              key={option?.key}
              className={cn(
                `text-sm relative flex items-center gap-1 h-full px-3 cursor-pointer transition-all font-medium`,
                currentTab === option?.key ? `text-custom-primary-100` : `hover:text-custom-text-200`
              )}
              onClick={() => {
                if (currentTab != option?.key) {
                  handleCurrentTab(workspaceSlug, projectId, option?.key);
                  router.push(`/${workspaceSlug}/projects/${projectId}/inbox?currentTab=${option?.key}`);
                }
              }}
            >
              <div>{option?.label}</div>
              {option?.key === "open" && currentTab === option?.key && (
                <div className="rounded-full p-1.5 py-0.5 bg-custom-primary-100/20 text-custom-primary-100 text-xs font-semibold">
                  {inboxIssuePaginationInfo?.total_results || 0}
                </div>
              )}
              <div
                className={cn(
                  `border absolute bottom-0 right-0 left-0 rounded-t-md`,
                  currentTab === option?.key ? `border-custom-primary-100` : `border-transparent`
                )}
              />
            </div>
          ))}
          <div className="m-auto mr-0">
            <FiltersRoot />
          </div>
        </Header>
        <InboxIssueAppliedFilters />

        {loader != undefined && loader === "filter-loading" && !inboxIssuePaginationInfo?.next_page_results ? (
          <InboxSidebarLoader />
        ) : (
          <div
            className="w-full h-full overflow-hidden overflow-y-auto vertical-scrollbar scrollbar-md"
            ref={containerRef}
          >
            {filteredInboxIssueIds.length > 0 ? (
              <InboxIssueList
                setIsMobileSidebar={setIsMobileSidebar}
                workspaceSlug={workspaceSlug}
                projectId={projectId}
                projectIdentifier={currentProjectDetails?.identifier}
                inboxIssueIds={filteredInboxIssueIds}
              />
            ) : (
              <div className="flex items-center justify-center h-full w-full">
                {getAppliedFiltersCount > 0 ? (
                  <SimpleEmptyState
                    title={t("inbox.empty_state.sidebar_filter.title")}
                    description={t("inbox.empty_state.sidebar_filter.description")}
                    assetPath={sidebarFilterAssetPath}
                  />
                ) : currentTab === EInboxIssueCurrentTab.OPEN ? (
                  <SimpleEmptyState
                    title={t("inbox.empty_state.sidebar_open_tab.title")}
                    description={t("inbox.empty_state.sidebar_open_tab.description")}
                    assetPath={sidebarAssetPath}
                  />
                ) : (
                  <SimpleEmptyState
                    title={t("inbox.empty_state.sidebar_closed_tab.title")}
                    description={t("inbox.empty_state.sidebar_closed_tab.description")}
                    assetPath={sidebarAssetPath}
                  />
                )}
              </div>
            )}
            <div ref={setElementRef}>
              {inboxIssuePaginationInfo?.next_page_results && (
                <Loader className="mx-auto w-full space-y-4 py-4 px-2">
                  <Loader.Item height="64px" width="w-100" />
                  <Loader.Item height="64px" width="w-100" />
                </Loader>
              )}
            </div>
          </div>
        )}
      </div>
    </div>
  );
});<|MERGE_RESOLUTION|>--- conflicted
+++ resolved
@@ -2,13 +2,9 @@
 
 import { FC, useCallback, useEffect, useRef, useState } from "react";
 import { observer } from "mobx-react";
-<<<<<<< HEAD
+// plane imports
 import { TInboxIssueCurrentTab } from "@plane/constants";
-=======
-// plane imports
 import { useTranslation } from "@plane/i18n";
-import { TInboxIssueCurrentTab } from "@plane/types";
->>>>>>> 2e022a4e
 import { Header, Loader, EHeaderVariant } from "@plane/ui";
 // components
 import { SimpleEmptyState } from "@/components/empty-state";
