--- conflicted
+++ resolved
@@ -11,27 +11,7 @@
 };
 
 export const TransferIssues: React.FC<Props> = (props) => {
-<<<<<<< HEAD
-  const { handleClick, disabled = false } = props;
-
-  const { workspaceSlug, projectId, cycleId } = useParams();
-
-  const { data: cycleDetails } = useSWR(
-    cycleId ? CYCLE_DETAILS(cycleId as string) : null,
-    workspaceSlug && projectId && cycleId
-      ? () => cycleService.getCycleDetails(workspaceSlug as string, projectId as string, cycleId as string)
-      : null
-  );
-
-  const transferableIssuesCount = cycleDetails
-    ? cycleDetails.backlog_issues + cycleDetails.unstarted_issues + cycleDetails.started_issues
-    : 0;
-
-  console.log("transferableIssuesCount", transferableIssuesCount);
-
-=======
   const { handleClick, canTransferIssues = false, disabled = false } = props;
->>>>>>> 747905a9
   return (
     <div className="-mt-2 mb-4 flex items-center justify-between px-4 pt-6">
       <div className="flex items-center gap-2 text-sm text-custom-text-200">
