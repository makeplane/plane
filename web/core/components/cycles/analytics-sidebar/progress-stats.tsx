"use client";

import { FC } from "react";
import { observer } from "mobx-react";
import Image from "next/image";
import { Tab } from "@headlessui/react";
import { useTranslation } from "@plane/i18n";
import {
  IIssueFilterOptions,
  IIssueFilters,
  TCycleDistribution,
  TCycleEstimateDistribution,
  TCyclePlotType,
  TStateGroups,
} from "@plane/types";
import { Avatar, StateGroupIcon } from "@plane/ui";
// components
import { SingleProgressStats } from "@/components/core";
// helpers
import { cn } from "@/helpers/common.helper";
import { getFileURL } from "@/helpers/file.helper";
// hooks
import { useProjectState } from "@/hooks/store";
import useLocalStorage from "@/hooks/use-local-storage";
// public
import emptyLabel from "@/public/empty-state/empty_label.svg";
import emptyMembers from "@/public/empty-state/empty_members.svg";

// assignee types
type TAssigneeData = {
  id: string | undefined;
  title: string | undefined;
  avatar_url: string | undefined;
  completed: number;
  total: number;
}[];

type TAssigneeStatComponent = {
  distribution: TAssigneeData;
  isEditable?: boolean;
  filters?: IIssueFilters | undefined;
  handleFiltersUpdate: (key: keyof IIssueFilterOptions, value: string | string[]) => void;
};

// labelTypes
type TLabelData = {
  id: string | undefined;
  title: string | undefined;
  color: string | undefined;
  completed: number;
  total: number;
}[];

type TLabelStatComponent = {
  distribution: TLabelData;
  isEditable?: boolean;
  filters?: IIssueFilters | undefined;
  handleFiltersUpdate: (key: keyof IIssueFilterOptions, value: string | string[]) => void;
};

// stateTypes
type TStateData = {
  state: string | undefined;
  completed: number;
  total: number;
}[];

type TStateStatComponent = {
  distribution: TStateData;
  totalIssuesCount: number;
  isEditable?: boolean;
  handleFiltersUpdate: (key: keyof IIssueFilterOptions, value: string | string[]) => void;
};

export const AssigneeStatComponent = observer((props: TAssigneeStatComponent) => {
  const { distribution, isEditable, filters, handleFiltersUpdate } = props;
  const { t } = useTranslation();
  return (
    <div>
      {distribution && distribution.length > 0 ? (
        distribution.map((assignee, index) => {
          if (assignee?.id)
            return (
              <SingleProgressStats
                key={assignee?.id}
                title={
                  <div className="flex items-center gap-2">
                    <Avatar name={assignee?.title ?? undefined} src={getFileURL(assignee?.avatar_url ?? "")} />
                    <span>{assignee?.title ?? ""}</span>
                  </div>
                }
                completed={assignee?.completed ?? 0}
                total={assignee?.total ?? 0}
                {...(isEditable && {
                  onClick: () => handleFiltersUpdate("assignees", assignee.id ?? ""),
                  selected: filters?.filters?.assignees?.includes(assignee.id ?? ""),
                })}
              />
            );
          else
            return (
              <SingleProgressStats
                key={`unassigned-${index}`}
                title={
                  <div className="flex items-center gap-2">
                    <div className="h-4 w-4 rounded-full border-2 border-custom-border-200 bg-custom-background-80">
                      <img src="/user.png" height="100%" width="100%" className="rounded-full" alt="User" />
                    </div>
                    <span>{t("no_assignee")}</span>
                  </div>
                }
                completed={assignee?.completed ?? 0}
                total={assignee?.total ?? 0}
              />
            );
        })
      ) : (
        <div className="flex h-full flex-col items-center justify-center gap-2">
          <div className="flex h-20 w-20 items-center justify-center rounded-full bg-custom-background-80">
            <Image src={emptyMembers} className="h-12 w-12" alt="empty members" />
          </div>
          <h6 className="text-base text-custom-text-300">{t("no_assignee")}</h6>
        </div>
      )}
    </div>
  );
});

export const LabelStatComponent = observer((props: TLabelStatComponent) => {
  const { distribution, isEditable, filters, handleFiltersUpdate } = props;
  const { t } = useTranslation();
  return (
    <div>
      {distribution && distribution.length > 0 ? (
        distribution.map((label, index) => {
          if (label.id) {
            return (
              <SingleProgressStats
                key={label.id}
                title={
                  <div className="flex items-center gap-2 truncate">
                    <span
                      className="block h-3 w-3 rounded-full flex-shrink-0"
                      style={{
                        backgroundColor: label.color ?? "transparent",
                      }}
                    />
<<<<<<< HEAD
                    <span className="text-xs">{label.title ?? t("no_labels_yet")}</span>
=======
                    <span className="text-xs text-ellipsis truncate">{label.title ?? "No labels"}</span>
>>>>>>> 89d19267
                  </div>
                }
                completed={label.completed}
                total={label.total}
                {...(isEditable && {
                  onClick: () => handleFiltersUpdate("labels", label.id ?? ""),
                  selected: filters?.filters?.labels?.includes(label.id ?? `no-label-${index}`),
                })}
              />
            );
          } else {
            return (
              <SingleProgressStats
                key={`no-label-${index}`}
                title={
                  <div className="flex items-center gap-2">
                    <span
                      className="block h-3 w-3 rounded-full"
                      style={{
                        backgroundColor: label.color ?? "transparent",
                      }}
                    />
                    <span className="text-xs">{label.title ?? t("no_labels_yet")}</span>
                  </div>
                }
                completed={label.completed}
                total={label.total}
              />
            );
          }
        })
      ) : (
        <div className="flex h-full flex-col items-center justify-center gap-2">
          <div className="flex h-20 w-20 items-center justify-center rounded-full bg-custom-background-80">
            <Image src={emptyLabel} className="h-12 w-12" alt="empty label" />
          </div>
          <h6 className="text-base text-custom-text-300">{t("no_labels_yet")}</h6>
        </div>
      )}
    </div>
  );
});

export const StateStatComponent = observer((props: TStateStatComponent) => {
  const { distribution, isEditable, totalIssuesCount, handleFiltersUpdate } = props;
  // hooks
  const { groupedProjectStates } = useProjectState();
  // derived values
  const getStateGroupState = (stateGroup: string) => {
    const stateGroupStates = groupedProjectStates?.[stateGroup];
    const stateGroupStatesId = stateGroupStates?.map((state) => state.id);
    return stateGroupStatesId;
  };

  return (
    <div>
      {distribution.map((group, index) => (
        <SingleProgressStats
          key={index}
          title={
            <div className="flex items-center gap-2">
              <StateGroupIcon stateGroup={group.state as TStateGroups} />
              <span className="text-xs capitalize">{group.state}</span>
            </div>
          }
          completed={group.completed}
          total={totalIssuesCount}
          {...(isEditable && {
            onClick: () => group.state && handleFiltersUpdate("state", getStateGroupState(group.state) ?? []),
          })}
        />
      ))}
    </div>
  );
});

const progressStats = [
  {
    key: "stat-states",
    i18n_title: "common.states",
  },
  {
    key: "stat-assignees",
    i18n_title: "common.assignees",
  },
  {
    key: "stat-labels",
    i18n_title: "common.labels",
  },
];

type TCycleProgressStats = {
  cycleId: string;
  plotType: TCyclePlotType;
  distribution: TCycleDistribution | TCycleEstimateDistribution | undefined;
  groupedIssues: Record<string, number>;
  totalIssuesCount: number;
  isEditable?: boolean;
  filters?: IIssueFilters | undefined;
  handleFiltersUpdate: (key: keyof IIssueFilterOptions, value: string | string[]) => void;
  size?: "xs" | "sm";
  roundedTab?: boolean;
  noBackground?: boolean;
};

export const CycleProgressStats: FC<TCycleProgressStats> = observer((props) => {
  const {
    cycleId,
    plotType,
    distribution,
    groupedIssues,
    totalIssuesCount,
    isEditable = false,
    filters,
    handleFiltersUpdate,
    size = "sm",
    roundedTab = false,
    noBackground = false,
  } = props;
  // hooks
  const { storedValue: currentTab, setValue: setCycleTab } = useLocalStorage(
    `cycle-analytics-tab-${cycleId}`,
    "stat-assignees"
  );
  const { t } = useTranslation();
  // derived values
  const currentTabIndex = (tab: string): number => progressStats.findIndex((stat) => stat.key === tab);

  const currentDistribution = distribution as TCycleDistribution;
  const currentEstimateDistribution = distribution as TCycleEstimateDistribution;

  const distributionAssigneeData: TAssigneeData =
    plotType === "burndown"
      ? (currentDistribution?.assignees || []).map((assignee) => ({
          id: assignee?.assignee_id || undefined,
          title: assignee?.display_name || undefined,
          avatar_url: assignee?.avatar_url || undefined,
          completed: assignee.completed_issues,
          total: assignee.total_issues,
        }))
      : (currentEstimateDistribution?.assignees || []).map((assignee) => ({
          id: assignee?.assignee_id || undefined,
          title: assignee?.display_name || undefined,
          avatar_url: assignee?.avatar_url || undefined,
          completed: assignee.completed_estimates,
          total: assignee.total_estimates,
        }));

  const distributionLabelData: TLabelData =
    plotType === "burndown"
      ? (currentDistribution?.labels || []).map((label) => ({
          id: label?.label_id || undefined,
          title: label?.label_name || undefined,
          color: label?.color || undefined,
          completed: label.completed_issues,
          total: label.total_issues,
        }))
      : (currentEstimateDistribution?.labels || []).map((label) => ({
          id: label?.label_id || undefined,
          title: label?.label_name || undefined,
          color: label?.color || undefined,
          completed: label.completed_estimates,
          total: label.total_estimates,
        }));

  const distributionStateData: TStateData = Object.keys(groupedIssues || {}).map((state) => ({
    state: state,
    completed: groupedIssues?.[state] || 0,
    total: totalIssuesCount || 0,
  }));

  return (
    <div>
      <Tab.Group defaultIndex={currentTabIndex(currentTab ? currentTab : "stat-assignees")}>
        <Tab.List
          as="div"
          className={cn(
            `flex w-full items-center justify-between gap-2 rounded-md p-1`,
            roundedTab ? `rounded-3xl` : `rounded-md`,
            noBackground ? `` : `bg-custom-background-90`,
            size === "xs" ? `text-xs` : `text-sm`
          )}
        >
          {progressStats.map((stat) => (
            <Tab
              className={cn(
                `p-1 w-full text-custom-text-100 outline-none focus:outline-none cursor-pointer transition-all`,
                roundedTab ? `rounded-3xl border border-custom-border-200` : `rounded`,
                stat.key === currentTab
                  ? "bg-custom-background-100 text-custom-text-300"
                  : "text-custom-text-400 hover:text-custom-text-300"
              )}
              key={stat.key}
              onClick={() => setCycleTab(stat.key)}
            >
              {t(stat.i18n_title)}
            </Tab>
          ))}
        </Tab.List>
        <Tab.Panels className="py-3 text-custom-text-200">
          <Tab.Panel key={"stat-states"}>
            <StateStatComponent
              distribution={distributionStateData}
              totalIssuesCount={totalIssuesCount}
              isEditable={isEditable}
              handleFiltersUpdate={handleFiltersUpdate}
            />
          </Tab.Panel>
          <Tab.Panel key={"stat-assignees"}>
            <AssigneeStatComponent
              distribution={distributionAssigneeData}
              isEditable={isEditable}
              filters={filters}
              handleFiltersUpdate={handleFiltersUpdate}
            />
          </Tab.Panel>
          <Tab.Panel key={"stat-labels"}>
            <LabelStatComponent
              distribution={distributionLabelData}
              isEditable={isEditable}
              filters={filters}
              handleFiltersUpdate={handleFiltersUpdate}
            />
          </Tab.Panel>
        </Tab.Panels>
      </Tab.Group>
    </div>
  );
});<|MERGE_RESOLUTION|>--- conflicted
+++ resolved
@@ -145,11 +145,7 @@
                         backgroundColor: label.color ?? "transparent",
                       }}
                     />
-<<<<<<< HEAD
-                    <span className="text-xs">{label.title ?? t("no_labels_yet")}</span>
-=======
-                    <span className="text-xs text-ellipsis truncate">{label.title ?? "No labels"}</span>
->>>>>>> 89d19267
+                    <span className="text-xs text-ellipsis truncate">{label.title ?? t("no_labels_yet")}</span>
                   </div>
                 }
                 completed={label.completed}
