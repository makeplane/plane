"use client";

import { FC, Fragment, useCallback, useMemo } from "react";
import isEmpty from "lodash/isEmpty";
import isEqual from "lodash/isEqual";
import { observer } from "mobx-react";
import { useSearchParams } from "next/navigation";
import { ChevronUp, ChevronDown } from "lucide-react";
import { Disclosure, Transition } from "@headlessui/react";
import { ICycle, IIssueFilterOptions, TCycleEstimateType, TCyclePlotType, TProgressSnapshot } from "@plane/types";
import { CustomSelect } from "@plane/ui";
// components
import { CycleProgressStats } from "@/components/cycles";
// constants
import { EIssueFilterType, EIssuesStoreType } from "@/constants/issue";
// helpers
import { getDate } from "@/helpers/date-time.helper";
// hooks
import { useIssues, useCycle } from "@/hooks/store";
// plane web components
import { SidebarChartRoot } from "@/plane-web/components/cycles";

type TCycleAnalyticsProgress = {
  workspaceSlug: string;
  projectId: string;
  cycleId: string;
};

export const validateCycleSnapshot = (cycleDetails: ICycle | null): ICycle | null => {
  if (!cycleDetails || cycleDetails === null) return cycleDetails;

  const updatedCycleDetails: any = { ...cycleDetails };
  if (!isEmpty(cycleDetails.progress_snapshot)) {
    Object.keys(cycleDetails.progress_snapshot || {}).forEach((key) => {
      const currentKey = key as keyof TProgressSnapshot;
      if (!isEmpty(cycleDetails.progress_snapshot) && !isEmpty(updatedCycleDetails)) {
        updatedCycleDetails[currentKey as keyof ICycle] = cycleDetails?.progress_snapshot?.[currentKey];
      }
    });
  }
  return updatedCycleDetails;
};

type options = {
  value: string;
  label: string;
};
export const cycleChartOptions: options[] = [
  { value: "burndown", label: "Burn-down" },
  { value: "burnup", label: "Burn-up" },
];
export const cycleEstimateOptions: options[] = [
  { value: "issues", label: "issues" },
  { value: "points", label: "points" },
];
export const CycleAnalyticsProgress: FC<TCycleAnalyticsProgress> = observer((props) => {
  // props
  const { workspaceSlug, projectId, cycleId } = props;
  // router
  const searchParams = useSearchParams();
  const peekCycle = searchParams.get("peekCycle") || undefined;
  const {
    getPlotTypeByCycleId,
    getEstimateTypeByCycleId,
    getCycleById,
    fetchCycleDetails,
    fetchArchivedCycleDetails,
    setEstimateType,
  } = useCycle();
  const {
    issuesFilter: { issueFilters, updateFilters },
  } = useIssues(EIssuesStoreType.CYCLE);

  // derived values
  const cycleDetails = validateCycleSnapshot(getCycleById(cycleId));
  const plotType: TCyclePlotType = getPlotTypeByCycleId(cycleId);
  const estimateType = getEstimateTypeByCycleId(cycleId);

  const completedIssues = cycleDetails?.completed_issues || 0;
  const totalIssues = cycleDetails?.total_issues || 0;
  const completedEstimatePoints = cycleDetails?.completed_estimate_points || 0;
  const totalEstimatePoints = cycleDetails?.total_estimate_points || 0;

  const progressHeaderPercentage = cycleDetails
    ? estimateType === "points"
      ? completedEstimatePoints != 0 && totalEstimatePoints != 0
        ? Math.round((completedEstimatePoints / totalEstimatePoints) * 100)
        : 0
      : completedIssues != 0 && completedIssues != 0
        ? Math.round((completedIssues / totalIssues) * 100)
        : 0
    : 0;

  const chartDistributionData =
    estimateType === "points" ? cycleDetails?.estimate_distribution : cycleDetails?.distribution || undefined;

  const groupedIssues = useMemo(
    () => ({
      backlog:
        estimateType === "points" ? cycleDetails?.backlog_estimate_points || 0 : cycleDetails?.backlog_issues || 0,
      unstarted:
        estimateType === "points" ? cycleDetails?.unstarted_estimate_points || 0 : cycleDetails?.unstarted_issues || 0,
      started:
        estimateType === "points" ? cycleDetails?.started_estimate_points || 0 : cycleDetails?.started_issues || 0,
      completed:
        estimateType === "points" ? cycleDetails?.completed_estimate_points || 0 : cycleDetails?.completed_issues || 0,
      cancelled:
        estimateType === "points" ? cycleDetails?.cancelled_estimate_points || 0 : cycleDetails?.cancelled_issues || 0,
    }),
    [estimateType, cycleDetails]
  );

  const cycleStartDate = getDate(cycleDetails?.start_date);
  const cycleEndDate = getDate(cycleDetails?.end_date);
  const isCycleStartDateValid = cycleStartDate && cycleStartDate <= new Date();
  const isCycleEndDateValid = cycleStartDate && cycleEndDate && cycleEndDate >= cycleStartDate;
  const isCycleDateValid = isCycleStartDateValid && isCycleEndDateValid;
  const isArchived = !!cycleDetails?.archived_at;

  // handlers
  const onChange = async (value: TCycleEstimateType) => {
    setEstimateType(cycleId, value);
    if (!workspaceSlug || !projectId || !cycleId) return;
    try {
      if (isArchived) {
        await fetchArchivedCycleDetails(workspaceSlug, projectId, cycleId);
      } else {
        await fetchCycleDetails(workspaceSlug, projectId, cycleId);
      }
    } catch (err) {
      console.error(err);
      setEstimateType(cycleId, estimateType);
    }
  };

  const handleFiltersUpdate = useCallback(
    (key: keyof IIssueFilterOptions, value: string | string[]) => {
      if (!workspaceSlug || !projectId) return;

      let newValues = issueFilters?.filters?.[key] ?? [];

      if (Array.isArray(value)) {
        if (key === "state") {
          if (isEqual(newValues, value)) newValues = [];
          else newValues = value;
        } else {
          value.forEach((val) => {
            if (!newValues.includes(val)) newValues.push(val);
            else newValues.splice(newValues.indexOf(val), 1);
          });
        }
      } else {
        if (issueFilters?.filters?.[key]?.includes(value)) newValues.splice(newValues.indexOf(value), 1);
        else newValues.push(value);
      }
      updateFilters(
        workspaceSlug.toString(),
        projectId.toString(),
        EIssueFilterType.FILTERS,
        { [key]: newValues },
        cycleId
      );
    },
    [workspaceSlug, projectId, cycleId, issueFilters, updateFilters]
  );

  if (!cycleDetails) return <></>;
  return (
    <div className="border-t border-custom-border-200 space-y-4 py-5">
      <Disclosure defaultOpen={isCycleDateValid ? true : false}>
        {({ open }) => (
          <div className="flex flex-col">
            {/* progress bar header */}
            {isCycleDateValid ? (
              <div className="relative w-full flex justify-between items-center gap-2">
                <Disclosure.Button className="relative flex items-center gap-2 w-full">
                  <div className="font-medium text-custom-text-200 text-sm">Progress</div>
                </Disclosure.Button>
                <div className="relative flex items-center justify-between gap-2">
                  <CustomSelect
                    value={estimateType}
                    label={<span>{cycleEstimateOptions.find((v) => v.value === estimateType)?.label ?? "None"}</span>}
                    onChange={onChange}
                    maxHeight="lg"
                    buttonClassName="border-[0.5px] border-custom-border-300 rounded text-xs capitalize"
                  >
                    {cycleEstimateOptions.map((item) => (
                      <CustomSelect.Option key={item.value} value={item.value}>
                        {item.label}
                      </CustomSelect.Option>
                    ))}
                  </CustomSelect>
                </div>
                <Disclosure.Button className="ml-auto">
                  {open ? (
                    <ChevronUp className="h-3.5 w-3.5" aria-hidden="true" />
                  ) : (
                    <ChevronDown className="h-3.5 w-3.5" aria-hidden="true" />
                  )}
                </Disclosure.Button>
              </div>
            ) : (
              <div className="relative w-full flex justify-between items-center gap-2">
                <div className="font-medium text-custom-text-200 text-sm">Progress</div>
              </div>
            )}

            <Transition show={open}>
              <Disclosure.Panel className="flex flex-col">
<<<<<<< HEAD
                <div className="relative flex items-center justify-between gap-2 pt-4">
                  <CustomSelect
                    value={estimateType}
                    label={<span>{cycleEstimateOptions.find((v) => v.value === estimateType)?.label ?? "None"}</span>}
                    onChange={onChange}
                    maxHeight="lg"
                    buttonClassName="border-none rounded text-sm font-medium"
                  >
                    {cycleEstimateOptions.map((item) => (
                      <CustomSelect.Option key={item.value} value={item.value}>
                        {item.label}
                      </CustomSelect.Option>
                    ))}
                  </CustomSelect>
                  <div className="flex items-center justify-center gap-2">
                    <div className="flex items-center gap-1 text-xs">
                      <span className="text-custom-text-300">Done</span>
                      <span className="font-semibold text-custom-text-400">{progressHeaderPercentage}%</span>
                    </div>
                  </div>
                </div>
=======
>>>>>>> 62a0b521
                <div className="py-4">
                  <SidebarChartRoot workspaceSlug={workspaceSlug} projectId={projectId} cycleId={cycleId} />
                </div>
                {/* progress detailed view */}
                {chartDistributionData && (
                  <div className="w-full border-t border-custom-border-200 py-4">
                    <CycleProgressStats
                      cycleId={cycleId}
                      plotType={plotType}
                      distribution={chartDistributionData}
                      groupedIssues={groupedIssues}
                      totalIssuesCount={estimateType === "points" ? totalEstimatePoints || 0 : totalIssues || 0}
                      isEditable={Boolean(!peekCycle)}
                      size="xs"
                      roundedTab={false}
                      noBackground={false}
                      filters={issueFilters}
                      handleFiltersUpdate={handleFiltersUpdate}
                    />
                  </div>
                )}
              </Disclosure.Panel>
            </Transition>
          </div>
        )}
      </Disclosure>
    </div>
  );
});<|MERGE_RESOLUTION|>--- conflicted
+++ resolved
@@ -207,7 +207,6 @@
 
             <Transition show={open}>
               <Disclosure.Panel className="flex flex-col">
-<<<<<<< HEAD
                 <div className="relative flex items-center justify-between gap-2 pt-4">
                   <CustomSelect
                     value={estimateType}
@@ -229,8 +228,6 @@
                     </div>
                   </div>
                 </div>
-=======
->>>>>>> 62a0b521
                 <div className="py-4">
                   <SidebarChartRoot workspaceSlug={workspaceSlug} projectId={projectId} cycleId={cycleId} />
                 </div>
