--- conflicted
+++ resolved
@@ -3,35 +3,21 @@
 import React, { FC, useEffect, useState } from "react";
 import { observer } from "mobx-react";
 import { Controller, useForm } from "react-hook-form";
-<<<<<<< HEAD
-import {
-  ArrowRight,
-  ChevronRight,
-} from "lucide-react";
-=======
 import { ArrowRight, ChevronRight } from "lucide-react";
->>>>>>> 1f1b4217
 // Plane Imports
 import { CYCLE_STATUS, CYCLE_UPDATED, EUserPermissions, EUserPermissionsLevel } from "@plane/constants";
 import { useTranslation } from "@plane/i18n";
 import { ICycle } from "@plane/types";
 import { setToast, TOAST_TYPE } from "@plane/ui";
-<<<<<<< HEAD
 import { getDate, renderFormattedPayloadDate } from "@plane/utils";
-=======
->>>>>>> 1f1b4217
 // components
 import { DateRangeDropdown } from "@/components/dropdowns";
-// helpers
-//
 // hooks
 import { useCycle, useEventTracker, useUserPermissions } from "@/hooks/store";
-import { useAppRouter } from "@/hooks/use-app-router";
-// plane web constants
+import { useTimeZoneConverter } from "@/hooks/use-timezone-converter";
 // services
-import { useTimeZoneConverter } from "@/hooks/use-timezone-converter";
 import { CycleService } from "@/services/cycle.service";
-// local components
+// local imports
 import { ArchiveCycleModal } from "../archived-cycles";
 import { CycleDeleteModal } from "../delete-modal";
 
@@ -52,15 +38,13 @@
 
 export const CycleSidebarHeader: FC<Props> = observer((props) => {
   const { workspaceSlug, projectId, cycleDetails, handleClose, isArchived = false } = props;
-  // router
-  const router = useAppRouter();
   // states
   const [archiveCycleModal, setArchiveCycleModal] = useState(false);
   const [cycleDeleteModal, setCycleDeleteModal] = useState(false);
   // hooks
   const { allowPermissions } = useUserPermissions();
-  const { updateCycleDetails, restoreCycle } = useCycle();
-  const { setTrackElement, captureCycleEvent } = useEventTracker();
+  const { updateCycleDetails } = useCycle();
+  const { captureCycleEvent } = useEventTracker();
   const { t } = useTranslation();
   const { renderFormattedDateInUserTimezone, getProjectUTCOffset } = useTimeZoneConverter(projectId);
 
