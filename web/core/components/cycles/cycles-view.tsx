import { FC } from "react";
import { observer } from "mobx-react";
import dynamic from "next/dynamic";
import Image from "next/image";
// components
<<<<<<< HEAD
=======
import { useTranslation } from "@plane/i18n";
import { CyclesList } from "@/components/cycles";
>>>>>>> a9aeeb67
// ui
import { CycleModuleListLayout } from "@/components/ui";
// hooks
import { useCycle, useCycleFilter } from "@/hooks/store";
// assets
import AllFiltersImage from "@/public/empty-state/cycle/all-filters.svg";
import NameFilterImage from "@/public/empty-state/cycle/name-filter.svg";

export interface ICyclesView {
  workspaceSlug: string;
  projectId: string;
}
const CyclesList = dynamic(() => import("@/components/cycles/list/root").then((m) => m.CyclesList), {
  ssr: false,
  loading: () => <CycleModuleListLayout />,
});
export const CyclesView: FC<ICyclesView> = observer((props) => {
  const { workspaceSlug, projectId } = props;
  // store hooks
  const { getFilteredCycleIds, getFilteredCompletedCycleIds, loader, currentProjectActiveCycleId } = useCycle();
  const { searchQuery } = useCycleFilter();
  const { t } = useTranslation();
  // derived values
  const filteredCycleIds = getFilteredCycleIds(projectId, false);
  const filteredCompletedCycleIds = getFilteredCompletedCycleIds(projectId);
  const filteredUpcomingCycleIds = (filteredCycleIds ?? []).filter(
    (cycleId) => cycleId !== currentProjectActiveCycleId
  );

  if (loader || !filteredCycleIds) return <CycleModuleListLayout />;

  if (filteredCycleIds.length === 0 && filteredCompletedCycleIds?.length === 0)
    return (
      <div className="grid h-full w-full place-items-center">
        <div className="text-center">
          <Image
            src={searchQuery.trim() === "" ? AllFiltersImage : NameFilterImage}
            className="mx-auto h-36 w-36 sm:h-48 sm:w-48"
            alt="No matching cycles"
          />
          <h5 className="mb-1 mt-7 text-xl font-medium">{t("project_cycles.no_matching_cycles")}</h5>
          <p className="text-base text-custom-text-400">
            {searchQuery.trim() === ""
              ? t("project_cycles.remove_filters_to_see_all_cycles")
              : t("project_cycles.remove_search_criteria_to_see_all_cycles")}
          </p>
        </div>
      </div>
    );

  return (
    <CyclesList
      completedCycleIds={filteredCompletedCycleIds ?? []}
      upcomingCycleIds={filteredUpcomingCycleIds}
      cycleIds={filteredCycleIds}
      workspaceSlug={workspaceSlug}
      projectId={projectId}
    />
  );
});<|MERGE_RESOLUTION|>--- conflicted
+++ resolved
@@ -3,11 +3,7 @@
 import dynamic from "next/dynamic";
 import Image from "next/image";
 // components
-<<<<<<< HEAD
-=======
 import { useTranslation } from "@plane/i18n";
-import { CyclesList } from "@/components/cycles";
->>>>>>> a9aeeb67
 // ui
 import { CycleModuleListLayout } from "@/components/ui";
 // hooks
