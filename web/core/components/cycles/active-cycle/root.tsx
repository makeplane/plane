"use client";

import { observer } from "mobx-react";
import { Disclosure } from "@headlessui/react";
<<<<<<< HEAD
// types
import { IIssueFilterOptions } from "@plane/types";
// ui
import { CustomRow, Loader } from "@plane/ui";
=======
>>>>>>> 9ebb376f
// components
import {
  ActiveCycleProductivity,
  ActiveCycleProgress,
  ActiveCycleStats,
  CycleListGroupHeader,
  CyclesListItem,
} from "@/components/cycles";
import { EmptyState } from "@/components/empty-state";
// constants
import { EmptyStateType } from "@/constants/empty-state";
import { useCycle } from "@/hooks/store";
import { ActiveCycleIssueDetails } from "@/store/issue/cycle";
import useCyclesDetails from "./use-cycles-details";

interface IActiveCycleDetails {
  workspaceSlug: string;
  projectId: string;
}

export const ActiveCycleRoot: React.FC<IActiveCycleDetails> = observer((props) => {
  const { workspaceSlug, projectId } = props;
  const { currentProjectActiveCycle, currentProjectActiveCycleId } = useCycle();
  const {
    handleFiltersUpdate,
    cycle: activeCycle,
    cycleIssueDetails,
  } = useCyclesDetails({ workspaceSlug, projectId, cycleId: currentProjectActiveCycleId });

  return (
    <>
      <Disclosure as="div" className="flex flex-shrink-0 flex-col" defaultOpen>
        {({ open }) => (
          <>
            <Disclosure.Button className="sticky top-0 z-[2] w-full flex-shrink-0 border-b border-custom-border-200 bg-custom-background-90 cursor-pointer">
              <CycleListGroupHeader title="Active cycle" type="current" isExpanded={open} />
            </Disclosure.Button>
            <Disclosure.Panel>
              {!currentProjectActiveCycle ? (
                <EmptyState type={EmptyStateType.PROJECT_CYCLE_ACTIVE} size="sm" />
              ) : (
                <div className="flex flex-col border-b border-custom-border-200">
                  {currentProjectActiveCycleId && (
                    <CyclesListItem
                      key={currentProjectActiveCycleId}
                      cycleId={currentProjectActiveCycleId}
                      workspaceSlug={workspaceSlug}
                      projectId={projectId}
                      className="!border-b-transparent"
                    />
                  )}
                  <CustomRow className="bg-custom-background-100 pt-3 pb-6">
                    <div className="grid grid-cols-1 bg-custom-background-100 gap-3 lg:grid-cols-2 xl:grid-cols-3">
                      <ActiveCycleProgress
                        handleFiltersUpdate={handleFiltersUpdate}
                        projectId={projectId}
                        workspaceSlug={workspaceSlug}
                        cycle={activeCycle}
                      />
                      <ActiveCycleProductivity
                        workspaceSlug={workspaceSlug}
                        projectId={projectId}
                        cycle={activeCycle}
                      />
                      <ActiveCycleStats
                        workspaceSlug={workspaceSlug}
                        projectId={projectId}
                        cycle={activeCycle}
                        cycleId={currentProjectActiveCycleId}
                        handleFiltersUpdate={handleFiltersUpdate}
                        cycleIssueDetails={cycleIssueDetails as ActiveCycleIssueDetails}
                      />
                    </div>
                  </CustomRow>
                </div>
              )}
            </Disclosure.Panel>
          </>
        )}
      </Disclosure>
    </>
  );
});<|MERGE_RESOLUTION|>--- conflicted
+++ resolved
@@ -2,13 +2,10 @@
 
 import { observer } from "mobx-react";
 import { Disclosure } from "@headlessui/react";
-<<<<<<< HEAD
 // types
 import { IIssueFilterOptions } from "@plane/types";
 // ui
 import { CustomRow, Loader } from "@plane/ui";
-=======
->>>>>>> 9ebb376f
 // components
 import {
   ActiveCycleProductivity,
