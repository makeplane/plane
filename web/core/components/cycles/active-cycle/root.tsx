"use client";

import { observer } from "mobx-react";
import useSWR from "swr";
// ui
import { Disclosure } from "@headlessui/react";
import { Loader } from "@plane/ui";
// components
import {
  ActiveCycleProductivity,
  ActiveCycleProgress,
  ActiveCycleStats,
  CycleListGroupHeader,
  CyclesListItem,
} from "@/components/cycles";
import { EmptyState } from "@/components/empty-state";
// constants
import { EmptyStateType } from "@/constants/empty-state";
// hooks
import { useCycle } from "@/hooks/store";

interface IActiveCycleDetails {
  workspaceSlug: string;
  projectId: string;
}

export const ActiveCycleRoot: React.FC<IActiveCycleDetails> = observer((props) => {
  // props
  const { workspaceSlug, projectId } = props;
  // store hooks
  const { currentProjectActiveCycle, fetchActiveCycle, currentProjectActiveCycleId, getActiveCycleById } = useCycle();
  // derived values
  const activeCycle = currentProjectActiveCycleId ? getActiveCycleById(currentProjectActiveCycleId) : null;
  // fetch active cycle details
  const { isLoading } = useSWR(
    workspaceSlug && projectId ? `PROJECT_ACTIVE_CYCLE_${projectId}` : null,
    workspaceSlug && projectId ? () => fetchActiveCycle(workspaceSlug, projectId) : null
  );

  // show loader if active cycle is loading
  if (!currentProjectActiveCycle && isLoading)
    return (
      <Loader>
        <Loader.Item height="250px" />
      </Loader>
    );

  return (
    <>
      <Disclosure as="div" className="flex flex-shrink-0 flex-col" defaultOpen>
        {({ open }) => (
          <>
            <Disclosure.Button className="sticky top-0 z-[2] w-full flex-shrink-0 border-b border-custom-border-200 bg-custom-background-90 px-7 py-1 cursor-pointer">
              <CycleListGroupHeader title="Active cycle" type="current" isExpanded={open} />
            </Disclosure.Button>
            <Disclosure.Panel>
              {!currentProjectActiveCycle ? (
                <EmptyState type={EmptyStateType.PROJECT_CYCLE_ACTIVE} size="sm" />
              ) : (
<<<<<<< HEAD
                <div className="flex flex-col bg-custom-background-90 border-b border-custom-border-200">
=======
                <div className="flex flex-col bg-custom-background-90">
>>>>>>> 78481d45
                  {currentProjectActiveCycleId && (
                    <CyclesListItem
                      key={currentProjectActiveCycleId}
                      cycleId={currentProjectActiveCycleId}
                      workspaceSlug={workspaceSlug}
                      projectId={projectId}
                      className="!border-b-transparent"
                    />
                  )}
                  <div className="bg-custom-background-100 pt-3 pb-6 px-6">
                    <div className="grid grid-cols-1 bg-custom-background-100 gap-3 lg:grid-cols-2 xl:grid-cols-3">
                      <ActiveCycleProgress workspaceSlug={workspaceSlug} projectId={projectId} cycle={activeCycle} />
                      <ActiveCycleProductivity
                        workspaceSlug={workspaceSlug}
                        projectId={projectId}
                        cycle={activeCycle}
                      />
                      <ActiveCycleStats
                        workspaceSlug={workspaceSlug}
                        projectId={projectId}
                        cycle={activeCycle}
                        cycleId={currentProjectActiveCycleId}
                      />
                    </div>
                  </div>
                </div>
              )}
            </Disclosure.Panel>
          </>
        )}
      </Disclosure>
    </>
  );
});<|MERGE_RESOLUTION|>--- conflicted
+++ resolved
@@ -57,11 +57,7 @@
               {!currentProjectActiveCycle ? (
                 <EmptyState type={EmptyStateType.PROJECT_CYCLE_ACTIVE} size="sm" />
               ) : (
-<<<<<<< HEAD
                 <div className="flex flex-col bg-custom-background-90 border-b border-custom-border-200">
-=======
-                <div className="flex flex-col bg-custom-background-90">
->>>>>>> 78481d45
                   {currentProjectActiveCycleId && (
                     <CyclesListItem
                       key={currentProjectActiveCycleId}
