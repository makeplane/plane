"use client";

import React, { FC, MouseEvent, useEffect, useMemo, useState } from "react";
import { observer } from "mobx-react";
import { usePathname, useSearchParams } from "next/navigation";
import { Controller, useForm } from "react-hook-form";
import { Eye, Users } from "lucide-react";
// types
import { ICycle, TCycleGroups } from "@plane/types";
// ui
import {
  Avatar,
  AvatarGroup,
  FavoriteStar,
  LayersIcon,
  TOAST_TYPE,
  Tooltip,
  TransferIcon,
  setPromiseToast,
  setToast,
} from "@plane/ui";
// components
<<<<<<< HEAD
=======
import { CycleQuickActions, TransferIssuesModal } from "@/components/cycles";
>>>>>>> 61d6d928
import { DateRangeDropdown } from "@/components/dropdowns";
import { ButtonAvatars } from "@/components/dropdowns/member/avatar";
// constants
import { CYCLE_FAVORITED, CYCLE_UNFAVORITED } from "@/constants/event-tracker";
// helpers
import { getDate, renderFormattedPayloadDate } from "@/helpers/date-time.helper";
import { getFileURL } from "@/helpers/file.helper";
// hooks
import { generateQueryParams } from "@/helpers/router.helper";
import { useCycle, useEventTracker, useMember, useUserPermissions } from "@/hooks/store";
import { useAppRouter } from "@/hooks/use-app-router";
import { usePlatformOS } from "@/hooks/use-platform-os";
<<<<<<< HEAD
// plane web components
import { CycleAdditionalActions, CycleQuickActions } from "@/plane-web/components/cycles";
=======
// plane web
>>>>>>> 61d6d928
// plane web constants
import { EUserPermissions, EUserPermissionsLevel } from "@/plane-web/constants/user-permissions";
// services
import { CycleService } from "@/services/cycle.service";

const cycleService = new CycleService();

type Props = {
  workspaceSlug: string;
  projectId: string;
  cycleId: string;
  cycleDetails: ICycle;
  parentRef: React.RefObject<HTMLDivElement>;
  isActive?: boolean;
};

const defaultValues: Partial<ICycle> = {
  start_date: null,
  end_date: null,
};

export const CycleListItemAction: FC<Props> = observer((props) => {
  const { workspaceSlug, projectId, cycleId, cycleDetails, parentRef, isActive = false } = props;
  //states
  const [transferIssuesModal, setTransferIssuesModal] = useState(false);
  // hooks
  const { isMobile } = usePlatformOS();
  // router
  const router = useAppRouter();
  const searchParams = useSearchParams();
  const pathname = usePathname();
  // store hooks
  const { addCycleToFavorites, removeCycleFromFavorites, updateCycleDetails } = useCycle();
  const { captureEvent } = useEventTracker();
  const { allowPermissions } = useUserPermissions();

  const { getUserDetails } = useMember();

  // form
  const { control, reset } = useForm({
    defaultValues,
  });

  // derived values
  const cycleStatus = cycleDetails.status ? (cycleDetails.status.toLocaleLowerCase() as TCycleGroups) : "draft";
  const showIssueCount = useMemo(() => cycleStatus === "draft" || cycleStatus === "upcoming", [cycleStatus]);
  const transferableIssuesCount = cycleDetails ? cycleDetails.total_issues - cycleDetails.completed_issues : 0;
  const showTransferIssues = transferableIssuesCount > 0 && cycleStatus === "completed";
  const isEditingAllowed = allowPermissions(
    [EUserPermissions.ADMIN, EUserPermissions.MEMBER],
    EUserPermissionsLevel.PROJECT,
    workspaceSlug,
    projectId
  );
  const renderIcon = Boolean(cycleDetails.start_date) || Boolean(cycleDetails.end_date);

  // handlers
  const handleAddToFavorites = (e: MouseEvent<HTMLButtonElement>) => {
    e.preventDefault();
    if (!workspaceSlug || !projectId) return;

    const addToFavoritePromise = addCycleToFavorites(workspaceSlug?.toString(), projectId.toString(), cycleId).then(
      () => {
        captureEvent(CYCLE_FAVORITED, {
          cycle_id: cycleId,
          element: "List layout",
          state: "SUCCESS",
        });
      }
    );

    setPromiseToast(addToFavoritePromise, {
      loading: "Adding cycle to favorites...",
      success: {
        title: "Success!",
        message: () => "Cycle added to favorites.",
      },
      error: {
        title: "Error!",
        message: () => "Couldn't add the cycle to favorites. Please try again.",
      },
    });
  };

  const handleRemoveFromFavorites = (e: MouseEvent<HTMLButtonElement>) => {
    e.preventDefault();
    if (!workspaceSlug || !projectId) return;

    const removeFromFavoritePromise = removeCycleFromFavorites(
      workspaceSlug?.toString(),
      projectId.toString(),
      cycleId
    ).then(() => {
      captureEvent(CYCLE_UNFAVORITED, {
        cycle_id: cycleId,
        element: "List layout",
        state: "SUCCESS",
      });
    });

    setPromiseToast(removeFromFavoritePromise, {
      loading: "Removing cycle from favorites...",
      success: {
        title: "Success!",
        message: () => "Cycle removed from favorites.",
      },
      error: {
        title: "Error!",
        message: () => "Couldn't remove the cycle from favorites. Please try again.",
      },
    });
  };

  const submitChanges = (data: Partial<ICycle>) => {
    if (!workspaceSlug || !projectId || !cycleId) return;
    updateCycleDetails(workspaceSlug.toString(), projectId.toString(), cycleId.toString(), data);
  };

  const dateChecker = async (payload: any) => {
    try {
      const res = await cycleService.cycleDateCheck(workspaceSlug as string, projectId as string, payload);
      return res.status;
    } catch {
      return false;
    }
  };

  const handleDateChange = async (startDate: Date | undefined, endDate: Date | undefined) => {
    if (!startDate || !endDate) return;

    let isDateValid = false;

    const payload = {
      start_date: renderFormattedPayloadDate(startDate),
      end_date: renderFormattedPayloadDate(endDate),
    };

    if (cycleDetails && cycleDetails.start_date && cycleDetails.end_date)
      isDateValid = await dateChecker({
        ...payload,
        cycle_id: cycleDetails.id,
      });
    else isDateValid = await dateChecker(payload);

    if (isDateValid) {
      submitChanges(payload);
      setToast({
        type: TOAST_TYPE.SUCCESS,
        title: "Success!",
        message: "Cycle updated successfully.",
      });
    } else {
      setToast({
        type: TOAST_TYPE.ERROR,
        title: "Error!",
        message:
          "You already have a cycle on the given dates, if you want to create a draft cycle, you can do that by removing both the dates.",
      });
      reset({ ...cycleDetails });
    }
  };

  const createdByDetails = cycleDetails.created_by ? getUserDetails(cycleDetails.created_by) : undefined;

  useEffect(() => {
    if (cycleDetails)
      reset({
        ...cycleDetails,
      });
  }, [cycleDetails, reset]);

  const isArchived = Boolean(cycleDetails.archived_at);
  const isCompleted = cycleStatus === "completed";

  const isDisabled = !isEditingAllowed || isArchived || isCompleted;
  // handlers
  const openCycleOverview = (e: MouseEvent<HTMLButtonElement | HTMLAnchorElement>) => {
    e.preventDefault();
    e.stopPropagation();

    const query = generateQueryParams(searchParams, ["peekCycle"]);
    if (searchParams.has("peekCycle") && searchParams.get("peekCycle") === cycleId) {
      router.push(`${pathname}?${query}`, {}, { showProgressBar: false });
    } else {
      router.push(`${pathname}?${query && `${query}&`}peekCycle=${cycleId}`, {}, { showProgressBar: false });
    }
  };

  return (
    <>
      <TransferIssuesModal
        handleClose={() => setTransferIssuesModal(false)}
        isOpen={transferIssuesModal}
        cycleId={cycleId.toString()}
      />
      <button
        onClick={openCycleOverview}
        className={`z-[1] flex text-custom-primary-200 text-xs gap-1 flex-shrink-0 ${isMobile || (isActive && !searchParams.has("peekCycle")) ? "flex" : "hidden group-hover:flex"}`}
      >
        <Eye className="h-4 w-4 my-auto  text-custom-primary-200" />
        <span>More details</span>
      </button>

      {showIssueCount && (
        <div className="flex items-center gap-1">
          <LayersIcon className="h-4 w-4 text-custom-text-300" />
          <span className="text-xs text-custom-text-300">{cycleDetails.total_issues}</span>
        </div>
      )}

<<<<<<< HEAD
      <CycleAdditionalActions cycleId={cycleId} projectId={projectId} />
=======
      {showTransferIssues && (
        <div
          className="px-2 h-6  text-custom-primary-200 flex items-center gap-1 cursor-pointer"
          onClick={() => {
            setTransferIssuesModal(true);
          }}
        >
          <TransferIcon className="fill-custom-primary-200 w-4" />
          <span>Transfer {transferableIssuesCount} issues</span>
        </div>
      )}
>>>>>>> 61d6d928

      {!isActive && (
        <Controller
          control={control}
          name="start_date"
          render={({ field: { value: startDateValue, onChange: onChangeStartDate } }) => (
            <Controller
              control={control}
              name="end_date"
              render={({ field: { value: endDateValue, onChange: onChangeEndDate } }) => (
                <DateRangeDropdown
                  buttonContainerClassName={`h-6 w-full flex ${isDisabled ? "cursor-not-allowed" : "cursor-pointer"} items-center gap-1.5 text-custom-text-300 border-[0.5px] border-custom-border-300 rounded text-xs`}
                  buttonVariant="transparent-with-text"
                  minDate={new Date()}
                  value={{
                    from: getDate(startDateValue),
                    to: getDate(endDateValue),
                  }}
                  onSelect={(val) => {
                    onChangeStartDate(val?.from ? renderFormattedPayloadDate(val.from) : null);
                    onChangeEndDate(val?.to ? renderFormattedPayloadDate(val.to) : null);
                    handleDateChange(val?.from, val?.to);
                  }}
                  placeholder={{
                    from: "Start date",
                    to: "End date",
                  }}
                  required={cycleDetails.status !== "draft"}
                  disabled={isDisabled}
                  hideIcon={{ from: renderIcon ?? true, to: renderIcon }}
                />
              )}
            />
          )}
        />
      )}

      {/* created by */}
      {createdByDetails && !isActive && <ButtonAvatars showTooltip={false} userIds={createdByDetails?.id} />}

      {!isActive && (
        <Tooltip tooltipContent={`${cycleDetails.assignee_ids?.length} Members`} isMobile={isMobile}>
          <div className="flex w-10 cursor-default items-center justify-center">
            {cycleDetails.assignee_ids && cycleDetails.assignee_ids?.length > 0 ? (
              <AvatarGroup showTooltip={false}>
                {cycleDetails.assignee_ids?.map((assignee_id) => {
                  const member = getUserDetails(assignee_id);
                  return (
                    <Avatar key={member?.id} name={member?.display_name} src={getFileURL(member?.avatar_url ?? "")} />
                  );
                })}
              </AvatarGroup>
            ) : (
              <Users className="h-4 w-4 text-custom-text-300" />
            )}
          </div>
        </Tooltip>
      )}

      {isEditingAllowed && !cycleDetails.archived_at && (
        <FavoriteStar
          onClick={(e) => {
            e.preventDefault();
            e.stopPropagation();
            if (cycleDetails.is_favorite) handleRemoveFromFavorites(e);
            else handleAddToFavorites(e);
          }}
          selected={!!cycleDetails.is_favorite}
        />
      )}
      <div className="hidden md:block">
        <CycleQuickActions
          parentRef={parentRef}
          cycleId={cycleId}
          projectId={projectId}
          workspaceSlug={workspaceSlug}
        />
      </div>
    </>
  );
});<|MERGE_RESOLUTION|>--- conflicted
+++ resolved
@@ -20,10 +20,7 @@
   setToast,
 } from "@plane/ui";
 // components
-<<<<<<< HEAD
-=======
 import { CycleQuickActions, TransferIssuesModal } from "@/components/cycles";
->>>>>>> 61d6d928
 import { DateRangeDropdown } from "@/components/dropdowns";
 import { ButtonAvatars } from "@/components/dropdowns/member/avatar";
 // constants
@@ -36,12 +33,8 @@
 import { useCycle, useEventTracker, useMember, useUserPermissions } from "@/hooks/store";
 import { useAppRouter } from "@/hooks/use-app-router";
 import { usePlatformOS } from "@/hooks/use-platform-os";
-<<<<<<< HEAD
 // plane web components
-import { CycleAdditionalActions, CycleQuickActions } from "@/plane-web/components/cycles";
-=======
-// plane web
->>>>>>> 61d6d928
+import { CycleAdditionalActions } from "@/plane-web/components/cycles";
 // plane web constants
 import { EUserPermissions, EUserPermissionsLevel } from "@/plane-web/constants/user-permissions";
 // services
@@ -252,9 +245,7 @@
         </div>
       )}
 
-<<<<<<< HEAD
       <CycleAdditionalActions cycleId={cycleId} projectId={projectId} />
-=======
       {showTransferIssues && (
         <div
           className="px-2 h-6  text-custom-primary-200 flex items-center gap-1 cursor-pointer"
@@ -266,7 +257,6 @@
           <span>Transfer {transferableIssuesCount} issues</span>
         </div>
       )}
->>>>>>> 61d6d928
 
       {!isActive && (
         <Controller
