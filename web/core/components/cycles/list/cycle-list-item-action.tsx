--- conflicted
+++ resolved
@@ -17,7 +17,6 @@
 import { useTranslation } from "@plane/i18n";
 import { ICycle, TCycleGroups } from "@plane/types";
 import { Avatar, AvatarGroup, FavoriteStar, LayersIcon, Tooltip, TransferIcon, setPromiseToast } from "@plane/ui";
-import { renderSafeFormattedDate } from "@plane/utils";
 // components
 import { CycleQuickActions, TransferIssuesModal } from "@/components/cycles";
 import { DateRangeDropdown } from "@/components/dropdowns";
@@ -230,15 +229,7 @@
             >
               <div className="flex gap-1 text-xs text-custom-text-300 font-medium items-center">
                 <CalendarDays className="h-3 w-3 flex-shrink-0 my-auto" />
-<<<<<<< HEAD
-                {cycleDetails.start_date && (
-                  <span>{renderSafeFormattedDate(cycleDetails.start_date, "MMM dd, yyyy")}</span>
-                )}
-                <ArrowRight className="h-3 w-3 flex-shrink-0 my-auto" />
-                {cycleDetails.end_date && <span>{renderSafeFormattedDate(cycleDetails.end_date, "MMM dd, yyyy")}</span>}
-=======
                 <MergedDateDisplay startDate={cycleDetails.start_date} endDate={cycleDetails.end_date} />
->>>>>>> b3b285b1
               </div>
             </Tooltip>
             {projectUTCOffset && (
