--- conflicted
+++ resolved
@@ -7,10 +7,7 @@
 import { Eye, Users } from "lucide-react";
 // types
 import { CYCLE_FAVORITED, CYCLE_UNFAVORITED, EUserPermissions, EUserPermissionsLevel } from "@plane/constants";
-<<<<<<< HEAD
 import { useTranslation } from "@plane/i18n";
-=======
->>>>>>> a57f4f95
 import { ICycle, TCycleGroups } from "@plane/types";
 // ui
 import {
