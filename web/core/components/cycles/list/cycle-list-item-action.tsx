--- conflicted
+++ resolved
@@ -82,13 +82,11 @@
 
   // derived values
   const cycleStatus = cycleDetails.status ? (cycleDetails.status.toLocaleLowerCase() as TCycleGroups) : "draft";
+  
   const showIssueCount = useMemo(() => cycleStatus === "draft" || cycleStatus === "upcoming", [cycleStatus]);
-<<<<<<< HEAD
+
   const showTransferIssues = cycleDetails.pending_issues > 0 && cycleStatus === "completed";
-=======
-  const transferableIssuesCount = cycleDetails ? cycleDetails.total_issues - cycleDetails.completed_issues : 0;
-  const showTransferIssues = routerProjectId && transferableIssuesCount > 0 && cycleStatus === "completed"; // Only available inside project view.
->>>>>>> 0345336d
+
   const isEditingAllowed = allowPermissions(
     [EUserPermissions.ADMIN, EUserPermissions.MEMBER],
     EUserPermissionsLevel.PROJECT,
