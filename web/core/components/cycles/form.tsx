--- conflicted
+++ resolved
@@ -9,19 +9,12 @@
 import { ICycle } from "@plane/types";
 // ui
 import { Button, Input, TextArea } from "@plane/ui";
-import { getDate, renderFormattedPayloadDate, shouldRenderProject, getTabIndex } from "@plane/utils";
+import { getDate, renderFormattedPayloadDate, getTabIndex } from "@plane/utils";
 // components
 import { DateRangeDropdown, ProjectDropdown } from "@/components/dropdowns";
-// constants
-// helpers
-<<<<<<< HEAD
-=======
-import { getDate, renderFormattedPayloadDate } from "@/helpers/date-time.helper";
-import { getTabIndex } from "@/helpers/tab-indices.helper";
 // hooks
 import { useUser } from "@/hooks/store/user/user-user";
 
->>>>>>> e13d8aa4
 type Props = {
   handleFormSubmit: (values: Partial<ICycle>, dirtyFields: any) => Promise<void>;
   handleClose: () => void;
