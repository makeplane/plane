import { enableStaticRendering } from "mobx-react";
// stores
import { CommandPaletteStore, ICommandPaletteStore } from "./command-palette.store";
import { CycleStore, ICycleStore } from "./cycle.store";
import { CycleFilterStore, ICycleFilterStore } from "./cycle_filter.store";
import { DashboardStore, IDashboardStore } from "./dashboard.store";
import { IProjectEstimateStore, ProjectEstimateStore } from "./estimates/project-estimate.store";
import { EventTrackerStore, IEventTrackerStore } from "./event-tracker.store";
import { GlobalViewStore, IGlobalViewStore } from "./global-view.store";
import { IProjectInboxStore, ProjectInboxStore } from "./inbox/project-inbox.store";
import { InstanceStore, IInstanceStore } from "./instance.store";
import { IIssueRootStore, IssueRootStore } from "./issue/root.store";
import { ILabelStore, LabelStore } from "./label.store";
import { IMemberRootStore, MemberRootStore } from "./member";
import { IModuleStore, ModulesStore } from "./module.store";
import { IModuleFilterStore, ModuleFilterStore } from "./module_filter.store";
import { IMultipleSelectStore, MultipleSelectStore } from "./multiple_select.store";
import { IProjectPageStore, ProjectPageStore } from "./pages/project-page.store";
import { IProjectRootStore, ProjectRootStore } from "./project";
import { IProjectViewStore, ProjectViewStore } from "./project-view.store";
import { RouterStore, IRouterStore } from "./router.store";
import { IStateStore, StateStore } from "./state.store";
import { ThemeStore, IThemeStore } from "./theme.store";
import { IUserStore, UserStore } from "./user";
import { IWorkspaceRootStore, WorkspaceRootStore } from "./workspace";

enableStaticRendering(typeof window === "undefined");

export class CoreRootStore {
  workspaceRoot: IWorkspaceRootStore;
  projectRoot: IProjectRootStore;
  memberRoot: IMemberRootStore;
  cycle: ICycleStore;
  cycleFilter: ICycleFilterStore;
  module: IModuleStore;
  moduleFilter: IModuleFilterStore;
  projectView: IProjectViewStore;
  globalView: IGlobalViewStore;
  issue: IIssueRootStore;
  state: IStateStore;
  label: ILabelStore;
  dashboard: IDashboardStore;
  projectPages: IProjectPageStore;
  router: IRouterStore;
  commandPalette: ICommandPaletteStore;
  theme: IThemeStore;
  eventTracker: IEventTrackerStore;
  instance: IInstanceStore;
  user: IUserStore;
  projectInbox: IProjectInboxStore;
  projectEstimate: IProjectEstimateStore;
  multipleSelect: IMultipleSelectStore;

  constructor() {
    this.router = new RouterStore();
<<<<<<< HEAD
    this.user = new UserStore(this);
=======
    this.commandPalette = new CommandPaletteStore();
    this.instance = new InstanceStore();
    this.user = new UserStore(this);
    this.theme = new ThemeStore();
>>>>>>> 78d4d981
    this.workspaceRoot = new WorkspaceRootStore(this);
    this.projectRoot = new ProjectRootStore(this);
    this.memberRoot = new MemberRootStore(this);
    this.cycle = new CycleStore(this);
    this.cycleFilter = new CycleFilterStore(this);
    this.module = new ModulesStore(this);
    this.moduleFilter = new ModuleFilterStore(this);
    this.projectView = new ProjectViewStore(this);
    this.globalView = new GlobalViewStore(this);
    this.issue = new IssueRootStore(this);
    this.state = new StateStore(this);
    this.label = new LabelStore(this);
    this.dashboard = new DashboardStore(this);
    this.eventTracker = new EventTrackerStore(this);
    this.multipleSelect = new MultipleSelectStore();
    this.projectInbox = new ProjectInboxStore(this);
    this.projectPages = new ProjectPageStore(this);
    this.projectEstimate = new ProjectEstimateStore(this);
  }

  resetOnSignOut() {
    // handling the system theme when user logged out from the app
    localStorage.setItem("theme", "system");

    this.router = new RouterStore();
    this.commandPalette = new CommandPaletteStore();
    this.instance = new InstanceStore();
    this.user = new UserStore(this);
    this.workspaceRoot = new WorkspaceRootStore(this);
    this.projectRoot = new ProjectRootStore(this);
    this.memberRoot = new MemberRootStore(this);
    this.cycle = new CycleStore(this);
    this.cycleFilter = new CycleFilterStore(this);
    this.module = new ModulesStore(this);
    this.moduleFilter = new ModuleFilterStore(this);
    this.projectView = new ProjectViewStore(this);
    this.globalView = new GlobalViewStore(this);
    this.issue = new IssueRootStore(this);
    this.state = new StateStore(this);
    this.label = new LabelStore(this);
    this.dashboard = new DashboardStore(this);
    this.eventTracker = new EventTrackerStore(this);
    this.projectInbox = new ProjectInboxStore(this);
    this.projectPages = new ProjectPageStore(this);
    this.multipleSelect = new MultipleSelectStore();
    this.projectEstimate = new ProjectEstimateStore(this);
  }
}<|MERGE_RESOLUTION|>--- conflicted
+++ resolved
@@ -53,14 +53,10 @@
 
   constructor() {
     this.router = new RouterStore();
-<<<<<<< HEAD
-    this.user = new UserStore(this);
-=======
     this.commandPalette = new CommandPaletteStore();
     this.instance = new InstanceStore();
     this.user = new UserStore(this);
     this.theme = new ThemeStore();
->>>>>>> 78d4d981
     this.workspaceRoot = new WorkspaceRootStore(this);
     this.projectRoot = new ProjectRootStore(this);
     this.memberRoot = new MemberRootStore(this);
