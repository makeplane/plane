import { enableStaticRendering } from "mobx-react";
// plane web store
<<<<<<< HEAD
import { CommandPaletteStore, ICommandPaletteStore } from "@/plane-web/store/command-palette.store";
=======
import { RootStore } from "@/plane-web/store/root.store";
import { IStateStore, StateStore } from "@/plane-web/store/state.store";
>>>>>>> 7fca7fd8
// stores
import { CycleStore, ICycleStore } from "./cycle.store";
import { CycleFilterStore, ICycleFilterStore } from "./cycle_filter.store";
import { DashboardStore, IDashboardStore } from "./dashboard.store";
import { IProjectEstimateStore, ProjectEstimateStore } from "./estimates/project-estimate.store";
import { EventTrackerStore, IEventTrackerStore } from "./event-tracker.store";
import { FavoriteStore, IFavoriteStore } from "./favorite.store";
import { GlobalViewStore, IGlobalViewStore } from "./global-view.store";
import { IProjectInboxStore, ProjectInboxStore } from "./inbox/project-inbox.store";
import { InstanceStore, IInstanceStore } from "./instance.store";
import { IIssueRootStore, IssueRootStore } from "./issue/root.store";
import { ILabelStore, LabelStore } from "./label.store";
import { IMemberRootStore, MemberRootStore } from "./member";
import { IModuleStore, ModulesStore } from "./module.store";
import { IModuleFilterStore, ModuleFilterStore } from "./module_filter.store";
import { IMultipleSelectStore, MultipleSelectStore } from "./multiple_select.store";
import { IWorkspaceNotificationStore, WorkspaceNotificationStore } from "./notifications/workspace-notifications.store";
import { IProjectPageStore, ProjectPageStore } from "./pages/project-page.store";
import { IProjectRootStore, ProjectRootStore } from "./project";
import { IProjectViewStore, ProjectViewStore } from "./project-view.store";
import { RouterStore, IRouterStore } from "./router.store";
import { ThemeStore, IThemeStore } from "./theme.store";
import { ITransientStore, TransientStore } from "./transient.store";
import { IUserStore, UserStore } from "./user";
import { IWorkspaceRootStore, WorkspaceRootStore } from "./workspace";

enableStaticRendering(typeof window === "undefined");

export class CoreRootStore {
  workspaceRoot: IWorkspaceRootStore;
  projectRoot: IProjectRootStore;
  memberRoot: IMemberRootStore;
  cycle: ICycleStore;
  cycleFilter: ICycleFilterStore;
  module: IModuleStore;
  moduleFilter: IModuleFilterStore;
  projectView: IProjectViewStore;
  globalView: IGlobalViewStore;
  issue: IIssueRootStore;
  state: IStateStore;
  label: ILabelStore;
  dashboard: IDashboardStore;
  projectPages: IProjectPageStore;
  router: IRouterStore;
  commandPalette: ICommandPaletteStore;
  theme: IThemeStore;
  eventTracker: IEventTrackerStore;
  instance: IInstanceStore;
  user: IUserStore;
  projectInbox: IProjectInboxStore;
  projectEstimate: IProjectEstimateStore;
  multipleSelect: IMultipleSelectStore;
  workspaceNotification: IWorkspaceNotificationStore;
  favorite: IFavoriteStore;
  transient: ITransientStore;

  constructor() {
    this.router = new RouterStore();
    this.commandPalette = new CommandPaletteStore();
    this.instance = new InstanceStore();
    this.user = new UserStore(this);
    this.theme = new ThemeStore();
    this.workspaceRoot = new WorkspaceRootStore(this);
    this.projectRoot = new ProjectRootStore(this);
    this.memberRoot = new MemberRootStore(this);
    this.cycle = new CycleStore(this);
    this.cycleFilter = new CycleFilterStore(this);
    this.module = new ModulesStore(this);
    this.moduleFilter = new ModuleFilterStore(this);
    this.projectView = new ProjectViewStore(this);
    this.globalView = new GlobalViewStore(this);
    this.issue = new IssueRootStore(this as unknown as RootStore);
    this.state = new StateStore(this as unknown as RootStore);
    this.label = new LabelStore(this);
    this.dashboard = new DashboardStore(this);
    this.eventTracker = new EventTrackerStore(this);
    this.multipleSelect = new MultipleSelectStore();
    this.projectInbox = new ProjectInboxStore(this);
    this.projectPages = new ProjectPageStore(this);
    this.projectEstimate = new ProjectEstimateStore(this);
    this.workspaceNotification = new WorkspaceNotificationStore(this);
    this.favorite = new FavoriteStore(this);
    this.transient = new TransientStore();
  }

  resetOnSignOut() {
    // handling the system theme when user logged out from the app
    localStorage.setItem("theme", "system");

    this.router = new RouterStore();
    this.commandPalette = new CommandPaletteStore();
    this.instance = new InstanceStore();
    this.user = new UserStore(this);
    this.workspaceRoot = new WorkspaceRootStore(this);
    this.projectRoot = new ProjectRootStore(this);
    this.memberRoot = new MemberRootStore(this);
    this.cycle = new CycleStore(this);
    this.cycleFilter = new CycleFilterStore(this);
    this.module = new ModulesStore(this);
    this.moduleFilter = new ModuleFilterStore(this);
    this.projectView = new ProjectViewStore(this);
    this.globalView = new GlobalViewStore(this);
    this.issue = new IssueRootStore(this as unknown as RootStore);
    this.state = new StateStore(this as unknown as RootStore);
    this.label = new LabelStore(this);
    this.dashboard = new DashboardStore(this);
    this.eventTracker = new EventTrackerStore(this);
    this.projectInbox = new ProjectInboxStore(this);
    this.projectPages = new ProjectPageStore(this);
    this.multipleSelect = new MultipleSelectStore();
    this.projectEstimate = new ProjectEstimateStore(this);
    this.workspaceNotification = new WorkspaceNotificationStore(this);
    this.favorite = new FavoriteStore(this);
    this.transient = new TransientStore();
  }
}<|MERGE_RESOLUTION|>--- conflicted
+++ resolved
@@ -1,11 +1,8 @@
 import { enableStaticRendering } from "mobx-react";
 // plane web store
-<<<<<<< HEAD
 import { CommandPaletteStore, ICommandPaletteStore } from "@/plane-web/store/command-palette.store";
-=======
 import { RootStore } from "@/plane-web/store/root.store";
 import { IStateStore, StateStore } from "@/plane-web/store/state.store";
->>>>>>> 7fca7fd8
 // stores
 import { CycleStore, ICycleStore } from "./cycle.store";
 import { CycleFilterStore, ICycleFilterStore } from "./cycle_filter.store";
