--- conflicted
+++ resolved
@@ -5,18 +5,8 @@
 import { action, computed, makeObservable, observable, runInAction } from "mobx";
 import { computedFn } from "mobx-utils";
 // types
-<<<<<<< HEAD
 import { EUserPermissions } from "@plane/constants";
-import {
-  IProjectBulkAddFormData,
-  IProjectMember,
-  IProjectMemberLite,
-  IProjectMembership,
-  IUserLite,
-} from "@plane/types";
-=======
 import { IProjectBulkAddFormData, IProjectMember, IProjectMembership, IUserLite } from "@plane/types";
->>>>>>> 89d19267
 // plane-web constants
 // services
 import { ProjectMemberService } from "@/services/project";
