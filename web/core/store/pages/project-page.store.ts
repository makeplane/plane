--- conflicted
+++ resolved
@@ -267,12 +267,8 @@
         this.loader = currentPageId ? "mutation-loader" : "init-loader";
         this.error = undefined;
       });
-
-<<<<<<< HEAD
+      
       const page = await this.service.fetchById(workspaceSlug, projectId, pageId);
-=======
-      // Conditionally create the promises array based on shouldFetchSubPages
->>>>>>> 29c0f913
 
       // Execute the promises and handle the results
       const pageDetails = await this.service.fetchById(workspaceSlug, projectId, pageId);
