--- conflicted
+++ resolved
@@ -174,8 +174,6 @@
     return await this.fetchIssues(workspaceSlug, projectId, loadType, this.paginationOptions, true);
   };
 
-<<<<<<< HEAD
-=======
   subscribeBulkIssues = async (workspaceSlug: string, projectId: string, issueIds: string[]) => {
     try {
       await this.issueService.bulkSubscribeIssues(workspaceSlug, projectId, { issue_ids: issueIds });
@@ -184,7 +182,6 @@
     }
   };
   
->>>>>>> bd452101
   // Using aliased names as they cannot be overridden in other stores
   archiveBulkIssues = this.bulkArchiveIssues;
   quickAddIssue = this.issueQuickAdd;
