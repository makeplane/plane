// base class
// types
import concat from "lodash/concat";
import get from "lodash/get";
import set from "lodash/set";
import uniq from "lodash/uniq";
import update from "lodash/update";
import { action, observable, makeObservable, runInAction } from "mobx";
import { computedFn } from "mobx-utils";
// types
// plane constants
import { ALL_ISSUES } from "@plane/constants";
import {
  TIssue,
  TLoader,
  IssuePaginationOptions,
  TIssuesResponse,
  ViewFlags,
  TBulkOperationsPayload,
} from "@plane/types";
// helpers
import { getDistributionPathsPostUpdate } from "@/helpers/distribution-update.helper";
<<<<<<< HEAD
//local
import { persistence } from "@/local-db/storage.sqlite";
=======
import { storage } from "@/lib/local-storage";
>>>>>>> 9c8e4a4a
import { BaseIssuesStore, IBaseIssuesStore } from "../helpers/base-issues.store";
//
import { IIssueRootStore } from "../root.store";
import { ICycleIssuesFilter } from "./filter.store";

export const ACTIVE_CYCLE_ISSUES = "ACTIVE_CYCLE_ISSUES";

export interface ActiveCycleIssueDetails {
  issueIds: string[];
  issueCount: number;
  nextCursor: string;
  nextPageResults: boolean;
  perPageCount: number;
}

export interface ICycleIssues extends IBaseIssuesStore {
  viewFlags: ViewFlags;
  activeCycleIds: Record<string, ActiveCycleIssueDetails>;
  //action helpers
  getActiveCycleById: (cycleId: string) => ActiveCycleIssueDetails | undefined;
  // actions
  getIssueIds: (groupId?: string, subGroupId?: string) => string[] | undefined;
  fetchIssues: (
    workspaceSlug: string,
    projectId: string,
    loadType: TLoader,
    options: IssuePaginationOptions,
    cycleId: string
  ) => Promise<TIssuesResponse | undefined>;
  fetchIssuesWithExistingPagination: (
    workspaceSlug: string,
    projectId: string,
    loadType: TLoader,
    cycleId: string
  ) => Promise<TIssuesResponse | undefined>;
  fetchNextIssues: (
    workspaceSlug: string,
    projectId: string,
    cycleId: string,
    groupId?: string,
    subGroupId?: string
  ) => Promise<TIssuesResponse | undefined>;

  fetchActiveCycleIssues: (
    workspaceSlug: string,
    projectId: string,
    perPageCount: number,
    cycleId: string
  ) => Promise<TIssuesResponse | undefined>;
  fetchNextActiveCycleIssues: (
    workspaceSlug: string,
    projectId: string,
    cycleId: string
  ) => Promise<TIssuesResponse | undefined>;

  createIssue: (workspaceSlug: string, projectId: string, data: Partial<TIssue>, cycleId: string) => Promise<TIssue>;
  updateIssue: (workspaceSlug: string, projectId: string, issueId: string, data: Partial<TIssue>) => Promise<void>;
  archiveIssue: (workspaceSlug: string, projectId: string, issueId: string) => Promise<void>;
  quickAddIssue: (
    workspaceSlug: string,
    projectId: string,
    data: TIssue,
    cycleId: string
  ) => Promise<TIssue | undefined>;
  removeBulkIssues: (workspaceSlug: string, projectId: string, issueIds: string[]) => Promise<void>;
  archiveBulkIssues: (workspaceSlug: string, projectId: string, issueIds: string[]) => Promise<void>;
  bulkUpdateProperties: (workspaceSlug: string, projectId: string, data: TBulkOperationsPayload) => Promise<void>;

  transferIssuesFromCycle: (
    workspaceSlug: string,
    projectId: string,
    cycleId: string,
    payload: {
      new_cycle_id: string;
    }
  ) => Promise<TIssue>;
}

export class CycleIssues extends BaseIssuesStore implements ICycleIssues {
  activeCycleIds: Record<string, ActiveCycleIssueDetails> = {};
  viewFlags = {
    enableQuickAdd: true,
    enableIssueCreation: true,
    enableInlineEditing: true,
  };
  // filter store
  issueFilterStore;

  constructor(_rootStore: IIssueRootStore, issueFilterStore: ICycleIssuesFilter) {
    super(_rootStore, issueFilterStore);
    makeObservable(this, {
      // observable
      activeCycleIds: observable,
      // action
      fetchIssues: action,
      fetchNextIssues: action,
      fetchIssuesWithExistingPagination: action,

      transferIssuesFromCycle: action,
      fetchActiveCycleIssues: action,

      quickAddIssue: action,
    });
    // filter store
    this.issueFilterStore = issueFilterStore;
  }

  getActiveCycleById = computedFn((cycleId: string) => this.activeCycleIds[cycleId]);

  /**
   * Fetches the cycle details
   * @param workspaceSlug
   * @param projectId
   * @param id is the cycle Id
   */
  fetchParentStats = (workspaceSlug: string, projectId?: string | undefined, id?: string | undefined) => {
    const cycleId = id ?? this.cycleId;

    projectId && cycleId && this.rootIssueStore.rootStore.cycle.fetchCycleDetails(workspaceSlug, projectId, cycleId);
    // fetch cycle progress
    const isSidebarCollapsed = storage.get("cycle_sidebar_collapsed");
    projectId &&
      cycleId &&
      this.rootIssueStore.rootStore.cycle.cycleMap[cycleId].version === 2 &&
      isSidebarCollapsed &&
      JSON.parse(isSidebarCollapsed) === "false" &&
      this.rootIssueStore.rootStore.cycle.fetchActiveCycleProgressPro(workspaceSlug, projectId, cycleId);
  };

  updateParentStats = (prevIssueState?: TIssue, nextIssueState?: TIssue, id?: string | undefined) => {
    try {
      const distributionUpdates = getDistributionPathsPostUpdate(
        prevIssueState,
        nextIssueState,
        this.rootIssueStore.rootStore.state.stateMap,
        this.rootIssueStore.rootStore.projectEstimate?.currentActiveEstimate?.estimatePointById
      );

      const cycleId = id ?? this.cycleId;

      cycleId && this.rootIssueStore.rootStore.cycle.updateCycleDistribution(distributionUpdates, cycleId);
    } catch (e) {
      console.warn("could not update cycle statistics");
    }
  };

  /**
   * This method is called to fetch the first issues of pagination
   * @param workspaceSlug
   * @param projectId
   * @param loadType
   * @param options
   * @param cycleId
   * @returns
   */
  fetchIssues = async (
    workspaceSlug: string,
    projectId: string,
    loadType: TLoader,
    options: IssuePaginationOptions,
    cycleId: string,
    isExistingPaginationOptions: boolean = false
  ) => {
    try {
      // set loader and clear store
      runInAction(() => {
        this.setLoader(loadType);
        this.clear(!isExistingPaginationOptions, false); // clear while fetching from server.
        if (!this.groupBy) this.clear(!isExistingPaginationOptions, true); // clear while using local to have the no load effect.
      });

      // get params from pagination options
      const params = this.issueFilterStore?.getFilterParams(options, cycleId, undefined, undefined, undefined);
      // call the fetch issues API with the params
      const response = await this.issueService.getIssues(workspaceSlug, projectId, params, {
        signal: this.controller.signal,
      });

      // after fetching issues, call the base method to process the response further
      this.onfetchIssues(response, options, workspaceSlug, projectId, cycleId, !isExistingPaginationOptions);
      return response;
    } catch (error) {
      // set loader to undefined once errored out
      this.setLoader(undefined);
      throw error;
    }
  };

  /**
   * This method is called subsequent pages of pagination
   * if groupId/subgroupId is provided, only that specific group's next page is fetched
   * else all the groups' next page is fetched
   * @param workspaceSlug
   * @param projectId
   * @param cycleId
   * @param groupId
   * @param subGroupId
   * @returns
   */
  fetchNextIssues = async (
    workspaceSlug: string,
    projectId: string,
    cycleId: string,
    groupId?: string,
    subGroupId?: string
  ) => {
    const cursorObject = this.getPaginationData(groupId, subGroupId);
    // if there are no pagination options and the next page results do not exist the return
    if (!this.paginationOptions || (cursorObject && !cursorObject?.nextPageResults)) return;
    try {
      // set Loader
      this.setLoader("pagination", groupId, subGroupId);

      // get params from stored pagination options
      const params = this.issueFilterStore?.getFilterParams(
        this.paginationOptions,
        cycleId,
        this.getNextCursor(groupId, subGroupId),
        groupId,
        subGroupId
      );
      // call the fetch issues API with the params for next page in issues
      const response = await this.issueService.getIssues(workspaceSlug, projectId, params);

      // after the next page of issues are fetched, call the base method to process the response
      this.onfetchNexIssues(response, groupId, subGroupId);
      return response;
    } catch (error) {
      // set Loader as undefined if errored out
      this.setLoader(undefined, groupId, subGroupId);
      throw error;
    }
  };

  /**
   * This Method exists to fetch the first page of the issues with the existing stored pagination
   * This is useful for refetching when filters, groupBy, orderBy etc changes
   * @param workspaceSlug
   * @param projectId
   * @param loadType
   * @param cycleId
   * @returns
   */
  fetchIssuesWithExistingPagination = async (
    workspaceSlug: string,
    projectId: string,
    loadType: TLoader,
    cycleId: string
  ) => {
    if (!this.paginationOptions) return;
    return await this.fetchIssues(workspaceSlug, projectId, loadType, this.paginationOptions, cycleId, true);
  };

  /**
   * Override inherited create issue, to also add issue to cycle
   * @param workspaceSlug
   * @param projectId
   * @param data
   * @param cycleId
   * @returns
   */
  override createIssue = async (workspaceSlug: string, projectId: string, data: Partial<TIssue>, cycleId: string) => {
    const response = await super.createIssue(workspaceSlug, projectId, data, cycleId, false);
    await this.addIssueToCycle(workspaceSlug, projectId, cycleId, [response.id], false);
    return response;
  };

  /**
   * This method is used to transfer issues from completed cycles to a new cycle
   * @param workspaceSlug
   * @param projectId
   * @param cycleId
   * @param payload contains new cycle Id
   * @returns
   */
  transferIssuesFromCycle = async (
    workspaceSlug: string,
    projectId: string,
    cycleId: string,
    payload: {
      new_cycle_id: string;
    }
  ) => {
    // call API call to transfer issues
    const response = await this.cycleService.transferIssues(
      workspaceSlug as string,
      projectId as string,
      cycleId as string,
      payload
    );
    // call fetch issues
    if (this.paginationOptions) {
      await persistence.syncIssues(projectId.toString());
      await this.fetchIssues(workspaceSlug, projectId, "mutation", this.paginationOptions, cycleId);
    }

    return response;
  };

  /**
   * This is Pagination for active cycle issues
   * This method is called to fetch the first page of issues pagination
   * @param workspaceSlug
   * @param projectId
   * @param perPageCount
   * @param cycleId
   * @returns
   */
  fetchActiveCycleIssues = async (workspaceSlug: string, projectId: string, perPageCount: number, cycleId: string) => {
    // set loader
    set(this.activeCycleIds, [cycleId], undefined);

    // set params for urgent and high
    const params = { priority: `urgent,high`, cursor: `${perPageCount}:0:0`, per_page: perPageCount };
    // call the fetch issues API
    const response = await this.cycleService.getCycleIssues(workspaceSlug, projectId, cycleId, params);

    // Process issue response
    const { issueList, groupedIssues } = this.processIssueResponse(response);

    // add issues to the main Issue Map
    this.rootIssueStore.issues.addIssue(issueList);
    const activeIssueIds = groupedIssues[ALL_ISSUES] as string[];

    // store the processed data in the current store
    set(this.activeCycleIds, [cycleId], {
      issueIds: activeIssueIds,
      issueCount: response.total_count,
      nextCursor: response.next_cursor,
      nextPageResults: response.next_page_results,
      perPageCount: perPageCount,
    });

    return response;
  };

  /**
   * This is Pagination for active cycle issues
   * This method is called subsequent pages of pagination
   * @param workspaceSlug
   * @param projectId
   * @param cycleId
   * @returns
   */
  fetchNextActiveCycleIssues = async (workspaceSlug: string, projectId: string, cycleId: string) => {
    //get the previous pagination data for the cycle id
    const activeCycle = get(this.activeCycleIds, [cycleId]);

    // if there is no active cycle and the next pages does not exist return
    if (!activeCycle || !activeCycle.nextPageResults) return;

    // create params
    const params = { priority: `urgent,high`, cursor: activeCycle.nextCursor, per_page: activeCycle.perPageCount };
    // fetch API response
    const response = await this.cycleService.getCycleIssues(workspaceSlug, projectId, cycleId, params);

    // Process the response
    const { issueList, groupedIssues } = this.processIssueResponse(response);

    // add issues to main issue Map
    this.rootIssueStore.issues.addIssue(issueList);

    const activeIssueIds = groupedIssues[ALL_ISSUES] as string[];

    // store the processed data for subsequent pages
    set(this.activeCycleIds, [cycleId, "issueCount"], response.total_count);
    set(this.activeCycleIds, [cycleId, "nextCursor"], response.next_cursor);
    set(this.activeCycleIds, [cycleId, "nextPageResults"], response.next_page_results);
    set(this.activeCycleIds, [cycleId, "issueCount"], response.total_count);
    update(this.activeCycleIds, [cycleId, "issueIds"], (issueIds: string[] = []) =>
      this.issuesSortWithOrderBy(uniq(concat(issueIds, activeIssueIds)), this.orderBy)
    );

    return response;
  };

  /**
   * This Method overrides the base quickAdd issue
   * @param workspaceSlug
   * @param projectId
   * @param data
   * @param cycleId
   * @returns
   */
  quickAddIssue = async (workspaceSlug: string, projectId: string, data: TIssue, cycleId: string) => {
    // add temporary issue to store list
    this.addIssue(data);

    // call overridden create issue
    const response = await this.createIssue(workspaceSlug, projectId, data, cycleId);

    // remove temp Issue from store list
    runInAction(() => {
      this.removeIssueFromList(data.id);
      this.rootIssueStore.issues.removeIssue(data.id);
    });

    const currentModuleIds =
      data.module_ids && data.module_ids.length > 0 ? data.module_ids.filter((moduleId) => moduleId != "None") : [];

    if (currentModuleIds.length > 0) {
      await this.changeModulesInIssue(workspaceSlug, projectId, response.id, currentModuleIds, []);
    }

    return response;
  };

  // Using aliased names as they cannot be overridden in other stores
  archiveBulkIssues = this.bulkArchiveIssues;
  updateIssue = this.issueUpdate;
  archiveIssue = this.issueArchive;
}<|MERGE_RESOLUTION|>--- conflicted
+++ resolved
@@ -20,12 +20,9 @@
 } from "@plane/types";
 // helpers
 import { getDistributionPathsPostUpdate } from "@/helpers/distribution-update.helper";
-<<<<<<< HEAD
 //local
 import { persistence } from "@/local-db/storage.sqlite";
-=======
 import { storage } from "@/lib/local-storage";
->>>>>>> 9c8e4a4a
 import { BaseIssuesStore, IBaseIssuesStore } from "../helpers/base-issues.store";
 //
 import { IIssueRootStore } from "../root.store";
