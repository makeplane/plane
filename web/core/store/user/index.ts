import cloneDeep from "lodash/cloneDeep";
import set from "lodash/set";
import { action, makeObservable, observable, runInAction, computed } from "mobx";
// types
import { IUser } from "@plane/types";
import { TUserPermissions } from "@plane/types/src/enums";
// constants
// helpers
import { API_BASE_URL } from "@/helpers/common.helper";
<<<<<<< HEAD
// local
import { persistence } from "@/local-db/storage.sqlite";
=======
import { EUserPermissions } from "@/plane-web/constants/user-permissions";
>>>>>>> f155a139
// services
import { AuthService } from "@/services/auth.service";
import { UserService } from "@/services/user.service";
// stores
import { CoreRootStore } from "@/store/root.store";
import { IAccountStore } from "@/store/user/account.store";
import { ProfileStore, IUserProfileStore } from "@/store/user/profile.store";
import { IUserPermissionStore, UserPermissionStore } from "./permissions.store";
import { IUserSettingsStore, UserSettingsStore } from "./settings.store";

type TUserErrorStatus = {
  status: string;
  message: string;
};

export interface IUserStore {
  // observables
  isAuthenticated: boolean;
  isLoading: boolean;
  error: TUserErrorStatus | undefined;
  data: IUser | undefined;
  // store observables
  userProfile: IUserProfileStore;
  userSettings: IUserSettingsStore;
  accounts: Record<string, IAccountStore>;
  permission: IUserPermissionStore;
  // actions
  fetchCurrentUser: () => Promise<IUser | undefined>;
  updateCurrentUser: (data: Partial<IUser>) => Promise<IUser | undefined>;
  handleSetPassword: (csrfToken: string, data: { password: string }) => Promise<IUser | undefined>;
  deactivateAccount: () => Promise<void>;
  reset: () => void;
  signOut: () => Promise<void>;
  // computed
<<<<<<< HEAD
  localDBEnabled: boolean;
  // workspace level
  canPerformWorkspaceAdminActions: boolean;
  canPerformWorkspaceMemberActions: boolean;
  canPerformWorkspaceViewerActions: boolean;
  canPerformWorkspaceGuestActions: boolean;

  // project level
  canPerformProjectAdminActions: boolean;
  canPerformProjectMemberActions: boolean;
  canPerformProjectViewerActions: boolean;
  canPerformProjectGuestActions: boolean;
=======
>>>>>>> f155a139
  canPerformAnyCreateAction: boolean;
  projectsWithCreatePermissions: { [projectId: string]: number } | null;
}

export class UserStore implements IUserStore {
  // observables
  isAuthenticated: boolean = false;
  isLoading: boolean = false;
  error: TUserErrorStatus | undefined = undefined;
  data: IUser | undefined = undefined;
  // store observables
  userProfile: IUserProfileStore;
  userSettings: IUserSettingsStore;
  accounts: Record<string, IAccountStore> = {};
  permission: IUserPermissionStore;
  // service
  userService: UserService;
  authService: AuthService;

  constructor(private store: CoreRootStore) {
    // stores
    this.userProfile = new ProfileStore(store);
    this.userSettings = new UserSettingsStore();
    this.permission = new UserPermissionStore(store);
    // service
    this.userService = new UserService();
    this.authService = new AuthService();
    // observables
    makeObservable(this, {
      // observables
      isAuthenticated: observable.ref,
      isLoading: observable.ref,
      error: observable,
      // model observables
      data: observable,
      userProfile: observable,
      userSettings: observable,
      accounts: observable,
      permission: observable,
      // actions
      fetchCurrentUser: action,
      updateCurrentUser: action,
      handleSetPassword: action,
      deactivateAccount: action,
      reset: action,
      signOut: action,
      // computed
      canPerformAnyCreateAction: computed,
      projectsWithCreatePermissions: computed,

      localDBEnabled: computed,
    });
  }

  /**
   * @description fetches the current user
   * @returns {Promise<IUser>}
   */
  fetchCurrentUser = async (): Promise<IUser> => {
    try {
      runInAction(() => {
        this.isLoading = true;
        this.error = undefined;
      });
      const user = await this.userService.currentUser();
      if (user && user?.id) {
        await Promise.all([
          this.userProfile.fetchUserProfile(),
          this.userSettings.fetchCurrentUserSettings(),
          this.store.workspaceRoot.fetchWorkspaces(),
        ]);
        runInAction(() => {
          this.data = user;
          this.isLoading = false;
          this.isAuthenticated = true;
        });
      } else
        runInAction(() => {
          this.data = user;
          this.isLoading = false;
          this.isAuthenticated = false;
        });
      return user;
    } catch (error) {
      runInAction(() => {
        this.isLoading = false;
        this.isAuthenticated = false;
        this.error = {
          status: "user-fetch-error",
          message: "Failed to fetch current user",
        };
      });
      throw error;
    }
  };

  /**
   * @description updates the current user
   * @param data
   * @returns {Promise<IUser>}
   */
  updateCurrentUser = async (data: Partial<IUser>): Promise<IUser> => {
    const currentUserData = this.data;
    try {
      if (currentUserData) {
        Object.keys(data).forEach((key: string) => {
          const userKey: keyof IUser = key as keyof IUser;
          if (this.data) set(this.data, userKey, data[userKey]);
        });
      }
      const user = await this.userService.updateUser(data);
      return user;
    } catch (error) {
      if (currentUserData) {
        Object.keys(currentUserData).forEach((key: string) => {
          const userKey: keyof IUser = key as keyof IUser;
          if (this.data) set(this.data, userKey, currentUserData[userKey]);
        });
      }
      runInAction(() => {
        this.error = {
          status: "user-update-error",
          message: "Failed to update current user",
        };
      });
      throw error;
    }
  };

  /**
   * @description update the user password
   * @param data
   * @returns {Promise<IUser>}
   */
  handleSetPassword = async (csrfToken: string, data: { password: string }): Promise<IUser | undefined> => {
    const currentUserData = cloneDeep(this.data);
    try {
      if (currentUserData && currentUserData.is_password_autoset && this.data) {
        const user = await this.authService.setPassword(csrfToken, { password: data.password });
        set(this.data, ["is_password_autoset"], false);
        return user;
      }
      return undefined;
    } catch (error) {
      if (this.data) set(this.data, ["is_password_autoset"], true);
      runInAction(() => {
        this.error = {
          status: "user-update-error",
          message: "Failed to update current user",
        };
      });
      throw error;
    }
  };

  /**
   * @description deactivates the current user
   * @returns {Promise<void>}
   */
  deactivateAccount = async (): Promise<void> => {
    await this.userService.deactivateAccount();
    this.store.resetOnSignOut();
  };

  /**
   * @description resets the user store
   * @returns {void}
   */
  reset = (): void => {
    runInAction(() => {
      this.isAuthenticated = false;
      this.isLoading = false;
      this.error = undefined;
      this.data = undefined;
      this.userProfile = new ProfileStore(this.store);
      this.userSettings = new UserSettingsStore();
      this.permission = new UserPermissionStore(this.store);
    });
  };

  /**
   * @description signs out the current user
   * @returns {Promise<void>}
   */
  signOut = async (): Promise<void> => {
    await this.authService.signOut(API_BASE_URL);
    await persistence.clearStorage();
    this.store.resetOnSignOut();
  };

  // helper actions
  /**
   * @description fetches the prjects with write permissions
   * @returns {{[projectId: string]: number} || null}
   */
  fetchProjectsWithCreatePermissions = (): { [key: string]: TUserPermissions } => {
    const { workspaceSlug } = this.store.router;

    const allWorkspaceProjectRoles =
      this.permission.workspaceProjectsPermissions && this.permission.workspaceProjectsPermissions[workspaceSlug || ""];

    const userPermissions =
      (allWorkspaceProjectRoles &&
        Object.keys(allWorkspaceProjectRoles)
          .filter((key) => allWorkspaceProjectRoles[key] >= EUserPermissions.MEMBER)
          .reduce(
            (res: { [projectId: string]: number }, key: string) => ((res[key] = allWorkspaceProjectRoles[key]), res),
            {}
          )) ||
      null;

    return userPermissions;
  };

  /**
   * @description returns projects where user has permissions
   * @returns {{[projectId: string]: number} || null}
   */
  get projectsWithCreatePermissions() {
    return this.fetchProjectsWithCreatePermissions();
  }

  /**
   * @description returns true if user has permissions to write in any project
   * @returns {boolean}
   */
  get canPerformAnyCreateAction() {
    const filteredProjects = this.fetchProjectsWithCreatePermissions();
    return filteredProjects ? Object.keys(filteredProjects).length > 0 : false;
  }
<<<<<<< HEAD

  /**
   * @description returns true if user has workspace admin actions permissions
   * @returns {boolean}
   */
  get canPerformWorkspaceAdminActions() {
    return !!this.membership.currentWorkspaceRole && this.membership.currentWorkspaceRole === EUserWorkspaceRoles.ADMIN;
  }

  /**
   * @description returns true if user has workspace member actions permissions
   * @returns {boolean}
   */
  get canPerformWorkspaceMemberActions() {
    return !!this.membership.currentWorkspaceRole && this.membership.currentWorkspaceRole >= EUserWorkspaceRoles.MEMBER;
  }

  /**
   * @description returns true if user has workspace viewer actions permissions
   * @returns {boolean}
   */

  get canPerformWorkspaceViewerActions() {
    return !!this.membership.currentWorkspaceRole && this.membership.currentWorkspaceRole >= EUserWorkspaceRoles.VIEWER;
  }

  /**
   * @description returns true if user has workspace guest actions permissions
   * @returns {boolean}
   */
  get canPerformWorkspaceGuestActions() {
    return !!this.membership.currentWorkspaceRole && this.membership.currentWorkspaceRole >= EUserWorkspaceRoles.GUEST;
  }

  /**
   * @description returns true if user has project admin actions permissions
   * @returns {boolean}
   */
  get canPerformProjectAdminActions() {
    return !!this.membership.currentProjectRole && this.membership.currentProjectRole === EUserProjectRoles.ADMIN;
  }

  /**
   * @description returns true if user has project member actions permissions
   * @returns {boolean}
   */
  get canPerformProjectMemberActions() {
    return !!this.membership.currentProjectRole && this.membership.currentProjectRole >= EUserProjectRoles.MEMBER;
  }

  /**
   * @description returns true if user has project viewer actions permissions
   * @returns {boolean}
   */

  get canPerformProjectViewerActions() {
    return !!this.membership.currentProjectRole && this.membership.currentProjectRole >= EUserProjectRoles.VIEWER;
  }

  /**
   * @description returns true if user has project guest actions permissions
   * @returns {boolean}
   */
  get canPerformProjectGuestActions() {
    return !!this.membership.currentProjectRole && this.membership.currentProjectRole >= EUserProjectRoles.GUEST;
  }

  get localDBEnabled() {
    return this.userSettings.canUseLocalDB;
  }
=======
>>>>>>> f155a139
}<|MERGE_RESOLUTION|>--- conflicted
+++ resolved
@@ -7,12 +7,9 @@
 // constants
 // helpers
 import { API_BASE_URL } from "@/helpers/common.helper";
-<<<<<<< HEAD
 // local
 import { persistence } from "@/local-db/storage.sqlite";
-=======
 import { EUserPermissions } from "@/plane-web/constants/user-permissions";
->>>>>>> f155a139
 // services
 import { AuthService } from "@/services/auth.service";
 import { UserService } from "@/services/user.service";
@@ -47,21 +44,7 @@
   reset: () => void;
   signOut: () => Promise<void>;
   // computed
-<<<<<<< HEAD
   localDBEnabled: boolean;
-  // workspace level
-  canPerformWorkspaceAdminActions: boolean;
-  canPerformWorkspaceMemberActions: boolean;
-  canPerformWorkspaceViewerActions: boolean;
-  canPerformWorkspaceGuestActions: boolean;
-
-  // project level
-  canPerformProjectAdminActions: boolean;
-  canPerformProjectMemberActions: boolean;
-  canPerformProjectViewerActions: boolean;
-  canPerformProjectGuestActions: boolean;
-=======
->>>>>>> f155a139
   canPerformAnyCreateAction: boolean;
   projectsWithCreatePermissions: { [projectId: string]: number } | null;
 }
@@ -292,77 +275,8 @@
     const filteredProjects = this.fetchProjectsWithCreatePermissions();
     return filteredProjects ? Object.keys(filteredProjects).length > 0 : false;
   }
-<<<<<<< HEAD
-
-  /**
-   * @description returns true if user has workspace admin actions permissions
-   * @returns {boolean}
-   */
-  get canPerformWorkspaceAdminActions() {
-    return !!this.membership.currentWorkspaceRole && this.membership.currentWorkspaceRole === EUserWorkspaceRoles.ADMIN;
-  }
-
-  /**
-   * @description returns true if user has workspace member actions permissions
-   * @returns {boolean}
-   */
-  get canPerformWorkspaceMemberActions() {
-    return !!this.membership.currentWorkspaceRole && this.membership.currentWorkspaceRole >= EUserWorkspaceRoles.MEMBER;
-  }
-
-  /**
-   * @description returns true if user has workspace viewer actions permissions
-   * @returns {boolean}
-   */
-
-  get canPerformWorkspaceViewerActions() {
-    return !!this.membership.currentWorkspaceRole && this.membership.currentWorkspaceRole >= EUserWorkspaceRoles.VIEWER;
-  }
-
-  /**
-   * @description returns true if user has workspace guest actions permissions
-   * @returns {boolean}
-   */
-  get canPerformWorkspaceGuestActions() {
-    return !!this.membership.currentWorkspaceRole && this.membership.currentWorkspaceRole >= EUserWorkspaceRoles.GUEST;
-  }
-
-  /**
-   * @description returns true if user has project admin actions permissions
-   * @returns {boolean}
-   */
-  get canPerformProjectAdminActions() {
-    return !!this.membership.currentProjectRole && this.membership.currentProjectRole === EUserProjectRoles.ADMIN;
-  }
-
-  /**
-   * @description returns true if user has project member actions permissions
-   * @returns {boolean}
-   */
-  get canPerformProjectMemberActions() {
-    return !!this.membership.currentProjectRole && this.membership.currentProjectRole >= EUserProjectRoles.MEMBER;
-  }
-
-  /**
-   * @description returns true if user has project viewer actions permissions
-   * @returns {boolean}
-   */
-
-  get canPerformProjectViewerActions() {
-    return !!this.membership.currentProjectRole && this.membership.currentProjectRole >= EUserProjectRoles.VIEWER;
-  }
-
-  /**
-   * @description returns true if user has project guest actions permissions
-   * @returns {boolean}
-   */
-  get canPerformProjectGuestActions() {
-    return !!this.membership.currentProjectRole && this.membership.currentProjectRole >= EUserProjectRoles.GUEST;
-  }
 
   get localDBEnabled() {
     return this.userSettings.canUseLocalDB;
   }
-=======
->>>>>>> f155a139
 }