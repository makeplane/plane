import React, { useCallback, useEffect, useState } from "react";
import useSWR from "swr";

// hooks
import { EditorRefApi, generateJSONfromHTML, proseMirrorJSONToBinaryString, applyUpdates } from "@plane/editor";
import useAutoSave from "@/hooks/use-auto-save";
import useReloadConfirmations from "@/hooks/use-reload-confirmation";

// services
import { ProjectPageService } from "@/services/page";
import { IPage } from "@/store/pages/page";

const projectPageService = new ProjectPageService();

type Props = {
  editorRef: React.RefObject<EditorRefApi>;
  page: IPage;
  projectId: string | string[] | undefined;
  workspaceSlug: string | string[] | undefined;
};

export const usePageDescription = (props: Props) => {
  const { editorRef, page, projectId, workspaceSlug } = props;
  const [isDescriptionReady, setIsDescriptionReady] = useState(false);
  const [localDescriptionYJS, setLocalDescriptionYJS] = useState<Uint8Array>();
  const { isContentEditable, isSubmitting, updateDescription, setIsSubmitting } = page;

  const pageDescription = page.description_html;
  const pageId = page.id;

  const { data: pageDescriptionYJS, mutate: mutateDescriptionYJS } = useSWR(
    workspaceSlug && projectId && pageId ? `PAGE_DESCRIPTION_${workspaceSlug}_${projectId}_${pageId}` : null,
    workspaceSlug && projectId && pageId
      ? async () => {
          const encodedDescription = await projectPageService.fetchDescriptionYJS(
            workspaceSlug.toString(),
            projectId.toString(),
            pageId.toString()
          );
          const decodedDescription = new Uint8Array(encodedDescription);
          return decodedDescription;
        }
      : null,
    {
      revalidateOnFocus: false,
      revalidateOnReconnect: false,
      revalidateIfStale: false,
    }
  );

  // set the merged local doc by the provider to the react local state
  const handleDescriptionChange = useCallback((update: Uint8Array, source?: string) => {
    setLocalDescriptionYJS(() => {
      // handle the initial sync case where indexeddb gives extra update, in
      // this case we need to save the update to the DB
      if (source && source === "initialSync") {
        handleSaveDescription(update);
      }

      return update;
    });
    // eslint-disable-next-line react-hooks/exhaustive-deps
  }, []);

  // if description_binary field is empty, convert description_html to yDoc and update the DB
  // TODO: this is a one-time operation, and needs to be removed once all the pages are updated
  useEffect(() => {
    const changeHTMLToBinary = async () => {
      if (!pageDescriptionYJS || !pageDescription) return;
      if (pageDescriptionYJS.length === 0) {
        const { contentJSON, editorSchema } = generateJSONfromHTML(pageDescription ?? "<p></p>");
        const yDocBinaryString = proseMirrorJSONToBinaryString(contentJSON, "default", editorSchema);

        await updateDescription(yDocBinaryString, pageDescription ?? "<p></p>");

        await mutateDescriptionYJS();

        setIsDescriptionReady(true);
      } else setIsDescriptionReady(true);
    };
    changeHTMLToBinary();
  }, [mutateDescriptionYJS, pageDescription, pageDescriptionYJS, updateDescription]);

  const { setShowAlert } = useReloadConfirmations(true);

  useEffect(() => {
    if (editorRef?.current?.hasUnsyncedChanges() || isSubmitting === "submitting") {
      setShowAlert(true);
    } else {
      setShowAlert(false);
    }
  }, [setShowAlert, isSubmitting, editorRef, localDescriptionYJS]);

  // merge the description from remote to local state and only save if there are local changes
  const handleSaveDescription = useCallback(
    async (initSyncVectorAsUpdate?: Uint8Array) => {
      const update = localDescriptionYJS ?? initSyncVectorAsUpdate;

      if (update == null) return;

      if (!isContentEditable) return;

      const applyUpdatesAndSave = async (latestDescription: Uint8Array, update: Uint8Array | undefined) => {
        if (!workspaceSlug || !projectId || !pageId || !latestDescription || !update) return;

<<<<<<< HEAD
        console.log(editorRef.current?.hasUnsyncedChanges());
=======
>>>>>>> 36fccd25
        if (!editorRef.current?.hasUnsyncedChanges()) {
          setIsSubmitting("saved");
          return;
        }

        const combinedBinaryString = applyUpdates(latestDescription, update);
        const descriptionHTML = editorRef.current?.getHTML() ?? "<p></p>";
<<<<<<< HEAD
        console.log("aaaaaaaaaaaaaaaaaaaaay");
=======
>>>>>>> 36fccd25
        await updateDescription(combinedBinaryString, descriptionHTML).finally(() => {
          editorRef.current?.setSynced();
          setShowAlert(false);
          setIsSubmitting("saved");
        });
      };

      try {
        setIsSubmitting("submitting");
        const latestDescription = await mutateDescriptionYJS();
        if (latestDescription) {
          await applyUpdatesAndSave(latestDescription, update);
        }
      } catch (error) {
        setIsSubmitting("saved");
        throw error;
      }
    },
    [
      localDescriptionYJS,
      setShowAlert,
      editorRef,
      isContentEditable,
      mutateDescriptionYJS,
      pageId,
      projectId,
      setIsSubmitting,
      updateDescription,
      workspaceSlug,
    ]
  );

  useAutoSave(handleSaveDescription);

  return {
    handleDescriptionChange,
    isDescriptionReady,
    pageDescriptionYJS,
    handleSaveDescription,
  };
};<|MERGE_RESOLUTION|>--- conflicted
+++ resolved
@@ -103,10 +103,6 @@
       const applyUpdatesAndSave = async (latestDescription: Uint8Array, update: Uint8Array | undefined) => {
         if (!workspaceSlug || !projectId || !pageId || !latestDescription || !update) return;
 
-<<<<<<< HEAD
-        console.log(editorRef.current?.hasUnsyncedChanges());
-=======
->>>>>>> 36fccd25
         if (!editorRef.current?.hasUnsyncedChanges()) {
           setIsSubmitting("saved");
           return;
@@ -114,10 +110,6 @@
 
         const combinedBinaryString = applyUpdates(latestDescription, update);
         const descriptionHTML = editorRef.current?.getHTML() ?? "<p></p>";
-<<<<<<< HEAD
-        console.log("aaaaaaaaaaaaaaaaaaaaay");
-=======
->>>>>>> 36fccd25
         await updateDescription(combinedBinaryString, descriptionHTML).finally(() => {
           editorRef.current?.setSynced();
           setShowAlert(false);
