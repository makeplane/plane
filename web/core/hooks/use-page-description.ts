--- conflicted
+++ resolved
@@ -1,18 +1,14 @@
-import React, { useCallback, useEffect, useMemo, useState } from "react";
+import React, { useCallback, useEffect, useState } from "react";
 import useSWR from "swr";
 // editor
 import { applyUpdates, mergeUpdates, proseMirrorJSONToBinaryString } from "@plane/document-editor";
 import { EditorRefApi, generateJSONfromHTML } from "@plane/editor-core";
 // hooks
 import useReloadConfirmations from "@/hooks/use-reload-confirmation";
+import useAutoSave from "@/hooks/use-auto-save";
 // services
 import { ProjectPageService } from "@/services/page";
-<<<<<<< HEAD
-import { IPageStore } from "@/store/pages/page.store";
-import useAutoSave from "./use-auto-save";
-=======
 import { IPage } from "@/store/pages/page";
->>>>>>> e5d2902a
 const projectPageService = new ProjectPageService();
 
 type Props = {
