--- conflicted
+++ resolved
@@ -7,12 +7,7 @@
 
 export const useIssueStoreType = () => {
   const storeType = useContext(IssuesStoreContext);
-
-<<<<<<< HEAD
-  const { globalViewId, viewId, projectId, cycleId, moduleId, userId, teamId } = useParams();
-=======
-  const { globalViewId, viewId, projectId, cycleId, moduleId, userId, epicId } = useParams();
->>>>>>> b66d56ed
+  const { globalViewId, viewId, projectId, cycleId, moduleId, userId, epicId, teamId } = useParams();
 
   // If store type exists in context, use that store type
   if (storeType) return storeType;
