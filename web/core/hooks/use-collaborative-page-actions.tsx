import { useState, useEffect, useCallback, useMemo } from "react";
import { EditorReadOnlyRefApi, EditorRefApi, TDocumentEventsServer } from "@plane/editor";
import { DocumentCollaborativeEvents, TDocumentEventsClient, getServerEventName } from "@plane/editor/lib";
import { TOAST_TYPE, setToast } from "@plane/ui";
import { IPage } from "@/store/pages/page";

// Better type naming and structure
type CollaborativeAction = {
  execute: (shouldSync?: boolean) => Promise<void>;
  errorMessage: string;
};

type CollaborativeActionEvent =
  | { type: "sendMessageToServer"; message: TDocumentEventsServer }
  | { type: "receivedMessageFromServer"; message: TDocumentEventsClient };

type Props = {
  editorRef?: EditorRefApi | EditorReadOnlyRefApi | null;
  page: IPage;
};

export const useCollaborativePageActions = (props: Props) => {
  const { editorRef, page } = props;
  // currentUserAction local state to track if the current action is being processed, a
  // local action is basically the action performed by the current user to avoid double operations
  const [currentActionBeingProcessed, setCurrentActionBeingProcessed] = useState<TDocumentEventsClient | null>(null);

  const actionHandlerMap: Record<TDocumentEventsClient, CollaborativeAction> = useMemo(
    () => ({
      [DocumentCollaborativeEvents.lock.client]: {
        execute: (shouldSync) => page.lock(shouldSync),
        errorMessage: "Page could not be locked. Please try again later.",
      },
      [DocumentCollaborativeEvents.unlock.client]: {
        execute: (shouldSync) => page.unlock(shouldSync),
        errorMessage: "Page could not be unlocked. Please try again later.",
      },
      [DocumentCollaborativeEvents.archive.client]: {
        execute: (shouldSync) => page.archive(shouldSync),
        errorMessage: "Page could not be archived. Please try again later.",
      },
      [DocumentCollaborativeEvents.unarchive.client]: {
        execute: (shouldSync) => page.restore(shouldSync),
        errorMessage: "Page could not be restored. Please try again later.",
      },
      [DocumentCollaborativeEvents["make-public"].client]: {
        execute: (shouldSync) => page.makePublic(shouldSync),
        errorMessage: "Page could not be made public. Please try again later.",
      },
      [DocumentCollaborativeEvents["make-private"].client]: {
        execute: (shouldSync) => page.makePrivate(shouldSync),
        errorMessage: "Page could not be made private. Please try again later.",
      },
    }),
    [page]
  );

  const executeCollaborativeAction = useCallback(
    async (event: CollaborativeActionEvent) => {
      const isPerformedByCurrentUser = event.type === "sendMessageToServer";
      const clientAction = isPerformedByCurrentUser ? DocumentCollaborativeEvents[event.message].client : event.message;
      const actionDetails = actionHandlerMap[clientAction];

      try {
        await actionDetails.execute(isPerformedByCurrentUser);
        if (isPerformedByCurrentUser) {
          const serverEventName = getServerEventName(clientAction);
          if (serverEventName) {
            editorRef?.emitRealTimeUpdate(serverEventName);
          }
          setCurrentActionBeingProcessed(clientAction);
        }
      } catch {
        setToast({
          type: TOAST_TYPE.ERROR,
          title: "Error!",
          message: actionDetails.errorMessage,
        });
      }
    },
    [actionHandlerMap, editorRef]
  );

  useEffect(() => {
<<<<<<< HEAD
    const realTimeStatelessMessageListener = editorRef?.listenToRealTimeUpdate();
=======
    if (!editorRef) return;
    if (currentActionBeingProcessed) {
      const serverEventName = getServerEventName(currentActionBeingProcessed);
      if (serverEventName) {
        editorRef?.emitRealTimeUpdate(serverEventName);
      }
    }
  }, [currentActionBeingProcessed, editorRef]);

  useEffect(() => {
    if (!editorRef) return;
>>>>>>> d52b7475

    const realTimeStatelessMessageListener = editorRef?.listenToRealTimeUpdate();
    console.log(realTimeStatelessMessageListener);
    const handleStatelessMessage = (message: { payload: TDocumentEventsClient }) => {
      console.log("aaa", message);
      if (currentActionBeingProcessed === message.payload) {
        setCurrentActionBeingProcessed(null);
        return;
      }

      if (message.payload) {
        executeCollaborativeAction({ type: "receivedMessageFromServer", message: message.payload });
      }
    };

    realTimeStatelessMessageListener?.on("stateless", handleStatelessMessage);

    return () => {
      realTimeStatelessMessageListener?.off("stateless", handleStatelessMessage);
    };
  }, [editorRef, currentActionBeingProcessed, executeCollaborativeAction]);

  return {
    executeCollaborativeAction,
  };
};<|MERGE_RESOLUTION|>--- conflicted
+++ resolved
@@ -82,21 +82,7 @@
   );
 
   useEffect(() => {
-<<<<<<< HEAD
     const realTimeStatelessMessageListener = editorRef?.listenToRealTimeUpdate();
-=======
-    if (!editorRef) return;
-    if (currentActionBeingProcessed) {
-      const serverEventName = getServerEventName(currentActionBeingProcessed);
-      if (serverEventName) {
-        editorRef?.emitRealTimeUpdate(serverEventName);
-      }
-    }
-  }, [currentActionBeingProcessed, editorRef]);
-
-  useEffect(() => {
-    if (!editorRef) return;
->>>>>>> d52b7475
 
     const realTimeStatelessMessageListener = editorRef?.listenToRealTimeUpdate();
     console.log(realTimeStatelessMessageListener);
