--- conflicted
+++ resolved
@@ -1,21 +1,8 @@
-<<<<<<< HEAD
-// services
-import { API_BASE_URL } from "@plane/constants";
-import {
-  IAnalyticsParams,
-  IAnalyticsResponse,
-  IDefaultAnalyticsResponse,
-  IExportAnalyticsFormData,
-  ISaveAnalyticsFormData,
-} from "@plane/types";
-import { APIService } from "@/services/api.service";
-// types
-// helpers
-=======
+// plane imports
 import { API_BASE_URL } from "@plane/constants";
 import { IAnalyticsResponse, TAnalyticsTabsBase, TAnalyticsGraphsBase, TAnalyticsFilterParams } from "@plane/types";
+// services
 import { APIService } from "./api.service";
->>>>>>> 9ff23881
 
 export class AnalyticsService extends APIService {
   constructor() {
