import { EIssueServiceType } from "@plane/constants";
// types
<<<<<<< HEAD
import type {
  IIssueDisplayProperties,
  TBulkOperationsPayload,
  TDocumentPayload,
  TIssue,
  TIssueActivity,
  TIssueLink,
  TIssuesResponse,
  TIssueSubIssues,
=======
import {
  type IIssueDisplayProperties,
  type TBulkOperationsPayload,
  type TIssue,
  type TIssueActivity,
  type TIssueLink,
  type TIssueServiceType,
  type TIssuesResponse,
  type TIssueSubIssues,
>>>>>>> 4159d129
} from "@plane/types";
// helpers
import { API_BASE_URL } from "@/helpers/common.helper";
import { getIssuesShouldFallbackToServer } from "@/helpers/issue.helper";
import { persistence } from "@/local-db/storage.sqlite";
// services

import { addIssuesBulk, deleteIssueFromLocal, updateIssue } from "@/local-db/utils/load-issues";
import { APIService } from "@/services/api.service";

export class IssueService extends APIService {
  private serviceType: TIssueServiceType;

  constructor(serviceType: TIssueServiceType = EIssueServiceType.ISSUES) {
    super(API_BASE_URL);
    this.serviceType = serviceType;
  }

  async createIssue(workspaceSlug: string, projectId: string, data: Partial<TIssue>): Promise<TIssue> {
    return this.post(`/api/workspaces/${workspaceSlug}/projects/${projectId}/${this.serviceType}/`, data)
      .then((response) => response?.data)
      .catch((error) => {
        throw error?.response?.data;
      });
  }

  async getIssuesFromServer(
    workspaceSlug: string,
    projectId: string,
    queries?: any,
    config = {}
  ): Promise<TIssuesResponse> {
    const path =
      (queries.expand as string)?.includes("issue_relation") && !queries.group_by
        ? `/api/workspaces/${workspaceSlug}/projects/${projectId}/issues-detail/`
        : `/api/workspaces/${workspaceSlug}/projects/${projectId}/${this.serviceType}/`;
    return this.get(
      path,
      {
        params: queries,
      },
      config
    )
      .then((response) => response?.data)
      .catch((error) => {
        throw error?.response?.data;
      });
  }

  async getIssuesForSync(
    workspaceSlug: string,
    projectId: string,
    queries?: any,
    config = {}
  ): Promise<TIssuesResponse> {
    return this.get(
      `/api/workspaces/${workspaceSlug}/projects/${projectId}/v2/${this.serviceType}/`,
      { params: queries },
      config
    )
      .then((response) => response?.data)
      .catch((error) => {
        throw error?.response?.data;
      });
  }

  async getIssues(workspaceSlug: string, projectId: string, queries?: any, config = {}): Promise<TIssuesResponse> {
    if (getIssuesShouldFallbackToServer(queries))
      return await this.getIssuesFromServer(workspaceSlug, projectId, queries, config);

    const response = await persistence.getIssues(workspaceSlug, projectId, queries, config);
    return response as TIssuesResponse;
  }

  async getDeletedIssues(workspaceSlug: string, projectId: string, queries?: any): Promise<TIssuesResponse> {
    return this.get(`/api/workspaces/${workspaceSlug}/projects/${projectId}/deleted-issues/`, {
      params: queries,
    })
      .then((response) => response?.data)
      .catch((error) => {
        throw error?.response?.data;
      });
  }

  async getIssuesWithParams(
    workspaceSlug: string,
    projectId: string,
    queries?: any
  ): Promise<TIssue[] | { [key: string]: TIssue[] }> {
    return this.get(`/api/workspaces/${workspaceSlug}/projects/${projectId}/${this.serviceType}/`, {
      params: queries,
    })
      .then((response) => response?.data)
      .catch((error) => {
        throw error?.response?.data;
      });
  }

  async retrieve(workspaceSlug: string, projectId: string, issueId: string, queries?: any): Promise<TIssue> {
    return this.get(`/api/workspaces/${workspaceSlug}/projects/${projectId}/${this.serviceType}/${issueId}/`, {
      params: queries,
    })
      .then((response) => {
        if (response.data) {
          updateIssue({ ...response.data, is_local_update: 1 });
        }
        return response?.data;
      })
      .catch((error) => {
        throw error?.response?.data;
      });
  }

  async retrieveIssues(workspaceSlug: string, projectId: string, issueIds: string[]): Promise<TIssue[]> {
    return this.get(`/api/workspaces/${workspaceSlug}/projects/${projectId}/${this.serviceType}/list/`, {
      params: { issues: issueIds.join(",") },
    })
      .then((response) => {
        if (response?.data && Array.isArray(response?.data)) {
          addIssuesBulk(response.data);
        }
        return response?.data;
      })
      .catch((error) => {
        throw error?.response?.data;
      });
  }

  async getIssueActivities(workspaceSlug: string, projectId: string, issueId: string): Promise<TIssueActivity[]> {
    return this.get(`/api/workspaces/${workspaceSlug}/projects/${projectId}/${this.serviceType}/${issueId}/history/`)
      .then((response) => response?.data)
      .catch((error) => {
        throw error?.response?.data;
      });
  }

  async addIssueToCycle(
    workspaceSlug: string,
    projectId: string,
    cycleId: string,
    data: {
      issues: string[];
    }
  ) {
    return this.post(`/api/workspaces/${workspaceSlug}/projects/${projectId}/cycles/${cycleId}/cycle-issues/`, data)
      .then((response) => response?.data)
      .catch((error) => {
        throw error?.response?.data;
      });
  }

  async removeIssueFromCycle(workspaceSlug: string, projectId: string, cycleId: string, bridgeId: string) {
    return this.delete(
      `/api/workspaces/${workspaceSlug}/projects/${projectId}/cycles/${cycleId}/cycle-issues/${bridgeId}/`
    )
      .then((response) => response?.data)
      .catch((error) => {
        throw error?.response?.data;
      });
  }

  async createIssueRelation(
    workspaceSlug: string,
    projectId: string,
    issueId: string,
    data: {
      related_list: Array<{
        relation_type: "duplicate" | "relates_to" | "blocked_by";
        related_issue: string;
      }>;
      relation?: "blocking" | null;
    }
  ) {
    return this.post(
      `/api/workspaces/${workspaceSlug}/projects/${projectId}/${this.serviceType}/${issueId}/issue-relation/`,
      data
    )
      .then((response) => response?.data)
      .catch((error) => {
        throw error?.response;
      });
  }

  async deleteIssueRelation(workspaceSlug: string, projectId: string, issueId: string, relationId: string) {
    return this.delete(
      `/api/workspaces/${workspaceSlug}/projects/${projectId}/${this.serviceType}/${issueId}/issue-relation/${relationId}/`
    )
      .then((response) => response?.data)
      .catch((error) => {
        throw error?.response;
      });
  }

  async getIssueDisplayProperties(workspaceSlug: string, projectId: string): Promise<any> {
    return this.get(`/api/workspaces/${workspaceSlug}/projects/${projectId}/issue-display-properties/`)
      .then((response) => response?.data)
      .catch((error) => {
        throw error?.response?.data;
      });
  }

  async updateIssueDisplayProperties(
    workspaceSlug: string,
    projectId: string,
    data: IIssueDisplayProperties
  ): Promise<any> {
    return this.post(`/api/workspaces/${workspaceSlug}/projects/${projectId}/issue-display-properties/`, {
      properties: data,
    })
      .then((response) => response?.data)
      .catch((error) => {
        throw error?.response?.data;
      });
  }

  async patchIssue(workspaceSlug: string, projectId: string, issueId: string, data: Partial<TIssue>): Promise<any> {
    return this.patch(`/api/workspaces/${workspaceSlug}/projects/${projectId}/${this.serviceType}/${issueId}/`, data)
      .then((response) => response?.data)
      .catch((error) => {
        throw error?.response?.data;
      });
  }

  async deleteIssue(workspaceSlug: string, projectId: string, issuesId: string): Promise<any> {
    deleteIssueFromLocal(issuesId);
    return this.delete(`/api/workspaces/${workspaceSlug}/projects/${projectId}/${this.serviceType}/${issuesId}/`)
      .then((response) => response?.data)
      .catch((error) => {
        throw error?.response?.data;
      });
  }

  async updateIssueDates(
    workspaceSlug: string,
    projectId: string,
    updates: { id: string; start_date?: string; target_date?: string }[]
  ): Promise<void> {
    return this.post(`/api/workspaces/${workspaceSlug}/projects/${projectId}/issue-dates/`, { updates })
      .then((response) => response?.data)
      .catch((error) => {
        throw error?.response?.data;
      });
  }

  async subIssues(workspaceSlug: string, projectId: string, issueId: string): Promise<TIssueSubIssues> {
    return this.get(
      `/api/workspaces/${workspaceSlug}/projects/${projectId}/${this.serviceType}/${issueId}/${this.serviceType === EIssueServiceType.EPICS ? "issues" : "sub-issues"}/`
    )
      .then((response) => response?.data)
      .catch((error) => {
        throw error?.response?.data;
      });
  }

  async addSubIssues(
    workspaceSlug: string,
    projectId: string,
    issueId: string,
    data: { sub_issue_ids: string[] }
  ): Promise<TIssueSubIssues> {
    return this.post(
      `/api/workspaces/${workspaceSlug}/projects/${projectId}/${this.serviceType}/${issueId}/${this.serviceType === EIssueServiceType.EPICS ? "issues" : "sub-issues"}/`,
      data
    )
      .then((response) => response?.data)
      .catch((error) => {
        throw error?.response?.data;
      });
  }

  async fetchIssueLinks(workspaceSlug: string, projectId: string, issueId: string): Promise<TIssueLink[]> {
    return this.get(
      `/api/workspaces/${workspaceSlug}/projects/${projectId}/${this.serviceType}/${issueId}/${this.serviceType === EIssueServiceType.EPICS ? "links" : "issue-links"}/`
    )
      .then((response) => response?.data)
      .catch((error) => {
        throw error?.response;
      });
  }

  async createIssueLink(
    workspaceSlug: string,
    projectId: string,
    issueId: string,
    data: Partial<TIssueLink>
  ): Promise<TIssueLink> {
    return this.post(
      `/api/workspaces/${workspaceSlug}/projects/${projectId}/${this.serviceType}/${issueId}/${this.serviceType === EIssueServiceType.EPICS ? "links" : "issue-links"}/`,
      data
    )
      .then((response) => response?.data)
      .catch((error) => {
        throw error?.response;
      });
  }

  async updateIssueLink(
    workspaceSlug: string,
    projectId: string,
    issueId: string,
    linkId: string,
    data: Partial<TIssueLink>
  ): Promise<TIssueLink> {
    return this.patch(
      `/api/workspaces/${workspaceSlug}/projects/${projectId}/${this.serviceType}/${issueId}/${this.serviceType === EIssueServiceType.EPICS ? "links" : "issue-links"}/${linkId}/`,
      data
    )
      .then((response) => response?.data)
      .catch((error) => {
        throw error?.response;
      });
  }

  async deleteIssueLink(workspaceSlug: string, projectId: string, issueId: string, linkId: string): Promise<any> {
    return this.delete(
      `/api/workspaces/${workspaceSlug}/projects/${projectId}/${this.serviceType}/${issueId}/${this.serviceType === EIssueServiceType.EPICS ? "links" : "issue-links"}/${linkId}/`
    )
      .then((response) => response?.data)
      .catch((error) => {
        throw error?.response?.data;
      });
  }

  async bulkOperations(workspaceSlug: string, projectId: string, data: TBulkOperationsPayload): Promise<any> {
    return this.post(`/api/workspaces/${workspaceSlug}/projects/${projectId}/bulk-operation-issues/`, data)
      .then((response) => {
        persistence.syncIssues(projectId);
        return response?.data;
      })
      .catch((error) => {
        throw error?.response?.data;
      });
  }

  async bulkDeleteIssues(
    workspaceSlug: string,
    projectId: string,
    data: {
      issue_ids: string[];
    }
  ): Promise<any> {
    return this.delete(`/api/workspaces/${workspaceSlug}/projects/${projectId}/bulk-delete-issues/`, data)
      .then((response) => {
        persistence.syncIssues(projectId);
        return response?.data;
      })
      .catch((error) => {
        throw error?.response?.data;
      });
  }

  async bulkArchiveIssues(
    workspaceSlug: string,
    projectId: string,
    data: {
      issue_ids: string[];
    }
  ): Promise<{
    archived_at: string;
  }> {
    return this.post(`/api/workspaces/${workspaceSlug}/projects/${projectId}/bulk-archive-issues/`, data)
      .then((response) => {
        persistence.syncIssues(projectId);
        return response?.data;
      })
      .catch((error) => {
        throw error?.response?.data;
      });
  }

  // issue subscriptions
  async getIssueNotificationSubscriptionStatus(
    workspaceSlug: string,
    projectId: string,
    issueId: string
  ): Promise<{
    subscribed: boolean;
  }> {
    return this.get(`/api/workspaces/${workspaceSlug}/projects/${projectId}/${this.serviceType}/${issueId}/subscribe/`)
      .then((response) => response?.data)
      .catch((error) => {
        throw error?.response?.data;
      });
  }

  async unsubscribeFromIssueNotifications(workspaceSlug: string, projectId: string, issueId: string): Promise<any> {
    return this.delete(
      `/api/workspaces/${workspaceSlug}/projects/${projectId}/${this.serviceType}/${issueId}/subscribe/`
    )
      .then((response) => response?.data)
      .catch((error) => {
        throw error?.response?.data;
      });
  }

  async subscribeToIssueNotifications(workspaceSlug: string, projectId: string, issueId: string): Promise<any> {
    return this.post(`/api/workspaces/${workspaceSlug}/projects/${projectId}/${this.serviceType}/${issueId}/subscribe/`)
      .then((response) => response?.data)
      .catch((error) => {
        throw error?.response?.data;
      });
  }

  async updateDescriptionBinary(
    workspaceSlug: string,
    projectId: string,
    issueId: string,
    data: Pick<TDocumentPayload, "description_binary">
  ): Promise<ArrayBuffer> {
    return this.post(`/api/workspaces/${workspaceSlug}/projects/${projectId}/issues/${issueId}/description/`, data, {
      responseType: "arraybuffer",
    })
      .then((response) => response?.data)
      .catch((error) => {
        throw error?.response?.data;
      });
  }
}<|MERGE_RESOLUTION|>--- conflicted
+++ resolved
@@ -1,6 +1,5 @@
 import { EIssueServiceType } from "@plane/constants";
 // types
-<<<<<<< HEAD
 import type {
   IIssueDisplayProperties,
   TBulkOperationsPayload,
@@ -8,19 +7,9 @@
   TIssue,
   TIssueActivity,
   TIssueLink,
+  TIssueServiceType,
   TIssuesResponse,
   TIssueSubIssues,
-=======
-import {
-  type IIssueDisplayProperties,
-  type TBulkOperationsPayload,
-  type TIssue,
-  type TIssueActivity,
-  type TIssueLink,
-  type TIssueServiceType,
-  type TIssuesResponse,
-  type TIssueSubIssues,
->>>>>>> 4159d129
 } from "@plane/types";
 // helpers
 import { API_BASE_URL } from "@/helpers/common.helper";
