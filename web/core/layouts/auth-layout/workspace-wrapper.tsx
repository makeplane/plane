--- conflicted
+++ resolved
@@ -53,27 +53,16 @@
     { revalidateIfStale: false, revalidateOnFocus: false }
   );
   useSWR(
-<<<<<<< HEAD
-    workspaceSlug && currentWorkspace ? `WORKSPACE_MEMBERS_ME_INFORMATION_${workspaceSlug}` : null,
-=======
     workspaceSlug && currentWorkspace ? `WORKSPACE_MEMBER_ME_INFORMATION_${workspaceSlug}` : null,
->>>>>>> 19e5a875
     workspaceSlug && currentWorkspace ? () => fetchUserWorkspaceInfo(workspaceSlug.toString()) : null,
     { revalidateIfStale: false, revalidateOnFocus: false }
   );
   useSWR(
-<<<<<<< HEAD
-    workspaceSlug && currentWorkspace ? `WORKSPACE_PROJECT_MEMBERS_INFORMATION_${workspaceSlug}` : null,
-    workspaceSlug && currentWorkspace ? () => fetchUserProjectPermissions(workspaceSlug.toString()) : null,
-    { revalidateIfStale: false, revalidateOnFocus: false }
-  );
-=======
     workspaceSlug && currentWorkspace ? `WORKSPACE_PROJECTS_ROLE_INFORMATION_${workspaceSlug}` : null,
     workspaceSlug && currentWorkspace ? () => fetchUserProjectPermissions(workspaceSlug.toString()) : null,
     { revalidateIfStale: false, revalidateOnFocus: false }
   );
 
->>>>>>> 19e5a875
   // fetching workspace projects
   useSWR(
     workspaceSlug && currentWorkspace ? `WORKSPACE_PROJECTS_${workspaceSlug}` : null,
