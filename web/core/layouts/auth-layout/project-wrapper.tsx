import { FC, ReactNode, useEffect, useState } from "react";
import { observer } from "mobx-react";
import { useParams } from "next/navigation";
import useSWR from "swr";
// components
import { JoinProject } from "@/components/auth-screens";
import { EmptyState, LogoSpinner } from "@/components/common";
// hooks
import {
  useCommandPalette,
  useCycle,
  useEventTracker,
  useLabel,
  useMember,
  useModule,
  useProject,
  useProjectEstimates,
  useProjectState,
  useProjectView,
  useUser,
} from "@/hooks/store";
// images
import { loadIssues } from "@/local-db/load-issues";
import { initializeSQLite } from "@/local-db/sqlite";
import emptyProject from "@/public/empty-state/project.svg";

interface IProjectAuthWrapper {
  children: ReactNode;
}

export const ProjectAuthWrapper: FC<IProjectAuthWrapper> = observer((props) => {
  const { children } = props;
  // store
  // const { fetchInboxes } = useInbox();
  const { toggleCreateProjectModal } = useCommandPalette();
  const { setTrackElement } = useEventTracker();
  const [areIssuesLoading, setIssuesLoading] = useState(false);
  const {
    membership: { fetchUserProjectInfo, projectMemberInfo, hasPermissionToProject },
  } = useUser();
  const { loader, getProjectById, fetchProjectDetails } = useProject();
  const { fetchAllCycles } = useCycle();
  const { fetchModules } = useModule();
  const { fetchViews } = useProjectView();
  const {
    project: { fetchProjectMembers },
  } = useMember();
  const { fetchProjectStates } = useProjectState();
  const { fetchProjectLabels } = useLabel();
  const { getProjectEstimates } = useProjectEstimates();
  // router
  const { workspaceSlug, projectId } = useParams();

<<<<<<< HEAD
  useSWR(
    workspaceSlug && projectId ? `PROJECT_${workspaceSlug.toString()}_${projectId.toString()}` : null,
    workspaceSlug && projectId
      ? () => {
          (async () => {
            await initializeSQLite();
            await loadIssues(workspaceSlug.toString(), projectId.toString());
          })();
        }
      : null,
    {
      revalidateIfStale: true,
      revalidateOnFocus: true,
      revalidateOnReconnect: true,
      refreshInterval: 5 * 60 * 1000,
    }
  );

=======
  useEffect(() => {
    (async () => {
      setIssuesLoading(true);
      await initializeSQLite();
      await loadIssues(workspaceSlug.toString(), projectId.toString());
      setIssuesLoading(false);
    })();
  }, [workspaceSlug, projectId]);
  // fetching project details
>>>>>>> 0656de2f
  useSWR(
    workspaceSlug && projectId ? `PROJECT_DETAILS_${workspaceSlug.toString()}_${projectId.toString()}` : null,
    workspaceSlug && projectId ? () => fetchProjectDetails(workspaceSlug.toString(), projectId.toString()) : null
  );

  // fetching user project member information
  useSWR(
    workspaceSlug && projectId ? `PROJECT_MEMBERS_ME_${workspaceSlug}_${projectId}` : null,
    workspaceSlug && projectId ? () => fetchUserProjectInfo(workspaceSlug.toString(), projectId.toString()) : null
  );
  // fetching project labels
  const { isLoading: isLabelsLoading } = useSWR(
    workspaceSlug && projectId ? `PROJECT_LABELS_${workspaceSlug}_${projectId}` : null,
    workspaceSlug && projectId ? () => fetchProjectLabels(workspaceSlug.toString(), projectId.toString()) : null,
    { revalidateIfStale: false, revalidateOnFocus: false }
  );
  // fetching project members
  const { isLoading: isMembersLoading } = useSWR(
    workspaceSlug && projectId ? `PROJECT_MEMBERS_${workspaceSlug}_${projectId}` : null,
    workspaceSlug && projectId ? () => fetchProjectMembers(workspaceSlug.toString(), projectId.toString()) : null,
    { revalidateIfStale: false, revalidateOnFocus: false }
  );
  // fetching project states
  const { isLoading: isStateLoading } = useSWR(
    workspaceSlug && projectId ? `PROJECT_STATES_${workspaceSlug}_${projectId}` : null,
    workspaceSlug && projectId ? () => fetchProjectStates(workspaceSlug.toString(), projectId.toString()) : null,
    { revalidateIfStale: false, revalidateOnFocus: false }
  );
  // fetching project estimates
  const { isLoading: isEstimatesLoading } = useSWR(
    workspaceSlug && projectId ? `PROJECT_ESTIMATES_${workspaceSlug}_${projectId}` : null,
    workspaceSlug && projectId ? () => getProjectEstimates(workspaceSlug.toString(), projectId.toString()) : null,
    { revalidateIfStale: false, revalidateOnFocus: false }
  );
  // fetching project cycles
  const { isLoading: isCyclesLoading } = useSWR(
    workspaceSlug && projectId ? `PROJECT_ALL_CYCLES_${workspaceSlug}_${projectId}` : null,
    workspaceSlug && projectId ? () => fetchAllCycles(workspaceSlug.toString(), projectId.toString()) : null,
    { revalidateIfStale: false, revalidateOnFocus: false }
  );
  // fetching project modules
  const { isLoading: isModulesLoading } = useSWR(
    workspaceSlug && projectId ? `PROJECT_MODULES_${workspaceSlug}_${projectId}` : null,
    workspaceSlug && projectId ? () => fetchModules(workspaceSlug.toString(), projectId.toString()) : null,
    { revalidateIfStale: false, revalidateOnFocus: false }
  );
  // fetching project views
  useSWR(
    workspaceSlug && projectId ? `PROJECT_VIEWS_${workspaceSlug}_${projectId}` : null,
    workspaceSlug && projectId ? () => fetchViews(workspaceSlug.toString(), projectId.toString()) : null,
    { revalidateIfStale: false, revalidateOnFocus: false }
  );
  const projectExists = projectId ? getProjectById(projectId.toString()) : null;

  const isLoading =
<<<<<<< HEAD
    isLabelsLoading || isMembersLoading || isStateLoading || isEstimatesLoading || isCyclesLoading || isModulesLoading;
=======
    isLabelsLoading ||
    isMembersLoading ||
    isStateLoading ||
    isEstimatesLoading ||
    isCyclesLoading ||
    isModulesLoading ||
    areIssuesLoading;
>>>>>>> 0656de2f

  // check if the project member apis is loading
  if ((!projectMemberInfo && projectId && hasPermissionToProject[projectId.toString()] === null) || isLoading)
    return (
      <div className="grid h-screen place-items-center bg-custom-background-100 p-4">
        <div className="flex flex-col items-center gap-3 text-center">
          <LogoSpinner />
        </div>
      </div>
    );

  // check if the user don't have permission to access the project
  if (projectExists && projectId && hasPermissionToProject[projectId.toString()] === false) return <JoinProject />;

  // check if the project info is not found.
  if (!loader && !projectExists && projectId && !!hasPermissionToProject[projectId.toString()] === false)
    return (
      <div className="container grid h-screen place-items-center bg-custom-background-100">
        <EmptyState
          title="No such project exists"
          description="Try creating a new project"
          image={emptyProject}
          primaryButton={{
            text: "Create Project",
            onClick: () => {
              setTrackElement("Projects page empty state");
              toggleCreateProjectModal(true);
            },
          }}
        />
      </div>
    );

  return <>{children}</>;
});<|MERGE_RESOLUTION|>--- conflicted
+++ resolved
@@ -51,7 +51,6 @@
   // router
   const { workspaceSlug, projectId } = useParams();
 
-<<<<<<< HEAD
   useSWR(
     workspaceSlug && projectId ? `PROJECT_${workspaceSlug.toString()}_${projectId.toString()}` : null,
     workspaceSlug && projectId
@@ -70,17 +69,6 @@
     }
   );
 
-=======
-  useEffect(() => {
-    (async () => {
-      setIssuesLoading(true);
-      await initializeSQLite();
-      await loadIssues(workspaceSlug.toString(), projectId.toString());
-      setIssuesLoading(false);
-    })();
-  }, [workspaceSlug, projectId]);
-  // fetching project details
->>>>>>> 0656de2f
   useSWR(
     workspaceSlug && projectId ? `PROJECT_DETAILS_${workspaceSlug.toString()}_${projectId.toString()}` : null,
     workspaceSlug && projectId ? () => fetchProjectDetails(workspaceSlug.toString(), projectId.toString()) : null
@@ -136,17 +124,7 @@
   const projectExists = projectId ? getProjectById(projectId.toString()) : null;
 
   const isLoading =
-<<<<<<< HEAD
     isLabelsLoading || isMembersLoading || isStateLoading || isEstimatesLoading || isCyclesLoading || isModulesLoading;
-=======
-    isLabelsLoading ||
-    isMembersLoading ||
-    isStateLoading ||
-    isEstimatesLoading ||
-    isCyclesLoading ||
-    isModulesLoading ||
-    areIssuesLoading;
->>>>>>> 0656de2f
 
   // check if the project member apis is loading
   if ((!projectMemberInfo && projectId && hasPermissionToProject[projectId.toString()] === null) || isLoading)
