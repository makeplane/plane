--- conflicted
+++ resolved
@@ -71,11 +71,6 @@
   useEffect(() => {
     const clickHandler = (event: MouseEvent) => {
       const target = event.target as HTMLElement;
-<<<<<<< HEAD
-      const element = target.getAttribute("data-ph-element");
-      if (element) {
-        captureClick({ elementName: element });
-=======
       // Use closest to find the nearest parent element with data-ph-element attribute
       const elementWithAttribute = target.closest("[data-ph-element]") as HTMLElement;
       if (elementWithAttribute) {
@@ -83,7 +78,6 @@
         if (element) {
           captureClick({ elementName: element });
         }
->>>>>>> db1caa79
       }
     };
 
