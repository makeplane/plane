// icons
import { Calendar, GanttChartSquare, Kanban, List, Sheet } from "lucide-react";
// types
import {
  IIssueFilterOptions,
  IIssueDisplayProperties,
  TIssueExtraOptions,
  TIssueGroupByOptions,
  TIssueOrderByOptions,
  TIssuePriorities,
  TIssueTypeFilters,
} from "@plane/types";

export const DRAG_ALLOWED_GROUPS: TIssueGroupByOptions[] = [
  "state",
  "priority",
  "assignees",
  "labels",
  "module",
  "cycle",
];

export enum EIssuesStoreType {
  GLOBAL = "GLOBAL",
  PROFILE = "PROFILE",
  PROJECT = "PROJECT",
  CYCLE = "CYCLE",
  MODULE = "MODULE",
  PROJECT_VIEW = "PROJECT_VIEW",
  ARCHIVED = "ARCHIVED",
  DRAFT = "DRAFT",
  DEFAULT = "DEFAULT",
}

export enum EIssueLayoutTypes {
  LIST = "list",
  KANBAN = "kanban",
  CALENDAR = "calendar",
  GANTT = "gantt_chart",
  SPREADSHEET = "spreadsheet",
}

export type TCreateModalStoreTypes =
  | EIssuesStoreType.PROJECT
  | EIssuesStoreType.PROJECT_VIEW
  | EIssuesStoreType.PROFILE
  | EIssuesStoreType.CYCLE
  | EIssuesStoreType.MODULE;

export enum EIssueFilterType {
  FILTERS = "filters",
  DISPLAY_FILTERS = "display_filters",
  DISPLAY_PROPERTIES = "display_properties",
  KANBAN_FILTERS = "kanban_filters",
}

export enum EIssueCommentAccessSpecifier {
  EXTERNAL = "EXTERNAL",
  INTERNAL = "INTERNAL",
}

export const ISSUE_PRIORITIES: {
  key: TIssuePriorities;
  title: string;
}[] = [
  { key: "urgent", title: "Urgent" },
  { key: "high", title: "High" },
  { key: "medium", title: "Medium" },
  { key: "low", title: "Low" },
  { key: "none", title: "None" },
];

export const ISSUE_GROUP_BY_OPTIONS: {
  key: TIssueGroupByOptions;
  title: string;
}[] = [
  { key: "state", title: "States" },
  { key: "state_detail.group", title: "State Groups" },
  { key: "priority", title: "Priority" },
  { key: "project", title: "Project" }, // required this on my issues
  { key: "cycle", title: "Cycle" }, // required this on my issues
  { key: "module", title: "Module" }, // required this on my issues
  { key: "labels", title: "Labels" },
  { key: "assignees", title: "Assignees" },
  { key: "created_by", title: "Created By" },
  { key: null, title: "None" },
];

export const ISSUE_ORDER_BY_OPTIONS: {
  key: TIssueOrderByOptions;
  title: string;
}[] = [
  { key: "sort_order", title: "Manual" },
  { key: "-created_at", title: "Last Created" },
  { key: "-updated_at", title: "Last Updated" },
  { key: "start_date", title: "Start Date" },
  { key: "target_date", title: "Due Date" },
  { key: "priority", title: "Priority" },
];

export const ISSUE_FILTER_OPTIONS: {
  key: TIssueTypeFilters;
  title: string;
}[] = [
  { key: null, title: "All" },
  { key: "active", title: "Active Issues" },
  { key: "backlog", title: "Backlog Issues" },
  // { key: "draft", title: "Draft Issues" },
];

export const ISSUE_DISPLAY_PROPERTIES: {
  key: keyof IIssueDisplayProperties;
  title: string;
}[] = [
  { key: "assignee", title: "Assignee" },
  { key: "start_date", title: "Start date" },
  { key: "due_date", title: "Due date" },
  { key: "key", title: "ID" },
  { key: "labels", title: "Labels" },
  { key: "priority", title: "Priority" },
  { key: "state", title: "State" },
  { key: "sub_issue_count", title: "Sub issue count" },
  { key: "attachment_count", title: "Attachment count" },
  { key: "link", title: "Link" },
  { key: "estimate", title: "Estimate" },
  { key: "modules", title: "Modules" },
  { key: "cycle", title: "Cycle" },
];

export const ISSUE_EXTRA_OPTIONS: {
  key: TIssueExtraOptions;
  title: string;
}[] = [
  { key: "sub_issue", title: "Show sub-issues" }, // in spreadsheet its always false
  { key: "show_empty_groups", title: "Show empty groups" }, // filter on front-end
];

export const ISSUE_LAYOUT_MAP = {
  [EIssueLayoutTypes.LIST]: { key: EIssueLayoutTypes.LIST, title: "List Layout", label: "List", icon: List },
  [EIssueLayoutTypes.KANBAN]: { key: EIssueLayoutTypes.KANBAN, title: "Kanban Layout", label: "Kanban", icon: Kanban },
  [EIssueLayoutTypes.CALENDAR]: {
    key: EIssueLayoutTypes.CALENDAR,
    title: "Calendar Layout",
    label: "Calendar",
    icon: Calendar,
  },
  [EIssueLayoutTypes.SPREADSHEET]: {
    key: EIssueLayoutTypes.SPREADSHEET,
    title: "Spreadsheet Layout",
    label: "Spreadsheet",
    icon: Sheet,
  },
  [EIssueLayoutTypes.GANTT]: {
    key: EIssueLayoutTypes.GANTT,
    title: "Gantt Chart Layout",
    label: "Gantt",
    icon: GanttChartSquare,
  },
};

export const ISSUE_LAYOUTS: {
  key: EIssueLayoutTypes;
  title: string;
  icon: any;
}[] = Object.values(ISSUE_LAYOUT_MAP);

export interface ILayoutDisplayFiltersOptions {
  filters: (keyof IIssueFilterOptions)[];
  display_properties: boolean;
  display_filters: {
    group_by?: TIssueGroupByOptions[];
    sub_group_by?: TIssueGroupByOptions[];
    order_by?: TIssueOrderByOptions[];
    type?: TIssueTypeFilters[];
  };
  extra_options: {
    access: boolean;
    values: TIssueExtraOptions[];
  };
}

export const ISSUE_DISPLAY_FILTERS_BY_LAYOUT: {
  [pageType: string]: { [layoutType: string]: ILayoutDisplayFiltersOptions };
} = {
  profile_issues: {
    list: {
      filters: ["priority", "state_group", "labels", "start_date", "target_date"],
      display_properties: true,
      display_filters: {
        group_by: ["state_detail.group", "priority", "project", "labels", null],
        order_by: ["sort_order", "-created_at", "-updated_at", "start_date", "priority"],
        type: [null, "active", "backlog"],
      },
      extra_options: {
        access: true,
        values: ["show_empty_groups", "sub_issue"],
      },
    },
    kanban: {
      filters: ["priority", "state_group", "labels", "start_date", "target_date"],
      display_properties: true,
      display_filters: {
        group_by: ["state_detail.group", "priority", "project", "labels"],
        order_by: ["sort_order", "-created_at", "-updated_at", "start_date", "priority"],
        type: [null, "active", "backlog"],
      },
      extra_options: {
        access: true,
        values: ["show_empty_groups"],
      },
    },
  },
  archived_issues: {
    list: {
      filters: [
        "priority",
        "state",
        "cycle",
        "module",
        "assignees",
        "created_by",
        "labels",
        "start_date",
        "target_date",
      ],
      display_properties: true,
      display_filters: {
        group_by: [
          "state",
          "cycle",
          "module",
          "state_detail.group",
          "priority",
          "labels",
          "assignees",
          "created_by",
          null,
        ],
        order_by: ["sort_order", "-created_at", "-updated_at", "start_date", "priority"],
        type: [null, "active", "backlog"],
      },
      extra_options: {
        access: true,
        values: ["show_empty_groups"],
      },
    },
  },
  draft_issues: {
    list: {
      filters: ["priority", "state_group", "cycle", "module", "labels", "start_date", "target_date"],
      display_properties: true,
      display_filters: {
        group_by: ["state_detail.group", "cycle", "module", "priority", "project", "labels", null],
        order_by: ["sort_order", "-created_at", "-updated_at", "start_date", "priority"],
        type: [null, "active", "backlog"],
      },
      extra_options: {
        access: true,
        values: ["show_empty_groups"],
      },
    },
    kanban: {
      filters: ["priority", "state_group", "cycle", "module", "labels", "start_date", "target_date"],
      display_properties: true,
      display_filters: {
        group_by: ["state_detail.group", "cycle", "module", "priority", "project", "labels"],
        order_by: ["sort_order", "-created_at", "-updated_at", "start_date", "priority"],
        type: [null, "active", "backlog"],
      },
      extra_options: {
        access: true,
        values: ["show_empty_groups"],
      },
    },
  },
  my_issues: {
    spreadsheet: {
      filters: [
        "priority",
        "state_group",
        "labels",
        "assignees",
        "created_by",
        "subscriber",
        "project",
        "start_date",
        "target_date",
      ],
      display_properties: true,
      display_filters: {
        order_by: [],
        type: [null, "active", "backlog"],
      },
      extra_options: {
        access: true,
        values: ["sub_issue"],
      },
    },
    list: {
      filters: [
        "priority",
        "state_group",
        "labels",
        "assignees",
        "created_by",
        "subscriber",
        "project",
        "start_date",
        "target_date",
      ],
      display_properties: true,
      display_filters: {
        type: [null, "active", "backlog"],
      },
      extra_options: {
        access: false,
        values: [],
      },
    },
  },
  issues: {
    list: {
      filters: [
        "priority",
        "state",
        "cycle",
        "module",
        "assignees",
        "mentions",
        "created_by",
        "labels",
        "start_date",
        "target_date",
      ],
      display_properties: true,
      display_filters: {
        group_by: ["state", "priority", "cycle", "module", "labels", "assignees", "created_by", null],
        order_by: ["sort_order", "-created_at", "-updated_at", "start_date", "priority"],
        type: [null, "active", "backlog"],
      },
      extra_options: {
        access: true,
        values: ["show_empty_groups", "sub_issue"],
      },
    },
    kanban: {
      filters: [
        "priority",
        "state",
        "cycle",
        "module",
        "assignees",
        "mentions",
        "created_by",
        "labels",
        "start_date",
        "target_date",
      ],
      display_properties: true,
      display_filters: {
        group_by: ["state", "priority", "cycle", "module", "labels", "assignees", "created_by"],
        sub_group_by: ["state", "priority", "cycle", "module", "labels", "assignees", "created_by", null],
        order_by: ["sort_order", "-created_at", "-updated_at", "start_date", "priority", "target_date"],
        type: [null, "active", "backlog"],
      },
      extra_options: {
        access: true,
        values: ["show_empty_groups", "sub_issue"],
      },
    },
    calendar: {
      filters: ["priority", "state", "cycle", "module", "assignees", "mentions", "created_by", "labels", "start_date"],
      display_properties: false,
      display_filters: {
        type: [null, "active", "backlog"],
      },
      extra_options: {
        access: true,
        values: ["sub_issue"],
      },
    },
    spreadsheet: {
      filters: [
        "priority",
        "state",
        "cycle",
        "module",
        "assignees",
        "mentions",
        "created_by",
        "labels",
        "start_date",
        "target_date",
      ],
      display_properties: true,
      display_filters: {
        order_by: ["sort_order", "-created_at", "-updated_at", "start_date", "priority"],
        type: [null, "active", "backlog"],
      },
      extra_options: {
        access: true,
        values: ["sub_issue"],
      },
    },
    gantt_chart: {
      filters: [
        "priority",
        "state",
        "cycle",
        "module",
        "assignees",
        "mentions",
        "created_by",
        "labels",
        "start_date",
        "target_date",
      ],
      display_properties: false,
      display_filters: {
        order_by: ["sort_order", "-created_at", "-updated_at", "start_date", "priority"],
        type: [null, "active", "backlog"],
      },
      extra_options: {
        access: true,
        values: ["sub_issue"],
      },
    },
  },
};

export enum EIssueListRow {
  HEADER = "HEADER",
  ISSUE = "ISSUE",
  NO_ISSUES = "NO_ISSUES",
  QUICK_ADD = "QUICK_ADD",
}

// issue reactions
export const issueReactionEmojis = ["128077", "128078", "128516", "128165", "128533", "129505", "9992", "128064"];

export const groupReactionEmojis = (reactions: any) => {
  let groupedEmojis: any = {};

  issueReactionEmojis.map((_r) => {
    groupedEmojis = { ...groupedEmojis, [_r]: [] };
  });

  if (reactions && reactions.length > 0) {
    reactions.map((_reaction: any) => {
      groupedEmojis = {
        ...groupedEmojis,
        [_reaction.reaction]: [...groupedEmojis[_reaction.reaction], _reaction],
      };
    });
  }

  return groupedEmojis;
<<<<<<< HEAD
};
=======
};

export enum EIssueGroupByToServerOptions {
  "state" = "state_id",
  "priority" = "priority",
  "labels" = "labels__id",
  "state_detail.group" = "state__group",
  "assignees" = "assignees__id",
  "cycle" = "cycle_id",
  "module" = "issue_module__module_id",
  "target_date" = "target_date",
  "project" = "project_id",
  "created_by" = "created_by",
}

export enum EServerGroupByToFilterOptions {
  "state_id" = "state",
  "priority" = "priority",
  "labels__id" = "labels",
  "state__group" = "state_group",
  "assignees__id" = "assignees",
  "cycle_id" = "cycle",
  "issue_module__module_id" = "module",
  "target_date" = "target_date",
  "project_id" = "project",
  "created_by" = "created_by",
}

export enum EActivityFilterType {
  COMMENT = "COMMENT",
  ACTIVITY = "ACTIVITY",
}

export const ACTIVITY_FILTER_TYPE_OPTIONS = [
  {
    value: EActivityFilterType.COMMENT,
    label: "Comments",
  },
  {
    value: EActivityFilterType.ACTIVITY,
    label: "Updates",
  },
];
>>>>>>> f06095f1
<|MERGE_RESOLUTION|>--- conflicted
+++ resolved
@@ -455,36 +455,7 @@
   }
 
   return groupedEmojis;
-<<<<<<< HEAD
 };
-=======
-};
-
-export enum EIssueGroupByToServerOptions {
-  "state" = "state_id",
-  "priority" = "priority",
-  "labels" = "labels__id",
-  "state_detail.group" = "state__group",
-  "assignees" = "assignees__id",
-  "cycle" = "cycle_id",
-  "module" = "issue_module__module_id",
-  "target_date" = "target_date",
-  "project" = "project_id",
-  "created_by" = "created_by",
-}
-
-export enum EServerGroupByToFilterOptions {
-  "state_id" = "state",
-  "priority" = "priority",
-  "labels__id" = "labels",
-  "state__group" = "state_group",
-  "assignees__id" = "assignees",
-  "cycle_id" = "cycle",
-  "issue_module__module_id" = "module",
-  "target_date" = "target_date",
-  "project_id" = "project",
-  "created_by" = "created_by",
-}
 
 export enum EActivityFilterType {
   COMMENT = "COMMENT",
@@ -500,5 +471,4 @@
     value: EActivityFilterType.ACTIVITY,
     label: "Updates",
   },
-];
->>>>>>> f06095f1
+];