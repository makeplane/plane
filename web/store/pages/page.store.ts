--- conflicted
+++ resolved
@@ -333,41 +333,6 @@
   };
 
   /**
-<<<<<<< HEAD
-   * @description update the page view props
-   * @param {Partial<TPageViewProps>} updatedProps
-   */
-  updateViewProps = async (updatedProps: Partial<TPageViewProps>) => {
-    const { workspaceSlug, projectId } = this.store.router;
-    if (!workspaceSlug || !projectId || !this.id) return undefined;
-
-    const currentViewProps = { ...this.view_props };
-
-    runInAction(() => {
-      Object.keys(updatedProps).forEach((key) => {
-        const currentPageKey = key as keyof TPageViewProps;
-        if (this.view_props) set(this.view_props, key, updatedProps[currentPageKey]);
-      });
-    });
-
-    try {
-      await this.pageService.update(workspaceSlug, projectId, this.id, {
-        view_props: {
-          ...this.view_props,
-          ...updatedProps,
-        },
-      });
-    } catch (error) {
-      runInAction(() => {
-        this.view_props = currentViewProps;
-      });
-      throw error;
-    }
-  };
-
-  /**
-=======
->>>>>>> f09dd3d7
    * @description make the page public
    */
   makePublic = async () => {
