--- conflicted
+++ resolved
@@ -1,8 +1,3 @@
-<<<<<<< HEAD
-import { action, makeObservable, observable, runInAction } from "mobx";
-// types
-import { IUser, IUserAccount } from "@plane/types";
-=======
 import cloneDeep from "lodash/cloneDeep";
 import set from "lodash/set";
 import { action, makeObservable, observable, runInAction } from "mobx";
@@ -10,19 +5,11 @@
 import { IUser } from "@plane/types";
 // helpers
 import { API_BASE_URL } from "@/helpers/common.helper";
->>>>>>> f77761b4
 // services
 import { AuthService } from "@/services/auth.service";
 import { UserService } from "@/services/user.service";
 // stores
 import { RootStore } from "@/store/root.store";
-<<<<<<< HEAD
-import { IAccountStore, AccountStore } from "@/store/user/account.store";
-import { ProfileStore, IProfileStore } from "@/store/user/profile.store";
-import { IUserMembershipStore, UserMembershipStore } from "@/store/user/user-membership.store";
-import { API_BASE_URL } from "@/helpers/common.helper";
-import { IUserSettingsStore, UserSettingsStore } from "./user-setting.store";
-=======
 import { IAccountStore } from "@/store/user/account.store";
 import { ProfileStore, IUserProfileStore } from "@/store/user/profile.store";
 import { IUserMembershipStore, UserMembershipStore } from "@/store/user/user-membership.store";
@@ -32,25 +19,11 @@
   status: string;
   message: string;
 };
->>>>>>> f77761b4
 
 export interface IUserStore {
   // observables
   isAuthenticated: boolean;
   isLoading: boolean;
-<<<<<<< HEAD
-  error: any | undefined;
-  // model observables
-  data: IUser | undefined;
-  currentUserSettings: IUserSettingsStore;
-  profile: IProfileStore;
-  accounts: Record<string, IAccountStore>;
-  membership: IUserMembershipStore;
-  // actions
-  fetchCurrentUser: () => Promise<IUser>;
-  updateCurrentUser: (data: Partial<IUser>) => Promise<IUser>;
-  fetchUserAccounts: () => Promise<void>;
-=======
   error: TUserErrorStatus | undefined;
   data: IUser | undefined;
   // store observables
@@ -62,38 +35,12 @@
   fetchCurrentUser: () => Promise<IUser | undefined>;
   updateCurrentUser: (data: Partial<IUser>) => Promise<IUser | undefined>;
   handleSetPassword: (csrfToken: string, data: { password: string }) => Promise<IUser | undefined>;
->>>>>>> f77761b4
   deactivateAccount: () => Promise<void>;
   reset: () => void;
   signOut: () => Promise<void>;
 }
 
 export class UserStore implements IUserStore {
-<<<<<<< HEAD
-  // observables flags
-  isAuthenticated: boolean = false;
-  isLoading: boolean = false;
-  error: any | undefined = undefined;
-  data: IUser | undefined = undefined;
-  // model observables
-  avatar: string | undefined = undefined;
-  cover_image: string | null = null;
-  date_joined: string | undefined = undefined;
-  display_name: string | undefined = undefined;
-  email: string | undefined = undefined;
-  first_name: string | undefined = undefined;
-  id: string | undefined = undefined;
-  is_active: boolean = false;
-  is_bot: boolean = false;
-  is_email_verified: boolean = false;
-  is_password_autoset: boolean = false;
-  last_name: string | undefined = undefined;
-  username: string | undefined = undefined;
-  user_timezone: string | undefined = undefined;
-  // relational observables
-  profile: IProfileStore;
-  currentUserSettings: IUserSettingsStore;
-=======
   // observables
   isAuthenticated: boolean = false;
   isLoading: boolean = false;
@@ -102,30 +49,17 @@
   // store observables
   userProfile: IUserProfileStore;
   userSettings: IUserSettingsStore;
->>>>>>> f77761b4
   accounts: Record<string, IAccountStore> = {};
   membership: IUserMembershipStore;
   // service
   userService: UserService;
   authService: AuthService;
-<<<<<<< HEAD
-  // root store
-  rootStore: RootStore;
-
-  constructor(rootStore: RootStore) {
-    // stores
-    this.rootStore = rootStore;
-    this.profile = new ProfileStore();
-    this.currentUserSettings = new UserSettingsStore();
-    this.membership = new UserMembershipStore(rootStore);
-=======
 
   constructor(private store: RootStore) {
     // stores
     this.userProfile = new ProfileStore(store);
     this.userSettings = new UserSettingsStore();
     this.membership = new UserMembershipStore(store);
->>>>>>> f77761b4
     // service
     this.userService = new UserService();
     this.authService = new AuthService();
@@ -137,26 +71,17 @@
       error: observable,
       // model observables
       data: observable,
-<<<<<<< HEAD
-      profile: observable,
-      currentUserSettings: observable,
-=======
       userProfile: observable,
       userSettings: observable,
->>>>>>> f77761b4
       accounts: observable,
       membership: observable,
       // actions
       fetchCurrentUser: action,
-<<<<<<< HEAD
-      fetchUserAccounts: action,
-=======
       updateCurrentUser: action,
       handleSetPassword: action,
       deactivateAccount: action,
       reset: action,
       signOut: action,
->>>>>>> f77761b4
     });
   }
 
@@ -166,23 +91,6 @@
    */
   fetchCurrentUser = async (): Promise<IUser> => {
     try {
-<<<<<<< HEAD
-      runInAction(() => {
-        this.isLoading = true;
-      });
-      const user = await this.userService.currentUser();
-      runInAction(() => {
-        this.data = user;
-        this.isLoading = false;
-        this.isAuthenticated = true;
-      });
-      return user;
-    } catch (error) {
-      runInAction(() => {
-        this.isLoading = false;
-        this.isAuthenticated = false;
-        this.error = error;
-=======
       runInAction(() => {
         this.isLoading = true;
         this.error = undefined;
@@ -245,7 +153,6 @@
           status: "user-update-error",
           message: "Failed to update current user",
         };
->>>>>>> f77761b4
       });
       throw error;
     }
@@ -259,14 +166,6 @@
   handleSetPassword = async (csrfToken: string, data: { password: string }): Promise<IUser | undefined> => {
     const currentUserData = cloneDeep(this.data);
     try {
-<<<<<<< HEAD
-      const user = await this.userService.updateUser(data);
-      runInAction(() => {
-        this.data = user;
-      });
-      return user;
-    } catch (error) {
-=======
       if (currentUserData && currentUserData.is_password_autoset && this.data) {
         const user = await this.authService.setPassword(csrfToken, { password: data.password });
         set(this.data, ["is_password_autoset"], false);
@@ -281,41 +180,11 @@
           message: "Failed to update current user",
         };
       });
->>>>>>> f77761b4
       throw error;
     }
   };
 
   /**
-<<<<<<< HEAD
-   * Deactivates the current user
-   * @returns Promise<void>
-   */
-  deactivateAccount = async () => {
-    await this.userService.deactivateAccount();
-    this.rootStore.resetOnSignout();
-  };
-
-  /**
-   * Signs out the current user
-   * @returns Promise<void>
-   */
-  signOut = async () => {
-    await this.authService.signOut(API_BASE_URL);
-    this.rootStore.resetOnSignout();
-  };
-
-  /**
-   * Fetches the user accounts
-   */
-  fetchUserAccounts = async () => {
-    const userAccounts = await this.userService.getCurrentUserAccounts();
-    runInAction(() => {
-      userAccounts.forEach((account: IUserAccount) => {
-        this.accounts[account.provider_account_id] = new AccountStore(this.rootStore, account);
-      });
-    });
-=======
    * @description deactivates the current user
    * @returns {Promise<void>}
    */
@@ -347,6 +216,5 @@
   signOut = async (): Promise<void> => {
     await this.authService.signOut(API_BASE_URL);
     this.store.resetOnSignOut();
->>>>>>> f77761b4
   };
 }