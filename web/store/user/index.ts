--- conflicted
+++ resolved
@@ -11,6 +11,7 @@
 export interface IUserRootStore {
   // states
   currentUserError: any | null;
+  currentUserLoader: boolean;
   // observables
   isUserLoggedIn: boolean | null;
   currentUser: IUser | null;
@@ -37,6 +38,7 @@
 export class UserRootStore implements IUserRootStore {
   // states
   currentUserError: any | null = null;
+  currentUserLoader: boolean = false;
   // observables
   isUserLoggedIn: boolean | null = null;
   currentUser: IUser | null = null;
@@ -56,6 +58,7 @@
     makeObservable(this, {
       // states
       currentUserError: observable.ref,
+      currentUserLoader: observable.ref,
       // observable
       currentUser: observable,
       isUserInstanceAdmin: observable.ref,
@@ -85,28 +88,18 @@
    */
   fetchCurrentUser = async () => {
     try {
-      this.loader = true;
+      this.currentUserLoader = true;
       const response = await this.userService.currentUser();
-<<<<<<< HEAD
-      if (response) {
-        runInAction(() => {
-          this.loader = false;
-          this.currentUserError = null;
-          this.currentUser = response;
-          this.isUserLoggedIn = true;
-        });
-      }
-=======
       runInAction(() => {
         this.isUserLoggedIn = true;
         this.currentUser = response;
         this.currentUserError = null;
-      });
->>>>>>> b933d591
+        this.currentUserLoader = false;
+      });
       return response;
     } catch (error) {
       runInAction(() => {
-        this.loader = false;
+        this.currentUserLoader = false;
         this.currentUserError = error;
       });
       throw error;
