--- conflicted
+++ resolved
@@ -1,6 +1,3 @@
-<<<<<<< HEAD
-export * from "./user.store";
-=======
 import { action, observable, runInAction, makeObservable } from "mobx";
 // interfaces
 import { IUser, IUserSettings } from "@plane/types";
@@ -253,5 +250,4 @@
       this.rootStore.eventTracker.resetSession();
       this.rootStore.resetOnSignout();
     });
-}
->>>>>>> 204e4a8c
+}