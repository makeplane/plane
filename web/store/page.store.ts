--- conflicted
+++ resolved
@@ -1,8 +1,4 @@
-<<<<<<< HEAD
-import { action, observable, runInAction } from "mobx";
-=======
 import { action, computed, makeObservable, observable, runInAction } from "mobx";
->>>>>>> 73eed69a
 import set from "lodash/set";
 import omit from "lodash/omit";
 import isToday from "date-fns/isToday";
@@ -18,7 +14,6 @@
 import { RootStore } from "./root.store";
 
 export interface IPageStore {
-<<<<<<< HEAD
   access: number;
   archived_at: string | null;
   color: string;
@@ -43,36 +38,6 @@
   removeFromFavorites: () => Promise<void>;
   updateName: (name: string) => Promise<void>;
   updateDescription: (description: string) => Promise<void>;
-=======
-  pages: Record<string, IPage>;
-  archivedPages: Record<string, IPage>;
-  // project computed
-  projectPageIds: string[] | null;
-  favoriteProjectPageIds: string[] | null;
-  privateProjectPageIds: string[] | null;
-  publicProjectPageIds: string[] | null;
-  archivedProjectPageIds: string[] | null;
-  recentProjectPages: IRecentPages | null;
-  // fetch page information actions
-  getUnArchivedPageById: (pageId: string) => IPage | null;
-  getArchivedPageById: (pageId: string) => IPage | null;
-  // fetch actions
-  fetchProjectPages: (workspaceSlug: string, projectId: string) => Promise<IPage[]>;
-  fetchArchivedProjectPages: (workspaceSlug: string, projectId: string) => Promise<IPage[]>;
-  // favorites actions
-  addToFavorites: (workspaceSlug: string, projectId: string, pageId: string) => Promise<void>;
-  removeFromFavorites: (workspaceSlug: string, projectId: string, pageId: string) => Promise<void>;
-  // crud
-  createPage: (workspaceSlug: string, projectId: string, data: Partial<IPage>) => Promise<IPage>;
-  updatePage: (workspaceSlug: string, projectId: string, pageId: string, data: Partial<IPage>) => Promise<IPage>;
-  deletePage: (workspaceSlug: string, projectId: string, pageId: string) => Promise<void>;
-  // access control actions
-  makePublic: (workspaceSlug: string, projectId: string, pageId: string) => Promise<void>;
-  makePrivate: (workspaceSlug: string, projectId: string, pageId: string) => Promise<void>;
-  // archive actions
-  archivePage: (workspaceSlug: string, projectId: string, pageId: string) => Promise<void>;
-  restorePage: (workspaceSlug: string, projectId: string, pageId: string) => Promise<void>;
->>>>>>> 73eed69a
 }
 
 export class PageStore implements IPageStore {
@@ -83,7 +48,6 @@
   // stores
   rootStore;
 
-<<<<<<< HEAD
   constructor(page: IPage) {
     observable(this, {
       name: observable.ref,
@@ -97,38 +61,6 @@
       removeFromFavorites: action.bound,
       makePublic: action.bound,
       makePrivate: action.bound,
-=======
-  constructor(rootStore: RootStore) {
-    makeObservable(this, {
-      pages: observable,
-      archivedPages: observable,
-      //  computed
-      projectPageIds: computed,
-      favoriteProjectPageIds: computed,
-      publicProjectPageIds: computed,
-      privateProjectPageIds: computed,
-      archivedProjectPageIds: computed,
-      recentProjectPages: computed,
-      // computed actions
-      getUnArchivedPageById: action,
-      getArchivedPageById: action,
-      // fetch actions
-      fetchProjectPages: action,
-      fetchArchivedProjectPages: action,
-      // favorites actions
-      addToFavorites: action,
-      removeFromFavorites: action,
-      // crud
-      createPage: action,
-      updatePage: action,
-      deletePage: action,
-      // access control actions
-      makePublic: action,
-      makePrivate: action,
-      // archive actions
-      archivePage: action,
-      restorePage: action,
->>>>>>> 73eed69a
     });
     // stores
     this.rootStore = rootStore;
@@ -283,15 +215,8 @@
     if (!this.workspace || !this.project || !this.id)
       throw new Error("PageStore.addToFavorites: workspace, project, or id is undefined");
     try {
-<<<<<<< HEAD
       this.is_favorite = false;
       await this.pageService.removePageFromFavorites(this.workspace, this.project, this.id);
-=======
-      runInAction(() => {
-        set(this.pages, [pageId, "is_favorite"], false);
-      });
-      await this.pageService.removePageFromFavorites(workspaceSlug, projectId, pageId);
->>>>>>> 73eed69a
     } catch (error) {
       runInAction(() => {
         set(this.pages, [pageId, "is_favorite"], true);
