import { observable, action, computed, makeObservable, runInAction } from "mobx";
// types
import { RootStore } from "../root";
import { IProject } from "types";
// services
import { ProjectService, ProjectStateService } from "services/project";
import { IssueService, IssueLabelService } from "services/issue";

export interface IProjectStore {
  loader: boolean;
  error: any | null;

  searchQuery: string;
  projectId: string | null;
  projects: { [workspaceSlug: string]: IProject[] };
  project_details: {
    [projectId: string]: IProject; // projectId: project Info
  };

  // computed
  searchedProjects: IProject[];
  workspaceProjects: IProject[] | null;
  joinedProjects: IProject[];
  favoriteProjects: IProject[];
  currentProjectDetails: IProject | undefined;

  workspaceProjectIds: () => string[];

  // actions
  setProjectId: (projectId: string | null) => void;
  setSearchQuery: (query: string) => void;

  getProjectById: (workspaceSlug: string, projectId: string) => IProject | null;

  fetchProjects: (workspaceSlug: string) => Promise<void>;
  fetchProjectDetails: (workspaceSlug: string, projectId: string) => Promise<any>;

  addProjectToFavorites: (workspaceSlug: string, projectId: string) => Promise<any>;
  removeProjectFromFavorites: (workspaceSlug: string, projectId: string) => Promise<any>;

  orderProjectsWithSortOrder: (sourceIndex: number, destinationIndex: number, projectId: string) => number;
  updateProjectView: (workspaceSlug: string, projectId: string, viewProps: any) => Promise<any>;

  createProject: (workspaceSlug: string, data: any) => Promise<any>;
  updateProject: (workspaceSlug: string, projectId: string, data: Partial<IProject>) => Promise<any>;
  deleteProject: (workspaceSlug: string, projectId: string) => Promise<void>;
}

export class ProjectStore implements IProjectStore {
  loader: boolean = false;
  error: any | null = null;

  searchQuery: string = "";
  projectId: string | null = null;
  projects: { [workspaceSlug: string]: IProject[] } = {}; // workspaceSlug: project[]
  project_details: {
    [projectId: string]: IProject; // projectId: project
  } = {};

  // root store
  rootStore;
  // service
  projectService;
  issueLabelService;
  issueService;
  stateService;

  constructor(_rootStore: RootStore) {
    makeObservable(this, {
      // observable
      loader: observable,
      error: observable,

      searchQuery: observable.ref,
      projectId: observable.ref,
      projects: observable.ref,
      project_details: observable.ref,

      // computed
      searchedProjects: computed,
      workspaceProjects: computed,

      currentProjectDetails: computed,

      joinedProjects: computed,
      favoriteProjects: computed,

      // action
      setProjectId: action,
      setSearchQuery: action,
      fetchProjects: action,
      fetchProjectDetails: action,

      getProjectById: action,

      addProjectToFavorites: action,
      removeProjectFromFavorites: action,

      orderProjectsWithSortOrder: action,
      updateProjectView: action,
      createProject: action,
      updateProject: action,
    });

    this.rootStore = _rootStore;
    this.projectService = new ProjectService();
    this.issueService = new IssueService();
    this.issueLabelService = new IssueLabelService();
    this.stateService = new ProjectStateService();
  }

  get searchedProjects() {
    if (!this.rootStore.workspace.workspaceSlug) return [];

    const projects = this.projects[this.rootStore.workspace.workspaceSlug];

    return this.searchQuery === ""
      ? projects
      : projects?.filter(
          (project) =>
            project.name.toLowerCase().includes(this.searchQuery.toLowerCase()) ||
            project.identifier.toLowerCase().includes(this.searchQuery.toLowerCase())
        );
  }

  get workspaceProjects() {
    if (!this.rootStore.workspace.workspaceSlug) return null;
    const projects = this.projects[this.rootStore.workspace.workspaceSlug];
    if (!projects) return null;
    return projects;
  }

  get currentProjectDetails() {
    if (!this.projectId) return;
    return this.project_details[this.projectId];
  }

  get joinedProjects() {
    if (!this.rootStore.workspace.workspaceSlug) return [];
    return this.projects?.[this.rootStore.workspace.workspaceSlug]?.filter((p) => p.is_member);
  }

  get favoriteProjects() {
    if (!this.rootStore.workspace.workspaceSlug) return [];
    return this.projects?.[this.rootStore.workspace.workspaceSlug]?.filter((p) => p.is_favorite);
  }

  // actions
  setProjectId = (projectId: string | null) => {
    this.projectId = projectId;
  };

  setSearchQuery = (query: string) => {
    this.searchQuery = query;
  };

  workspaceProjectIds = () => {
    if (!this.workspaceProjects) return [];
    return (this.workspaceProjects ?? []).map((workspace) => workspace.id);
  };

  /**
   * get Workspace projects using workspace slug
   * @param workspaceSlug
   * @returns
   *
   */
  fetchProjects = async (workspaceSlug: string) => {
    try {
      const projects = await this.projectService.getProjects(workspaceSlug);
      runInAction(() => {
        this.projects = {
          ...this.projects,
          [workspaceSlug]: projects,
        };
      });
    } catch (error) {
      console.log("Failed to fetch project from workspace store");
      throw error;
    }
  };

  fetchProjectDetails = async (workspaceSlug: string, projectId: string) => {
    try {
      const response = await this.projectService.getProject(workspaceSlug, projectId);
      runInAction(() => {
        this.project_details = {
          ...this.project_details,
          [projectId]: response,
        };
      });
      return response;
    } catch (error) {
      console.log("Error while fetching project details", error);
      throw error;
    }
  };

  getProjectById = (workspaceSlug: string, projectId: string) => {
    const projects = this.projects?.[workspaceSlug];
    if (!projects) return null;

    const projectInfo: IProject | null = projects.find((project) => project.id === projectId) || null;
    return projectInfo;
  };

  addProjectToFavorites = async (workspaceSlug: string, projectId: string) => {
    try {
      runInAction(() => {
        this.projects = {
          ...this.projects,
          [workspaceSlug]: this.projects[workspaceSlug].map((project) => {
            if (project.id === projectId) {
              return { ...project, is_favorite: true };
            }
            return project;
          }),
        };
      });
      const response = await this.projectService.addProjectToFavorites(workspaceSlug, projectId);
      return response;
    } catch (error) {
      console.log("Failed to add project to favorite");
      await this.fetchProjects(workspaceSlug);
      throw error;
    }
  };

  removeProjectFromFavorites = async (workspaceSlug: string, projectId: string) => {
    try {
      runInAction(() => {
        this.projects = {
          ...this.projects,
          [workspaceSlug]: this.projects[workspaceSlug].map((project) => {
            if (project.id === projectId) {
              return { ...project, is_favorite: false };
            }
            return project;
          }),
        };
      });
      const response = await this.projectService.removeProjectFromFavorites(workspaceSlug, projectId);
      await this.fetchProjects(workspaceSlug);
      return response;
    } catch (error) {
      console.log("Failed to add project to favorite");
      throw error;
    }
  };

  orderProjectsWithSortOrder = (sortIndex: number, destinationIndex: number, projectId: string) => {
    try {
      const workspaceSlug = this.rootStore.workspace.workspaceSlug;
      if (!workspaceSlug) return 0;

      const projectsList = this.projects[workspaceSlug] || [];
      let updatedSortOrder = projectsList[sortIndex].sort_order;

      if (destinationIndex === 0) updatedSortOrder = (projectsList[0].sort_order as number) - 1000;
      else if (destinationIndex === projectsList.length - 1)
        updatedSortOrder = (projectsList[projectsList.length - 1].sort_order as number) + 1000;
      else {
        const destinationSortingOrder = projectsList[destinationIndex].sort_order as number;
        const relativeDestinationSortingOrder =
          sortIndex < destinationIndex
            ? (projectsList[destinationIndex + 1].sort_order as number)
            : (projectsList[destinationIndex - 1].sort_order as number);

        updatedSortOrder = (destinationSortingOrder + relativeDestinationSortingOrder) / 2;
      }

      const updatedProjectsList = projectsList.map((p) =>
        p.id === projectId ? { ...p, sort_order: updatedSortOrder } : p
      );

      runInAction(() => {
        this.projects = {
          ...this.projects,
          [workspaceSlug]: updatedProjectsList,
        };
      });

      return updatedSortOrder;
    } catch (error) {
      console.log("failed to update sort order of the projects");
      return 0;
    }
  };

  updateProjectView = async (workspaceSlug: string, projectId: string, viewProps: any) => {
    try {
      const response = await this.projectService.setProjectView(workspaceSlug, projectId, viewProps);
      await this.fetchProjects(workspaceSlug);

      return response;
    } catch (error) {
      console.log("Failed to update sort order of the projects");
      throw error;
    }
  };

<<<<<<< HEAD
  joinProject = async (workspaceSlug: string, projectIds: string[]) => {
    const newPermissions: { [projectId: string]: boolean } = {};
    projectIds.forEach((projectId) => {
      newPermissions[projectId] = true;
    });

    try {
      this.loader = true;
      this.error = null;

      const response = await this.projectService.joinProject(workspaceSlug, projectIds);
      await this.fetchProjects(workspaceSlug);

      runInAction(() => {
        this.rootStore.user.hasPermissionToProject = {
          ...this.rootStore.user.hasPermissionToProject,
          ...newPermissions,
        };
        this.loader = false;
        this.error = null;
      });

      return response;
    } catch (error) {
      this.loader = false;
      this.error = error;
      return error;
    }
  };

  leaveProject = async (workspaceSlug: string, projectId: string) => {
    try {
      this.loader = true;
      this.error = null;

      const response = await this.projectService.leaveProject(workspaceSlug, projectId);
      await this.fetchProjects(workspaceSlug);

      runInAction(() => {
        this.loader = false;
        this.error = null;
      });

      return response;
    } catch (error) {
      this.loader = false;
      this.error = error;

      throw error;
    }
  };

=======
>>>>>>> 06564ee8
  createProject = async (workspaceSlug: string, data: any) => {
    try {
      const response = await this.projectService.createProject(workspaceSlug, data);
      runInAction(() => {
        this.projects = {
          ...this.projects,
          [workspaceSlug]: [...this.projects[workspaceSlug], response],
        };
        this.project_details = {
          ...this.project_details,
          [response.id]: response,
        };
      });
      return response;
    } catch (error) {
      console.log("Failed to create project from project store");
      throw error;
    }
  };

  updateProject = async (workspaceSlug: string, projectId: string, data: Partial<IProject>) => {
    try {
      runInAction(() => {
        this.projects = {
          ...this.projects,
          [workspaceSlug]: this.projects[workspaceSlug].map((p) => (p.id === projectId ? { ...p, ...data } : p)),
        };
        this.project_details = {
          ...this.project_details,
          [projectId]: { ...this.project_details[projectId], ...data },
        };
      });

      const response = await this.projectService.updateProject(workspaceSlug, projectId, data);
      return response;
    } catch (error) {
      console.log("Failed to create project from project store");

      this.fetchProjects(workspaceSlug);
      this.fetchProjectDetails(workspaceSlug, projectId);
      throw error;
    }
  };

  deleteProject = async (workspaceSlug: string, projectId: string) => {
    try {
      await this.projectService.deleteProject(workspaceSlug, projectId);
      await this.fetchProjects(workspaceSlug);
    } catch (error) {
      console.log("Failed to delete project from project store");
    }
  };
}<|MERGE_RESOLUTION|>--- conflicted
+++ resolved
@@ -299,61 +299,6 @@
     }
   };
 
-<<<<<<< HEAD
-  joinProject = async (workspaceSlug: string, projectIds: string[]) => {
-    const newPermissions: { [projectId: string]: boolean } = {};
-    projectIds.forEach((projectId) => {
-      newPermissions[projectId] = true;
-    });
-
-    try {
-      this.loader = true;
-      this.error = null;
-
-      const response = await this.projectService.joinProject(workspaceSlug, projectIds);
-      await this.fetchProjects(workspaceSlug);
-
-      runInAction(() => {
-        this.rootStore.user.hasPermissionToProject = {
-          ...this.rootStore.user.hasPermissionToProject,
-          ...newPermissions,
-        };
-        this.loader = false;
-        this.error = null;
-      });
-
-      return response;
-    } catch (error) {
-      this.loader = false;
-      this.error = error;
-      return error;
-    }
-  };
-
-  leaveProject = async (workspaceSlug: string, projectId: string) => {
-    try {
-      this.loader = true;
-      this.error = null;
-
-      const response = await this.projectService.leaveProject(workspaceSlug, projectId);
-      await this.fetchProjects(workspaceSlug);
-
-      runInAction(() => {
-        this.loader = false;
-        this.error = null;
-      });
-
-      return response;
-    } catch (error) {
-      this.loader = false;
-      this.error = error;
-
-      throw error;
-    }
-  };
-
-=======
->>>>>>> 06564ee8
   createProject = async (workspaceSlug: string, data: any) => {
     try {
       const response = await this.projectService.createProject(workspaceSlug, data);
