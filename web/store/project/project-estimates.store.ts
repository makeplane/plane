--- conflicted
+++ resolved
@@ -143,19 +143,8 @@
     });
 
     try {
-<<<<<<< HEAD
-      const response = await this.estimateService.patchEstimate(
-        workspaceSlug,
-        projectId,
-        estimateId,
-        data,
-        this.rootStore.user.currentUser!
-      );
+      const response = await this.estimateService.patchEstimate(workspaceSlug, projectId, estimateId, data);
       await this.fetchProjectEstimates(workspaceSlug, projectId);
-=======
-      const response = await this.estimateService.patchEstimate(workspaceSlug, projectId, estimateId, data);
-      await this.rootStore.project.fetchProjectEstimates(workspaceSlug, projectId);
->>>>>>> 6595a387
 
       return response;
     } catch (error) {
