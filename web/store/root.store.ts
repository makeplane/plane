import { enableStaticRendering } from "mobx-react";
// stores
import { CommandPaletteStore, ICommandPaletteStore } from "./command-palette.store";
import { CycleStore, ICycleStore } from "./cycle.store";
import { CycleFilterStore, ICycleFilterStore } from "./cycle_filter.store";
import { DashboardStore, IDashboardStore } from "./dashboard.store";
import { IProjectEstimateStore, ProjectEstimateStore } from "./estimates/project-estimate.store";
import { EventTrackerStore, IEventTrackerStore } from "./event-tracker.store";
import { GlobalViewStore, IGlobalViewStore } from "./global-view.store";
import { IProjectInboxStore, ProjectInboxStore } from "./inbox/project-inbox.store";
import { InstanceStore, IInstanceStore } from "./instance.store";
import { IIssueRootStore, IssueRootStore } from "./issue/root.store";
import { ILabelStore, LabelStore } from "./label.store";
import { IMemberRootStore, MemberRootStore } from "./member";
import { IModuleStore, ModulesStore } from "./module.store";
import { IModuleFilterStore, ModuleFilterStore } from "./module_filter.store";
import { IMultipleSelectStore, MultipleSelectStore } from "./multiple_select.store";
import { IProjectPageStore, ProjectPageStore } from "./pages/project-page.store";
import { IProjectRootStore, ProjectRootStore } from "./project";
import { IProjectViewStore, ProjectViewStore } from "./project-view.store";
import { RouterStore, IRouterStore } from "./router.store";
import { IStateStore, StateStore } from "./state.store";
import { ThemeStore, IThemeStore } from "./theme.store";
import { IUserStore, UserStore } from "./user";
import { IWorkspaceRootStore, WorkspaceRootStore } from "./workspace";

enableStaticRendering(typeof window === "undefined");

export class RootStore {
  workspaceRoot: IWorkspaceRootStore;
  projectRoot: IProjectRootStore;
  memberRoot: IMemberRootStore;
  cycle: ICycleStore;
  cycleFilter: ICycleFilterStore;
  module: IModuleStore;
  moduleFilter: IModuleFilterStore;
  projectView: IProjectViewStore;
  globalView: IGlobalViewStore;
  issue: IIssueRootStore;
  state: IStateStore;
  label: ILabelStore;
  dashboard: IDashboardStore;
  projectPages: IProjectPageStore;
  router: IRouterStore;
  commandPalette: ICommandPaletteStore;
  theme: IThemeStore;
  eventTracker: IEventTrackerStore;
  instance: IInstanceStore;
  user: IUserStore;
  projectInbox: IProjectInboxStore;
<<<<<<< HEAD
  projectEstimate: IProjectEstimateStore;
=======
  multipleSelect: IMultipleSelectStore;
>>>>>>> 87582604

  constructor() {
    this.router = new RouterStore();
    this.workspaceRoot = new WorkspaceRootStore(this);
    this.projectRoot = new ProjectRootStore(this);
    this.user = new UserStore(this);
    this.memberRoot = new MemberRootStore(this);
    this.cycle = new CycleStore(this);
    this.cycleFilter = new CycleFilterStore(this);
    this.module = new ModulesStore(this);
    this.moduleFilter = new ModuleFilterStore(this);
    this.projectView = new ProjectViewStore(this);
    this.globalView = new GlobalViewStore(this);
    this.issue = new IssueRootStore(this);
    this.state = new StateStore(this);
    this.label = new LabelStore(this);
    this.dashboard = new DashboardStore(this);
    this.commandPalette = new CommandPaletteStore();
    this.theme = new ThemeStore(this);
    this.eventTracker = new EventTrackerStore(this);
    this.instance = new InstanceStore();
    this.multipleSelect = new MultipleSelectStore();
    // inbox
    this.projectInbox = new ProjectInboxStore(this);
    this.projectPages = new ProjectPageStore(this);
    this.theme = new ThemeStore(this);
    this.projectEstimate = new ProjectEstimateStore(this);
  }

  resetOnSignOut() {
    // handling the system theme when user logged out from the app
    localStorage.setItem("theme", "system");

    this.workspaceRoot = new WorkspaceRootStore(this);
    this.projectRoot = new ProjectRootStore(this);
    this.memberRoot = new MemberRootStore(this);
    this.cycle = new CycleStore(this);
    this.cycleFilter = new CycleFilterStore(this);
    this.module = new ModulesStore(this);
    this.moduleFilter = new ModuleFilterStore(this);
    this.projectView = new ProjectViewStore(this);
    this.globalView = new GlobalViewStore(this);
    this.issue = new IssueRootStore(this);
    this.state = new StateStore(this);
    this.label = new LabelStore(this);
    this.dashboard = new DashboardStore(this);
    this.router = new RouterStore();
    this.commandPalette = new CommandPaletteStore();
    this.eventTracker = new EventTrackerStore(this);
    this.instance = new InstanceStore();
    this.user = new UserStore(this);
    this.projectInbox = new ProjectInboxStore(this);
    this.projectPages = new ProjectPageStore(this);
    this.multipleSelect = new MultipleSelectStore();
  }
}<|MERGE_RESOLUTION|>--- conflicted
+++ resolved
@@ -48,11 +48,8 @@
   instance: IInstanceStore;
   user: IUserStore;
   projectInbox: IProjectInboxStore;
-<<<<<<< HEAD
   projectEstimate: IProjectEstimateStore;
-=======
   multipleSelect: IMultipleSelectStore;
->>>>>>> 87582604
 
   constructor() {
     this.router = new RouterStore();
