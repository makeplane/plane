<<<<<<< HEAD
import { enableStaticRendering } from "mobx-react";
// stores
import { CommandPaletteStore, ICommandPaletteStore } from "./command-palette.store";
=======
import { enableStaticRendering } from "mobx-react-lite";
// root stores
import { ProjectInboxStore, IProjectInboxStore } from "@/store/inbox/project-inbox.store";
import { AppRootStore, IAppRootStore } from "./application";
>>>>>>> 03df410b
import { CycleStore, ICycleStore } from "./cycle.store";
import { CycleFilterStore, ICycleFilterStore } from "./cycle_filter.store";
import { DashboardStore, IDashboardStore } from "./dashboard.store";
import { EstimateStore, IEstimateStore } from "./estimate.store";
import { EventTrackerStore, IEventTrackerStore } from "./event-tracker.store";
import { GlobalViewStore, IGlobalViewStore } from "./global-view.store";
<<<<<<< HEAD
import { IInboxRootStore, InboxRootStore } from "./inbox/root.store";
import { InstanceStore, IInstanceStore } from "./instance.store";
import { IIssueRootStore, IssueRootStore } from "./issue/root.store";
=======
import { IssueRootStore, IIssueRootStore } from "./issue/root.store";
>>>>>>> 03df410b
import { ILabelStore, LabelStore } from "./label.store";
import { IMemberRootStore, MemberRootStore } from "./member";
import { IMentionStore, MentionStore } from "./mention.store";
import { IModuleStore, ModulesStore } from "./module.store";
import { IModuleFilterStore, ModuleFilterStore } from "./module_filter.store";
import { IProjectRootStore, ProjectRootStore } from "./project";
import { IProjectPageStore, ProjectPageStore } from "./project-page.store";
import { IProjectViewStore, ProjectViewStore } from "./project-view.store";
import { RouterStore, IRouterStore } from "./router.store";
import { IStateStore, StateStore } from "./state.store";
import { ThemeStore, IThemeStore } from "./theme.store";
import { IUserStore, UserStore } from "./user";
import { IWorkspaceRootStore, WorkspaceRootStore } from "./workspace";

enableStaticRendering(typeof window === "undefined");

export class RootStore {
  workspaceRoot: IWorkspaceRootStore;
  projectRoot: IProjectRootStore;
  memberRoot: IMemberRootStore;
  cycle: ICycleStore;
  cycleFilter: ICycleFilterStore;
  module: IModuleStore;
  moduleFilter: IModuleFilterStore;
  projectView: IProjectViewStore;
  globalView: IGlobalViewStore;
  issue: IIssueRootStore;
  state: IStateStore;
  label: ILabelStore;
  estimate: IEstimateStore;
  mention: IMentionStore;
  dashboard: IDashboardStore;
  projectPages: IProjectPageStore;
<<<<<<< HEAD
  router: IRouterStore;
  commandPalette: ICommandPaletteStore;
  theme: IThemeStore;
  eventTracker: IEventTrackerStore;
  instance: IInstanceStore;
  user: IUserStore;
=======
  projectInbox: IProjectInboxStore;
>>>>>>> 03df410b

  constructor() {
    this.router = new RouterStore();
    this.workspaceRoot = new WorkspaceRootStore(this);
    this.projectRoot = new ProjectRootStore(this);
    this.memberRoot = new MemberRootStore(this);
    this.cycle = new CycleStore(this);
    this.cycleFilter = new CycleFilterStore(this);
    this.module = new ModulesStore(this);
    this.moduleFilter = new ModuleFilterStore(this);
    this.projectView = new ProjectViewStore(this);
    this.globalView = new GlobalViewStore(this);
    this.issue = new IssueRootStore(this);
    this.state = new StateStore(this);
    this.label = new LabelStore(this);
    this.estimate = new EstimateStore(this);
    this.mention = new MentionStore(this);
    this.dashboard = new DashboardStore(this);
<<<<<<< HEAD
    this.commandPalette = new CommandPaletteStore();
    this.theme = new ThemeStore(this);
    this.eventTracker = new EventTrackerStore(this);
    this.instance = new InstanceStore();
    this.user = new UserStore(this);
=======
    // inbox
    this.projectInbox = new ProjectInboxStore(this);
>>>>>>> 03df410b
    this.projectPages = new ProjectPageStore(this);
    this.theme = new ThemeStore(this);
  }

  resetOnSignout() {
    this.workspaceRoot = new WorkspaceRootStore(this);
    this.projectRoot = new ProjectRootStore(this);
    this.memberRoot = new MemberRootStore(this);
    this.cycle = new CycleStore(this);
    this.cycleFilter = new CycleFilterStore(this);
    this.module = new ModulesStore(this);
    this.moduleFilter = new ModuleFilterStore(this);
    this.projectView = new ProjectViewStore(this);
    this.globalView = new GlobalViewStore(this);
    this.issue = new IssueRootStore(this);
    this.state = new StateStore(this);
    this.label = new LabelStore(this);
    this.estimate = new EstimateStore(this);
    this.mention = new MentionStore(this);
    this.dashboard = new DashboardStore(this);
<<<<<<< HEAD
    this.router = new RouterStore();
    this.commandPalette = new CommandPaletteStore();
    this.theme = new ThemeStore(this);
    this.eventTracker = new EventTrackerStore(this);
    this.instance = new InstanceStore();
    this.user = new UserStore(this);
=======
    this.projectInbox = new ProjectInboxStore(this);
>>>>>>> 03df410b
    this.projectPages = new ProjectPageStore(this);
  }
}<|MERGE_RESOLUTION|>--- conflicted
+++ resolved
@@ -1,26 +1,15 @@
-<<<<<<< HEAD
 import { enableStaticRendering } from "mobx-react";
 // stores
 import { CommandPaletteStore, ICommandPaletteStore } from "./command-palette.store";
-=======
-import { enableStaticRendering } from "mobx-react-lite";
-// root stores
-import { ProjectInboxStore, IProjectInboxStore } from "@/store/inbox/project-inbox.store";
-import { AppRootStore, IAppRootStore } from "./application";
->>>>>>> 03df410b
 import { CycleStore, ICycleStore } from "./cycle.store";
 import { CycleFilterStore, ICycleFilterStore } from "./cycle_filter.store";
 import { DashboardStore, IDashboardStore } from "./dashboard.store";
 import { EstimateStore, IEstimateStore } from "./estimate.store";
 import { EventTrackerStore, IEventTrackerStore } from "./event-tracker.store";
 import { GlobalViewStore, IGlobalViewStore } from "./global-view.store";
-<<<<<<< HEAD
-import { IInboxRootStore, InboxRootStore } from "./inbox/root.store";
+import { IProjectInboxStore, ProjectInboxStore } from "./inbox/project-inbox.store";
 import { InstanceStore, IInstanceStore } from "./instance.store";
 import { IIssueRootStore, IssueRootStore } from "./issue/root.store";
-=======
-import { IssueRootStore, IIssueRootStore } from "./issue/root.store";
->>>>>>> 03df410b
 import { ILabelStore, LabelStore } from "./label.store";
 import { IMemberRootStore, MemberRootStore } from "./member";
 import { IMentionStore, MentionStore } from "./mention.store";
@@ -54,16 +43,13 @@
   mention: IMentionStore;
   dashboard: IDashboardStore;
   projectPages: IProjectPageStore;
-<<<<<<< HEAD
   router: IRouterStore;
   commandPalette: ICommandPaletteStore;
   theme: IThemeStore;
   eventTracker: IEventTrackerStore;
   instance: IInstanceStore;
   user: IUserStore;
-=======
   projectInbox: IProjectInboxStore;
->>>>>>> 03df410b
 
   constructor() {
     this.router = new RouterStore();
@@ -82,16 +68,13 @@
     this.estimate = new EstimateStore(this);
     this.mention = new MentionStore(this);
     this.dashboard = new DashboardStore(this);
-<<<<<<< HEAD
     this.commandPalette = new CommandPaletteStore();
     this.theme = new ThemeStore(this);
     this.eventTracker = new EventTrackerStore(this);
     this.instance = new InstanceStore();
     this.user = new UserStore(this);
-=======
     // inbox
     this.projectInbox = new ProjectInboxStore(this);
->>>>>>> 03df410b
     this.projectPages = new ProjectPageStore(this);
     this.theme = new ThemeStore(this);
   }
@@ -112,16 +95,13 @@
     this.estimate = new EstimateStore(this);
     this.mention = new MentionStore(this);
     this.dashboard = new DashboardStore(this);
-<<<<<<< HEAD
     this.router = new RouterStore();
     this.commandPalette = new CommandPaletteStore();
     this.theme = new ThemeStore(this);
     this.eventTracker = new EventTrackerStore(this);
     this.instance = new InstanceStore();
     this.user = new UserStore(this);
-=======
     this.projectInbox = new ProjectInboxStore(this);
->>>>>>> 03df410b
     this.projectPages = new ProjectPageStore(this);
   }
 }