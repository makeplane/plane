import { enableStaticRendering } from "mobx-react-lite";
// root stores
import { AppRootStore, IAppRootStore } from "./application";
import { CycleStore, ICycleStore } from "./cycle.store";
import { DashboardStore, IDashboardStore } from "./dashboard.store";
import { IEstimateStore, EstimateStore } from "./estimate.store";
import { EventTrackerStore, IEventTrackerStore } from "./event-tracker.store";
import { GlobalViewStore, IGlobalViewStore } from "./global-view.store";
import { IInboxRootStore, InboxRootStore } from "./inbox_legacy/root.store";
import { IssueRootStore, IIssueRootStore } from "./issue/root.store";
import { ILabelStore, LabelStore } from "./label.store";
import { IMemberRootStore, MemberRootStore } from "./member";
import { IMentionStore, MentionStore } from "./mention.store";
import { IModuleStore, ModulesStore } from "./module.store";
import { IProjectRootStore, ProjectRootStore } from "./project";
import { IProjectViewStore, ProjectViewStore } from "./project-view.store";
import { IStateStore, StateStore } from "./state.store";
import { IUserRootStore, UserRootStore } from "./user";
import { IWorkspaceRootStore, WorkspaceRootStore } from "./workspace";
import { IProjectPageStore, ProjectPageStore } from "./project-page.store";
<<<<<<< HEAD
import { ProjectInboxStore, IProjectInboxStore } from "./project-inbox.store";
=======
import { CycleFilterStore, ICycleFilterStore } from "./cycle_filter.store";
import { IModuleFilterStore, ModuleFilterStore } from "./module_filter.store";
>>>>>>> 3139f8e1

enableStaticRendering(typeof window === "undefined");

export class RootStore {
  app: IAppRootStore;
  eventTracker: IEventTrackerStore;
  user: IUserRootStore;
  workspaceRoot: IWorkspaceRootStore;
  projectRoot: IProjectRootStore;
  memberRoot: IMemberRootStore;
  cycle: ICycleStore;
  cycleFilter: ICycleFilterStore;
  module: IModuleStore;
  moduleFilter: IModuleFilterStore;
  projectView: IProjectViewStore;
  globalView: IGlobalViewStore;
  issue: IIssueRootStore;
  inbox: IInboxRootStore;
  state: IStateStore;
  label: ILabelStore;
  estimate: IEstimateStore;
  mention: IMentionStore;
  dashboard: IDashboardStore;
  projectPages: IProjectPageStore;
  projectInbox: IProjectInboxStore;

  constructor() {
    this.app = new AppRootStore(this);
    this.eventTracker = new EventTrackerStore(this);
    this.user = new UserRootStore(this);
    this.workspaceRoot = new WorkspaceRootStore(this);
    this.projectRoot = new ProjectRootStore(this);
    this.memberRoot = new MemberRootStore(this);
    // independent stores
    this.cycle = new CycleStore(this);
    this.cycleFilter = new CycleFilterStore(this);
    this.module = new ModulesStore(this);
    this.moduleFilter = new ModuleFilterStore(this);
    this.projectView = new ProjectViewStore(this);
    this.globalView = new GlobalViewStore(this);
    this.issue = new IssueRootStore(this);
    this.inbox = new InboxRootStore(this);
    this.state = new StateStore(this);
    this.label = new LabelStore(this);
    this.estimate = new EstimateStore(this);
    this.mention = new MentionStore(this);
    this.dashboard = new DashboardStore(this);
<<<<<<< HEAD
    // inbox
    this.projectInbox = new ProjectInboxStore(this);
=======
    this.projectPages = new ProjectPageStore(this);
>>>>>>> 3139f8e1
  }

  resetOnSignout() {
    this.workspaceRoot = new WorkspaceRootStore(this);
    this.projectRoot = new ProjectRootStore(this);
    this.memberRoot = new MemberRootStore(this);
    // independent stores
    this.cycle = new CycleStore(this);
    this.cycleFilter = new CycleFilterStore(this);
    this.module = new ModulesStore(this);
    this.moduleFilter = new ModuleFilterStore(this);
    this.projectView = new ProjectViewStore(this);
    this.globalView = new GlobalViewStore(this);
    this.issue = new IssueRootStore(this);
    this.inbox = new InboxRootStore(this);
    this.state = new StateStore(this);
    this.label = new LabelStore(this);
    this.estimate = new EstimateStore(this);
    this.mention = new MentionStore(this);
    this.dashboard = new DashboardStore(this);
<<<<<<< HEAD
    this.projectInbox = new ProjectInboxStore(this);
=======
    this.projectPages = new ProjectPageStore(this);
>>>>>>> 3139f8e1
  }
}<|MERGE_RESOLUTION|>--- conflicted
+++ resolved
@@ -18,12 +18,9 @@
 import { IUserRootStore, UserRootStore } from "./user";
 import { IWorkspaceRootStore, WorkspaceRootStore } from "./workspace";
 import { IProjectPageStore, ProjectPageStore } from "./project-page.store";
-<<<<<<< HEAD
 import { ProjectInboxStore, IProjectInboxStore } from "./project-inbox.store";
-=======
 import { CycleFilterStore, ICycleFilterStore } from "./cycle_filter.store";
 import { IModuleFilterStore, ModuleFilterStore } from "./module_filter.store";
->>>>>>> 3139f8e1
 
 enableStaticRendering(typeof window === "undefined");
 
@@ -71,12 +68,9 @@
     this.estimate = new EstimateStore(this);
     this.mention = new MentionStore(this);
     this.dashboard = new DashboardStore(this);
-<<<<<<< HEAD
+    this.projectPages = new ProjectPageStore(this);
     // inbox
     this.projectInbox = new ProjectInboxStore(this);
-=======
-    this.projectPages = new ProjectPageStore(this);
->>>>>>> 3139f8e1
   }
 
   resetOnSignout() {
@@ -97,10 +91,7 @@
     this.estimate = new EstimateStore(this);
     this.mention = new MentionStore(this);
     this.dashboard = new DashboardStore(this);
-<<<<<<< HEAD
+    this.projectPages = new ProjectPageStore(this);
     this.projectInbox = new ProjectInboxStore(this);
-=======
-    this.projectPages = new ProjectPageStore(this);
->>>>>>> 3139f8e1
   }
 }