--- conflicted
+++ resolved
@@ -2,6 +2,7 @@
 // root stores
 import { AppRootStore, IAppRootStore } from "./application";
 import { CycleStore, ICycleStore } from "./cycle.store";
+import { CycleFilterStore, ICycleFilterStore } from "./cycle_filter.store";
 import { DashboardStore, IDashboardStore } from "./dashboard.store";
 import { IEstimateStore, EstimateStore } from "./estimate.store";
 import { EventTrackerStore, IEventTrackerStore } from "./event-tracker.store";
@@ -12,18 +13,14 @@
 import { IMemberRootStore, MemberRootStore } from "./member";
 import { IMentionStore, MentionStore } from "./mention.store";
 import { IModuleStore, ModulesStore } from "./module.store";
+import { IModuleFilterStore, ModuleFilterStore } from "./module_filter.store";
 import { IProjectRootStore, ProjectRootStore } from "./project";
+import { ProjectInboxStore, IProjectInboxStore } from "./project-inbox.store";
+import { IProjectPageStore, ProjectPageStore } from "./project-page.store";
 import { IProjectViewStore, ProjectViewStore } from "./project-view.store";
 import { IStateStore, StateStore } from "./state.store";
 import { IUserRootStore, UserRootStore } from "./user";
 import { IWorkspaceRootStore, WorkspaceRootStore } from "./workspace";
-import { IProjectPageStore, ProjectPageStore } from "./project-page.store";
-<<<<<<< HEAD
-import { ProjectInboxStore, IProjectInboxStore } from "./project-inbox.store";
-=======
-import { CycleFilterStore, ICycleFilterStore } from "./cycle_filter.store";
-import { IModuleFilterStore, ModuleFilterStore } from "./module_filter.store";
->>>>>>> 84e73291
 
 enableStaticRendering(typeof window === "undefined");
 
@@ -71,12 +68,9 @@
     this.estimate = new EstimateStore(this);
     this.mention = new MentionStore(this);
     this.dashboard = new DashboardStore(this);
-<<<<<<< HEAD
     // inbox
     this.projectInbox = new ProjectInboxStore(this);
-=======
     this.projectPages = new ProjectPageStore(this);
->>>>>>> 84e73291
   }
 
   resetOnSignout() {
@@ -97,10 +91,7 @@
     this.estimate = new EstimateStore(this);
     this.mention = new MentionStore(this);
     this.dashboard = new DashboardStore(this);
-<<<<<<< HEAD
     this.projectInbox = new ProjectInboxStore(this);
-=======
     this.projectPages = new ProjectPageStore(this);
->>>>>>> 84e73291
   }
 }