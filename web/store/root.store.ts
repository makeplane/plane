import { enableStaticRendering } from "mobx-react";
// stores
import { CommandPaletteStore, ICommandPaletteStore } from "./command-palette.store";
import { CycleStore, ICycleStore } from "./cycle.store";
import { CycleFilterStore, ICycleFilterStore } from "./cycle_filter.store";
import { DashboardStore, IDashboardStore } from "./dashboard.store";
import { IProjectEstimateStore, ProjectEstimateStore } from "./estimates/project-estimate.store";
import { EventTrackerStore, IEventTrackerStore } from "./event-tracker.store";
import { GlobalViewStore, IGlobalViewStore } from "./global-view.store";
import { IProjectInboxStore, ProjectInboxStore } from "./inbox/project-inbox.store";
import { InstanceStore, IInstanceStore } from "./instance.store";
import { IIssueRootStore, IssueRootStore } from "./issue/root.store";
import { ILabelStore, LabelStore } from "./label.store";
import { IMemberRootStore, MemberRootStore } from "./member";
import { IModuleStore, ModulesStore } from "./module.store";
import { IModuleFilterStore, ModuleFilterStore } from "./module_filter.store";
import { IMultipleSelectStore, MultipleSelectStore } from "./multiple_select.store";
import { IProjectPageStore, ProjectPageStore } from "./pages/project-page.store";
import { IProjectRootStore, ProjectRootStore } from "./project";
import { IProjectViewStore, ProjectViewStore } from "./project-view.store";
import { RouterStore, IRouterStore } from "./router.store";
import { IStateStore, StateStore } from "./state.store";
import { ThemeStore, IThemeStore } from "./theme.store";
import { IUserStore, UserStore } from "./user";
import { IWorkspaceRootStore, WorkspaceRootStore } from "./workspace";

enableStaticRendering(typeof window === "undefined");

export class RootStore {
  workspaceRoot: IWorkspaceRootStore;
  projectRoot: IProjectRootStore;
  memberRoot: IMemberRootStore;
  cycle: ICycleStore;
  cycleFilter: ICycleFilterStore;
  module: IModuleStore;
  moduleFilter: IModuleFilterStore;
  projectView: IProjectViewStore;
  globalView: IGlobalViewStore;
  issue: IIssueRootStore;
  state: IStateStore;
  label: ILabelStore;
  dashboard: IDashboardStore;
  projectPages: IProjectPageStore;
  router: IRouterStore;
  commandPalette: ICommandPaletteStore;
  theme: IThemeStore;
  eventTracker: IEventTrackerStore;
  instance: IInstanceStore;
  user: IUserStore;
  projectInbox: IProjectInboxStore;
<<<<<<< HEAD
=======
  projectEstimate: IProjectEstimateStore;
>>>>>>> 59fdd611
  multipleSelect: IMultipleSelectStore;

  constructor() {
    this.router = new RouterStore();
    this.workspaceRoot = new WorkspaceRootStore(this);
    this.projectRoot = new ProjectRootStore(this);
    this.user = new UserStore(this);
    this.memberRoot = new MemberRootStore(this);
    this.cycle = new CycleStore(this);
    this.cycleFilter = new CycleFilterStore(this);
    this.module = new ModulesStore(this);
    this.moduleFilter = new ModuleFilterStore(this);
    this.projectView = new ProjectViewStore(this);
    this.globalView = new GlobalViewStore(this);
    this.issue = new IssueRootStore(this);
    this.state = new StateStore(this);
    this.label = new LabelStore(this);
    this.dashboard = new DashboardStore(this);
    this.commandPalette = new CommandPaletteStore();
    this.theme = new ThemeStore(this);
    this.eventTracker = new EventTrackerStore(this);
    this.instance = new InstanceStore();
    this.multipleSelect = new MultipleSelectStore();
    // inbox
    this.projectInbox = new ProjectInboxStore(this);
    this.projectPages = new ProjectPageStore(this);
    this.theme = new ThemeStore(this);
    this.projectEstimate = new ProjectEstimateStore(this);
  }

  resetOnSignOut() {
    // handling the system theme when user logged out from the app
    localStorage.setItem("theme", "system");

    this.workspaceRoot = new WorkspaceRootStore(this);
    this.projectRoot = new ProjectRootStore(this);
    this.memberRoot = new MemberRootStore(this);
    this.cycle = new CycleStore(this);
    this.cycleFilter = new CycleFilterStore(this);
    this.module = new ModulesStore(this);
    this.moduleFilter = new ModuleFilterStore(this);
    this.projectView = new ProjectViewStore(this);
    this.globalView = new GlobalViewStore(this);
    this.issue = new IssueRootStore(this);
    this.state = new StateStore(this);
    this.label = new LabelStore(this);
    this.dashboard = new DashboardStore(this);
    this.router = new RouterStore();
    this.commandPalette = new CommandPaletteStore();
    this.eventTracker = new EventTrackerStore(this);
    this.instance = new InstanceStore();
    this.user = new UserStore(this);
    this.projectInbox = new ProjectInboxStore(this);
    this.projectPages = new ProjectPageStore(this);
    this.multipleSelect = new MultipleSelectStore();
<<<<<<< HEAD
=======
    this.projectEstimate = new ProjectEstimateStore(this);
>>>>>>> 59fdd611
  }
}<|MERGE_RESOLUTION|>--- conflicted
+++ resolved
@@ -48,10 +48,7 @@
   instance: IInstanceStore;
   user: IUserStore;
   projectInbox: IProjectInboxStore;
-<<<<<<< HEAD
-=======
   projectEstimate: IProjectEstimateStore;
->>>>>>> 59fdd611
   multipleSelect: IMultipleSelectStore;
 
   constructor() {
@@ -107,9 +104,6 @@
     this.projectInbox = new ProjectInboxStore(this);
     this.projectPages = new ProjectPageStore(this);
     this.multipleSelect = new MultipleSelectStore();
-<<<<<<< HEAD
-=======
     this.projectEstimate = new ProjectEstimateStore(this);
->>>>>>> 59fdd611
   }
 }