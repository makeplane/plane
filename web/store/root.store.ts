--- conflicted
+++ resolved
@@ -56,12 +56,7 @@
     this.state = new StateStore(this);
     this.estimate = new EstimateStore(this);
     this.mention = new MentionStore(this);
-<<<<<<< HEAD
     this.projectPages = new ProjectPageStore(this);
-=======
     this.dashboard = new DashboardStore(this);
-    this.projectPages = new ProjectPageStore();
-    this.page = new PageStore(this);
->>>>>>> 37ddc64b
   }
 }