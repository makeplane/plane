import { enableStaticRendering } from "mobx-react-lite";
// root stores
import { ProjectInboxStore, IProjectInboxStore } from "@/store/inbox/project-inbox.store";
import { AppRootStore, IAppRootStore } from "./application";
import { CycleStore, ICycleStore } from "./cycle.store";
import { CycleFilterStore, ICycleFilterStore } from "./cycle_filter.store";
import { DashboardStore, IDashboardStore } from "./dashboard.store";
import { IEstimateStore, EstimateStore } from "./estimate.store";
import { EventTrackerStore, IEventTrackerStore } from "./event-tracker.store";
import { GlobalViewStore, IGlobalViewStore } from "./global-view.store";
import { IssueRootStore, IIssueRootStore } from "./issue/root.store";
import { ILabelStore, LabelStore } from "./label.store";
import { IMemberRootStore, MemberRootStore } from "./member";
import { IModuleStore, ModulesStore } from "./module.store";
import { IModuleFilterStore, ModuleFilterStore } from "./module_filter.store";
<<<<<<< HEAD
import { IProjectPageStore, ProjectPageStore } from "./pages/project-page.store";
=======
>>>>>>> 69901701
import { IProjectRootStore, ProjectRootStore } from "./project";
import { IProjectPageStore, ProjectPageStore } from "./project-page.store";
import { IProjectViewStore, ProjectViewStore } from "./project-view.store";
import { IStateStore, StateStore } from "./state.store";
import { IUserRootStore, UserRootStore } from "./user";
import { IWorkspaceRootStore, WorkspaceRootStore } from "./workspace";

enableStaticRendering(typeof window === "undefined");

export class RootStore {
  app: IAppRootStore;
  eventTracker: IEventTrackerStore;
  user: IUserRootStore;
  workspaceRoot: IWorkspaceRootStore;
  projectRoot: IProjectRootStore;
  memberRoot: IMemberRootStore;
  cycle: ICycleStore;
  cycleFilter: ICycleFilterStore;
  module: IModuleStore;
  moduleFilter: IModuleFilterStore;
  projectView: IProjectViewStore;
  globalView: IGlobalViewStore;
  issue: IIssueRootStore;
  state: IStateStore;
  label: ILabelStore;
  estimate: IEstimateStore;
  dashboard: IDashboardStore;
<<<<<<< HEAD
  projectPage: IProjectPageStore;
=======
  projectPages: IProjectPageStore;
  projectInbox: IProjectInboxStore;
>>>>>>> 69901701

  constructor() {
    this.app = new AppRootStore(this);
    this.eventTracker = new EventTrackerStore(this);
    this.user = new UserRootStore(this);
    this.workspaceRoot = new WorkspaceRootStore(this);
    this.projectRoot = new ProjectRootStore(this);
    this.memberRoot = new MemberRootStore(this);
    // independent stores
    this.cycle = new CycleStore(this);
    this.cycleFilter = new CycleFilterStore(this);
    this.module = new ModulesStore(this);
    this.moduleFilter = new ModuleFilterStore(this);
    this.projectView = new ProjectViewStore(this);
    this.globalView = new GlobalViewStore(this);
    this.issue = new IssueRootStore(this);
    this.state = new StateStore(this);
    this.label = new LabelStore(this);
    this.estimate = new EstimateStore(this);
    this.dashboard = new DashboardStore(this);
<<<<<<< HEAD
    this.projectPage = new ProjectPageStore(this);
=======
    // inbox
    this.projectInbox = new ProjectInboxStore(this);
    this.projectPages = new ProjectPageStore(this);
>>>>>>> 69901701
  }

  resetOnSignout() {
    this.workspaceRoot = new WorkspaceRootStore(this);
    this.projectRoot = new ProjectRootStore(this);
    this.memberRoot = new MemberRootStore(this);
    // independent stores
    this.cycle = new CycleStore(this);
    this.cycleFilter = new CycleFilterStore(this);
    this.module = new ModulesStore(this);
    this.moduleFilter = new ModuleFilterStore(this);
    this.projectView = new ProjectViewStore(this);
    this.globalView = new GlobalViewStore(this);
    this.issue = new IssueRootStore(this);
    this.state = new StateStore(this);
    this.label = new LabelStore(this);
    this.estimate = new EstimateStore(this);
    this.dashboard = new DashboardStore(this);
<<<<<<< HEAD
    this.projectPage = new ProjectPageStore(this);
=======
    this.projectInbox = new ProjectInboxStore(this);
    this.projectPages = new ProjectPageStore(this);
>>>>>>> 69901701
  }
}<|MERGE_RESOLUTION|>--- conflicted
+++ resolved
@@ -13,12 +13,8 @@
 import { IMemberRootStore, MemberRootStore } from "./member";
 import { IModuleStore, ModulesStore } from "./module.store";
 import { IModuleFilterStore, ModuleFilterStore } from "./module_filter.store";
-<<<<<<< HEAD
 import { IProjectPageStore, ProjectPageStore } from "./pages/project-page.store";
-=======
->>>>>>> 69901701
 import { IProjectRootStore, ProjectRootStore } from "./project";
-import { IProjectPageStore, ProjectPageStore } from "./project-page.store";
 import { IProjectViewStore, ProjectViewStore } from "./project-view.store";
 import { IStateStore, StateStore } from "./state.store";
 import { IUserRootStore, UserRootStore } from "./user";
@@ -44,12 +40,8 @@
   label: ILabelStore;
   estimate: IEstimateStore;
   dashboard: IDashboardStore;
-<<<<<<< HEAD
-  projectPage: IProjectPageStore;
-=======
   projectPages: IProjectPageStore;
   projectInbox: IProjectInboxStore;
->>>>>>> 69901701
 
   constructor() {
     this.app = new AppRootStore(this);
@@ -70,13 +62,9 @@
     this.label = new LabelStore(this);
     this.estimate = new EstimateStore(this);
     this.dashboard = new DashboardStore(this);
-<<<<<<< HEAD
-    this.projectPage = new ProjectPageStore(this);
-=======
     // inbox
     this.projectInbox = new ProjectInboxStore(this);
     this.projectPages = new ProjectPageStore(this);
->>>>>>> 69901701
   }
 
   resetOnSignout() {
@@ -95,11 +83,7 @@
     this.label = new LabelStore(this);
     this.estimate = new EstimateStore(this);
     this.dashboard = new DashboardStore(this);
-<<<<<<< HEAD
-    this.projectPage = new ProjectPageStore(this);
-=======
     this.projectInbox = new ProjectInboxStore(this);
     this.projectPages = new ProjectPageStore(this);
->>>>>>> 69901701
   }
 }