import { enableStaticRendering } from "mobx-react";
// root stores
import { AppRootStore, IAppRootStore } from "./application";
import { CycleStore, ICycleStore } from "./cycle.store";
import { DashboardStore, IDashboardStore } from "./dashboard.store";
import { EstimateStore, IEstimateStore } from "./estimate.store";
import { GlobalViewStore, IGlobalViewStore } from "./global-view.store";
import { IInboxRootStore, InboxRootStore } from "./inbox/root.store";
import { IIssueRootStore, IssueRootStore } from "./issue/root.store";
import { ILabelStore, LabelStore } from "./label.store";
import { IMemberRootStore, MemberRootStore } from "./member";
import { IMentionStore, MentionStore } from "./mention.store";
import { IModuleStore, ModulesStore } from "./module.store";
import { IProjectRootStore, ProjectRootStore } from "./project";
import { IProjectPageStore, ProjectPageStore } from "./project-page.store";
import { IProjectViewStore, ProjectViewStore } from "./project-view.store";
import { IStateStore, StateStore } from "./state.store";
import { IWorkspaceRootStore, WorkspaceRootStore } from "./workspace";
import { CycleFilterStore, ICycleFilterStore } from "./cycle_filter.store";

// independent new store structure
import { RouterStore, IRouterStore } from "./application/router.store";
import { CommandPaletteStore, ICommandPaletteStore } from "./application/command-palette.store";
import { ThemeStore, IThemeStore } from "./application/theme.store";

import { EventTrackerStore, IEventTrackerStore } from "./event-tracker.store";

import { InstanceStore, IInstanceStore } from "./application/instance.store";
import { IUserStore, UserStore } from "./user";

enableStaticRendering(typeof window === "undefined");

export class RootStore {
  app: IAppRootStore;

  workspaceRoot: IWorkspaceRootStore;
  projectRoot: IProjectRootStore;
  memberRoot: IMemberRootStore;
  cycle: ICycleStore;
  cycleFilter: ICycleFilterStore;
  module: IModuleStore;
  projectView: IProjectViewStore;
  globalView: IGlobalViewStore;
  issue: IIssueRootStore;
  inbox: IInboxRootStore;
  state: IStateStore;
  label: ILabelStore;
  estimate: IEstimateStore;
  mention: IMentionStore;
  dashboard: IDashboardStore;
  projectPages: IProjectPageStore;
  // independent new store structure
  router: IRouterStore;
  commandPalette: ICommandPaletteStore;
  theme: IThemeStore;

  eventTracker: IEventTrackerStore;

  instance: IInstanceStore;
  user: IUserStore;

  constructor() {
    this.app = new AppRootStore(this);

    this.workspaceRoot = new WorkspaceRootStore(this);
    this.projectRoot = new ProjectRootStore(this);
    this.memberRoot = new MemberRootStore(this);
    // independent stores
    this.cycle = new CycleStore(this);
    this.cycleFilter = new CycleFilterStore(this);
    this.module = new ModulesStore(this);
    this.projectView = new ProjectViewStore(this);
    this.globalView = new GlobalViewStore(this);
    this.issue = new IssueRootStore(this);
    this.inbox = new InboxRootStore(this);
    this.state = new StateStore(this);
    this.label = new LabelStore(this);
    this.estimate = new EstimateStore(this);
    this.mention = new MentionStore(this);
    this.dashboard = new DashboardStore(this);
<<<<<<< HEAD

    // independent new store structure
    // local data management stores
    this.router = new RouterStore();
    this.commandPalette = new CommandPaletteStore();
    this.theme = new ThemeStore(this);

    this.eventTracker = new EventTrackerStore(this);

    this.instance = new InstanceStore(this);
    this.user = new UserStore(this);
=======
    this.projectPages = new ProjectPageStore(this);
>>>>>>> 69e110f4
  }

  resetOnSignout() {
    this.workspaceRoot = new WorkspaceRootStore(this);
    this.projectRoot = new ProjectRootStore(this);
    this.memberRoot = new MemberRootStore(this);
    // independent stores
    this.cycle = new CycleStore(this);
    this.cycleFilter = new CycleFilterStore(this);
    this.module = new ModulesStore(this);
    this.projectView = new ProjectViewStore(this);
    this.globalView = new GlobalViewStore(this);
    this.issue = new IssueRootStore(this);
    this.inbox = new InboxRootStore(this);
    this.state = new StateStore(this);
    this.label = new LabelStore(this);
    this.estimate = new EstimateStore(this);
    this.mention = new MentionStore(this);
    this.dashboard = new DashboardStore(this);
<<<<<<< HEAD

    // independent new store structure
    // local data management stores
    this.router = new RouterStore();
    this.commandPalette = new CommandPaletteStore();
    this.theme = new ThemeStore(this);

    this.eventTracker = new EventTrackerStore(this);

    this.instance = new InstanceStore(this);
    this.user = new UserStore(this);
=======
    this.projectPages = new ProjectPageStore(this);
>>>>>>> 69e110f4
  }
}<|MERGE_RESOLUTION|>--- conflicted
+++ resolved
@@ -78,7 +78,6 @@
     this.estimate = new EstimateStore(this);
     this.mention = new MentionStore(this);
     this.dashboard = new DashboardStore(this);
-<<<<<<< HEAD
 
     // independent new store structure
     // local data management stores
@@ -90,9 +89,8 @@
 
     this.instance = new InstanceStore(this);
     this.user = new UserStore(this);
-=======
+
     this.projectPages = new ProjectPageStore(this);
->>>>>>> 69e110f4
   }
 
   resetOnSignout() {
@@ -112,7 +110,6 @@
     this.estimate = new EstimateStore(this);
     this.mention = new MentionStore(this);
     this.dashboard = new DashboardStore(this);
-<<<<<<< HEAD
 
     // independent new store structure
     // local data management stores
@@ -124,8 +121,7 @@
 
     this.instance = new InstanceStore(this);
     this.user = new UserStore(this);
-=======
+
     this.projectPages = new ProjectPageStore(this);
->>>>>>> 69e110f4
   }
 }