--- conflicted
+++ resolved
@@ -16,11 +16,8 @@
 import { IEstimateStore, EstimateStore } from "./estimate.store";
 import { GlobalViewStore, IGlobalViewStore } from "./global-view.store";
 import { IMentionStore, MentionStore } from "./mention.store";
-<<<<<<< HEAD
 import { DashboardStore, IDashboardStore } from "./dashboard.store";
-=======
 import { IProjectPageStore, ProjectPageStore } from "./project-page.store";
->>>>>>> cb2a7d09
 
 enableStaticRendering(typeof window === "undefined");
 
@@ -41,11 +38,8 @@
   state: IStateStore;
   estimate: IEstimateStore;
   mention: IMentionStore;
-<<<<<<< HEAD
   dashboard: IDashboardStore;
-=======
   projectPages: IProjectPageStore;
->>>>>>> cb2a7d09
 
   constructor() {
     this.app = new AppRootStore(this);
@@ -64,10 +58,7 @@
     this.state = new StateStore(this);
     this.estimate = new EstimateStore(this);
     this.mention = new MentionStore(this);
-<<<<<<< HEAD
     this.dashboard = new DashboardStore(this);
-=======
     this.projectPages = new ProjectPageStore();
->>>>>>> cb2a7d09
   }
 }