import { makeObservable, observable, runInAction, action } from "mobx";
import { set } from "lodash";
// services
import { PageService } from "services/page.service";
// store
import { PageStore, IPageStore } from "store/page.store";
// types
import { IPage } from "@plane/types";

export interface IProjectPageStore {
  projectPages: Record<string, IPageStore[]>;
  projectArchivedPages: Record<string, IPageStore[]>;
  // fetch actions
  fetchProjectPages: (workspaceSlug: string, projectId: string) => void;
  fetchArchivedProjectPages: (workspaceSlug: string, projectId: string) => void;
  // crud actions
  createPage: (workspaceSlug: string, projectId: string, data: Partial<IPage>) => void;
  deletePage: (workspaceSlug: string, projectId: string, pageId: string) => void;
}

export class ProjectPageStore implements IProjectPageStore {
  projectPages: Record<string, IPageStore[]> = {}; // { projectId: [page1, page2] }
  projectArchivedPages: Record<string, IPageStore[]> = {}; // { projectId: [page1, page2] }

  pageService;

  constructor() {
    makeObservable(this, {
      projectPages: observable,
      projectArchivedPages: observable,
      // fetch actions
      fetchProjectPages: action,
      fetchArchivedProjectPages: action,
      // crud actions
      createPage: action,
      deletePage: action,
    });
    this.pageService = new PageService();
  }

  /**
   * Fetching all the pages for a specific project
   * @param workspaceSlug
   * @param projectId
   */
  fetchProjectPages = async (workspaceSlug: string, projectId: string) => {
    const response = await this.pageService.getProjectPages(workspaceSlug, projectId);
    runInAction(() => {
<<<<<<< HEAD
      console.log(response);
      this.projectPages[projectId] = response?.map((page) => new PageStore(page));
=======
      this.projectPages[projectId] = response?.map((page) => new PageStore(page as any));
>>>>>>> 73eed69a
    });
    return response;
  };

  /**
   * fetches all archived pages for a project.
   * @param workspaceSlug
   * @param projectId
   * @returns Promise<IPage[]>
   */
  fetchArchivedProjectPages = async (workspaceSlug: string, projectId: string) =>
    await this.pageService.getArchivedPages(workspaceSlug, projectId).then((response) => {
      runInAction(() => {
        this.projectArchivedPages[projectId] = response?.map((page) => new PageStore(page as any));
      });
      return response;
    });

  /**
   * Creates a new page using the api and updated the local state in store
   * @param workspaceSlug
   * @param projectId
   * @param data
   */
  createPage = async (workspaceSlug: string, projectId: string, data: Partial<IPage>) => {
    const response = await this.pageService.createPage(workspaceSlug, projectId, data);
    runInAction(() => {
      this.projectPages[projectId] = [...this.projectPages[projectId], new PageStore(response as any)];
    });
    return response;
  };

  /**
   * delete a page using the api and updates the local state in store
   * @param workspaceSlug
   * @param projectId
   * @param pageId
   * @returns
   */
  deletePage = async (workspaceSlug: string, projectId: string, pageId: string) => {
    const response = await this.pageService.deletePage(workspaceSlug, projectId, pageId);
    runInAction(() => {
      this.projectPages = set(
        this.projectPages,
        [projectId],
        this.projectPages[projectId].filter((page: any) => page.id !== pageId)
      );
    });
    return response;
  };

  /**
   * Mark a page archived
   * @param workspaceSlug
   * @param projectId
   * @param pageId
   */
  archivePage = async (workspaceSlug: string, projectId: string, pageId: string) => {
    const response = await this.pageService.archivePage(workspaceSlug, projectId, pageId);
    runInAction(() => {
      set(
        this.projectPages,
        [projectId],
        this.projectPages[projectId].filter((page: any) => page.id !== pageId)
      );
      this.projectArchivedPages = set(this.projectArchivedPages, [projectId], this.projectArchivedPages[projectId]);
    });
    return response;
  };

  /**
   * Restore a page from archived pages to pages
   * @param workspaceSlug
   * @param projectId
   * @param pageId
   */
  restorePage = async (workspaceSlug: string, projectId: string, pageId: string) =>
    await this.pageService.restorePage(workspaceSlug, projectId, pageId).then(() => {
      runInAction(() => {
        set(
          this.projectArchivedPages,
          [projectId],
          this.projectArchivedPages[projectId].filter((page: any) => page.id !== pageId)
        );
        set(this.projectPages, [projectId], [...this.projectPages[projectId]]);
      });
    });
}<|MERGE_RESOLUTION|>--- conflicted
+++ resolved
@@ -46,12 +46,8 @@
   fetchProjectPages = async (workspaceSlug: string, projectId: string) => {
     const response = await this.pageService.getProjectPages(workspaceSlug, projectId);
     runInAction(() => {
-<<<<<<< HEAD
       console.log(response);
       this.projectPages[projectId] = response?.map((page) => new PageStore(page));
-=======
-      this.projectPages[projectId] = response?.map((page) => new PageStore(page as any));
->>>>>>> 73eed69a
     });
     return response;
   };
