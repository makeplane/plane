--- conflicted
+++ resolved
@@ -8,11 +8,8 @@
 // types
 import { IPage, IRecentPages } from "@plane/types";
 import { RootStore } from "./root.store";
-<<<<<<< HEAD
-=======
-import { isThisWeek, isToday, isYesterday } from "date-fns";
+//helpers
 import { getDate } from "helpers/date-time.helper";
->>>>>>> f8a5095f
 
 export interface IProjectPageStore {
   loader: boolean;
