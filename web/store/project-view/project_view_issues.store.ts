import { observable, action, makeObservable, runInAction, computed, autorun } from "mobx";
// services
import { IssueService } from "services/issue";
// helpers
import { handleIssueQueryParamsByLayout } from "helpers/issue.helper";
import { sortArrayByDate, sortArrayByPriority } from "constants/kanban-helpers";
// types
import { RootStore } from "../root";
import { IIssue, IIssueFilterOptions } from "types";
import { IBlockUpdateData } from "components/gantt-chart";

export type IIssueType = "grouped" | "groupWithSubGroups" | "ungrouped";
export type IIssueGroupedStructure = { [group_id: string]: IIssue[] };
export type IIssueGroupWithSubGroupsStructure = {
  [group_id: string]: {
    [sub_group_id: string]: IIssue[];
  };
};
export type IIssueUnGroupedStructure = IIssue[];

export interface IProjectViewIssuesStore {
  // states
  loader: boolean;
  error: any | null;

  // observables
  viewIssues: {
    [viewId: string]: {
      grouped: IIssueGroupedStructure;
      groupWithSubGroups: IIssueGroupWithSubGroupsStructure;
      ungrouped: IIssueUnGroupedStructure;
    };
  };

  // actions
  updateIssueStructure: (group_id: string | null, sub_group_id: string | null, issue: IIssue) => void;
  updateGanttIssueStructure: (workspaceSlug: string, viewId: string, issue: IIssue, payload: IBlockUpdateData) => void;
  deleteIssue: (group_id: string | null, sub_group_id: string | null, issue: IIssue) => void;
  fetchViewIssues: (
    workspaceSlug: string,
    projectId: string,
    viewId: string,
    filters: IIssueFilterOptions
  ) => Promise<any>;

  // computed
  getIssues: IIssueGroupedStructure | IIssueGroupWithSubGroupsStructure | IIssueUnGroupedStructure | null;
<<<<<<< HEAD
  getIssuesCount: number;
=======
  getIssueType: IIssueType | null;
>>>>>>> 8cc61bc4
}

export class ProjectViewIssuesStore implements IProjectViewIssuesStore {
  // states
  loader: boolean = false;
  error: any | null = null;

  // observables
  viewIssues: {
    [viewId: string]: {
      grouped: IIssueGroupedStructure;
      groupWithSubGroups: IIssueGroupWithSubGroupsStructure;
      ungrouped: IIssueUnGroupedStructure;
    };
  } = {};

  // root store
  rootStore;

  // services
  issueService;

  constructor(_rootStore: RootStore) {
    makeObservable(this, {
      // states
      loader: observable.ref,
      error: observable.ref,

      // observables
      viewIssues: observable.ref,

      // actions
      updateIssueStructure: action,
      updateGanttIssueStructure: action,
      deleteIssue: action,
      fetchViewIssues: action,

      // computed
      getIssueType: computed,
      getIssues: computed,
      getIssuesCount: computed,
    });

    this.rootStore = _rootStore;
    this.issueService = new IssueService();

    autorun(() => {
      const workspaceSlug = this.rootStore.workspace.workspaceSlug;
      const projectId = this.rootStore.project.projectId;
      const viewId = this.rootStore.projectViews.viewId;

      if (
        workspaceSlug &&
        projectId &&
        viewId &&
        this.rootStore.projectViewFilters.storedFilters[viewId] &&
        this.rootStore.issueFilter.userDisplayFilters
      )
        this.fetchViewIssues(workspaceSlug, projectId, viewId, this.rootStore.projectViewFilters.storedFilters[viewId]);
    });
  }

  computedFilter = (filters: any, filteredParams: any) => {
    const computedFilters: any = {};
    Object.keys(filters).map((key) => {
      if (filters[key] != undefined && filteredParams.includes(key))
        computedFilters[key] =
          typeof filters[key] === "string" || typeof filters[key] === "boolean" ? filters[key] : filters[key].join(",");
    });

    return computedFilters;
  };

  get getIssueType() {
    const groupedLayouts = ["kanban", "list", "calendar"];
    const ungroupedLayouts = ["spreadsheet", "gantt_chart"];

    const issueLayout = this.rootStore?.issueFilter?.userDisplayFilters?.layout || null;
    const issueSubGroup = this.rootStore?.issueFilter?.userDisplayFilters?.sub_group_by || null;

    if (!issueLayout) return null;

    const _issueState = groupedLayouts.includes(issueLayout)
      ? issueSubGroup
        ? "groupWithSubGroups"
        : "grouped"
      : ungroupedLayouts.includes(issueLayout)
      ? "ungrouped"
      : null;

    return _issueState || null;
  }

  get getIssues() {
    const viewId: string | null = this.rootStore.projectViews.viewId;
    const issueType = this.rootStore.issue.getIssueType;

    if (!viewId || !issueType) return null;

    return this.viewIssues?.[viewId]?.[issueType] || null;
  }

  get getIssuesCount() {
    const issueType = this.rootStore.issue.getIssueType;

    let issuesCount = 0;

    if (issueType === "grouped") {
      const issues = this.getIssues as IIssueGroupedStructure;

      if (!issues) return 0;

      Object.keys(issues).map((group_id) => {
        issuesCount += issues[group_id].length;
      });
    }

    if (issueType === "groupWithSubGroups") {
      const issues = this.getIssues as IIssueGroupWithSubGroupsStructure;

      if (!issues) return 0;

      Object.keys(issues).map((sub_group_id) => {
        Object.keys(issues[sub_group_id]).map((group_id) => {
          issuesCount += issues[sub_group_id][group_id].length;
        });
      });
    }

    if (issueType === "ungrouped") {
      const issues = this.getIssues as IIssueUnGroupedStructure;

      if (!issues) return 0;

      issuesCount = issues.length;
    }

    return issuesCount;
  }

  updateIssueStructure = async (group_id: string | null, sub_group_id: string | null, issue: IIssue) => {
    const viewId: string | null = this.rootStore.projectViews.viewId;
    const issueType = this.rootStore.issue.getIssueType;
    if (!viewId || !issueType) return null;

    let issues: IIssueGroupedStructure | IIssueGroupWithSubGroupsStructure | IIssueUnGroupedStructure | null =
      this.getIssues;
    if (!issues) return null;

    if (issueType === "grouped" && group_id) {
      issues = issues as IIssueGroupedStructure;
      issues = {
        ...issues,
        [group_id]: issues[group_id].map((i: IIssue) => (i?.id === issue?.id ? { ...i, ...issue } : i)),
      };
    }
    if (issueType === "groupWithSubGroups" && group_id && sub_group_id) {
      issues = issues as IIssueGroupWithSubGroupsStructure;
      issues = {
        ...issues,
        [sub_group_id]: {
          ...issues[sub_group_id],
          [group_id]: issues[sub_group_id][group_id].map((i) => (i?.id === issue?.id ? { ...i, ...issue } : i)),
        },
      };
    }
    if (issueType === "ungrouped") {
      issues = issues as IIssueUnGroupedStructure;
      issues = issues.map((i) => (i?.id === issue?.id ? { ...i, ...issue } : i));
    }

    const orderBy = this.rootStore?.issueFilter?.userDisplayFilters?.order_by || "";
    if (orderBy === "-created_at") {
      issues = sortArrayByDate(issues as any, "created_at");
    }
    if (orderBy === "-updated_at") {
      issues = sortArrayByDate(issues as any, "updated_at");
    }
    if (orderBy === "start_date") {
      issues = sortArrayByDate(issues as any, "updated_at");
    }
    if (orderBy === "priority") {
      issues = sortArrayByPriority(issues as any, "priority");
    }

    runInAction(() => {
      this.viewIssues = { ...this.viewIssues, [viewId]: { ...this.viewIssues[viewId], [issueType]: issues } };
    });
  };

  updateGanttIssueStructure = async (
    workspaceSlug: string,
    viewId: string,
    issue: IIssue,
    payload: IBlockUpdateData
  ) => {
    if (!issue || !workspaceSlug) return;

    const issues = this.getIssues as IIssueUnGroupedStructure;

    const newIssues = issues.map((i) => ({
      ...i,
      ...(i.id === issue.id
        ? {
            sort_order: payload.sort_order?.newSortOrder ?? i.sort_order,
            start_date: payload.start_date,
            target_date: payload.target_date,
          }
        : {}),
    }));

    if (payload.sort_order) {
      const removedElement = newIssues.splice(payload.sort_order.sourceIndex, 1)[0];
      removedElement.sort_order = payload.sort_order.newSortOrder;
      newIssues.splice(payload.sort_order.destinationIndex, 0, removedElement);
    }

    runInAction(() => {
      this.viewIssues = {
        ...this.viewIssues,
        [viewId]: {
          ...this.viewIssues[viewId],
          ungrouped: newIssues,
        },
      };
    });

    const newPayload: any = { ...payload };

    if (newPayload.sort_order && payload.sort_order) newPayload.sort_order = payload.sort_order.newSortOrder;

    this.rootStore.issueDetail.updateIssue(workspaceSlug, issue.project, issue.id, newPayload);
  };

  deleteIssue = async (group_id: string | null, sub_group_id: string | null, issue: IIssue) => {
    const viewId: string | null = this.rootStore.projectViews.viewId;
    const issueType = this.rootStore.issue.getIssueType;
    if (!viewId || !issueType) return null;

    let issues: IIssueGroupedStructure | IIssueGroupWithSubGroupsStructure | IIssueUnGroupedStructure | null =
      this.getIssues;
    if (!issues) return null;

    if (issueType === "grouped" && group_id) {
      issues = issues as IIssueGroupedStructure;
      issues = {
        ...issues,
        [group_id]: issues[group_id].filter((i) => i?.id !== issue?.id),
      };
    }
    if (issueType === "groupWithSubGroups" && group_id && sub_group_id) {
      issues = issues as IIssueGroupWithSubGroupsStructure;
      issues = {
        ...issues,
        [sub_group_id]: {
          ...issues[sub_group_id],
          [group_id]: issues[sub_group_id][group_id].filter((i) => i?.id !== issue?.id),
        },
      };
    }
    if (issueType === "ungrouped") {
      issues = issues as IIssueUnGroupedStructure;
      issues = issues.filter((i) => i?.id !== issue?.id);
    }

    runInAction(() => {
      this.viewIssues = { ...this.viewIssues, [viewId]: { ...this.viewIssues[viewId], [issueType]: issues } };
    });
  };

  fetchViewIssues = async (workspaceSlug: string, projectId: string, viewId: string, filters: IIssueFilterOptions) => {
    try {
      runInAction(() => {
        this.loader = true;
      });

      const displayFilters = this.rootStore.issueFilter.userDisplayFilters;

      let filteredRouteParams: any = {
        priority: filters?.priority || undefined,
        state_group: filters?.state_group || undefined,
        state: filters?.state || undefined,
        assignees: filters?.assignees || undefined,
        created_by: filters?.created_by || undefined,
        labels: filters?.labels || undefined,
        start_date: filters?.start_date || undefined,
        target_date: filters?.target_date || undefined,
        group_by: displayFilters?.group_by || undefined,
        order_by: displayFilters?.order_by || "-created_at",
        type: displayFilters?.type || undefined,
        sub_issue: displayFilters.sub_issue || undefined,
        sub_group_by: displayFilters.sub_group_by || undefined,
      };

      const filteredParams = handleIssueQueryParamsByLayout(displayFilters.layout ?? "list", "issues");
      if (filteredParams) filteredRouteParams = this.computedFilter(filteredRouteParams, filteredParams);

      if (displayFilters.layout === "calendar") filteredRouteParams.group_by = "target_date";
      if (displayFilters.layout === "gantt_chart") filteredRouteParams.start_target_date = true;

      const response = await this.issueService.getIssuesWithParams(workspaceSlug, projectId, filteredRouteParams);

      const issueType = this.rootStore.issue.getIssueType;

      if (issueType != null) {
        const newIssues = {
          ...this.viewIssues,
          [viewId]: {
            ...this.viewIssues[viewId],
            [issueType]: response,
          },
        };

        runInAction(() => {
          this.loader = false;
          this.viewIssues = newIssues;
        });
      }

      return response;
    } catch (error) {
      runInAction(() => {
        this.loader = false;
        this.error = error;
      });

      throw error;
    }
  };
}<|MERGE_RESOLUTION|>--- conflicted
+++ resolved
@@ -45,11 +45,8 @@
 
   // computed
   getIssues: IIssueGroupedStructure | IIssueGroupWithSubGroupsStructure | IIssueUnGroupedStructure | null;
-<<<<<<< HEAD
   getIssuesCount: number;
-=======
   getIssueType: IIssueType | null;
->>>>>>> 8cc61bc4
 }
 
 export class ProjectViewIssuesStore implements IProjectViewIssuesStore {
