--- conflicted
+++ resolved
@@ -186,37 +186,10 @@
     moduleId: string,
     data: any
   ) => Promise<any>;
-<<<<<<< HEAD
-  getProjectIssueCyclesFilters: (
-    workspaceId: string,
-    projectId: string,
-    cycleId: string
-  ) => Promise<any>;
-  updateProjectIssueCyclesFilters: (
-    workspaceId: string,
-    projectId: string,
-    cycleId: string,
-    data: any
-  ) => Promise<any>;
-  getProjectIssueViewsFilters: (
-    workspaceId: string,
-    projectId: string,
-    viewId: string
-  ) => Promise<any>;
-  updateProjectIssueViewsFilters: (
-    workspaceId: string,
-    projectId: string,
-    viewId: string,
-    data: any
-  ) => Promise<any>;
-
-  getProjectStateById: (state_id: string) => any;
-=======
   getProjectIssueCyclesFilters: (workspaceId: string, projectId: string, cycleId: string) => Promise<any>;
   updateProjectIssueCyclesFilters: (workspaceId: string, projectId: string, cycleId: string, data: any) => Promise<any>;
   getProjectIssueViewsFilters: (workspaceId: string, projectId: string, viewId: string) => Promise<any>;
   updateProjectIssueViewsFilters: (workspaceId: string, projectId: string, viewId: string, data: any) => Promise<any>;
->>>>>>> 7b04adf0
 }
 
 class IssueFilterStore implements IIssueFilterStore {
@@ -356,9 +329,7 @@
   getProjectStateById = (stateId: string) => {
     if (!this.workspaceId || !this.projectId) return null;
     const states =
-      this.issueRenderFilters?.workspace_properties?.[this.workspaceId]?.project_properties?.[
-        this.projectId
-      ]?.states;
+      this.issueRenderFilters?.workspace_properties?.[this.workspaceId]?.project_properties?.[this.projectId]?.states;
 
     let stateInfo: any = null;
     Object.keys(states).forEach((stateGroupName) => {
