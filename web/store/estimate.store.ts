--- conflicted
+++ resolved
@@ -132,18 +132,8 @@
    */
   getProjectActiveEstimateDetails = computedFn((projectId: string | undefined | null) => {
     const projectDetails = this.rootStore.projectRoot.project?.getProjectById(projectId);
-<<<<<<< HEAD
-    const worksapceSlug = this.rootStore.app.router.workspaceSlug || "";
-    if (
-      !projectId ||
-      !projectDetails ||
-      !projectDetails?.estimate ||
-      !(this.fetchedMap[projectId] || this.fetchedMap[worksapceSlug])
-    )
-=======
     const worksapceSlug = this.rootStore.router.workspaceSlug || "";
-    if (!projectDetails || !projectDetails?.estimate || !(this.fetchedMap[projectId] || this.fetchedMap[worksapceSlug]))
->>>>>>> 90d5dd5a
+    if (!projectId || !projectDetails || !projectDetails?.estimate || !(this.fetchedMap[projectId] || this.fetchedMap[worksapceSlug]))
       return null;
     return this.estimateMap?.[projectDetails?.estimate || ""] || null;
   });
