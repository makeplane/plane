import set from "lodash/set";
import sortBy from "lodash/sortBy";
import { action, computed, makeObservable, observable, runInAction } from "mobx";
import { computedFn } from "mobx-utils";
// services
import { EUserProjectRoles } from "constants/project";
import { ProjectMemberService } from "services/project";
// types
import { IRouterStore } from "store/application/router.store";
import { RootStore } from "store/root.store";
import { IUserRootStore } from "store/user";
import { IProjectBulkAddFormData, IProjectMember, IProjectMembership, IUserLite } from "@plane/types";
// constants
import { IMemberRootStore } from ".";
<<<<<<< HEAD
import { IRouterStore } from "store/application/router.store";
import { IUserRootStore } from "store/user/user_legacy";
=======
>>>>>>> bce69bcb

interface IProjectMemberDetails {
  id: string;
  member: IUserLite;
  role: EUserProjectRoles;
}

export interface IProjectMemberStore {
  // observables
  projectMemberMap: {
    [projectId: string]: Record<string, IProjectMembership>;
  };
  // computed
  projectMemberIds: string[] | null;
  // computed actions
  getProjectMemberDetails: (userId: string) => IProjectMemberDetails | null;
  getProjectMemberIds: (projectId: string) => string[] | null;
  // fetch actions
  fetchProjectMembers: (workspaceSlug: string, projectId: string) => Promise<IProjectMembership[]>;
  // bulk operation actions
  bulkAddMembersToProject: (
    workspaceSlug: string,
    projectId: string,
    data: IProjectBulkAddFormData
  ) => Promise<IProjectMembership[]>;
  // crud actions
  updateMember: (
    workspaceSlug: string,
    projectId: string,
    userId: string,
    data: { role: EUserProjectRoles }
  ) => Promise<IProjectMember>;
  removeMemberFromProject: (workspaceSlug: string, projectId: string, userId: string) => Promise<void>;
}

export class ProjectMemberStore implements IProjectMemberStore {
  // observables
  projectMemberMap: {
    [projectId: string]: Record<string, IProjectMembership>;
  } = {};
  // stores
  routerStore: IRouterStore;
  userStore: IUserRootStore;
  memberRoot: IMemberRootStore;
  // services
  projectMemberService;

  constructor(_memberRoot: IMemberRootStore, _rootStore: RootStore) {
    makeObservable(this, {
      // observables
      projectMemberMap: observable,
      // computed
      projectMemberIds: computed,
      // actions
      fetchProjectMembers: action,
      bulkAddMembersToProject: action,
      updateMember: action,
      removeMemberFromProject: action,
    });

    // root store
    this.routerStore = _rootStore.app.router;
    this.userStore = _rootStore.user;
    this.memberRoot = _memberRoot;
    // services
    this.projectMemberService = new ProjectMemberService();
  }

  /**
   * @description get the list of all the user ids of all the members of the current project
   */
  get projectMemberIds() {
    const projectId = this.routerStore.projectId;
    if (!projectId) return null;
    let members = Object.values(this.projectMemberMap?.[projectId] ?? {});
    members = sortBy(members, [
      (m) => m.member !== this.userStore.currentUser?.id,
      (m) => this.memberRoot.memberMap?.[m.member]?.display_name.toLowerCase(),
    ]);
    const memberIds = members.map((m) => m.member);
    return memberIds;
  }

  /**
   * @description get the details of a project member
   * @param userId
   */
  getProjectMemberDetails = computedFn((userId: string) => {
    const projectId = this.routerStore.projectId;
    if (!projectId) return null;
    const projectMember = this.projectMemberMap?.[projectId]?.[userId];
    if (!projectMember) return null;

    const memberDetails: IProjectMemberDetails = {
      id: projectMember.id,
      role: projectMember.role,
      member: this.memberRoot?.memberMap?.[projectMember.member],
    };
    return memberDetails;
  });

  /**
   * @description get the list of all the user ids of all the members of a project using projectId
   * @param projectId
   */
  getProjectMemberIds = computedFn((projectId: string): string[] | null => {
    if (!this.projectMemberMap?.[projectId]) return null;
    let members = Object.values(this.projectMemberMap?.[projectId]);
    members = sortBy(members, [
      (m) => m.member !== this.userStore.currentUser?.id,
      (m) => this.memberRoot?.memberMap?.[m.member]?.display_name?.toLowerCase(),
    ]);
    const memberIds = members.map((m) => m.member);
    return memberIds;
  });

  /**
   * @description fetch the list of all the members of a project
   * @param workspaceSlug
   * @param projectId
   */
  fetchProjectMembers = async (workspaceSlug: string, projectId: string) =>
    await this.projectMemberService.fetchProjectMembers(workspaceSlug, projectId).then((response) => {
      runInAction(() => {
        response.forEach((member) => {
          set(this.projectMemberMap, [projectId, member.member], member);
        });
      });
      return response;
    });

  /**
   * @description bulk add members to a project
   * @param workspaceSlug
   * @param projectId
   * @param data
   * @returns Promise<IProjectMembership[]>
   */
  bulkAddMembersToProject = async (workspaceSlug: string, projectId: string, data: IProjectBulkAddFormData) =>
    await this.projectMemberService.bulkAddMembersToProject(workspaceSlug, projectId, data).then((response) => {
      runInAction(() => {
        response.forEach((member) => {
          set(this.projectMemberMap, [projectId, member.member], member);
        });
      });
      return response;
    });

  /**
   * @description update the role of a member in a project
   * @param workspaceSlug
   * @param projectId
   * @param userId
   * @param data
   */
  updateMember = async (
    workspaceSlug: string,
    projectId: string,
    userId: string,
    data: { role: EUserProjectRoles }
  ) => {
    const memberDetails = this.getProjectMemberDetails(userId);
    if (!memberDetails) throw new Error("Member not found");
    // original data to revert back in case of error
    const originalProjectMemberData = this.projectMemberMap?.[projectId]?.[userId];
    try {
      runInAction(() => {
        set(this.projectMemberMap, [projectId, userId, "role"], data.role);
      });
      const response = await this.projectMemberService.updateProjectMember(
        workspaceSlug,
        projectId,
        memberDetails?.id,
        data
      );
      return response;
    } catch (error) {
      // revert back to original members in case of error
      runInAction(() => {
        set(this.projectMemberMap, [projectId, userId], originalProjectMemberData);
      });
      throw error;
    }
  };

  /**
   * @description remove a member from a project
   * @param workspaceSlug
   * @param projectId
   * @param userId
   */
  removeMemberFromProject = async (workspaceSlug: string, projectId: string, userId: string) => {
    const memberDetails = this.getProjectMemberDetails(userId);
    if (!memberDetails) throw new Error("Member not found");
    await this.projectMemberService.deleteProjectMember(workspaceSlug, projectId, memberDetails?.id).then(() => {
      runInAction(() => {
        delete this.projectMemberMap?.[projectId]?.[userId];
      });
    });
  };
}<|MERGE_RESOLUTION|>--- conflicted
+++ resolved
@@ -6,17 +6,12 @@
 import { EUserProjectRoles } from "constants/project";
 import { ProjectMemberService } from "services/project";
 // types
+import { IProjectBulkAddFormData, IProjectMember, IProjectMembership, IUserLite } from "@plane/types";
 import { IRouterStore } from "store/application/router.store";
 import { RootStore } from "store/root.store";
-import { IUserRootStore } from "store/user";
-import { IProjectBulkAddFormData, IProjectMember, IProjectMembership, IUserLite } from "@plane/types";
+import { IUserStore } from "store/user";
 // constants
 import { IMemberRootStore } from ".";
-<<<<<<< HEAD
-import { IRouterStore } from "store/application/router.store";
-import { IUserRootStore } from "store/user/user_legacy";
-=======
->>>>>>> bce69bcb
 
 interface IProjectMemberDetails {
   id: string;
@@ -59,7 +54,7 @@
   } = {};
   // stores
   routerStore: IRouterStore;
-  userStore: IUserRootStore;
+  userStore: IUserStore;
   memberRoot: IMemberRootStore;
   // services
   projectMemberService;
@@ -93,7 +88,7 @@
     if (!projectId) return null;
     let members = Object.values(this.projectMemberMap?.[projectId] ?? {});
     members = sortBy(members, [
-      (m) => m.member !== this.userStore.currentUser?.id,
+      (m) => m.member !== this.userStore.data?.id,
       (m) => this.memberRoot.memberMap?.[m.member]?.display_name.toLowerCase(),
     ]);
     const memberIds = members.map((m) => m.member);
@@ -126,7 +121,7 @@
     if (!this.projectMemberMap?.[projectId]) return null;
     let members = Object.values(this.projectMemberMap?.[projectId]);
     members = sortBy(members, [
-      (m) => m.member !== this.userStore.currentUser?.id,
+      (m) => m.member !== this.userStore.data?.id,
       (m) => this.memberRoot?.memberMap?.[m.member]?.display_name?.toLowerCase(),
     ]);
     const memberIds = members.map((m) => m.member);
