import set from "lodash/set";
import sortBy from "lodash/sortBy";
import { action, computed, makeObservable, observable, runInAction } from "mobx";
import { computedFn } from "mobx-utils";
// services
import { EUserProjectRoles } from "@/constants/project";
import { ProjectMemberService } from "@/services/project";
// types
<<<<<<< HEAD
import { IProjectBulkAddFormData, IProjectMember, IProjectMembership, IUserLite } from "@plane/types";
import { IRouterStore } from "store/application/router.store";
import { RootStore } from "store/root.store";
import { IUserStore } from "store/user";
=======
import { IRouterStore } from "@/store/application/router.store";
import { RootStore } from "@/store/root.store";
import { IUserRootStore } from "@/store/user";
import { IProjectBulkAddFormData, IProjectMember, IProjectMembership, IUserLite } from "@plane/types";
>>>>>>> 204e4a8c
// constants
import { IMemberRootStore } from ".";

interface IProjectMemberDetails {
  id: string;
  member: IUserLite;
  role: EUserProjectRoles;
}

export interface IProjectMemberStore {
  // observables
  projectMemberMap: {
    [projectId: string]: Record<string, IProjectMembership>;
  };
  // computed
  projectMemberIds: string[] | null;
  // computed actions
  getProjectMemberDetails: (userId: string) => IProjectMemberDetails | null;
  getProjectMemberIds: (projectId: string) => string[] | null;
  // fetch actions
  fetchProjectMembers: (workspaceSlug: string, projectId: string) => Promise<IProjectMembership[]>;
  // bulk operation actions
  bulkAddMembersToProject: (
    workspaceSlug: string,
    projectId: string,
    data: IProjectBulkAddFormData
  ) => Promise<IProjectMembership[]>;
  // crud actions
  updateMember: (
    workspaceSlug: string,
    projectId: string,
    userId: string,
    data: { role: EUserProjectRoles }
  ) => Promise<IProjectMember>;
  removeMemberFromProject: (workspaceSlug: string, projectId: string, userId: string) => Promise<void>;
}

export class ProjectMemberStore implements IProjectMemberStore {
  // observables
  projectMemberMap: {
    [projectId: string]: Record<string, IProjectMembership>;
  } = {};
  // stores
  routerStore: IRouterStore;
  userStore: IUserStore;
  memberRoot: IMemberRootStore;
  // services
  projectMemberService;

  constructor(_memberRoot: IMemberRootStore, _rootStore: RootStore) {
    makeObservable(this, {
      // observables
      projectMemberMap: observable,
      // computed
      projectMemberIds: computed,
      // actions
      fetchProjectMembers: action,
      bulkAddMembersToProject: action,
      updateMember: action,
      removeMemberFromProject: action,
    });

    // root store
    this.routerStore = _rootStore.app.router;
    this.userStore = _rootStore.user;
    this.memberRoot = _memberRoot;
    // services
    this.projectMemberService = new ProjectMemberService();
  }

  /**
   * @description get the list of all the user ids of all the members of the current project
   */
  get projectMemberIds() {
    const projectId = this.routerStore.projectId;
    if (!projectId) return null;
    let members = Object.values(this.projectMemberMap?.[projectId] ?? {});
    members = sortBy(members, [
      (m) => m.member !== this.userStore.data?.id,
      (m) => this.memberRoot.memberMap?.[m.member]?.display_name.toLowerCase(),
    ]);
    const memberIds = members.map((m) => m.member);
    return memberIds;
  }

  /**
   * @description get the details of a project member
   * @param userId
   */
  getProjectMemberDetails = computedFn((userId: string) => {
    const projectId = this.routerStore.projectId;
    if (!projectId) return null;
    const projectMember = this.projectMemberMap?.[projectId]?.[userId];
    if (!projectMember) return null;

    const memberDetails: IProjectMemberDetails = {
      id: projectMember.id,
      role: projectMember.role,
      member: this.memberRoot?.memberMap?.[projectMember.member],
    };
    return memberDetails;
  });

  /**
   * @description get the list of all the user ids of all the members of a project using projectId
   * @param projectId
   */
  getProjectMemberIds = computedFn((projectId: string): string[] | null => {
    if (!this.projectMemberMap?.[projectId]) return null;
    let members = Object.values(this.projectMemberMap?.[projectId]);
    members = sortBy(members, [
      (m) => m.member !== this.userStore.data?.id,
      (m) => this.memberRoot?.memberMap?.[m.member]?.display_name?.toLowerCase(),
    ]);
    const memberIds = members.map((m) => m.member);
    return memberIds;
  });

  /**
   * @description fetch the list of all the members of a project
   * @param workspaceSlug
   * @param projectId
   */
  fetchProjectMembers = async (workspaceSlug: string, projectId: string) =>
    await this.projectMemberService.fetchProjectMembers(workspaceSlug, projectId).then((response) => {
      runInAction(() => {
        response.forEach((member) => {
          set(this.projectMemberMap, [projectId, member.member], member);
        });
      });
      return response;
    });

  /**
   * @description bulk add members to a project
   * @param workspaceSlug
   * @param projectId
   * @param data
   * @returns Promise<IProjectMembership[]>
   */
  bulkAddMembersToProject = async (workspaceSlug: string, projectId: string, data: IProjectBulkAddFormData) =>
    await this.projectMemberService.bulkAddMembersToProject(workspaceSlug, projectId, data).then((response) => {
      runInAction(() => {
        response.forEach((member) => {
          set(this.projectMemberMap, [projectId, member.member], member);
        });
      });
      return response;
    });

  /**
   * @description update the role of a member in a project
   * @param workspaceSlug
   * @param projectId
   * @param userId
   * @param data
   */
  updateMember = async (
    workspaceSlug: string,
    projectId: string,
    userId: string,
    data: { role: EUserProjectRoles }
  ) => {
    const memberDetails = this.getProjectMemberDetails(userId);
    if (!memberDetails) throw new Error("Member not found");
    // original data to revert back in case of error
    const originalProjectMemberData = this.projectMemberMap?.[projectId]?.[userId];
    try {
      runInAction(() => {
        set(this.projectMemberMap, [projectId, userId, "role"], data.role);
      });
      const response = await this.projectMemberService.updateProjectMember(
        workspaceSlug,
        projectId,
        memberDetails?.id,
        data
      );
      return response;
    } catch (error) {
      // revert back to original members in case of error
      runInAction(() => {
        set(this.projectMemberMap, [projectId, userId], originalProjectMemberData);
      });
      throw error;
    }
  };

  /**
   * @description remove a member from a project
   * @param workspaceSlug
   * @param projectId
   * @param userId
   */
  removeMemberFromProject = async (workspaceSlug: string, projectId: string, userId: string) => {
    const memberDetails = this.getProjectMemberDetails(userId);
    if (!memberDetails) throw new Error("Member not found");
    await this.projectMemberService.deleteProjectMember(workspaceSlug, projectId, memberDetails?.id).then(() => {
      runInAction(() => {
        delete this.projectMemberMap?.[projectId]?.[userId];
      });
    });
  };
}<|MERGE_RESOLUTION|>--- conflicted
+++ resolved
@@ -6,17 +6,10 @@
 import { EUserProjectRoles } from "@/constants/project";
 import { ProjectMemberService } from "@/services/project";
 // types
-<<<<<<< HEAD
-import { IProjectBulkAddFormData, IProjectMember, IProjectMembership, IUserLite } from "@plane/types";
-import { IRouterStore } from "store/application/router.store";
-import { RootStore } from "store/root.store";
-import { IUserStore } from "store/user";
-=======
 import { IRouterStore } from "@/store/application/router.store";
 import { RootStore } from "@/store/root.store";
 import { IUserRootStore } from "@/store/user";
 import { IProjectBulkAddFormData, IProjectMember, IProjectMembership, IUserLite } from "@plane/types";
->>>>>>> 204e4a8c
 // constants
 import { IMemberRootStore } from ".";
 
