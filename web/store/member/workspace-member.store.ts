import set from "lodash/set";
import sortBy from "lodash/sortBy";
import { action, computed, makeObservable, observable, runInAction } from "mobx";
import { computedFn } from "mobx-utils";
// services
import { EUserWorkspaceRoles } from "constants/workspace";
import { WorkspaceService } from "services/workspace.service";
// types
import { IRouterStore } from "store/application/router.store";
import { RootStore } from "store/root.store";
import { IUserRootStore } from "store/user";
import { IWorkspaceBulkInviteFormData, IWorkspaceMember, IWorkspaceMemberInvitation } from "@plane/types";
// constants
import { IMemberRootStore } from ".";
<<<<<<< HEAD
import { IUserRootStore } from "store/user/user_legacy";
=======
>>>>>>> bce69bcb

export interface IWorkspaceMembership {
  id: string;
  member: string;
  role: EUserWorkspaceRoles;
}

export interface IWorkspaceMemberStore {
  // observables
  workspaceMemberMap: Record<string, Record<string, IWorkspaceMembership>>;
  workspaceMemberInvitations: Record<string, IWorkspaceMemberInvitation[]>;
  // computed
  workspaceMemberIds: string[] | null;
  workspaceMemberInvitationIds: string[] | null;
  memberMap: Record<string, IWorkspaceMembership> | null;
  // computed actions
  getSearchedWorkspaceMemberIds: (searchQuery: string) => string[] | null;
  getSearchedWorkspaceInvitationIds: (searchQuery: string) => string[] | null;
  getWorkspaceMemberDetails: (workspaceMemberId: string) => IWorkspaceMember | null;
  getWorkspaceInvitationDetails: (invitationId: string) => IWorkspaceMemberInvitation | null;
  // fetch actions
  fetchWorkspaceMembers: (workspaceSlug: string) => Promise<IWorkspaceMember[]>;
  fetchWorkspaceMemberInvitations: (workspaceSlug: string) => Promise<IWorkspaceMemberInvitation[]>;
  // crud actions
  updateMember: (workspaceSlug: string, userId: string, data: { role: EUserWorkspaceRoles }) => Promise<void>;
  removeMemberFromWorkspace: (workspaceSlug: string, userId: string) => Promise<void>;
  // invite actions
  inviteMembersToWorkspace: (workspaceSlug: string, data: IWorkspaceBulkInviteFormData) => Promise<void>;
  updateMemberInvitation: (
    workspaceSlug: string,
    invitationId: string,
    data: Partial<IWorkspaceMemberInvitation>
  ) => Promise<void>;
  deleteMemberInvitation: (workspaceSlug: string, invitationId: string) => Promise<void>;
}

export class WorkspaceMemberStore implements IWorkspaceMemberStore {
  // observables
  workspaceMemberMap: {
    [workspaceSlug: string]: Record<string, IWorkspaceMembership>;
  } = {}; // { workspaceSlug: { userId: userDetails } }
  workspaceMemberInvitations: Record<string, IWorkspaceMemberInvitation[]> = {}; // { workspaceSlug: [invitations] }
  // stores
  routerStore: IRouterStore;
  userStore: IUserRootStore;
  memberRoot: IMemberRootStore;
  // services
  workspaceService;

  constructor(_memberRoot: IMemberRootStore, _rootStore: RootStore) {
    makeObservable(this, {
      // observables
      workspaceMemberMap: observable,
      workspaceMemberInvitations: observable,
      // computed
      workspaceMemberIds: computed,
      workspaceMemberInvitationIds: computed,
      memberMap: computed,
      // actions
      fetchWorkspaceMembers: action,
      updateMember: action,
      removeMemberFromWorkspace: action,
      fetchWorkspaceMemberInvitations: action,
      updateMemberInvitation: action,
      deleteMemberInvitation: action,
    });

    // root store
    this.routerStore = _rootStore.app.router;
    this.userStore = _rootStore.user;
    this.memberRoot = _memberRoot;
    // services
    this.workspaceService = new WorkspaceService();
  }

  /**
   * @description get the list of all the user ids of all the members of the current workspace
   */
  get workspaceMemberIds() {
    const workspaceSlug = this.routerStore.workspaceSlug;
    if (!workspaceSlug) return null;
    let members = Object.values(this.workspaceMemberMap?.[workspaceSlug] ?? {});
    members = sortBy(members, [
      (m) => m.member !== this.userStore.currentUser?.id,
      (m) => this.memberRoot?.memberMap?.[m.member]?.display_name?.toLowerCase(),
    ]);
    //filter out bots
    const memberIds = members.filter((m) => !this.memberRoot?.memberMap?.[m.member]?.is_bot).map((m) => m.member);
    return memberIds;
  }

  get memberMap() {
    const workspaceSlug = this.routerStore.workspaceSlug;
    if (!workspaceSlug) return null;
    return this.workspaceMemberMap?.[workspaceSlug] ?? {};
  }

  get workspaceMemberInvitationIds() {
    const workspaceSlug = this.routerStore.workspaceSlug;
    if (!workspaceSlug) return null;
    return this.workspaceMemberInvitations?.[workspaceSlug]?.map((inv) => inv.id);
  }

  /**
   * @description get the list of all the user ids that match the search query of all the members of the current workspace
   * @param searchQuery
   */
  getSearchedWorkspaceMemberIds = computedFn((searchQuery: string) => {
    const workspaceSlug = this.routerStore.workspaceSlug;
    if (!workspaceSlug) return null;
    const workspaceMemberIds = this.workspaceMemberIds;
    if (!workspaceMemberIds) return null;
    const searchedWorkspaceMemberIds = workspaceMemberIds?.filter((userId) => {
      const memberDetails = this.getWorkspaceMemberDetails(userId);
      if (!memberDetails) return false;
      const memberSearchQuery = `${memberDetails.member.first_name} ${memberDetails.member.last_name} ${memberDetails
        .member?.display_name} ${memberDetails.member.email ?? ""}`;
      return memberSearchQuery.toLowerCase()?.includes(searchQuery.toLowerCase());
    });
    return searchedWorkspaceMemberIds;
  });

  /**
   * @description get the list of all the invitation ids that match the search query of all the member invitations of the current workspace
   * @param searchQuery
   */
  getSearchedWorkspaceInvitationIds = computedFn((searchQuery: string) => {
    const workspaceSlug = this.routerStore.workspaceSlug;
    if (!workspaceSlug) return null;
    const workspaceMemberInvitationIds = this.workspaceMemberInvitationIds;
    if (!workspaceMemberInvitationIds) return null;
    const searchedWorkspaceMemberInvitationIds = workspaceMemberInvitationIds.filter((invitationId) => {
      const invitationDetails = this.getWorkspaceInvitationDetails(invitationId);
      if (!invitationDetails) return false;
      const invitationSearchQuery = `${invitationDetails.email}`;
      return invitationSearchQuery.toLowerCase()?.includes(searchQuery.toLowerCase());
    });
    return searchedWorkspaceMemberInvitationIds;
  });

  /**
   * @description get the details of a workspace member
   * @param userId
   */
  getWorkspaceMemberDetails = computedFn((userId: string) => {
    const workspaceSlug = this.routerStore.workspaceSlug;
    if (!workspaceSlug) return null;
    const workspaceMember = this.workspaceMemberMap?.[workspaceSlug]?.[userId];
    if (!workspaceMember) return null;

    const memberDetails: IWorkspaceMember = {
      id: workspaceMember.id,
      role: workspaceMember.role,
      member: this.memberRoot?.memberMap?.[workspaceMember.member],
    };
    return memberDetails;
  });

  /**
   * @description get the details of a workspace member invitation
   * @param workspaceSlug
   * @param memberId
   */
  getWorkspaceInvitationDetails = computedFn((invitationId: string) => {
    const workspaceSlug = this.routerStore.workspaceSlug;
    if (!workspaceSlug) return null;
    const invitationsList = this.workspaceMemberInvitations?.[workspaceSlug];
    if (!invitationsList) return null;

    const invitation = invitationsList.find((inv) => inv.id === invitationId);
    return invitation ?? null;
  });

  /**
   * @description fetch all the members of a workspace
   * @param workspaceSlug
   */
  fetchWorkspaceMembers = async (workspaceSlug: string) =>
    await this.workspaceService.fetchWorkspaceMembers(workspaceSlug).then((response) => {
      runInAction(() => {
        response.forEach((member) => {
          set(this.memberRoot?.memberMap, member.member.id, member.member);
          set(this.workspaceMemberMap, [workspaceSlug, member.member.id], {
            id: member.id,
            member: member.member.id,
            role: member.role,
          });
        });
      });
      return response;
    });

  /**
   * @description update the role of a workspace member
   * @param workspaceSlug
   * @param userId
   * @param data
   */
  updateMember = async (workspaceSlug: string, userId: string, data: { role: EUserWorkspaceRoles }) => {
    const memberDetails = this.getWorkspaceMemberDetails(userId);
    if (!memberDetails) throw new Error("Member not found");
    // original data to revert back in case of error
    const originalProjectMemberData = this.workspaceMemberMap?.[workspaceSlug]?.[userId];
    try {
      runInAction(() => {
        set(this.workspaceMemberMap, [workspaceSlug, userId, "role"], data.role);
      });
      await this.workspaceService.updateWorkspaceMember(workspaceSlug, memberDetails.id, data);
    } catch (error) {
      // revert back to original members in case of error
      runInAction(() => {
        set(this.workspaceMemberMap, [workspaceSlug, userId], originalProjectMemberData);
      });
      throw error;
    }
  };

  /**
   * @description remove a member from workspace
   * @param workspaceSlug
   * @param userId
   */
  removeMemberFromWorkspace = async (workspaceSlug: string, userId: string) => {
    const memberDetails = this.getWorkspaceMemberDetails(userId);
    if (!memberDetails) throw new Error("Member not found");
    await this.workspaceService.deleteWorkspaceMember(workspaceSlug, memberDetails?.id).then(() => {
      runInAction(() => {
        delete this.memberRoot?.memberMap?.[userId];
        delete this.workspaceMemberMap?.[workspaceSlug]?.[userId];
      });
    });
  };

  /**
   * @description fetch all the member invitations of a workspace
   * @param workspaceSlug
   */
  fetchWorkspaceMemberInvitations = async (workspaceSlug: string) =>
    await this.workspaceService.workspaceInvitations(workspaceSlug).then((response) => {
      runInAction(() => {
        set(this.workspaceMemberInvitations, workspaceSlug, response);
      });
      return response;
    });

  /**
   * @description bulk invite members to a workspace
   * @param workspaceSlug
   * @param data
   */
  inviteMembersToWorkspace = async (workspaceSlug: string, data: IWorkspaceBulkInviteFormData) => {
    const response = await this.workspaceService.inviteWorkspace(workspaceSlug, data);
    await this.fetchWorkspaceMemberInvitations(workspaceSlug);
    return response;
  };

  /**
   * @description update the role of a member invitation
   * @param workspaceSlug
   * @param invitationId
   * @param data
   */
  updateMemberInvitation = async (
    workspaceSlug: string,
    invitationId: string,
    data: Partial<IWorkspaceMemberInvitation>
  ) => {
    const originalMemberInvitations = [...this.workspaceMemberInvitations?.[workspaceSlug]]; // in case of error, we will revert back to original members
    try {
      const memberInvitations = originalMemberInvitations?.map((invitation) => ({
        ...invitation,
        ...(invitation.id === invitationId && data),
      }));
      // optimistic update
      runInAction(() => {
        set(this.workspaceMemberInvitations, workspaceSlug, memberInvitations);
      });
      await this.workspaceService.updateWorkspaceInvitation(workspaceSlug, invitationId, data);
    } catch (error) {
      // revert back to original members in case of error
      runInAction(() => {
        set(this.workspaceMemberInvitations, workspaceSlug, originalMemberInvitations);
      });
      throw error;
    }
  };

  /**
   * @description delete a member invitation
   * @param workspaceSlug
   * @param memberId
   */
  deleteMemberInvitation = async (workspaceSlug: string, invitationId: string) =>
    await this.workspaceService.deleteWorkspaceInvitations(workspaceSlug.toString(), invitationId).then(() => {
      runInAction(() => {
        this.workspaceMemberInvitations[workspaceSlug] = this.workspaceMemberInvitations[workspaceSlug].filter(
          (inv) => inv.id !== invitationId
        );
      });
    });
}<|MERGE_RESOLUTION|>--- conflicted
+++ resolved
@@ -6,16 +6,12 @@
 import { EUserWorkspaceRoles } from "constants/workspace";
 import { WorkspaceService } from "services/workspace.service";
 // types
+import { IWorkspaceBulkInviteFormData, IWorkspaceMember, IWorkspaceMemberInvitation } from "@plane/types";
 import { IRouterStore } from "store/application/router.store";
 import { RootStore } from "store/root.store";
-import { IUserRootStore } from "store/user";
-import { IWorkspaceBulkInviteFormData, IWorkspaceMember, IWorkspaceMemberInvitation } from "@plane/types";
+import { IUserStore } from "store/user";
 // constants
 import { IMemberRootStore } from ".";
-<<<<<<< HEAD
-import { IUserRootStore } from "store/user/user_legacy";
-=======
->>>>>>> bce69bcb
 
 export interface IWorkspaceMembership {
   id: string;
@@ -60,7 +56,7 @@
   workspaceMemberInvitations: Record<string, IWorkspaceMemberInvitation[]> = {}; // { workspaceSlug: [invitations] }
   // stores
   routerStore: IRouterStore;
-  userStore: IUserRootStore;
+  userStore: IUserStore;
   memberRoot: IMemberRootStore;
   // services
   workspaceService;
@@ -99,7 +95,7 @@
     if (!workspaceSlug) return null;
     let members = Object.values(this.workspaceMemberMap?.[workspaceSlug] ?? {});
     members = sortBy(members, [
-      (m) => m.member !== this.userStore.currentUser?.id,
+      (m) => m.member !== this.userStore.data?.id,
       (m) => this.memberRoot?.memberMap?.[m.member]?.display_name?.toLowerCase(),
     ]);
     //filter out bots
@@ -131,8 +127,9 @@
     const searchedWorkspaceMemberIds = workspaceMemberIds?.filter((userId) => {
       const memberDetails = this.getWorkspaceMemberDetails(userId);
       if (!memberDetails) return false;
-      const memberSearchQuery = `${memberDetails.member.first_name} ${memberDetails.member.last_name} ${memberDetails
-        .member?.display_name} ${memberDetails.member.email ?? ""}`;
+      const memberSearchQuery = `${memberDetails.member.first_name} ${memberDetails.member.last_name} ${
+        memberDetails.member?.display_name
+      } ${memberDetails.member.email ?? ""}`;
       return memberSearchQuery.toLowerCase()?.includes(searchQuery.toLowerCase());
     });
     return searchedWorkspaceMemberIds;
