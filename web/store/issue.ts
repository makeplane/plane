--- conflicted
+++ resolved
@@ -142,16 +142,7 @@
       this.rootStore.workspace.setWorkspaceSlug(workspaceSlug);
       this.rootStore.project.setProjectId(projectId);
 
-<<<<<<< HEAD
       const params = this.rootStore?.issueFilter?.appliedFilters;
-=======
-      // TODO: replace this once the issue filter is completed
-      const params = {
-        group_by: "target_date",
-        order_by: "-created_at",
-        target_date: "2023-09-01;after,2023-09-30;before",
-      };
->>>>>>> 3bf590b6
       const issueResponse = await this.issueService.getIssuesWithParams(workspaceSlug, projectId, params);
 
       const issueType = this.getIssueType;
