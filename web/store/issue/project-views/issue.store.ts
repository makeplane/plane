--- conflicted
+++ resolved
@@ -33,24 +33,14 @@
     projectId: string,
     issueId: string,
     data: Partial<TIssue>,
-<<<<<<< HEAD
-    viewId: string
-  ) => Promise<TIssue | undefined>;
-=======
-    viewId?: string | undefined
+    viewId: string
   ) => Promise<void>;
->>>>>>> 34d6b135
   removeIssue: (
     workspaceSlug: string,
     projectId: string,
     issueId: string,
-<<<<<<< HEAD
-    viewId: string
-  ) => Promise<TIssue | undefined>;
-=======
-    viewId?: string | undefined
+    viewId: string
   ) => Promise<void>;
->>>>>>> 34d6b135
   quickAddIssue: (
     workspaceSlug: string,
     projectId: string,
@@ -175,14 +165,7 @@
     viewId: string
   ) => {
     try {
-<<<<<<< HEAD
-      const response = await this.rootIssueStore.projectIssues.updateIssue(workspaceSlug, projectId, issueId, data);
-      return response;
-=======
-      if (!viewId) throw new Error("View Id is required");
-
       await this.rootIssueStore.projectIssues.updateIssue(workspaceSlug, projectId, issueId, data);
->>>>>>> 34d6b135
     } catch (error) {
       this.fetchIssues(workspaceSlug, projectId, "mutation", viewId);
       throw error;
@@ -191,13 +174,7 @@
 
   removeIssue = async (workspaceSlug: string, projectId: string, issueId: string, viewId: string) => {
     try {
-<<<<<<< HEAD
-      const response = await this.rootIssueStore.projectIssues.removeIssue(workspaceSlug, projectId, issueId);
-=======
-      if (!viewId) throw new Error("View Id is required");
-
       await this.rootIssueStore.projectIssues.removeIssue(workspaceSlug, projectId, issueId);
->>>>>>> 34d6b135
 
       const issueIndex = this.issues[viewId].findIndex((_issueId) => _issueId === issueId);
       if (issueIndex >= 0)
