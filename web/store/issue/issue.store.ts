import isEmpty from "lodash/isEmpty";
import set from "lodash/set";
import { action, makeObservable, observable, runInAction } from "mobx";
import { computedFn } from "mobx-utils";
// types
import { TIssue } from "@plane/types";
<<<<<<< HEAD
// services
import { IssueService } from "@/services/issue";
=======
import { getCurrentDateTimeInISO } from "@/helpers/date-time.helper";
//services
>>>>>>> 5ef51eda

export type IIssueStore = {
  // observables
  issuesMap: Record<string, TIssue>; // Record defines issue_id as key and TIssue as value
  // actions
  getIssues(workspaceSlug: string, projectId: string, issueIds: string[]): Promise<TIssue[]>;
  addIssue(issues: TIssue[], shouldReplace?: boolean): void;
  updateIssue(issueId: string, issue: Partial<TIssue>): void;
  removeIssue(issueId: string): void;
  // helper methods
  getIssueById(issueId: string): undefined | TIssue;
  getIssuesByIds(issueIds: string[], type: "archived" | "un-archived"): undefined | Record<string, TIssue>; // Record defines issue_id as key and TIssue as value
};

export class IssueStore implements IIssueStore {
  // observables
  issuesMap: { [issue_id: string]: TIssue } = {};
  // service
  issueService;

  constructor() {
    makeObservable(this, {
      // observable
      issuesMap: observable,
      // actions
      addIssue: action,
      updateIssue: action,
      removeIssue: action,
    });

    this.issueService = new IssueService();
  }

  // actions
  /**
   * @description This method will add issues to the issuesMap
   * @param {TIssue[]} issues
   * @returns {void}
   */
  addIssue = (issues: TIssue[], shouldReplace = false) => {
    if (issues && issues.length <= 0) return;
    runInAction(() => {
      issues.forEach((issue) => {
        if (!this.issuesMap[issue.id] || shouldReplace) set(this.issuesMap, issue.id, issue);
      });
    });
  };

  getIssues = async (workspaceSlug: string, projectId: string, issueIds: string[]) => {
    const issues = await this.issueService.retrieveIssues(workspaceSlug, projectId, issueIds);

    runInAction(() => {
      issues.forEach((issue) => {
        if (!this.issuesMap[issue.id]) set(this.issuesMap, issue.id, issue);
      });
    });

    return issues;
  };

  /**
   * @description This method will update the issue in the issuesMap
   * @param {string} issueId
   * @param {Partial<TIssue>} issue
   * @returns {void}
   */
  updateIssue = (issueId: string, issue: Partial<TIssue>) => {
    if (!issue || !issueId || isEmpty(this.issuesMap) || !this.issuesMap[issueId]) return;
    runInAction(() => {
      set(this.issuesMap, [issueId, "updated_at"], getCurrentDateTimeInISO());
      Object.keys(issue).forEach((key) => {
        set(this.issuesMap, [issueId, key], issue[key as keyof TIssue]);
      });
    });
  };

  /**
   * @description This method will remove the issue from the issuesMap
   * @param {string} issueId
   * @returns {void}
   */
  removeIssue = (issueId: string) => {
    if (!issueId || isEmpty(this.issuesMap) || !this.issuesMap[issueId]) return;
    runInAction(() => {
      delete this.issuesMap[issueId];
    });
  };

  // helper methods
  /**
   * @description This method will return the issue from the issuesMap
   * @param {string} issueId
   * @returns {TIssue | undefined}
   */
  getIssueById = computedFn((issueId: string) => {
    if (!issueId || isEmpty(this.issuesMap) || !this.issuesMap[issueId]) return undefined;
    return this.issuesMap[issueId];
  });

  /**
   * @description This method will return the issues from the issuesMap
   * @param {string[]} issueIds
   * @param {boolean} archivedIssues
   * @returns {Record<string, TIssue> | undefined}
   */
  getIssuesByIds = computedFn((issueIds: string[], type: "archived" | "un-archived") => {
    if (!issueIds || issueIds.length <= 0 || isEmpty(this.issuesMap)) return undefined;
    const filteredIssues: { [key: string]: TIssue } = {};
    Object.values(this.issuesMap).forEach((issue) => {
      // if type is archived then check archived_at is not null
      // if type is un-archived then check archived_at is null
      if ((type === "archived" && issue.archived_at) || (type === "un-archived" && !issue.archived_at)) {
        if (issueIds.includes(issue.id)) filteredIssues[issue.id] = issue;
      }
    });
    return isEmpty(filteredIssues) ? undefined : filteredIssues;
  });
}<|MERGE_RESOLUTION|>--- conflicted
+++ resolved
@@ -4,13 +4,10 @@
 import { computedFn } from "mobx-utils";
 // types
 import { TIssue } from "@plane/types";
-<<<<<<< HEAD
+// helpers
+import { getCurrentDateTimeInISO } from "@/helpers/date-time.helper";
 // services
 import { IssueService } from "@/services/issue";
-=======
-import { getCurrentDateTimeInISO } from "@/helpers/date-time.helper";
-//services
->>>>>>> 5ef51eda
 
 export type IIssueStore = {
   // observables
