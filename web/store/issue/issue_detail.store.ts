import { observable, action, makeObservable, runInAction, computed } from "mobx";
// services
import { IssueService, IssueReactionService } from "services/issue";
// types
import { RootStore } from "../root";
<<<<<<< HEAD
import { IIssue } from "types";

export type IPeekMode = "side" | "modal" | "full";
=======
import { IUser, IIssue } from "types";
// constants
import { groupReactionEmojis } from "constants/issue";
>>>>>>> 9bddd2eb

export interface IIssueDetailStore {
  loader: boolean;
  error: any | null;

  peekId: string | null;
  issues: {
    [issueId: string]: IIssue;
  };
  issue_reactions: {
    [issueId: string]: any;
  };
  issue_comments: {
    [issueId: string]: any;
  };
  issue_comment_reactions: {
    [issueId: string]: any;
  };

  setPeekId: (issueId: string | null) => void;

  // computed
  getIssue: IIssue | null;
  getIssueReactions: any | null;
  getIssueComments: any | null;
  getIssueCommentReactions: any | null;

  // fetch issue details
  fetchIssueDetails: (workspaceSlug: string, projectId: string, issueId: string) => Promise<IIssue>;
  // creating issue
  createIssue: (workspaceSlug: string, projectId: string, data: Partial<IIssue>) => Promise<IIssue>;
  // updating issue
  updateIssue: (workspaceId: string, projectId: string, issueId: string, data: Partial<IIssue>) => void;
  // deleting issue
<<<<<<< HEAD
  deleteIssue: (workspaceSlug: string, projectId: string, issueId: string) => Promise<void>;
=======
  deleteIssue: (workspaceSlug: string, projectId: string, issueId: string, user: IUser) => void;

  fetchPeekIssueDetails: (workspaceSlug: string, projectId: string, issueId: string) => Promise<IIssue>;

  fetchIssueReactions: (workspaceSlug: string, projectId: string, issueId: string) => Promise<void>;
  createIssueReaction: (workspaceSlug: string, projectId: string, issueId: string, reaction: string) => Promise<void>;
  removeIssueReaction: (workspaceSlug: string, projectId: string, issueId: string, reaction: string) => Promise<void>;

  fetchIssueComments: (workspaceSlug: string, projectId: string, issueId: string) => Promise<void>;
  createIssueComment: (workspaceSlug: string, projectId: string, issueId: string, data: any) => Promise<void>;
  updateIssueComment: (
    workspaceSlug: string,
    projectId: string,
    issueId: string,
    commentId: string,
    data: any
  ) => Promise<void>;
  removeIssueComment: (workspaceSlug: string, projectId: string, issueId: string, commentId: string) => Promise<void>;

  fetchIssueCommentReactions: (
    workspaceSlug: string,
    projectId: string,
    issueId: string,
    commentId: string
  ) => Promise<void>;
  addIssueCommentReaction: (
    workspaceSlug: string,
    projectId: string,
    issueId: string,
    commentId: string,
    reaction: string
  ) => Promise<void>;
  removeIssueCommentReaction: (
    workspaceSlug: string,
    projectId: string,
    issueId: string,
    commentId: string,
    reaction: string
  ) => Promise<void>;
>>>>>>> 9bddd2eb
}

export class IssueDetailStore implements IIssueDetailStore {
  loader: boolean = false;
  error: any | null = null;

  peekId: string | null = null;
  issues: {
    [issueId: string]: IIssue;
  } = {};
  issue_reactions: {
    [issueId: string]: any;
  } = {};
  issue_comments: {
    [issueId: string]: any;
  } = {};
  issue_comment_reactions: {
    [issueId: string]: any;
  } = {};

  // root store
  rootStore;
  // service
  issueService;
  issueReactionService;

  constructor(_rootStore: RootStore) {
    makeObservable(this, {
      // observable
      loader: observable.ref,
      error: observable.ref,

      peekId: observable.ref,
      issues: observable.ref,
      issue_reactions: observable.ref,
      issue_comments: observable.ref,
      issue_comment_reactions: observable.ref,

      getIssue: computed,
      getIssueReactions: computed,
      getIssueComments: computed,
      getIssueCommentReactions: computed,

      setPeekId: action,

      fetchIssueDetails: action,
      createIssue: action,
      updateIssue: action,
      deleteIssue: action,

      fetchPeekIssueDetails: action,

      fetchIssueReactions: action,
      createIssueReaction: action,
      removeIssueReaction: action,

      fetchIssueComments: action,
      createIssueComment: action,
      updateIssueComment: action,
      removeIssueComment: action,

      fetchIssueCommentReactions: action,
      addIssueCommentReaction: action,
      removeIssueCommentReaction: action,
    });

    this.rootStore = _rootStore;
    this.issueService = new IssueService();
    this.issueReactionService = new IssueReactionService();
  }

  get getIssue() {
    if (!this.peekId) return null;
    const _issue = this.issues[this.peekId];
    return _issue || null;
  }

  get getIssueReactions() {
    if (!this.peekId) return null;
    const _reactions = this.issue_reactions[this.peekId];
    return _reactions || null;
  }

  get getIssueComments() {
    if (!this.peekId) return null;
    const _comments = this.issue_comments[this.peekId];
    return _comments || null;
  }

  get getIssueCommentReactions() {
    if (!this.peekId) return null;
    const _reactions = this.issue_comment_reactions[this.peekId];
    return _reactions || null;
  }

  setPeekId = (issueId: string | null) => (this.peekId = issueId);

  fetchIssueDetails = async (workspaceSlug: string, projectId: string, issueId: string) => {
    try {
      this.loader = true;
      this.error = null;
      this.peekId = issueId;

      const issueDetailsResponse = await this.issueService.retrieve(workspaceSlug, projectId, issueId);

      runInAction(() => {
        this.loader = false;
        this.error = null;
        this.issues = {
          ...this.issues,
          [issueId]: issueDetailsResponse,
        };
      });

      return issueDetailsResponse;
    } catch (error) {
      runInAction(() => {
        this.loader = false;
        this.error = error;
      });

      throw error;
    }
  };

  createIssue = async (workspaceSlug: string, projectId: string, data: Partial<IIssue>) => {
    try {
      runInAction(() => {
        this.loader = true;
        this.error = null;
      });

      const user = this.rootStore.user.currentUser ?? undefined;

      const response = await this.issueService.createIssue(workspaceSlug, projectId, data, user);

      runInAction(() => {
        this.loader = false;
        this.error = null;
        this.issues = {
          ...this.issues,
          [response.id]: response,
        };
      });

      return response;
    } catch (error) {
      this.loader = false;
      this.error = error;

      throw error;
    }
  };

  updateIssue = async (workspaceSlug: string, projectId: string, issueId: string, data: Partial<IIssue>) => {
    const newIssues = { ...this.issues };
    newIssues[issueId] = {
      ...newIssues[issueId],
      ...data,
    };

    try {
      runInAction(() => {
        this.loader = true;
        this.error = null;
        this.issues = newIssues;
      });

      const user = this.rootStore.user.currentUser;

      if (!user) return;

      const response = await this.issueService.patchIssue(workspaceSlug, projectId, issueId, data, user);

      runInAction(() => {
        this.loader = false;
        this.error = null;
        this.issues = {
          ...this.issues,
          [issueId]: {
            ...this.issues[issueId],
            ...response,
          },
        };
      });
    } catch (error) {
      this.fetchIssueDetails(workspaceSlug, projectId, issueId);

      runInAction(() => {
        this.loader = false;
        this.error = error;
      });

      return error;
    }
  };

  deleteIssue = async (workspaceSlug: string, projectId: string, issueId: string) => {
    const newIssues = { ...this.issues };
    delete newIssues[issueId];

    try {
      runInAction(() => {
        this.loader = true;
        this.error = null;
        this.issues = newIssues;
      });

      const user = this.rootStore.user.currentUser;

      if (!user) return;

      const response = await this.issueService.deleteIssue(workspaceSlug, projectId, issueId, user);

      runInAction(() => {
        this.loader = false;
        this.error = null;
      });

      return response;
    } catch (error) {
      this.fetchIssueDetails(workspaceSlug, projectId, issueId);

      runInAction(() => {
        this.loader = false;
        this.error = error;
      });

      return error;
    }
  };

  fetchPeekIssueDetails = async (workspaceSlug: string, projectId: string, issueId: string) => {
    try {
      this.loader = true;
      this.error = null;

      this.peekId = issueId;

      const issueDetailsResponse = await this.issueService.retrieve(workspaceSlug, projectId, issueId);
      await this.fetchIssueReactions(workspaceSlug, projectId, issueId);
      await this.fetchIssueComments(workspaceSlug, projectId, issueId);

      runInAction(() => {
        this.loader = false;
        this.error = null;
        this.issues = {
          ...this.issues,
          [issueId]: issueDetailsResponse,
        };
      });

      return issueDetailsResponse;
    } catch (error) {
      runInAction(() => {
        this.loader = false;
        this.error = error;
      });

      throw error;
    }
  };

  // reactions
  fetchIssueReactions = async (workspaceSlug: string, projectId: string, issueId: string) => {
    try {
      const _reactions = await this.issueReactionService.listIssueReactions(workspaceSlug, projectId, issueId);

      const _issue_reactions = {
        ...this.issue_reactions,
        [issueId]: groupReactionEmojis(_reactions),
      };

      runInAction(() => {
        this.issue_reactions = _issue_reactions;
      });
    } catch (error) {
      console.warn("error creating the issue reaction", error);
      throw error;
    }
  };
  createIssueReaction = async (workspaceSlug: string, projectId: string, issueId: string, reaction: string) => {
    let _currentReactions = this.getIssueReactions;

    try {
      const _reaction = await this.issueReactionService.createIssueReaction(workspaceSlug, projectId, issueId, {
        reaction,
      });

      _currentReactions = {
        ..._currentReactions,
        [reaction]: [..._currentReactions[reaction], { ..._reaction }],
      };

      runInAction(() => {
        this.issue_reactions = {
          ...this.issue_reactions,
          [issueId]: _currentReactions,
        };
      });
    } catch (error) {
      runInAction(() => {
        this.issue_reactions = {
          ...this.issue_reactions,
          [issueId]: _currentReactions,
        };
      });
      console.warn("error creating the issue reaction", error);
      throw error;
    }
  };
  removeIssueReaction = async (workspaceSlug: string, projectId: string, issueId: string, reaction: string) => {
    let _currentReactions = this.getIssueReactions;

    try {
      const user = this.rootStore.user.currentUser;

      if (user) {
        _currentReactions = {
          ..._currentReactions,
          [reaction]: [..._currentReactions[reaction].filter((r: any) => r.actor !== user.id)],
        };

        runInAction(() => {
          this.issue_reactions = {
            ...this.issue_reactions,
            [issueId]: _currentReactions,
          };
        });

        await this.issueReactionService.deleteIssueReaction(workspaceSlug, projectId, issueId, reaction);
      }
    } catch (error) {
      runInAction(() => {
        this.issue_reactions = {
          ...this.issue_reactions,
          [issueId]: _currentReactions,
        };
      });
      console.warn("error removing the issue reaction", error);
      throw error;
    }
  };

  // comments
  fetchIssueComments = async (workspaceSlug: string, projectId: string, issueId: string) => {
    try {
    } catch (error) {
      console.warn("error creating the issue comment", error);
      throw error;
    }
  };
  createIssueComment = async (workspaceSlug: string, projectId: string, issueId: string, data: any) => {
    try {
    } catch (error) {
      console.warn("error creating the issue comment", error);
      throw error;
    }
  };
  updateIssueComment = async (
    workspaceSlug: string,
    projectId: string,
    issueId: string,
    commentId: string,
    data: any
  ) => {
    try {
    } catch (error) {
      console.warn("error updating the issue comment", error);
      throw error;
    }
  };
  removeIssueComment = async (workspaceSlug: string, projectId: string, issueId: string, commentId: string) => {
    try {
    } catch (error) {
      console.warn("error removing the issue comment", error);
      throw error;
    }
  };

  // comment reaction
  fetchIssueCommentReactions = async (workspaceSlug: string, projectId: string, issueId: string, commentId: string) => {
    try {
    } catch (error) {
      console.warn("error removing the issue comment", error);
      throw error;
    }
  };
  addIssueCommentReaction = async (
    workspaceSlug: string,
    projectId: string,
    issueId: string,
    commentId: string,
    reaction: string
  ) => {
    try {
    } catch (error) {
      console.warn("error removing the issue comment", error);
      throw error;
    }
  };
  removeIssueCommentReaction = async (
    workspaceSlug: string,
    projectId: string,
    issueId: string,
    commentId: string,
    reaction: string
  ) => {
    try {
    } catch (error) {
      console.warn("error removing the issue comment", error);
      throw error;
    }
  };
}<|MERGE_RESOLUTION|>--- conflicted
+++ resolved
@@ -3,15 +3,9 @@
 import { IssueService, IssueReactionService } from "services/issue";
 // types
 import { RootStore } from "../root";
-<<<<<<< HEAD
 import { IIssue } from "types";
-
-export type IPeekMode = "side" | "modal" | "full";
-=======
-import { IUser, IIssue } from "types";
 // constants
 import { groupReactionEmojis } from "constants/issue";
->>>>>>> 9bddd2eb
 
 export interface IIssueDetailStore {
   loader: boolean;
@@ -46,10 +40,7 @@
   // updating issue
   updateIssue: (workspaceId: string, projectId: string, issueId: string, data: Partial<IIssue>) => void;
   // deleting issue
-<<<<<<< HEAD
   deleteIssue: (workspaceSlug: string, projectId: string, issueId: string) => Promise<void>;
-=======
-  deleteIssue: (workspaceSlug: string, projectId: string, issueId: string, user: IUser) => void;
 
   fetchPeekIssueDetails: (workspaceSlug: string, projectId: string, issueId: string) => Promise<IIssue>;
 
@@ -88,7 +79,6 @@
     commentId: string,
     reaction: string
   ) => Promise<void>;
->>>>>>> 9bddd2eb
 }
 
 export class IssueDetailStore implements IIssueDetailStore {
