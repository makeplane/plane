--- conflicted
+++ resolved
@@ -29,7 +29,6 @@
   // creating issue
   createIssue: (workspaceSlug: string, projectId: string, data: Partial<IIssue>, user: IUser) => void;
   // updating issue
-<<<<<<< HEAD
   updateIssue: (
     workspaceId: string,
     projectId: string,
@@ -37,9 +36,6 @@
     data: Partial<IIssue>,
     user: IUser | undefined
   ) => void;
-=======
-  updateIssue: (workspaceSlug: string, projectId: string, issueId: string, data: Partial<IIssue>, user: IUser) => void;
->>>>>>> 704fe155
   // deleting issue
   deleteIssue: (workspaceSlug: string, projectId: string, issueId: string, user: IUser) => void;
 }
