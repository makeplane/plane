--- conflicted
+++ resolved
@@ -31,25 +31,8 @@
   }
   createIssue = async (workspaceSlug: string, projectId: string, data: Partial<IIssue>) => {
     try {
-<<<<<<< HEAD
       const user = this.rootStore.user.currentUser ?? undefined;
-      const response = await this.issueService.createIssue(workspaceSlug, projectId, data, user);
-=======
-      this.updateIssueStructure(group_id, sub_group_id, data as IIssue);
-
       const response = await this.issueService.createIssue(workspaceSlug, projectId, data);
-
-      this.updateQuickAddIssueStructure(group_id, sub_group_id, {
-        ...data,
-        ...response,
-      });
-
-      runInAction(() => {
-        this.loader = false;
-        this.error = null;
-      });
-
->>>>>>> 4cf3e69e
       return response;
     } catch (error) {
       throw error;
