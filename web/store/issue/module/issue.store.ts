--- conflicted
+++ resolved
@@ -6,12 +6,7 @@
 // base class
 import { BaseIssuesStore, IBaseIssuesStore } from "../helpers/base-issues.store";
 // services
-<<<<<<< HEAD
-import { ModuleService } from "services/module.service";
-=======
-import { IssueService } from "@/services/issue";
 import { ModuleService } from "@/services/module.service";
->>>>>>> 1c3619a4
 // types
 import { TIssue, TLoader, ViewFlags, IssuePaginationOptions, TIssuesResponse } from "@plane/types";
 import { IIssueRootStore } from "../root.store";
