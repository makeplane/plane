--- conflicted
+++ resolved
@@ -53,35 +53,10 @@
       this.rootIssueDetail.rootIssueStore.issues.updateIssue(issue.id, issue);
 
       // issue reactions
-<<<<<<< HEAD
-      const issueReactions = issue?.issue_reactions;
-      if (issueReactions && issueReactions.length > 0) {
-        const issueReactionIds = issueReactions.map((reaction: any) => reaction.id);
-        runInAction(() => {
-          set(this.rootIssueDetail.reaction.reactions, issue.id, issueReactionIds);
-          issueReactions?.forEach((reaction: any) => {
-            set(this.rootIssueDetail.reaction.reactionMap, reaction.id, reaction);
-          });
-        });
-      }
-
-      // fetch issue links
-      const issueLinks = issue?.issue_link;
-      if (issueLinks && issueLinks.length > 0) {
-        const issueLinkIds = issueLinks.map((reaction: any) => reaction.id);
-        runInAction(() => {
-          set(this.rootIssueDetail.link.links, issue.id, issueLinkIds);
-          issueLinks?.forEach((link: any) => {
-            set(this.rootIssueDetail.link.linkMap, link.id, link);
-          });
-        });
-      }
-=======
       this.rootIssueDetail.reaction.fetchReactions(workspaceSlug, projectId, issueId);
 
       // fetch issue links
       this.rootIssueDetail.link.fetchLinks(workspaceSlug, projectId, issueId);
->>>>>>> b1a297b3
 
       // fetch issue activity
       this.rootIssueDetail.activity.fetchActivities(workspaceSlug, projectId, issueId);
