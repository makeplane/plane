--- conflicted
+++ resolved
@@ -1,12 +1,7 @@
 import { action, makeObservable, runInAction, } from "mobx";
 // types
-<<<<<<< HEAD
-import { TLoader, ViewFlags, IssuePaginationOptions, TIssuesResponse, TIssue } from "@plane/types";
-=======
-import { TIssue, TGroupedIssues, TSubGroupedIssues, TLoader, TUnGroupedIssues, ViewFlags } from "@plane/types";
+import { TIssue, TLoader, ViewFlags, IssuePaginationOptions, TIssuesResponse } from "@plane/types";
 // helpers
-import { issueCountBasedOnFilters } from "@/helpers/issue.helper";
->>>>>>> 90d5dd5a
 // base class
 import { BaseIssuesStore, IBaseIssuesStore } from "../helpers/base-issues.store";
 // services
@@ -15,13 +10,6 @@
 
 export interface IProjectIssues extends IBaseIssuesStore {
   viewFlags: ViewFlags;
-<<<<<<< HEAD
-=======
-  // computed
-  issuesCount: number;
-  groupedIssueIds: TGroupedIssues | TSubGroupedIssues | TUnGroupedIssues | undefined;
-  getIssueIds: (groupId?: string, subGroupId?: string) => string[] | undefined;
->>>>>>> 90d5dd5a
   // action
   fetchIssues: (
     workspaceSlug: string,
@@ -61,16 +49,6 @@
   constructor(_rootStore: IIssueRootStore, issueFilterStore: IProjectIssuesFilter) {
     super(_rootStore, issueFilterStore);
     makeObservable(this, {
-<<<<<<< HEAD
-=======
-      // observable
-      loader: observable.ref,
-      issues: observable,
-      // computed
-      issuesCount: computed,
-      groupedIssueIds: computed,
-      // action
->>>>>>> 90d5dd5a
       fetchIssues: action,
       fetchNextIssues: action,
       fetchIssuesWithExistingPagination: action,
@@ -81,7 +59,6 @@
     this.issueFilterStore = issueFilterStore;
   }
 
-<<<<<<< HEAD
   /**
    * Fetches the project details
    * @param workspaceSlug
@@ -89,105 +66,6 @@
    */
   fetchParentStats = async (workspaceSlug: string, projectId?: string) => {
     projectId && this.rootIssueStore.rootStore.projectRoot.project.fetchProjectDetails(workspaceSlug, projectId);
-=======
-  get issuesCount() {
-    let issuesCount = 0;
-
-    const displayFilters = this.rootStore?.projectIssuesFilter?.issueFilters?.displayFilters;
-    const groupedIssueIds = this.groupedIssueIds;
-    if (!displayFilters || !groupedIssueIds) return issuesCount;
-
-    const layout = displayFilters?.layout || undefined;
-    const groupBy = displayFilters?.group_by || undefined;
-    const subGroupBy = displayFilters?.sub_group_by || undefined;
-
-    if (!layout) return issuesCount;
-    issuesCount = issueCountBasedOnFilters(groupedIssueIds, layout, groupBy, subGroupBy);
-    return issuesCount;
-  }
-
-  get groupedIssueIds() {
-    const projectId = this.rootStore?.projectId;
-    if (!projectId) return undefined;
-
-    const displayFilters = this.rootStore?.projectIssuesFilter?.issueFilters?.displayFilters;
-    if (!displayFilters) return undefined;
-
-    const subGroupBy = displayFilters?.sub_group_by;
-    const groupBy = displayFilters?.group_by;
-    const orderBy = displayFilters?.order_by;
-    const layout = displayFilters?.layout;
-
-    const projectIssueIds = this.issues[projectId];
-    if (!projectIssueIds) return;
-
-    const _issues = this.rootStore.issues.getIssuesByIds(projectIssueIds, "un-archived");
-    if (!_issues) return [];
-
-    let issues: TGroupedIssues | TSubGroupedIssues | TUnGroupedIssues = [];
-
-    if (layout === "list" && orderBy) {
-      if (groupBy) issues = this.groupedIssues(groupBy, orderBy, _issues);
-      else issues = this.unGroupedIssues(orderBy, _issues);
-    } else if (layout === "kanban" && groupBy && orderBy) {
-      if (subGroupBy) issues = this.subGroupedIssues(subGroupBy, groupBy, orderBy, _issues);
-      else issues = this.groupedIssues(groupBy, orderBy, _issues);
-    } else if (layout === "calendar") issues = this.groupedIssues("target_date", "target_date", _issues, true);
-    else if (layout === "spreadsheet") issues = this.unGroupedIssues(orderBy ?? "-created_at", _issues);
-    else if (layout === "gantt_chart") issues = this.unGroupedIssues(orderBy ?? "sort_order", _issues);
-
-    return issues;
-  }
-
-  getIssueIds = (groupId?: string, subGroupId?: string) => {
-    const groupedIssueIds = this.groupedIssueIds;
-
-    const displayFilters = this.rootStore?.projectIssuesFilter?.issueFilters?.displayFilters;
-    if (!displayFilters || !groupedIssueIds) return undefined;
-
-    const subGroupBy = displayFilters?.sub_group_by;
-    const groupBy = displayFilters?.group_by;
-
-    if (!groupBy && !subGroupBy) {
-      return groupedIssueIds as string[];
-    }
-
-    if (groupBy && subGroupBy && groupId && subGroupId) {
-      return (groupedIssueIds as TSubGroupedIssues)?.[subGroupId]?.[groupId] as string[];
-    }
-
-    if (groupBy && groupId) {
-      return (groupedIssueIds as TGroupedIssues)?.[groupId] as string[];
-    }
-
-    return undefined;
-  };
-
-  fetchIssues = async (workspaceSlug: string, projectId: string, loadType: TLoader = "init-loader") => {
-    try {
-      this.loader = loadType;
-
-      const params = this.rootStore?.projectIssuesFilter?.appliedFilters;
-      const response = await this.issueService.getIssues(workspaceSlug, projectId, params);
-
-      runInAction(() => {
-        set(
-          this.issues,
-          [projectId],
-          response.map((issue) => issue.id)
-        );
-        this.loader = undefined;
-      });
-
-      this.rootStore.issues.addIssue(response);
-      this.rootIssueStore.rootStore.projectRoot.project.fetchProjectDetails(workspaceSlug, projectId);
-
-      return response;
-    } catch (error) {
-      this.loader = undefined;
-      throw error;
-    }
->>>>>>> 90d5dd5a
   };
 
   /**
@@ -254,34 +132,8 @@
       // call the fetch issues API with the params for next page in issues
       const response = await this.issueService.getIssues(workspaceSlug, projectId, params);
 
-<<<<<<< HEAD
       // after the next page of issues are fetched, call the base method to process the response
       this.onfetchNexIssues(response, groupId, subGroupId);
-=======
-      const quickAddIssueIndex = this.issues[projectId].findIndex((_issueId) => _issueId === data.id);
-      
-      if (quickAddIssueIndex >= 0) {
-        runInAction(() => {
-          this.issues[projectId].splice(quickAddIssueIndex, 1);
-          this.rootStore.issues.removeIssue(data.id);
-        });
-      }
-
-      //TODO: error handling needs to be improved for rare cases
-      if (data.cycle_id && data.cycle_id !== "") {
-        await this.rootStore.cycleIssues.addCycleToIssue(workspaceSlug, projectId, data.cycle_id, response.id)
-      }
-
-      if (data.module_ids && data.module_ids.length > 0) {
-        await this.rootStore.moduleIssues.changeModulesInIssue(
-          workspaceSlug,
-          projectId,
-          response.id,
-          data.module_ids,
-          []
-        )
-      }
->>>>>>> 90d5dd5a
       return response;
     } catch (error) {
       // set Loader as undefined if errored out
