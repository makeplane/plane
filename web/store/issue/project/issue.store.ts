--- conflicted
+++ resolved
@@ -1,18 +1,6 @@
 import { action, makeObservable, runInAction, } from "mobx";
 // types
-<<<<<<< HEAD
-import { TIssue, TLoader, ViewFlags, IssuePaginationOptions, TIssuesResponse } from "@plane/types";
-=======
-import {
-  TIssue,
-  TGroupedIssues,
-  TSubGroupedIssues,
-  TLoader,
-  TUnGroupedIssues,
-  ViewFlags,
-  TBulkOperationsPayload,
-} from "@plane/types";
->>>>>>> b0e808d5
+import { TIssue, TLoader, ViewFlags, IssuePaginationOptions, TIssuesResponse, TBulkOperationsPayload } from "@plane/types";
 // helpers
 // base class
 import { BaseIssuesStore, IBaseIssuesStore } from "../helpers/base-issues.store";
@@ -64,19 +52,9 @@
     super(_rootStore, issueFilterStore);
     makeObservable(this, {
       fetchIssues: action,
-<<<<<<< HEAD
       fetchNextIssues: action,
       fetchIssuesWithExistingPagination: action,
 
-=======
-      createIssue: action,
-      updateIssue: action,
-      removeIssue: action,
-      archiveIssue: action,
-      removeBulkIssues: action,
-      archiveBulkIssues: action,
-      bulkUpdateProperties: action,
->>>>>>> b0e808d5
       quickAddIssue: action,
     });
     // filter store
@@ -183,153 +161,5 @@
     return await this.fetchIssues(workspaceSlug, projectId, loadType, this.paginationOptions);
   };
 
-<<<<<<< HEAD
   quickAddIssue = this.issueQuickAdd;
-=======
-  removeIssue = async (workspaceSlug: string, projectId: string, issueId: string) => {
-    try {
-      await this.issueService.deleteIssue(workspaceSlug, projectId, issueId);
-
-      runInAction(() => {
-        pull(this.issues[projectId], issueId);
-      });
-
-      this.rootStore.issues.removeIssue(issueId);
-      this.rootIssueStore.rootStore.projectRoot.project.fetchProjectDetails(workspaceSlug, projectId);
-    } catch (error) {
-      throw error;
-    }
-  };
-
-  archiveIssue = async (workspaceSlug: string, projectId: string, issueId: string) => {
-    try {
-      const response = await this.issueArchiveService.archiveIssue(workspaceSlug, projectId, issueId);
-
-      runInAction(() => {
-        this.rootStore.issues.updateIssue(issueId, {
-          archived_at: response.archived_at,
-        });
-        pull(this.issues[projectId], issueId);
-      });
-
-      this.rootIssueStore.rootStore.projectRoot.project.fetchProjectDetails(workspaceSlug, projectId);
-    } catch (error) {
-      throw error;
-    }
-  };
-
-  quickAddIssue = async (workspaceSlug: string, projectId: string, data: TIssue) => {
-    try {
-      runInAction(() => {
-        this.issues[projectId].push(data.id);
-        this.rootStore.issues.addIssue([data]);
-      });
-
-      const response = await this.createIssue(workspaceSlug, projectId, data);
-
-      const quickAddIssueIndex = this.issues[projectId].findIndex((_issueId) => _issueId === data.id);
-
-      if (quickAddIssueIndex >= 0) {
-        runInAction(() => {
-          this.issues[projectId].splice(quickAddIssueIndex, 1);
-          this.rootStore.issues.removeIssue(data.id);
-        });
-      }
-
-      //TODO: error handling needs to be improved for rare cases
-      if (data.cycle_id && data.cycle_id !== "") {
-        await this.rootStore.cycleIssues.addCycleToIssue(workspaceSlug, projectId, data.cycle_id, response.id);
-      }
-
-      if (data.module_ids && data.module_ids.length > 0) {
-        await this.rootStore.moduleIssues.changeModulesInIssue(
-          workspaceSlug,
-          projectId,
-          response.id,
-          data.module_ids,
-          []
-        );
-      }
-      return response;
-    } catch (error) {
-      this.fetchIssues(workspaceSlug, projectId, "mutation");
-      throw error;
-    }
-  };
-
-  removeBulkIssues = async (workspaceSlug: string, projectId: string, issueIds: string[]) => {
-    try {
-      runInAction(() => {
-        issueIds.forEach((issueId) => {
-          pull(this.issues[projectId], issueId);
-          this.rootStore.issues.removeIssue(issueId);
-        });
-      });
-
-      const response = await this.issueService.bulkDeleteIssues(workspaceSlug, projectId, { issue_ids: issueIds });
-      this.rootIssueStore.rootStore.projectRoot.project.fetchProjectDetails(workspaceSlug, projectId);
-
-      return response;
-    } catch (error) {
-      this.fetchIssues(workspaceSlug, projectId, "mutation");
-      throw error;
-    }
-  };
-
-  archiveBulkIssues = async (workspaceSlug: string, projectId: string, issueIds: string[]) => {
-    try {
-      const response = await this.issueService.bulkArchiveIssues(workspaceSlug, projectId, { issue_ids: issueIds });
-
-      runInAction(() => {
-        issueIds.forEach((issueId) => {
-          this.rootStore.issues.updateIssue(issueId, {
-            archived_at: response.archived_at,
-          });
-        });
-      });
-    } catch (error) {
-      throw error;
-    }
-  };
-
-  /**
-   * @description bulk update properties of selected issues
-   * @param {TBulkOperationsPayload} data
-   */
-  bulkUpdateProperties = async (workspaceSlug: string, projectId: string, data: TBulkOperationsPayload) => {
-    const issueIds = data.issue_ids;
-    try {
-      // make request to update issue properties
-      await this.issueService.bulkOperations(workspaceSlug, projectId, data);
-      // update issues in the store
-      runInAction(() => {
-        issueIds.forEach((issueId) => {
-          const issueDetails = this.rootIssueStore.issues.getIssueById(issueId);
-          if (!issueDetails) throw new Error("Issue not found");
-          Object.keys(data.properties).forEach((key) => {
-            const property = key as keyof TBulkOperationsPayload["properties"];
-            const propertyValue = data.properties[property];
-            // update root issue map properties
-            if (Array.isArray(propertyValue)) {
-              // if property value is array, append it to the existing values
-              const existingValue = issueDetails[property];
-              // convert existing value to an array
-              const newExistingValue = Array.isArray(existingValue) ? existingValue : [];
-              this.rootIssueStore.issues.updateIssue(issueId, {
-                [property]: [newExistingValue, ...propertyValue],
-              });
-            } else {
-              // if property value is not an array, simply update the value
-              this.rootIssueStore.issues.updateIssue(issueId, {
-                [property]: propertyValue,
-              });
-            }
-          });
-        });
-      });
-    } catch (error) {
-      throw error;
-    }
-  };
->>>>>>> b0e808d5
 }