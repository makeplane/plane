--- conflicted
+++ resolved
@@ -40,24 +40,14 @@
     projectId: string,
     issueId: string,
     data: Partial<TIssue>,
-<<<<<<< HEAD
-    userId: string
-  ) => Promise<TIssue | undefined>;
-=======
-    userId?: string | undefined
+    userId: string
   ) => Promise<void>;
->>>>>>> 34d6b135
   removeIssue: (
     workspaceSlug: string,
     projectId: string,
     issueId: string,
-<<<<<<< HEAD
-    userId: string
-  ) => Promise<TIssue | undefined>;
-=======
-    userId?: string | undefined
+    userId: string
   ) => Promise<void>;
->>>>>>> 34d6b135
   quickAddIssue: undefined;
 }
 
