import { action, observable, makeObservable, computed, runInAction, autorun } from "mobx";
import _ from "lodash";
// services
import { IssueService } from "services/issue/issue.service";
// constants
import { ISSUE_PRIORITIES, ISSUE_STATE_GROUPS } from "constants/issue";
// types
import { TIssueGroupByOptions, TIssueOrderByOptions } from "types";
import { IIssueResponse, TLoader, IGroupedIssues, ISubGroupedIssues, TUnGroupedIssues, IIssue } from "types/issues";
import { RootStore } from "store/root";
// helpers
import { renderDateFormat } from "helpers/date-time.helper";

export interface IProjectIssueStore {
  // observable
  loader: TLoader;
  issues:
    | {
        [project_id: string]: IIssueResponse;
      }
    | undefined;
  // computed
  getIssues: IIssueResponse | undefined;
  getIssuesIds: IGroupedIssues | ISubGroupedIssues | TUnGroupedIssues | undefined;
  // actions
  fetchIssues: (workspaceSlug: string, projectId: string, loadType: TLoader) => Promise<IIssueResponse>;
  createIssue: (workspaceSlug: string, projectId: string, data: Partial<IIssue>) => Promise<IIssue>;
  updateIssue: (workspaceSlug: string, projectId: string, issueId: string, data: Partial<IIssue>) => Promise<IIssue>;
  removeIssue: (workspaceSlug: string, projectId: string, issueId: string) => Promise<IIssue>;
}

export class ProjectIssueStore implements IProjectIssueStore {
  loader: TLoader = undefined;
  issues:
    | {
        [project_id: string]: IIssueResponse;
      }
    | undefined = undefined;
  // root store
  rootStore;
  // service
  issueService;

  constructor(_rootStore: RootStore) {
    makeObservable(this, {
      // observable
      loader: observable.ref,
      issues: observable.ref,
      // computed
      getIssues: computed,
      getIssuesIds: computed,
      // action
      fetchIssues: action,
      createIssue: action,
      updateIssue: action,
      removeIssue: action,
    });

    this.rootStore = _rootStore;
    this.issueService = new IssueService();

    autorun(() => {
      const workspaceSlug = this.rootStore.workspace.workspaceSlug;
      const projectId = this.rootStore.project.projectId;
      const userFilters = this.rootStore.issueFilter.userFilters;
      if (workspaceSlug && projectId && userFilters) this.fetchIssues(workspaceSlug, projectId);
    });
  }

  get getIssues() {
    const projectId = this.rootStore?.project.projectId;
<<<<<<< HEAD
    if (!projectId || !this.issues || !this.issues[projectId]) return undefined;

    return this.issues[projectId];
  }

  get getIssuesIds() {
    const projectId = this.rootStore?.project.projectId;
=======
    const projectDisplayFilters = this.rootStore?.projectIssueFilters.projectFilters?.displayFilters;
>>>>>>> ac81ae32

    const subGroupBy = projectDisplayFilters?.sub_group_by;
    const groupBy = projectDisplayFilters?.group_by;
    const orderBy = projectDisplayFilters?.order_by || undefined;
    const layout = projectDisplayFilters?.layout || undefined;

    if (!projectId || !this.issues || !this.issues[projectId]) return undefined;

    let issues: IIssueResponse | IGroupedIssues | ISubGroupedIssues | TUnGroupedIssues | undefined = undefined;

    if (layout === "gantt_chart")
      issues = this.unGroupedIssues(projectId, orderBy ?? "sort_order", this.issues[projectId]);
    else if (layout === "spreadsheet")
      issues = this.unGroupedIssues(projectId, orderBy ?? "-created_at", this.issues[projectId]);
    else if (layout === "calendar")
      issues = this.groupedIssues("target_date" as TIssueGroupByOptions, "target_date", this.issues[projectId], true);
    else {
      if (subGroupBy && groupBy && orderBy)
        issues = this.subGroupedIssues(subGroupBy, groupBy, orderBy, this.issues[projectId]);
      else if (groupBy && orderBy) issues = this.groupedIssues(groupBy, orderBy, this.issues[projectId]);
      else if (orderBy) issues = this.unGroupedIssues(projectId, orderBy, this.issues[projectId]);
    }

    return issues;
  }

  groupedIssues = (
    groupBy: TIssueGroupByOptions,
    orderBy: TIssueOrderByOptions,
    issues: IIssueResponse,
    isCalendarIssues: boolean = false
  ) => {
    const _issues: { [group_id: string]: string[] } = {};

    this.issueDisplayFiltersDefaultData(groupBy).forEach((group) => {
      _issues[group] = [];
    });

    const projectIssues = this.issuesSortWithOrderBy(issues, orderBy);

    for (const issue in projectIssues) {
      const _issue = projectIssues[issue];
      const groupArray = this.getGroupArray(_.get(_issue, groupBy as keyof IIssue), isCalendarIssues);

      for (const group of groupArray) {
        if (group && _issues[group]) _issues[group].push(_issue.id);
        else if (group) _issues[group] = [_issue.id];
      }
    }

    return _issues;
  };

  subGroupedIssues = (
    subGroupBy: TIssueGroupByOptions,
    groupBy: TIssueGroupByOptions,
    orderBy: TIssueOrderByOptions,
    issues: IIssueResponse
  ) => {
    const _issues: { [sub_group_id: string]: { [group_id: string]: string[] } } = {};

    this.issueDisplayFiltersDefaultData(subGroupBy).forEach((sub_group: any) => {
      const groupByIssues: { [group_id: string]: string[] } = {};
      this.issueDisplayFiltersDefaultData(groupBy).forEach((group) => {
        groupByIssues[group] = [];
      });
      _issues[sub_group] = groupByIssues;
    });

    const projectIssues = this.issuesSortWithOrderBy(issues, orderBy);

    for (const issue in projectIssues) {
      const _issue = projectIssues[issue];
      const subGroupArray = this.getGroupArray(_.get(_issue, subGroupBy as keyof IIssue));
      const groupArray = this.getGroupArray(_.get(_issue, groupBy as keyof IIssue));

      for (const subGroup of subGroupArray) {
        for (const group of groupArray) {
          if (subGroup && group && issues[subGroup]) {
            _issues[subGroup][group].push(_issue.id);
          }
        }
      }
    }

    return _issues;
  };

  unGroupedIssues = (projectId: string, orderBy: TIssueOrderByOptions, issues: IIssueResponse) =>
    this.issuesSortWithOrderBy(issues, orderBy).map((issue) => issue.id);

  issueDisplayFiltersDefaultData = (groupBy: string | null): string[] => {
    switch (groupBy) {
      case "state":
        return this.rootStore?.projectState.projectStateIds();
      case "state_detail.group":
        return ISSUE_STATE_GROUPS.map((i) => i.key);
      case "priority":
        return ISSUE_PRIORITIES.map((i) => i.key);
      case "labels":
        return this.rootStore?.project?.projectLabelIds(true);
      case "created_by":
        return this.rootStore?.projectMember?.projectMemberIds(true);
      case "assignees":
        return this.rootStore?.projectMember?.projectMemberIds(true);
      case "project":
        return this.rootStore?.project?.workspaceProjectIds();
      default:
        return [];
    }
  };

  issuesSortWithOrderBy = (issueObject: IIssueResponse, key: Partial<TIssueOrderByOptions>): IIssue[] => {
    let array = _.values(issueObject);
    array = _.sortBy(array, "created_at");
    switch (key) {
      case "sort_order":
        return _.sortBy(array, "sort_order");
      case "-created_at":
        return _.reverse(_.sortBy(array, "created_at"));
      case "-updated_at":
        return _.reverse(_.sortBy(array, "updated_at"));
      case "start_date":
        return _.sortBy(array, "start_date");
      case "target_date":
        return _.sortBy(array, "target_date");
      case "priority": {
        const sortArray = ISSUE_PRIORITIES.map((i) => i.key);
        return _.sortBy(array, (_issue: IIssue) => _.indexOf(sortArray, _issue.priority));
      }
      default:
        return array;
    }
  };

  getGroupArray(value: string[] | string | null, isDate: boolean = false) {
    if (Array.isArray(value)) return value;
    else if (isDate) return [renderDateFormat(value) || "None"];
    else return [value || "None"];
  }

  fetchIssues = async (workspaceSlug: string, projectId: string, loadType: TLoader = "init-loader") => {
    try {
      this.loader = loadType;

      const response = await this.issueService.getV3Issues(workspaceSlug, projectId);

      const _issues = {
        ...this.issues,
        [projectId]: { ...response },
      };

      runInAction(() => {
        this.issues = _issues;
        this.loader = undefined;
      });

      return response;
    } catch (error) {
      this.loader = undefined;
      throw error;
    }
  };

  createIssue = async (workspaceSlug: string, projectId: string, data: Partial<IIssue>) => {
    try {
      const user = this.rootStore.user.currentUser || undefined;
      const response = await this.issueService.createIssue(workspaceSlug, projectId, data, user);

      let _issues = this.issues;
      if (!_issues) _issues = {};
      if (!_issues[projectId]) _issues[projectId] = {};

      runInAction(() => {
        this.issues = _issues;
      });

      return response;
    } catch (error) {
      this.fetchIssues(workspaceSlug, projectId);
      throw error;
    }
  };

  updateIssue = async (workspaceSlug: string, projectId: string, issueId: string, data: Partial<IIssue>) => {
    try {
      if (this.issues?.[projectId]?.[issueId])
        this.issues[projectId][issueId] = { ...this.issues[projectId][issueId], ...data };

      const user = this.rootStore.user.currentUser || undefined;
      const response = await this.issueService.patchIssue(workspaceSlug, projectId, issueId, data, user);

      return response;
    } catch (error) {
      this.fetchIssues(workspaceSlug, projectId);
      throw error;
    }
  };

  removeIssue = async (workspaceSlug: string, projectId: string, issueId: string) => {
    try {
      delete this.issues?.[projectId]?.[issueId];

      const user = this.rootStore.user.currentUser || undefined;
      const response = await this.issueService.deleteIssue(workspaceSlug, projectId, issueId, user);

      return response;
    } catch (error) {
      this.fetchIssues(workspaceSlug, projectId);
      throw error;
    }
  };
}<|MERGE_RESOLUTION|>--- conflicted
+++ resolved
@@ -69,7 +69,6 @@
 
   get getIssues() {
     const projectId = this.rootStore?.project.projectId;
-<<<<<<< HEAD
     if (!projectId || !this.issues || !this.issues[projectId]) return undefined;
 
     return this.issues[projectId];
@@ -77,9 +76,7 @@
 
   get getIssuesIds() {
     const projectId = this.rootStore?.project.projectId;
-=======
     const projectDisplayFilters = this.rootStore?.projectIssueFilters.projectFilters?.displayFilters;
->>>>>>> ac81ae32
 
     const subGroupBy = projectDisplayFilters?.sub_group_by;
     const groupBy = projectDisplayFilters?.group_by;
