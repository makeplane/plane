<<<<<<< HEAD
import { action, makeObservable, observable } from "mobx";
import { ParsedUrlQuery } from "node:querystring";
=======
import { action, computed, makeObservable, observable } from "mobx";
import { ParsedUrlQuery } from "querystring";
>>>>>>> 9c91b07a

export interface IRouterStore {
  query: ParsedUrlQuery;
  setQuery: (query: ParsedUrlQuery) => void;

  workspaceSlug: string | undefined;
  projectId: string | undefined;
  cycleId: string | undefined;
  moduleId: string | undefined;
  viewId: string | undefined;
  userId: string | undefined;
  peekId: string | undefined;
  issueId: string | undefined;
  inboxId: string | undefined;
  webhookId: string | undefined;
}

export class RouterStore implements IRouterStore {
  query: ParsedUrlQuery = {};

  constructor() {
    makeObservable(this, {
      query: observable,
      setQuery: action,

      //computed
      workspaceSlug: computed,
      projectId: computed,
      cycleId: computed,
      moduleId: computed,
      viewId: computed,
      userId: computed,
      peekId: computed,
      issueId: computed,
      inboxId: computed,
      webhookId: computed,
    });
  }

  setQuery(query: ParsedUrlQuery) {
    this.query = query;
  }

  get workspaceSlug() {
    return this.query?.workspaceSlug?.toString();
  }

  get projectId() {
    return this.query?.projectId?.toString();
  }

  get moduleId() {
    return this.query?.moduleId?.toString();
  }

  get cycleId() {
    return this.query?.cycleId?.toString();
  }

  get viewId() {
    return this.query?.viewId?.toString();
  }

  get userId() {
    return this.query?.userId?.toString();
  }

  get peekId() {
    return this.query?.peekId?.toString();
  }

  get issueId() {
    return this.query?.issueId?.toString();
  }

  get inboxId() {
    return this.query?.inboxId?.toString();
  }

  get webhookId() {
    return this.query?.webhookId?.toString();
  }
}<|MERGE_RESOLUTION|>--- conflicted
+++ resolved
@@ -1,10 +1,5 @@
-<<<<<<< HEAD
-import { action, makeObservable, observable } from "mobx";
+import { action, makeObservable, observable, computed } from "mobx";
 import { ParsedUrlQuery } from "node:querystring";
-=======
-import { action, computed, makeObservable, observable } from "mobx";
-import { ParsedUrlQuery } from "querystring";
->>>>>>> 9c91b07a
 
 export interface IRouterStore {
   query: ParsedUrlQuery;
