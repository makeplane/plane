<<<<<<< HEAD
import { observable, action, makeObservable, runInAction } from "mobx";
// store
import { RootStore } from "store/root.store";
=======
import { observable, action, computed, makeObservable, runInAction } from "mobx";
// types
import { InstanceService } from "@/services/instance.service";
import { IInstance, IInstanceConfiguration, IFormattedInstanceConfiguration, IInstanceAdmin } from "@plane/types";
>>>>>>> 204e4a8c
// services
import { InstanceService } from "services/instance.service";
// types
import { IInstance, IInstanceNotSetup } from "@plane/types";

type TError = {
  status: string;
  message: string;
  data?: {
    is_activated: boolean;
    is_setup_done: boolean;
  };
};

export interface IInstanceStore {
  // issues
  isLoading: boolean;
  instanceNotReady: IInstanceNotSetup | undefined;
  instance: IInstance | undefined;
  error: TError | undefined;
  // action
  fetchInstanceInfo: () => Promise<void>;
}

export class InstanceStore implements IInstanceStore {
  isLoading: boolean = true;
  instanceNotReady: IInstanceNotSetup | undefined = undefined;
  instance: IInstance | undefined = undefined;
  error: TError | undefined = undefined;
  // services
  instanceService;

  constructor(private store: RootStore) {
    makeObservable(this, {
      // observable
      isLoading: observable.ref,
      instance: observable,
      error: observable,
      // actions
      fetchInstanceInfo: action,
    });
    // services
    this.instanceService = new InstanceService();
  }

  /**
   * @description fetching instance information
   */
  fetchInstanceInfo = async () => {
    try {
      runInAction(() => {
        this.isLoading = true;
        this.error = undefined;
      });

      await this.instanceService.requestCSRFToken();
      const instance = await this.instanceService.getInstanceInfo();

      const isInstanceNotSetup = (instance: IInstance | IInstanceNotSetup): instance is IInstanceNotSetup =>
        "is_activated" in instance && "is_setup_done" in instance;

      if (isInstanceNotSetup(instance)) {
        runInAction(() => {
          this.isLoading = false;
          this.error = {
            status: "success",
            message: "Instance is not created in the backend",
            data: {
              is_activated: instance.is_activated,
              is_setup_done: instance.is_setup_done,
            },
          };
        });
      } else {
        runInAction(() => {
          this.isLoading = false;
          this.instance = instance;
        });
      }
    } catch (error) {
      runInAction(() => {
        this.isLoading = false;
        this.error = {
          status: "error",
          message: "Failed to fetch instance info",
        };
      });
    }
  };
}<|MERGE_RESOLUTION|>--- conflicted
+++ resolved
@@ -1,13 +1,7 @@
-<<<<<<< HEAD
-import { observable, action, makeObservable, runInAction } from "mobx";
-// store
-import { RootStore } from "store/root.store";
-=======
 import { observable, action, computed, makeObservable, runInAction } from "mobx";
 // types
 import { InstanceService } from "@/services/instance.service";
 import { IInstance, IInstanceConfiguration, IFormattedInstanceConfiguration, IInstanceAdmin } from "@plane/types";
->>>>>>> 204e4a8c
 // services
 import { InstanceService } from "services/instance.service";
 // types
