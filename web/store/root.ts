--- conflicted
+++ resolved
@@ -1,38 +1,6 @@
 // mobx lite
 import { enableStaticRendering } from "mobx-react-lite";
 // store imports
-<<<<<<< HEAD
-import UserStore from "./user";
-import ThemeStore from "./theme";
-import IssueStore, { IIssueStore } from "./issue";
-import DraftIssuesStore from "./issue_draft";
-import WorkspaceStore, { IWorkspaceStore } from "./workspace";
-import WorkspaceFilterStore, { IWorkspaceFilterStore } from "./workspace_filters";
-import ProjectStore, { IProjectStore } from "./project";
-import ProjectPublishStore, { IProjectPublishStore } from "./project_publish";
-import ModuleStore, { IModuleStore } from "./modules";
-import ModuleIssueStore, { IModuleIssueStore } from "./module_issue";
-import ModuleFilterStore, { IModuleFilterStore } from "./module_filters";
-import ModuleIssueKanBanViewStore, { IModuleIssueKanBanViewStore } from "./module_issue_kanban_view";
-import CycleStore, { ICycleStore } from "./cycles";
-import CycleIssueStore, { ICycleIssueStore } from "./cycle_issue";
-import CycleIssueFilterStore, { ICycleIssueFilterStore } from "./cycle_issue_filters";
-import CycleIssueKanBanViewStore, { ICycleIssueKanBanViewStore } from "./cycle_issue_kanban_view";
-import ProjectViewsStore, { IProjectViewsStore } from "./project_views";
-import ProjectViewIssuesStore, { IProjectViewIssuesStore } from "./project_view_issues";
-import ProjectViewFiltersStore, { IProjectViewFiltersStore } from "./project_view_filters";
-import IssueFilterStore, { IIssueFilterStore } from "./issue_filters";
-import IssueViewDetailStore from "./issue_detail";
-import IssueKanBanViewStore from "./kanban_view";
-import CalendarStore, { ICalendarStore } from "./calendar";
-import GlobalViewsStore, { IGlobalViewsStore } from "./global_views";
-import GlobalViewIssuesStore, { IGlobalViewIssuesStore } from "./global_view_issues";
-import GlobalViewFiltersStore, { IGlobalViewFiltersStore } from "./global_view_filters";
-import InboxStore, { IInboxStore } from "./inbox";
-import InboxIssuesStore, { IInboxIssuesStore } from "./inbox_issues";
-import InboxIssueDetailsStore, { IInboxIssueDetailsStore } from "./inbox_issue_detail";
-import InboxFiltersStore, { IInboxFiltersStore } from "./inbox_filters";
-=======
 import UserStore from "store/user.store";
 import ThemeStore from "store/theme.store";
 import {
@@ -85,7 +53,16 @@
   IGlobalViewIssuesStore,
   IGlobalViewsStore,
 } from "store/global-view";
->>>>>>> bc37c021
+import {
+  IInboxFiltersStore,
+  IInboxIssueDetailsStore,
+  IInboxIssuesStore,
+  IInboxStore,
+  InboxFiltersStore,
+  InboxIssueDetailsStore,
+  InboxIssuesStore,
+  InboxStore,
+} from "store/inbox";
 
 enableStaticRendering(typeof window === "undefined");
 
