--- conflicted
+++ resolved
@@ -99,10 +99,7 @@
 } from "store/inbox";
 import { IWebhookStore, WebhookStore } from "./webhook.store";
 
-import {
-  IMentionsStore,
-  MentionsStore
-} from "store/editor"
+import { IMentionsStore, MentionsStore } from "store/editor";
 
 enableStaticRendering(typeof window === "undefined");
 
@@ -165,11 +162,9 @@
   inboxIssueDetails: IInboxIssueDetailsStore;
   inboxFilters: IInboxFiltersStore;
 
-<<<<<<< HEAD
   webhook: IWebhookStore;
-=======
+
   mentionsStore: IMentionsStore;
->>>>>>> 6a283d28
 
   constructor() {
     this.commandPalette = new CommandPaletteStore(this);
@@ -229,12 +224,9 @@
     this.inboxIssues = new InboxIssuesStore(this);
     this.inboxIssueDetails = new InboxIssueDetailsStore(this);
     this.inboxFilters = new InboxFiltersStore(this);
-<<<<<<< HEAD
-    
+
     this.webhook = new WebhookStore(this);
-=======
 
     this.mentionsStore = new MentionsStore(this);
->>>>>>> 6a283d28
   }
 }