--- conflicted
+++ resolved
@@ -187,25 +187,17 @@
 
   handleInboxIssueFilters = <T extends keyof TInboxIssueFilter>(key: T, value: TInboxIssueFilter[T]) => {
     set(this.inboxFilters, key, value);
-<<<<<<< HEAD
-    const { workspaceSlug, projectId } = this.store.router;
-=======
     set(this, ["inboxIssues"], {});
     set(this, ["inboxIssuePaginationInfo"], undefined);
-    const { workspaceSlug, projectId } = this.store.app.router;
->>>>>>> c8063809
+    const { workspaceSlug, projectId } = this.store.router;
     if (workspaceSlug && projectId) this.fetchInboxIssues(workspaceSlug, projectId, "filter-loading");
   };
 
   handleInboxIssueSorting = <T extends keyof TInboxIssueSorting>(key: T, value: TInboxIssueSorting[T]) => {
     set(this.inboxSorting, key, value);
-<<<<<<< HEAD
-    const { workspaceSlug, projectId } = this.store.router;
-=======
     set(this, ["inboxIssues"], {});
     set(this, ["inboxIssuePaginationInfo"], undefined);
-    const { workspaceSlug, projectId } = this.store.app.router;
->>>>>>> c8063809
+    const { workspaceSlug, projectId } = this.store.router;
     if (workspaceSlug && projectId) this.fetchInboxIssues(workspaceSlug, projectId, "filter-loading");
   };
 
