--- conflicted
+++ resolved
@@ -1,11 +1,8 @@
 import set from "lodash/set";
 import { makeObservable, observable, runInAction, action } from "mobx";
 import { TIssue, TInboxIssue, TInboxIssueStatus, TInboxDuplicateIssueDetails } from "@plane/types";
-<<<<<<< HEAD
-=======
 // helpers
 import { EInboxIssueStatus } from "@/helpers/inbox.helper";
->>>>>>> 9e3fedd0
 // services
 import { InboxIssueService } from "@/services/inbox";
 // root store
