--- conflicted
+++ resolved
@@ -4,15 +4,11 @@
 import { IIssueDisplayFilterOptions, IIssueDisplayProperties, IIssueFilterOptions, TIssueParams } from "types";
 import { EFilterType } from "store/issues/types";
 import { IssueFilterBaseStore } from "../project-issues/base-issue-filter.store";
-<<<<<<< HEAD
-import { isEmpty } from "lodash";
-import { isNil } from "../project-issues/utils";
-=======
 // helpers
 import { handleIssueQueryParamsByLayout } from "helpers/issue.helper";
+import { isNil } from "../project-issues/utils";
 // services
 import { WorkspaceService } from "services/workspace.service";
->>>>>>> d22c258c
 
 interface IIssuesDisplayOptions {
   filters: IIssueFilterOptions;
@@ -382,17 +378,13 @@
       start_date: userFilters?.filters?.start_date || undefined,
       target_date: userFilters?.filters?.target_date || undefined,
       type: userFilters?.displayFilters?.type || undefined,
-<<<<<<< HEAD
-      sub_issue: isNil(userFilters?.displayFilters?.sub_issue) ? true : userFilters?.displayFilters?.sub_issue,
       show_empty_groups: isNil(userFilters?.displayFilters?.show_empty_groups)
         ? true
         : userFilters?.displayFilters?.show_empty_groups,
       start_target_date: isNil(userFilters?.displayFilters?.start_target_date)
         ? true
         : userFilters?.displayFilters?.start_target_date,
-=======
       sub_issue: false,
->>>>>>> d22c258c
     };
 
     const filteredParams = handleIssueQueryParamsByLayout("spreadsheet", "my_issues");
