import { action, makeObservable, observable, runInAction } from "mobx";
// types
import { RootStore } from "store/root";
import { IIssueDisplayFilterOptions, IIssueDisplayProperties, IIssueFilterOptions, TIssueParams } from "types";
import { EFilterType } from "store/issues/types";
import { handleIssueQueryParamsByLayout } from "helpers/issue.helper";
import { IssueFilterBaseStore } from "../project-issues/base-issue-filter.store";
<<<<<<< HEAD
import { isEmpty } from "lodash";
=======
import isEmpty from "lodash/isEmpty";
>>>>>>> db510dcf

interface IProjectIssuesFiltersOptions {
  filters: IIssueFilterOptions;
  displayFilters: IIssueDisplayFilterOptions;
}

interface IProjectIssuesDisplayOptions {
  filters: IIssueFilterOptions;
  displayFilters: IIssueDisplayFilterOptions;
  displayProperties: IIssueDisplayProperties;
}

interface IProjectIssuesFilters {
  filters: IIssueFilterOptions | undefined;
  displayFilters: IIssueDisplayFilterOptions | undefined;
  displayProperties: IIssueDisplayProperties | undefined;
}

export interface IProfileIssuesFilterStore {
  // observables
  projectIssueFilters: { [workspaceId: string]: IProjectIssuesDisplayOptions } | undefined;
  // computed
  issueFilters: IProjectIssuesFilters | undefined;
  appliedFilters: TIssueParams[] | undefined;
  // helpers
  issueDisplayFilters: (workspaceId: string) => IProjectIssuesDisplayOptions | undefined;
  // actions
  fetchDisplayFilters: (workspaceSlug: string) => Promise<IProjectIssuesFiltersOptions>;
  updateDisplayFilters: (
    workspaceSlug: string,
    type: EFilterType,
    filters: IIssueFilterOptions | IIssueDisplayFilterOptions
  ) => Promise<IProjectIssuesFiltersOptions>;
  fetchDisplayProperties: (workspaceSlug: string) => Promise<IIssueDisplayProperties>;
  updateDisplayProperties: (
    workspaceSlug: string,
    properties: IIssueDisplayProperties
  ) => Promise<IIssueDisplayProperties>;
  fetchFilters: (workspaceSlug: string) => Promise<void>;
  updateFilters: (
    workspaceSlug: string,
    filterType: EFilterType,
    filters: IIssueFilterOptions | IIssueDisplayFilterOptions | IIssueDisplayProperties
  ) => Promise<void>;
}

export class ProfileIssuesFilterStore extends IssueFilterBaseStore implements IProfileIssuesFilterStore {
  // observables
  projectIssueFilters: { [projectId: string]: IProjectIssuesDisplayOptions } | undefined = undefined;
  // root store
  rootStore;

  constructor(_rootStore: RootStore) {
    super(_rootStore);

    makeObservable(this, {
      // observables
      projectIssueFilters: observable.ref,
      // computed
      // actions
      fetchDisplayFilters: action,
      updateDisplayFilters: action,
      fetchDisplayProperties: action,
      updateDisplayProperties: action,
    });
    // root store
    this.rootStore = _rootStore;
  }

  // computed

  // helpers
  issueDisplayFilters = (workspaceId: string) => {
    if (!workspaceId) return undefined;
    return this.projectIssueFilters?.[workspaceId] || undefined;
  };

  // actions
  fetchDisplayFilters = async (workspaceSlug: string) => {
    try {
      const filters: IIssueFilterOptions = {
        assignees: null,
        mentions: null,
        created_by: null,
        labels: null,
        priority: null,
        project: null,
        start_date: null,
        state: null,
        state_group: null,
        subscriber: null,
        target_date: null,
      };

      const displayFilters: IIssueDisplayFilterOptions = {
        calendar: {
          show_weekends: false,
          layout: "month",
        },
        group_by: "state_detail.group",
        sub_group_by: null,
        layout: "list",
        order_by: "-created_at",
        show_empty_groups: false,
        start_target_date: false,
        sub_issue: false,
        type: null,
      };

      const issueFilters: IProjectIssuesFiltersOptions = {
        filters: filters,
        displayFilters: displayFilters,
      };

      let _projectIssueFilters = this.projectIssueFilters;
      if (!_projectIssueFilters) _projectIssueFilters = {};
      if (!_projectIssueFilters[workspaceSlug]) {
        _projectIssueFilters[workspaceSlug] = { displayProperties: {} } as IProjectIssuesDisplayOptions;
      }
      if (
        isEmpty(_projectIssueFilters[workspaceSlug].filters) ||
        isEmpty(_projectIssueFilters[workspaceSlug].displayFilters)
      ) {
        _projectIssueFilters[workspaceSlug] = {
          ..._projectIssueFilters[workspaceSlug],
          ...issueFilters,
        };
      }

      runInAction(() => {
        this.projectIssueFilters = _projectIssueFilters;
      });

      return issueFilters;
    } catch (error) {
      throw error;
    }
  };

  updateDisplayFilters = async (
    workspaceSlug: string,
    type: EFilterType,
    filters: IIssueFilterOptions | IIssueDisplayFilterOptions
  ) => {
    try {
      let _projectIssueFilters = { ...this.projectIssueFilters };
      if (!_projectIssueFilters) _projectIssueFilters = {};
      if (!_projectIssueFilters[workspaceSlug])
        _projectIssueFilters[workspaceSlug] = { filters: {}, displayFilters: {}, displayProperties: {} };

      const _filters = {
        filters: { ..._projectIssueFilters[workspaceSlug].filters },
        displayFilters: { ..._projectIssueFilters[workspaceSlug].displayFilters },
      };

      if (type === EFilterType.FILTERS) _filters.filters = { ..._filters.filters, ...filters };
      else if (type === EFilterType.DISPLAY_FILTERS)
        _filters.displayFilters = { ..._filters.displayFilters, ...filters };

      // set sub_group_by to null if group_by is set to null
      if (_filters.displayFilters.group_by === null) _filters.displayFilters.sub_group_by = null;

      // set sub_group_by to null if layout is switched to kanban group_by and sub_group_by are same
      if (
        _filters.displayFilters.layout === "kanban" &&
        _filters.displayFilters.group_by === _filters.displayFilters.sub_group_by
      )
        _filters.displayFilters.sub_group_by = null;

      // set group_by to state if layout is switched to kanban and group_by is null
      if (_filters.displayFilters.layout === "kanban" && _filters.displayFilters.group_by === null)
        _filters.displayFilters.group_by = "state";

      _projectIssueFilters[workspaceSlug] = {
        filters: _filters.filters,
        displayFilters: _filters.displayFilters,
        displayProperties: _projectIssueFilters[workspaceSlug].displayProperties,
      };

      runInAction(() => {
        this.projectIssueFilters = _projectIssueFilters;
      });

      return _filters;
    } catch (error) {
      throw error;
    }
  };

  fetchDisplayProperties = async (workspaceSlug: string) => {
    try {
      const displayProperties: IIssueDisplayProperties = {
        assignee: true,
<<<<<<< HEAD
        start_date: true,
        due_date: true,
        labels: false,
        key: false,
=======
        start_date: false,
        due_date: false,
        labels: true,
        key: true,
>>>>>>> db510dcf
        priority: true,
        state: false,
        sub_issue_count: true,
        link: true,
        attachment_count: false,
        estimate: false,
        created_on: false,
        updated_on: false,
      };

      let _projectIssueFilters = { ...this.projectIssueFilters };
      if (!_projectIssueFilters) _projectIssueFilters = {};
      if (!_projectIssueFilters[workspaceSlug]) {
        _projectIssueFilters[workspaceSlug] = { filters: {}, displayFilters: {} } as IProjectIssuesDisplayOptions;
      }
      if (isEmpty(_projectIssueFilters[workspaceSlug].displayProperties)) {
        _projectIssueFilters[workspaceSlug] = {
          ..._projectIssueFilters[workspaceSlug],
          displayProperties: displayProperties,
        };
      }

      runInAction(() => {
        this.projectIssueFilters = _projectIssueFilters;
      });

      return displayProperties;
    } catch (error) {
      throw error;
    }
  };

  updateDisplayProperties = async (workspaceSlug: string, properties: IIssueDisplayProperties) => {
    try {
      let _issueFilters = { ...this.projectIssueFilters };
      if (!_issueFilters) _issueFilters = {};
      if (!_issueFilters[workspaceSlug])
        _issueFilters[workspaceSlug] = { filters: {}, displayFilters: {}, displayProperties: {} };

      const updatedDisplayProperties = { ..._issueFilters[workspaceSlug].displayProperties, ...properties };
      _issueFilters[workspaceSlug] = { ..._issueFilters[workspaceSlug], displayProperties: updatedDisplayProperties };

      runInAction(() => {
        this.projectIssueFilters = _issueFilters;
      });

      return properties;
    } catch (error) {
      throw error;
    }
  };

  get issueFilters() {
    const workspaceSlug = this.rootStore.workspace.workspaceSlug;
    if (!workspaceSlug) return undefined;
    const displayFilters = this.issueDisplayFilters(workspaceSlug);

    const _filters: IProjectIssuesFilters = {
      filters: displayFilters?.filters,
      displayFilters: displayFilters?.displayFilters,
      displayProperties: displayFilters?.displayProperties,
    };

    return _filters;
  }

  get appliedFilters() {
    const userFilters = this.issueFilters;
    if (!userFilters) return undefined;

    let filteredRouteParams: any = {
      priority: userFilters?.filters?.priority || undefined,
      state_group: userFilters?.filters?.state_group || undefined,
      state: userFilters?.filters?.state || undefined,
      assignees: userFilters?.filters?.assignees || undefined,
      mentions: userFilters?.filters?.mentions || undefined,
      created_by: userFilters?.filters?.created_by || undefined,
      labels: userFilters?.filters?.labels || undefined,
      start_date: userFilters?.filters?.start_date || undefined,
      target_date: userFilters?.filters?.target_date || undefined,
      type: userFilters?.displayFilters?.type || undefined,
      sub_issue: userFilters?.displayFilters?.sub_issue || true,
      show_empty_groups: userFilters?.displayFilters?.show_empty_groups || true,
      start_target_date: userFilters?.displayFilters?.start_target_date || true,
    };

    const filteredParams = handleIssueQueryParamsByLayout(userFilters?.displayFilters?.layout, "profile_issues");
    if (filteredParams) filteredRouteParams = this.computedFilter(filteredRouteParams, filteredParams);

    if (userFilters?.displayFilters?.layout === "calendar") filteredRouteParams.group_by = "target_date";
    if (userFilters?.displayFilters?.layout === "gantt_chart") filteredRouteParams.start_target_date = true;

    return filteredRouteParams;
  }

  fetchFilters = async (workspaceSlug: string) => {
    try {
      await this.fetchDisplayFilters(workspaceSlug);
      await this.fetchDisplayProperties(workspaceSlug);
      return;
    } catch (error) {
      throw Error;
    }
  };

  updateFilters = async (
    workspaceSlug: string,

    filterType: EFilterType,
    filters: IIssueFilterOptions | IIssueDisplayFilterOptions | IIssueDisplayProperties
  ) => {
    try {
      switch (filterType) {
        case EFilterType.FILTERS:
          await this.updateDisplayFilters(workspaceSlug, filterType, filters as IIssueFilterOptions);
          break;
        case EFilterType.DISPLAY_FILTERS:
          await this.updateDisplayFilters(workspaceSlug, filterType, filters as IIssueDisplayFilterOptions);
          break;
        case EFilterType.DISPLAY_PROPERTIES:
          await this.updateDisplayProperties(workspaceSlug, filters as IIssueDisplayProperties);
          break;
      }

      return;
    } catch (error) {
      throw error;
    }
  };
}<|MERGE_RESOLUTION|>--- conflicted
+++ resolved
@@ -5,11 +5,6 @@
 import { EFilterType } from "store/issues/types";
 import { handleIssueQueryParamsByLayout } from "helpers/issue.helper";
 import { IssueFilterBaseStore } from "../project-issues/base-issue-filter.store";
-<<<<<<< HEAD
-import { isEmpty } from "lodash";
-=======
-import isEmpty from "lodash/isEmpty";
->>>>>>> db510dcf
 
 interface IProjectIssuesFiltersOptions {
   filters: IIssueFilterOptions;
@@ -203,17 +198,14 @@
     try {
       const displayProperties: IIssueDisplayProperties = {
         assignee: true,
-<<<<<<< HEAD
         start_date: true,
         due_date: true,
         labels: false,
         key: false,
-=======
         start_date: false,
         due_date: false,
         labels: true,
         key: true,
->>>>>>> db510dcf
         priority: true,
         state: false,
         sub_issue_count: true,
