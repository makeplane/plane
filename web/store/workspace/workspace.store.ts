--- conflicted
+++ resolved
@@ -299,99 +299,4 @@
       throw error;
     }
   };
-<<<<<<< HEAD
-
-  /**
-   * update workspace member using workspace slug and member id and data
-   * @param workspaceSlug
-   * @param memberId
-   * @param data
-   */
-  updateMember = async (workspaceSlug: string, memberId: string, data: Partial<IWorkspaceMember>) => {
-    const originalMembers = [...this.members?.[workspaceSlug]]; // in case of error, we will revert back to original members
-
-    const members = [...this.members?.[workspaceSlug]];
-
-    const index = members.findIndex((m) => m.id === memberId);
-    members[index] = { ...members[index], ...data };
-
-    // optimistic update
-    runInAction(() => {
-      this.loader = true;
-      this.error = null;
-      this.members = {
-        ...this.members,
-        [workspaceSlug]: members,
-      };
-    });
-
-    try {
-      await this.workspaceService.updateWorkspaceMember(workspaceSlug, memberId, data);
-
-      runInAction(() => {
-        this.loader = false;
-        this.error = null;
-      });
-    } catch (error) {
-      runInAction(() => {
-        this.loader = false;
-        this.error = error;
-        this.members = {
-          ...this.members,
-          [workspaceSlug]: originalMembers,
-        };
-      });
-
-      throw error;
-    }
-  };
-
-  /**
-   * remove workspace member using workspace slug and member id
-   * @param workspaceSlug
-   * @param memberId
-   */
-  removeMember = async (workspaceSlug: string, memberId: string) => {
-    const members = [...this.members?.[workspaceSlug]];
-    const originalMembers = this.members?.[workspaceSlug]; // in case of error, we will revert back to original members
-
-    // removing member from the array
-    const index = members.findIndex((m) => m.id === memberId);
-    members.splice(index, 1);
-
-    // optimistic update
-    runInAction(() => {
-      this.members = {
-        ...this.members,
-        [workspaceSlug]: members,
-      };
-    });
-
-    try {
-      runInAction(() => {
-        this.loader = true;
-        this.error = null;
-      });
-
-      await this.workspaceService.deleteWorkspaceMember(workspaceSlug, memberId);
-
-      runInAction(() => {
-        this.loader = false;
-        this.error = null;
-      });
-    } catch (error) {
-      runInAction(() => {
-        this.loader = false;
-        this.error = error;
-        this.members = {
-          ...this.members,
-          [workspaceSlug]: originalMembers,
-        };
-      });
-
-      throw error;
-    }
-  };
-=======
->>>>>>> 162faf83
 }