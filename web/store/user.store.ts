// mobx
import { action, observable, runInAction, makeObservable, computed } from "mobx";
// services
import { ProjectMemberService, ProjectService } from "services/project";
import { UserService } from "services/user.service";
import { WorkspaceService } from "services/workspace.service";
import { AuthService } from "services/auth.service";
// interfaces
import { IUser, IUserSettings } from "types/users";
import { IWorkspaceMemberMe, IProjectMember, TUserProjectRole, TUserWorkspaceRole } from "types";
import { RootStore } from "./root";

export interface IUserStore {
  loader: boolean;
  currentUserError: any;

  isUserLoggedIn: boolean | null;
  currentUser: IUser | null;
  isUserInstanceAdmin: boolean | null;
  currentUserSettings: IUserSettings | null;

  dashboardInfo: any;

  workspaceMemberInfo: {
    [workspaceSlug: string]: IWorkspaceMemberMe;
  };
  hasPermissionToWorkspace: {
    [workspaceSlug: string]: boolean | null;
  };

  projectMemberInfo: {
    [projectId: string]: IProjectMember;
  };
  hasPermissionToProject: {
    [projectId: string]: boolean | null;
  };

  currentProjectMemberInfo: IProjectMember | undefined;
  currentWorkspaceMemberInfo: IWorkspaceMemberMe | undefined;
  currentProjectRole: TUserProjectRole | undefined;
  currentWorkspaceRole: TUserWorkspaceRole | undefined;

  hasPermissionToCurrentWorkspace: boolean | undefined;
  hasPermissionToCurrentProject: boolean | undefined;

  fetchCurrentUser: () => Promise<IUser>;
  fetchCurrentUserInstanceAdminStatus: () => Promise<boolean>;
  fetchCurrentUserSettings: () => Promise<IUserSettings>;

  fetchUserWorkspaceInfo: (workspaceSlug: string) => Promise<IWorkspaceMemberMe>;
  fetchUserProjectInfo: (workspaceSlug: string, projectId: string) => Promise<IProjectMember>;
  fetchUserDashboardInfo: (workspaceSlug: string, month: number) => Promise<any>;

  updateUserOnBoard: () => Promise<void>;
  updateTourCompleted: () => Promise<void>;
  updateCurrentUser: (data: Partial<IUser>) => Promise<IUser>;
  updateCurrentUserTheme: (theme: string) => Promise<IUser>;

  deactivateAccount: () => Promise<void>;
  signOut: () => Promise<void>;

  leaveWorkspace: (workspaceSlug: string) => Promise<void>;

  joinProject: (workspaceSlug: string, projectIds: string[]) => Promise<any>;
  leaveProject: (workspaceSlug: string, projectId: string) => Promise<void>;
}

class UserStore implements IUserStore {
  loader: boolean = false;
  currentUserError: any = null;

  isUserLoggedIn: boolean | null = null;
  currentUser: IUser | null = null;
  isUserInstanceAdmin: boolean | null = null;
  currentUserSettings: IUserSettings | null = null;

  dashboardInfo: any = null;

  workspaceMemberInfo: {
    [workspaceSlug: string]: IWorkspaceMemberMe;
  } = {};
  hasPermissionToWorkspace: {
    [workspaceSlug: string]: boolean;
  } = {};

  projectMemberInfo: {
    [projectId: string]: IProjectMember;
  } = {};
  hasPermissionToProject: {
    [projectId: string]: boolean;
  } = {};
  // root store
  rootStore;
  // services
  userService;
  workspaceService;
  projectService;
  projectMemberService;
  authService;

  constructor(_rootStore: RootStore) {
    makeObservable(this, {
      // observable
      loader: observable.ref,
      isUserLoggedIn: observable.ref,
      currentUser: observable.ref,
      isUserInstanceAdmin: observable.ref,
      currentUserSettings: observable.ref,
      dashboardInfo: observable.ref,
      workspaceMemberInfo: observable.ref,
      hasPermissionToWorkspace: observable.ref,
      projectMemberInfo: observable.ref,
      hasPermissionToProject: observable.ref,
      // action
      fetchCurrentUser: action,
      fetchCurrentUserInstanceAdminStatus: action,
      fetchCurrentUserSettings: action,
      fetchUserDashboardInfo: action,
      fetchUserWorkspaceInfo: action,
      fetchUserProjectInfo: action,
      updateUserOnBoard: action,
      updateTourCompleted: action,
      updateCurrentUser: action,
      updateCurrentUserTheme: action,
      deactivateAccount: action,
      leaveWorkspace: action,
      joinProject: action,
      leaveProject: action,
      signOut: action,
      // computed
      currentProjectMemberInfo: computed,
      currentWorkspaceMemberInfo: computed,
      currentProjectRole: computed,
      currentWorkspaceRole: computed,
      hasPermissionToCurrentWorkspace: computed,
      hasPermissionToCurrentProject: computed,
    });
    this.rootStore = _rootStore;
    this.userService = new UserService();
    this.workspaceService = new WorkspaceService();
    this.projectService = new ProjectService();
    this.projectMemberService = new ProjectMemberService();
    this.authService = new AuthService();
  }

  get currentWorkspaceMemberInfo() {
    if (!this.rootStore.workspace.workspaceSlug) return;
    return this.workspaceMemberInfo[this.rootStore.workspace.workspaceSlug];
  }

  get currentWorkspaceRole() {
    if (!this.rootStore.workspace.workspaceSlug) return;
    return this.workspaceMemberInfo[this.rootStore.workspace.workspaceSlug]?.role;
  }

  get currentProjectMemberInfo() {
    if (!this.rootStore.project.projectId) return;
    return this.projectMemberInfo[this.rootStore.project.projectId];
  }

  get currentProjectRole() {
    if (!this.rootStore.project.projectId) return;
    return this.projectMemberInfo[this.rootStore.project.projectId]?.role;
  }

  get hasPermissionToCurrentWorkspace() {
    if (!this.rootStore.workspace.workspaceSlug) return;
    return this.hasPermissionToWorkspace[this.rootStore.workspace.workspaceSlug];
  }

  get hasPermissionToCurrentProject() {
    if (!this.rootStore.project.projectId) return;
    return this.hasPermissionToProject[this.rootStore.project.projectId];
  }

  fetchCurrentUser = async () => {
    try {
      const response = await this.userService.currentUser();
      if (response) {
        runInAction(() => {
          this.currentUserError = null;
          this.currentUser = response;
          this.isUserLoggedIn = true;
        });
      }
      return response;
    } catch (error) {
      runInAction(() => {
        this.currentUserError = error;
        this.isUserLoggedIn = false;
      });
      throw error;
    }
  };

  fetchCurrentUserInstanceAdminStatus = async () => {
    try {
      const response = await this.userService.currentUserInstanceAdminStatus();
      if (response) {
        runInAction(() => {
          this.isUserInstanceAdmin = response.is_instance_admin;
        });
      }
      return response.is_instance_admin;
    } catch (error) {
      runInAction(() => {
        this.isUserInstanceAdmin = false;
      });
      throw error;
    }
  };

  fetchCurrentUserSettings = async () => {
    try {
      const response = await this.userService.currentUserSettings();
      if (response) {
        runInAction(() => {
          this.currentUserSettings = response;
        });
      }
      return response;
    } catch (error) {
      throw error;
    }
  };

  fetchUserDashboardInfo = async (workspaceSlug: string, month: number) => {
    try {
      const response = await this.userService.userWorkspaceDashboard(workspaceSlug, month);
      runInAction(() => {
        this.dashboardInfo = response;
      });
      return response;
    } catch (error) {
      throw error;
    }
  };

  fetchUserWorkspaceInfo = async (workspaceSlug: string) => {
    try {
      const response = await this.workspaceService.workspaceMemberMe(workspaceSlug);

      runInAction(() => {
        this.workspaceMemberInfo = {
          ...this.workspaceMemberInfo,
          [workspaceSlug]: response,
        };
        this.hasPermissionToWorkspace = {
          ...this.hasPermissionToWorkspace,
          [workspaceSlug]: true,
        };
      });
      return response;
    } catch (error) {
      runInAction(() => {
        this.hasPermissionToWorkspace = {
          ...this.hasPermissionToWorkspace,
          [workspaceSlug]: false,
        };
      });
      throw error;
    }
  };

  fetchUserProjectInfo = async (workspaceSlug: string, projectId: string) => {
    try {
      const response = await this.projectMemberService.projectMemberMe(workspaceSlug, projectId);

      runInAction(() => {
        this.projectMemberInfo = {
          ...this.projectMemberInfo,
          [projectId]: response,
        };
        this.hasPermissionToProject = {
          ...this.hasPermissionToProject,
          [projectId]: true,
        };
      });
      return response;
    } catch (error: any) {
      runInAction(() => {
        this.hasPermissionToProject = {
          ...this.hasPermissionToProject,
          [projectId]: false,
        };
      });

      throw error;
    }
  };

  updateUserOnBoard = async () => {
    try {
      runInAction(() => {
        this.currentUser = {
          ...this.currentUser,
          is_onboarded: true,
        } as IUser;
      });

      const user = this.currentUser ?? undefined;

      if (!user) return;

      await this.userService.updateUserOnBoard();
    } catch (error) {
      this.fetchCurrentUser();

      throw error;
    }
  };

  updateTourCompleted = async () => {
    try {
      if (this.currentUser) {
        runInAction(() => {
          this.currentUser = {
            ...this.currentUser,
            is_tour_completed: true,
          } as IUser;
        });

        const response = await this.userService.updateUserTourCompleted();

        return response;
      }
    } catch (error) {
      throw error;
    }
  };

  updateCurrentUser = async (data: Partial<IUser>) => {
    try {
      runInAction(() => {
        this.currentUser = {
          ...this.currentUser,
          ...data,
        } as IUser;
      });

      const response = await this.userService.updateUser(data);

      runInAction(() => {
        this.currentUser = response;
      });
      return response;
    } catch (error) {
      this.fetchCurrentUser();

      throw error;
    }
  };

  updateCurrentUserTheme = async (theme: string) => {
    try {
      runInAction(() => {
        this.currentUser = {
          ...this.currentUser,
          theme: {
            ...this.currentUser?.theme,
            theme,
          },
        } as IUser;
      });
      const response = await this.userService.updateUser({
        theme: { ...this.currentUser?.theme, theme },
      } as IUser);
      return response;
    } catch (error) {
      throw error;
    }
  };

  deactivateAccount = async () => {
    try {
      await this.userService.deactivateAccount();
<<<<<<< HEAD
=======
      this.currentUserError = null;
      this.currentUser = null;
      this.isUserLoggedIn = false;
>>>>>>> 9147b58b
    } catch (error) {
      throw error;
    }
  };

  leaveWorkspace = async (workspaceSlug: string) => {
    try {
      await this.userService.leaveWorkspace(workspaceSlug);

      runInAction(() => {
        delete this.workspaceMemberInfo[workspaceSlug];
        delete this.hasPermissionToWorkspace[workspaceSlug];
      });
    } catch (error) {
      throw error;
    }
  };

  joinProject = async (workspaceSlug: string, projectIds: string[]) => {
    const newPermissions: { [projectId: string]: boolean } = {};
    projectIds.forEach((projectId) => {
      newPermissions[projectId] = true;
    });

    try {
      const response = await this.userService.joinProject(workspaceSlug, projectIds);

      runInAction(() => {
        this.hasPermissionToProject = {
          ...this.hasPermissionToProject,
          ...newPermissions,
        };
      });

      return response;
    } catch (error) {
      throw error;
    }
  };

  leaveProject = async (workspaceSlug: string, projectId: string) => {
    const newPermissions: { [projectId: string]: boolean } = {};
    newPermissions[projectId] = false;

    try {
      await this.userService.leaveProject(workspaceSlug, projectId);

      runInAction(() => {
        this.hasPermissionToProject = {
          ...this.hasPermissionToProject,
          ...newPermissions,
        };
      });
    } catch (error) {
      throw error;
    }
  };

  signOut = async () => {
    try {
      await this.authService.signOut();
      runInAction(() => {
        this.currentUserError = null;
        this.currentUser = null;
        this.isUserLoggedIn = false;
      });
    } catch (error) {
      throw error;
    }
  };
}

export default UserStore;<|MERGE_RESOLUTION|>--- conflicted
+++ resolved
@@ -374,12 +374,9 @@
   deactivateAccount = async () => {
     try {
       await this.userService.deactivateAccount();
-<<<<<<< HEAD
-=======
       this.currentUserError = null;
       this.currentUser = null;
       this.isUserLoggedIn = false;
->>>>>>> 9147b58b
     } catch (error) {
       throw error;
     }
