<<<<<<< HEAD
import set from "lodash/set";
import { action, computed, observable, makeObservable, runInAction, autorun } from "mobx";
=======
import { action, computed, observable, makeObservable, runInAction, reaction } from "mobx";
>>>>>>> 6ab8588a
import { computedFn } from "mobx-utils";
// types
import { TCycleDisplayFilters, TCycleFilters, TCycleFiltersByState } from "@plane/types";
// store
import { RootStore } from "@/store/root.store";

export interface ICycleFilterStore {
  // observables
  displayFilters: Record<string, TCycleDisplayFilters>;
  filters: Record<string, TCycleFiltersByState>;
  searchQuery: string;
  archivedCyclesSearchQuery: string;
  // computed
  currentProjectDisplayFilters: TCycleDisplayFilters | undefined;
  currentProjectFilters: TCycleFilters | undefined;
  currentProjectArchivedFilters: TCycleFilters | undefined;
  // computed functions
  getDisplayFiltersByProjectId: (projectId: string) => TCycleDisplayFilters | undefined;
  getFiltersByProjectId: (projectId: string) => TCycleFilters | undefined;
  getArchivedFiltersByProjectId: (projectId: string) => TCycleFilters | undefined;
  // actions
  updateDisplayFilters: (projectId: string, displayFilters: TCycleDisplayFilters) => void;
  updateFilters: (projectId: string, filters: TCycleFilters, state?: keyof TCycleFiltersByState) => void;
  updateSearchQuery: (query: string) => void;
  updateArchivedCyclesSearchQuery: (query: string) => void;
  clearAllFilters: (projectId: string, state?: keyof TCycleFiltersByState) => void;
}

export class CycleFilterStore implements ICycleFilterStore {
  // observables
  displayFilters: Record<string, TCycleDisplayFilters> = {};
  filters: Record<string, TCycleFiltersByState> = {};
  searchQuery: string = "";
  archivedCyclesSearchQuery: string = "";
  // root store
  rootStore: RootStore;

  constructor(_rootStore: RootStore) {
    makeObservable(this, {
      // observables
      displayFilters: observable,
      filters: observable,
      searchQuery: observable.ref,
      archivedCyclesSearchQuery: observable.ref,
      // computed
      currentProjectDisplayFilters: computed,
      currentProjectFilters: computed,
      currentProjectArchivedFilters: computed,
      // actions
      updateDisplayFilters: action,
      updateFilters: action,
      updateSearchQuery: action,
      updateArchivedCyclesSearchQuery: action,
      clearAllFilters: action,
    });
    // root store
    this.rootStore = _rootStore;
    // initialize display filters of the current project
    reaction(
      () => this.rootStore.app.router.projectId,
      (projectId) => {
        if (!projectId) return;
        this.initProjectCycleFilters(projectId);
      }
    );
  }

  /**
   * @description get display filters of the current project
   */
  get currentProjectDisplayFilters() {
    const projectId = this.rootStore.app.router.projectId;
    if (!projectId) return;
    return this.displayFilters[projectId];
  }

  /**
   * @description get filters of the current project
   */
  get currentProjectFilters() {
    const projectId = this.rootStore.app.router.projectId;
    if (!projectId) return;
    return this.filters[projectId]?.default ?? {};
  }

  /**
   * @description get archived filters of the current project
   */
  get currentProjectArchivedFilters() {
    const projectId = this.rootStore.app.router.projectId;
    if (!projectId) return;
    return this.filters[projectId].archived;
  }

  /**
   * @description get display filters of a project by projectId
   * @param {string} projectId
   */
  getDisplayFiltersByProjectId = computedFn((projectId: string) => this.displayFilters[projectId]);

  /**
   * @description get filters of a project by projectId
   * @param {string} projectId
   */
  getFiltersByProjectId = computedFn((projectId: string) => this.filters[projectId]?.default ?? {});

  /**
   * @description get archived filters of a project by projectId
   * @param {string} projectId
   */
  getArchivedFiltersByProjectId = computedFn((projectId: string) => this.filters[projectId].archived);

  /**
   * @description initialize display filters and filters of a project
   * @param {string} projectId
   */
  initProjectCycleFilters = (projectId: string) => {
    const displayFilters = this.getDisplayFiltersByProjectId(projectId);
    runInAction(() => {
      this.displayFilters[projectId] = {
        active_tab: displayFilters?.active_tab || "active",
        layout: displayFilters?.layout || "list",
      };
<<<<<<< HEAD
      this.filters[projectId] = {
        default: {},
        archived: {},
      };
=======
      this.filters[projectId] = this.filters[projectId] ?? {};
>>>>>>> 6ab8588a
    });
  };

  /**
   * @description update display filters of a project
   * @param {string} projectId
   * @param {TCycleDisplayFilters} displayFilters
   */
  updateDisplayFilters = (projectId: string, displayFilters: TCycleDisplayFilters) => {
    runInAction(() => {
      Object.keys(displayFilters).forEach((key) => {
        set(this.displayFilters, [projectId, key], displayFilters[key as keyof TCycleDisplayFilters]);
      });
    });
  };

  /**
   * @description update filters of a project
   * @param {string} projectId
   * @param {TCycleFilters} filters
   */
  updateFilters = (projectId: string, filters: TCycleFilters, state: keyof TCycleFiltersByState = "default") => {
    runInAction(() => {
      Object.keys(filters).forEach((key) => {
        set(this.filters, [projectId, state, key], filters[key as keyof TCycleFilters]);
      });
    });
  };

  /**
   * @description update search query
   * @param {string} query
   */
  updateSearchQuery = (query: string) => (this.searchQuery = query);

  /**
   * @description update archived search query
   * @param {string} query
   */
  updateArchivedCyclesSearchQuery = (query: string) => (this.archivedCyclesSearchQuery = query);

  /**
   * @description clear all filters of a project
   * @param {string} projectId
   */
  clearAllFilters = (projectId: string, state: keyof TCycleFiltersByState = "default") => {
    runInAction(() => {
      this.filters[projectId][state] = {};
    });
  };
}<|MERGE_RESOLUTION|>--- conflicted
+++ resolved
@@ -1,9 +1,5 @@
-<<<<<<< HEAD
 import set from "lodash/set";
-import { action, computed, observable, makeObservable, runInAction, autorun } from "mobx";
-=======
 import { action, computed, observable, makeObservable, runInAction, reaction } from "mobx";
->>>>>>> 6ab8588a
 import { computedFn } from "mobx-utils";
 // types
 import { TCycleDisplayFilters, TCycleFilters, TCycleFiltersByState } from "@plane/types";
@@ -127,14 +123,10 @@
         active_tab: displayFilters?.active_tab || "active",
         layout: displayFilters?.layout || "list",
       };
-<<<<<<< HEAD
-      this.filters[projectId] = {
+      this.filters[projectId] = this.filters[projectId] ?? {
         default: {},
         archived: {},
       };
-=======
-      this.filters[projectId] = this.filters[projectId] ?? {};
->>>>>>> 6ab8588a
     });
   };
 
