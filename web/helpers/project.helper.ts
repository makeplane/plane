--- conflicted
+++ resolved
@@ -1,15 +1,10 @@
-<<<<<<< HEAD
-// types
-import { IProject } from "@plane/types";
-// constants
-import { EUserProjectRoles } from "constants/project";
-=======
 import sortBy from "lodash/sortBy";
 // helpers
 import { satisfiesDateFilter } from "helpers/filter.helper";
 // types
 import { IProject, TProjectDisplayFilters, TProjectFilters, TProjectOrderByOptions } from "@plane/types";
->>>>>>> 6bc133e3
+// constants
+import { EUserProjectRoles } from "constants/project";
 
 /**
  * Updates the sort order of the project.
@@ -59,14 +54,14 @@
   identifier.replace(/[^ÇŞĞIİÖÜA-Za-z0-9]/g, "");
 
 /**
-<<<<<<< HEAD
  * @description Checks if the project should be rendered or not based on the user role
  * @param {IProject} project
  * @returns {boolean}
  */
 export const shouldRenderProject = (project: IProject): boolean =>
   !!project.member_role && project.member_role >= EUserProjectRoles.MEMBER;
-=======
+
+/**
  * @description filters projects based on the filter
  * @param {IProject} project
  * @param {TProjectFilters} filters
@@ -119,5 +114,4 @@
   if (orderByKey === "-members_length") orderedProjects = sortBy(projects, [(p) => p.members.length]).reverse();
 
   return orderedProjects;
-};
->>>>>>> 6bc133e3
+};