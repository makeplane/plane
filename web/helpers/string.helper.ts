import DOMPurify from "isomorphic-dompurify";
import {
  CYCLE_ISSUES_WITH_PARAMS,
  MODULE_ISSUES_WITH_PARAMS,
  PROJECT_ISSUES_LIST_WITH_PARAMS,
  VIEW_ISSUES,
} from "@/constants/fetch-keys";

export const addSpaceIfCamelCase = (str: string) => {
  if (str === undefined || str === null) return "";

  if (typeof str !== "string") str = `${str}`;

  return str.replace(/([a-z])([A-Z])/g, "$1 $2");
};

export const replaceUnderscoreIfSnakeCase = (str: string) => str.replace(/_/g, " ");

export const capitalizeFirstLetter = (str: string) => str.charAt(0).toUpperCase() + str.slice(1);

export const truncateText = (str: string, length: number) => {
  if (!str || str === "") return "";

  return str.length > length ? `${str.substring(0, length)}...` : str;
};

export const createSimilarString = (str: string) => {
  const shuffled = str
    .split("")
    .sort(() => Math.random() - 0.5)
    .join("");

  return shuffled;
};

const fallbackCopyTextToClipboard = (text: string) => {
  const textArea = document.createElement("textarea");
  textArea.value = text;

  // Avoid scrolling to bottom
  textArea.style.top = "0";
  textArea.style.left = "0";
  textArea.style.position = "fixed";

  document.body.appendChild(textArea);
  textArea.focus();
  textArea.select();

  try {
    // FIXME: Even though we are using this as a fallback, execCommand is deprecated 👎. We should find a better way to do this.
    // https://developer.mozilla.org/en-US/docs/Web/API/Document/execCommand
    document.execCommand("copy");
  } catch (err) {
    // catch fallback error
  }

  document.body.removeChild(textArea);
};

export const copyTextToClipboard = async (text: string) => {
  if (!navigator.clipboard) {
    fallbackCopyTextToClipboard(text);
    return;
  }
  await navigator.clipboard.writeText(text);
};

/**
 * @description: This function copies the url to clipboard after prepending the origin URL to it
 * @param {string} path
 * @example:
 * const text = copyUrlToClipboard("path");
 * copied URL: origin_url/path
 */
export const copyUrlToClipboard = async (path: string) => {
  const originUrl = typeof window !== "undefined" && window.location.origin ? window.location.origin : "";

  await copyTextToClipboard(`${originUrl}/${path}`);
};

export const generateRandomColor = (string: string): string => {
  if (!string) return "rgb(var(--color-primary-100))";

  string = `${string}`;

  const uniqueId = string.length.toString() + string; // Unique identifier based on string length
  const combinedString = uniqueId + string;

  const hash = Array.from(combinedString).reduce((acc, char) => {
    const charCode = char.charCodeAt(0);
    return (acc << 5) - acc + charCode;
  }, 0);

  const hue = hash % 360;
  const saturation = 70; // Higher saturation for pastel colors
  const lightness = 60; // Mid-range lightness for pastel colors

  const randomColor = `hsl(${hue}, ${saturation}%, ${lightness}%)`;

  return randomColor;
};

export const getFirstCharacters = (str: string) => {
  const words = str.trim().split(" ");
  if (words.length === 1) {
    return words[0].charAt(0);
  } else {
    return words[0].charAt(0) + words[1].charAt(0);
  }
};

/**
 * @description: This function will remove all the HTML tags from the string
 * @param {string} html
 * @return {string}
 * @example:
 * const html = "<p>Some text</p>";
 * const text = stripHTML(html);
 * console.log(text); // Some text
 */

export const sanitizeHTML = (htmlString: string) => {
  const sanitizedText = DOMPurify.sanitize(htmlString, { ALLOWED_TAGS: [] }); // sanitize the string to remove all HTML tags
  return sanitizedText.trim(); // trim the string to remove leading and trailing whitespaces
};

/**
 *
 * @example:
 * const html = "<p>Some text</p>";
 * const text = stripAndTruncateHTML(html);
 * console.log(text); // Some text
 */

export const stripAndTruncateHTML = (html: string, length: number = 55) => truncateText(sanitizeHTML(html), length);

/**
 * @description: This function return number count in string if number is more than 100 then it will return 99+
 * @param {number} number
 * @return {string}
 * @example:
 * const number = 100;
 * const text = getNumberCount(number);
 * console.log(text); // 99+
 */

export const getNumberCount = (number: number): string => {
  if (number > 99) {
    return "99+";
  }
  return number.toString();
};

export const objToQueryParams = (obj: any) => {
  const params = new URLSearchParams();

  if (!obj) return params.toString();

  for (const [key, value] of Object.entries(obj)) {
    if (value !== undefined && value !== null) params.append(key, value as string);
  }

  return params.toString();
};

export const getFetchKeysForIssueMutation = (options: {
  cycleId?: string | string[];
  moduleId?: string | string[];
  viewId?: string | string[];
  projectId: string;
  viewGanttParams: any;
  ganttParams: any;
}) => {
  const { cycleId, moduleId, viewId, projectId, viewGanttParams, ganttParams } = options;

  const ganttFetchKey = cycleId
    ? { ganttFetchKey: CYCLE_ISSUES_WITH_PARAMS(cycleId.toString(), ganttParams) }
    : moduleId
      ? { ganttFetchKey: MODULE_ISSUES_WITH_PARAMS(moduleId.toString(), ganttParams) }
      : viewId
        ? { ganttFetchKey: VIEW_ISSUES(viewId.toString(), viewGanttParams) }
        : { ganttFetchKey: PROJECT_ISSUES_LIST_WITH_PARAMS(projectId?.toString() ?? "", ganttParams) };

  return {
    ...ganttFetchKey,
  };
};

/**
 * @returns {boolean} true if searchQuery is substring of text in the same order, false otherwise
 * @description Returns true if searchQuery is substring of text in the same order, false otherwise
 * @param {string} text string to compare from
 * @param {string} searchQuery
 * @example substringMatch("hello world", "hlo") => true
 * @example substringMatch("hello world", "hoe") => false
 */
export const substringMatch = (text: string, searchQuery: string): boolean => {
  try {
    let searchIndex = 0;

    for (let i = 0; i < text.length; i++) {
      if (text[i].toLowerCase() === searchQuery[searchIndex]?.toLowerCase()) searchIndex++;

      // All characters of searchQuery found in order
      if (searchIndex === searchQuery.length) return true;
    }

    // Not all characters of searchQuery found in order
    return false;
  } catch (error) {
    return false;
  }
};

/**
 * @returns {boolean} true if email is valid, false otherwise
 * @description Returns true if email is valid, false otherwise
 * @param {string} email string to check if it is a valid email
 * @example checkEmailIsValid("hello world") => false
 * @example checkEmailIsValid("example@plane.so") => true
 */
export const checkEmailValidity = (email: string): boolean => {
  if (!email) return false;

  const isEmailValid =
    /^(([^<>()[\]\\.,;:\s@\"]+(\.[^<>()[\]\\.,;:\s@\"]+)*)|(\".+\"))@((\[[0-9]{1,3}\.[0-9]{1,3}\.[0-9]{1,3}\.[0-9]{1,3}\])|(([a-zA-Z\-0-9]+\.)+[a-zA-Z]{2,}))$/.test(
      email
    );

  return isEmailValid;
};

export const isEmptyHtmlString = (htmlString: string, allowedHTMLTags: string[] = []) => {
  // Remove HTML tags using regex
  const cleanText = DOMPurify.sanitize(htmlString, { ALLOWED_TAGS: allowedHTMLTags });
  // Trim the string and check if it's empty
  return cleanText.trim() === "";
};

/**
 * @description this function returns whether a comment is empty or not by checking for the following conditions-
 * 1. If comment is undefined
 * 2. If comment is an empty string
 * 3. If comment is "<p></p>"
 * @param {string | undefined} comment
 * @returns {boolean}
 */
export const isCommentEmpty = (comment: string | undefined): boolean => {
  // return true if comment is undefined
  if (!comment) return true;
  return (
    comment?.trim() === "" ||
    comment === "<p></p>" ||
    isEmptyHtmlString(comment ?? "", ["img", "mention-component", "image-component"])
  );
};

/**
 * @description
 * This function test whether a URL is valid or not.
 *
 * It accepts URLs with or without the protocol.
 * @param {string} url
 * @returns {boolean}
 * @example
 * checkURLValidity("https://example.com") => true
 * checkURLValidity("example.com") => true
 * checkURLValidity("example") => false
 */
export const checkURLValidity = (url: string): boolean => {
  if (!url) return false;
<<<<<<< HEAD
  // regex to match valid URLs (with or without http/https)
  const urlPattern = /^(https?:\/\/)?([\da-z.-]+)\.([a-z]{2,6})(\/[\w.-]*)*\/?(\?[=&\w.-]*)?$/i;
  // test if the URL matches the pattern
=======

  // regex to support complex query parameters and fragments
  const urlPattern =
    /^(https?:\/\/)?((([a-z\d-]+\.)*[a-z\d-]+\.[a-z]{2,6})|(\d{1,3}\.\d{1,3}\.\d{1,3}\.\d{1,3}))(:\d+)?(\/[\w.-]*)*(\?[^#\s]*)?(#[\w-]*)?$/i;

>>>>>>> 25a41071
  return urlPattern.test(url);
};<|MERGE_RESOLUTION|>--- conflicted
+++ resolved
@@ -269,16 +269,9 @@
  */
 export const checkURLValidity = (url: string): boolean => {
   if (!url) return false;
-<<<<<<< HEAD
-  // regex to match valid URLs (with or without http/https)
-  const urlPattern = /^(https?:\/\/)?([\da-z.-]+)\.([a-z]{2,6})(\/[\w.-]*)*\/?(\?[=&\w.-]*)?$/i;
-  // test if the URL matches the pattern
-=======
-
   // regex to support complex query parameters and fragments
   const urlPattern =
     /^(https?:\/\/)?((([a-z\d-]+\.)*[a-z\d-]+\.[a-z]{2,6})|(\d{1,3}\.\d{1,3}\.\d{1,3}\.\d{1,3}))(:\d+)?(\/[\w.-]*)*(\?[^#\s]*)?(#[\w-]*)?$/i;
 
->>>>>>> 25a41071
   return urlPattern.test(url);
 };