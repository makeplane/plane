import differenceInCalendarDays from "date-fns/differenceInCalendarDays";
import { v4 as uuidv4 } from "uuid";
// types
<<<<<<< HEAD
import { IGanttBlock } from "@/components/gantt-chart";
// constants
import { EIssueLayoutTypes, ISSUE_DISPLAY_FILTERS_BY_LAYOUT } from "@/constants/issue";
import { STATE_GROUPS } from "@/constants/state";
=======
>>>>>>> 90d5dd5a
import {
  TGroupedIssues,
  TIssue,
  TIssueGroupByOptions,
  TIssueOrderByOptions,
  TIssueParams,
  TStateGroups,
  TSubGroupedIssues,
  TUnGroupedIssues,
} from "@plane/types";
import { IGanttBlock } from "@/components/gantt-chart";
// constants
import { ISSUE_DISPLAY_FILTERS_BY_LAYOUT } from "@/constants/issue";
import { STATE_GROUPS } from "@/constants/state";
// helpers
import { orderArrayBy } from "@/helpers/array.helper";
import { getDate } from "@/helpers/date-time.helper";

type THandleIssuesMutation = (
  formData: Partial<TIssue>,
  oldGroupTitle: string,
  selectedGroupBy: TIssueGroupByOptions,
  issueIndex: number,
  orderBy: TIssueOrderByOptions,
  prevData?:
    | {
        [key: string]: TIssue[];
      }
    | TIssue[]
) =>
  | {
      [key: string]: TIssue[];
    }
  | TIssue[]
  | undefined;

export const handleIssuesMutation: THandleIssuesMutation = (
  formData,
  oldGroupTitle,
  selectedGroupBy,
  issueIndex,
  orderBy,
  prevData
) => {
  if (!prevData) return prevData;

  if (Array.isArray(prevData)) {
    const updatedIssue = {
      ...prevData[issueIndex],
      ...formData,
    };

    prevData.splice(issueIndex, 1, updatedIssue);

    return [...prevData];
  } else {
    const oldGroup = prevData[oldGroupTitle ?? ""] ?? [];

    let newGroup: TIssue[] = [];

    if (selectedGroupBy === "priority") newGroup = prevData[formData.priority ?? ""] ?? [];
    else if (selectedGroupBy === "state") newGroup = prevData[formData.state_id ?? ""] ?? [];

    const updatedIssue = {
      ...oldGroup[issueIndex],
      ...formData,
    };

    if (selectedGroupBy !== Object.keys(formData)[0])
      return {
        ...prevData,
        [oldGroupTitle ?? ""]: orderArrayBy(
          oldGroup.map((i) => (i.id === updatedIssue.id ? updatedIssue : i)),
          orderBy
        ),
      };

    const groupThatIsUpdated = selectedGroupBy === "priority" ? formData.priority : formData.state_id;

    return {
      ...prevData,
      [oldGroupTitle ?? ""]: orderArrayBy(
        oldGroup.filter((i) => i.id !== updatedIssue.id),
        orderBy
      ),
      [groupThatIsUpdated ?? ""]: orderArrayBy([...newGroup, updatedIssue], orderBy),
    };
  }
};

export const handleIssueQueryParamsByLayout = (
  layout: EIssueLayoutTypes | undefined,
  viewType: "my_issues" | "issues" | "profile_issues" | "archived_issues" | "draft_issues"
): TIssueParams[] | null => {
  const queryParams: TIssueParams[] = [];

  if (!layout) return null;

  const layoutOptions = ISSUE_DISPLAY_FILTERS_BY_LAYOUT[viewType][layout];

  // add filters query params
  layoutOptions.filters.forEach((option) => {
    queryParams.push(option);
  });

  // add display filters query params
  Object.keys(layoutOptions.display_filters).forEach((option) => {
    queryParams.push(option as TIssueParams);
  });

  // add extra options query params
  if (layoutOptions.extra_options.access) {
    layoutOptions.extra_options.values.forEach((option) => {
      queryParams.push(option);
    });
  }

  return queryParams;
};

/**
 *
 * @description create a full issue payload with some default values. This function also parse the form field
 * like assignees, labels, etc. and add them to the payload
 * @param projectId project id to be added in the issue payload
 * @param formData partial issue data from the form. This will override the default values
 * @returns full issue payload with some default values
 */
export const createIssuePayload: (projectId: string, formData: Partial<TIssue>) => TIssue = (
  projectId: string,
  formData: Partial<TIssue>
) => {
  const payload: TIssue = {
    id: uuidv4(),
    project_id: projectId,
    priority: "none",
    // tempId is used for optimistic updates. It is not a part of the API response.
    tempId: uuidv4(),
    // to be overridden by the form data
    ...formData,
  } as TIssue;

  return payload;
};

/**
 * @description check if the issue due date should be highlighted
 * @param date
 * @param stateGroup
 * @returns boolean
 */
export const shouldHighlightIssueDueDate = (
  date: string | Date | null,
  stateGroup: TStateGroups | undefined
): boolean => {
  if (!date || !stateGroup) return false;
  // if the issue is completed or cancelled, don't highlight the due date
  if ([STATE_GROUPS.completed.key, STATE_GROUPS.cancelled.key].includes(stateGroup)) return false;

  const parsedDate = getDate(date);
  if (!parsedDate) return false;

  const targetDateDistance = differenceInCalendarDays(parsedDate, new Date());

  // if the issue is overdue, highlight the due date
  return targetDateDistance <= 0;
};
export const getIssueBlocksStructure = (block: TIssue): IGanttBlock => {
  return {
    data: block,
    id: block?.id,
    sort_order: block?.sort_order,
    start_date: getDate(block?.start_date),
    target_date: getDate(block?.target_date),
  };};

export function getChangedIssuefields(formData: Partial<TIssue>, dirtyFields: { [key: string]: boolean | undefined }) {
  const changedFields: Partial<TIssue> = {};

  const dirtyFieldKeys = Object.keys(dirtyFields) as (keyof TIssue)[];
  for (const dirtyField of dirtyFieldKeys) {
    if (!!dirtyFields[dirtyField]) {
      changedFields[dirtyField] = formData[dirtyField];
    }
  }

  return changedFields;
}

export const formatTextList = (TextArray: string[]): string => {
  const count = TextArray.length;
  switch (count) {
    case 0:
      return "";
    case 1:
      return TextArray[0];
    case 2:
      return `${TextArray[0]} and ${TextArray[1]}`;
    case 3:
      return `${TextArray.slice(0, 2).join(", ")}, and ${TextArray[2]}`;
    case 4:
      return `${TextArray.slice(0, 3).join(", ")}, and ${TextArray[3]}`;
    default:
      return `${TextArray.slice(0, 3).join(", ")}, and +${count - 3} more`;
  }
};

export const getDescriptionPlaceholder = (isFocused: boolean, description: string | undefined): string => {
  const isDescriptionEmpty = !description || description === "<p></p>" || description.trim() === "";
  if (!isDescriptionEmpty || isFocused) return "Press '/' for commands...";
  else return "Click to add description";
};

export const issueCountBasedOnFilters = (
  issueIds: TUnGroupedIssues | TGroupedIssues | TSubGroupedIssues,
  layout: TIssueLayouts,
  groupBy: string | undefined,
  subGroupBy: string | undefined
): number => {
  let issuesCount = 0;
  if (!layout) return issuesCount;

  if (["spreadsheet", "gantt_chart"].includes(layout)) {
    issuesCount = (issueIds as TUnGroupedIssues)?.length;
  } else if (layout === "calendar") {
    Object.keys(issueIds || {}).map((groupId) => {
      issuesCount += (issueIds as TGroupedIssues)?.[groupId]?.length;
    });
  } else if (layout === "list") {
    if (groupBy) {
      Object.keys(issueIds || {}).map((groupId) => {
        issuesCount += (issueIds as TGroupedIssues)?.[groupId]?.length;
      });
    } else {
      issuesCount = (issueIds as TUnGroupedIssues)?.length;
    }
  } else if (layout === "kanban") {
    if (groupBy && subGroupBy) {
      Object.keys(issueIds || {}).map((groupId) => {
        Object.keys((issueIds as TSubGroupedIssues)?.[groupId] || {}).map((subGroupId) => {
          issuesCount += (issueIds as TSubGroupedIssues)?.[groupId]?.[subGroupId]?.length || 0;
        });
      });
    } else if (groupBy) {
      Object.keys(issueIds || {}).map((groupId) => {
        issuesCount += (issueIds as TGroupedIssues)?.[groupId]?.length;
      });
    }
  }

  return issuesCount;
};<|MERGE_RESOLUTION|>--- conflicted
+++ resolved
@@ -1,13 +1,6 @@
 import differenceInCalendarDays from "date-fns/differenceInCalendarDays";
 import { v4 as uuidv4 } from "uuid";
 // types
-<<<<<<< HEAD
-import { IGanttBlock } from "@/components/gantt-chart";
-// constants
-import { EIssueLayoutTypes, ISSUE_DISPLAY_FILTERS_BY_LAYOUT } from "@/constants/issue";
-import { STATE_GROUPS } from "@/constants/state";
-=======
->>>>>>> 90d5dd5a
 import {
   TGroupedIssues,
   TIssue,
@@ -20,7 +13,7 @@
 } from "@plane/types";
 import { IGanttBlock } from "@/components/gantt-chart";
 // constants
-import { ISSUE_DISPLAY_FILTERS_BY_LAYOUT } from "@/constants/issue";
+import { EIssueLayoutTypes, ISSUE_DISPLAY_FILTERS_BY_LAYOUT } from "@/constants/issue";
 import { STATE_GROUPS } from "@/constants/state";
 // helpers
 import { orderArrayBy } from "@/helpers/array.helper";
@@ -222,8 +215,8 @@
 };
 
 export const issueCountBasedOnFilters = (
-  issueIds: TUnGroupedIssues | TGroupedIssues | TSubGroupedIssues,
-  layout: TIssueLayouts,
+  issueIds: TGroupedIssues | TUnGroupedIssues | TSubGroupedIssues,
+  layout: EIssueLayoutTypes,
   groupBy: string | undefined,
   subGroupBy: string | undefined
 ): number => {
