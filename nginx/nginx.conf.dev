events {
}

http {
    sendfile on;

    server {
        listen 80;
        root /www/data/;
        access_log /var/log/nginx/access.log;

        client_max_body_size ${FILE_SIZE_LIMIT};

        add_header X-Content-Type-Options    "nosniff" always;
        add_header Referrer-Policy           "no-referrer-when-downgrade" always;
        add_header Permissions-Policy        "interest-cohort=()" always;
        add_header Strict-Transport-Security "max-age=31536000; includeSubDomains" always;
        add_header X-Forwarded-Proto         "${dollar}scheme";
        add_header X-Forwarded-Host          "${dollar}host";
        add_header X-Forwarded-For           "${dollar}proxy_add_x_forwarded_for";
        add_header X-Real-IP                 "${dollar}remote_addr";

        location / {
            proxy_http_version 1.1;
            proxy_set_header Upgrade ${dollar}http_upgrade;
            proxy_set_header Connection "upgrade";
            proxy_set_header Host ${dollar}http_host;
            proxy_pass http://web:3000/;
        }

        location /god-mode/ {
            proxy_http_version 1.1;
            proxy_set_header Upgrade ${dollar}http_upgrade;
            proxy_set_header Connection "upgrade";
            proxy_set_header Host ${dollar}http_host;
            proxy_pass http://admin:3001/god-mode/;
        }

        location /god-mode {
            proxy_pass http://godmode:3000/;
        }

        location /api/ {
            proxy_http_version 1.1;
            proxy_set_header Upgrade ${dollar}http_upgrade;
            proxy_set_header Connection "upgrade";
            proxy_set_header Host ${dollar}http_host;
            proxy_pass http://api:8000/api/;
        }

        location /auth/ {
<<<<<<< HEAD
=======
            proxy_http_version 1.1;
            proxy_set_header Upgrade ${dollar}http_upgrade;
            proxy_set_header Connection "upgrade";
            proxy_set_header Host ${dollar}http_host;
>>>>>>> f77761b4
            proxy_pass http://api:8000/auth/;
        }

        location /spaces/ {
            rewrite ^/spaces/?$ /spaces/login break;            
            proxy_http_version 1.1;
            proxy_set_header Upgrade ${dollar}http_upgrade;
            proxy_set_header Connection "upgrade";
            proxy_set_header Host ${dollar}http_host;
            proxy_pass http://space:3002/spaces/;
        }

        location /${BUCKET_NAME}/ {
            proxy_http_version 1.1;
            proxy_set_header Upgrade ${dollar}http_upgrade;
            proxy_set_header Connection "upgrade";
            proxy_set_header Host ${dollar}http_host;
            proxy_pass http://plane-minio:9000/uploads/;
        }
    }
}<|MERGE_RESOLUTION|>--- conflicted
+++ resolved
@@ -49,13 +49,10 @@
         }
 
         location /auth/ {
-<<<<<<< HEAD
-=======
             proxy_http_version 1.1;
             proxy_set_header Upgrade ${dollar}http_upgrade;
             proxy_set_header Connection "upgrade";
             proxy_set_header Host ${dollar}http_host;
->>>>>>> f77761b4
             proxy_pass http://api:8000/auth/;
         }
 
