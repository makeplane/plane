{
  "name": "plane",
  "description": "Open-source project management that unlocks customer value",
  "repository": "https://github.com/makeplane/plane.git",
  "version": "0.28.0",
  "license": "AGPL-3.0",
  "private": true,
  "workspaces": [
    "apps/*",
    "packages/*"
  ],
  "scripts": {
    "build": "turbo run build",
    "dev": "turbo run dev --concurrency=18",
    "start": "turbo run start",
    "clean": "turbo run clean && rm -rf .turbo && rm -rf .next && rm -rf node_modules && rm -rf dist",
    "fix": "turbo run fix",
    "check": "turbo run check",
    "check:lint": "turbo run check:lint",
    "check:format": "turbo run check:format"
  },
  "devDependencies": {
    "prettier": "latest",
    "prettier-plugin-tailwindcss": "^0.6.14",
    "turbo": "^2.5.6"
  },
<<<<<<< HEAD
  "pnpm": {
    "overrides": {
      "brace-expansion": "2.0.2",
      "nanoid": "3.3.8",
      "esbuild": "0.25.0",
      "@babel/helpers": "7.26.10",
      "@babel/runtime": "7.26.10",
      "chokidar": "3.6.0",
      "tar-fs": "3.0.9",
      "prosemirror-view": "1.40.0",
      "@types/express": "4.17.23",
      "typescript": "5.8.3",
      "sharp": "0.33.5"
    }
=======
  "resolutions": {
    "brace-expansion": "2.0.2",
    "amqplib": "0.10.5",
    "@types/amqplib": "0.10.5",
    "@types/react": "18.3.18",
    "@types/react-dom": "18.3.5",
    "nanoid": "3.3.8",
    "esbuild": "0.25.0",
    "@babel/helpers": "7.26.10",
    "@babel/runtime": "7.26.10",
    "chokidar": "3.6.0",
    "tar-fs": "3.0.9",
    "prosemirror-view": "1.40.0",
    "@types/express": "4.17.23",
    "@octokit/types": "13.8.0",
    "pbkdf2": "3.1.3"
>>>>>>> d8f24616
  },
  "packageManager": "pnpm@10.12.1"
}<|MERGE_RESOLUTION|>--- conflicted
+++ resolved
@@ -24,10 +24,13 @@
     "prettier-plugin-tailwindcss": "^0.6.14",
     "turbo": "^2.5.6"
   },
-<<<<<<< HEAD
   "pnpm": {
     "overrides": {
       "brace-expansion": "2.0.2",
+      "amqplib": "0.10.5",
+      "@types/amqplib": "0.10.5",
+      "@types/react": "18.3.18",
+      "@types/react-dom": "18.3.5",
       "nanoid": "3.3.8",
       "esbuild": "0.25.0",
       "@babel/helpers": "7.26.10",
@@ -36,27 +39,9 @@
       "tar-fs": "3.0.9",
       "prosemirror-view": "1.40.0",
       "@types/express": "4.17.23",
-      "typescript": "5.8.3",
-      "sharp": "0.33.5"
+      "@octokit/types": "13.8.0",
+      "pbkdf2": "3.1.3"
     }
-=======
-  "resolutions": {
-    "brace-expansion": "2.0.2",
-    "amqplib": "0.10.5",
-    "@types/amqplib": "0.10.5",
-    "@types/react": "18.3.18",
-    "@types/react-dom": "18.3.5",
-    "nanoid": "3.3.8",
-    "esbuild": "0.25.0",
-    "@babel/helpers": "7.26.10",
-    "@babel/runtime": "7.26.10",
-    "chokidar": "3.6.0",
-    "tar-fs": "3.0.9",
-    "prosemirror-view": "1.40.0",
-    "@types/express": "4.17.23",
-    "@octokit/types": "13.8.0",
-    "pbkdf2": "3.1.3"
->>>>>>> d8f24616
   },
   "packageManager": "pnpm@10.12.1"
 }