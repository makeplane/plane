{
  "name": "plane",
  "description": "Open-source project management that unlocks customer value",
  "repository": "https://github.com/makeplane/plane.git",
  "version": "1.1.0",
  "license": "AGPL-3.0",
  "private": true,
  "scripts": {
    "build": "turbo run build",
    "dev": "turbo run dev --concurrency=18",
    "start": "turbo run start",
    "clean": "turbo run clean && rm -rf .turbo && rm -rf .next && rm -rf node_modules && rm -rf dist",
    "fix": "turbo run fix",
    "fix:format": "turbo run fix:format",
    "fix:lint": "turbo run fix:lint",
    "check": "turbo run check",
    "check:lint": "turbo run check:lint",
    "check:format": "turbo run check:format",
    "check:types": "turbo run check:types",
    "prepare": "husky"
  },
  "devDependencies": {
<<<<<<< HEAD
    "@eslint/js": "9.39.1",
    "@prettier/plugin-oxc": "0.0.5",
    "@vitest/eslint-plugin": "1.5.0",
    "eslint": "9.39.1",
    "eslint-config-prettier": "10.1.8",
    "eslint-import-resolver-node": "0.3.9",
    "eslint-import-resolver-typescript": "4.4.4",
    "eslint-plugin-import": "2.32.0",
    "eslint-plugin-jsx-a11y": "6.10.2",
    "eslint-plugin-n": "17.23.1",
    "eslint-plugin-promise": "7.2.1",
    "eslint-plugin-react": "7.37.5",
    "eslint-plugin-react-hooks": "7.0.1",
    "eslint-plugin-react-refresh": "0.4.24",
    "eslint-plugin-storybook": "10.0.8",
    "globals": "16.5.0",
    "husky": "9.1.7",
    "lint-staged": "16.2.7",
    "prettier": "3.6.2",
    "turbo": "2.6.1",
    "typescript-eslint": "8.48.0"
  },
  "lint-staged": {
    "*.{js,jsx,ts,tsx,cjs,mjs,cts,mts,json,css,md}": [
      "pnpm exec prettier --write --ignore-unknown"
    ],
    "*.{js,jsx,ts,tsx,cjs,mjs,cts,mts}": [
      "pnpm exec eslint --fix --max-warnings=0 --no-warn-ignored"
    ]
=======
    "@prettier/plugin-oxc": "0.1.3",
    "prettier": "^3.7.3",
    "turbo": "2.6.1"
>>>>>>> 82c970ac
  },
  "pnpm": {
    "overrides": {
      "express": "catalog:",
      "mdast-util-to-hast": "13.2.1",
      "valibot": "1.2.0",
      "glob": "11.1.0",
      "js-yaml": "4.1.1",
      "brace-expansion": "2.0.2",
      "nanoid": "3.3.8",
      "esbuild": "0.25.0",
      "@babel/helpers": "7.26.10",
      "@babel/runtime": "7.26.10",
      "chokidar": "3.6.0",
      "happy-dom": "20.0.2",
      "tar-fs": "3.0.9",
      "prosemirror-view": "1.40.0",
      "@types/express": "4.17.23",
      "typescript": "catalog:",
      "vite": "catalog:"
    },
    "onlyBuiltDependencies": [
      "@sentry/cli",
      "turbo"
    ]
  },
  "packageManager": "pnpm@10.24.0+sha512.01ff8ae71b4419903b65c60fb2dc9d34cf8bb6e06d03bde112ef38f7a34d6904c424ba66bea5cdcf12890230bf39f9580473140ed9c946fef328b6e5238a345a",
  "engines": {
    "node": ">=22.18.0"
  }
}<|MERGE_RESOLUTION|>--- conflicted
+++ resolved
@@ -20,9 +20,8 @@
     "prepare": "husky"
   },
   "devDependencies": {
-<<<<<<< HEAD
     "@eslint/js": "9.39.1",
-    "@prettier/plugin-oxc": "0.0.5",
+    "@prettier/plugin-oxc": "0.1.3",
     "@vitest/eslint-plugin": "1.5.0",
     "eslint": "9.39.1",
     "eslint-config-prettier": "10.1.8",
@@ -39,7 +38,7 @@
     "globals": "16.5.0",
     "husky": "9.1.7",
     "lint-staged": "16.2.7",
-    "prettier": "3.6.2",
+    "prettier": "3.7.3",
     "turbo": "2.6.1",
     "typescript-eslint": "8.48.0"
   },
@@ -50,11 +49,6 @@
     "*.{js,jsx,ts,tsx,cjs,mjs,cts,mts}": [
       "pnpm exec eslint --fix --max-warnings=0 --no-warn-ignored"
     ]
-=======
-    "@prettier/plugin-oxc": "0.1.3",
-    "prettier": "^3.7.3",
-    "turbo": "2.6.1"
->>>>>>> 82c970ac
   },
   "pnpm": {
     "overrides": {
