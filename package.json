{
  "name": "plane",
  "description": "Open-source project management that unlocks customer value",
  "repository": "https://github.com/makeplane/plane.git",
  "version": "1.2.0",
  "license": "AGPL-3.0",
  "private": true,
  "scripts": {
    "build": "turbo run build",
    "dev": "turbo run dev --concurrency=36",
    "start": "turbo run start",
    "clean": "turbo run clean && rm -rf .turbo && rm -rf .next && rm -rf node_modules && rm -rf dist",
    "fix": "turbo run fix",
    "fix:format": "turbo run fix:format",
    "fix:lint": "turbo run fix:lint",
    "check": "turbo run check",
    "check:lint": "turbo run check:lint",
    "check:format": "turbo run check:format",
    "check:types": "turbo run check:types",
    "prepare": "husky"
  },
  "devDependencies": {
<<<<<<< HEAD
    "@types/quill": "^2.0.14",
    "prettier": "latest",
    "prettier-plugin-tailwindcss": "^0.6.14",
    "turbo": "^2.5.8"
=======
    "@eslint/js": "9.39.1",
    "@prettier/plugin-oxc": "0.1.3",
    "@vitest/eslint-plugin": "1.5.1",
    "eslint": "9.39.1",
    "eslint-config-prettier": "10.1.8",
    "eslint-import-resolver-node": "0.3.9",
    "eslint-import-resolver-typescript": "4.4.4",
    "eslint-plugin-import": "2.32.0",
    "eslint-plugin-jsx-a11y": "6.10.2",
    "eslint-plugin-n": "17.23.1",
    "eslint-plugin-promise": "7.2.1",
    "eslint-plugin-react": "7.37.5",
    "eslint-plugin-react-hooks": "7.0.1",
    "eslint-plugin-react-refresh": "0.4.24",
    "eslint-plugin-storybook": "10.1.4",
    "eslint-plugin-turbo": "2.6.3",
    "globals": "16.5.0",
    "husky": "9.1.7",
    "lint-staged": "16.2.7",
    "prettier": "3.7.4",
    "turbo": "2.6.3",
    "typescript-eslint": "8.48.1"
  },
  "lint-staged": {
    "*.{js,jsx,ts,tsx,cjs,mjs,cts,mts,json,css,md}": [
      "pnpm exec prettier --write --ignore-unknown"
    ],
    "*.{js,jsx,ts,tsx,cjs,mjs,cts,mts}": [
      "pnpm exec eslint --fix --max-warnings=0 --no-warn-ignored"
    ]
>>>>>>> 22339b97
  },
  "pnpm": {
    "overrides": {
      "express": "catalog:",
      "mdast-util-to-hast": "13.2.1",
      "valibot": "1.2.0",
      "glob": "11.1.0",
      "js-yaml": "4.1.1",
      "brace-expansion": "2.0.2",
      "nanoid": "3.3.8",
      "esbuild": "0.25.0",
      "@babel/helpers": "7.26.10",
      "@babel/runtime": "7.26.10",
      "chokidar": "3.6.0",
      "happy-dom": "20.0.2",
      "tar-fs": "3.0.9",
      "prosemirror-view": "1.40.0",
      "@types/express": "4.17.23",
      "typescript": "catalog:",
      "vite": "catalog:"
    },
    "onlyBuiltDependencies": [
      "@sentry/cli",
      "turbo"
    ],
    "ignoredBuiltDependencies": [
      "sharp"
    ]
  },
  "packageManager": "pnpm@10.24.0+sha512.01ff8ae71b4419903b65c60fb2dc9d34cf8bb6e06d03bde112ef38f7a34d6904c424ba66bea5cdcf12890230bf39f9580473140ed9c946fef328b6e5238a345a",
  "engines": {
    "node": ">=22.18.0"
  },
  "dependencies": {
    "quill": "^2.0.3",
    "react-quill": "^2.0.0"
  }
}<|MERGE_RESOLUTION|>--- conflicted
+++ resolved
@@ -20,12 +20,7 @@
     "prepare": "husky"
   },
   "devDependencies": {
-<<<<<<< HEAD
     "@types/quill": "^2.0.14",
-    "prettier": "latest",
-    "prettier-plugin-tailwindcss": "^0.6.14",
-    "turbo": "^2.5.8"
-=======
     "@eslint/js": "9.39.1",
     "@prettier/plugin-oxc": "0.1.3",
     "@vitest/eslint-plugin": "1.5.1",
@@ -56,7 +51,6 @@
     "*.{js,jsx,ts,tsx,cjs,mjs,cts,mts}": [
       "pnpm exec eslint --fix --max-warnings=0 --no-warn-ignored"
     ]
->>>>>>> 22339b97
   },
   "pnpm": {
     "overrides": {
