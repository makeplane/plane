{
  "name": "plane",
  "description": "Open-source project management that unlocks customer value",
  "repository": "https://github.com/makeplane/plane.git",
  "version": "1.0.0",
  "license": "AGPL-3.0",
  "private": true,
  "scripts": {
    "build": "turbo run build",
    "dev": "turbo run dev --concurrency=18",
    "start": "turbo run start",
    "clean": "turbo run clean && rm -rf .turbo && rm -rf .next && rm -rf node_modules && rm -rf dist",
    "fix": "turbo run fix",
    "fix:format": "turbo run fix:format",
    "check": "turbo run check",
    "check:lint": "turbo run check:lint",
    "check:format": "turbo run check:format"
  },
  "devDependencies": {
    "prettier": "latest",
    "prettier-plugin-tailwindcss": "^0.6.14",
    "turbo": "^2.5.8"
  },
  "pnpm": {
    "overrides": {
      "brace-expansion": "2.0.2",
      "nanoid": "3.3.8",
      "esbuild": "0.25.0",
      "@babel/helpers": "7.26.10",
      "@babel/runtime": "7.26.10",
      "chokidar": "3.6.0",
      "tar-fs": "3.0.9",
      "prosemirror-view": "1.40.0",
      "@types/express": "4.17.23",
      "typescript": "catalog:",
      "sharp": "catalog:",
<<<<<<< HEAD
      "vite": "7.0.7"
    },
    "onlyBuiltDependencies": [
      "@swc/core",
      "core-js",
      "esbuild",
      "sharp",
      "turbo",
      "unrs-resolver"
    ]
=======
      "vite": "catalog:"
    }
>>>>>>> 4c8f5156
  },
  "packageManager": "pnpm@10.12.1",
  "engines": {
    "node": ">=22.18.0"
  }
}<|MERGE_RESOLUTION|>--- conflicted
+++ resolved
@@ -34,7 +34,6 @@
       "@types/express": "4.17.23",
       "typescript": "catalog:",
       "sharp": "catalog:",
-<<<<<<< HEAD
       "vite": "7.0.7"
     },
     "onlyBuiltDependencies": [
@@ -45,10 +44,6 @@
       "turbo",
       "unrs-resolver"
     ]
-=======
-      "vite": "catalog:"
-    }
->>>>>>> 4c8f5156
   },
   "packageManager": "pnpm@10.12.1",
   "engines": {
