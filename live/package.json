--- conflicted
+++ resolved
@@ -61,13 +61,10 @@
     "@types/express": "^4.17.21",
     "@types/express-ws": "^3.0.4",
     "@types/node": "^20.14.9",
-<<<<<<< HEAD
     "babel-plugin-module-resolver": "^5.0.2",
     "concurrently": "^9.0.1",
     "nodemon": "^3.1.7",
     "ts-node": "^10.9.2",
-=======
->>>>>>> beca128d
     "tsup": "8.4.0",
     "typescript": "5.3.3"
   }
