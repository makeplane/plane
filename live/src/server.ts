--- conflicted
+++ resolved
@@ -11,18 +11,13 @@
   fetchPageDescriptionBinary,
   updatePageDescription,
 } from "@/core/lib/page.js";
+// config
+import { getRedisConfig } from "./core/config/redis-config.js";
 // types
-<<<<<<< HEAD
-import { TDocumentTypes } from "./core/types/common.js";
-// helpers
-import { handleAuthentication } from "./core/lib/authentication.js";
-import { getRedisConfig } from "./core/config/redis-config.js";
-=======
 import { TDocumentTypes } from "@/core/types/common.js";
 // plane live lib
 import { fetchDocument } from "@/plane-live/lib/fetch-document.js";
 import { updateDocument } from "@/plane-live/lib/update-document.js";
->>>>>>> 5840b40d
 
 const server = Server.configure({
   onAuthenticate: async ({
