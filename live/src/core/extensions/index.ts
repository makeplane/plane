--- conflicted
+++ resolved
@@ -5,14 +5,9 @@
 import { Extension } from "@hocuspocus/server";
 import { Logger } from "@hocuspocus/extension-logger";
 import { Redis as HocusPocusRedis } from "@hocuspocus/extension-redis";
-<<<<<<< HEAD
 
 // Core helpers and utilities
 import { logger } from "@/core/helpers/logger.js";
-=======
-// core helpers and utilities
-import { manualLogger } from "@/core/helpers/logger.js";
->>>>>>> 0cd36b85
 import { getRedisUrl } from "@/core/lib/utils/redis-url.js";
 // core libraries
 import {
@@ -22,17 +17,11 @@
 // plane live libraries
 import { fetchDocument } from "@/plane-live/lib/fetch-document.js";
 import { updateDocument } from "@/plane-live/lib/update-document.js";
-<<<<<<< HEAD
-import { migrateDocJSON } from "@plane/editor/lib";
-
-type ProsemirrorJSON = NonNullable<ReturnType<typeof migrateDocJSON>>;
-=======
 // types
 import {
   type HocusPocusServerContext,
   type TDocumentTypes,
 } from "@/core/types/common.js";
->>>>>>> 0cd36b85
 
 export const getExtensions: () => Promise<Extension[]> = async () => {
   const extensions: Extension[] = [
@@ -153,11 +142,7 @@
       );
     }
   } else {
-<<<<<<< HEAD
     logger.warn(
-=======
-    manualLogger.warn(
->>>>>>> 0cd36b85
       "Redis URL is not set, continuing without Redis (you won't be able to sync data between multiple plane live servers)",
     );
   }
