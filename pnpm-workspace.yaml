packages:
- apps/*
- packages/*
- "!apps/api"
- "!apps/proxy"

catalog:
  axios: 1.11.0
  mobx: 6.12.0
  mobx-react: 9.1.1
  mobx-utils: 6.0.8
  lodash: 4.17.21
  "@types/lodash": 4.17.20
  lucide-react: 0.469.0
  next: 14.2.32
  sharp: 0.33.5
  swr: 2.2.4
  react: 18.3.1
  react-dom: 18.3.1
  "@types/react": 18.3.11
  "@types/react-dom": 18.3.1
  typescript: 5.8.3
<<<<<<< HEAD
  tsdown: 0.14.2
=======
  tsup: 8.4.0
  uuid: 10.0.0
>>>>>>> 4b74751e

onlyBuiltDependencies:
- turbo
- sharp<|MERGE_RESOLUTION|>--- conflicted
+++ resolved
@@ -20,12 +20,8 @@
   "@types/react": 18.3.11
   "@types/react-dom": 18.3.1
   typescript: 5.8.3
-<<<<<<< HEAD
   tsdown: 0.14.2
-=======
-  tsup: 8.4.0
   uuid: 10.0.0
->>>>>>> 4b74751e
 
 onlyBuiltDependencies:
 - turbo
