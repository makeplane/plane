--- conflicted
+++ resolved
@@ -5,9 +5,6 @@
 - "!apps/proxy"
 
 catalog:
-  "@atlaskit/pragmatic-drag-and-drop": 1.7.4
-  "@atlaskit/pragmatic-drag-and-drop-auto-scroll": 1.4.0
-  "@atlaskit/pragmatic-drag-and-drop-hitbox": 1.1.0
   axios: 1.12.0
   mobx: 6.12.0
   mobx-react: 9.1.1
@@ -22,16 +19,10 @@
   react-dom: 18.3.1
   "@types/react": 18.3.11
   "@types/react-dom": 18.3.1
-  "@types/node": 22.12.0
+  "@types/uuid": 9.0.8
   typescript: 5.8.3
-<<<<<<< HEAD
-  tsdown: 0.15.5
-  vite: 7.1.7
-  uuid: 13.0.0
-=======
   tsdown: 0.14.2
   uuid: 10.0.0
->>>>>>> 2f8a3926
   "@tiptap/core": ^3.5.3
   "@tiptap/html": ^3.5.3
 
