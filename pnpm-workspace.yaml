--- conflicted
+++ resolved
@@ -5,14 +5,11 @@
 - "!apps/proxy"
 
 catalog:
-<<<<<<< HEAD
-=======
   "@atlaskit/pragmatic-drag-and-drop": 1.7.4
   "@atlaskit/pragmatic-drag-and-drop-auto-scroll": 1.4.0
   "@atlaskit/pragmatic-drag-and-drop-hitbox": 1.1.0
   "@sentry/node": 10.5.0
   "@sentry/profiling-node": 10.5.0
->>>>>>> 96fa9ab1
   axios: 1.12.0
   mobx: 6.12.0
   mobx-react: 9.1.1
@@ -27,20 +24,13 @@
   react-dom: 18.3.1
   "@types/react": 18.3.11
   "@types/react-dom": 18.3.1
-  "@types/uuid": 9.0.8
+  "@types/node": 22.12.0
   typescript: 5.8.3
-<<<<<<< HEAD
-  tsdown: 0.14.2
-  uuid: 10.0.0
-  "@tiptap/core": ^3.5.3
-  "@tiptap/html": ^3.5.3
-=======
   tsdown: 0.15.5
   vite: 7.1.11
   uuid: 13.0.0
   "@tiptap/core": ^2.22.3
   "@tiptap/html": ^2.22.3
->>>>>>> 96fa9ab1
 
 onlyBuiltDependencies:
 - turbo
