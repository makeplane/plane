version: "3.8"

x-api-and-worker-env:
        &api-and-worker-env
        DEBUG: ${DEBUG}
        SENTRY_DSN: ${SENTRY_DSN}
        DJANGO_SETTINGS_MODULE: plane.settings.production
        DATABASE_URL: postgres://${PGUSER}:${PGPASSWORD}@${PGHOST}:5432/${PGDATABASE}
        REDIS_URL: redis://plane-redis:6379/
        EMAIL_HOST: ${EMAIL_HOST}
        EMAIL_HOST_USER: ${EMAIL_HOST_USER}
        EMAIL_HOST_PASSWORD: ${EMAIL_HOST_PASSWORD}
        EMAIL_PORT: ${EMAIL_PORT}
        EMAIL_FROM: ${EMAIL_FROM}
        EMAIL_USE_TLS: ${EMAIL_USE_TLS}
        EMAIL_USE_SSL: ${EMAIL_USE_SSL}
        AWS_REGION: ${AWS_REGION}
        AWS_ACCESS_KEY_ID: ${AWS_ACCESS_KEY_ID}
        AWS_SECRET_ACCESS_KEY: ${AWS_SECRET_ACCESS_KEY}
        AWS_S3_BUCKET_NAME: ${AWS_S3_BUCKET_NAME}
        AWS_S3_ENDPOINT_URL: ${AWS_S3_ENDPOINT_URL}
        FILE_SIZE_LIMIT: ${FILE_SIZE_LIMIT}
        WEB_URL: ${WEB_URL}
        GITHUB_CLIENT_SECRET: ${GITHUB_CLIENT_SECRET}
        DISABLE_COLLECTSTATIC: 1
        DOCKERIZED: 1
        OPENAI_API_BASE: ${OPENAI_API_BASE}
        OPENAI_API_KEY: ${OPENAI_API_KEY}
        GPT_ENGINE: ${GPT_ENGINE}
        SECRET_KEY: ${SECRET_KEY}
        DEFAULT_EMAIL: ${DEFAULT_EMAIL}
        DEFAULT_PASSWORD: ${DEFAULT_PASSWORD}
        USE_MINIO: ${USE_MINIO}
        ENABLE_SIGNUP: ${ENABLE_SIGNUP}

services:
        plane-web:
                container_name: planefrontend
                build:
                        context: .
                        dockerfile: ./apps/app/Dockerfile.web
                        args:
                                NEXT_PUBLIC_API_BASE_URL: http://localhost:8000
                restart: always
                command: /usr/local/bin/start.sh
                env_file:
                        - .env
                environment:
                        NEXT_PUBLIC_API_BASE_URL: ${NEXT_PUBLIC_API_BASE_URL}
                        NEXT_PUBLIC_GOOGLE_CLIENTID: "0"
                        NEXT_PUBLIC_GITHUB_APP_NAME: "0"
                        NEXT_PUBLIC_GITHUB_ID: "0"
                        NEXT_PUBLIC_SENTRY_DSN: "0"
                        NEXT_PUBLIC_ENABLE_OAUTH: "0"
                        NEXT_PUBLIC_ENABLE_SENTRY: "0"
                        NEXT_PUBLIC_ENABLE_SESSION_RECORDER: "0"
                        NEXT_PUBLIC_TRACK_EVENTS: "0"
                        NEXT_PUBLIC_AUTO_OIDC: ${NEXT_PUBLIC_AUTO_OIDC}
                        NEXT_PUBLIC_ENABLE_OIDC: ${NEXT_PUBLIC_ENABLE_OIDC}
                        NEXT_PUBLIC_OIDC_CLIENT_ID: ${NEXT_PUBLIC_OIDC_CLIENT_ID}
                        NEXT_PUBLIC_OIDC_URL_AUTHORIZE: ${NEXT_PUBLIC_OIDC_URL_AUTHORIZE}
                depends_on:
                        - plane-api
                        - plane-worker

        plane-api:
                container_name: planebackend
                build:
                        context: ./apiserver
                        dockerfile: Dockerfile.api
                restart: always
                command: ./bin/takeoff
                env_file:
                        - .env
                environment:
<<<<<<< HEAD
                        DJANGO_SETTINGS_MODULE: plane.settings.production
                        DATABASE_URL: postgres://${PGUSER}:${PGPASSWORD}@${PGHOST}:5432/${PGDATABASE}
                        REDIS_URL: redis://plane-redis:6379/
                        EMAIL_HOST: ${EMAIL_HOST}
                        EMAIL_HOST_USER: ${EMAIL_HOST_USER}
                        EMAIL_HOST_PASSWORD: ${EMAIL_HOST_PASSWORD}
                        EMAIL_PORT: ${EMAIL_PORT}
                        EMAIL_FROM: ${EMAIL_FROM}
                        EMAIL_USE_TLS: ${EMAIL_USE_TLS}
                        EMAIL_USE_SSL: ${EMAIL_USE_SSL}
                        AWS_REGION: ${AWS_REGION}
                        AWS_ACCESS_KEY_ID: ${AWS_ACCESS_KEY_ID}
                        AWS_SECRET_ACCESS_KEY: ${AWS_SECRET_ACCESS_KEY}
                        AWS_S3_BUCKET_NAME: ${AWS_S3_BUCKET_NAME}
                        AWS_S3_ENDPOINT_URL: ${AWS_S3_ENDPOINT_URL}
                        FILE_SIZE_LIMIT: ${FILE_SIZE_LIMIT}
                        WEB_URL: ${WEB_URL}
                        GITHUB_CLIENT_SECRET: ${GITHUB_CLIENT_SECRET}
                        DISABLE_COLLECTSTATIC: 1
                        DOCKERIZED: 1
                        OPENAI_API_KEY: ${OPENAI_API_KEY}
                        GPT_ENGINE: ${GPT_ENGINE}
                        SECRET_KEY: ${SECRET_KEY}
                        DEFAULT_EMAIL: ${DEFAULT_EMAIL}
                        DEFAULT_PASSWORD: ${DEFAULT_PASSWORD}
                        USE_MINIO: ${USE_MINIO}
                        OIDC_URL_TOKEN: ${OIDC_URL_TOKEN}
                        OIDC_URL_USERINFO: ${OIDC_URL_USERINFO}
                        OIDC_CLIENT_SECRET: ${OIDC_CLIENT_SECRET}
                        ENABLE_SIGNUP: ${ENABLE_SIGNUP}
=======
                        <<: *api-and-worker-env
>>>>>>> daa8f7d7
                depends_on:
                        - plane-db
                        - plane-redis

        plane-worker:
                container_name: planebgworker
                build:
                        context: ./apiserver
                        dockerfile: Dockerfile.api
                restart: always
                command: ./bin/worker
                env_file:
                        - .env
                environment:
                        <<: *api-and-worker-env
                depends_on:
                        - plane-api
                        - plane-db
                        - plane-redis

        plane-beat-worker:
                container_name: planebeatworker
                build:
                        context: ./apiserver
                        dockerfile: Dockerfile.api
                restart: always
                command: ./bin/beat
                env_file:
                        - .env
                environment:
                        <<: *api-and-worker-env
                depends_on:
                        - plane-api
                        - plane-db
                        - plane-redis

        plane-db:
                container_name: plane-db
                image: postgres:15.2-alpine
                restart: always
                command: postgres -c 'max_connections=1000'
                volumes:
                        - pgdata:/var/lib/postgresql/data
                env_file:
                        - .env
                environment:
                        POSTGRES_USER: ${PGUSER}
                        POSTGRES_DB: ${PGDATABASE}
                        POSTGRES_PASSWORD: ${PGPASSWORD}
                        PGDATA: /var/lib/postgresql/data

        plane-redis:
                container_name: plane-redis
                image: redis:6.2.7-alpine
                restart: always
                volumes:
                        - redisdata:/data

        plane-minio:
                container_name: plane-minio
                image: minio/minio
                restart: always
                command: server /export --console-address ":9090"
                volumes:
                        - uploads:/export
                env_file:
                        - .env
                environment:
                        MINIO_ROOT_USER: ${AWS_ACCESS_KEY_ID}
                        MINIO_ROOT_PASSWORD: ${AWS_SECRET_ACCESS_KEY}

        createbuckets:
                image: minio/mc
                entrypoint: >
                        /bin/sh -c " /usr/bin/mc config host add plane-minio http://plane-minio:9000 \$AWS_ACCESS_KEY_ID \$AWS_SECRET_ACCESS_KEY; /usr/bin/mc mb plane-minio/\$AWS_S3_BUCKET_NAME; /usr/bin/mc anonymous set download plane-minio/\$AWS_S3_BUCKET_NAME; exit 0; "
                env_file:
                        - .env
                depends_on:
                        - plane-minio

        # Comment this if you already have a reverse proxy running
        plane-proxy:
                container_name: planeproxy
                build:
                        context: ./nginx
                        dockerfile: Dockerfile
                restart: always
                ports:
                        - ${NGINX_PORT}:80
                env_file:
                        - .env
                environment:
                        FILE_SIZE_LIMIT: ${FILE_SIZE_LIMIT:-5242880}
                        BUCKET_NAME: ${AWS_S3_BUCKET_NAME:-uploads}
                depends_on:
                        - plane-web
                        - plane-api

volumes:
        pgdata:
        redisdata:
        uploads:<|MERGE_RESOLUTION|>--- conflicted
+++ resolved
@@ -31,6 +31,9 @@
         DEFAULT_EMAIL: ${DEFAULT_EMAIL}
         DEFAULT_PASSWORD: ${DEFAULT_PASSWORD}
         USE_MINIO: ${USE_MINIO}
+        OIDC_URL_TOKEN: ${OIDC_URL_TOKEN}
+        OIDC_URL_USERINFO: ${OIDC_URL_USERINFO}
+        OIDC_CLIENT_SECRET: ${OIDC_CLIENT_SECRET}
         ENABLE_SIGNUP: ${ENABLE_SIGNUP}
 
 services:
@@ -73,40 +76,7 @@
                 env_file:
                         - .env
                 environment:
-<<<<<<< HEAD
-                        DJANGO_SETTINGS_MODULE: plane.settings.production
-                        DATABASE_URL: postgres://${PGUSER}:${PGPASSWORD}@${PGHOST}:5432/${PGDATABASE}
-                        REDIS_URL: redis://plane-redis:6379/
-                        EMAIL_HOST: ${EMAIL_HOST}
-                        EMAIL_HOST_USER: ${EMAIL_HOST_USER}
-                        EMAIL_HOST_PASSWORD: ${EMAIL_HOST_PASSWORD}
-                        EMAIL_PORT: ${EMAIL_PORT}
-                        EMAIL_FROM: ${EMAIL_FROM}
-                        EMAIL_USE_TLS: ${EMAIL_USE_TLS}
-                        EMAIL_USE_SSL: ${EMAIL_USE_SSL}
-                        AWS_REGION: ${AWS_REGION}
-                        AWS_ACCESS_KEY_ID: ${AWS_ACCESS_KEY_ID}
-                        AWS_SECRET_ACCESS_KEY: ${AWS_SECRET_ACCESS_KEY}
-                        AWS_S3_BUCKET_NAME: ${AWS_S3_BUCKET_NAME}
-                        AWS_S3_ENDPOINT_URL: ${AWS_S3_ENDPOINT_URL}
-                        FILE_SIZE_LIMIT: ${FILE_SIZE_LIMIT}
-                        WEB_URL: ${WEB_URL}
-                        GITHUB_CLIENT_SECRET: ${GITHUB_CLIENT_SECRET}
-                        DISABLE_COLLECTSTATIC: 1
-                        DOCKERIZED: 1
-                        OPENAI_API_KEY: ${OPENAI_API_KEY}
-                        GPT_ENGINE: ${GPT_ENGINE}
-                        SECRET_KEY: ${SECRET_KEY}
-                        DEFAULT_EMAIL: ${DEFAULT_EMAIL}
-                        DEFAULT_PASSWORD: ${DEFAULT_PASSWORD}
-                        USE_MINIO: ${USE_MINIO}
-                        OIDC_URL_TOKEN: ${OIDC_URL_TOKEN}
-                        OIDC_URL_USERINFO: ${OIDC_URL_USERINFO}
-                        OIDC_CLIENT_SECRET: ${OIDC_CLIENT_SECRET}
-                        ENABLE_SIGNUP: ${ENABLE_SIGNUP}
-=======
                         <<: *api-and-worker-env
->>>>>>> daa8f7d7
                 depends_on:
                         - plane-db
                         - plane-redis
