--- conflicted
+++ resolved
@@ -1,74 +1,5 @@
 version: "3.8"
 
-<<<<<<< HEAD
-x-api-and-worker-env:
-        &api-and-worker-env
-        DEBUG: ${DEBUG}
-        SENTRY_DSN: ${SENTRY_DSN}
-        DJANGO_SETTINGS_MODULE: plane.settings.production
-        DATABASE_URL: postgres://${PGUSER}:${PGPASSWORD}@${PGHOST}:5432/${PGDATABASE}
-        REDIS_URL: redis://plane-redis:6379/
-        EMAIL_HOST: ${EMAIL_HOST}
-        EMAIL_HOST_USER: ${EMAIL_HOST_USER}
-        EMAIL_HOST_PASSWORD: ${EMAIL_HOST_PASSWORD}
-        EMAIL_PORT: ${EMAIL_PORT}
-        EMAIL_FROM: ${EMAIL_FROM}
-        EMAIL_USE_TLS: ${EMAIL_USE_TLS}
-        EMAIL_USE_SSL: ${EMAIL_USE_SSL}
-        AWS_REGION: ${AWS_REGION}
-        AWS_ACCESS_KEY_ID: ${AWS_ACCESS_KEY_ID}
-        AWS_SECRET_ACCESS_KEY: ${AWS_SECRET_ACCESS_KEY}
-        AWS_S3_BUCKET_NAME: ${AWS_S3_BUCKET_NAME}
-        AWS_S3_ENDPOINT_URL: ${AWS_S3_ENDPOINT_URL}
-        FILE_SIZE_LIMIT: ${FILE_SIZE_LIMIT}
-        WEB_URL: ${WEB_URL}
-        GITHUB_CLIENT_SECRET: ${GITHUB_CLIENT_SECRET}
-        DISABLE_COLLECTSTATIC: 1
-        DOCKERIZED: 1
-        OPENAI_API_BASE: ${OPENAI_API_BASE}
-        OPENAI_API_KEY: ${OPENAI_API_KEY}
-        GPT_ENGINE: ${GPT_ENGINE}
-        SECRET_KEY: ${SECRET_KEY}
-        DEFAULT_EMAIL: ${DEFAULT_EMAIL}
-        DEFAULT_PASSWORD: ${DEFAULT_PASSWORD}
-        USE_MINIO: ${USE_MINIO}
-        OIDC_URL_TOKEN: ${OIDC_URL_TOKEN}
-        OIDC_URL_USERINFO: ${OIDC_URL_USERINFO}
-        OIDC_CLIENT_SECRET: ${OIDC_CLIENT_SECRET}
-        ENABLE_SIGNUP: ${ENABLE_SIGNUP}
-
-services:
-        plane-web:
-                container_name: planefrontend
-                build:
-                        context: .
-                        dockerfile: ./apps/app/Dockerfile.web
-                        args:
-                                NEXT_PUBLIC_API_BASE_URL: http://localhost:8000
-                                NEXT_PUBLIC_DEPLOY_URL: http://localhost/spaces
-                restart: always
-                command: /usr/local/bin/start.sh apps/app/server.js app
-                env_file:
-                        - .env
-                environment:
-                        NEXT_PUBLIC_API_BASE_URL: ${NEXT_PUBLIC_API_BASE_URL}
-                        NEXT_PUBLIC_DEPLOY_URL: ${NEXT_PUBLIC_DEPLOY_URL}
-                        NEXT_PUBLIC_GOOGLE_CLIENTID: "0"
-                        NEXT_PUBLIC_GITHUB_APP_NAME: "0"
-                        NEXT_PUBLIC_GITHUB_ID: "0"
-                        NEXT_PUBLIC_SENTRY_DSN: "0"
-                        NEXT_PUBLIC_ENABLE_OAUTH: "0"
-                        NEXT_PUBLIC_ENABLE_SENTRY: "0"
-                        NEXT_PUBLIC_ENABLE_SESSION_RECORDER: "0"
-                        NEXT_PUBLIC_TRACK_EVENTS: "0"
-                        OIDC_AUTO: ${OIDC_AUTO}
-                        OIDC_ENABLED: ${OIDC_ENABLED}
-                        OIDC_CLIENT_ID: ${OIDC_CLIENT_ID}
-                        OIDC_URL_AUTHORIZE: ${OIDC_URL_AUTHORIZE}
-                depends_on:
-                        - plane-api
-                        - plane-worker
-=======
 x-api-and-worker-env: &api-and-worker-env
   DEBUG: ${DEBUG}
   SENTRY_DSN: ${SENTRY_DSN}
@@ -99,6 +30,9 @@
   DEFAULT_EMAIL: ${DEFAULT_EMAIL}
   DEFAULT_PASSWORD: ${DEFAULT_PASSWORD}
   USE_MINIO: ${USE_MINIO}
+  OIDC_URL_TOKEN: ${OIDC_URL_TOKEN}
+  OIDC_URL_USERINFO: ${OIDC_URL_USERINFO}
+  OIDC_CLIENT_SECRET: ${OIDC_CLIENT_SECRET}
   ENABLE_SIGNUP: ${ENABLE_SIGNUP}
 
 services:
@@ -125,10 +59,13 @@
       NEXT_PUBLIC_ENABLE_SENTRY: "0"
       NEXT_PUBLIC_ENABLE_SESSION_RECORDER: "0"
       NEXT_PUBLIC_TRACK_EVENTS: "0"
+      OIDC_AUTO: ${OIDC_AUTO}
+      OIDC_ENABLED: ${OIDC_ENABLED}
+      OIDC_CLIENT_ID: ${OIDC_CLIENT_ID}
+      OIDC_URL_AUTHORIZE: ${OIDC_URL_AUTHORIZE}
     depends_on:
       - plane-api
       - plane-worker
->>>>>>> f5837895
 
   plane-deploy:
     container_name: planedeploy
