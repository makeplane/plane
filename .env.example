--- conflicted
+++ resolved
@@ -21,8 +21,6 @@
 NEXT_PUBLIC_SLACK_CLIENT_ID=""
 
 # Backend
-<<<<<<< HEAD
-=======
 
 # Database Settings
 PGUSER="plane"
@@ -30,7 +28,6 @@
 PGHOST="plane-db"
 PGDATABASE="plane"
 
->>>>>>> 022960d7
 # Email Settings
 EMAIL_HOST=""
 EMAIL_HOST_USER=""
@@ -42,15 +39,10 @@
 AWS_REGION=""
 AWS_ACCESS_KEY_ID="access-key"
 AWS_SECRET_ACCESS_KEY="secret-key"
-<<<<<<< HEAD
-AWS_S3_BUCKET_NAME="uploads"
-AWS_S3_ENDPOINT_URL=""
-=======
 # Changing this requires change in the nginx.conf for uploads if using minio setup
 AWS_S3_BUCKET_NAME="uploads"
 # Maximum file upload limit
 FILE_SIZE_LIMIT=5242880
->>>>>>> 022960d7
 
 # GPT settings
 OPENAI_API_KEY=""
@@ -62,19 +54,11 @@
 # Settings related to Docker
 DOCKERIZED=1
 
-<<<<<<< HEAD
-# Database Settings
-PGUSER="plane"
-PGPASSWORD="plane"
-PGHOST="plane-db"
-PGDATABASE="plane"
-=======
 # Nginx Configuration
 NGINX_PORT=80
 
 # Default Creds
 DEFAULT_EMAIL="captain@plane.so"
 DEFAULT_PASSWORD="password123"
->>>>>>> 022960d7
 
 # Auto generated and Required that will be generated from setup.sh