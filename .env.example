<<<<<<< HEAD
# Frontend
# Extra image domains that need to be added for Next Image
NEXT_PUBLIC_EXTRA_IMAGE_DOMAINS=
# Google Client ID for Google OAuth
NEXT_PUBLIC_GOOGLE_CLIENTID=""
# Github ID for Github OAuth
NEXT_PUBLIC_GITHUB_ID=""
# Github App Name for GitHub Integration
NEXT_PUBLIC_GITHUB_APP_NAME=""
# Sentry DSN for error monitoring
NEXT_PUBLIC_SENTRY_DSN=""
# Enable/Disable OAUTH - default 0 for selfhosted instance
NEXT_PUBLIC_ENABLE_OAUTH=0
# Enable/Disable sentry
NEXT_PUBLIC_ENABLE_SENTRY=0
# Enable/Disable session recording
NEXT_PUBLIC_ENABLE_SESSION_RECORDER=0
# Enable/Disable event tracking
NEXT_PUBLIC_TRACK_EVENTS=0
# Slack for Slack Integration
NEXT_PUBLIC_SLACK_CLIENT_ID=""
# For Telemetry, set it to "app.plane.so"
NEXT_PUBLIC_PLAUSIBLE_DOMAIN=""
# public boards deploy url
NEXT_PUBLIC_DEPLOY_URL=""
# plane deploy using nginx
NEXT_PUBLIC_DEPLOY_WITH_NGINX=1

# Backend
# Debug value for api server use it as 0 for production use
DEBUG=0

# Error logs
SENTRY_DSN=""

=======
>>>>>>> d3859437
# Database Settings
PGUSER="plane"
PGPASSWORD="plane"
PGHOST="plane-db"
PGDATABASE="plane"
DATABASE_URL=postgresql://${PGUSER}:${PGPASSWORD}@${PGHOST}/${PGDATABASE}

# Redis Settings
REDIS_HOST="plane-redis"
REDIS_PORT="6379"
REDIS_URL="redis://${REDIS_HOST}:6379/"

# AWS Settings
AWS_REGION=""
AWS_ACCESS_KEY_ID="access-key"
AWS_SECRET_ACCESS_KEY="secret-key"
AWS_S3_ENDPOINT_URL="http://plane-minio:9000"
# Changing this requires change in the nginx.conf for uploads if using minio setup
AWS_S3_BUCKET_NAME="uploads"
# Maximum file upload limit
FILE_SIZE_LIMIT=5242880

# GPT settings
OPENAI_API_BASE="https://api.openai.com/v1" # change if using a custom endpoint
OPENAI_API_KEY="sk-" # add your openai key here
GPT_ENGINE="gpt-3.5-turbo" # use "gpt-4" if you have access

# Settings related to Docker
DOCKERIZED=1
# set to 1 If using the pre-configured minio setup
USE_MINIO=1

# Nginx Configuration
NGINX_PORT=80
<|MERGE_RESOLUTION|>--- conflicted
+++ resolved
@@ -1,41 +1,3 @@
-<<<<<<< HEAD
-# Frontend
-# Extra image domains that need to be added for Next Image
-NEXT_PUBLIC_EXTRA_IMAGE_DOMAINS=
-# Google Client ID for Google OAuth
-NEXT_PUBLIC_GOOGLE_CLIENTID=""
-# Github ID for Github OAuth
-NEXT_PUBLIC_GITHUB_ID=""
-# Github App Name for GitHub Integration
-NEXT_PUBLIC_GITHUB_APP_NAME=""
-# Sentry DSN for error monitoring
-NEXT_PUBLIC_SENTRY_DSN=""
-# Enable/Disable OAUTH - default 0 for selfhosted instance
-NEXT_PUBLIC_ENABLE_OAUTH=0
-# Enable/Disable sentry
-NEXT_PUBLIC_ENABLE_SENTRY=0
-# Enable/Disable session recording
-NEXT_PUBLIC_ENABLE_SESSION_RECORDER=0
-# Enable/Disable event tracking
-NEXT_PUBLIC_TRACK_EVENTS=0
-# Slack for Slack Integration
-NEXT_PUBLIC_SLACK_CLIENT_ID=""
-# For Telemetry, set it to "app.plane.so"
-NEXT_PUBLIC_PLAUSIBLE_DOMAIN=""
-# public boards deploy url
-NEXT_PUBLIC_DEPLOY_URL=""
-# plane deploy using nginx
-NEXT_PUBLIC_DEPLOY_WITH_NGINX=1
-
-# Backend
-# Debug value for api server use it as 0 for production use
-DEBUG=0
-
-# Error logs
-SENTRY_DSN=""
-
-=======
->>>>>>> d3859437
 # Database Settings
 PGUSER="plane"
 PGPASSWORD="plane"
