# Database Settings
PGUSER="plane"
PGPASSWORD="plane"
PGHOST="plane-db"
PGDATABASE="plane"
DATABASE_URL=postgresql://${PGUSER}:${PGPASSWORD}@${PGHOST}/${PGDATABASE}

# Redis Settings
REDIS_HOST="plane-redis"
REDIS_PORT="6379"
REDIS_URL="redis://${REDIS_HOST}:6379/"

# AWS Settings
AWS_REGION=""
AWS_ACCESS_KEY_ID="access-key"
AWS_SECRET_ACCESS_KEY="secret-key"
AWS_S3_ENDPOINT_URL="http://plane-minio:9000"
# Changing this requires change in the nginx.conf for uploads if using minio setup
AWS_S3_BUCKET_NAME="uploads"
# Maximum file upload limit
FILE_SIZE_LIMIT=5242880

# GPT settings
OPENAI_API_BASE="https://api.openai.com/v1" # change if using a custom endpoint
OPENAI_API_KEY="sk-" # add your openai key here
GPT_ENGINE="gpt-3.5-turbo" # use "gpt-4" if you have access

# Settings related to Docker
DOCKERIZED=1
# set to 1 If using the pre-configured minio setup
USE_MINIO=1

# Nginx Configuration
NGINX_PORT=80

<<<<<<< HEAD
# Set it to 1, to enable it
ENABLE_WEBHOOK_API=0

# Base API URL
BASE_API_URL="http://localhost:8000"
=======
# Set it to 0, to disable it
ENABLE_WEBHOOK_API=1
>>>>>>> 6a283d28
<|MERGE_RESOLUTION|>--- conflicted
+++ resolved
@@ -33,13 +33,5 @@
 # Nginx Configuration
 NGINX_PORT=80
 
-<<<<<<< HEAD
-# Set it to 1, to enable it
-ENABLE_WEBHOOK_API=0
-
-# Base API URL
-BASE_API_URL="http://localhost:8000"
-=======
 # Set it to 0, to disable it
-ENABLE_WEBHOOK_API=1
->>>>>>> 6a283d28
+ENABLE_WEBHOOK_API=1