# Frontend
# Extra image domains that need to be added for Next Image
NEXT_PUBLIC_EXTRA_IMAGE_DOMAINS=
# Google Client ID for Google OAuth
NEXT_PUBLIC_GOOGLE_CLIENTID=""
# Github ID for Github OAuth
NEXT_PUBLIC_GITHUB_ID=""
# Github App Name for GitHub Integration
NEXT_PUBLIC_GITHUB_APP_NAME=""
# Sentry DSN for error monitoring
NEXT_PUBLIC_SENTRY_DSN=""
# Enable/Disable OAUTH - default 0 for selfhosted instance 
NEXT_PUBLIC_ENABLE_OAUTH=0
# Enable/Disable sentry
NEXT_PUBLIC_ENABLE_SENTRY=0
# Enable/Disable session recording 
NEXT_PUBLIC_ENABLE_SESSION_RECORDER=0
# Enable/Disable event tracking
NEXT_PUBLIC_TRACK_EVENTS=0
# Slack for Slack Integration
NEXT_PUBLIC_SLACK_CLIENT_ID=""

# Backend

# Database Settings
PGUSER="plane"
PGPASSWORD="plane"
PGHOST="plane-db"
PGDATABASE="plane"
DATABASE_URL=postgresql://${PGUSER}:${PGPASSWORD}@${PGHOST}/${PGDATABASE}

# Redis Settings
REDIS_HOST="plane-redis"
REDIS_PORT="6379"
REDIS_URL="redis://${REDIS_HOST}:6379/"

# Email Settings
EMAIL_HOST=""
EMAIL_HOST_USER=""
EMAIL_HOST_PASSWORD=""
EMAIL_PORT=587
EMAIL_FROM="Team Plane <team@mailer.plane.so>"
EMAIL_USE_TLS="1"
EMAIL_USE_SSL="0"

# AWS Settings
AWS_REGION=""
AWS_ACCESS_KEY_ID="access-key"
AWS_SECRET_ACCESS_KEY="secret-key"
AWS_S3_ENDPOINT_URL="http://plane-minio:9000"
# Changing this requires change in the nginx.conf for uploads if using minio setup
AWS_S3_BUCKET_NAME="uploads"
# Maximum file upload limit
FILE_SIZE_LIMIT=5242880

# GPT settings
OPENAI_API_KEY=""
GPT_ENGINE=""

# Github
GITHUB_CLIENT_SECRET="" # For fetching release notes

# Settings related to Docker
DOCKERIZED=1
# set to 1 If using the pre-configured minio setup 
USE_MINIO=1

# Nginx Configuration
NGINX_PORT=80

# Default Creds
DEFAULT_EMAIL="captain@plane.so"
DEFAULT_PASSWORD="password123"

<<<<<<< HEAD
# Debug value for api server use it as 0 for production use
DEBUG=0
=======
# SignUps
ENABLE_SIGNUP="1"
>>>>>>> a3f6d613
# Auto generated and Required that will be generated from setup.sh<|MERGE_RESOLUTION|>--- conflicted
+++ resolved
@@ -21,6 +21,9 @@
 NEXT_PUBLIC_SLACK_CLIENT_ID=""
 
 # Backend
+
+# Debug value for api server use it as 0 for production use
+DEBUG=0
 
 # Database Settings
 PGUSER="plane"
@@ -72,11 +75,6 @@
 DEFAULT_EMAIL="captain@plane.so"
 DEFAULT_PASSWORD="password123"
 
-<<<<<<< HEAD
-# Debug value for api server use it as 0 for production use
-DEBUG=0
-=======
 # SignUps
 ENABLE_SIGNUP="1"
->>>>>>> a3f6d613
 # Auto generated and Required that will be generated from setup.sh