"use client";

import { FC, useEffect } from "react";
import { observer } from "mobx-react-lite";
import Image from "next/image";
<<<<<<< HEAD
=======
import { useParams } from "next/navigation";
>>>>>>> febf19cc
import useSWR from "swr";
// components
import { IssueCalendarView } from "@/components/issues/board-views/calendar";
import { IssueGanttView } from "@/components/issues/board-views/gantt";
import { IssueKanbanView } from "@/components/issues/board-views/kanban";
import { IssueListView } from "@/components/issues/board-views/list";
import { IssueSpreadsheetView } from "@/components/issues/board-views/spreadsheet";
import { IssueAppliedFilters } from "@/components/issues/filters/applied-filters/root";
import { IssuePeekOverview } from "@/components/issues/peek-overview";
// mobx store
import { useIssue, useUser, useProject, useIssueDetails } from "@/hooks/store";
// assets
import SomethingWentWrongImage from "public/something-went-wrong.svg";

type ProjectDetailsViewProps = {
  workspaceSlug: string;
  projectId: string;
<<<<<<< HEAD
  params: any;
};

export const ProjectDetailsView: FC<ProjectDetailsViewProps> = observer((props) => {
  const { workspaceSlug, projectId, params } = props;
  const { states, labels, priorities, peekId } = params;
  // store hooks
  const { fetchPublicIssues } = useIssue();
  const { activeLayout } = useProject();
  // fetching public issues
  useSWR(
    workspaceSlug && projectId ? "PROJECT_PUBLIC_ISSUES" : null,
    workspaceSlug && projectId ? () => fetchPublicIssues(workspaceSlug, projectId, params) : null
  );

=======
  peekId: string;
};

export const ProjectDetailsView: FC<ProjectDetailsViewProps> = observer((props) => {
  const { workspaceSlug, projectId, peekId } = props;
  // router
  const params = useParams();
  // store hooks
  const { fetchPublicIssues } = useIssue();
  const { activeLayout } = useProject();
  // fetching public issues
  useSWR(
    workspaceSlug && projectId ? "PROJECT_PUBLIC_ISSUES" : null,
    workspaceSlug && projectId ? () => fetchPublicIssues(workspaceSlug, projectId, params) : null
  );
  // store hooks
>>>>>>> febf19cc
  const issueStore = useIssue();
  const issueDetailStore = useIssueDetails();
  const { data: currentUser, fetchCurrentUser } = useUser();

  useEffect(() => {
    if (!currentUser) {
      fetchCurrentUser();
    }
  }, [currentUser, fetchCurrentUser]);

  useEffect(() => {
    if (peekId && workspaceSlug && projectId) {
      issueDetailStore.setPeekId(peekId.toString());
    }
  }, [peekId, issueDetailStore, projectId, workspaceSlug]);

  return (
    <div className="relative h-full w-full overflow-hidden">
      {workspaceSlug && <IssuePeekOverview />}

      {issueStore?.loader && !issueStore.issues ? (
        <div className="py-10 text-center text-sm text-custom-text-100">Loading...</div>
      ) : (
        <>
          {issueStore?.error ? (
            <div className="grid h-full w-full place-items-center p-6">
              <div className="text-center">
                <div className="mx-auto grid h-52 w-52 place-items-center rounded-full bg-custom-background-80">
                  <div className="grid h-32 w-32 place-items-center">
                    <Image src={SomethingWentWrongImage} alt="Oops! Something went wrong" />
                  </div>
                </div>
                <h1 className="mt-12 text-3xl font-semibold">Oops! Something went wrong.</h1>
                <p className="mt-4 text-custom-text-300">The public board does not exist. Please check the URL.</p>
              </div>
            </div>
          ) : (
            activeLayout && (
              <div className="relative flex h-full w-full flex-col overflow-hidden">
                {/* applied filters */}
                <IssueAppliedFilters />

                {activeLayout === "list" && (
                  <div className="relative h-full w-full overflow-y-auto">
                    <IssueListView workspaceSlug={workspaceSlug} projectId={projectId} />
                  </div>
                )}
                {activeLayout === "kanban" && (
                  <div className="relative mx-auto h-full w-full p-5">
                    <IssueKanbanView workspaceSlug={workspaceSlug} projectId={projectId} />
                  </div>
                )}
                {activeLayout === "calendar" && <IssueCalendarView />}
                {activeLayout === "spreadsheet" && <IssueSpreadsheetView />}
                {activeLayout === "gantt" && <IssueGanttView />}
              </div>
            )
          )}
        </>
      )}
    </div>
  );
});<|MERGE_RESOLUTION|>--- conflicted
+++ resolved
@@ -3,10 +3,7 @@
 import { FC, useEffect } from "react";
 import { observer } from "mobx-react-lite";
 import Image from "next/image";
-<<<<<<< HEAD
-=======
 import { useParams } from "next/navigation";
->>>>>>> febf19cc
 import useSWR from "swr";
 // components
 import { IssueCalendarView } from "@/components/issues/board-views/calendar";
@@ -24,23 +21,6 @@
 type ProjectDetailsViewProps = {
   workspaceSlug: string;
   projectId: string;
-<<<<<<< HEAD
-  params: any;
-};
-
-export const ProjectDetailsView: FC<ProjectDetailsViewProps> = observer((props) => {
-  const { workspaceSlug, projectId, params } = props;
-  const { states, labels, priorities, peekId } = params;
-  // store hooks
-  const { fetchPublicIssues } = useIssue();
-  const { activeLayout } = useProject();
-  // fetching public issues
-  useSWR(
-    workspaceSlug && projectId ? "PROJECT_PUBLIC_ISSUES" : null,
-    workspaceSlug && projectId ? () => fetchPublicIssues(workspaceSlug, projectId, params) : null
-  );
-
-=======
   peekId: string;
 };
 
@@ -57,7 +37,6 @@
     workspaceSlug && projectId ? () => fetchPublicIssues(workspaceSlug, projectId, params) : null
   );
   // store hooks
->>>>>>> febf19cc
   const issueStore = useIssue();
   const issueDetailStore = useIssueDetails();
   const { data: currentUser, fetchCurrentUser } = useUser();
