"use client";
import { FC } from "react";
import { Briefcase } from "lucide-react";
// components
import { ProjectLogo } from "@/components/common";
import { NavbarControls } from "@/components/issues/navbar/controls";
// hooks
import { useProject } from "@/hooks/store";

type IssueNavbarProps = {
  workspaceSlug: string;
  projectId: string;
};

<<<<<<< HEAD
const IssueNavbar: FC<IssueNavbarProps> = observer((props) => {
  const { workspaceSlug, projectId } = props;
  // hooks
  const { project } = useProject();
=======
const IssueNavbar: FC<IssueNavbarProps> = (props) => {
  const { projectSettings, workspaceSlug, projectId } = props;
  const { project_details } = projectSettings;
>>>>>>> a195f1bf

  return (
    <div className="relative flex justify-between w-full gap-4 px-5">
      {/* project detail */}
      <div className="flex flex-shrink-0 items-center gap-2">
        {project ? (
          <span className="h-7 w-7 flex-shrink-0 grid place-items-center">
            <ProjectLogo logo={project.logo_props} className="text-lg" />
          </span>
        ) : (
          <span className="grid h-7 w-7 flex-shrink-0 place-items-center rounded uppercase">
            <Briefcase className="h-4 w-4" />
          </span>
        )}
        <div className="line-clamp-1 max-w-[300px] overflow-hidden text-lg font-medium">{project?.name || `...`}</div>
      </div>

      <div className="flex flex-shrink-0 items-center gap-2">
        <NavbarControls workspaceSlug={workspaceSlug} projectId={projectId} />
      </div>
    </div>
  );
};

export default IssueNavbar;<|MERGE_RESOLUTION|>--- conflicted
+++ resolved
@@ -1,5 +1,6 @@
 "use client";
 import { FC } from "react";
+import { observer } from "mobx-react-lite";
 import { Briefcase } from "lucide-react";
 // components
 import { ProjectLogo } from "@/components/common";
@@ -12,16 +13,10 @@
   projectId: string;
 };
 
-<<<<<<< HEAD
 const IssueNavbar: FC<IssueNavbarProps> = observer((props) => {
   const { workspaceSlug, projectId } = props;
   // hooks
   const { project } = useProject();
-=======
-const IssueNavbar: FC<IssueNavbarProps> = (props) => {
-  const { projectSettings, workspaceSlug, projectId } = props;
-  const { project_details } = projectSettings;
->>>>>>> a195f1bf
 
   return (
     <div className="relative flex justify-between w-full gap-4 px-5">
@@ -44,6 +39,6 @@
       </div>
     </div>
   );
-};
+});
 
 export default IssueNavbar;