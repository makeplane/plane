--- conflicted
+++ resolved
@@ -174,11 +174,7 @@
         </div>
       ) : (
         <div className="flex-shrink-0">
-<<<<<<< HEAD
-          <Link href={`/login/?next_path=${router.asPath}`}>
-=======
           <Link href={`/?next_path=${router.asPath}`}>
->>>>>>> 9147b58b
             <Button variant="outline-primary">Sign in</Button>
           </Link>
         </div>
