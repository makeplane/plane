import React, { useRef } from "react";
import { useRouter } from "next/router";
import { observer } from "mobx-react-lite";
import { useForm, Controller } from "react-hook-form";
// lib
import { useMobxStore } from "lib/mobx/store-provider";
// hooks
import useToast from "hooks/use-toast";
// ui
import { Button } from "@plane/ui";
// types
import { Comment } from "types/issue";
// components
import { LiteTextEditorWithRef } from "@plane/lite-text-editor";
// service
import fileService from "services/file.service";
import { RootStore } from "store/root";

const defaultValues: Partial<Comment> = {
  comment_html: "",
};

type Props = {
  disabled?: boolean;
};

export const AddComment: React.FC<Props> = observer((props) => {
  const { disabled = false } = props;

  const {
    handleSubmit,
    control,
    watch,
    formState: { isSubmitting },
    reset,
  } = useForm<Comment>({ defaultValues });

  const router = useRouter();
  const { project }: RootStore = useMobxStore();
  const workspaceId = project.workspace?.id;

  const { workspace_slug, project_slug } = router.query as { workspace_slug: string; project_slug: string };

  const { user: userStore, issueDetails: issueDetailStore } = useMobxStore();

  const issueId = issueDetailStore.peekId;

  const editorRef = useRef<any>(null);

  const { setToastAlert } = useToast();

  const onSubmit = async (formData: Comment) => {
    if (!workspace_slug || !project_slug || !issueId || isSubmitting || !formData.comment_html) return;

    await issueDetailStore
      .addIssueComment(workspace_slug, project_slug, issueId, formData)
      .then(() => {
        reset(defaultValues);
        editorRef.current?.clearEditor();
      })
      .catch(() => {
        setToastAlert({
          type: "error",
          title: "Error!",
          message: "Comment could not be posted. Please try again.",
        });
      });
  };

  return (
    <div>
      <div className="issue-comments-section">
        <Controller
          name="comment_html"
          control={control}
          render={({ field: { value, onChange } }) => (
            <LiteTextEditorWithRef
              onEnterKeyPress={(e) => {
                userStore.requiredLogin(() => {
                  handleSubmit(onSubmit)(e);
                });
              }}
              cancelUploadImage={fileService.cancelUpload}
              uploadFile={fileService.getUploadFileFunction(workspace_slug as string)}
              deleteFile={fileService.getDeleteImageFunction(workspaceId as string)}
              restoreFile={fileService.getRestoreImageFunction(workspaceId as string)}
              ref={editorRef}
              value={
                !value || value === "" || (typeof value === "object" && Object.keys(value).length === 0)
                  ? watch("comment_html")
                  : value
              }
              customClassName="p-2"
              editorContentCustomClassNames="min-h-[35px]"
              debouncedUpdatesEnabled={false}
<<<<<<< HEAD
              onChange={(comment_json: object, comment_html: string) => {
=======
              onChange={(comment_json: unknown, comment_html: string) => {
>>>>>>> 6a6ab554
                onChange(comment_html);
              }}
              submitButton={
                <Button
                  disabled={isSubmitting || disabled}
                  variant="primary"
                  type="submit"
                  className="!px-2.5 !py-1.5 !text-xs"
                  onClick={(e) => {
                    userStore.requiredLogin(() => {
                      handleSubmit(onSubmit)(e);
                    });
                  }}
                >
                  {isSubmitting ? "Adding..." : "Comment"}
                </Button>
              }
            />
          )}
        />
      </div>
    </div>
  );
});<|MERGE_RESOLUTION|>--- conflicted
+++ resolved
@@ -93,11 +93,7 @@
               customClassName="p-2"
               editorContentCustomClassNames="min-h-[35px]"
               debouncedUpdatesEnabled={false}
-<<<<<<< HEAD
-              onChange={(comment_json: object, comment_html: string) => {
-=======
               onChange={(comment_json: unknown, comment_html: string) => {
->>>>>>> 6a6ab554
                 onChange(comment_html);
               }}
               submitButton={
