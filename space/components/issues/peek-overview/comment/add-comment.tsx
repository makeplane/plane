import React, { useRef } from "react";
import { observer } from "mobx-react-lite";
<<<<<<< HEAD
import { useRouter } from "next/navigation";
=======
>>>>>>> febf19cc
import { useForm, Controller } from "react-hook-form";
// components
import { EditorRefApi } from "@plane/lite-text-editor";
import { LiteTextEditor } from "@/components/editor/lite-text-editor";
// hooks
import { useIssueDetails, useProject, useUser } from "@/hooks/store";
import useToast from "@/hooks/use-toast";
// types
import { Comment } from "@/types/issue";

const defaultValues: Partial<Comment> = {
  comment_html: "",
};

type Props = {
  disabled?: boolean;
  workspaceSlug: string;
  projectId: string;
};

export const AddComment: React.FC<Props> = observer((props) => {
  // const { disabled = false } = props;
  const { workspaceSlug, projectId } = props;
  // refs
  const editorRef = useRef<EditorRefApi>(null);
  // store hooks
  const { workspace } = useProject();
  const { peekId: issueId, addIssueComment } = useIssueDetails();
  const { data: currentUser } = useUser();
  // derived values
  const workspaceId = workspace?.id;
  // form info
  const {
    handleSubmit,
    control,
    watch,
    formState: { isSubmitting },
    reset,
  } = useForm<Comment>({ defaultValues });
  // toast alert
  const { setToastAlert } = useToast();

  const onSubmit = async (formData: Comment) => {
    if (!workspaceSlug || !projectId || !issueId || isSubmitting || !formData.comment_html) return;

    await addIssueComment(workspaceSlug, projectId, issueId, formData)
      .then(() => {
        reset(defaultValues);
        editorRef.current?.clearEditor();
      })
      .catch(() =>
        setToastAlert({
          type: "error",
          title: "Error!",
          message: "Comment could not be posted. Please try again.",
        })
      );
  };

  // TODO: on click if he user is not logged in redirect to login page
  return (
    <div>
      <div className="issue-comments-section">
        <Controller
          name="comment_html"
          control={control}
          render={({ field: { value, onChange } }) => (
            <LiteTextEditor
              onEnterKeyPress={(e) => {
                if (currentUser) handleSubmit(onSubmit)(e);
              }}
              workspaceId={workspaceId as string}
              workspaceSlug={workspaceSlug}
              ref={editorRef}
              initialValue={
                !value || value === "" || (typeof value === "object" && Object.keys(value).length === 0)
                  ? watch("comment_html")
                  : value
              }
              onChange={(comment_json, comment_html) => onChange(comment_html)}
              isSubmitting={isSubmitting}
            />
          )}
        />
      </div>
    </div>
  );
});<|MERGE_RESOLUTION|>--- conflicted
+++ resolved
@@ -1,9 +1,5 @@
 import React, { useRef } from "react";
 import { observer } from "mobx-react-lite";
-<<<<<<< HEAD
-import { useRouter } from "next/navigation";
-=======
->>>>>>> febf19cc
 import { useForm, Controller } from "react-hook-form";
 // components
 import { EditorRefApi } from "@plane/lite-text-editor";
