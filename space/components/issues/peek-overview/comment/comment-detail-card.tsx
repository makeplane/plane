--- conflicted
+++ resolved
@@ -115,11 +115,7 @@
                     value={value}
                     debouncedUpdatesEnabled={false}
                     customClassName="min-h-[50px] p-3 shadow-sm"
-<<<<<<< HEAD
-                    onChange={(comment_json: object, comment_html: string) => {
-=======
                     onChange={(comment_json: unknown, comment_html: string) => {
->>>>>>> 6a6ab554
                       onChange(comment_html);
                     }}
                   />
