--- conflicted
+++ resolved
@@ -9,11 +9,7 @@
 import { copyTextToClipboard } from "@/helpers/string.helper";
 // hooks
 import { useIssueDetails } from "@/hooks/store";
-<<<<<<< HEAD
-=======
 import useClipboardWritePermission from "@/hooks/use-clipboard-write-permission";
-import useToast from "@/hooks/use-toast";
->>>>>>> f13c1906
 // store
 import { IPeekMode } from "@/store/issue-detail.store";
 // types
