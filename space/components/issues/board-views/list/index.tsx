--- conflicted
+++ resolved
@@ -8,9 +8,6 @@
 // types
 import { IIssueState, IIssue } from "@/types/issue";
 
-<<<<<<< HEAD
-export const IssueListView = observer(() => {
-=======
 type IssueListViewProps = {
   workspaceSlug: string;
   projectId: string;
@@ -19,7 +16,6 @@
 export const IssueListView: FC<IssueListViewProps> = observer((props) => {
   const { workspaceSlug, projectId } = props;
   // store hooks
->>>>>>> febf19cc
   const { states, getFilteredIssuesByState } = useIssue();
 
   return (
@@ -32,11 +28,7 @@
             {getFilteredIssuesByState(_state.id) && getFilteredIssuesByState(_state.id).length > 0 ? (
               <div className="divide-y divide-custom-border-200">
                 {getFilteredIssuesByState(_state.id).map((_issue: IIssue) => (
-<<<<<<< HEAD
-                  <IssueListBlock key={_issue.id} issue={_issue} />
-=======
                   <IssueListBlock key={_issue.id} issue={_issue} workspaceSlug={workspaceSlug} projectId={projectId} />
->>>>>>> febf19cc
                 ))}
               </div>
             ) : (
