--- conflicted
+++ resolved
@@ -1,10 +1,6 @@
 import { FC } from "react";
 import { observer } from "mobx-react-lite";
-<<<<<<< HEAD
-import { useRouter } from "next/navigation";
-=======
 import { useParams, useRouter, useSearchParams } from "next/navigation";
->>>>>>> febf19cc
 // components
 import { IssueBlockDueDate } from "@/components/issues/board-views/block-due-date";
 import { IssueBlockLabels } from "@/components/issues/board-views/block-labels";
