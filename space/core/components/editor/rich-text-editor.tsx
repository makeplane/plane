--- conflicted
+++ resolved
@@ -17,14 +17,8 @@
 }
 
 export const RichTextEditor = forwardRef<EditorRefApi, RichTextEditorWrapperProps>((props, ref) => {
-<<<<<<< HEAD
   const { anchor, containerClassName, uploadFile, workspaceId, disabledExtensions, ...rest } = props;
-=======
   const { getMemberById } = useMember();
-
-  const { containerClassName, uploadFile, ...rest } = props;
->>>>>>> cd146aa6
-
   return (
     <RichTextEditorWithRef
       mentionHandler={{
