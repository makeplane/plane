import React, { forwardRef } from "react";
// plane imports
import { EditorRefApi, IRichTextEditorProps, RichTextEditorWithRef, TFileHandler } from "@plane/editor";
import { MakeOptional } from "@plane/types";
// components
import { EditorMentionsRoot } from "@/components/editor";
// helpers
import { getEditorFileHandlers } from "@/helpers/editor.helper";
// store hooks
import { useMember } from "@/hooks/store";

interface RichTextEditorWrapperProps
  extends MakeOptional<
    Omit<IRichTextEditorProps, "fileHandler" | "mentionHandler">,
    "disabledExtensions" | "flaggedExtensions"
  > {
  anchor: string;
  uploadFile: TFileHandler["upload"];
  workspaceId: string;
}

export const RichTextEditor = forwardRef<EditorRefApi, RichTextEditorWrapperProps>((props, ref) => {
<<<<<<< HEAD
  const { anchor, containerClassName, uploadFile, workspaceId, disabledExtensions, ...rest } = props;
=======
  const { anchor, containerClassName, uploadFile, workspaceId, disabledExtensions, flaggedExtensions, ...rest } = props;
>>>>>>> 7045a1f2
  const { getMemberById } = useMember();
  return (
    <RichTextEditorWithRef
      mentionHandler={{
        renderComponent: (props) => <EditorMentionsRoot {...props} />,
        getMentionedEntityDetails: (id: string) => ({
          display_name: getMemberById(id)?.member__display_name ?? "",
        }),
      }}
      ref={ref}
      disabledExtensions={disabledExtensions ?? []}
      fileHandler={getEditorFileHandlers({
        anchor,
        uploadFile,
        workspaceId,
      })}
      flaggedExtensions={flaggedExtensions ?? []}
      {...rest}
      containerClassName={containerClassName}
      editorClassName="min-h-[100px] max-h-[200px] border-[0.5px] border-custom-border-300 rounded-md pl-3 py-2 overflow-hidden"
      displayConfig={{ fontSize: "large-font" }}
    />
  );
});

RichTextEditor.displayName = "RichTextEditor";<|MERGE_RESOLUTION|>--- conflicted
+++ resolved
@@ -20,11 +20,7 @@
 }
 
 export const RichTextEditor = forwardRef<EditorRefApi, RichTextEditorWrapperProps>((props, ref) => {
-<<<<<<< HEAD
-  const { anchor, containerClassName, uploadFile, workspaceId, disabledExtensions, ...rest } = props;
-=======
   const { anchor, containerClassName, uploadFile, workspaceId, disabledExtensions, flaggedExtensions, ...rest } = props;
->>>>>>> 7045a1f2
   const { getMemberById } = useMember();
   return (
     <RichTextEditorWithRef
