--- conflicted
+++ resolved
@@ -19,32 +19,16 @@
 };
 
 export const RichTextReadOnlyEditor = React.forwardRef<EditorReadOnlyRefApi, RichTextReadOnlyEditorWrapperProps>(
-<<<<<<< HEAD
-  ({ anchor, workspaceId, disabledExtensions, ...props }, ref) => (
-    <RichTextReadOnlyEditorWithRef
-      ref={ref}
-      disabledExtensions={disabledExtensions ?? []}
-      fileHandler={getReadOnlyEditorFileHandlers({
-        anchor,
-        workspaceId,
-      })}
-      mentionHandler={{
-        renderComponent: (props) => <EditorMentionsRoot {...props} />,
-      }}
-      {...props}
-      // overriding the customClassName to add relative class passed
-      containerClassName={cn("relative p-0 border-none", props.containerClassName)}
-    />
-  )
-=======
-  ({ anchor, ...props }, ref) => {
+  ({ anchor, workspaceId, disabledExtensions, ...props }, ref) => {
     const { getMemberById } = useMember();
+
     return (
       <RichTextReadOnlyEditorWithRef
         ref={ref}
-        disabledExtensions={[]}
+        disabledExtensions={disabledExtensions ?? []}
         fileHandler={getReadOnlyEditorFileHandlers({
           anchor,
+          workspaceId,
         })}
         mentionHandler={{
           renderComponent: (props) => <EditorMentionsRoot {...props} />,
@@ -58,7 +42,6 @@
       />
     );
   }
->>>>>>> cd146aa6
 );
 
 RichTextReadOnlyEditor.displayName = "RichTextReadOnlyEditor";