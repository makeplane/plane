import React from "react";
// plane imports
import { EditorReadOnlyRefApi, IRichTextReadOnlyEditorProps, RichTextReadOnlyEditorWithRef } from "@plane/editor";
import { MakeOptional } from "@plane/types";
import { cn } from "@plane/utils";
// components
import { EditorMentionsRoot } from "@/components/editor";
// helpers
import { getReadOnlyEditorFileHandlers } from "@/helpers/editor.helper";
// store hooks
import { useMember } from "@/hooks/store";

type RichTextReadOnlyEditorWrapperProps = MakeOptional<
  Omit<IRichTextReadOnlyEditorProps, "fileHandler" | "mentionHandler">,
  "disabledExtensions" | "flaggedExtensions"
> & {
  anchor: string;
  workspaceId: string;
};

export const RichTextReadOnlyEditor = React.forwardRef<EditorReadOnlyRefApi, RichTextReadOnlyEditorWrapperProps>(
<<<<<<< HEAD
  ({ anchor, workspaceId, disabledExtensions, ...props }, ref) => {
=======
  ({ anchor, workspaceId, disabledExtensions, flaggedExtensions, ...props }, ref) => {
>>>>>>> 7045a1f2
    const { getMemberById } = useMember();

    return (
      <RichTextReadOnlyEditorWithRef
        ref={ref}
        disabledExtensions={disabledExtensions ?? []}
<<<<<<< HEAD
=======
        flaggedExtensions={flaggedExtensions ?? []}
>>>>>>> 7045a1f2
        fileHandler={getReadOnlyEditorFileHandlers({
          anchor,
          workspaceId,
        })}
        mentionHandler={{
          renderComponent: (props) => <EditorMentionsRoot {...props} />,
          getMentionedEntityDetails: (id: string) => ({
            display_name: getMemberById(id)?.member__display_name ?? "",
          }),
        }}
        {...props}
        // overriding the customClassName to add relative class passed
        containerClassName={cn("relative p-0 border-none", props.containerClassName)}
      />
    );
  }
);

RichTextReadOnlyEditor.displayName = "RichTextReadOnlyEditor";<|MERGE_RESOLUTION|>--- conflicted
+++ resolved
@@ -19,21 +19,14 @@
 };
 
 export const RichTextReadOnlyEditor = React.forwardRef<EditorReadOnlyRefApi, RichTextReadOnlyEditorWrapperProps>(
-<<<<<<< HEAD
-  ({ anchor, workspaceId, disabledExtensions, ...props }, ref) => {
-=======
   ({ anchor, workspaceId, disabledExtensions, flaggedExtensions, ...props }, ref) => {
->>>>>>> 7045a1f2
     const { getMemberById } = useMember();
 
     return (
       <RichTextReadOnlyEditorWithRef
         ref={ref}
         disabledExtensions={disabledExtensions ?? []}
-<<<<<<< HEAD
-=======
         flaggedExtensions={flaggedExtensions ?? []}
->>>>>>> 7045a1f2
         fileHandler={getReadOnlyEditorFileHandlers({
           anchor,
           workspaceId,
