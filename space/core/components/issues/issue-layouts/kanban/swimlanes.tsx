--- conflicted
+++ resolved
@@ -132,19 +132,14 @@
           const subGroupByVisibilityToggle = visibilitySubGroupByGroupCount(groupCount, showEmptyGroup);
 
           if (subGroupByVisibilityToggle === false) return <></>;
-          const { t } = useTranslation();
           return (
             <div key={`${subGroupBy}_${group.id}`} className="flex w-[350px] flex-shrink-0 flex-col">
-<<<<<<< HEAD
               <HeaderGroupByCard
                 groupBy={groupBy}
                 icon={group.icon}
-                title={group.i18n_name ? t(group.i18n_name) : group.name}
+                title={group.name}
                 count={groupCount}
               />
-=======
-              <HeaderGroupByCard groupBy={groupBy} icon={group.icon as any} title={group.name} count={groupCount} />
->>>>>>> 9093b411
             </div>
           );
         })}
@@ -275,13 +270,8 @@
         <div className="sticky top-[50px] z-[3] py-1 flex w-full items-center bg-custom-background-100 border-y-[0.5px] border-custom-border-200">
           <div className="sticky left-0 flex-shrink-0">
             <HeaderSubGroupByCard
-<<<<<<< HEAD
-              icon={group.icon}
-              title={group.i18n_name ? t(group.i18n_name) : group.name}
-=======
               icon={group.icon as any}
               title={group.name || ""}
->>>>>>> 9093b411
               count={issueCount}
               isExpanded={isExpanded}
               toggleExpanded={toggleExpanded}
