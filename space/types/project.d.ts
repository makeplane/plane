--- conflicted
+++ resolved
@@ -1,13 +1,4 @@
 import { TLogoProps } from "@plane/types";
-<<<<<<< HEAD
-
-export type TWorkspaceDetails = {
-  name: string;
-  slug: string;
-  id: string;
-};
-=======
->>>>>>> 17f83d64
 
 export type TViewDetails = {
   list: boolean;
