// interfaces
import {
  IIssueBoardViews,
  // priority
  TIssuePriorityKey,
  // state groups
  TIssueGroupKey,
  IIssuePriorityFilters,
  IIssueGroup,
} from "types/issue";
<<<<<<< HEAD
=======
// icons
import {
  BacklogGroupIcon,
  CancelledGroupIcon,
  CompletedGroupIcon,
  StartedGroupIcon,
  UnstartedGroupIcon,
} from "@plane/ui";
>>>>>>> 25f3a5b2

// all issue views
export const issueViews: any = {
  list: {
    title: "List View",
    icon: "format_list_bulleted",
    className: "",
  },
  kanban: {
    title: "Board View",
    icon: "grid_view",
    className: "",
  },
};

// issue priority filters
export const issuePriorityFilters: IIssuePriorityFilters[] = [
  {
    key: "urgent",
    title: "Urgent",
    className: "bg-red-500 border-red-500 text-white",
    icon: "error",
  },
  {
    key: "high",
    title: "High",
    className: "text-orange-500 border-custom-border-300",
    icon: "signal_cellular_alt",
  },
  {
    key: "medium",
    title: "Medium",
    className: "text-yellow-500 border-custom-border-300",
    icon: "signal_cellular_alt_2_bar",
  },
  {
    key: "low",
    title: "Low",
    className: "text-green-500 border-custom-border-300",
    icon: "signal_cellular_alt_1_bar",
  },
  {
    key: "none",
    title: "None",
    className: "text-gray-500 border-custom-border-300",
    icon: "block",
  },
];

export const issuePriorityFilter = (priorityKey: TIssuePriorityKey): IIssuePriorityFilters | null => {
  const currentIssuePriority: IIssuePriorityFilters | undefined | null =
    issuePriorityFilters && issuePriorityFilters.length > 0
      ? issuePriorityFilters.find((_priority) => _priority.key === priorityKey)
      : null;

  if (currentIssuePriority === undefined || currentIssuePriority === null) return null;
  return { ...currentIssuePriority };
};

// issue group filters
export const issueGroupColors: {
  [key: string]: string;
} = {
  backlog: "#d9d9d9",
  unstarted: "#3f76ff",
  started: "#f59e0b",
  completed: "#16a34a",
  cancelled: "#dc2626",
};

export const issueGroups: IIssueGroup[] = [
  {
    key: "backlog",
    title: "Backlog",
    color: "#d9d9d9",
    className: `text-[#d9d9d9] bg-[#d9d9d9]/10`,
<<<<<<< HEAD
=======
    icon: BacklogGroupIcon,
>>>>>>> 25f3a5b2
  },
  {
    key: "unstarted",
    title: "Unstarted",
    color: "#3f76ff",
    className: `text-[#3f76ff] bg-[#3f76ff]/10`,
<<<<<<< HEAD
=======
    icon: UnstartedGroupIcon,
>>>>>>> 25f3a5b2
  },
  {
    key: "started",
    title: "Started",
    color: "#f59e0b",
    className: `text-[#f59e0b] bg-[#f59e0b]/10`,
<<<<<<< HEAD
=======
    icon: StartedGroupIcon,
>>>>>>> 25f3a5b2
  },
  {
    key: "completed",
    title: "Completed",
    color: "#16a34a",
    className: `text-[#16a34a] bg-[#16a34a]/10`,
<<<<<<< HEAD
=======
    icon: CompletedGroupIcon,
>>>>>>> 25f3a5b2
  },
  {
    key: "cancelled",
    title: "Cancelled",
    color: "#dc2626",
    className: `text-[#dc2626] bg-[#dc2626]/10`,
<<<<<<< HEAD
=======
    icon: CancelledGroupIcon,
>>>>>>> 25f3a5b2
  },
];

export const issueGroupFilter = (issueKey: TIssueGroupKey): IIssueGroup | null => {
  const currentIssueStateGroup: IIssueGroup | undefined | null =
    issueGroups && issueGroups.length > 0 ? issueGroups.find((group) => group.key === issueKey) : null;

  if (currentIssueStateGroup === undefined || currentIssueStateGroup === null) return null;
  return { ...currentIssueStateGroup };
};<|MERGE_RESOLUTION|>--- conflicted
+++ resolved
@@ -1,6 +1,5 @@
 // interfaces
 import {
-  IIssueBoardViews,
   // priority
   TIssuePriorityKey,
   // state groups
@@ -8,17 +7,6 @@
   IIssuePriorityFilters,
   IIssueGroup,
 } from "types/issue";
-<<<<<<< HEAD
-=======
-// icons
-import {
-  BacklogGroupIcon,
-  CancelledGroupIcon,
-  CompletedGroupIcon,
-  StartedGroupIcon,
-  UnstartedGroupIcon,
-} from "@plane/ui";
->>>>>>> 25f3a5b2
 
 // all issue views
 export const issueViews: any = {
@@ -95,50 +83,30 @@
     title: "Backlog",
     color: "#d9d9d9",
     className: `text-[#d9d9d9] bg-[#d9d9d9]/10`,
-<<<<<<< HEAD
-=======
-    icon: BacklogGroupIcon,
->>>>>>> 25f3a5b2
   },
   {
     key: "unstarted",
     title: "Unstarted",
     color: "#3f76ff",
     className: `text-[#3f76ff] bg-[#3f76ff]/10`,
-<<<<<<< HEAD
-=======
-    icon: UnstartedGroupIcon,
->>>>>>> 25f3a5b2
   },
   {
     key: "started",
     title: "Started",
     color: "#f59e0b",
     className: `text-[#f59e0b] bg-[#f59e0b]/10`,
-<<<<<<< HEAD
-=======
-    icon: StartedGroupIcon,
->>>>>>> 25f3a5b2
   },
   {
     key: "completed",
     title: "Completed",
     color: "#16a34a",
     className: `text-[#16a34a] bg-[#16a34a]/10`,
-<<<<<<< HEAD
-=======
-    icon: CompletedGroupIcon,
->>>>>>> 25f3a5b2
   },
   {
     key: "cancelled",
     title: "Cancelled",
     color: "#dc2626",
     className: `text-[#dc2626] bg-[#dc2626]/10`,
-<<<<<<< HEAD
-=======
-    icon: CancelledGroupIcon,
->>>>>>> 25f3a5b2
   },
 ];
 
