--- conflicted
+++ resolved
@@ -31,11 +31,7 @@
     "js-cookie": "^3.0.1",
     "lodash": "^4.17.21",
     "lowlight": "^2.9.0",
-<<<<<<< HEAD
-    "lucide-react": "^0.368.0",
-=======
     "lucide-react": "^0.378.0",
->>>>>>> f77761b4
     "mobx": "^6.10.0",
     "mobx-react-lite": "^4.0.3",
     "mobx-utils": "^6.0.8",
