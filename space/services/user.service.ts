// types
import { IUser, TUserProfile } from "@plane/types";
// helpers
import { API_BASE_URL } from "@/helpers/common.helper";
// services
<<<<<<< HEAD
import APIService from "@/services/api.service";
=======
import { APIService } from "@/services/api.service";
>>>>>>> f77761b4

export class UserService extends APIService {
  constructor() {
    super(API_BASE_URL);
  }

  async currentUser(): Promise<IUser> {
    return this.get("/api/users/me/")
      .then((response) => response?.data)
      .catch((error) => {
        throw error?.response;
      });
  }

<<<<<<< HEAD
  async updateUser(data: Partial<IUser>): Promise<any> {
=======
  async updateUser(data: Partial<IUser>): Promise<IUser> {
>>>>>>> f77761b4
    return this.patch("/api/users/me/", data)
      .then((response) => response?.data)
      .catch((error) => {
        throw error?.response?.data;
      });
  }

  async getCurrentUserProfile(): Promise<TUserProfile> {
    return this.get("/api/users/me/profile/")
      .then((response) => response?.data)
      .catch((error) => {
        throw error?.response;
      });
  }
<<<<<<< HEAD
  async updateCurrentUserProfile(data: any): Promise<any> {
=======
  async updateCurrentUserProfile(data: Partial<TUserProfile>): Promise<TUserProfile> {
>>>>>>> f77761b4
    return this.patch("/api/users/me/profile/", data)
      .then((response) => response?.data)
      .catch((error) => {
        throw error?.response;
      });
  }
}<|MERGE_RESOLUTION|>--- conflicted
+++ resolved
@@ -3,11 +3,7 @@
 // helpers
 import { API_BASE_URL } from "@/helpers/common.helper";
 // services
-<<<<<<< HEAD
-import APIService from "@/services/api.service";
-=======
 import { APIService } from "@/services/api.service";
->>>>>>> f77761b4
 
 export class UserService extends APIService {
   constructor() {
@@ -22,11 +18,7 @@
       });
   }
 
-<<<<<<< HEAD
-  async updateUser(data: Partial<IUser>): Promise<any> {
-=======
   async updateUser(data: Partial<IUser>): Promise<IUser> {
->>>>>>> f77761b4
     return this.patch("/api/users/me/", data)
       .then((response) => response?.data)
       .catch((error) => {
@@ -41,11 +33,7 @@
         throw error?.response;
       });
   }
-<<<<<<< HEAD
-  async updateCurrentUserProfile(data: any): Promise<any> {
-=======
   async updateCurrentUserProfile(data: Partial<TUserProfile>): Promise<TUserProfile> {
->>>>>>> f77761b4
     return this.patch("/api/users/me/profile/", data)
       .then((response) => response?.data)
       .catch((error) => {
