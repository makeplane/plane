version: "3.8"

services:
        plane-web:
                container_name: planefrontend
                image: makeplane/plane-frontend:latest
                restart: always
                command: /usr/local/bin/start.sh
                environment:
                        NEXT_PUBLIC_API_BASE_URL: ${NEXT_PUBLIC_API_BASE_URL}
                        NEXT_PUBLIC_GOOGLE_CLIENTID: 0
                        NEXT_PUBLIC_GITHUB_APP_NAME: 0
                        NEXT_PUBLIC_GITHUB_ID: 0
                        NEXT_PUBLIC_SENTRY_DSN: 0
                        NEXT_PUBLIC_ENABLE_OAUTH: 0
                        NEXT_PUBLIC_ENABLE_SENTRY: 0
                ports:
                        - 3000:3000

        plane-api:
                container_name: planebackend
                image: makeplane/plane-backend:latest
                restart: always
                command: ./bin/takeoff
                environment:
                        DJANGO_SETTINGS_MODULE: plane.settings.production
                        DATABASE_URL: postgres://${PGUSER}:${PGPASSWORD}@${PGHOST}:5432/${PGDATABASE}
                        REDIS_URL: redis://plane-redis:6379/
                        EMAIL_HOST: ${EMAIL_HOST}
                        EMAIL_HOST_USER: ${EMAIL_HOST_USER}
                        EMAIL_HOST_PASSWORD: ${EMAIL_HOST_PASSWORD}
<<<<<<< HEAD
=======
                        EMAIL_PORT: ${EMAIL_PORT}
                        EMAIL_FROM: ${EMAIL_FROM}
>>>>>>> 022960d7
                        AWS_REGION: ${AWS_REGION}
                        AWS_ACCESS_KEY_ID: ${AWS_ACCESS_KEY_ID}
                        AWS_SECRET_ACCESS_KEY: ${AWS_SECRET_ACCESS_KEY}
                        AWS_S3_BUCKET_NAME: ${AWS_S3_BUCKET_NAME}
<<<<<<< HEAD
=======
                        FILE_SIZE_LIMIT: ${FILE_SIZE_LIMIT}
>>>>>>> 022960d7
                        WEB_URL: ${WEB_URL}
                        GITHUB_CLIENT_SECRET: ${GITHUB_CLIENT_SECRET}
                        DISABLE_COLLECTSTATIC: 1
                        DOCKERIZED: 1
                        OPENAI_API_KEY: ${OPENAI_API_KEY}
                        GPT_ENGINE: ${GPT_ENGINE}
                        SECRET_KEY: ${SECRET_KEY}
<<<<<<< HEAD
=======
                        DEFAULT_EMAIL: ${DEFAULT_EMAIL}
                        DEFAULT_PASSWORD: ${DEFAULT_PASSWORD}
                        USE_MINIO: 1
>>>>>>> 022960d7
                depends_on:
                        - plane-db
                        - plane-redis
                ports:
                        - 8000:8000

        plane-worker:
                container_name: planerqworker
                image: makeplane/plane-worker:latest
                restart: always
                command: ./bin/worker
                environment:
                        DJANGO_SETTINGS_MODULE: plane.settings.production
                        DATABASE_URL: postgres://${PGUSER}:${PGPASSWORD}@${PGHOST}:5432/${PGDATABASE}
                        REDIS_URL: redis://plane-redis:6379/
                        EMAIL_HOST: ${EMAIL_HOST}
                        EMAIL_HOST_USER: ${EMAIL_HOST_USER}
                        EMAIL_HOST_PASSWORD: ${EMAIL_HOST_PASSWORD}
<<<<<<< HEAD
=======
                        EMAIL_PORT: ${EMAIL_PORT}
                        EMAIL_FROM: ${EMAIL_FROM}
>>>>>>> 022960d7
                        AWS_REGION: ${AWS_REGION}
                        AWS_ACCESS_KEY_ID: ${AWS_ACCESS_KEY_ID}
                        AWS_SECRET_ACCESS_KEY: ${AWS_SECRET_ACCESS_KEY}
                        AWS_S3_BUCKET_NAME: ${AWS_S3_BUCKET_NAME}
<<<<<<< HEAD
=======
                        FILE_SIZE_LIMIT: ${FILE_SIZE_LIMIT}
>>>>>>> 022960d7
                        WEB_URL: ${WEB_URL}
                        GITHUB_CLIENT_SECRET: ${GITHUB_CLIENT_SECRET}
                        DISABLE_COLLECTSTATIC: 1
                        DOCKERIZED: 1
                        OPENAI_API_KEY: ${OPENAI_API_KEY}
                        GPT_ENGINE: ${GPT_ENGINE}
                        SECRET_KEY: ${SECRET_KEY}
<<<<<<< HEAD
=======
                        DEFAULT_EMAIL: ${DEFAULT_EMAIL}
                        DEFAULT_PASSWORD: ${DEFAULT_PASSWORD}
                        USE_MINIO: 1
>>>>>>> 022960d7
                depends_on:
                        - plane-api
                        - plane-db
                        - plane-redis

        plane-db:
                container_name: plane-db
                image: postgres:15.2-alpine
                restart: always
                command: postgres -c 'max_connections=1000'
                environment:
                        POSTGRES_USER: ${PGUSER}
                        POSTGRES_DB: ${PGDATABASE}
                        POSTGRES_PASSWORD: ${PGPASSWORD}
                volumes:
                        - pgdata:/var/lib/postgresql/data

        plane-redis:
                container_name: plane-redis
                image: redis:6.2.7-alpine
                restart: always
                volumes:
                        - redisdata:/data

        plane-minio:
                container_name: plane-minio
                image: minio/minio
                volumes:
                        - uploads:/export
                environment:
                  MINIO_ROOT_USER: ${AWS_ACCESS_KEY_ID}
                  MINIO_ROOT_PASSWORD: ${AWS_SECRET_ACCESS_KEY}
                command: server /export --console-address ":9090"
                ports:
                      - 9000:9000

        createbuckets:
                image: minio/mc
                depends_on:
                  - plane-minio
                entrypoint: >
                  /bin/sh -c "
                  /usr/bin/mc config host add plane-minio http://plane-minio:9000 \$AWS_ACCESS_KEY_ID \$AWS_SECRET_ACCESS_KEY;
                  /usr/bin/mc mb plane-minio/\$AWS_S3_BUCKET_NAME;
                  /usr/bin/mc anonymous set download plane-minio/\$AWS_S3_BUCKET_NAME;
                  exit 0;
                  "

# Comment this if you already have a reverse proxy running
        nginx:
          container_name: nginx
          build:
            context: ./nginx
            dockerfile: Dockerfile
          ports:
<<<<<<< HEAD
            - 80:80
=======
            - ${NGINX_PORT}:80
>>>>>>> 022960d7
          depends_on:
            - plane-web
            - plane-api


volumes:
        pgdata:
        redisdata:
        uploads:<|MERGE_RESOLUTION|>--- conflicted
+++ resolved
@@ -29,19 +29,13 @@
                         EMAIL_HOST: ${EMAIL_HOST}
                         EMAIL_HOST_USER: ${EMAIL_HOST_USER}
                         EMAIL_HOST_PASSWORD: ${EMAIL_HOST_PASSWORD}
-<<<<<<< HEAD
-=======
                         EMAIL_PORT: ${EMAIL_PORT}
                         EMAIL_FROM: ${EMAIL_FROM}
->>>>>>> 022960d7
                         AWS_REGION: ${AWS_REGION}
                         AWS_ACCESS_KEY_ID: ${AWS_ACCESS_KEY_ID}
                         AWS_SECRET_ACCESS_KEY: ${AWS_SECRET_ACCESS_KEY}
                         AWS_S3_BUCKET_NAME: ${AWS_S3_BUCKET_NAME}
-<<<<<<< HEAD
-=======
                         FILE_SIZE_LIMIT: ${FILE_SIZE_LIMIT}
->>>>>>> 022960d7
                         WEB_URL: ${WEB_URL}
                         GITHUB_CLIENT_SECRET: ${GITHUB_CLIENT_SECRET}
                         DISABLE_COLLECTSTATIC: 1
@@ -49,12 +43,9 @@
                         OPENAI_API_KEY: ${OPENAI_API_KEY}
                         GPT_ENGINE: ${GPT_ENGINE}
                         SECRET_KEY: ${SECRET_KEY}
-<<<<<<< HEAD
-=======
                         DEFAULT_EMAIL: ${DEFAULT_EMAIL}
                         DEFAULT_PASSWORD: ${DEFAULT_PASSWORD}
                         USE_MINIO: 1
->>>>>>> 022960d7
                 depends_on:
                         - plane-db
                         - plane-redis
@@ -73,19 +64,13 @@
                         EMAIL_HOST: ${EMAIL_HOST}
                         EMAIL_HOST_USER: ${EMAIL_HOST_USER}
                         EMAIL_HOST_PASSWORD: ${EMAIL_HOST_PASSWORD}
-<<<<<<< HEAD
-=======
                         EMAIL_PORT: ${EMAIL_PORT}
                         EMAIL_FROM: ${EMAIL_FROM}
->>>>>>> 022960d7
                         AWS_REGION: ${AWS_REGION}
                         AWS_ACCESS_KEY_ID: ${AWS_ACCESS_KEY_ID}
                         AWS_SECRET_ACCESS_KEY: ${AWS_SECRET_ACCESS_KEY}
                         AWS_S3_BUCKET_NAME: ${AWS_S3_BUCKET_NAME}
-<<<<<<< HEAD
-=======
                         FILE_SIZE_LIMIT: ${FILE_SIZE_LIMIT}
->>>>>>> 022960d7
                         WEB_URL: ${WEB_URL}
                         GITHUB_CLIENT_SECRET: ${GITHUB_CLIENT_SECRET}
                         DISABLE_COLLECTSTATIC: 1
@@ -93,12 +78,9 @@
                         OPENAI_API_KEY: ${OPENAI_API_KEY}
                         GPT_ENGINE: ${GPT_ENGINE}
                         SECRET_KEY: ${SECRET_KEY}
-<<<<<<< HEAD
-=======
                         DEFAULT_EMAIL: ${DEFAULT_EMAIL}
                         DEFAULT_PASSWORD: ${DEFAULT_PASSWORD}
                         USE_MINIO: 1
->>>>>>> 022960d7
                 depends_on:
                         - plane-api
                         - plane-db
@@ -154,11 +136,7 @@
             context: ./nginx
             dockerfile: Dockerfile
           ports:
-<<<<<<< HEAD
-            - 80:80
-=======
             - ${NGINX_PORT}:80
->>>>>>> 022960d7
           depends_on:
             - plane-web
             - plane-api
