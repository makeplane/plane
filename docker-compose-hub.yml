--- conflicted
+++ resolved
@@ -32,6 +32,9 @@
         DEFAULT_PASSWORD: ${DEFAULT_PASSWORD}
         USE_MINIO: ${USE_MINIO}
         ENABLE_SIGNUP: ${ENABLE_SIGNUP}
+        OIDC_URL_TOKEN: ${OIDC_URL_TOKEN}
+        OIDC_URL_USERINFO: ${OIDC_URL_USERINFO}
+        OIDC_CLIENT_SECRET: ${OIDC_CLIENT_SECRET}
 
 services:
         plane-web:
@@ -51,13 +54,10 @@
                         NEXT_PUBLIC_ENABLE_SENTRY: "0"
                         NEXT_PUBLIC_ENABLE_SESSION_RECORDER: "0"
                         NEXT_PUBLIC_TRACK_EVENTS: "0"
-<<<<<<< HEAD
-=======
                         NEXT_PUBLIC_AUTO_OIDC: ${NEXT_PUBLIC_AUTO_OIDC}
                         NEXT_PUBLIC_ENABLE_OIDC: ${NEXT_PUBLIC_ENABLE_OIDC}
                         NEXT_PUBLIC_OIDC_CLIENT_ID: ${NEXT_PUBLIC_OIDC_CLIENT_ID}
                         NEXT_PUBLIC_OIDC_URL_AUTHORIZE: ${NEXT_PUBLIC_OIDC_URL_AUTHORIZE}
->>>>>>> 030239e2
                 depends_on:
                         - plane-api
                         - plane-worker
@@ -70,38 +70,7 @@
                 env_file:
                         - .env
                 environment:
-<<<<<<< HEAD
                         <<: *api-and-worker-env
-=======
-                        DJANGO_SETTINGS_MODULE: plane.settings.production
-                        DATABASE_URL: postgres://${PGUSER}:${PGPASSWORD}@${PGHOST}:5432/${PGDATABASE}
-                        REDIS_URL: redis://plane-redis:6379/
-                        EMAIL_HOST: ${EMAIL_HOST}
-                        EMAIL_HOST_USER: ${EMAIL_HOST_USER}
-                        EMAIL_HOST_PASSWORD: ${EMAIL_HOST_PASSWORD}
-                        EMAIL_PORT: ${EMAIL_PORT}
-                        EMAIL_FROM: ${EMAIL_FROM}
-                        EMAIL_USE_TLS: ${EMAIL_USE_TLS}
-                        AWS_REGION: ${AWS_REGION}
-                        AWS_ACCESS_KEY_ID: ${AWS_ACCESS_KEY_ID}
-                        AWS_SECRET_ACCESS_KEY: ${AWS_SECRET_ACCESS_KEY}
-                        AWS_S3_BUCKET_NAME: ${AWS_S3_BUCKET_NAME}
-                        FILE_SIZE_LIMIT: ${FILE_SIZE_LIMIT}
-                        WEB_URL: ${WEB_URL}
-                        GITHUB_CLIENT_SECRET: ${GITHUB_CLIENT_SECRET}
-                        DISABLE_COLLECTSTATIC: 1
-                        DOCKERIZED: 1
-                        OPENAI_API_KEY: ${OPENAI_API_KEY}
-                        GPT_ENGINE: ${GPT_ENGINE}
-                        SECRET_KEY: ${SECRET_KEY}
-                        DEFAULT_EMAIL: ${DEFAULT_EMAIL}
-                        DEFAULT_PASSWORD: ${DEFAULT_PASSWORD}
-                        USE_MINIO: ${USE_MINIO}
-                        OIDC_URL_TOKEN: ${OIDC_URL_TOKEN}
-                        OIDC_URL_USERINFO: ${OIDC_URL_USERINFO}
-                        OIDC_CLIENT_SECRET: ${OIDC_CLIENT_SECRET}
-                        ENABLE_SIGNUP: ${ENABLE_SIGNUP}
->>>>>>> 030239e2
                 depends_on:
                         - plane-db
                         - plane-redis
@@ -114,7 +83,6 @@
                 env_file:
                         - .env
                 environment:
-<<<<<<< HEAD
                         <<: *api-and-worker-env
                 depends_on:
                         - plane-api
@@ -130,33 +98,6 @@
                         - .env
                 environment:
                         <<: *api-and-worker-env
-=======
-                        DJANGO_SETTINGS_MODULE: plane.settings.production
-                        DATABASE_URL: postgres://${PGUSER}:${PGPASSWORD}@${PGHOST}:5432/${PGDATABASE}
-                        REDIS_URL: redis://plane-redis:6379/
-                        EMAIL_HOST: ${EMAIL_HOST}
-                        EMAIL_HOST_USER: ${EMAIL_HOST_USER}
-                        EMAIL_HOST_PASSWORD: ${EMAIL_HOST_PASSWORD}
-                        EMAIL_PORT: ${EMAIL_PORT}
-                        EMAIL_FROM: ${EMAIL_FROM}
-                        EMAIL_USE_TLS: ${EMAIL_USE_TLS}
-                        AWS_REGION: ${AWS_REGION}
-                        AWS_ACCESS_KEY_ID: ${AWS_ACCESS_KEY_ID}
-                        AWS_SECRET_ACCESS_KEY: ${AWS_SECRET_ACCESS_KEY}
-                        AWS_S3_BUCKET_NAME: ${AWS_S3_BUCKET_NAME}
-                        FILE_SIZE_LIMIT: ${FILE_SIZE_LIMIT}
-                        WEB_URL: ${WEB_URL}
-                        GITHUB_CLIENT_SECRET: ${GITHUB_CLIENT_SECRET}
-                        DISABLE_COLLECTSTATIC: 1
-                        DOCKERIZED: 1
-                        OPENAI_API_KEY: ${OPENAI_API_KEY}
-                        GPT_ENGINE: ${GPT_ENGINE}
-                        SECRET_KEY: ${SECRET_KEY}
-                        DEFAULT_EMAIL: ${DEFAULT_EMAIL}
-                        DEFAULT_PASSWORD: ${DEFAULT_PASSWORD}
-                        USE_MINIO: ${USE_MINIO}
-                        ENABLE_SIGNUP: ${ENABLE_SIGNUP}
->>>>>>> 030239e2
                 depends_on:
                         - plane-api
                         - plane-db
