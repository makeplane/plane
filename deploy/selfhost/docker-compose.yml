version: "3.8"

x-app-env : &app-env
  environment:
    - NGINX_PORT=${NGINX_PORT:-84}
    - DEBUG=${DEBUG:-0}
    - DJANGO_SETTINGS_MODULE=${DJANGO_SETTINGS_MODULE:-plane.settings.selfhosted}
    - NEXT_PUBLIC_ENABLE_OAUTH=${NEXT_PUBLIC_ENABLE_OAUTH:-0}
    - NEXT_PUBLIC_DEPLOY_URL=${NEXT_PUBLIC_DEPLOY_URL:-http://localhost/spaces}
    - SENTRY_DSN=${SENTRY_DSN:-""}
    - GITHUB_CLIENT_SECRET=${GITHUB_CLIENT_SECRET:-""}
    - DOCKERIZED=${DOCKERIZED:-1}
<<<<<<< HEAD
    - CORS_ALLOWED_ORIGINS=${CORS_ALLOWED_ORIGINS:-http://localhost}
=======
      # Gunicorn Workers
    - GUNICORN_WORKERS=${GUNICORN_WORKERS:-2}
>>>>>>> 00e61a87
    #DB SETTINGS
    - PGHOST=${PGHOST:-plane-db}
    - PGDATABASE=${PGDATABASE:-plane}
    - POSTGRES_USER=${POSTGRES_USER:-plane}
    - POSTGRES_PASSWORD=${POSTGRES_PASSWORD:-plane}
    - POSTGRES_DB=${POSTGRES_DB:-plane}
    - PGDATA=${PGDATA:-/var/lib/postgresql/data}
    - DATABASE_URL=${DATABASE_URL:-postgresql://${POSTGRES_USER}:${POSTGRES_PASSWORD}@${PGHOST}/${PGDATABASE}}
    # REDIS SETTINGS
    - REDIS_HOST=${REDIS_HOST:-plane-redis}
    - REDIS_PORT=${REDIS_PORT:-6379}
    - REDIS_URL=${REDIS_URL:-redis://${REDIS_HOST}:6379/}
    # EMAIL SETTINGS
    - EMAIL_HOST=${EMAIL_HOST:-""}
    - EMAIL_HOST_USER=${EMAIL_HOST_USER:-""}
    - EMAIL_HOST_PASSWORD=${EMAIL_HOST_PASSWORD:-""}
    - EMAIL_PORT=${EMAIL_PORT:-587}
    - EMAIL_FROM=${EMAIL_FROM:-"Team Plane &lt;team@mailer.plane.so&gt;"}
    - EMAIL_USE_TLS=${EMAIL_USE_TLS:-1}
    - EMAIL_USE_SSL=${EMAIL_USE_SSL:-0}
    - DEFAULT_EMAIL=${DEFAULT_EMAIL:-captain@plane.so}
    - DEFAULT_PASSWORD=${DEFAULT_PASSWORD:-password123}
    # OPENAI SETTINGS
    - OPENAI_API_BASE=${OPENAI_API_BASE:-https://api.openai.com/v1}
    - OPENAI_API_KEY=${OPENAI_API_KEY:-"sk-"}
    - GPT_ENGINE=${GPT_ENGINE:-"gpt-3.5-turbo"}
    # LOGIN/SIGNUP SETTINGS
    - ENABLE_SIGNUP=${ENABLE_SIGNUP:-1}
    - ENABLE_EMAIL_PASSWORD=${ENABLE_EMAIL_PASSWORD:-1}
    - ENABLE_MAGIC_LINK_LOGIN=${ENABLE_MAGIC_LINK_LOGIN:-0}
    - SECRET_KEY=${SECRET_KEY:-60gp0byfz2dvffa45cxl20p1scy9xbpf6d8c5y0geejgkyp1b5}
    # DATA STORE SETTINGS
    - USE_MINIO=${USE_MINIO:-1}
    - AWS_REGION=${AWS_REGION:-""}
    - AWS_ACCESS_KEY_ID=${AWS_ACCESS_KEY_ID:-"access-key"}
    - AWS_SECRET_ACCESS_KEY=${AWS_SECRET_ACCESS_KEY:-"secret-key"}
    - AWS_S3_ENDPOINT_URL=${AWS_S3_ENDPOINT_URL:-http://plane-minio:9000}
    - AWS_S3_BUCKET_NAME=${AWS_S3_BUCKET_NAME:-uploads}
    - MINIO_ROOT_USER=${MINIO_ROOT_USER:-"access-key"}
    - MINIO_ROOT_PASSWORD=${MINIO_ROOT_PASSWORD:-"secret-key"}
    - BUCKET_NAME=${BUCKET_NAME:-uploads}
    - FILE_SIZE_LIMIT=${FILE_SIZE_LIMIT:-5242880}

services:
  web:
    <<: *app-env
    platform: linux/amd64
    image: makeplane/plane-frontend:${APP_RELEASE:-latest}
    restart: unless-stopped
    command: /usr/local/bin/start.sh web/server.js web
    deploy:
      replicas: ${WEB_REPLICAS:-1}
    depends_on:
      - api
      - worker

  space:
    <<: *app-env
    platform: linux/amd64
    image: makeplane/plane-space:${APP_RELEASE:-latest}
    restart: unless-stopped
    command: /usr/local/bin/start.sh space/server.js space
    deploy:
      replicas: ${SPACE_REPLICAS:-1}
    depends_on:
      - api
      - worker
      - web

  api:
    <<: *app-env
    platform: linux/amd64
    image: makeplane/plane-backend:${APP_RELEASE:-latest}
    restart: unless-stopped
    command: ./bin/takeoff
    deploy:
      replicas: ${API_REPLICAS:-1}
    depends_on:
      - plane-db
      - plane-redis

  worker:
    <<: *app-env
    container_name: bgworker
    platform: linux/amd64
    image: makeplane/plane-backend:${APP_RELEASE:-latest}
    restart: unless-stopped
    command: ./bin/worker
    depends_on:
      - api
      - plane-db
      - plane-redis

  beat-worker:
    <<: *app-env
    container_name: beatworker
    platform: linux/amd64
    image: makeplane/plane-backend:${APP_RELEASE:-latest}
    restart: unless-stopped
    command: ./bin/beat
    depends_on:
      - api
      - plane-db
      - plane-redis

  plane-db:
    <<: *app-env
    container_name: plane-db
    image: postgres:15.2-alpine
    restart: unless-stopped
    command: postgres -c 'max_connections=1000'
    volumes:
      - pgdata:/var/lib/postgresql/data
    
  plane-redis:
    <<: *app-env
    container_name: plane-redis
    image: redis:6.2.7-alpine
    restart: unless-stopped
    volumes:
      - redisdata:/data

  plane-minio:
    <<: *app-env
    container_name: plane-minio
    image: minio/minio
    restart: unless-stopped
    command: server /export --console-address ":9090"
    volumes:
      - uploads:/export

  createbuckets:
    <<: *app-env
    image: minio/mc
    entrypoint: >
      /bin/sh -c " /usr/bin/mc config host add plane-minio http://plane-minio:9000 \$AWS_ACCESS_KEY_ID \$AWS_SECRET_ACCESS_KEY; /usr/bin/mc mb plane-minio/\$AWS_S3_BUCKET_NAME; /usr/bin/mc anonymous set download plane-minio/\$AWS_S3_BUCKET_NAME; exit 0; "
    depends_on:
      - plane-minio

  # Comment this if you already have a reverse proxy running
  proxy:
    <<: *app-env
    container_name: proxy
    platform: linux/amd64
    image: makeplane/plane-proxy:${APP_RELEASE:-latest}
    ports:
        - ${NGINX_PORT}:80
    depends_on:
      - web
      - api
      - space

volumes:
  pgdata:
  redisdata:
  uploads:<|MERGE_RESOLUTION|>--- conflicted
+++ resolved
@@ -10,12 +10,9 @@
     - SENTRY_DSN=${SENTRY_DSN:-""}
     - GITHUB_CLIENT_SECRET=${GITHUB_CLIENT_SECRET:-""}
     - DOCKERIZED=${DOCKERIZED:-1}
-<<<<<<< HEAD
     - CORS_ALLOWED_ORIGINS=${CORS_ALLOWED_ORIGINS:-http://localhost}
-=======
       # Gunicorn Workers
     - GUNICORN_WORKERS=${GUNICORN_WORKERS:-2}
->>>>>>> 00e61a87
     #DB SETTINGS
     - PGHOST=${PGHOST:-plane-db}
     - PGDATABASE=${PGDATABASE:-plane}
