--- conflicted
+++ resolved
@@ -12,6 +12,11 @@
   REDIS_PORT: ${REDIS_PORT:-6379}
   REDIS_URL: ${REDIS_URL:-redis://plane-redis:6379/}
 
+x-mq-env: &mq-env
+  RABBITMQ_DEFAULT_USER: ${RABBITMQ_USER:-plane}
+  RABBITMQ_DEFAULT_PASS: ${RABBITMQ_PASSWORD:-plane}
+  RABBITMQ_DEFAULT_VHOST: ${RABBITMQ_VHOST:-plane}
+  
 x-data-store-env: &data-store-env
   USE_MINIO: ${USE_MINIO:-1}
   MINIO_ROOT_USER: ${MINIO_ROOT_USER:-access-key}
@@ -32,8 +37,10 @@
   LISTEN_HTTP_PORT: ${LISTEN_PORT:-80}
   LISTEN_HTTPS_PORT: ${LISTEN_SSL_PORT:-443}
 
+x-live-env: &live-env
+  API_BASE_URL: ${API_BASE_URL:-http://api:8000}
+
 x-app-env: &app-env
-<<<<<<< HEAD
   WEB_URL: ${WEB_URL:-http://localhost}
   DEBUG: ${DEBUG:-0}
   SENTRY_DSN: ${SENTRY_DSN}
@@ -45,54 +52,12 @@
   ADMIN_BASE_URL: ${ADMIN_BASE_URL}
   SPACE_BASE_URL: ${SPACE_BASE_URL}
   APP_BASE_URL: ${APP_BASE_URL}
-=======
-  environment:
-    - NGINX_PORT=${NGINX_PORT:-80}
-    - WEB_URL=${WEB_URL:-http://localhost}
-    - DEBUG=${DEBUG:-0}
-    - SENTRY_DSN=${SENTRY_DSN:-""}
-    - SENTRY_ENVIRONMENT=${SENTRY_ENVIRONMENT:-"production"}
-    - CORS_ALLOWED_ORIGINS=${CORS_ALLOWED_ORIGINS:-}
-    # Gunicorn Workers
-    - GUNICORN_WORKERS=${GUNICORN_WORKERS:-1}
-    #DB SETTINGS
-    - PGHOST=${PGHOST:-plane-db}
-    - PGDATABASE=${PGDATABASE:-plane}
-    - POSTGRES_USER=${POSTGRES_USER:-plane}
-    - POSTGRES_PASSWORD=${POSTGRES_PASSWORD:-plane}
-    - POSTGRES_DB=${POSTGRES_DB:-plane}
-    - POSTGRES_PORT=${POSTGRES_PORT:-5432}
-    - PGDATA=${PGDATA:-/var/lib/postgresql/data}
-    - DATABASE_URL=${DATABASE_URL:-postgresql://plane:plane@plane-db/plane}
-    # REDIS SETTINGS
-    - REDIS_HOST=${REDIS_HOST:-plane-redis}
-    - REDIS_PORT=${REDIS_PORT:-6379}
-    - REDIS_URL=${REDIS_URL:-redis://plane-redis:6379/}
-
-    # RabbitMQ Settings
-    - RABBITMQ_HOST=${RABBITMQ_HOST:-plane-mq}
-    - RABBITMQ_PORT=${RABBITMQ_PORT:-5672}
-    - RABBITMQ_DEFAULT_USER=${RABBITMQ_USER:-plane}
-    - RABBITMQ_DEFAULT_PASS=${RABBITMQ_PASSWORD:-plane}
-    - RABBITMQ_DEFAULT_VHOST=${RABBITMQ_VHOST:-plane}
-    - RABBITMQ_VHOST=${RABBITMQ_VHOST:-plane}
-    - AMQP_URL=${AMQP_URL:-amqp://plane:plane@plane-mq:5672/plane}
-    # Application secret
-    - SECRET_KEY=${SECRET_KEY:-60gp0byfz2dvffa45cxl20p1scy9xbpf6d8c5y0geejgkyp1b5}
-    # DATA STORE SETTINGS
-    - USE_MINIO=${USE_MINIO:-1}
-    - AWS_REGION=${AWS_REGION:-""}
-    - AWS_ACCESS_KEY_ID=${AWS_ACCESS_KEY_ID:-"access-key"}
-    - AWS_SECRET_ACCESS_KEY=${AWS_SECRET_ACCESS_KEY:-"secret-key"}
-    - AWS_S3_ENDPOINT_URL=${AWS_S3_ENDPOINT_URL:-http://plane-minio:9000}
-    - AWS_S3_BUCKET_NAME=${AWS_S3_BUCKET_NAME:-uploads}
-    - MINIO_ROOT_USER=${MINIO_ROOT_USER:-"access-key"}
-    - MINIO_ROOT_PASSWORD=${MINIO_ROOT_PASSWORD:-"secret-key"}
-    - BUCKET_NAME=${BUCKET_NAME:-uploads}
-    - FILE_SIZE_LIMIT=${FILE_SIZE_LIMIT:-5242880}
-    # Live server env
-    - API_BASE_URL=${API_BASE_URL:-http://api:8000}
->>>>>>> a11c12cd
+  RABBITMQ_HOST: ${RABBITMQ_HOST:-plane-mq}
+  RABBITMQ_PORT: ${RABBITMQ_PORT:-5672}
+  RABBITMQ_USER: ${RABBITMQ_USER:-plane}
+  RABBITMQ_PASSWORD: ${RABBITMQ_PASSWORD:-plane}
+  RABBITMQ_VHOST: ${RABBITMQ_VHOST:-plane}
+  AMQP_URL: ${AMQP_URL}
 
 services:
   web:
@@ -133,12 +98,13 @@
       - web
 
   live:
-    <<: *app-env
     image: ${DOCKERHUB_USER:-makeplane}/plane-live:${APP_RELEASE:-stable}
     platform: ${DOCKER_PLATFORM:-}
     pull_policy: if_not_present
     restart: unless-stopped
     command: node live/dist/server.js live
+    environment:
+      <<: [ *live-env ]
     deploy:
       replicas: ${LIVE_REPLICAS:-1}
     depends_on:
@@ -161,7 +127,6 @@
       - plane-db
       - plane-redis
       - plane-mq
-
 
   worker:
     image: ${DOCKERHUB_USER:-makeplane}/plane-backend:${APP_RELEASE:-stable}
@@ -229,9 +194,10 @@
       - redisdata:/data
 
   plane-mq:
-    <<: *app-env
     image: rabbitmq:3.13.6-management-alpine
     restart: always
+    environment:
+      <<: *mq-env
     volumes:
       - rabbitmq_data:/var/lib/rabbitmq
 
@@ -267,16 +233,11 @@
 volumes:
   pgdata:
   redisdata:
-  
   uploads:
   logs_api:
   logs_worker:
   logs_beat-worker:
   logs_migrator:
-<<<<<<< HEAD
   caddy_config:
   caddy_data:
-  
-=======
-  rabbitmq_data:
->>>>>>> a11c12cd
+  rabbitmq_data: