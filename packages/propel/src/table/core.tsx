--- conflicted
+++ resolved
@@ -66,7 +66,6 @@
 ));
 TableCell.displayName = "TableCell";
 
-<<<<<<< HEAD
 const TableCaption = React.forwardRef<
     React.ComponentRef<"caption">,
     React.ComponentPropsWithoutRef<"caption">
@@ -78,13 +77,5 @@
     />
 ))
 TableCaption.displayName = "TableCaption"
-=======
-const TableCaption = React.forwardRef<HTMLElement, React.HTMLAttributes<HTMLElement>>(
-  ({ className, ...props }, ref) => (
-    <caption ref={ref as any} className={cn("mt-4 text-sm text-custom-text-300", className)} {...props} />
-  )
-);
-TableCaption.displayName = "TableCaption";
->>>>>>> 805cfed1
 
 export { Table, TableHeader, TableBody, TableFooter, TableHead, TableRow, TableCell, TableCaption };