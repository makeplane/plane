import { memo, useMemo } from "react";
import { Popover as BasePopover } from "@base-ui-components/react/popover";
import type { TPlacement, TSide, TAlign } from "../utils/placement";
import { convertPlacementToSideAndAlign } from "../utils/placement";

export interface PopoverContentProps extends React.ComponentProps<typeof BasePopover.Popup> {
  placement?: TPlacement;
  align?: TAlign;
  sideOffset?: BasePopover.Positioner.Props["sideOffset"];
  side?: TSide;
  containerRef?: React.RefObject<HTMLElement>;
  positionerClassName?: string;
}

// PopoverContent component
<<<<<<< HEAD
const PopoverContent = React.memo<PopoverContentProps>(function PopoverContent({
=======
const PopoverContent = memo(function PopoverContent({
>>>>>>> e36f4f47
  children,
  className,
  placement,
  side = "bottom",
  align = "center",
  sideOffset = 8,
  containerRef,
  positionerClassName,
  ...props
}: PopoverContentProps) {
  // side and align calculations
  const { finalSide, finalAlign } = useMemo(() => {
    if (placement) {
      const converted = convertPlacementToSideAndAlign(placement);
      return { finalSide: converted.side, finalAlign: converted.align };
    }
    return { finalSide: side, finalAlign: align };
  }, [placement, side, align]);

  return (
    <PopoverPortal container={containerRef?.current}>
      <PopoverPositioner side={finalSide} sideOffset={sideOffset} align={finalAlign} className={positionerClassName}>
        <BasePopover.Popup data-slot="popover-content" className={className} {...props}>
          {children}
        </BasePopover.Popup>
      </PopoverPositioner>
    </PopoverPortal>
  );
});

// wrapper components
<<<<<<< HEAD
const PopoverTrigger = React.memo(function PopoverTrigger(props: React.ComponentProps<typeof BasePopover.Trigger>) {
  return <BasePopover.Trigger data-slot="popover-trigger" {...props} />;
});

const PopoverPortal = React.memo(function PopoverPortal(props: React.ComponentProps<typeof BasePopover.Portal>) {
  return <BasePopover.Portal data-slot="popover-portal" {...props} />;
});

const PopoverPositioner = React.memo(function PopoverPositioner(props: React.ComponentProps<typeof BasePopover.Positioner>) {
=======
const PopoverTrigger = memo(function PopoverTrigger(props: React.ComponentProps<typeof BasePopover.Trigger>) {
  return <BasePopover.Trigger data-slot="popover-trigger" {...props} />;
});

const PopoverPortal = memo(function PopoverPortal(props: React.ComponentProps<typeof BasePopover.Portal>) {
  return <BasePopover.Portal data-slot="popover-portal" {...props} />;
});

const PopoverPositioner = memo(function PopoverPositioner(props: React.ComponentProps<typeof BasePopover.Positioner>) {
>>>>>>> e36f4f47
  return <BasePopover.Positioner data-slot="popover-positioner" {...props} />;
});

// compound components
<<<<<<< HEAD
const PopoverRoot = React.memo<React.ComponentProps<typeof BasePopover.Root>>(function Popover(props) {
  return <BasePopover.Root data-slot="popover" {...props} />;
});
=======
const Popover = Object.assign(
  memo(function Popover(props: React.ComponentProps<typeof BasePopover.Root>) {
    return <BasePopover.Root data-slot="popover" {...props} />;
  }),
  {
    Button: PopoverTrigger,
    Panel: PopoverContent,
  }
);
>>>>>>> e36f4f47

// display names
PopoverContent.displayName = "PopoverContent";
PopoverRoot.displayName = "Popover";
PopoverPortal.displayName = "PopoverPortal";
PopoverTrigger.displayName = "PopoverTrigger";
PopoverPositioner.displayName = "PopoverPositioner";

export { PopoverRoot as Popover, PopoverTrigger, PopoverContent };<|MERGE_RESOLUTION|>--- conflicted
+++ resolved
@@ -13,11 +13,7 @@
 }
 
 // PopoverContent component
-<<<<<<< HEAD
-const PopoverContent = React.memo<PopoverContentProps>(function PopoverContent({
-=======
 const PopoverContent = memo(function PopoverContent({
->>>>>>> e36f4f47
   children,
   className,
   placement,
@@ -49,7 +45,6 @@
 });
 
 // wrapper components
-<<<<<<< HEAD
 const PopoverTrigger = React.memo(function PopoverTrigger(props: React.ComponentProps<typeof BasePopover.Trigger>) {
   return <BasePopover.Trigger data-slot="popover-trigger" {...props} />;
 });
@@ -59,7 +54,6 @@
 });
 
 const PopoverPositioner = React.memo(function PopoverPositioner(props: React.ComponentProps<typeof BasePopover.Positioner>) {
-=======
 const PopoverTrigger = memo(function PopoverTrigger(props: React.ComponentProps<typeof BasePopover.Trigger>) {
   return <BasePopover.Trigger data-slot="popover-trigger" {...props} />;
 });
@@ -69,16 +63,13 @@
 });
 
 const PopoverPositioner = memo(function PopoverPositioner(props: React.ComponentProps<typeof BasePopover.Positioner>) {
->>>>>>> e36f4f47
   return <BasePopover.Positioner data-slot="popover-positioner" {...props} />;
 });
 
 // compound components
-<<<<<<< HEAD
 const PopoverRoot = React.memo<React.ComponentProps<typeof BasePopover.Root>>(function Popover(props) {
   return <BasePopover.Root data-slot="popover" {...props} />;
 });
-=======
 const Popover = Object.assign(
   memo(function Popover(props: React.ComponentProps<typeof BasePopover.Root>) {
     return <BasePopover.Root data-slot="popover" {...props} />;
@@ -88,7 +79,6 @@
     Panel: PopoverContent,
   }
 );
->>>>>>> e36f4f47
 
 // display names
 PopoverContent.displayName = "PopoverContent";
