import React from "react";
// helpers
import { cn } from "../utils/classname";

export type SkeletonProps = {
  children: React.ReactNode;
  className?: string;
  ariaLabel?: string;
};

export type SkeletonItemProps = {
  height?: string;
  width?: string;
  className?: string;
};

function SkeletonRoot({ children, className = "", ariaLabel = "Loading content" }: SkeletonProps) {
  return (
    <div data-slot="skeleton" className={cn("animate-pulse", className)} role="status" aria-label={ariaLabel}>
      {children}
    </div>
  );
}

function SkeletonItem({ height = "auto", width = "auto", className = "" }: SkeletonItemProps) {
  return (
    <div
      data-slot="skeleton-item"
      className={cn("rounded-md bg-custom-background-80", className)}
      style={{ height, width }}
    />
  );
}

SkeletonRoot.displayName = "plane-ui-skeleton";
SkeletonItem.displayName = "plane-ui-skeleton-item";

<<<<<<< HEAD
export { SkeletonRoot as Skeleton, SkeletonItem };
=======
export { Skeleton, SkeletonRoot, SkeletonItem };
>>>>>>> e36f4f47
<|MERGE_RESOLUTION|>--- conflicted
+++ resolved
@@ -35,8 +35,4 @@
 SkeletonRoot.displayName = "plane-ui-skeleton";
 SkeletonItem.displayName = "plane-ui-skeleton-item";
 
-<<<<<<< HEAD
-export { SkeletonRoot as Skeleton, SkeletonItem };
-=======
-export { Skeleton, SkeletonRoot, SkeletonItem };
->>>>>>> e36f4f47
+export { Skeleton, SkeletonRoot, SkeletonItem };