import type { Meta, StoryObj } from "@storybook/react-vite";
import { Button } from "./button";
<<<<<<< HEAD
=======
import type { TButtonVariant, TButtonSizes } from "./helper";

const buttonVariants: TButtonVariant[] = [
  "primary",
  "accent-primary",
  "outline-primary",
  "neutral-primary",
  "link-primary",
  "danger",
  "accent-danger",
  "outline-danger",
  "link-danger",
  "tertiary-danger",
  "link-neutral",
];

const buttonSizes: TButtonSizes[] = ["sm", "md", "lg", "xl"];
>>>>>>> 2f8a3926

const meta = {
  title: "Components/Button",
  component: Button,
  parameters: {
    layout: "centered",
  },
  tags: ["autodocs"],
<<<<<<< HEAD
  args: {
    children: "Button",
=======
  argTypes: {
    variant: {
      control: "select",
      options: buttonVariants,
    },
    size: {
      control: "select",
      options: buttonSizes,
    },
    loading: {
      control: "boolean",
    },
    disabled: {
      control: "boolean",
    },
>>>>>>> 2f8a3926
  },
} satisfies Meta<typeof Button>;

export default meta;
type Story = StoryObj<typeof meta>;

export const Default: Story = {};

export const Primary: Story = {
  args: {
    variant: "primary",
    children: "Primary Button",
  },
};

export const AccentPrimary: Story = {
  args: {
<<<<<<< HEAD
    variant: "accent-primary",
    children: "Accent Primary Button",
  },
};

export const OutlinePrimary: Story = {
  args: {
    variant: "outline-primary",
    children: "Outline Primary Button",
  },
};

export const NeutralPrimary: Story = {
  args: {
    variant: "neutral-primary",
    children: "Neutral Primary Button",
  },
};

export const LinkPrimary: Story = {
  args: {
    variant: "link-primary",
    children: "Link Primary Button",
  },
};

export const Danger: Story = {
  args: {
    variant: "danger",
    children: "Danger Button",
  },
};

export const AccentDanger: Story = {
  args: {
=======
    variant: "primary",
    children: "Primary Button",
  },
};

export const AccentPrimary: Story = {
  args: {
    variant: "accent-primary",
    children: "Accent Primary Button",
  },
};

export const OutlinePrimary: Story = {
  args: {
    variant: "outline-primary",
    children: "Outline Primary Button",
  },
};

export const NeutralPrimary: Story = {
  args: {
    variant: "neutral-primary",
    children: "Neutral Primary Button",
  },
};

export const LinkPrimary: Story = {
  args: {
    variant: "link-primary",
    children: "Link Primary Button",
  },
};

export const Danger: Story = {
  args: {
    variant: "danger",
    children: "Danger Button",
  },
};

export const AccentDanger: Story = {
  args: {
>>>>>>> 2f8a3926
    variant: "accent-danger",
    children: "Accent Danger Button",
  },
};

export const OutlineDanger: Story = {
  args: {
    variant: "outline-danger",
    children: "Outline Danger Button",
  },
};

export const LinkDanger: Story = {
  args: {
    variant: "link-danger",
    children: "Link Danger Button",
  },
};

export const TertiaryDanger: Story = {
  args: {
    variant: "tertiary-danger",
    children: "Tertiary Danger Button",
  },
};

export const LinkNeutral: Story = {
  args: {
    variant: "link-neutral",
    children: "Link Neutral Button",
  },
};

export const Small: Story = {
  args: {
    size: "sm",
    children: "Small Button",
  },
};

export const Medium: Story = {
  args: {
    size: "md",
    children: "Medium Button",
  },
};

export const Large: Story = {
  args: {
    size: "lg",
    children: "Large Button",
  },
};

export const ExtraLarge: Story = {
  args: {
    size: "xl",
    children: "Extra Large Button",
  },
};

export const Loading: Story = {
  args: {
    loading: true,
    children: "Loading Button",
  },
};

export const Disabled: Story = {
  args: {
    disabled: true,
    children: "Disabled Button",
  },
};

export const WithPrependIcon: Story = {
  args: {
    prependIcon: (
      <svg
        width="16"
        height="16"
        viewBox="0 0 24 24"
        fill="none"
        stroke="currentColor"
        strokeWidth="2"
        strokeLinecap="round"
        strokeLinejoin="round"
      >
        <path d="M12 5v14m-7-7h14" />
      </svg>
    ),
    children: "With Prepend Icon",
  },
};

export const WithAppendIcon: Story = {
  args: {
    appendIcon: (
      <svg
        width="16"
        height="16"
        viewBox="0 0 24 24"
        fill="none"
        stroke="currentColor"
        strokeWidth="2"
        strokeLinecap="round"
        strokeLinejoin="round"
      >
        <path d="M9 5l7 7-7 7" />
      </svg>
    ),
    children: "With Append Icon",
  },
};

export const AllVariants: Story = {
<<<<<<< HEAD
  render() {
    return (
      <div className="space-y-4">
        <div className="space-y-2">
          <h3 className="text-lg font-semibold">Primary Variants</h3>
          <div className="flex flex-wrap gap-2">
            <Button variant="primary">Primary</Button>
            <Button variant="accent-primary">Accent Primary</Button>
            <Button variant="outline-primary">Outline Primary</Button>
            <Button variant="neutral-primary">Neutral Primary</Button>
            <Button variant="link-primary">Link Primary</Button>
          </div>
        </div>
        <div className="space-y-2">
          <h3 className="text-lg font-semibold">Danger Variants</h3>
          <div className="flex flex-wrap gap-2">
            <Button variant="danger">Danger</Button>
            <Button variant="accent-danger">Accent Danger</Button>
            <Button variant="outline-danger">Outline Danger</Button>
            <Button variant="link-danger">Link Danger</Button>
            <Button variant="tertiary-danger">Tertiary Danger</Button>
          </div>
        </div>
        <div className="space-y-2">
          <h3 className="text-lg font-semibold">Other Variants</h3>
          <div className="flex flex-wrap gap-2">
            <Button variant="link-neutral">Link Neutral</Button>
          </div>
=======
  render: () => (
    <div className="space-y-4">
      <div className="space-y-2">
        <h3 className="text-lg font-semibold">Primary Variants</h3>
        <div className="flex flex-wrap gap-2">
          <Button variant="primary">Primary</Button>
          <Button variant="accent-primary">Accent Primary</Button>
          <Button variant="outline-primary">Outline Primary</Button>
          <Button variant="neutral-primary">Neutral Primary</Button>
          <Button variant="link-primary">Link Primary</Button>
        </div>
      </div>
      <div className="space-y-2">
        <h3 className="text-lg font-semibold">Danger Variants</h3>
        <div className="flex flex-wrap gap-2">
          <Button variant="danger">Danger</Button>
          <Button variant="accent-danger">Accent Danger</Button>
          <Button variant="outline-danger">Outline Danger</Button>
          <Button variant="link-danger">Link Danger</Button>
          <Button variant="tertiary-danger">Tertiary Danger</Button>
        </div>
      </div>
      <div className="space-y-2">
        <h3 className="text-lg font-semibold">Other Variants</h3>
        <div className="flex flex-wrap gap-2">
          <Button variant="link-neutral">Link Neutral</Button>
>>>>>>> 2f8a3926
        </div>
      </div>
    );
  },
};

export const AllSizes: Story = {
<<<<<<< HEAD
  render() {
    return (
      <div className="space-y-4">
        <div className="flex items-center gap-2">
          <Button size="sm">Small</Button>
          <Button size="md">Medium</Button>
          <Button size="lg">Large</Button>
          <Button size="xl">Extra Large</Button>
        </div>
      </div>
    );
  },
};

export const AllStates: Story = {
  render() {
    return (
      <div className="space-y-4">
        <div className="space-y-2">
          <h3 className="text-lg font-semibold">Button States</h3>
          <div className="flex flex-wrap gap-2">
            <Button>Default</Button>
            <Button loading>Loading</Button>
            <Button disabled>Disabled</Button>
          </div>
=======
  render: () => (
    <div className="space-y-4">
      <div className="flex items-center gap-2">
        <Button size="sm">Small</Button>
        <Button size="md">Medium</Button>
        <Button size="lg">Large</Button>
        <Button size="xl">Extra Large</Button>
      </div>
    </div>
  ),
};

export const AllStates: Story = {
  render: () => (
    <div className="space-y-4">
      <div className="space-y-2">
        <h3 className="text-lg font-semibold">Button States</h3>
        <div className="flex flex-wrap gap-2">
          <Button>Default</Button>
          <Button loading>Loading</Button>
          <Button disabled>Disabled</Button>
>>>>>>> 2f8a3926
        </div>
      </div>
    );
  },
};<|MERGE_RESOLUTION|>--- conflicted
+++ resolved
@@ -1,7 +1,5 @@
 import type { Meta, StoryObj } from "@storybook/react-vite";
 import { Button } from "./button";
-<<<<<<< HEAD
-=======
 import type { TButtonVariant, TButtonSizes } from "./helper";
 
 const buttonVariants: TButtonVariant[] = [
@@ -19,19 +17,14 @@
 ];
 
 const buttonSizes: TButtonSizes[] = ["sm", "md", "lg", "xl"];
->>>>>>> 2f8a3926
-
-const meta = {
+
+const meta: Meta<typeof Button> = {
   title: "Components/Button",
   component: Button,
   parameters: {
     layout: "centered",
   },
   tags: ["autodocs"],
-<<<<<<< HEAD
-  args: {
-    children: "Button",
-=======
   argTypes: {
     variant: {
       control: "select",
@@ -47,14 +40,17 @@
     disabled: {
       control: "boolean",
     },
->>>>>>> 2f8a3926
-  },
-} satisfies Meta<typeof Button>;
+  },
+};
 
 export default meta;
-type Story = StoryObj<typeof meta>;
-
-export const Default: Story = {};
+type Story = StoryObj<typeof Button>;
+
+export const Default: Story = {
+  args: {
+    children: "Button",
+  },
+};
 
 export const Primary: Story = {
   args: {
@@ -65,7 +61,6 @@
 
 export const AccentPrimary: Story = {
   args: {
-<<<<<<< HEAD
     variant: "accent-primary",
     children: "Accent Primary Button",
   },
@@ -101,50 +96,6 @@
 
 export const AccentDanger: Story = {
   args: {
-=======
-    variant: "primary",
-    children: "Primary Button",
-  },
-};
-
-export const AccentPrimary: Story = {
-  args: {
-    variant: "accent-primary",
-    children: "Accent Primary Button",
-  },
-};
-
-export const OutlinePrimary: Story = {
-  args: {
-    variant: "outline-primary",
-    children: "Outline Primary Button",
-  },
-};
-
-export const NeutralPrimary: Story = {
-  args: {
-    variant: "neutral-primary",
-    children: "Neutral Primary Button",
-  },
-};
-
-export const LinkPrimary: Story = {
-  args: {
-    variant: "link-primary",
-    children: "Link Primary Button",
-  },
-};
-
-export const Danger: Story = {
-  args: {
-    variant: "danger",
-    children: "Danger Button",
-  },
-};
-
-export const AccentDanger: Story = {
-  args: {
->>>>>>> 2f8a3926
     variant: "accent-danger",
     children: "Accent Danger Button",
   },
@@ -261,36 +212,6 @@
 };
 
 export const AllVariants: Story = {
-<<<<<<< HEAD
-  render() {
-    return (
-      <div className="space-y-4">
-        <div className="space-y-2">
-          <h3 className="text-lg font-semibold">Primary Variants</h3>
-          <div className="flex flex-wrap gap-2">
-            <Button variant="primary">Primary</Button>
-            <Button variant="accent-primary">Accent Primary</Button>
-            <Button variant="outline-primary">Outline Primary</Button>
-            <Button variant="neutral-primary">Neutral Primary</Button>
-            <Button variant="link-primary">Link Primary</Button>
-          </div>
-        </div>
-        <div className="space-y-2">
-          <h3 className="text-lg font-semibold">Danger Variants</h3>
-          <div className="flex flex-wrap gap-2">
-            <Button variant="danger">Danger</Button>
-            <Button variant="accent-danger">Accent Danger</Button>
-            <Button variant="outline-danger">Outline Danger</Button>
-            <Button variant="link-danger">Link Danger</Button>
-            <Button variant="tertiary-danger">Tertiary Danger</Button>
-          </div>
-        </div>
-        <div className="space-y-2">
-          <h3 className="text-lg font-semibold">Other Variants</h3>
-          <div className="flex flex-wrap gap-2">
-            <Button variant="link-neutral">Link Neutral</Button>
-          </div>
-=======
   render: () => (
     <div className="space-y-4">
       <div className="space-y-2">
@@ -317,41 +238,13 @@
         <h3 className="text-lg font-semibold">Other Variants</h3>
         <div className="flex flex-wrap gap-2">
           <Button variant="link-neutral">Link Neutral</Button>
->>>>>>> 2f8a3926
-        </div>
-      </div>
-    );
-  },
+        </div>
+      </div>
+    </div>
+  ),
 };
 
 export const AllSizes: Story = {
-<<<<<<< HEAD
-  render() {
-    return (
-      <div className="space-y-4">
-        <div className="flex items-center gap-2">
-          <Button size="sm">Small</Button>
-          <Button size="md">Medium</Button>
-          <Button size="lg">Large</Button>
-          <Button size="xl">Extra Large</Button>
-        </div>
-      </div>
-    );
-  },
-};
-
-export const AllStates: Story = {
-  render() {
-    return (
-      <div className="space-y-4">
-        <div className="space-y-2">
-          <h3 className="text-lg font-semibold">Button States</h3>
-          <div className="flex flex-wrap gap-2">
-            <Button>Default</Button>
-            <Button loading>Loading</Button>
-            <Button disabled>Disabled</Button>
-          </div>
-=======
   render: () => (
     <div className="space-y-4">
       <div className="flex items-center gap-2">
@@ -373,9 +266,8 @@
           <Button>Default</Button>
           <Button loading>Loading</Button>
           <Button disabled>Disabled</Button>
->>>>>>> 2f8a3926
-        </div>
-      </div>
-    );
-  },
+        </div>
+      </div>
+    </div>
+  ),
 };