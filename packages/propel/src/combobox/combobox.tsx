import * as React from "react";
import { Combobox as BaseCombobox } from "@base-ui-components/react/combobox";
import { SearchIcon } from "../icons";
import { cn } from "../utils/classname";

// Type definitions
type TMaxHeight = "lg" | "md" | "rg" | "sm";

export interface ComboboxProps {
  value?: string | string[];
  defaultValue?: string | string[];
  onValueChange?: (value: string | string[]) => void;
  multiSelect?: boolean;
  maxSelections?: number;
  disabled?: boolean;
  open?: boolean;
  onOpenChange?: (open: boolean) => void;
  children: React.ReactNode;
}

export interface ComboboxButtonProps {
  disabled?: boolean;
  children?: React.ReactNode;
  className?: string;
  ref?: React.Ref<HTMLButtonElement>;
}

export interface ComboboxOptionsProps {
  searchPlaceholder?: string;
  emptyMessage?: string;
  showSearch?: boolean;
  className?: string;
  children?: React.ReactNode;
  maxHeight?: TMaxHeight;
  inputClassName?: string;
  optionsContainerClassName?: string;
  positionerClassName?: string;
  searchQuery?: string;
  onSearchQueryChange?: (query: string) => void;
  onSearchQueryKeyDown?: (e: React.KeyboardEvent<HTMLInputElement>) => void;
  dataPreventOutsideClick?: boolean;
}

export interface ComboboxOptionProps {
  value: string;
  disabled?: boolean;
  children?: React.ReactNode;
  className?: string;
}

// Constants
const MAX_HEIGHT_CLASSES: Record<TMaxHeight, string> = {
  lg: "max-h-60",
  md: "max-h-48",
  rg: "max-h-36",
  sm: "max-h-28",
} as const;

// Root component
function ComboboxRoot({
  value,
  defaultValue,
  onValueChange,
  multiSelect = false,
  disabled = false,
  open,
  onOpenChange,
  children,
}: ComboboxProps) {
  const handleValueChange = React.useCallback(
    (newValue: string | string[]) => {
      onValueChange?.(newValue);
    },
    [onValueChange]
  );

  return (
    <BaseCombobox.Root
      value={value}
      defaultValue={defaultValue}
      onValueChange={handleValueChange}
      multiple={multiSelect}
      disabled={disabled}
      open={open}
      onOpenChange={onOpenChange}
    >
      {children}
    </BaseCombobox.Root>
  );
}

// Trigger button component
const ComboboxButton = React.forwardRef(function ComboboxButton(
  { className, children, disabled = false }: ComboboxButtonProps,
  ref: React.ForwardedRef<HTMLButtonElement>
) {
  return (
    <BaseCombobox.Trigger ref={ref} disabled={disabled} className={className}>
      {children}
    </BaseCombobox.Trigger>
  );
});

// Options popup component
function ComboboxOptions({
  children,
  showSearch = false,
  searchPlaceholder,
  maxHeight = "lg",
  className,
  inputClassName,
  optionsContainerClassName,
  emptyMessage = "No results found",
  positionerClassName,
  searchQuery: controlledSearchQuery,
  onSearchQueryChange,
  onSearchQueryKeyDown,
  dataPreventOutsideClick,
}: ComboboxOptionsProps) {
  // const [searchQuery, setSearchQuery] = React.useState("");
  const [internalSearchQuery, setInternalSearchQuery] = React.useState("");

  const searchQuery = controlledSearchQuery !== undefined ? controlledSearchQuery : internalSearchQuery;

  const setSearchQuery = React.useCallback(
    (query: string) => {
      if (onSearchQueryChange) {
        onSearchQueryChange(query);
      } else {
        setInternalSearchQuery(query);
      }
    },
    [onSearchQueryChange]
  );

  // Filter children based on search query
  const filteredChildren = React.useMemo(() => {
    if (!showSearch || !searchQuery) return children;

    return React.Children.toArray(children).filter((child) => {
      if (!React.isValidElement(child)) return true;

      // Only filter ComboboxOption components, leave other elements (like additional content) unfiltered
      if (child.type !== ComboboxOption) return true;

      // Extract text content from child to search against
      const getTextContent = (node: React.ReactNode): string => {
        if (typeof node === "string") return node;
        if (typeof node === "number") return String(node);
        if (React.isValidElement(node) && node.props.children) {
          return getTextContent(node.props.children);
        }
        if (Array.isArray(node)) {
          return node.map(getTextContent).join(" ");
        }
        return "";
      };

      const textContent = getTextContent(child.props.children);
      const value = child.props.value || "";

      const searchLower = searchQuery.toLowerCase();
      return textContent.toLowerCase().includes(searchLower) || String(value).toLowerCase().includes(searchLower);
    });
  }, [children, searchQuery, showSearch]);

  return (
    <BaseCombobox.Portal>
      <BaseCombobox.Positioner sideOffset={8} className={positionerClassName}>
        <BaseCombobox.Popup
          className={cn("rounded-md border border-subtle bg-surface-1 p-1 shadow-lg", className)}
          data-prevent-outside-click={dataPreventOutsideClick}
        >
          <div className="flex flex-col gap-1">
            {showSearch && (
              <div className="relative">
<<<<<<< HEAD
                <SearchIcon className="absolute left-2 top-1/2 h-4 w-4 -translate-y-1/2 text-custom-text-400" />
=======
                <Search className="absolute left-2 top-1/2 h-4 w-4 -translate-y-1/2 text-placeholder" />
>>>>>>> e3ba7c28
                <input
                  type="text"
                  placeholder={searchPlaceholder}
                  value={searchQuery}
                  onChange={(e) => setSearchQuery(e.target.value)}
                  onKeyDown={onSearchQueryKeyDown}
                  className={cn(
                    "w-full rounded-sm border border-subtle bg-surface-2 py-1.5 pl-8 pr-2 text-13 outline-none placeholder:text-placeholder",
                    inputClassName
                  )}
                />
              </div>
            )}
            <BaseCombobox.List
              className={cn("overflow-auto outline-none", MAX_HEIGHT_CLASSES[maxHeight], optionsContainerClassName)}
            >
              {filteredChildren}
              {showSearch &&
                emptyMessage &&
                React.Children.count(
                  React.Children.toArray(filteredChildren).filter(
                    (child) => React.isValidElement(child) && child.type === ComboboxOption
                  )
                ) === 0 && <div className="px-2 py-1.5 text-13 text-placeholder">{emptyMessage}</div>}
            </BaseCombobox.List>
          </div>
        </BaseCombobox.Popup>
      </BaseCombobox.Positioner>
    </BaseCombobox.Portal>
  );
}

// Individual option component
function ComboboxOption({ value, children, disabled, className }: ComboboxOptionProps) {
  return (
    <BaseCombobox.Item
      value={value}
      disabled={disabled}
      className={cn("cursor-pointer rounded-sm px-2 py-1.5 text-13 outline-none transition-colors", className)}
    >
      {children}
    </BaseCombobox.Item>
  );
}

// Compound component export
const Combobox = Object.assign(ComboboxRoot, {
  Button: ComboboxButton,
  Options: ComboboxOptions,
  Option: ComboboxOption,
});

export { Combobox };<|MERGE_RESOLUTION|>--- conflicted
+++ resolved
@@ -174,11 +174,7 @@
           <div className="flex flex-col gap-1">
             {showSearch && (
               <div className="relative">
-<<<<<<< HEAD
-                <SearchIcon className="absolute left-2 top-1/2 h-4 w-4 -translate-y-1/2 text-custom-text-400" />
-=======
-                <Search className="absolute left-2 top-1/2 h-4 w-4 -translate-y-1/2 text-placeholder" />
->>>>>>> e3ba7c28
+                <SearchIcon className="absolute left-2 top-1/2 h-4 w-4 -translate-y-1/2 text-placeholder" />
                 <input
                   type="text"
                   placeholder={searchPlaceholder}
