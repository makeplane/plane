--- conflicted
+++ resolved
@@ -6,14 +6,9 @@
     quaternary: "var(--illustration-fill-quaternary)",
   },
   stroke: {
-<<<<<<< HEAD
-    primary: "rgba(var(--color-text-200))", // #1D1F20
-    secondary: "var(--border-color-strong-1)",
-=======
     primary: "var(--illustration-stroke-primary)",
     secondary: "var(--illustration-stroke-secondary)",
     tertiary: "var(--illustration-stroke-tertiary)",
->>>>>>> e4db832e
   },
 };
 
