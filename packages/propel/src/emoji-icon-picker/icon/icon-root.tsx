--- conflicted
+++ resolved
@@ -43,11 +43,7 @@
               onFocus={() => setIsInputFocused(true)}
               onBlur={() => setIsInputFocused(false)}
             >
-<<<<<<< HEAD
-              <SearchIcon className="absolute left-2.5 bottom-3 h-3.5 w-3.5 text-custom-text-400" />
-=======
-              <Search className="absolute left-2.5 bottom-3 h-3.5 w-3.5 text-placeholder" />
->>>>>>> e3ba7c28
+              <SearchIcon className="absolute left-2.5 bottom-3 h-3.5 w-3.5 text-placeholder" />
 
               <input
                 placeholder="Search"
