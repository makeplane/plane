import React from "react";
import { NameType, Payload, ValueType } from "recharts/types/component/DefaultTooltipContent";
// plane imports
<<<<<<< HEAD
import { cn } from "@plane/utils";
import { Card, ECardSpacing } from "../../card";
=======
import { Card, ECardSpacing } from "../../card";
import { cn } from "../../utils/classname";
>>>>>>> e0912cce

type Props = {
  active: boolean | undefined;
  activeKey?: string | null;
  label: string | undefined;
  payload: Payload<ValueType, NameType>[] | undefined;
  itemKeys: string[];
  itemLabels: Record<string, string>;
  itemDotColors: Record<string, string>;
};

export const CustomTooltip = React.memo((props: Props) => {
  const { active, activeKey, label, payload, itemKeys, itemLabels, itemDotColors } = props;
  // derived values
  const filteredPayload = payload?.filter((item) => item.dataKey && itemKeys.includes(`${item.dataKey}`));

  if (!active || !filteredPayload || !filteredPayload.length) return null;

  return (
    <Card
      className="flex flex-col max-h-[40vh] w-[12rem] overflow-y-scroll vertical-scrollbar scrollbar-sm"
      spacing={ECardSpacing.SM}
    >
      <p className="flex-shrink-0 text-xs text-custom-text-100 font-medium border-b border-custom-border-200 pb-2 truncate">
        {label}
      </p>
      {filteredPayload.map((item) => {
        if (!item.dataKey) return null;

        return (
          <div
            key={item?.dataKey}
            className={cn("flex items-center gap-2 text-xs transition-opacity", {
              "opacity-20": activeKey && item.dataKey !== activeKey,
            })}
          >
            <div className="flex items-center gap-2 truncate">
              {itemDotColors[item?.dataKey] && (
                <div
                  className="flex-shrink-0 size-2 rounded-sm"
                  style={{
                    backgroundColor: itemDotColors[item?.dataKey],
                  }}
                />
              )}
              <span className="text-custom-text-300 truncate">{itemLabels[item?.dataKey]}:</span>
            </div>
            <span className="flex-shrink-0 font-medium text-custom-text-200">{item?.value}</span>
          </div>
        );
      })}
    </Card>
  );
});
CustomTooltip.displayName = "CustomTooltip";<|MERGE_RESOLUTION|>--- conflicted
+++ resolved
@@ -1,13 +1,8 @@
 import React from "react";
 import { NameType, Payload, ValueType } from "recharts/types/component/DefaultTooltipContent";
-// plane imports
-<<<<<<< HEAD
-import { cn } from "@plane/utils";
-import { Card, ECardSpacing } from "../../card";
-=======
+
 import { Card, ECardSpacing } from "../../card";
 import { cn } from "../../utils/classname";
->>>>>>> e0912cce
 
 type Props = {
   active: boolean | undefined;
