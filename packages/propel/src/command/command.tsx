--- conflicted
+++ resolved
@@ -1,12 +1,7 @@
 import * as React from "react";
 import { Command as CommandPrimitive } from "cmdk";
 import { SearchIcon } from "lucide-react";
-<<<<<<< HEAD
-import { cn } from "@plane/ui";
-=======
-import * as React from "react";
 import { cn } from "@plane/utils";
->>>>>>> 9ecea15d
 
 function CommandComponent({ className, ...props }: React.ComponentProps<typeof CommandPrimitive>) {
   return <CommandPrimitive data-slot="command" className={cn("", className)} {...props} />;
