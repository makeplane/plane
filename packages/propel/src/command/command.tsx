import * as React from "react";
import { Command as CommandPrimitive } from "cmdk";
import { SearchIcon } from "lucide-react";
<<<<<<< HEAD
=======
import * as React from "react";
>>>>>>> e3b2b610
import { cn } from "@plane/utils";

function CommandComponent({ className, ...props }: React.ComponentProps<typeof CommandPrimitive>) {
  return <CommandPrimitive data-slot="command" className={cn("", className)} {...props} />;
}

function CommandInput({ className, ...props }: React.ComponentProps<typeof CommandPrimitive.Input>) {
  return (
    <div
      data-slot="command-input-wrapper"
      className="flex items-center gap-1.5 rounded border border-custom-border-100 bg-custom-background-90 px-2"
    >
      <SearchIcon className="size-3.5 flex-shrink-0 text-custom-text-400" strokeWidth={1.5} />
      <CommandPrimitive.Input data-slot="command-input" className={cn(className)} {...props} />
    </div>
  );
}

function CommandList({ className, ...props }: React.ComponentProps<typeof CommandPrimitive.List>) {
  return <CommandPrimitive.List data-slot="command-list" {...props} />;
}

function CommandEmpty({ ...props }: React.ComponentProps<typeof CommandPrimitive.Empty>) {
  return <CommandPrimitive.Empty data-slot="command-empty" {...props} />;
}

function CommandItem({ className, ...props }: React.ComponentProps<typeof CommandPrimitive.Item>) {
  return <CommandPrimitive.Item data-slot="command-item" {...props} />;
}

const Command = Object.assign(CommandComponent, {
  Input: CommandInput,
  List: CommandList,
  Empty: CommandEmpty,
  Item: CommandItem,
});

export { Command };<|MERGE_RESOLUTION|>--- conflicted
+++ resolved
@@ -1,10 +1,7 @@
-import * as React from "react";
+
 import { Command as CommandPrimitive } from "cmdk";
 import { SearchIcon } from "lucide-react";
-<<<<<<< HEAD
-=======
 import * as React from "react";
->>>>>>> e3b2b610
 import { cn } from "@plane/utils";
 
 function CommandComponent({ className, ...props }: React.ComponentProps<typeof CommandPrimitive>) {
