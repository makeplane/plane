module.exports = {
  root: true,
  extends: ["@plane/eslint-config/library.js", "plugin:storybook/recommended"],
<<<<<<< HEAD
  parser: "@typescript-eslint/parser",
=======
>>>>>>> 0e6fbaee
  rules: {
    "import/order": [
      "warn",
      {
        groups: ["builtin", "external", "internal", "parent", "sibling"],
        pathGroups: [
          {
            pattern: "react",
            group: "external",
            position: "before",
          },
          {
            pattern: "@plane/**",
            group: "external",
            position: "after",
          },
        ],
        pathGroupsExcludedImportTypes: ["builtin", "internal", "react"],
        alphabetize: {
          order: "asc",
          caseInsensitive: true,
        },
      },
    ],
  },
};<|MERGE_RESOLUTION|>--- conflicted
+++ resolved
@@ -1,10 +1,6 @@
 module.exports = {
   root: true,
-  extends: ["@plane/eslint-config/library.js", "plugin:storybook/recommended"],
-<<<<<<< HEAD
-  parser: "@typescript-eslint/parser",
-=======
->>>>>>> 0e6fbaee
+  extends: ["@plane/eslint-config/library.js", "plugin:storybook/recommended", "plugin:storybook/recommended"],
   rules: {
     "import/order": [
       "warn",
