--- conflicted
+++ resolved
@@ -1,10 +1,6 @@
 module.exports = {
   root: true,
   extends: ["@plane/eslint-config/library.js", "plugin:storybook/recommended"],
-<<<<<<< HEAD
-  parser: "@typescript-eslint/parser",
-=======
->>>>>>> 0358e9b9
   rules: {
     "import/order": [
       "warn",
