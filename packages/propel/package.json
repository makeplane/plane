{
  "name": "@plane/propel",
  "version": "1.0.0",
  "private": true,
  "license": "AGPL-3.0",
  "scripts": {
    "dev": "tsdown --watch",
    "build": "tsdown",
    "check:lint": "eslint . --max-warnings 7",
    "check:types": "tsc --noEmit",
    "check:format": "prettier --check \"**/*.{ts,tsx,md,json,css,scss}\"",
    "fix:lint": "eslint . --fix",
    "fix:format": "prettier --write \"**/*.{ts,tsx,md,json,css,scss}\"",
    "clean": "rm -rf .turbo && rm -rf .next && rm -rf node_modules && rm -rf dist",
    "storybook": "storybook dev -p 6006",
    "build-storybook": "storybook build"
  },
  "exports": {
<<<<<<< HEAD
    "./accordion": "./dist/accordion/index.js",
    "./animated-counter": "./dist/animated-counter/index.js",
    "./avatar": "./dist/avatar/index.js",
    "./button": "./dist/button/index.js",
    "./calendar": "./dist/calendar/index.js",
    "./card": "./dist/card/index.js",
    "./charts/*": "./dist/charts/*/index.js",
    "./collapsible": "./dist/collapsible/index.js",
    "./combobox": "./dist/combobox/index.js",
    "./command": "./dist/command/index.js",
    "./context-menu": "./dist/context-menu/index.js",
    "./dialog": "./dist/dialog/index.js",
    "./empty-state": "./dist/empty-state/index.js",
    "./emoji-icon-picker": "./dist/emoji-icon-picker/index.js",
    "./emoji-reaction": "./dist/emoji-reaction/index.js",
    "./emoji-reaction-picker": "./dist/emoji-reaction-picker/index.js",
    "./icons": "./dist/icons/index.js",
    "./menu": "./dist/menu/index.js",
    "./pill": "./dist/pill/index.js",
    "./popover": "./dist/popover/index.js",
    "./portal": "./dist/portal/index.js",
    "./scrollarea": "./dist/scrollarea/index.js",
    "./skeleton": "./dist/skeleton/index.js",
=======
    "./accordion": {
      "import": "./dist/accordion/index.mjs",
      "require": "./dist/accordion/index.js"
    },
    "./animated-counter": {
      "import": "./dist/animated-counter/index.mjs",
      "require": "./dist/animated-counter/index.js"
    },
    "./avatar": {
      "import": "./dist/avatar/index.mjs",
      "require": "./dist/avatar/index.js"
    },
    "./button": {
      "import": "./dist/button/index.mjs",
      "require": "./dist/button/index.js"
    },
    "./calendar": {
      "import": "./dist/calendar/index.mjs",
      "require": "./dist/calendar/index.js"
    },
    "./card": {
      "import": "./dist/card/index.mjs",
      "require": "./dist/card/index.js"
    },
    "./charts/area-chart": {
      "import": "./dist/charts/area-chart/index.mjs",
      "require": "./dist/charts/area-chart/index.js"
    },
    "./charts/bar-chart": {
      "import": "./dist/charts/bar-chart/index.mjs",
      "require": "./dist/charts/bar-chart/index.js"
    },
    "./charts/line-chart": {
      "import": "./dist/charts/line-chart/index.mjs",
      "require": "./dist/charts/line-chart/index.js"
    },
    "./charts/pie-chart": {
      "import": "./dist/charts/pie-chart/index.mjs",
      "require": "./dist/charts/pie-chart/index.js"
    },
    "./charts/radar-chart": {
      "import": "./dist/charts/radar-chart/index.mjs",
      "require": "./dist/charts/radar-chart/index.js"
    },
    "./charts/scatter-chart": {
      "import": "./dist/charts/scatter-chart/index.mjs",
      "require": "./dist/charts/scatter-chart/index.js"
    },
    "./charts/tree-map": {
      "import": "./dist/charts/tree-map/index.mjs",
      "require": "./dist/charts/tree-map/index.js"
    },
    "./collapsible": {
      "import": "./dist/collapsible/index.mjs",
      "require": "./dist/collapsible/index.js"
    },
    "./combobox": {
      "import": "./dist/combobox/index.mjs",
      "require": "./dist/combobox/index.js"
    },
    "./command": {
      "import": "./dist/command/index.mjs",
      "require": "./dist/command/index.js"
    },
    "./context-menu": {
      "import": "./dist/context-menu/index.mjs",
      "require": "./dist/context-menu/index.js"
    },
    "./dialog": {
      "import": "./dist/dialog/index.mjs",
      "require": "./dist/dialog/index.js"
    },
    "./emoji-icon-picker": {
      "import": "./dist/emoji-icon-picker/index.mjs",
      "require": "./dist/emoji-icon-picker/index.js"
    },
    "./emoji-reaction": {
      "import": "./dist/emoji-reaction/index.mjs",
      "require": "./dist/emoji-reaction/index.js"
    },
    "./icons": {
      "import": "./dist/icons/index.mjs",
      "require": "./dist/icons/index.js"
    },
    "./menu": {
      "import": "./dist/menu/index.mjs",
      "require": "./dist/menu/index.js"
    },
    "./pill": {
      "import": "./dist/pill/index.mjs",
      "require": "./dist/pill/index.js"
    },
    "./popover": {
      "import": "./dist/popover/index.mjs",
      "require": "./dist/popover/index.js"
    },
    "./portal": {
      "import": "./dist/portal/index.mjs",
      "require": "./dist/portal/index.js"
    },
    "./scrollarea": {
      "import": "./dist/scrollarea/index.mjs",
      "require": "./dist/scrollarea/index.js"
    },
    "./skeleton": {
      "import": "./dist/skeleton/index.mjs",
      "require": "./dist/skeleton/index.js"
    },
    "./switch": {
      "import": "./dist/switch/index.mjs",
      "require": "./dist/switch/index.js"
    },
    "./table": {
      "import": "./dist/table/index.mjs",
      "require": "./dist/table/index.js"
    },
    "./tabs": {
      "import": "./dist/tabs/index.mjs",
      "require": "./dist/tabs/index.js"
    },
    "./toast": {
      "import": "./dist/toast/index.mjs",
      "require": "./dist/toast/index.js"
    },
    "./toolbar": {
      "import": "./dist/toolbar/index.mjs",
      "require": "./dist/toolbar/index.js"
    },
    "./tooltip": {
      "import": "./dist/tooltip/index.mjs",
      "require": "./dist/tooltip/index.js"
    },
    "./utils": {
      "import": "./dist/utils/index.mjs",
      "require": "./dist/utils/index.js"
    },
    "./package.json": "./package.json",
>>>>>>> 298acb1e
    "./styles/fonts": "./dist/styles/fonts/index.css",
    "./styles/react-day-picker": "./dist/styles/react-day-picker.css"
  },
  "dependencies": {
    "@base-ui-components/react": "^1.0.0-beta.2",
    "@plane/constants": "workspace:*",
    "@plane/hooks": "workspace:*",
    "@plane/types": "workspace:*",
    "@tanstack/react-table": "^8.21.3",
    "class-variance-authority": "^0.7.1",
    "clsx": "^2.1.1",
    "cmdk": "^1.1.1",
    "frimousse": "^0.3.0",
    "lucide-react": "catalog:",
    "react": "catalog:",
    "react-day-picker": "9.5.0",
    "react-dom": "catalog:",
    "recharts": "^2.15.1",
    "tailwind-merge": "^3.3.1",
    "use-font-face-observer": "^1.3.0"
  },
  "devDependencies": {
    "@plane/eslint-config": "workspace:*",
    "@plane/tailwind-config": "workspace:*",
    "@plane/typescript-config": "workspace:*",
    "@storybook/addon-designs": "10.0.2",
    "@storybook/addon-docs": "9.1.10",
    "@storybook/react-vite": "9.1.10",
    "@types/react": "catalog:",
    "@types/react-dom": "catalog:",
    "eslint-plugin-storybook": "9.1.10",
    "storybook": "9.1.10",
    "tsdown": "catalog:",
    "typescript": "catalog:"
  }
}<|MERGE_RESOLUTION|>--- conflicted
+++ resolved
@@ -16,31 +16,6 @@
     "build-storybook": "storybook build"
   },
   "exports": {
-<<<<<<< HEAD
-    "./accordion": "./dist/accordion/index.js",
-    "./animated-counter": "./dist/animated-counter/index.js",
-    "./avatar": "./dist/avatar/index.js",
-    "./button": "./dist/button/index.js",
-    "./calendar": "./dist/calendar/index.js",
-    "./card": "./dist/card/index.js",
-    "./charts/*": "./dist/charts/*/index.js",
-    "./collapsible": "./dist/collapsible/index.js",
-    "./combobox": "./dist/combobox/index.js",
-    "./command": "./dist/command/index.js",
-    "./context-menu": "./dist/context-menu/index.js",
-    "./dialog": "./dist/dialog/index.js",
-    "./empty-state": "./dist/empty-state/index.js",
-    "./emoji-icon-picker": "./dist/emoji-icon-picker/index.js",
-    "./emoji-reaction": "./dist/emoji-reaction/index.js",
-    "./emoji-reaction-picker": "./dist/emoji-reaction-picker/index.js",
-    "./icons": "./dist/icons/index.js",
-    "./menu": "./dist/menu/index.js",
-    "./pill": "./dist/pill/index.js",
-    "./popover": "./dist/popover/index.js",
-    "./portal": "./dist/portal/index.js",
-    "./scrollarea": "./dist/scrollarea/index.js",
-    "./skeleton": "./dist/skeleton/index.js",
-=======
     "./accordion": {
       "import": "./dist/accordion/index.mjs",
       "require": "./dist/accordion/index.js"
@@ -178,7 +153,6 @@
       "require": "./dist/utils/index.js"
     },
     "./package.json": "./package.json",
->>>>>>> 298acb1e
     "./styles/fonts": "./dist/styles/fonts/index.css",
     "./styles/react-day-picker": "./dist/styles/react-day-picker.css"
   },
