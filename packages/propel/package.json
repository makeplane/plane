{
  "name": "@plane/propel",
  "version": "0.28.0",
  "private": true,
  "license": "AGPL-3.0",
  "scripts": {
    "check:lint": "eslint . --max-warnings 7",
    "check:types": "tsc --noEmit",
    "check:format": "prettier --check \"**/*.{ts,tsx,md,json,css,scss}\"",
    "fix:lint": "eslint . --fix",
    "fix:format": "prettier --write \"**/*.{ts,tsx,md,json,css,scss}\"",
    "clean": "rm -rf .turbo && rm -rf .next && rm -rf node_modules && rm -rf dist",
    "storybook": "storybook dev -p 6006",
    "build-storybook": "storybook build"
  },
  "exports": {
    "./avatar": "./src/avatar/index.ts",
    "./charts/*": "./src/charts/*/index.ts",
    "./dialog": "./src/dialog/index.ts",
    "./menu": "./src/menu/index.ts",
    "./table": "./src/table/index.ts",
    "./tabs": "./src/tabs/index.ts",
    "./popover": "./src/popover/index.ts",
    "./command": "./src/command/index.ts",
    "./combobox": "./src/combobox/index.ts",
    "./tooltip": "./src/tooltip/index.ts",
    "./styles/fonts": "./src/styles/fonts/index.css"
  },
  "dependencies": {
    "@base-ui-components/react": "^1.0.0-beta.2",
    "@plane/constants": "workspace:*",
    "@plane/hooks": "workspace:*",
    "@plane/types": "workspace:*",
    "@plane/ui": "workspace:*",
    "@plane/utils": "workspace:*",
    "@tanstack/react-table": "^8.21.3",
    "class-variance-authority": "^0.7.1",
    "clsx": "^2.1.1",
    "lucide-react": "^0.469.0",
    "react": "^18.3.1",
    "react-dom": "^18.3.1",
    "recharts": "^2.15.1"
  },
  "devDependencies": {
    "@plane/eslint-config": "workspace:*",
    "@plane/tailwind-config": "workspace:*",
    "@plane/typescript-config": "workspace:*",
<<<<<<< HEAD
    "@types/react": "^18.3.11",
    "@types/react-dom": "^18.2.18",
=======
    "@storybook/react-vite": "^9.1.2",
    "@types/react": "18.3.1",
    "@types/react-dom": "18.3.0",
    "eslint-plugin-storybook": "^9.1.2",
    "storybook": "^9.1.2",
>>>>>>> 250b534a
    "typescript": "5.8.3"
  }
}<|MERGE_RESOLUTION|>--- conflicted
+++ resolved
@@ -45,16 +45,11 @@
     "@plane/eslint-config": "workspace:*",
     "@plane/tailwind-config": "workspace:*",
     "@plane/typescript-config": "workspace:*",
-<<<<<<< HEAD
+    "@storybook/react-vite": "^9.1.2",
     "@types/react": "^18.3.11",
     "@types/react-dom": "^18.2.18",
-=======
-    "@storybook/react-vite": "^9.1.2",
-    "@types/react": "18.3.1",
-    "@types/react-dom": "18.3.0",
     "eslint-plugin-storybook": "^9.1.2",
     "storybook": "^9.1.2",
->>>>>>> 250b534a
     "typescript": "5.8.3"
   }
 }