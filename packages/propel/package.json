--- conflicted
+++ resolved
@@ -10,11 +10,8 @@
   "exports": {
     "./ui/*": "./src/ui/*.tsx",
     "./charts/*": "./src/charts/*/index.ts",
-<<<<<<< HEAD
-    "./table": "./src/table/index.ts"
-=======
+    "./table": "./src/table/index.ts",
     "./styles/fonts": "./src/styles/fonts/index.css"
->>>>>>> 30db5953
   },
   "dependencies": {
     "@radix-ui/react-slot": "^1.1.1",
