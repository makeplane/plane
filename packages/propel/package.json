--- conflicted
+++ resolved
@@ -16,22 +16,6 @@
     "build-storybook": "storybook build"
   },
   "exports": {
-<<<<<<< HEAD
-    "./avatar": "./src/avatar/index.ts",
-    "./charts/*": "./src/charts/*/index.ts",
-    "./dialog": "./src/dialog/index.ts",
-    "./menu": "./src/menu/index.ts",
-    "./table": "./src/table/index.ts",
-    "./tabs": "./src/tabs/index.ts",
-    "./popover": "./src/popover/index.ts",
-    "./command": "./src/command/index.ts",
-    "./combobox": "./src/combobox/index.ts",
-    "./tooltip": "./src/tooltip/index.ts",
-    "./styles/fonts": "./src/styles/fonts/index.css",
-    "./switch": "./src/switch/index.ts",
-    "./collapsible": "./src/collapsible/index.ts",
-    "./card": "./src/card/index.ts"
-=======
     "./accordion": "./dist/accordion/index.js",
     "./avatar": "./dist/avatar/index.js",
     "./card": "./dist/card/index.js",
@@ -49,8 +33,8 @@
     "./table": "./dist/table/index.js",
     "./tabs": "./dist/tabs/index.js",
     "./tooltip": "./dist/tooltip/index.js",
-    "./utils": "./dist/utils/index.js"
->>>>>>> 20d139cc
+    "./utils": "./dist/utils/index.js",
+    "./collapsible": "./dist/collapsible/index.js"
   },
   "dependencies": {
     "@base-ui-components/react": "^1.0.0-beta.2",
