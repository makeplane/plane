--- conflicted
+++ resolved
@@ -47,13 +47,8 @@
     "@plane/tailwind-config": "workspace:*",
     "@plane/typescript-config": "workspace:*",
     "@storybook/react-vite": "^9.1.2",
-<<<<<<< HEAD
-    "@types/react": "^18.3.11",
-    "@types/react-dom": "^18.2.18",
-=======
     "@types/react": "18.3.1",
     "@types/react-dom": "18.3.0",
->>>>>>> 0e6fbaee
     "eslint-plugin-storybook": "^9.1.2",
     "storybook": "^9.1.2",
     "typescript": "5.8.3"
