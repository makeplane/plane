{
  "name": "@plane/propel",
  "version": "0.28.0",
  "private": true,
  "license": "AGPL-3.0",
  "scripts": {
    "check:lint": "eslint . --max-warnings 7",
    "check:types": "tsc --noEmit",
    "check:format": "prettier --check \"**/*.{ts,tsx,md,json,css,scss}\"",
    "fix:lint": "eslint . --fix",
    "fix:format": "prettier --write \"**/*.{ts,tsx,md,json,css,scss}\"",
    "clean": "rm -rf .turbo && rm -rf .next && rm -rf node_modules && rm -rf dist",
    "storybook": "storybook dev -p 6006",
    "build-storybook": "storybook build"
  },
  "exports": {
    "./avatar": "./src/avatar/index.ts",
    "./charts/*": "./src/charts/*/index.ts",
    "./dialog": "./src/dialog/index.ts",
    "./menu": "./src/menu/index.ts",
    "./table": "./src/table/index.ts",
    "./tabs": "./src/tabs/index.ts",
    "./popover": "./src/popover/index.ts",
    "./command": "./src/command/index.ts",
    "./combobox": "./src/combobox/index.ts",
    "./tooltip": "./src/tooltip/index.ts",
    "./styles/fonts": "./src/styles/fonts/index.css",
<<<<<<< HEAD
    "./switch": "./src/switch/index.ts",
    "./collapsible": "./src/collapsible/index.ts"
=======
    "./card": "./src/card/index.ts",
    "./switch": "./src/switch/index.ts"
>>>>>>> ddeabeee
  },
  "dependencies": {
    "@base-ui-components/react": "^1.0.0-beta.2",
    "@plane/constants": "workspace:*",
    "@plane/hooks": "workspace:*",
    "@plane/types": "workspace:*",
    "@plane/utils": "workspace:*",
    "@tanstack/react-table": "^8.21.3",
    "class-variance-authority": "^0.7.1",
    "clsx": "^2.1.1",
    "lucide-react": "^0.469.0",
    "react": "^18.3.1",
    "react-dom": "^18.3.1",
    "recharts": "^2.15.1"
  },
  "devDependencies": {
    "@plane/eslint-config": "workspace:*",
    "@plane/tailwind-config": "workspace:*",
    "@plane/typescript-config": "workspace:*",
    "@storybook/react-vite": "^9.1.2",
    "@types/react": "18.3.1",
    "@types/react-dom": "18.3.0",
    "eslint-plugin-storybook": "^9.1.2",
    "storybook": "^9.1.2",
    "typescript": "5.8.3"
  }
}<|MERGE_RESOLUTION|>--- conflicted
+++ resolved
@@ -25,13 +25,9 @@
     "./combobox": "./src/combobox/index.ts",
     "./tooltip": "./src/tooltip/index.ts",
     "./styles/fonts": "./src/styles/fonts/index.css",
-<<<<<<< HEAD
     "./switch": "./src/switch/index.ts",
     "./collapsible": "./src/collapsible/index.ts"
-=======
-    "./card": "./src/card/index.ts",
-    "./switch": "./src/switch/index.ts"
->>>>>>> ddeabeee
+    "./card": "./src/card/index.ts"
   },
   "dependencies": {
     "@base-ui-components/react": "^1.0.0-beta.2",
