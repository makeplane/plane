--- conflicted
+++ resolved
@@ -25,13 +25,8 @@
     "./combobox": "./src/combobox/index.ts",
     "./tooltip": "./src/tooltip/index.ts",
     "./styles/fonts": "./src/styles/fonts/index.css",
-<<<<<<< HEAD
-    "./switch": "./src/switch/index.ts",
-    "./card": "./src/card/index.ts"
-=======
     "./card": "./src/card/index.ts",
     "./switch": "./src/switch/index.ts"
->>>>>>> 0fe7da62
   },
   "dependencies": {
     "@base-ui-components/react": "^1.0.0-beta.2",
@@ -41,11 +36,8 @@
     "@plane/utils": "workspace:*",
     "@tanstack/react-table": "^8.21.3",
     "class-variance-authority": "^0.7.1",
-<<<<<<< HEAD
     "cmdk": "^1.1.1",
-=======
     "clsx": "^2.1.1",
->>>>>>> 0fe7da62
     "lucide-react": "^0.469.0",
     "react": "^18.3.1",
     "react-dom": "^18.3.1",
