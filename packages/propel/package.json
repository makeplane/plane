--- conflicted
+++ resolved
@@ -19,12 +19,9 @@
     "./table": "./src/table/index.ts",
     "./tabs": "./src/tabs/index.ts",
     "./popover": "./src/popover/index.ts",
-<<<<<<< HEAD
     "./command": "./src/command/index.ts",
     "./combobox": "./src/combobox/index.ts",
-=======
     "./tooltip": "./src/tooltip/index.ts",
->>>>>>> c209a713
     "./styles/fonts": "./src/styles/fonts/index.css"
   },
   "dependencies": {
