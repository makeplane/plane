{
  "name": "@plane/propel",
  "version": "1.0.0",
  "private": true,
  "license": "AGPL-3.0",
  "scripts": {
    "dev": "tsdown --watch",
    "build": "tsdown",
    "check:lint": "eslint . --max-warnings 7",
    "check:types": "tsc --noEmit",
    "check:format": "prettier --check \"**/*.{ts,tsx,md,json,css,scss}\"",
    "fix:lint": "eslint . --fix",
    "fix:format": "prettier --write \"**/*.{ts,tsx,md,json,css,scss}\"",
    "clean": "rm -rf .turbo && rm -rf .next && rm -rf node_modules && rm -rf dist",
    "storybook": "storybook dev -p 6006",
    "build-storybook": "storybook build"
  },
  "exports": {
<<<<<<< HEAD
    "./accordion": "./dist/accordion/index.js",
    "./animated-counter": "./dist/animated-counter/index.js",
    "./avatar": "./dist/avatar/index.js",
    "./button": "./dist/button/index.js",
    "./calendar": "./dist/calendar/index.js",
    "./card": "./dist/card/index.js",
    "./charts/*": "./dist/charts/*/index.js",
    "./collapsible": "./dist/collapsible/index.js",
    "./combobox": "./dist/combobox/index.js",
    "./command": "./dist/command/index.js",
    "./context-menu": "./dist/context-menu/index.js",
    "./dialog": "./dist/dialog/index.js",
    "./emoji-icon-picker": "./dist/emoji-icon-picker/index.js",
    "./emoji-reaction": "./dist/emoji-reaction/index.js",
    "./emoji-reaction-picker": "./dist/emoji-reaction-picker/index.js",
    "./icons": "./dist/icons/index.js",
    "./input": "./dist/input/index.js",
    "./menu": "./dist/menu/index.js",
    "./pill": "./dist/pill/index.js",
    "./popover": "./dist/popover/index.js",
    "./scrollarea": "./dist/scrollarea/index.js",
    "./skeleton": "./dist/skeleton/index.js",
=======
    "./accordion": {
      "import": "./dist/accordion/index.mjs",
      "require": "./dist/accordion/index.js"
    },
    "./animated-counter": {
      "import": "./dist/animated-counter/index.mjs",
      "require": "./dist/animated-counter/index.js"
    },
    "./avatar": {
      "import": "./dist/avatar/index.mjs",
      "require": "./dist/avatar/index.js"
    },
    "./button": {
      "import": "./dist/button/index.mjs",
      "require": "./dist/button/index.js"
    },
    "./calendar": {
      "import": "./dist/calendar/index.mjs",
      "require": "./dist/calendar/index.js"
    },
    "./card": {
      "import": "./dist/card/index.mjs",
      "require": "./dist/card/index.js"
    },
    "./charts/area-chart": {
      "import": "./dist/charts/area-chart/index.mjs",
      "require": "./dist/charts/area-chart/index.js"
    },
    "./charts/bar-chart": {
      "import": "./dist/charts/bar-chart/index.mjs",
      "require": "./dist/charts/bar-chart/index.js"
    },
    "./charts/line-chart": {
      "import": "./dist/charts/line-chart/index.mjs",
      "require": "./dist/charts/line-chart/index.js"
    },
    "./charts/pie-chart": {
      "import": "./dist/charts/pie-chart/index.mjs",
      "require": "./dist/charts/pie-chart/index.js"
    },
    "./charts/radar-chart": {
      "import": "./dist/charts/radar-chart/index.mjs",
      "require": "./dist/charts/radar-chart/index.js"
    },
    "./charts/scatter-chart": {
      "import": "./dist/charts/scatter-chart/index.mjs",
      "require": "./dist/charts/scatter-chart/index.js"
    },
    "./charts/tree-map": {
      "import": "./dist/charts/tree-map/index.mjs",
      "require": "./dist/charts/tree-map/index.js"
    },
    "./collapsible": {
      "import": "./dist/collapsible/index.mjs",
      "require": "./dist/collapsible/index.js"
    },
    "./combobox": {
      "import": "./dist/combobox/index.mjs",
      "require": "./dist/combobox/index.js"
    },
    "./command": {
      "import": "./dist/command/index.mjs",
      "require": "./dist/command/index.js"
    },
    "./context-menu": {
      "import": "./dist/context-menu/index.mjs",
      "require": "./dist/context-menu/index.js"
    },
    "./dialog": {
      "import": "./dist/dialog/index.mjs",
      "require": "./dist/dialog/index.js"
    },
    "./emoji-icon-picker": {
      "import": "./dist/emoji-icon-picker/index.mjs",
      "require": "./dist/emoji-icon-picker/index.js"
    },
    "./emoji-reaction": {
      "import": "./dist/emoji-reaction/index.mjs",
      "require": "./dist/emoji-reaction/index.js"
    },
    "./icons": {
      "import": "./dist/icons/index.mjs",
      "require": "./dist/icons/index.js"
    },
    "./menu": {
      "import": "./dist/menu/index.mjs",
      "require": "./dist/menu/index.js"
    },
    "./pill": {
      "import": "./dist/pill/index.mjs",
      "require": "./dist/pill/index.js"
    },
    "./popover": {
      "import": "./dist/popover/index.mjs",
      "require": "./dist/popover/index.js"
    },
    "./portal": {
      "import": "./dist/portal/index.mjs",
      "require": "./dist/portal/index.js"
    },
    "./scrollarea": {
      "import": "./dist/scrollarea/index.mjs",
      "require": "./dist/scrollarea/index.js"
    },
    "./skeleton": {
      "import": "./dist/skeleton/index.mjs",
      "require": "./dist/skeleton/index.js"
    },
    "./switch": {
      "import": "./dist/switch/index.mjs",
      "require": "./dist/switch/index.js"
    },
    "./table": {
      "import": "./dist/table/index.mjs",
      "require": "./dist/table/index.js"
    },
    "./tabs": {
      "import": "./dist/tabs/index.mjs",
      "require": "./dist/tabs/index.js"
    },
    "./toast": {
      "import": "./dist/toast/index.mjs",
      "require": "./dist/toast/index.js"
    },
    "./toolbar": {
      "import": "./dist/toolbar/index.mjs",
      "require": "./dist/toolbar/index.js"
    },
    "./tooltip": {
      "import": "./dist/tooltip/index.mjs",
      "require": "./dist/tooltip/index.js"
    },
    "./utils": {
      "import": "./dist/utils/index.mjs",
      "require": "./dist/utils/index.js"
    },
    "./package.json": "./package.json",
>>>>>>> 298acb1e
    "./styles/fonts": "./dist/styles/fonts/index.css",
    "./styles/react-day-picker": "./dist/styles/react-day-picker.css"
  },
  "dependencies": {
    "@base-ui-components/react": "^1.0.0-beta.2",
    "@plane/constants": "workspace:*",
    "@plane/hooks": "workspace:*",
    "@plane/types": "workspace:*",
    "@tanstack/react-table": "^8.21.3",
    "class-variance-authority": "^0.7.1",
    "clsx": "^2.1.1",
    "cmdk": "^1.1.1",
    "frimousse": "^0.3.0",
    "lucide-react": "catalog:",
    "react": "catalog:",
    "react-day-picker": "9.5.0",
    "react-dom": "catalog:",
    "recharts": "^2.15.1",
    "tailwind-merge": "^3.3.1",
    "use-font-face-observer": "^1.3.0"
  },
  "devDependencies": {
    "@plane/eslint-config": "workspace:*",
    "@plane/tailwind-config": "workspace:*",
    "@plane/typescript-config": "workspace:*",
    "@storybook/addon-designs": "10.0.2",
    "@storybook/addon-docs": "9.1.10",
    "@storybook/react-vite": "9.1.10",
    "@types/react": "catalog:",
    "@types/react-dom": "catalog:",
    "eslint-plugin-storybook": "9.1.10",
    "storybook": "9.1.10",
    "tsdown": "catalog:",
    "typescript": "catalog:"
  }
}<|MERGE_RESOLUTION|>--- conflicted
+++ resolved
@@ -16,30 +16,6 @@
     "build-storybook": "storybook build"
   },
   "exports": {
-<<<<<<< HEAD
-    "./accordion": "./dist/accordion/index.js",
-    "./animated-counter": "./dist/animated-counter/index.js",
-    "./avatar": "./dist/avatar/index.js",
-    "./button": "./dist/button/index.js",
-    "./calendar": "./dist/calendar/index.js",
-    "./card": "./dist/card/index.js",
-    "./charts/*": "./dist/charts/*/index.js",
-    "./collapsible": "./dist/collapsible/index.js",
-    "./combobox": "./dist/combobox/index.js",
-    "./command": "./dist/command/index.js",
-    "./context-menu": "./dist/context-menu/index.js",
-    "./dialog": "./dist/dialog/index.js",
-    "./emoji-icon-picker": "./dist/emoji-icon-picker/index.js",
-    "./emoji-reaction": "./dist/emoji-reaction/index.js",
-    "./emoji-reaction-picker": "./dist/emoji-reaction-picker/index.js",
-    "./icons": "./dist/icons/index.js",
-    "./input": "./dist/input/index.js",
-    "./menu": "./dist/menu/index.js",
-    "./pill": "./dist/pill/index.js",
-    "./popover": "./dist/popover/index.js",
-    "./scrollarea": "./dist/scrollarea/index.js",
-    "./skeleton": "./dist/skeleton/index.js",
-=======
     "./accordion": {
       "import": "./dist/accordion/index.mjs",
       "require": "./dist/accordion/index.js"
@@ -124,6 +100,10 @@
       "import": "./dist/icons/index.mjs",
       "require": "./dist/icons/index.js"
     },
+    "./input": {
+      "import": "./dist/input/index.mjs",
+      "require": "./dist/input/index.js"
+    },
     "./menu": {
       "import": "./dist/menu/index.mjs",
       "require": "./dist/menu/index.js"
@@ -177,7 +157,6 @@
       "require": "./dist/utils/index.js"
     },
     "./package.json": "./package.json",
->>>>>>> 298acb1e
     "./styles/fonts": "./dist/styles/fonts/index.css",
     "./styles/react-day-picker": "./dist/styles/react-day-picker.css"
   },
