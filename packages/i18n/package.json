--- conflicted
+++ resolved
@@ -4,13 +4,9 @@
   "license": "AGPL-3.0",
   "description": "I18n shared across multiple apps internally",
   "private": true,
-  "exports": {
-    ".": {
-      "import": "./dist/index.mjs",
-      "require": "./dist/index.js"
-    },
-    "./package.json": "./package.json"
-  },
+  "main": "./dist/index.js",
+  "module": "./dist/index.mjs",
+  "types": "./dist/index.d.ts",
   "scripts": {
     "dev": "tsdown --watch",
     "build": "tsdown",
@@ -32,17 +28,10 @@
   "devDependencies": {
     "@plane/eslint-config": "workspace:*",
     "@plane/typescript-config": "workspace:*",
-<<<<<<< HEAD
-    "@types/node": "catalog:",
-=======
     "@types/node": "^22.5.4",
->>>>>>> 2f8a3926
     "@types/lodash-es": "catalog:",
     "@types/react": "catalog:",
     "tsdown": "catalog:",
     "typescript": "catalog:"
-  },
-  "main": "./dist/index.js",
-  "module": "./dist/index.mjs",
-  "types": "./dist/index.d.ts"
+  }
 }