--- conflicted
+++ resolved
@@ -20,16 +20,10 @@
   "dependencies": {
     "@plane/utils": "workspace:*",
     "intl-messageformat": "^10.7.11",
-<<<<<<< HEAD
-    "mobx": "^6.13.5",
-    "mobx-react": "^9.1.0",
-    "lodash": "^4.17.21",
-    "react": "^18.3.1"
-=======
     "mobx": "catalog:",
     "mobx-react": "catalog:",
-    "lodash": "catalog:"
->>>>>>> 4b74751e
+    "lodash": "catalog:",
+    "react": "catalog:"
   },
   "devDependencies": {
     "@plane/eslint-config": "workspace:*",
