{
  "name": "@plane/i18n",
  "version": "1.1.0",
  "license": "AGPL-3.0",
  "description": "I18n shared across multiple apps internally",
  "private": true,
  "exports": {
    ".": {
      "import": "./dist/index.mjs",
      "require": "./dist/index.js"
    },
    "./package.json": "./package.json"
  },
  "scripts": {
    "dev": "tsdown --watch",
    "build": "tsdown",
    "check:lint": "eslint . --max-warnings 2",
    "check:types": "tsc --noEmit",
    "check:format": "prettier --check \"**/*.{ts,tsx,md,json,css,scss}\"",
    "fix:lint": "eslint . --fix",
    "fix:format": "prettier --write \"**/*.{ts,tsx,md,json,css,scss}\"",
    "clean": "rm -rf .turbo && rm -rf .next && rm -rf node_modules && rm -rf dist"
  },
  "dependencies": {
    "@formatjs/fast-memoize": "^2.2.7",
    "@formatjs/icu-messageformat-parser": "^2.11.2",
    "@formatjs/icu-skeleton-parser": "^1.8.14",
    "@plane/utils": "workspace:*",
    "intl-messageformat": "^10.7.11",
    "lodash-es": "catalog:",
    "mobx": "catalog:",
    "mobx-react": "catalog:",
<<<<<<< HEAD
    "react": "catalog:",
    "tslib": "^2.7.0",
    "use-sync-external-store": "^1.2.0"
=======
    "react": "catalog:"
>>>>>>> 67d2ba86
  },
  "devDependencies": {
    "@plane/eslint-config": "workspace:*",
    "@plane/typescript-config": "workspace:*",
    "@types/lodash-es": "catalog:",
    "@types/node": "catalog:",
    "@types/react": "catalog:",
    "tsdown": "catalog:",
    "typescript": "catalog:"
  },
  "main": "./dist/index.js",
  "module": "./dist/index.mjs",
  "types": "./dist/index.d.ts"
}<|MERGE_RESOLUTION|>--- conflicted
+++ resolved
@@ -22,21 +22,12 @@
     "clean": "rm -rf .turbo && rm -rf .next && rm -rf node_modules && rm -rf dist"
   },
   "dependencies": {
-    "@formatjs/fast-memoize": "^2.2.7",
-    "@formatjs/icu-messageformat-parser": "^2.11.2",
-    "@formatjs/icu-skeleton-parser": "^1.8.14",
     "@plane/utils": "workspace:*",
     "intl-messageformat": "^10.7.11",
     "lodash-es": "catalog:",
     "mobx": "catalog:",
     "mobx-react": "catalog:",
-<<<<<<< HEAD
-    "react": "catalog:",
-    "tslib": "^2.7.0",
-    "use-sync-external-store": "^1.2.0"
-=======
     "react": "catalog:"
->>>>>>> 67d2ba86
   },
   "devDependencies": {
     "@plane/eslint-config": "workspace:*",
