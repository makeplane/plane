{
  "name": "@plane/i18n",
  "version": "1.0.0",
  "license": "AGPL-3.0",
  "description": "I18n shared across multiple apps internally",
  "private": true,
<<<<<<< HEAD
  "main": "./dist/index.js",
  "module": "./dist/index.mjs",
  "types": "./dist/index.d.ts",
  "files": [
    "dist/**"
  ],
  "scripts": {
    "build": "tsc && tsup",
    "dev": "tsup --watch",
    "check:lint": "eslint . --max-warnings 0",
    "check:types": "tsc",
=======
  "exports": {
    ".": {
      "import": "./dist/index.mjs",
      "require": "./dist/index.js"
    },
    "./package.json": "./package.json"
  },
  "scripts": {
    "dev": "tsdown --watch",
    "build": "tsdown",
    "check:lint": "eslint . --max-warnings 2",
    "check:types": "tsc --noEmit",
>>>>>>> 3cbb6041
    "check:format": "prettier --check \"**/*.{ts,tsx,md,json,css,scss}\"",
    "fix:lint": "eslint . --fix",
    "fix:format": "prettier --write \"**/*.{ts,tsx,md,json,css,scss}\"",
    "clean": "rm -rf .turbo && rm -rf .next && rm -rf node_modules && rm -rf dist"
  },
  "dependencies": {
    "@plane/utils": "workspace:*",
    "intl-messageformat": "^10.7.11",
    "mobx": "catalog:",
    "mobx-react": "catalog:",
    "lodash-es": "catalog:",
    "react": "catalog:"
  },
  "devDependencies": {
    "@plane/eslint-config": "workspace:*",
    "@plane/typescript-config": "workspace:*",
    "@types/node": "^22.5.4",
<<<<<<< HEAD
    "@types/lodash": "^4.17.6",
    "@types/react": "^18.3.11",
    "tsup": "8.4.0",
    "typescript": "5.8.3"
  }
=======
    "@types/lodash-es": "catalog:",
    "@types/react": "catalog:",
    "tsdown": "catalog:",
    "typescript": "catalog:"
  },
  "main": "./dist/index.js",
  "module": "./dist/index.mjs",
  "types": "./dist/index.d.ts"
>>>>>>> 3cbb6041
}<|MERGE_RESOLUTION|>--- conflicted
+++ resolved
@@ -4,19 +4,9 @@
   "license": "AGPL-3.0",
   "description": "I18n shared across multiple apps internally",
   "private": true,
-<<<<<<< HEAD
   "main": "./dist/index.js",
   "module": "./dist/index.mjs",
   "types": "./dist/index.d.ts",
-  "files": [
-    "dist/**"
-  ],
-  "scripts": {
-    "build": "tsc && tsup",
-    "dev": "tsup --watch",
-    "check:lint": "eslint . --max-warnings 0",
-    "check:types": "tsc",
-=======
   "exports": {
     ".": {
       "import": "./dist/index.mjs",
@@ -26,10 +16,9 @@
   },
   "scripts": {
     "dev": "tsdown --watch",
-    "build": "tsdown",
+    "build": "tsc && tsdown",
     "check:lint": "eslint . --max-warnings 2",
     "check:types": "tsc --noEmit",
->>>>>>> 3cbb6041
     "check:format": "prettier --check \"**/*.{ts,tsx,md,json,css,scss}\"",
     "fix:lint": "eslint . --fix",
     "fix:format": "prettier --write \"**/*.{ts,tsx,md,json,css,scss}\"",
@@ -47,20 +36,9 @@
     "@plane/eslint-config": "workspace:*",
     "@plane/typescript-config": "workspace:*",
     "@types/node": "^22.5.4",
-<<<<<<< HEAD
-    "@types/lodash": "^4.17.6",
-    "@types/react": "^18.3.11",
-    "tsup": "8.4.0",
-    "typescript": "5.8.3"
-  }
-=======
     "@types/lodash-es": "catalog:",
     "@types/react": "catalog:",
     "tsdown": "catalog:",
     "typescript": "catalog:"
-  },
-  "main": "./dist/index.js",
-  "module": "./dist/index.mjs",
-  "types": "./dist/index.d.ts"
->>>>>>> 3cbb6041
+  }
 }