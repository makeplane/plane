{
  "name": "@plane/i18n",
  "version": "1.1.0",
  "license": "AGPL-3.0",
  "description": "I18n shared across multiple apps internally",
  "private": true,
  "exports": {
    ".": {
      "import": "./dist/index.mjs",
      "require": "./dist/index.js"
    },
    "./package.json": "./package.json"
  },
  "scripts": {
    "dev": "tsdown --watch",
    "build": "tsdown",
    "check:lint": "eslint . --max-warnings 2",
    "check:types": "tsc --noEmit",
    "check:format": "prettier --check \"**/*.{ts,tsx,md,json,css,scss}\"",
    "fix:lint": "eslint . --fix",
    "fix:format": "prettier --write \"**/*.{ts,tsx,md,json,css,scss}\"",
    "clean": "rm -rf .turbo && rm -rf .next && rm -rf node_modules && rm -rf dist"
  },
  "dependencies": {
    "@formatjs/fast-memoize": "^2.2.7",
    "@formatjs/icu-messageformat-parser": "^2.11.2",
    "@formatjs/icu-skeleton-parser": "^1.8.14",
    "@plane/utils": "workspace:*",
    "intl-messageformat": "^10.7.11",
    "lodash-es": "catalog:",
    "mobx": "catalog:",
    "mobx-react": "catalog:",
<<<<<<< HEAD
    "react": "catalog:",
    "tslib": "^2.7.0",
    "use-sync-external-store": "^1.2.0"
=======
    "react": "catalog:"
>>>>>>> c1077af6
  },
  "devDependencies": {
    "@plane/eslint-config": "workspace:*",
    "@plane/typescript-config": "workspace:*",
    "@types/lodash-es": "catalog:",
    "@types/node": "catalog:",
    "@types/react": "catalog:",
    "tsdown": "catalog:",
    "typescript": "catalog:"
  },
  "main": "./dist/index.js",
  "module": "./dist/index.mjs",
  "types": "./dist/index.d.ts"
}<|MERGE_RESOLUTION|>--- conflicted
+++ resolved
@@ -30,13 +30,7 @@
     "lodash-es": "catalog:",
     "mobx": "catalog:",
     "mobx-react": "catalog:",
-<<<<<<< HEAD
-    "react": "catalog:",
-    "tslib": "^2.7.0",
-    "use-sync-external-store": "^1.2.0"
-=======
     "react": "catalog:"
->>>>>>> c1077af6
   },
   "devDependencies": {
     "@plane/eslint-config": "workspace:*",
