--- conflicted
+++ resolved
@@ -17,11 +17,8 @@
   { label: "Українська", value: "ua" },
   { label: "Polski", value: "pl" },
   { label: "한국어", value: "ko" },
-<<<<<<< HEAD
   { label: "Indonesian", value: "id" },
-=======
   { label: "Română", value: "ro" },
->>>>>>> 5609f0b6
 ];
 
 export const LANGUAGE_STORAGE_KEY = "userLanguage";