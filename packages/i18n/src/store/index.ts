import IntlMessageFormat from "intl-messageformat";
import get from "lodash/get";
import merge from "lodash/merge";
import { makeAutoObservable, runInAction } from "mobx";
// constants
import { FALLBACK_LANGUAGE, SUPPORTED_LANGUAGES, LANGUAGE_STORAGE_KEY } from "../constants";
// core translations imports
import coreEn from "../locales/en/core.json";
// types
import { TLanguage, ILanguageOption, ITranslations } from "../types";

/**
 * Mobx store class for handling translations and language changes in the application
 * Provides methods to translate keys with params and change the language
 * Uses IntlMessageFormat to format the translations
 */
export class TranslationStore {
  // Core translations that are always loaded
  private coreTranslations: ITranslations = {
    en: coreEn,
  };
  // List of translations for each language
  private translations: ITranslations = {};
  // Cache for IntlMessageFormat instances
  private messageCache: Map<string, IntlMessageFormat> = new Map();
  // Current language
  currentLocale: TLanguage = FALLBACK_LANGUAGE;
  // Loading state
  isLoading: boolean = true;
  isInitialized: boolean = false;
  // Set of loaded languages
  private loadedLanguages: Set<TLanguage> = new Set();

  /**
   * Constructor for the TranslationStore class
   */
  constructor() {
    makeAutoObservable(this);
    // Initialize with core translations immediately
    this.translations = this.coreTranslations;
    // Initialize language
    this.initializeLanguage();
    // Load all the translations
    this.loadTranslations();
  }

  /** Initializes the language based on the local storage or browser language */
  private initializeLanguage() {
    if (typeof window === "undefined") return;

    const savedLocale = localStorage.getItem(LANGUAGE_STORAGE_KEY) as TLanguage;
    if (this.isValidLanguage(savedLocale)) {
      this.setLanguage(savedLocale);
      return;
    }

    // Fallback to default language
    this.setLanguage(FALLBACK_LANGUAGE);
  }

  /** Loads the translations for the current language */
  private async loadTranslations(): Promise<void> {
    try {
      // Set initialized to true (Core translations are already loaded)
      runInAction(() => {
        this.isInitialized = true;
      });
      // Load current and fallback languages in parallel
      await this.loadPrimaryLanguages();
      // Load all remaining languages in parallel
      this.loadRemainingLanguages();
    } catch (error) {
      console.error("Failed in translation initialization:", error);
      runInAction(() => {
        this.isLoading = false;
      });
    }
  }

  private async loadPrimaryLanguages(): Promise<void> {
    try {
      // Load current and fallback languages in parallel
      const languagesToLoad = new Set<TLanguage>([this.currentLocale]);
      // Add fallback language only if different from current
      if (this.currentLocale !== FALLBACK_LANGUAGE) {
        languagesToLoad.add(FALLBACK_LANGUAGE);
      }
      // Load all primary languages in parallel
      const loadPromises = Array.from(languagesToLoad).map((lang) => this.loadLanguageTranslations(lang));
      await Promise.all(loadPromises);
      // Update loading state
      runInAction(() => {
        this.isLoading = false;
      });
    } catch (error) {
      console.error("Failed to load primary languages:", error);
      runInAction(() => {
        this.isLoading = false;
      });
    }
  }

  private loadRemainingLanguages(): void {
    const remainingLanguages = SUPPORTED_LANGUAGES.map((lang) => lang.value).filter(
      (lang) =>
        !this.loadedLanguages.has(lang as TLanguage) && lang !== this.currentLocale && lang !== FALLBACK_LANGUAGE
    );
    // Load all remaining languages in parallel
    Promise.all(remainingLanguages.map((lang) => this.loadLanguageTranslations(lang as TLanguage))).catch((error) => {
      console.error("Failed to load some remaining languages:", error);
    });
  }

  private async loadLanguageTranslations(language: TLanguage): Promise<void> {
    // Skip if already loaded
    if (this.loadedLanguages.has(language)) return;

    try {
      const translations = await this.importLanguageFile(language);
      runInAction(() => {
        // Use lodash merge for deep merging
        this.translations[language] = merge({}, this.coreTranslations[language] || {}, translations.default);
        // Add to loaded languages
        this.loadedLanguages.add(language);
        // Clear cache
        this.messageCache.clear();
      });
    } catch (error) {
      console.error(`Failed to load translations for ${language}:`, error);
    }
  }

  /**
   * Imports the translations for the given language
   * @param language - The language to import the translations for
   * @returns {Promise<any>}
   */
  private importLanguageFile(language: TLanguage): Promise<any> {
    switch (language) {
      case "en":
        return import("../locales/en/translations.json");
      case "fr":
        return import("../locales/fr/translations.json");
      case "es":
        return import("../locales/es/translations.json");
      case "ja":
        return import("../locales/ja/translations.json");
      case "zh-CN":
        return import("../locales/zh-CN/translations.json");
      case "zh-TW":
        return import("../locales/zh-TW/translations.json");
      case "ru":
        return import("../locales/ru/translations.json");
      case "it":
        return import("../locales/it/translations.json");
      case "cs":
        return import("../locales/cs/translations.json");
      case "sk":
        return import("../locales/sk/translations.json");
      case "de":
        return import("../locales/de/translations.json");
      case "ua":
        return import("../locales/ua/translations.json");
      case "pl":
        return import("../locales/pl/translations.json");
      case "ko":
        return import("../locales/ko/translations.json");
<<<<<<< HEAD
      case "id":
        return import("../locales/id/translations.json");
=======
      case "ro":
        return import("../locales/ro/translations.json");
>>>>>>> 5609f0b6
      default:
        throw new Error(`Unsupported language: ${language}`);
    }
  }

  /** Checks if the language is valid based on the supported languages */
  private isValidLanguage(lang: string | null): lang is TLanguage {
    return lang !== null && this.availableLanguages.some((l) => l.value === lang);
  }

  /**
   * Gets the cache key for the given key and locale
   * @param key - the key to get the cache key for
   * @param locale - the locale to get the cache key for
   * @returns the cache key for the given key and locale
   */
  private getCacheKey(key: string, locale: TLanguage): string {
    return `${locale}:${key}`;
  }

  /**
   * Gets the IntlMessageFormat instance for the given key and locale
   * Returns cached instance if available
   * Throws an error if the key is not found in the translations
   */
  private getMessageInstance(key: string, locale: TLanguage): IntlMessageFormat | null {
    const cacheKey = this.getCacheKey(key, locale);

    // Check if the cache already has the key
    if (this.messageCache.has(cacheKey)) {
      return this.messageCache.get(cacheKey) || null;
    }

    // Get the message from the translations
    const message = get(this.translations[locale], key);
    if (!message) return null;

    try {
      const formatter = new IntlMessageFormat(message as any, locale);
      this.messageCache.set(cacheKey, formatter);
      return formatter;
    } catch (error) {
      console.error(`Failed to create message formatter for key "${key}":`, error);
      return null;
    }
  }

  /**
   * Translates a key with params using the current locale
   * Falls back to the default language if the translation is not found
   * Returns the key itself if the translation is not found
   * @param key - The key to translate
   * @param params - The params to format the translation with
   * @returns The translated string
   */
  t(key: string, params?: Record<string, any>): string {
    try {
      // Try current locale
      let formatter = this.getMessageInstance(key, this.currentLocale);

      // Fallback to default language if necessary
      if (!formatter && this.currentLocale !== FALLBACK_LANGUAGE) {
        formatter = this.getMessageInstance(key, FALLBACK_LANGUAGE);
      }

      // If we have a formatter, use it
      if (formatter) {
        return formatter.format(params || {}) as string;
      }

      // Last resort: return the key itself
      return key;
    } catch (error) {
      console.error(`Translation error for key "${key}":`, error);
      return key;
    }
  }

  /**
   * Sets the current language and updates the translations
   * @param lng - The new language
   */
  async setLanguage(lng: TLanguage): Promise<void> {
    try {
      if (!this.isValidLanguage(lng)) {
        throw new Error(`Invalid language: ${lng}`);
      }

      // Safeguard in case background loading failed
      if (!this.loadedLanguages.has(lng)) {
        await this.loadLanguageTranslations(lng);
      }

      if (typeof window !== "undefined") {
        localStorage.setItem(LANGUAGE_STORAGE_KEY, lng);
        document.documentElement.lang = lng;
      }

      runInAction(() => {
        this.currentLocale = lng;
        this.messageCache.clear(); // Clear cache when language changes
      });
    } catch (error) {
      console.error("Failed to set language:", error);
    }
  }

  /**
   * Gets the available language options for the dropdown
   * @returns An array of language options
   */
  get availableLanguages(): ILanguageOption[] {
    return SUPPORTED_LANGUAGES;
  }
}<|MERGE_RESOLUTION|>--- conflicted
+++ resolved
@@ -165,13 +165,10 @@
         return import("../locales/pl/translations.json");
       case "ko":
         return import("../locales/ko/translations.json");
-<<<<<<< HEAD
       case "id":
         return import("../locales/id/translations.json");
-=======
       case "ro":
         return import("../locales/ro/translations.json");
->>>>>>> 5609f0b6
       default:
         throw new Error(`Unsupported language: ${language}`);
     }
