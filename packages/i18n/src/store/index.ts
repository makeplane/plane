--- conflicted
+++ resolved
@@ -165,15 +165,12 @@
         return import("../locales/pl/translations.json");
       case "ko":
         return import("../locales/ko/translations.json");
-<<<<<<< HEAD
       case "pt-BR":
         return import("../locales/pt-BR/translations.json");
-=======
       case "id":
         return import("../locales/id/translations.json");
       case "ro":
         return import("../locales/ro/translations.json");
->>>>>>> 99dba80d
       default:
         throw new Error(`Unsupported language: ${language}`);
     }
