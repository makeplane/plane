{
  "submit": "Enviar",
  "cancel": "Cancelar",
  "loading": "Cargando",
  "error": "Error",
  "success": "Éxito",
  "warning": "Advertencia",
  "info": "Información",
  "close": "Cerrar",
  "yes": "Sí",
  "no": "No",
  "ok": "OK",
  "name": "Nombre",
  "description": "Descripción",
  "search": "Buscar",
  "add_member": "Agregar miembro",
  "remove_member": "Eliminar miembro",
  "add_members": "Agregar miembros",
  "remove_members": "Eliminar miembros",
  "add": "Agregar",
  "remove": "Eliminar",
  "add_new": "Agregar nuevo",
  "remove_selected": "Eliminar seleccionados",
  "first_name": "Nombre",
  "last_name": "Apellido",
  "email": "Correo electrónico",
  "display_name": "Nombre para mostrar",
  "role": "Rol",
  "timezone": "Zona horaria",
  "avatar": "Avatar",
  "cover_image": "Imagen de portada",
  "password": "Contraseña",
  "change_cover": "Cambiar portada",
  "language": "Idioma",
  "saving": "Guardando...",
  "save_changes": "Guardar cambios",
  "deactivate_account": "Desactivar cuenta",
  "deactivate_account_description": "Al desactivar una cuenta, todos los datos y recursos dentro de esa cuenta se eliminarán permanentemente y no se podrán recuperar.",
  "profile_settings": "Configuración de perfil",
  "your_account": "Tu cuenta",
  "security": "Seguridad",
  "activity": "Actividad",
  "appearance": "Apariencia",
  "notifications": "Notificaciones",
  "workspaces": "Espacios de trabajo",
  "create_workspace": "Crear espacio de trabajo",
  "invitations": "Invitaciones",
  "summary": "Resumen",
  "assigned": "Asignado",
  "created": "Creado",
  "subscribed": "Suscrito",
  "you_do_not_have_the_permission_to_access_this_page": "No tienes permiso para acceder a esta página.",
  "failed_to_sign_out_please_try_again": "Error al cerrar sesión. Por favor, inténtalo de nuevo.",
  "password_changed_successfully": "Contraseña cambiada con éxito.",
  "something_went_wrong_please_try_again": "Algo salió mal. Por favor, inténtalo de nuevo.",
  "change_password": "Cambiar contraseña",
  "passwords_dont_match": "Las contraseñas no coinciden",
  "current_password": "Contraseña actual",
  "new_password": "Nueva contraseña",
  "confirm_password": "Confirmar contraseña",
  "this_field_is_required": "Este campo es obligatorio",
  "changing_password": "Cambiando contraseña",
  "please_enter_your_password": "Por favor, introduce tu contraseña.",
  "password_length_should_me_more_than_8_characters": "La longitud de la contraseña debe ser más de 8 caracteres.",
  "password_is_weak": "La contraseña es débil.",
  "password_is_strong": "La contraseña es fuerte.",
  "load_more": "Cargar más",
  "select_or_customize_your_interface_color_scheme": "Selecciona o personaliza el esquema de color de tu interfaz.",
  "theme": "Tema",
  "system_preference": "Preferencia del sistema",
  "light": "Claro",
  "dark": "Oscuro",
  "light_contrast": "Alto contraste claro",
  "dark_contrast": "Alto contraste oscuro",
  "custom": "Tema personalizado",
  "select_your_theme": "Selecciona tu tema",
  "customize_your_theme": "Personaliza tu tema",
  "background_color": "Color de fondo",
  "text_color": "Color del texto",
  "primary_color": "Color primario (Tema)",
  "sidebar_background_color": "Color de fondo de la barra lateral",
  "sidebar_text_color": "Color del texto de la barra lateral",
  "set_theme": "Establecer tema",
  "enter_a_valid_hex_code_of_6_characters": "Introduce un código hexadecimal válido de 6 caracteres",
  "background_color_is_required": "El color de fondo es obligatorio",
  "text_color_is_required": "El color del texto es obligatorio",
  "primary_color_is_required": "El color primario es obligatorio",
  "sidebar_background_color_is_required": "El color de fondo de la barra lateral es obligatorio",
  "sidebar_text_color_is_required": "El color del texto de la barra lateral es obligatorio",
  "updating_theme": "Actualizando tema",
  "theme_updated_successfully": "Tema actualizado con éxito",
  "failed_to_update_the_theme": "Error al actualizar el tema",
  "email_notifications": "Notificaciones por correo electrónico",
  "stay_in_the_loop_on_issues_you_are_subscribed_to_enable_this_to_get_notified": "Mantente al tanto de los problemas a los que estás suscrito. Activa esto para recibir notificaciones.",
  "email_notification_setting_updated_successfully": "Configuración de notificaciones por correo electrónico actualizada con éxito",
  "failed_to_update_email_notification_setting": "Error al actualizar la configuración de notificaciones por correo electrónico",
  "notify_me_when": "Notifícame cuando",
  "property_changes": "Cambios de propiedad",
  "property_changes_description": "Notifícame cuando cambien las propiedades del problema como asignados, prioridad, estimaciones o cualquier otra cosa.",
  "state_change": "Cambio de estado",
  "state_change_description": "Notifícame cuando el problema se mueva a un estado diferente",
  "issue_completed": "Problema completado",
  "issue_completed_description": "Notifícame solo cuando un problema esté completado",
  "comments": "Comentarios",
  "comments_description": "Notifícame cuando alguien deje un comentario en el problema",
  "mentions": "Menciones",
  "mentions_description": "Notifícame solo cuando alguien me mencione en los comentarios o en la descripción",
  "create_your_workspace": "Crea tu espacio de trabajo",
  "only_your_instance_admin_can_create_workspaces": "Solo tu administrador de instancia puede crear espacios de trabajo",
  "only_your_instance_admin_can_create_workspaces_description": "Si conoces el correo electrónico de tu administrador de instancia, haz clic en el botón de abajo para ponerte en contacto con él.",
  "go_back": "Regresar",
  "request_instance_admin": "Solicitar administrador de instancia",
  "plane_logo": "Logo de Plane",
  "workspace_creation_disabled": "Creación de espacio de trabajo deshabilitada",
  "workspace_request_subject": "Solicitando un nuevo espacio de trabajo",
  "creating_workspace": "Creando espacio de trabajo",
  "workspace_created_successfully": "Espacio de trabajo creado con éxito",
  "create_workspace_page": "Página de creación de espacio de trabajo",
  "workspace_could_not_be_created_please_try_again": "No se pudo crear el espacio de trabajo. Por favor, inténtalo de nuevo.",
  "workspace_could_not_be_created_please_try_again_description": "Ocurrió un error al crear el espacio de trabajo. Por favor, inténtalo de nuevo.",
  "this_is_a_required_field": "Este es un campo obligatorio.",
  "name_your_workspace": "Nombra tu espacio de trabajo",
  "workspaces_names_can_contain_only_space_dash_and_alphanumeric_characters": "Los nombres de los espacios de trabajo solo pueden contener (' '), ('-'), ('_') y caracteres alfanuméricos.",
  "limit_your_name_to_80_characters": "Limita tu nombre a 80 caracteres.",
  "set_your_workspace_url": "Establece la URL de tu espacio de trabajo",
  "limit_your_url_to_48_characters": "Limita tu URL a 48 caracteres.",
  "how_many_people_will_use_this_workspace": "¿Cuántas personas usarán este espacio de trabajo?",
  "how_many_people_will_use_this_workspace_description": "Esto nos ayudará a determinar el número de asientos que necesitas comprar.",
  "select_a_range": "Selecciona un rango",
  "urls_can_contain_only_dash_and_alphanumeric_characters": "Las URLs solo pueden contener ('-') y caracteres alfanuméricos.",
  "something_familiar_and_recognizable_is_always_best": "Algo familiar y reconocible siempre es mejor.",
  "workspace_url_is_already_taken": "¡La URL del espacio de trabajo ya está tomada!",
  "old_password": "Contraseña antigua",
  "general_settings": "Configuración general",
  "sign_out": "Cerrar sesión",
  "signing_out": "Cerrando sesión",
  "active_cycles": "Ciclos activos",
  "active_cycles_description": "Monitorea ciclos a través de proyectos, rastrea problemas de alta prioridad y enfócate en ciclos que necesitan atención.",
  "on_demand_snapshots_of_all_your_cycles": "Instantáneas bajo demanda de todos tus ciclos",
  "upgrade": "Actualizar",
  "10000_feet_view": "Vista de 10,000 pies de todos los ciclos activos.",
  "10000_feet_view_description": "Amplía para ver ciclos en ejecución en todos tus proyectos a la vez en lugar de ir de ciclo en ciclo en cada proyecto.",
  "get_snapshot_of_each_active_cycle": "Obtén una instantánea de cada ciclo activo.",
  "get_snapshot_of_each_active_cycle_description": "Rastrea métricas de alto nivel para todos los ciclos activos, ve su estado de progreso y obtén una idea del alcance frente a los plazos.",
  "compare_burndowns": "Compara burndowns.",
  "compare_burndowns_description": "Monitorea cómo se están desempeñando cada uno de tus equipos con un vistazo al informe de burndown de cada ciclo.",
  "quickly_see_make_or_break_issues": "Ve rápidamente problemas críticos.",
  "quickly_see_make_or_break_issues_description": "Previsualiza problemas de alta prioridad para cada ciclo contra fechas de vencimiento. Vélos todos por ciclo en un clic.",
  "zoom_into_cycles_that_need_attention": "Enfócate en ciclos que necesitan atención.",
  "zoom_into_cycles_that_need_attention_description": "Investiga el estado de cualquier ciclo que no cumpla con las expectativas en un clic.",
  "stay_ahead_of_blockers": "Anticípate a los bloqueadores.",
  "stay_ahead_of_blockers_description": "Detecta desafíos de un proyecto a otro y ve dependencias entre ciclos que no son obvias desde ninguna otra vista.",
  "analytics": "Analítica",
  "workspace_invites": "Invitaciones al espacio de trabajo",
  "enter_god_mode": "Entrar en modo dios",
  "workspace_logo": "Logo del espacio de trabajo",
  "new_issue": "Nuevo problema",
  "your_work": "Tu trabajo",
  "drafts": "Borradores",
  "projects": "Proyectos",
  "views": "Vistas",
  "workspace": "Espacio de trabajo",
  "archives": "Archivos",
  "settings": "Configuración",
  "failed_to_move_favorite": "Error al mover favorito",
  "your_favorites": "Tus favoritos",
  "no_favorites_yet": "Aún no hay favoritos",
  "create_folder": "Crear carpeta",
  "new_folder": "Nueva carpeta",
  "favorite_updated_successfully": "Favorito actualizado con éxito",
  "favorite_created_successfully": "Favorito creado con éxito",
  "folder_already_exists": "La carpeta ya existe",
  "folder_name_cannot_be_empty": "El nombre de la carpeta no puede estar vacío",
  "something_went_wrong": "Algo salió mal",
  "failed_to_reorder_favorite": "Error al reordenar favorito",
  "favorite_removed_successfully": "Favorito eliminado con éxito",
  "failed_to_create_favorite": "Error al crear favorito",
  "failed_to_rename_favorite": "Error al renombrar favorito",
  "project_link_copied_to_clipboard": "Enlace del proyecto copiado al portapapeles",
  "link_copied": "Enlace copiado",
  "your_projects": "Tus proyectos",
  "add_project": "Agregar proyecto",
  "create_project": "Crear proyecto",
  "failed_to_remove_project_from_favorites": "No se pudo eliminar el proyecto de favoritos. Por favor, inténtalo de nuevo.",
  "project_created_successfully": "Proyecto creado con éxito",
  "project_created_successfully_description": "Proyecto creado con éxito. Ahora puedes comenzar a agregar problemas a él.",
  "project_cover_image_alt": "Imagen de portada del proyecto",
  "name_is_required": "El nombre es obligatorio",
  "title_should_be_less_than_255_characters": "El título debe tener menos de 255 caracteres",
  "project_name": "Nombre del proyecto",
  "project_id_must_be_at_least_1_character": "El ID del proyecto debe tener al menos 1 carácter",
  "project_id_must_be_at_most_5_characters": "El ID del proyecto debe tener como máximo 5 caracteres",
  "project_id": "ID del proyecto",
  "project_id_tooltip_content": "Te ayuda a identificar problemas en el proyecto de manera única. Máximo 5 caracteres.",
  "description_placeholder": "Descripción...",
  "only_alphanumeric_non_latin_characters_allowed": "Solo se permiten caracteres alfanuméricos y no latinos.",
  "project_id_is_required": "El ID del proyecto es obligatorio",
  "select_network": "Seleccionar red",
  "lead": "Líder",
  "private": "Privado",
  "public": "Público",
  "accessible_only_by_invite": "Accesible solo por invitación",
  "anyone_in_the_workspace_except_guests_can_join": "Cualquiera en el espacio de trabajo excepto invitados puede unirse",
  "creating": "Creando",
  "creating_project": "Creando proyecto",
  "adding_project_to_favorites": "Agregando proyecto a favoritos",
  "project_added_to_favorites": "Proyecto agregado a favoritos",
  "couldnt_add_the_project_to_favorites": "No se pudo agregar el proyecto a favoritos. Por favor, inténtalo de nuevo.",
  "removing_project_from_favorites": "Eliminando proyecto de favoritos",
  "project_removed_from_favorites": "Proyecto eliminado de favoritos",
  "couldnt_remove_the_project_from_favorites": "No se pudo eliminar el proyecto de favoritos. Por favor, inténtalo de nuevo.",
  "add_to_favorites": "Agregar a favoritos",
  "remove_from_favorites": "Eliminar de favoritos",
  "publish_settings": "Configuración de publicación",
  "publish": "Publicar",
  "copy_link": "Copiar enlace",
  "leave_project": "Abandonar proyecto",
  "join_the_project_to_rearrange": "Únete al proyecto para reordenar",
  "drag_to_rearrange": "Arrastra para reordenar",
  "congrats": "¡Felicitaciones!",
  "project": "Proyecto",
  "open_project": "Abrir proyecto",
  "issues": "Problemas",
  "cycles": "Ciclos",
  "modules": "Módulos",
  "pages": "Páginas",
  "intake": "Entrada",
  "time_tracking": "Seguimiento de tiempo",
  "work_management": "Gestión del trabajo",
  "projects_and_issues": "Proyectos y problemas",
  "projects_and_issues_description": "Activa o desactiva estos en este proyecto.",
  "cycles_description": "Organiza el trabajo como mejor te parezca por proyecto y cambia la frecuencia de un período a otro.",
  "modules_description": "Agrupa el trabajo en configuraciones similares a subproyectos con sus propios líderes y asignados.",
  "views_description": "Guarda ordenamientos, filtros y opciones de visualización para más tarde o compártelos.",
  "pages_description": "Escribe cualquier cosa como escribes cualquier cosa.",
  "intake_description": "Mantente al tanto de los problemas a los que estás suscrito. Activa esto para recibir notificaciones.",
  "time_tracking_description": "Rastrea el tiempo dedicado a problemas y proyectos.",
  "work_management_description": "Gestiona tu trabajo y proyectos con facilidad.",
  "documentation": "Documentación",
  "message_support": "Mensaje al soporte",
  "contact_sales": "Contactar ventas",
  "hyper_mode": "Modo Hyper",
  "keyboard_shortcuts": "Atajos de teclado",
  "whats_new": "¿Qué hay de nuevo?",
  "version": "Versión",
  "we_are_having_trouble_fetching_the_updates": "Estamos teniendo problemas para obtener las actualizaciones.",
  "our_changelogs": "nuestros registros de cambios",
  "for_the_latest_updates": "para las últimas actualizaciones.",
  "please_visit": "Por favor, visita",
  "docs": "Documentos",
  "full_changelog": "Registro de cambios completo",
  "support": "Soporte",
  "discord": "Discord",
  "powered_by_plane_pages": "Desarrollado por Plane Pages",
  "please_select_at_least_one_invitation": "Por favor, selecciona al menos una invitación.",
  "please_select_at_least_one_invitation_description": "Por favor, selecciona al menos una invitación para unirte al espacio de trabajo.",
  "we_see_that_someone_has_invited_you_to_join_a_workspace": "Vemos que alguien te ha invitado a unirte a un espacio de trabajo",
  "join_a_workspace": "Unirse a un espacio de trabajo",
  "we_see_that_someone_has_invited_you_to_join_a_workspace_description": "Vemos que alguien te ha invitado a unirte a un espacio de trabajo",
  "join_a_workspace_description": "Unirse a un espacio de trabajo",
  "accept_and_join": "Aceptar y unirse",
  "go_home": "Ir a inicio",
  "no_pending_invites": "No hay invitaciones pendientes",
  "you_can_see_here_if_someone_invites_you_to_a_workspace": "Puedes ver aquí si alguien te invita a un espacio de trabajo",
  "back_to_home": "Volver al inicio",
  "workspace_name": "nombre-del-espacio-de-trabajo",
  "deactivate_your_account": "Desactivar tu cuenta",
  "deactivate_your_account_description": "Una vez desactivada, no podrás ser asignado a problemas ni se te facturará por tu espacio de trabajo. Para reactivar tu cuenta, necesitarás una invitación a un espacio de trabajo con esta dirección de correo electrónico.",
  "deactivating": "Desactivando",
  "confirm": "Confirmar",
  "draft_created": "Borrador creado",
  "issue_created_successfully": "Problema creado con éxito",
  "draft_creation_failed": "Creación del borrador fallida",
  "issue_creation_failed": "Creación del problema fallida",
  "draft_issue": "Borrador de problema",
  "issue_updated_successfully": "Problema actualizado con éxito",
  "issue_could_not_be_updated": "No se pudo actualizar el problema",
  "create_a_draft": "Crear un borrador",
  "save_to_drafts": "Guardar en borradores",
  "save": "Guardar",
  "update": "Actualizar",
  "updating": "Actualizando",
  "create_new_issue": "Crear nuevo problema",
  "editor_is_not_ready_to_discard_changes": "El editor no está listo para descartar los cambios",
  "failed_to_move_issue_to_project": "Error al mover el problema al proyecto",
  "create_more": "Crear más",
  "add_to_project": "Agregar al proyecto",
  "discard": "Descartar",
  "duplicate_issue_found": "Problema duplicado encontrado",
  "duplicate_issues_found": "Problemas duplicados encontrados",
  "no_matching_results": "No hay resultados coincidentes",
  "title_is_required": "El título es obligatorio",
  "title": "Título",
  "state": "Estado",
  "priority": "Prioridad",
  "none": "Ninguno",
  "urgent": "Urgente",
  "high": "Alta",
  "medium": "Media",
  "low": "Baja",
  "members": "Miembros",
  "assignee": "Asignado",
  "assignees": "Asignados",
  "you": "Tú",
  "labels": "Etiquetas",
  "create_new_label": "Crear nueva etiqueta",
  "start_date": "Fecha de inicio",
  "due_date": "Fecha de vencimiento",
  "cycle": "Ciclo",
  "estimate": "Estimación",
  "change_parent_issue": "Cambiar problema padre",
  "remove_parent_issue": "Eliminar problema padre",
  "add_parent": "Agregar padre",
  "loading_members": "Cargando miembros...",
  "inbox": "bandeja de entrada",
<<<<<<< HEAD

  "view_link_copied_to_clipboard": "Enlace de vista copiado al portapapeles.",
  "required": "Requerido",
  "optional": "Opcional",
  "Cancel": "Cancelar",
  "Update": "Actualizar",
  "Add": "Añadir",
  "Updating": "Actualizando",
  "Adding": "Añadiendo",
  "edit": "Editar",
  "open_in_new_tab": "Abrir en nueva pestaña",
  "delete": "Eliminar",
  "good": "Buenos",
  "morning": "días",
  "afternoon": "tardes",
  "evening": "noches",
  "show_all": "Mostrar todo",
  "show_less": "Mostrar menos",

  "toast": {
    "success": "¡Éxito!",
    "error": "¡Error!"
  },

  "home": {
    "empty": {
      "create_project": {
        "title": "Crear un proyecto",
        "description": "La mayoría de las cosas comienzan con un proyecto en Plane.",
        "cta": "Comenzar"
      },
      "invite_team": {
        "title": "Invitar a tu equipo",
        "description": "Construye, implementa y gestiona con tus compañeros.",
        "cta": "Hazlos entrar"
      },
      "configure_workspace": {
        "title": "Configura tu espacio de trabajo",
        "description": "Activa o desactiva funciones o ve más allá.",
        "cta": "Configurar este espacio"
      },
      "personalize_account": {
        "title": "Haz Plane tuyo",
        "description": "Elige tu foto, colores y más.",
        "cta": "Personalizar ahora"
      }
    },
    "quick_links": {
      "empty": "Agrega cualquier enlace que necesites para acceso rápido a tu trabajo.",
      "add": "Agregar enlace rápido",
      "title": "enlace{count, plural, one{# enlace} other{# enlaces}} rápido",
      "quick_links": {
        "title": "Enlaces rápidos",
        "toasts": {
          "created": {
            "title": "Enlace creado",
            "message": "El enlace se ha creado exitosamente"
          },
          "not_created": {
            "title": "Enlace no creado",
            "message": "No se pudo crear el enlace"
          },
          "updated": {
            "title": "Enlace actualizado",
            "message": "El enlace se ha actualizado exitosamente"
          },
          "not_updated": {
            "title": "Enlace no actualizado",
            "message": "No se pudo actualizar el enlace"
          },
          "removed": {
            "title": "Enlace eliminado",
            "message": "El enlace se ha eliminado exitosamente"
          },
          "not_removed": {
            "title": "Enlace no eliminado",
            "message": "No se pudo eliminar el enlace"
          }
        }
      }
    },
    "recents": {
      "title": "Recientes",
      "empty": {
        "project": "Tus proyectos recientes aparecerán aquí una vez que visites uno.",
        "page": "Tus páginas recientes aparecerán aquí una vez que visites una.",
        "issue": "Tus problemas recientes aparecerán aquí una vez que visites uno.",
        "default": "Aún no tienes elementos recientes."
      },
      "filters": {
        "all": "Todos los elementos",
        "projects": "Proyectos",
        "pages": "Páginas",
        "issues": "Problemas"
      }
    },
    "my_stickies": {
      "title": "Tus notas"
    },
    "new_at_plane": {
      "title": "Nuevo en Plane"
    },
    "quick_tutorial": {
      "title": "Tutorial rápido"
    },
    "widget": {
      "reordered_successfully": "Widget reordenado exitosamente.",
      "reordering_failed": "Ocurrió un error al reordenar el widget."
    },
    "manage_widgets": "Administrar widgets",
    "title": "Inicio",
    "star_us_on_github": "Danos una estrella en GitHub"
  },
  "stickies": {
    "empty": "Aún no hay notas. Agrega una para comenzar a tomar notas rápidas."
  },
  "link": {
    "modal": {
      "url": {
        "text": "URL",
        "required": "La URL no es válida",
        "placeholder": "Escribe o pega una URL"
      },
      "title": {
        "text": "Título de visualización",
        "placeholder": "Cómo te gustaría ver este enlace"
=======
  "no_data_yet": "Sin datos aún",
  "connections": "Conexiones",

  "workspace_dashboard": {
    "empty_state": {
      "general": {
        "title": "Resumen de tus proyectos, actividad y métricas",
        "description": "Bienvenido a Plane, estamos emocionados de tenerte aquí. Crea tu primer proyecto y rastrea tus problemas, y esta página se transformará en un espacio que te ayudará a avanzar. Los administradores también verán elementos que ayudan a su equipo a progresar.",
        "primary_button": {
          "text": "Construye tu primer proyecto",
          "comic": {
            "title": "Todo comienza con un proyecto en Plane",
            "description": "Un proyecto podría ser la hoja de ruta de un producto, una campaña de marketing o el lanzamiento de un nuevo coche."
          }
        }
      }
    }
  },

  "workspace_analytics": {
    "empty_state": {
      "general": {
        "title": "Rastrea el progreso, cargas de trabajo y asignaciones. Detecta tendencias, elimina bloqueos y acelera el trabajo",
        "description": "Consulta el alcance frente a la demanda, estimaciones y desbordamiento del alcance. Obtén el rendimiento por miembros del equipo y equipos, y asegúrate de que tu proyecto termine a tiempo.",
        "primary_button": {
          "text": "Comienza tu primer proyecto",
          "comic": {
            "title": "La analítica funciona mejor con Ciclos + Módulos",
            "description": "Primero, organiza tus problemas en ciclos y, si puedes, agrupa problemas que abarquen más de un ciclo en módulos. Consulta ambos en el menú de navegación a la izquierda."
          }
        }
      }
    }
  },

  "workspace_projects": {
    "empty_state": {
      "general": {
        "title": "No hay proyectos activos",
        "description": "Piensa en cada proyecto como el contenedor para trabajo orientado a objetivos. Los proyectos son donde viven Trabajos, Ciclos y Módulos y, junto con tus colegas, te ayudan a lograr ese objetivo. Crea un nuevo proyecto o filtra por proyectos archivados.",
        "primary_button": {
          "text": "Comienza tu primer proyecto",
          "comic": {
            "title": "Todo comienza con un proyecto en Plane",
            "description": "Un proyecto podría ser la hoja de ruta de un producto, una campaña de marketing o el lanzamiento de un nuevo coche."
          }
        }
      },
      "no_projects": {
        "title": "Sin proyectos",
        "description": "Para crear problemas o gestionar tu trabajo, necesitas crear un proyecto o ser parte de uno.",
        "primary_button": {
          "text": "Comienza tu primer proyecto",
          "comic": {
            "title": "Todo comienza con un proyecto en Plane",
            "description": "Un proyecto podría ser la hoja de ruta de un producto, una campaña de marketing o el lanzamiento de un nuevo coche."
          }
        }
      },
      "filter": {
        "title": "No hay proyectos coincidentes",
        "description": "No se detectaron proyectos con los criterios coincidentes. \n Crea un nuevo proyecto en su lugar."
      }
    }
  },

  "workspace_issues": {
    "empty_state": {
      "all-issues": {
        "title": "No hay problemas en el proyecto",
        "description": "¡Primer proyecto terminado! Ahora, divide tu trabajo en piezas rastreables con problemas. ¡Vamos!",
        "primary_button": {
          "text": "Crear nuevo problema"
        }
      },
      "assigned": {
        "title": "Aún no hay problemas",
        "description": "Los problemas asignados a ti se pueden rastrear desde aquí.",
        "primary_button": {
          "text": "Crear nuevo problema"
        }
      },
      "created": {
        "title": "Aún no hay problemas",
        "description": "Todos los problemas creados por ti aparecen aquí. Rastréalos directamente.",
        "primary_button": {
          "text": "Crear nuevo problema"
        }
      },
      "subscribed": {
        "title": "Aún no hay problemas",
        "description": "Suscríbete a los problemas que te interesan y rastrea todos ellos aquí."
      },
      "custom-view": {
        "title": "Aún no hay problemas",
        "description": "Los problemas que se aplican a los filtros se rastrean aquí."
      }
    }
  },

  "workspace_settings": {
    "label": "Configuración del espacio de trabajo",
    "empty_state": {
      "api_tokens": {
        "title": "No se han creado tokens API",
        "description": "Las APIs de Plane pueden ser usadas para integrar tus datos en Plane con cualquier sistema externo. Crea un token para comenzar."
      },
      "webhooks": {
        "title": "No se han agregado webhooks",
        "description": "Crea webhooks para recibir actualizaciones en tiempo real y automatizar acciones."
      },
      "exports": {
        "title": "Aún no hay exportaciones",
        "description": "Cada vez que exportes, también tendrás una copia aquí para referencia."
      },
      "imports": {
        "title": "Aún no hay importaciones",
        "description": "Encuentra todas tus importaciones previas aquí y descárgalas."
      }
    }
  },

  "profile": {
    "label": "Perfil",
    "page_label": "Tu trabajo",
    "work": "Trabajo",
    "details": {
      "joined_on": "Se unió el",
      "time_zone": "Zona horaria"
    },
    "stats": {
      "workload": "Carga de trabajo",
      "overview": "Resumen",
      "created": "Problemas creados",
      "assigned": "Problemas asignados",
      "subscribed": "Problemas suscritos",
      "state_distribution": {
        "title": "Problemas por estado",
        "empty": "Crea problemas para verlos por estados en el gráfico para un mejor análisis."
      },
      "priority_distribution": {
        "title": "Problemas por prioridad",
        "empty": "Crea problemas para verlos por prioridad en el gráfico para un mejor análisis."
      },
      "recent_activity": {
        "title": "Actividad reciente",
        "empty": "No pudimos encontrar datos. Por favor revisa tus entradas"
      }
    },
    "actions": {
      "profile": "Perfil",
      "security": "Seguridad",
      "activity": "Actividad",
      "appearance": "Apariencia",
      "notifications": "Notificaciones"
    },
    "tabs": {
      "summary": "Resumen",
      "assigned": "Asignados",
      "created": "Creados",
      "subscribed": "Suscritos",
      "activity": "Actividad"
    },
    "empty_state": {
      "activity": {
        "title": "Aún no hay actividades",
        "description": "¡Comienza creando un nuevo problema! Añade detalles y propiedades a él. Explora más en Plane para ver tu actividad."
      },
      "assigned": {
        "title": "No tienes problemas asignados",
        "description": "Los problemas asignados a ti se pueden rastrear desde aquí."
      },
      "created": {
        "title": "Aún no hay problemas",
        "description": "Todos los problemas creados por ti aparecen aquí. Rastréalos directamente."
      },
      "subscribed": {
        "title": "Aún no hay problemas",
        "description": "Suscríbete a los problemas que te interesan y rastrea todos ellos aquí."
      }
    }
  },

  "project_settings": {
    "empty_state": {
      "labels": {
        "title": "Aún no hay etiquetas",
        "description": "Crea etiquetas para ayudar a organizar y filtrar problemas en tu proyecto."
      }
    }
  },

  "project_cycles": {
    "empty_state": {
      "general": {
        "title": "Agrupa y organiza tu trabajo en Ciclos.",
        "description": "Divide el trabajo en partes organizadas por plazos, retrocede desde la fecha límite de tu proyecto para establecer fechas y haz un progreso tangible como equipo.",
        "primary_button": {
          "text": "Configura tu primer ciclo",
          "comic": {
            "title": "Los ciclos son bloques de tiempo repetitivos.",
            "description": "Un sprint, una iteración o cualquier otro término que uses para el seguimiento semanal o quincenal del trabajo es un ciclo."
          }
        }
      },
      "no_issues": {
        "title": "No hay problemas añadidos al ciclo",
        "description": "Añade o crea problemas que desees organizar y entregar dentro de este ciclo",
        "primary_button": {
          "text": "Crear nuevo problema"
        },
        "secondary_button": {
          "text": "Añadir problema existente"
        }
      },
      "completed_no_issues": {
        "title": "No hay problemas en el ciclo",
        "description": "No hay problemas en el ciclo. Los problemas se han transferido o están ocultos. Para ver problemas ocultos, si los hay, actualiza las propiedades de visualización en consecuencia."
      },
      "active": {
        "title": "No hay ciclo activo",
        "description": "Un ciclo activo incluye cualquier período que abarque la fecha de hoy dentro de su rango. Encuentra el progreso y los detalles del ciclo activo aquí."
      },
      "archived": {
        "title": "No hay ciclos archivados todavía",
        "description": "Para organizar tu proyecto, archiva ciclos completados. Encuéntralos aquí una vez archivados."
      }
    }
  },

  "project_issues": {
    "empty_state": {
      "no_issues": {
        "title": "Crea un problema y asígnalo a alguien, incluso a ti mismo",
        "description": "Piensa en los problemas como trabajos, tareas, acciones, o JTBD (trabajos por hacer). Nos gusta eso. Un problema y sus subproblemas suelen ser acciones basadas en el tiempo asignadas a los miembros de tu equipo. Tu equipo crea, asigna y completa problemas para avanzar el proyecto hacia su objetivo.",
        "primary_button": {
          "text": "Crea tu primer problema",
          "comic": {
            "title": "Los problemas son bloques de construcción en Plane.",
            "description": "Rediseñar la interfaz de Plane, Rebrandear la empresa o Lanzar el nuevo sistema de inyección de combustible son ejemplos de problemas que probablemente tengan subproblemas."
          }
        }
      },
      "no_archived_issues": {
        "title": "Aún no hay problemas archivados",
        "description": "De forma manual o mediante automatización, puedes archivar problemas que estén completados o cancelados. Encuéntralos aquí una vez archivados.",
        "primary_button": {
          "text": "Configurar automatización"
        }
      },
      "issues_empty_filter": {
        "title": "No se encontraron problemas que coincidan con los filtros aplicados",
        "secondary_button": {
          "text": "Borrar todos los filtros"
        }
      }
    }
  },

  "project_module": {
    "empty_state": {
      "no_issues": {
        "title": "No hay problemas en el módulo",
        "description": "Crea o agrega problemas que deseas lograr como parte de este módulo",
        "primary_button": {
          "text": "Crear nuevo problema"
        },
        "secondary_button": {
          "text": "Agregar un problema existente"
        }
      },
      "general": {
        "title": "Mapea los hitos de tu proyecto a Módulos y sigue el trabajo agregado fácilmente.",
        "description": "Un grupo de problemas que pertenecen a un padre lógico y jerárquico forma un módulo. Piénsalos como una forma de rastrear el trabajo por hitos del proyecto. Tienen sus propios períodos y plazos, así como análisis para ayudarte a ver qué tan cerca o lejos estás de un hito.",
        "primary_button": {
          "text": "Construye tu primer módulo",
          "comic": {
            "title": "Los módulos ayudan a agrupar el trabajo por jerarquía.",
            "description": "Un módulo de carrito, un módulo de chasis y un módulo de almacén son buenos ejemplos de esta agrupación."
          }
        }
      },
      "archived": {
        "title": "Aún no hay módulos archivados",
        "description": "Para organizar tu proyecto, archiva módulos completados o cancelados. Encuéntralos aquí una vez archivados."
      }
    }
  },

  "project_views": {
    "empty_state": {
      "general": {
        "title": "Guarda vistas filtradas para tu proyecto. Crea tantas como necesites",
        "description": "Las vistas son un conjunto de filtros guardados que usas con frecuencia o a los que deseas tener acceso fácil. Todos tus colegas en un proyecto pueden ver las vistas de todos y elegir la que mejor se adapte a sus necesidades.",
        "primary_button": {
          "text": "Crea tu primera vista",
          "comic": {
            "title": "Las vistas funcionan sobre las propiedades de los problemas.",
            "description": "Puedes crear una vista desde aquí con tantas propiedades como filtros que consideres necesarios."
          }
        }
      },
      "filter": {
        "title": "No hay vistas coincidentes",
        "description": "Ninguna vista coincide con los criterios de búsqueda. \n Crea una nueva vista en su lugar."
      }
    }
  },

  "project_page": {
    "empty_state": {
      "general": {
        "title": "Escribe una nota, un documento o una base de conocimiento completa. Deja que Galileo, el asistente de IA de Plane, te ayude a empezar",
        "description": "Las páginas son un espacio para capturar ideas en Plane. Toma notas de reuniones, formatearlas fácilmente, incrusta problemas, organiza usando una biblioteca de componentes y mantén todo en el contexto de tu proyecto. Para simplificar cualquier documento, invoca a Galileo, la IA de Plane, con un atajo o un clic.",
        "primary_button": {
          "text": "Crea tu primera página"
        }
      },
      "private": {
        "title": "Aún no hay páginas privadas",
        "description": "Guarda aquí tus pensamientos privados. Cuando estés listo para compartirlos, el equipo está a un clic de distancia.",
        "primary_button": {
          "text": "Crea tu primera página"
        }
      },
      "public": {
        "title": "Aún no hay páginas públicas",
        "description": "Consulta aquí las páginas compartidas con todos en tu proyecto.",
        "primary_button": {
          "text": "Crea tu primera página"
        }
      },
      "archived": {
        "title": "Aún no hay páginas archivadas",
        "description": "Archiva las páginas que no están en tu radar. Accede a ellas aquí cuando las necesites."
      }
    }
  },

  "command_k": {
    "empty_state": {
      "search": {
        "title": "No se encontraron resultados"
      }
    }
  },

  "issue_relation": {
    "empty_state": {
      "search": {
        "title": "No se encontraron problemas coincidentes"
      },
      "general": {
        "title": "No se encontraron problemas"
      }
    }
  },

  "issue_comment": {
    "empty_state": {
      "general": {
        "title": "Aún no hay comentarios",
        "description": "Los comentarios pueden usarse como un espacio de discusión y seguimiento para los problemas"
      }
    }
  },

  "notification": {
    "empty_state": {
      "detail": {
        "title": "Selecciona para ver los detalles."
      },
      "all": {
        "title": "No hay problemas asignados",
        "description": "Las actualizaciones de los problemas asignados a ti se \n pueden ver aquí"
      },
      "mentions": {
        "title": "No hay problemas asignados",
        "description": "Las actualizaciones de los problemas asignados a ti se \n pueden ver aquí"
      }
    }
  },

  "active_cycle": {
    "empty_state": {
      "progress": {
        "title": "Agrega problemas al ciclo para ver su progreso."
      },
      "chart": {
        "title": "Agrega problemas al ciclo para ver el gráfico de burndown."
      },
      "priority_issue": {
        "title": "Observa de un vistazo los problemas de alta prioridad abordados en el ciclo."
      },
      "assignee": {
        "title": "Asigna responsables a los problemas para ver un desglose del trabajo por responsables."
      },
      "label": {
        "title": "Agrega etiquetas a los problemas para ver el desglose del trabajo por etiquetas."
      }
    }
  },

  "disabled_project": {
    "empty_state": {
      "inbox": {
        "title": "La entrada no está habilitada para el proyecto.",
        "description": "La entrada te ayuda a gestionar las solicitudes entrantes para tu proyecto y agregarlas como problemas en tu flujo de trabajo. Habilita la entrada desde la configuración del proyecto para gestionar solicitudes.",
        "primary_button": {
          "text": "Gestionar funciones"
        }
      },
      "cycle": {
        "title": "Los ciclos no están habilitados para este proyecto.",
        "description": "Divide el trabajo en bloques de tiempo, trabaja hacia atrás desde la fecha límite de tu proyecto para establecer fechas y logra avances tangibles como equipo. Habilita la función de ciclos para tu proyecto para comenzar a usarlos.",
        "primary_button": {
          "text": "Gestionar funciones"
        }
      },
      "module": {
        "title": "Los módulos no están habilitados para el proyecto.",
        "description": "Los módulos son los bloques de construcción de tu proyecto. Habilita módulos desde la configuración del proyecto para comenzar a usarlos.",
        "primary_button": {
          "text": "Gestionar funciones"
        }
      },
      "page": {
        "title": "Las páginas no están habilitadas para el proyecto.",
        "description": "Las páginas son los bloques de construcción de tu proyecto. Habilita páginas desde la configuración del proyecto para comenzar a usarlas.",
        "primary_button": {
          "text": "Gestionar funciones"
        }
      },
      "view": {
        "title": "Las vistas no están habilitadas para el proyecto.",
        "description": "Las vistas son los bloques de construcción de tu proyecto. Habilita vistas desde la configuración del proyecto para comenzar a usarlas.",
        "primary_button": {
          "text": "Gestionar funciones"
        }
      }
    }
  },

  "inbox": {
    "label": "Bandeja de entrada",
    "empty_state": {
      "sidebar_open_tab": {
        "title": "No hay problemas abiertos",
        "description": "Encuentra los problemas abiertos aquí. Crea un nuevo problema."
      },
      "sidebar_closed_tab": {
        "title": "No hay problemas cerrados",
        "description": "Todos los problemas, ya sean aceptados o rechazados, se pueden encontrar aquí."
      },
      "sidebar_filter": {
        "title": "No hay problemas coincidentes",
        "description": "Ningún problema coincide con el filtro aplicado en la entrada. Crea un nuevo problema."
      },
      "detail": {
        "title": "Selecciona un problema para ver sus detalles."
      }
    }
  },

  "workspace_draft_issues": {
    "empty_state": {
      "title": "Los problemas a medio escribir, y pronto, los comentarios aparecerán aquí.",
      "description": "Para probar esto, comienza a agregar un problema y déjalo a medias o crea tu primer borrador abajo. 😉",
      "primary_button": {
        "text": "Crea tu primer borrador"
      }
    }
  },

  "stickies": {
    "empty_state": {
      "general": {
        "title": "Los stickies son notas rápidas y tareas que tomas al vuelo.",
        "description": "Captura tus pensamientos e ideas sin esfuerzo creando stickies a los que puedes acceder en cualquier momento y lugar.",
        "primary_button": {
          "text": "Agregar sticky"
        }
      },
      "search": {
        "title": "Eso no coincide con ninguno de tus stickies.",
        "description": "Prueba con un término diferente o avísanos si estás seguro de que tu búsqueda es correcta.",
        "primary_button": {
          "text": "Agregar sticky"
        }
      }
    }
  },

  "home_widgets": {
    "empty_state": {
      "general": {
        "title": "Está tranquilo sin widgets, actívalos",
        "description": "Parece que todos tus widgets están desactivados. ¡Enciéndelos ahora para mejorar tu experiencia!",
        "primary_button": {
          "text": "Gestionar widgets"
        }
>>>>>>> 9093b411
      }
    }
  }
}<|MERGE_RESOLUTION|>--- conflicted
+++ resolved
@@ -312,8 +312,6 @@
   "remove_parent_issue": "Eliminar problema padre",
   "add_parent": "Agregar padre",
   "loading_members": "Cargando miembros...",
-  "inbox": "bandeja de entrada",
-<<<<<<< HEAD
 
   "view_link_copied_to_clipboard": "Enlace de vista copiado al portapapeles.",
   "required": "Requerido",
@@ -332,6 +330,8 @@
   "evening": "noches",
   "show_all": "Mostrar todo",
   "show_less": "Mostrar menos",
+  "no_data_yet": "Sin datos aún",
+  "connections": "Conexiones",
 
   "toast": {
     "success": "¡Éxito!",
@@ -359,49 +359,55 @@
         "title": "Haz Plane tuyo",
         "description": "Elige tu foto, colores y más.",
         "cta": "Personalizar ahora"
+      },
+      "widgets":  {
+        "title": "Está tranquilo sin widgets, actívalos",
+        "description": "Parece que todos tus widgets están desactivados. ¡Enciéndelos ahora para mejorar tu experiencia!",
+        "primary_button": {
+          "text": "Gestionar widgets"
+        }
       }
     },
     "quick_links": {
-      "empty": "Agrega cualquier enlace que necesites para acceso rápido a tu trabajo.",
-      "add": "Agregar enlace rápido",
-      "title": "enlace{count, plural, one{# enlace} other{# enlaces}} rápido",
-      "quick_links": {
-        "title": "Enlaces rápidos",
-        "toasts": {
-          "created": {
-            "title": "Enlace creado",
-            "message": "El enlace se ha creado exitosamente"
-          },
-          "not_created": {
-            "title": "Enlace no creado",
-            "message": "No se pudo crear el enlace"
-          },
-          "updated": {
-            "title": "Enlace actualizado",
-            "message": "El enlace se ha actualizado exitosamente"
-          },
-          "not_updated": {
-            "title": "Enlace no actualizado",
-            "message": "No se pudo actualizar el enlace"
-          },
-          "removed": {
-            "title": "Enlace eliminado",
-            "message": "El enlace se ha eliminado exitosamente"
-          },
-          "not_removed": {
-            "title": "Enlace no eliminado",
-            "message": "No se pudo eliminar el enlace"
-          }
-        }
+      "empty": "Guarda enlaces a cosas de trabajo que te gustaría tener a mano.",
+      "add": "Añadir enlace rápido",
+      "title": "Enlace rápido",
+      "title_plural": "Enlaces rápidos",
+      "toasts": {
+        "created": {
+          "title": "Enlace creado",
+          "message": "El enlace se ha creado exitosamente"
+        },
+        "not_created": {
+          "title": "Enlace no creado",
+          "message": "No se pudo crear el enlace"
+        },
+        "updated": {
+          "title": "Enlace actualizado",
+          "message": "El enlace se ha actualizado exitosamente"
+        },
+        "not_updated": {
+          "title": "Enlace no actualizado",
+          "message": "No se pudo actualizar el enlace"
+        },
+        "removed": {
+          "title": "Enlace eliminado",
+          "message": "El enlace se ha eliminado exitosamente"
+        },
+        "not_removed": {
+          "title": "Enlace no eliminado",
+          "message": "No se pudo eliminar el enlace"
+        }
+        
       }
     },
     "recents": {
       "title": "Recientes",
       "empty": {
-        "project": "Tus proyectos recientes aparecerán aquí una vez que visites uno.",
-        "page": "Tus páginas recientes aparecerán aquí una vez que visites una.",
-        "issue": "Tus problemas recientes aparecerán aquí una vez que visites uno.",
-        "default": "Aún no tienes elementos recientes."
+          "project": "Tus proyectos recientes aparecerán aquí cuando visites uno.",
+          "page": "Tus páginas recientes aparecerán aquí cuando visites una.",
+          "issue": "Tus problemas recientes aparecerán aquí cuando visites uno.",
+          "default": "Aún no tienes elementos recientes."
       },
       "filters": {
         "all": "Todos los elementos",
@@ -427,9 +433,8 @@
     "title": "Inicio",
     "star_us_on_github": "Danos una estrella en GitHub"
   },
-  "stickies": {
-    "empty": "Aún no hay notas. Agrega una para comenzar a tomar notas rápidas."
-  },
+
+  
   "link": {
     "modal": {
       "url": {
@@ -440,9 +445,9 @@
       "title": {
         "text": "Título de visualización",
         "placeholder": "Cómo te gustaría ver este enlace"
-=======
-  "no_data_yet": "Sin datos aún",
-  "connections": "Conexiones",
+      }
+    }
+  },
 
   "workspace_dashboard": {
     "empty_state": {
@@ -916,33 +921,59 @@
   },
 
   "stickies": {
-    "empty_state": {
+    "title": "Tus notas adhesivas",
+    "placeholder": "haz clic para escribir aquí",
+    "all": "Todas las notas",
+    "no-data": "Anota una idea, captura un momento eureka o registra una inspiración. Añade una nota para empezar.",
+    "add": "Añadir nota",
+    "search_placeholder": "Buscar por título",
+    "delete": "Eliminar nota",
+    "delete_confirmation": "¿Estás seguro de que quieres eliminar esta nota?",
+    "empty_state": {
+      "simple": "Anota una idea, captura un momento eureka o registra una inspiración. Añade una nota para empezar.",
       "general": {
-        "title": "Los stickies son notas rápidas y tareas que tomas al vuelo.",
-        "description": "Captura tus pensamientos e ideas sin esfuerzo creando stickies a los que puedes acceder en cualquier momento y lugar.",
-        "primary_button": {
-          "text": "Agregar sticky"
+        "title": "Las notas son apuntes rápidos y tareas que tomas sobre la marcha.",
+        "description": "Captura tus pensamientos e ideas sin esfuerzo creando notas que puedes acceder en cualquier momento y desde cualquier lugar.",
+        "primary_button": {
+          "text": "Añadir nota"
         }
       },
       "search": {
-        "title": "Eso no coincide con ninguno de tus stickies.",
-        "description": "Prueba con un término diferente o avísanos si estás seguro de que tu búsqueda es correcta.",
-        "primary_button": {
-          "text": "Agregar sticky"
-        }
-      }
-    }
-  },
-
-  "home_widgets": {
-    "empty_state": {
-      "general": {
-        "title": "Está tranquilo sin widgets, actívalos",
-        "description": "Parece que todos tus widgets están desactivados. ¡Enciéndelos ahora para mejorar tu experiencia!",
-        "primary_button": {
-          "text": "Gestionar widgets"
-        }
->>>>>>> 9093b411
+        "title": "Esto no coincide con ninguna de tus notas.",
+        "description": "Prueba un término diferente o avísanos\nsi estás seguro de que tu búsqueda es correcta.",
+        "primary_button": {
+          "text": "Añadir nota"
+        }
+      }
+    },
+    "toasts": {
+      "errors": {
+        "wrong_name": "El nombre de la nota no puede tener más de 100 caracteres.",
+        "already_exists": "Ya existe una nota sin descripción"
+      },
+      "created": {
+        "title": "Nota creada",
+        "message": "La nota se ha creado con éxito"
+      },
+      "not_created": {
+        "title": "Nota no creada",
+        "message": "No se pudo crear la nota"
+      },
+      "updated": {
+        "title": "Nota actualizada",
+        "message": "La nota se ha actualizado con éxito"
+      },
+      "not_updated": {
+        "title": "Nota no actualizada",
+        "message": "No se pudo actualizar la nota"
+      },
+      "removed": {
+        "title": "Nota eliminada",
+        "message": "La nota se ha eliminado con éxito"
+      },
+      "not_removed": {
+        "title": "Nota no eliminada",
+        "message": "No se pudo eliminar la nota"
       }
     }
   }
