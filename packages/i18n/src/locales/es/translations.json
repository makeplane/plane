--- conflicted
+++ resolved
@@ -355,7 +355,7 @@
         "description": "Elige tu foto, colores y más.",
         "cta": "Personalizar ahora"
       },
-      "widgets":  {
+      "widgets": {
         "title": "Está tranquilo sin widgets, actívalos",
         "description": "Parece que todos tus widgets están desactivados. ¡Enciéndelos ahora para mejorar tu experiencia!",
         "primary_button": {
@@ -393,16 +393,15 @@
           "title": "Enlace no eliminado",
           "message": "No se pudo eliminar el enlace"
         }
-        
       }
     },
     "recents": {
       "title": "Recientes",
       "empty": {
-          "project": "Tus proyectos recientes aparecerán aquí cuando visites uno.",
-          "page": "Tus páginas recientes aparecerán aquí cuando visites una.",
-          "issue": "Tus problemas recientes aparecerán aquí cuando visites uno.",
-          "default": "Aún no tienes elementos recientes."
+        "project": "Tus proyectos recientes aparecerán aquí cuando visites uno.",
+        "page": "Tus páginas recientes aparecerán aquí cuando visites una.",
+        "issue": "Tus problemas recientes aparecerán aquí cuando visites uno.",
+        "default": "Aún no tienes elementos recientes."
       },
       "filters": {
         "all": "Todos los elementos",
@@ -429,7 +428,6 @@
     "star_us_on_github": "Danos una estrella en GitHub"
   },
 
-  
   "link": {
     "modal": {
       "url": {
@@ -1152,29 +1150,6 @@
     }
   },
 
-<<<<<<< HEAD
-  "themes": {
-    "theme_options": {
-      "system_preference": {
-        "label": "Preferencia del sistema"
-      },
-      "light": {
-        "label": "Claro"
-      },
-      "dark": {
-        "label": "Oscuro"
-      },
-      "light_contrast": {
-        "label": "Alto contraste claro"
-      },
-      "dark_contrast": {
-        "label": "Alto contraste oscuro"
-      },
-      "custom": {
-        "label": "Tema personalizado"
-      }
-    }
-=======
   "user_roles": {
     "product_or_project_manager": "Gerente de Producto / Proyecto",
     "development_or_engineering": "Desarrollo / Ingeniería",
@@ -1219,6 +1194,39 @@
     "assigned": "Asignados",
     "created": "Creados",
     "subscribed": "Suscritos"
->>>>>>> a4450d34
+  },
+  "home_widgets": {
+    "empty_state": {
+      "general": {
+        "title": "Está tranquilo sin widgets, actívalos",
+        "description": "Parece que todos tus widgets están desactivados. ¡Enciéndelos ahora para mejorar tu experiencia!",
+        "primary_button": {
+          "text": "Gestionar widgets"
+        }
+      }
+    }
+  },
+
+  "themes": {
+    "theme_options": {
+      "system_preference": {
+        "label": "Preferencia del sistema"
+      },
+      "light": {
+        "label": "Claro"
+      },
+      "dark": {
+        "label": "Oscuro"
+      },
+      "light_contrast": {
+        "label": "Alto contraste claro"
+      },
+      "dark_contrast": {
+        "label": "Alto contraste oscuro"
+      },
+      "custom": {
+        "label": "Tema personalizado"
+      }
+    }
   }
 }