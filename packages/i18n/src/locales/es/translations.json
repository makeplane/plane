{
  "sidebar": {
    "projects": "Proyectos",
    "pages": "Páginas",
    "new_work_item": "Nuevo elemento de trabajo",
    "home": "Inicio",
    "your_work": "Tu trabajo",
    "inbox": "Bandeja de entrada",
    "workspace": "Espacio de trabajo",
    "views": "Vistas",
    "analytics": "Análisis",
    "work_items": "Elementos de trabajo",
    "cycles": "Ciclos",
    "modules": "Módulos",
    "intake": "Entrada",
    "drafts": "Borradores",
    "favorites": "Favoritos",
    "pro": "Pro",
    "upgrade": "Mejorar"
  },

  "auth": {
    "common": {
      "email": {
        "label": "Correo electrónico",
        "placeholder": "nombre@empresa.com",
        "errors": {
          "required": "El correo electrónico es obligatorio",
          "invalid": "El correo electrónico no es válido"
        }
      },
      "password": {
        "label": "Contraseña",
        "set_password": "Establecer una contraseña",
        "placeholder": "Ingresa la contraseña",
        "confirm_password": {
          "label": "Confirmar contraseña",
          "placeholder": "Confirmar contraseña"
        },
        "current_password": {
          "label": "Contraseña actual"
        },
        "new_password": {
          "label": "Nueva contraseña",
          "placeholder": "Ingresa nueva contraseña"
        },
        "change_password": {
          "label": {
            "default": "Cambiar contraseña",
            "submitting": "Cambiando contraseña"
          }
        },
        "errors": {
          "match": "Las contraseñas no coinciden",
          "empty": "Por favor ingresa tu contraseña",
          "length": "La contraseña debe tener más de 8 caracteres",
          "strength": {
            "weak": "La contraseña es débil",
            "strong": "La contraseña es fuerte"
          }
        },
        "submit": "Establecer contraseña",
        "toast": {
          "change_password": {
            "success": {
              "title": "¡Éxito!",
              "message": "Contraseña cambiada exitosamente."
            },
            "error": {
              "title": "¡Error!",
              "message": "Algo salió mal. Por favor intenta de nuevo."
            }
          }
        }
      },
      "unique_code": {
        "label": "Código único",
        "placeholder": "obtiene-establece-vuela",
        "paste_code": "Pega el código enviado a tu correo electrónico",
        "requesting_new_code": "Solicitando nuevo código",
        "sending_code": "Enviando código"
      },
      "already_have_an_account": "¿Ya tienes una cuenta?",
      "login": "Iniciar sesión",
      "create_account": "Crear una cuenta",
      "new_to_plane": "¿Nuevo en Plane?",
      "back_to_sign_in": "Volver a iniciar sesión",
      "resend_in": "Reenviar en {seconds} segundos",
      "sign_in_with_unique_code": "Iniciar sesión con código único",
      "forgot_password": "¿Olvidaste tu contraseña?"
    },
    "sign_up": {
      "header": {
        "label": "Crea una cuenta para comenzar a gestionar el trabajo con tu equipo.",
        "step": {
          "email": {
            "header": "Registrarse",
            "sub_header": ""
          },
          "password": {
            "header": "Registrarse",
            "sub_header": "Regístrate usando una combinación de correo electrónico y contraseña."
          },
          "unique_code": {
            "header": "Registrarse",
            "sub_header": "Regístrate usando un código único enviado a la dirección de correo electrónico anterior."
          }
        }
      },
      "errors": {
        "password": {
          "strength": "Intenta establecer una contraseña fuerte para continuar"
        }
      }
    },
    "sign_in": {
      "header": {
        "label": "Inicia sesión para comenzar a gestionar el trabajo con tu equipo.",
        "step": {
          "email": {
            "header": "Iniciar sesión o registrarse",
            "sub_header": ""
          },
          "password": {
            "header": "Iniciar sesión o registrarse",
            "sub_header": "Usa tu combinación de correo electrónico y contraseña para iniciar sesión."
          },
          "unique_code": {
            "header": "Iniciar sesión o registrarse",
            "sub_header": "Inicia sesión usando un código único enviado a la dirección de correo electrónico anterior."
          }
        }
      }
    },
    "forgot_password": {
      "title": "Restablecer tu contraseña",
      "description": "Ingresa la dirección de correo electrónico verificada de tu cuenta de usuario y te enviaremos un enlace para restablecer la contraseña.",
      "email_sent": "Enviamos el enlace de restablecimiento a tu dirección de correo electrónico",
      "send_reset_link": "Enviar enlace de restablecimiento",
      "errors": {
        "smtp_not_enabled": "Vemos que tu administrador no ha habilitado SMTP, no podremos enviar un enlace para restablecer la contraseña"
      },
      "toast": {
        "success": {
          "title": "Correo enviado",
          "message": "Revisa tu bandeja de entrada para encontrar un enlace para restablecer tu contraseña. Si no aparece en unos minutos, revisa tu carpeta de spam."
        },
        "error": {
          "title": "¡Error!",
          "message": "Algo salió mal. Por favor intenta de nuevo."
        }
      }
    },
    "reset_password": {
      "title": "Establecer nueva contraseña",
      "description": "Asegura tu cuenta con una contraseña fuerte"
    },
    "set_password": {
      "title": "Asegura tu cuenta",
      "description": "Establecer una contraseña te ayuda a iniciar sesión de forma segura"
    },
    "sign_out": {
      "toast": {
        "error": {
          "title": "¡Error!",
          "message": "Error al cerrar sesión. Por favor intenta de nuevo."
        }
      }
    }
  },

  "submit": "Enviar",
  "cancel": "Cancelar",
  "loading": "Cargando",
  "error": "Error",
  "success": "Éxito",
  "warning": "Advertencia",
  "info": "Información",
  "close": "Cerrar",
  "yes": "Sí",
  "no": "No",
  "ok": "Aceptar",
  "name": "Nombre",
  "description": "Descripción",
  "search": "Buscar",
  "add_member": "Agregar miembro",
  "adding_members": "Agregando miembros",
  "remove_member": "Eliminar miembro",
  "add_members": "Agregar miembros",
  "adding_member": "Agregando miembros",
  "remove_members": "Eliminar miembros",
  "add": "Agregar",
  "adding": "Agregando",
  "remove": "Eliminar",
  "add_new": "Agregar nuevo",
  "remove_selected": "Eliminar seleccionados",
  "first_name": "Nombre",
  "last_name": "Apellido",
  "email": "Correo electrónico",
  "display_name": "Nombre para mostrar",
  "role": "Rol",
  "timezone": "Zona horaria",
  "avatar": "Avatar",
  "cover_image": "Imagen de portada",
  "password": "Contraseña",
  "change_cover": "Cambiar portada",
  "language": "Idioma",
  "saving": "Guardando",
  "save_changes": "Guardar cambios",
  "deactivate_account": "Desactivar cuenta",
  "deactivate_account_description": "Al desactivar una cuenta, todos los datos y recursos dentro de esa cuenta se eliminarán permanentemente y no se podrán recuperar.",
  "profile_settings": "Configuración del perfil",
  "your_account": "Tu cuenta",
  "security": "Seguridad",
  "activity": "Actividad",
  "appearance": "Apariencia",
  "notifications": "Notificaciones",
  "connections": "Conexiones",
  "workspaces": "Espacios de trabajo",
  "create_workspace": "Crear espacio de trabajo",
  "invitations": "Invitaciones",
  "summary": "Resumen",
  "assigned": "Asignado",
  "created": "Creado",
  "subscribed": "Suscrito",
  "you_do_not_have_the_permission_to_access_this_page": "No tienes permiso para acceder a esta página.",
  "something_went_wrong_please_try_again": "Algo salió mal. Por favor, inténtalo de nuevo.",
  "load_more": "Cargar más",
  "select_or_customize_your_interface_color_scheme": "Selecciona o personaliza el esquema de colores de tu interfaz.",
  "theme": "Tema",
  "system_preference": "Preferencia del sistema",
  "light": "Claro",
  "dark": "Oscuro",
  "light_contrast": "Alto contraste claro",
  "dark_contrast": "Alto contraste oscuro",
  "custom": "Tema personalizado",
  "select_your_theme": "Selecciona tu tema",
  "customize_your_theme": "Personaliza tu tema",
  "background_color": "Color de fondo",
  "text_color": "Color del texto",
  "primary_color": "Color primario (Tema)",
  "sidebar_background_color": "Color de fondo de la barra lateral",
  "sidebar_text_color": "Color del texto de la barra lateral",
  "set_theme": "Establecer tema",
  "enter_a_valid_hex_code_of_6_characters": "Ingresa un código hexadecimal válido de 6 caracteres",
  "background_color_is_required": "El color de fondo es requerido",
  "text_color_is_required": "El color del texto es requerido",
  "primary_color_is_required": "El color primario es requerido",
  "sidebar_background_color_is_required": "El color de fondo de la barra lateral es requerido",
  "sidebar_text_color_is_required": "El color del texto de la barra lateral es requerido",
  "updating_theme": "Actualizando tema",
  "theme_updated_successfully": "Tema actualizado exitosamente",
  "failed_to_update_the_theme": "Error al actualizar el tema",
  "email_notifications": "Notificaciones por correo electrónico",
  "stay_in_the_loop_on_issues_you_are_subscribed_to_enable_this_to_get_notified": "Mantente al tanto de los elementos de trabajo a los que estás suscrito. Activa esto para recibir notificaciones.",
  "email_notification_setting_updated_successfully": "Configuración de notificaciones por correo electrónico actualizada exitosamente",
  "failed_to_update_email_notification_setting": "Error al actualizar la configuración de notificaciones por correo electrónico",
  "notify_me_when": "Notificarme cuando",
  "property_changes": "Cambios de propiedades",
  "property_changes_description": "Notificarme cuando cambien las propiedades de los elementos de trabajo como asignados, prioridad, estimaciones o cualquier otra cosa.",
  "state_change": "Cambio de estado",
  "state_change_description": "Notificarme cuando los elementos de trabajo se muevan a un estado diferente",
  "issue_completed": "Elemento de trabajo completado",
  "issue_completed_description": "Notificarme solo cuando se complete un elemento de trabajo",
  "comments": "Comentarios",
  "comments_description": "Notificarme cuando alguien deje un comentario en el elemento de trabajo",
  "mentions": "Menciones",
  "mentions_description": "Notificarme solo cuando alguien me mencione en los comentarios o descripción",
  "old_password": "Contraseña anterior",
  "general_settings": "Configuración general",
  "sign_out": "Cerrar sesión",
  "signing_out": "Cerrando sesión",
  "active_cycles": "Ciclos activos",
  "active_cycles_description": "Monitorea ciclos en todos los proyectos, rastrea elementos de trabajo de alta prioridad y enfócate en los ciclos que necesitan atención.",
  "on_demand_snapshots_of_all_your_cycles": "Instantáneas bajo demanda de todos tus ciclos",
  "upgrade": "Actualizar",
  "10000_feet_view": "Vista panorámica de todos los ciclos activos.",
  "10000_feet_view_description": "Aléjate para ver los ciclos en ejecución en todos tus proyectos a la vez en lugar de ir de Ciclo en Ciclo en cada proyecto.",
  "get_snapshot_of_each_active_cycle": "Obtén una instantánea de cada ciclo activo.",
  "get_snapshot_of_each_active_cycle_description": "Rastrea métricas de alto nivel para todos los ciclos activos, ve su estado de progreso y obtén una idea del alcance contra los plazos.",
  "compare_burndowns": "Compara los burndowns.",
  "compare_burndowns_description": "Monitorea cómo se está desempeñando cada uno de tus equipos con un vistazo al informe de burndown de cada ciclo.",
  "quickly_see_make_or_break_issues": "Ve rápidamente los elementos de trabajo críticos.",
  "quickly_see_make_or_break_issues_description": "Previsualiza elementos de trabajo de alta prioridad para cada ciclo contra fechas de vencimiento. Vélos todos por ciclo con un clic.",
  "zoom_into_cycles_that_need_attention": "Enfócate en los ciclos que necesitan atención.",
  "zoom_into_cycles_that_need_attention_description": "Investiga el estado de cualquier ciclo que no se ajuste a las expectativas con un clic.",
  "stay_ahead_of_blockers": "Mantente adelante de los bloqueadores.",
  "stay_ahead_of_blockers_description": "Detecta desafíos de un proyecto a otro y ve dependencias entre ciclos que no son obvias desde ninguna otra vista.",
  "analytics": "Análisis",
  "workspace_invites": "Invitaciones al espacio de trabajo",
  "enter_god_mode": "Entrar en modo dios",
  "workspace_logo": "Logo del espacio de trabajo",
  "new_issue": "Nuevo elemento de trabajo",
  "your_work": "Tu trabajo",
  "workspace_dashboards": "Paneles de control",
  "drafts": "Borradores",
  "projects": "Proyectos",
  "views": "Vistas",
  "workspace": "Espacio de trabajo",
  "archives": "Archivos",
  "settings": "Configuración",
  "failed_to_move_favorite": "Error al mover favorito",
  "favorites": "Favoritos",
  "no_favorites_yet": "Aún no hay favoritos",
  "create_folder": "Crear carpeta",
  "new_folder": "Nueva carpeta",
  "favorite_updated_successfully": "Favorito actualizado exitosamente",
  "favorite_created_successfully": "Favorito creado exitosamente",
  "folder_already_exists": "La carpeta ya existe",
  "folder_name_cannot_be_empty": "El nombre de la carpeta no puede estar vacío",
  "something_went_wrong": "Algo salió mal",
  "failed_to_reorder_favorite": "Error al reordenar favorito",
  "favorite_removed_successfully": "Favorito eliminado exitosamente",
  "failed_to_create_favorite": "Error al crear favorito",
  "failed_to_rename_favorite": "Error al renombrar favorito",
  "project_link_copied_to_clipboard": "Enlace del proyecto copiado al portapapeles",
  "link_copied": "Enlace copiado",
  "add_project": "Agregar proyecto",
  "create_project": "Crear proyecto",
  "failed_to_remove_project_from_favorites": "No se pudo eliminar el proyecto de favoritos. Por favor, inténtalo de nuevo.",
  "project_created_successfully": "Proyecto creado exitosamente",
  "project_created_successfully_description": "Proyecto creado exitosamente. Ahora puedes comenzar a agregar elementos de trabajo.",
  "project_cover_image_alt": "Imagen de portada del proyecto",
  "name_is_required": "El nombre es requerido",
  "title_should_be_less_than_255_characters": "El título debe tener menos de 255 caracteres",
  "project_name": "Nombre del proyecto",
  "project_id_must_be_at_least_1_character": "El ID del proyecto debe tener al menos 1 carácter",
  "project_id_must_be_at_most_5_characters": "El ID del proyecto debe tener como máximo 5 caracteres",
  "project_id": "ID del proyecto",
  "project_id_tooltip_content": "Te ayuda a identificar elementos de trabajo en el proyecto de manera única. Máximo 5 caracteres.",
  "description_placeholder": "Descripción",
  "only_alphanumeric_non_latin_characters_allowed": "Solo se permiten caracteres alfanuméricos y no latinos.",
  "project_id_is_required": "El ID del proyecto es requerido",
  "project_id_allowed_char": "Solo se permiten caracteres alfanuméricos y no latinos.",
  "project_id_min_char": "El ID del proyecto debe tener al menos 1 carácter",
  "project_id_max_char": "El ID del proyecto debe tener como máximo 5 caracteres",
  "project_description_placeholder": "Ingresa la descripción del proyecto",
  "select_network": "Seleccionar red",
  "lead": "Líder",
  "date_range": "Rango de fechas",
  "private": "Privado",
  "public": "Público",
  "accessible_only_by_invite": "Accesible solo por invitación",
  "anyone_in_the_workspace_except_guests_can_join": "Cualquiera en el espacio de trabajo excepto invitados puede unirse",
  "creating": "Creando",
  "creating_project": "Creando proyecto",
  "adding_project_to_favorites": "Agregando proyecto a favoritos",
  "project_added_to_favorites": "Proyecto agregado a favoritos",
  "couldnt_add_the_project_to_favorites": "No se pudo agregar el proyecto a favoritos. Por favor, inténtalo de nuevo.",
  "removing_project_from_favorites": "Eliminando proyecto de favoritos",
  "project_removed_from_favorites": "Proyecto eliminado de favoritos",
  "couldnt_remove_the_project_from_favorites": "No se pudo eliminar el proyecto de favoritos. Por favor, inténtalo de nuevo.",
  "add_to_favorites": "Agregar a favoritos",
  "remove_from_favorites": "Eliminar de favoritos",
  "publish_settings": "Configuración de publicación",
  "publish": "Publicar",
  "copy_link": "Copiar enlace",
  "leave_project": "Abandonar proyecto",
  "join_the_project_to_rearrange": "Únete al proyecto para reorganizar",
  "drag_to_rearrange": "Arrastra para reorganizar",
  "congrats": "¡Felicitaciones!",
  "open_project": "Abrir proyecto",
  "issues": "Elementos de trabajo",
  "cycles": "Ciclos",
  "modules": "Módulos",
  "pages": "Páginas",
  "intake": "Entrada",
  "time_tracking": "Seguimiento de tiempo",
  "work_management": "Gestión del trabajo",
  "projects_and_issues": "Proyectos y elementos de trabajo",
  "projects_and_issues_description": "Activa o desactiva estos en este proyecto.",
  "cycles_description": "Organiza el trabajo en períodos de tiempo según lo consideres conveniente por proyecto y cambia la frecuencia de un período a otro.",
  "modules_description": "Agrupa el trabajo en configuraciones similares a subproyectos con sus propios líderes y asignados.",
  "views_description": "Guarda ordenamientos, filtros y opciones de visualización para más tarde o compártelos.",
  "pages_description": "Escribe cualquier cosa como escribirías cualquier cosa.",
  "intake_description": "Mantente al tanto de los elementos de trabajo a los que estás suscrito. Activa esto para recibir notificaciones.",
  "time_tracking_description": "Rastrea el tiempo dedicado a elementos de trabajo y proyectos.",
  "work_management_description": "Gestiona tu trabajo y proyectos con facilidad.",
  "documentation": "Documentación",
  "message_support": "Mensaje al soporte",
  "contact_sales": "Contactar ventas",
  "hyper_mode": "Modo Hyper",
  "keyboard_shortcuts": "Atajos de teclado",
  "whats_new": "¿Qué hay de nuevo?",
  "version": "Versión",
  "we_are_having_trouble_fetching_the_updates": "Estamos teniendo problemas para obtener las actualizaciones.",
  "our_changelogs": "nuestros registros de cambios",
  "for_the_latest_updates": "para las últimas actualizaciones.",
  "please_visit": "Por favor visita",
  "docs": "Documentación",
  "full_changelog": "Registro de cambios completo",
  "support": "Soporte",
  "discord": "Discord",
  "powered_by_plane_pages": "Desarrollado por Plane Pages",
  "please_select_at_least_one_invitation": "Por favor selecciona al menos una invitación.",
  "please_select_at_least_one_invitation_description": "Por favor selecciona al menos una invitación para unirte al espacio de trabajo.",
  "we_see_that_someone_has_invited_you_to_join_a_workspace": "Vemos que alguien te ha invitado a unirte a un espacio de trabajo",
  "join_a_workspace": "Únete a un espacio de trabajo",
  "we_see_that_someone_has_invited_you_to_join_a_workspace_description": "Vemos que alguien te ha invitado a unirte a un espacio de trabajo",
  "join_a_workspace_description": "Únete a un espacio de trabajo",
  "accept_and_join": "Aceptar y unirse",
  "go_home": "Ir a inicio",
  "no_pending_invites": "No hay invitaciones pendientes",
  "you_can_see_here_if_someone_invites_you_to_a_workspace": "Puedes ver aquí si alguien te invita a un espacio de trabajo",
  "back_to_home": "Volver a inicio",
  "workspace_name": "nombre-del-espacio-de-trabajo",
  "deactivate_your_account": "Desactivar tu cuenta",
  "deactivate_your_account_description": "Una vez desactivada, no se te podrán asignar elementos de trabajo ni se te facturará por tu espacio de trabajo. Para reactivar tu cuenta, necesitarás una invitación a un espacio de trabajo con esta dirección de correo electrónico.",
  "deactivating": "Desactivando",
  "confirm": "Confirmar",
  "confirming": "Confirmando",
  "draft_created": "Borrador creado",
  "issue_created_successfully": "Elemento de trabajo creado exitosamente",
  "draft_creation_failed": "Error al crear borrador",
  "issue_creation_failed": "Error al crear elemento de trabajo",
  "draft_issue": "Borrador de elemento de trabajo",
  "issue_updated_successfully": "Elemento de trabajo actualizado exitosamente",
  "issue_could_not_be_updated": "El elemento de trabajo no pudo ser actualizado",
  "create_a_draft": "Crear un borrador",
  "save_to_drafts": "Guardar en borradores",
  "save": "Guardar",
  "update": "Actualizar",
  "updating": "Actualizando",
  "create_new_issue": "Crear nuevo elemento de trabajo",
  "editor_is_not_ready_to_discard_changes": "El editor no está listo para descartar cambios",
  "failed_to_move_issue_to_project": "Error al mover elemento de trabajo al proyecto",
  "create_more": "Crear más",
  "add_to_project": "Agregar al proyecto",
  "discard": "Descartar",
  "duplicate_issue_found": "Se encontró un elemento de trabajo duplicado",
  "duplicate_issues_found": "Se encontraron elementos de trabajo duplicados",
  "no_matching_results": "No hay resultados coincidentes",
  "title_is_required": "El título es requerido",
  "title": "Título",
  "state": "Estado",
  "priority": "Prioridad",
  "none": "Ninguno",
  "urgent": "Urgente",
  "high": "Alta",
  "medium": "Media",
  "low": "Baja",
  "members": "Miembros",
  "assignee": "Asignado",
  "assignees": "Asignados",
  "you": "Tú",
  "labels": "Etiquetas",
  "create_new_label": "Crear nueva etiqueta",
  "start_date": "Fecha de inicio",
  "end_date": "Fecha de fin",
  "due_date": "Fecha de vencimiento",
  "estimate": "Estimación",
  "change_parent_issue": "Cambiar elemento de trabajo padre",
  "remove_parent_issue": "Eliminar elemento de trabajo padre",
  "add_parent": "Agregar padre",
  "loading_members": "Cargando miembros",
  "view_link_copied_to_clipboard": "Enlace de vista copiado al portapapeles.",
  "required": "Requerido",
  "optional": "Opcional",
  "Cancel": "Cancelar",
  "edit": "Editar",
  "archive": "Archivar",
  "restore": "Restaurar",
  "open_in_new_tab": "Abrir en nueva pestaña",
  "delete": "Eliminar",
  "deleting": "Eliminando",
  "make_a_copy": "Hacer una copia",
  "move_to_project": "Mover al proyecto",
  "good": "Buenos",
  "morning": "días",
  "afternoon": "tardes",
  "evening": "noches",
  "show_all": "Mostrar todo",
  "show_less": "Mostrar menos",
  "no_data_yet": "Aún no hay datos",
  "syncing": "Sincronizando",
  "add_work_item": "Agregar elemento de trabajo",
  "advanced_description_placeholder": "Presiona '/' para comandos",
  "create_work_item": "Crear elemento de trabajo",
  "attachments": "Archivos adjuntos",
  "declining": "Rechazando",
  "declined": "Rechazado",
  "decline": "Rechazar",
  "unassigned": "Sin asignar",
  "work_items": "Elementos de trabajo",
  "add_link": "Agregar enlace",
  "points": "Puntos",
  "no_assignee": "Sin asignado",
  "no_assignees_yet": "Aún no hay asignados",
  "no_labels_yet": "Aún no hay etiquetas",
  "ideal": "Ideal",
  "current": "Actual",
  "no_matching_members": "No hay miembros coincidentes",
  "leaving": "Abandonando",
  "removing": "Eliminando",
  "leave": "Abandonar",
  "refresh": "Actualizar",
  "refreshing": "Actualizando",
  "refresh_status": "Actualizar estado",
  "prev": "Anterior",
  "next": "Siguiente",
  "re_generating": "Regenerando",
  "re_generate": "Regenerar",
  "re_generate_key": "Regenerar clave",
  "export": "Exportar",
  "member": "{count, plural, one{# miembro} other{# miembros}}",
<<<<<<< HEAD
  "new_password_must_be_different_from_old_password": "La nueva contraseña debe ser diferente a la contraseña anterior",
=======
  "edited": "Modificado",
  "bot": "Bot",
>>>>>>> 99dba80d

  "project_view": {
    "sort_by": {
      "created_at": "Creado el",
      "updated_at": "Actualizado el",
      "name": "Nombre"
    }
  },

  "toast": {
    "success": "¡Éxito!",
    "error": "¡Error!"
  },

  "links": {
    "toasts": {
      "created": {
        "title": "Enlace creado",
        "message": "El enlace se ha creado correctamente"
      },
      "not_created": {
        "title": "Enlace no creado",
        "message": "No se pudo crear el enlace"
      },
      "updated": {
        "title": "Enlace actualizado",
        "message": "El enlace se ha actualizado correctamente"
      },
      "not_updated": {
        "title": "Enlace no actualizado",
        "message": "No se pudo actualizar el enlace"
      },
      "removed": {
        "title": "Enlace eliminado",
        "message": "El enlace se ha eliminado correctamente"
      },
      "not_removed": {
        "title": "Enlace no eliminado",
        "message": "No se pudo eliminar el enlace"
      }
    }
  },

  "home": {
    "empty": {
      "quickstart_guide": "Guía de inicio rápido",
      "not_right_now": "Ahora no",
      "create_project": {
        "title": "Crear un proyecto",
        "description": "La mayoría de las cosas comienzan con un proyecto en Plane.",
        "cta": "Comenzar"
      },
      "invite_team": {
        "title": "Invita a tu equipo",
        "description": "Construye, implementa y gestiona con compañeros de trabajo.",
        "cta": "Hazlos entrar"
      },
      "configure_workspace": {
        "title": "Configura tu espacio de trabajo.",
        "description": "Activa o desactiva funciones o ve más allá.",
        "cta": "Configurar este espacio de trabajo"
      },
      "personalize_account": {
        "title": "Haz Plane tuyo.",
        "description": "Elige tu foto, colores y más.",
        "cta": "Personalizar ahora"
      },
      "widgets": {
        "title": "Está Silencioso Sin Widgets, Actívalos",
        "description": "Parece que todos tus widgets están desactivados. ¡Actívalos\nahora para mejorar tu experiencia!",
        "primary_button": {
          "text": "Gestionar widgets"
        }
      }
    },
    "quick_links": {
      "empty": "Guarda enlaces a cosas de trabajo que te gustaría tener a mano.",
      "add": "Agregar enlace rápido",
      "title": "Enlace rápido",
      "title_plural": "Enlaces rápidos"
    },
    "recents": {
      "title": "Recientes",
      "empty": {
        "project": "Tus proyectos recientes aparecerán aquí una vez que visites uno.",
        "page": "Tus páginas recientes aparecerán aquí una vez que visites una.",
        "issue": "Tus elementos de trabajo recientes aparecerán aquí una vez que visites uno.",
        "default": "Aún no tienes elementos recientes."
      },
      "filters": {
        "all": "Todos los elementos",
        "projects": "Proyectos",
        "pages": "Páginas",
        "issues": "Elementos de trabajo"
      }
    },
    "new_at_plane": {
      "title": "Nuevo en Plane"
    },
    "quick_tutorial": {
      "title": "Tutorial rápido"
    },
    "widget": {
      "reordered_successfully": "Widget reordenado correctamente.",
      "reordering_failed": "Ocurrió un error al reordenar el widget."
    },
    "manage_widgets": "Gestionar widgets",
    "title": "Inicio",
    "star_us_on_github": "Danos una estrella en GitHub"
  },

  "link": {
    "modal": {
      "url": {
        "text": "URL",
        "required": "La URL no es válida",
        "placeholder": "Escribe o pega una URL"
      },
      "title": {
        "text": "Título a mostrar",
        "placeholder": "Cómo te gustaría ver este enlace"
      }
    }
  },

  "common": {
    "all": "Todo",
    "states": "Estados",
    "state": "Estado",
    "state_groups": "Grupos de estados",
    "state_group": "Grupos de estado",
    "priorities": "Prioridades",
    "priority": "Prioridad",
    "team_project": "Proyecto de equipo",
    "project": "Proyecto",
    "cycle": "Ciclo",
    "cycles": "Ciclos",
    "module": "Módulo",
    "modules": "Módulos",
    "labels": "Etiquetas",
    "label": "Etiqueta",
    "assignees": "Asignados",
    "assignee": "Asignado",
    "created_by": "Creado por",
    "none": "Ninguno",
    "link": "Enlace",
    "estimates": "Estimaciones",
    "estimate": "Estimación",
    "created_at": "Creado en",
    "completed_at": "Completado en",
    "layout": "Diseño",
    "filters": "Filtros",
    "display": "Mostrar",
    "load_more": "Cargar más",
    "activity": "Actividad",
    "analytics": "Análisis",
    "dates": "Fechas",
    "success": "¡Éxito!",
    "something_went_wrong": "Algo salió mal",
    "error": {
      "label": "¡Error!",
      "message": "Ocurrió un error. Por favor, inténtalo de nuevo."
    },
    "group_by": "Agrupar por",
    "epic": "Epic",
    "epics": "Epics",
    "work_item": "Elemento de trabajo",
    "work_items": "Elementos de trabajo",
    "sub_work_item": "Sub-elemento de trabajo",
    "add": "Agregar",
    "warning": "Advertencia",
    "updating": "Actualizando",
    "adding": "Agregando",
    "update": "Actualizar",
    "creating": "Creando",
    "create": "Crear",
    "cancel": "Cancelar",
    "description": "Descripción",
    "title": "Título",
    "attachment": "Archivo adjunto",
    "general": "General",
    "features": "Características",
    "automation": "Automatización",
    "project_name": "Nombre del proyecto",
    "project_id": "ID del proyecto",
    "project_timezone": "Zona horaria del proyecto",
    "created_on": "Creado el",
    "update_project": "Actualizar proyecto",
    "identifier_already_exists": "El identificador ya existe",
    "add_more": "Agregar más",
    "defaults": "Valores predeterminados",
    "add_label": "Agregar etiqueta",
    "customize_time_range": "Personalizar rango de tiempo",
    "loading": "Cargando",
    "attachments": "Archivos adjuntos",
    "property": "Propiedad",
    "properties": "Propiedades",
    "parent": "Padre",
    "page": "página",
    "remove": "Eliminar",
    "archiving": "Archivando",
    "archive": "Archivar",
    "access": {
      "public": "Público",
      "private": "Privado"
    },
    "done": "Hecho",
    "sub_work_items": "Sub-elementos de trabajo",
    "comment": "Comentario",
    "workspace_level": "Nivel de espacio de trabajo",
    "order_by": {
      "label": "Ordenar por",
      "manual": "Manual",
      "last_created": "Último creado",
      "last_updated": "Última actualización",
      "start_date": "Fecha de inicio",
      "due_date": "Fecha de vencimiento",
      "asc": "Ascendente",
      "desc": "Descendente",
      "updated_on": "Actualizado el"
    },
    "sort": {
      "asc": "Ascendente",
      "desc": "Descendente",
      "created_on": "Creado el",
      "updated_on": "Actualizado el"
    },
    "comments": "Comentarios",
    "updates": "Actualizaciones",
    "clear_all": "Limpiar todo",
    "copied": "¡Copiado!",
    "link_copied": "¡Enlace copiado!",
    "link_copied_to_clipboard": "Enlace copiado al portapapeles",
    "copied_to_clipboard": "Enlace del elemento de trabajo copiado al portapapeles",
    "is_copied_to_clipboard": "El elemento de trabajo está copiado al portapapeles",
    "no_links_added_yet": "Aún no se han agregado enlaces",
    "add_link": "Agregar enlace",
    "links": "Enlaces",
    "go_to_workspace": "Ir al espacio de trabajo",
    "progress": "Progreso",
    "optional": "Opcional",
    "join": "Unirse",
    "go_back": "Volver",
    "continue": "Continuar",
    "resend": "Reenviar",
    "relations": "Relaciones",
    "errors": {
      "default": {
        "title": "¡Error!",
        "message": "Algo salió mal. Por favor, inténtalo de nuevo."
      },
      "required": "Este campo es obligatorio",
      "entity_required": "{entity} es obligatorio"
    },
    "update_link": "Actualizar enlace",
    "attach": "Adjuntar",
    "create_new": "Crear nuevo",
    "add_existing": "Agregar existente",
    "type_or_paste_a_url": "Escribe o pega una URL",
    "url_is_invalid": "La URL no es válida",
    "display_title": "Título a mostrar",
    "link_title_placeholder": "Cómo te gustaría ver este enlace",
    "url": "URL",
    "side_peek": "Vista lateral",
    "modal": "Modal",
    "full_screen": "Pantalla completa",
    "close_peek_view": "Cerrar la vista previa",
    "toggle_peek_view_layout": "Alternar diseño de vista previa",
    "options": "Opciones",
    "duration": "Duración",
    "today": "Hoy",
    "week": "Semana",
    "month": "Mes",
    "quarter": "Trimestre",
    "press_for_commands": "Presiona '/' para comandos",
    "click_to_add_description": "Haz clic para agregar descripción",
    "search": {
      "label": "Buscar",
      "placeholder": "Escribe para buscar",
      "no_matches_found": "No se encontraron coincidencias",
      "no_matching_results": "No hay resultados coincidentes"
    },
    "actions": {
      "edit": "Editar",
      "make_a_copy": "Hacer una copia",
      "open_in_new_tab": "Abrir en nueva pestaña",
      "copy_link": "Copiar enlace",
      "archive": "Archivar",
      "delete": "Eliminar",
      "remove_relation": "Eliminar relación",
      "subscribe": "Suscribirse",
      "unsubscribe": "Cancelar suscripción",
      "clear_sorting": "Limpiar ordenamiento",
      "show_weekends": "Mostrar fines de semana",
      "enable": "Habilitar",
      "disable": "Deshabilitar"
    },
    "name": "Nombre",
    "discard": "Descartar",
    "confirm": "Confirmar",
    "confirming": "Confirmando",
    "read_the_docs": "Leer la documentación",
    "default": "Predeterminado",
    "active": "Activo",
    "enabled": "Habilitado",
    "disabled": "Deshabilitado",
    "mandate": "Mandato",
    "mandatory": "Obligatorio",
    "yes": "Sí",
    "no": "No",
    "please_wait": "Por favor espera",
    "enabling": "Habilitando",
    "disabling": "Deshabilitando",
    "beta": "Beta",
    "or": "o",
    "next": "Siguiente",
    "back": "Atrás",
    "cancelling": "Cancelando",
    "configuring": "Configurando",
    "clear": "Limpiar",
    "import": "Importar",
    "connect": "Conectar",
    "authorizing": "Autorizando",
    "processing": "Procesando",
    "no_data_available": "No hay datos disponibles",
    "from": "de {name}",
    "authenticated": "Autenticado",
    "select": "Seleccionar",
    "upgrade": "Mejorar",
    "add_seats": "Agregar asientos",
    "projects": "Proyectos",
    "workspace": "Espacio de trabajo",
    "workspaces": "Espacios de trabajo",
    "team": "Equipo",
    "teams": "Equipos",
    "entity": "Entidad",
    "entities": "Entidades",
    "task": "Tarea",
    "tasks": "Tareas",
    "section": "Sección",
    "sections": "Secciones",
    "edit": "Editar",
    "connecting": "Conectando",
    "connected": "Conectado",
    "disconnect": "Desconectar",
    "disconnecting": "Desconectando",
    "installing": "Instalando",
    "install": "Instalar",
    "reset": "Reiniciar",
    "live": "En vivo",
    "change_history": "Historial de cambios",
    "coming_soon": "Próximamente",
    "members": "Miembros",
    "you": "Tú",
    "upgrade_cta": {
      "higher_subscription": "Mejorar a una suscripción más alta",
      "talk_to_sales": "Hablar con ventas"
    },
    "category": "Categoría",
    "categories": "Categorías",
    "saving": "Guardando",
    "save_changes": "Guardar cambios",
    "delete": "Eliminar",
    "deleting": "Eliminando",
    "pending": "Pendiente",
    "invite": "Invitar",
    "view": "Ver"
  },

  "chart": {
    "x_axis": "Eje X",
    "y_axis": "Eje Y",
    "metric": "Métrica"
  },

  "form": {
    "title": {
      "required": "El título es obligatorio",
      "max_length": "El título debe tener menos de {length} caracteres"
    }
  },

  "entity": {
    "grouping_title": "Agrupación de {entity}",
    "priority": "Prioridad de {entity}",
    "all": "Todos los {entity}",
    "drop_here_to_move": "Suelta aquí para mover el {entity}",
    "delete": {
      "label": "Eliminar {entity}",
      "success": "{entity} eliminado correctamente",
      "failed": "Error al eliminar {entity}"
    },
    "update": {
      "failed": "Error al actualizar {entity}",
      "success": "{entity} actualizado correctamente"
    },
    "link_copied_to_clipboard": "Enlace de {entity} copiado al portapapeles",
    "fetch": {
      "failed": "Error al obtener {entity}"
    },
    "add": {
      "success": "{entity} agregado correctamente",
      "failed": "Error al agregar {entity}"
    }
  },

  "epic": {
    "all": "Todos los Epics",
    "label": "{count, plural, one {Epic} other {Epics}}",
    "new": "Nuevo Epic",
    "adding": "Agregando epic",
    "create": {
      "success": "Epic creado correctamente"
    },
    "add": {
      "press_enter": "Presiona 'Enter' para agregar otro epic",
      "label": "Agregar Epic"
    },
    "title": {
      "label": "Título del Epic",
      "required": "El título del epic es obligatorio."
    }
  },

  "issue": {
    "label": "{count, plural, one {Elemento de trabajo} other {Elementos de trabajo}}",
    "all": "Todos los elementos de trabajo",
    "edit": "Editar elemento de trabajo",
    "title": {
      "label": "Título del elemento de trabajo",
      "required": "El título del elemento de trabajo es obligatorio."
    },
    "add": {
      "press_enter": "Presiona 'Enter' para agregar otro elemento de trabajo",
      "label": "Agregar elemento de trabajo",
      "cycle": {
        "failed": "No se pudo agregar el elemento de trabajo al ciclo. Por favor, inténtalo de nuevo.",
        "success": "{count, plural, one {Elemento de trabajo agregado} other {Elementos de trabajo agregados}} al ciclo correctamente.",
        "loading": "Agregando {count, plural, one {elemento de trabajo} other {elementos de trabajo}} al ciclo"
      },
      "assignee": "Agregar asignados",
      "start_date": "Agregar fecha de inicio",
      "due_date": "Agregar fecha de vencimiento",
      "parent": "Agregar elemento de trabajo padre",
      "sub_issue": "Agregar sub-elemento de trabajo",
      "relation": "Agregar relación",
      "link": "Agregar enlace",
      "existing": "Agregar elemento de trabajo existente"
    },
    "remove": {
      "label": "Eliminar elemento de trabajo",
      "cycle": {
        "loading": "Eliminando elemento de trabajo del ciclo",
        "success": "Elemento de trabajo eliminado del ciclo correctamente.",
        "failed": "No se pudo eliminar el elemento de trabajo del ciclo. Por favor, inténtalo de nuevo."
      },
      "module": {
        "loading": "Eliminando elemento de trabajo del módulo",
        "success": "Elemento de trabajo eliminado del módulo correctamente.",
        "failed": "No se pudo eliminar el elemento de trabajo del módulo. Por favor, inténtalo de nuevo."
      },
      "parent": {
        "label": "Eliminar elemento de trabajo padre"
      }
    },
    "new": "Nuevo elemento de trabajo",
    "adding": "Agregando elemento de trabajo",
    "create": {
      "success": "Elemento de trabajo creado correctamente"
    },
    "priority": {
      "urgent": "Urgente",
      "high": "Alta",
      "medium": "Media",
      "low": "Baja"
    },
    "display": {
      "properties": {
        "label": "Mostrar propiedades",
        "id": "ID",
        "issue_type": "Tipo de elemento de trabajo",
        "sub_issue_count": "Cantidad de sub-elementos",
        "attachment_count": "Cantidad de archivos adjuntos",
        "created_on": "Creado el",
        "sub_issue": "Sub-elemento de trabajo",
        "work_item_count": "Recuento de elementos de trabajo"
      },
      "extra": {
        "show_sub_issues": "Mostrar sub-elementos",
        "show_empty_groups": "Mostrar grupos vacíos"
      }
    },
    "layouts": {
      "ordered_by_label": "Este diseño está ordenado por",
      "list": "Lista",
      "kanban": "Tablero",
      "calendar": "Calendario",
      "spreadsheet": "Tabla",
      "gantt": "Línea de tiempo",
      "title": {
        "list": "Diseño de lista",
        "kanban": "Diseño de tablero",
        "calendar": "Diseño de calendario",
        "spreadsheet": "Diseño de tabla",
        "gantt": "Diseño de línea de tiempo"
      }
    },
    "states": {
      "active": "Activo",
      "backlog": "Pendientes"
    },
    "comments": {
      "placeholder": "Agregar comentario",
      "switch": {
        "private": "Cambiar a comentario privado",
        "public": "Cambiar a comentario público"
      },
      "create": {
        "success": "Comentario creado correctamente",
        "error": "Error al crear el comentario. Por favor, inténtalo más tarde."
      },
      "update": {
        "success": "Comentario actualizado correctamente",
        "error": "Error al actualizar el comentario. Por favor, inténtalo más tarde."
      },
      "remove": {
        "success": "Comentario eliminado correctamente",
        "error": "Error al eliminar el comentario. Por favor, inténtalo más tarde."
      },
      "upload": {
        "error": "Error al subir el archivo. Por favor, inténtalo más tarde."
      }
    },
    "empty_state": {
      "issue_detail": {
        "title": "El elemento de trabajo no existe",
        "description": "El elemento de trabajo que buscas no existe, ha sido archivado o ha sido eliminado.",
        "primary_button": {
          "text": "Ver otros elementos de trabajo"
        }
      }
    },
    "sibling": {
      "label": "Elementos de trabajo hermanos"
    },
    "archive": {
      "description": "Solo los elementos de trabajo completados\no cancelados pueden ser archivados",
      "label": "Archivar elemento de trabajo",
      "confirm_message": "¿Estás seguro de que quieres archivar el elemento de trabajo? Todos tus elementos archivados pueden ser restaurados más tarde.",
      "success": {
        "label": "Archivo exitoso",
        "message": "Tus archivos se pueden encontrar en los archivos del proyecto."
      },
      "failed": {
        "message": "No se pudo archivar el elemento de trabajo. Por favor, inténtalo de nuevo."
      }
    },
    "restore": {
      "success": {
        "title": "Restauración exitosa",
        "message": "Tu elemento de trabajo se puede encontrar en los elementos de trabajo del proyecto."
      },
      "failed": {
        "message": "No se pudo restaurar el elemento de trabajo. Por favor, inténtalo de nuevo."
      }
    },
    "relation": {
      "relates_to": "Se relaciona con",
      "duplicate": "Duplicado de",
      "blocked_by": "Bloqueado por",
      "blocking": "Bloqueando"
    },
    "copy_link": "Copiar enlace del elemento de trabajo",
    "delete": {
      "label": "Eliminar elemento de trabajo",
      "error": "Error al eliminar el elemento de trabajo"
    },
    "subscription": {
      "actions": {
        "subscribed": "Suscrito al elemento de trabajo correctamente",
        "unsubscribed": "Desuscrito del elemento de trabajo correctamente"
      }
    },
    "select": {
      "error": "Por favor selecciona al menos un elemento de trabajo",
      "empty": "No hay elementos de trabajo seleccionados",
      "add_selected": "Agregar elementos seleccionados"
    },
    "open_in_full_screen": "Abrir elemento de trabajo en pantalla completa"
  },

  "attachment": {
    "error": "No se pudo adjuntar el archivo. Intenta subirlo de nuevo.",
    "only_one_file_allowed": "Solo se puede subir un archivo a la vez.",
    "file_size_limit": "El archivo debe tener {size}MB o menos de tamaño.",
    "drag_and_drop": "Arrastra y suelta en cualquier lugar para subir",
    "delete": "Eliminar archivo adjunto"
  },

  "label": {
    "select": "Seleccionar etiqueta",
    "create": {
      "success": "Etiqueta creada correctamente",
      "failed": "Error al crear la etiqueta",
      "already_exists": "La etiqueta ya existe",
      "type": "Escribe para agregar una nueva etiqueta"
    }
  },

  "sub_work_item": {
    "update": {
      "success": "Sub-elemento actualizado correctamente",
      "error": "Error al actualizar el sub-elemento"
    },
    "remove": {
      "success": "Sub-elemento eliminado correctamente",
      "error": "Error al eliminar el sub-elemento"
    }
  },

  "view": {
    "label": "{count, plural, one {Vista} other {Vistas}}",
    "create": {
      "label": "Crear vista"
    },
    "update": {
      "label": "Actualizar vista"
    }
  },

  "inbox_issue": {
    "status": {
      "pending": {
        "title": "Pendiente",
        "description": "Pendiente"
      },
      "declined": {
        "title": "Rechazado",
        "description": "Rechazado"
      },
      "snoozed": {
        "title": "Pospuesto",
        "description": "Faltan {days, plural, one{# día} other{# días}}"
      },
      "accepted": {
        "title": "Aceptado",
        "description": "Aceptado"
      },
      "duplicate": {
        "title": "Duplicado",
        "description": "Duplicado"
      }
    },
    "modals": {
      "decline": {
        "title": "Rechazar elemento de trabajo",
        "content": "¿Estás seguro de que quieres rechazar el elemento de trabajo {value}?"
      },
      "delete": {
        "title": "Eliminar elemento de trabajo",
        "content": "¿Estás seguro de que quieres eliminar el elemento de trabajo {value}?",
        "success": "Elemento de trabajo eliminado correctamente"
      }
    },
    "errors": {
      "snooze_permission": "Solo los administradores del proyecto pueden posponer/desposponer elementos de trabajo",
      "accept_permission": "Solo los administradores del proyecto pueden aceptar elementos de trabajo",
      "decline_permission": "Solo los administradores del proyecto pueden rechazar elementos de trabajo"
    },
    "actions": {
      "accept": "Aceptar",
      "decline": "Rechazar",
      "snooze": "Posponer",
      "unsnooze": "Desposponer",
      "copy": "Copiar enlace del elemento de trabajo",
      "delete": "Eliminar",
      "open": "Abrir elemento de trabajo",
      "mark_as_duplicate": "Marcar como duplicado",
      "move": "Mover {value} a elementos de trabajo del proyecto"
    },
    "source": {
      "in-app": "en-app"
    },
    "order_by": {
      "created_at": "Creado el",
      "updated_at": "Actualizado el",
      "id": "ID"
    },
    "label": "Intake",
    "page_label": "{workspace} - Intake",
    "modal": {
      "title": "Crear elemento de trabajo de intake"
    },
    "tabs": {
      "open": "Abiertos",
      "closed": "Cerrados"
    },
    "empty_state": {
      "sidebar_open_tab": {
        "title": "No hay elementos de trabajo abiertos",
        "description": "Encuentra elementos de trabajo abiertos aquí. Crea un nuevo elemento de trabajo."
      },
      "sidebar_closed_tab": {
        "title": "No hay elementos de trabajo cerrados",
        "description": "Todos los elementos de trabajo, ya sean aceptados o rechazados, se pueden encontrar aquí."
      },
      "sidebar_filter": {
        "title": "No hay elementos de trabajo coincidentes",
        "description": "Ningún elemento de trabajo coincide con el filtro aplicado en intake. Crea un nuevo elemento de trabajo."
      },
      "detail": {
        "title": "Selecciona un elemento de trabajo para ver sus detalles."
      }
    }
  },

  "workspace_creation": {
    "heading": "Crea tu espacio de trabajo",
    "subheading": "Para comenzar a usar Plane, necesitas crear o unirte a un espacio de trabajo.",
    "form": {
      "name": {
        "label": "Nombra tu espacio de trabajo",
        "placeholder": "Algo familiar y reconocible es siempre lo mejor."
      },
      "url": {
        "label": "Establece la URL de tu espacio de trabajo",
        "placeholder": "Escribe o pega una URL",
        "edit_slug": "Solo puedes editar el slug de la URL"
      },
      "organization_size": {
        "label": "¿Cuántas personas usarán este espacio de trabajo?",
        "placeholder": "Selecciona un rango"
      }
    },
    "errors": {
      "creation_disabled": {
        "title": "Solo el administrador de tu instancia puede crear espacios de trabajo",
        "description": "Si conoces la dirección de correo electrónico del administrador de tu instancia, haz clic en el botón de abajo para ponerte en contacto con él.",
        "request_button": "Solicitar administrador de instancia"
      },
      "validation": {
        "name_alphanumeric": "Los nombres de espacios de trabajo solo pueden contener (' '), ('-'), ('_') y caracteres alfanuméricos.",
        "name_length": "Limita tu nombre a 80 caracteres.",
        "url_alphanumeric": "Las URLs solo pueden contener ('-') y caracteres alfanuméricos.",
        "url_length": "Limita tu URL a 48 caracteres.",
        "url_already_taken": "¡La URL del espacio de trabajo ya está en uso!"
      }
    },
    "request_email": {
      "subject": "Solicitando un nuevo espacio de trabajo",
      "body": "Hola administrador(es) de instancia,\n\nPor favor, crea un nuevo espacio de trabajo con la URL [/nombre-espacio-trabajo] para [propósito de crear el espacio de trabajo].\n\nGracias,\n{firstName} {lastName}\n{email}"
    },
    "button": {
      "default": "Crear espacio de trabajo",
      "loading": "Creando espacio de trabajo"
    },
    "toast": {
      "success": {
        "title": "Éxito",
        "message": "Espacio de trabajo creado correctamente"
      },
      "error": {
        "title": "Error",
        "message": "No se pudo crear el espacio de trabajo. Por favor, inténtalo de nuevo."
      }
    }
  },

  "workspace_dashboard": {
    "empty_state": {
      "general": {
        "title": "Resumen de tus proyectos, actividad y métricas",
        "description": "Bienvenido a Plane, estamos emocionados de tenerte aquí. Crea tu primer proyecto y rastrea tus elementos de trabajo, y esta página se transformará en un espacio que te ayuda a progresar. Los administradores también verán elementos que ayudan a su equipo a progresar.",
        "primary_button": {
          "text": "Construye tu primer proyecto",
          "comic": {
            "title": "Todo comienza con un proyecto en Plane",
            "description": "Un proyecto podría ser la hoja de ruta de un producto, una campaña de marketing o el lanzamiento de un nuevo automóvil."
          }
        }
      }
    }
  },

  "workspace_analytics": {
    "label": "Análisis",
    "page_label": "{workspace} - Análisis",
    "open_tasks": "Total de tareas abiertas",
    "error": "Hubo un error al obtener los datos.",
    "work_items_closed_in": "Elementos de trabajo cerrados en",
    "selected_projects": "Proyectos seleccionados",
    "total_members": "Total de miembros",
    "total_cycles": "Total de Ciclos",
    "total_modules": "Total de Módulos",
    "pending_work_items": {
      "title": "Elementos de trabajo pendientes",
      "empty_state": "El análisis de elementos de trabajo pendientes por compañeros aparece aquí."
    },
    "work_items_closed_in_a_year": {
      "title": "Elementos de trabajo cerrados en un año",
      "empty_state": "Cierra elementos de trabajo para ver su análisis en forma de gráfico."
    },
    "most_work_items_created": {
      "title": "Más elementos de trabajo creados",
      "empty_state": "Los compañeros y el número de elementos de trabajo creados por ellos aparecen aquí."
    },
    "most_work_items_closed": {
      "title": "Más elementos de trabajo cerrados",
      "empty_state": "Los compañeros y el número de elementos de trabajo cerrados por ellos aparecen aquí."
    },
    "tabs": {
      "scope_and_demand": "Alcance y Demanda",
      "custom": "Análisis Personalizado"
    },
    "empty_state": {
      "general": {
        "title": "Rastrea el progreso, cargas de trabajo y asignaciones. Identifica tendencias, elimina bloqueos y mueve el trabajo más rápido",
        "description": "Observa el alcance versus la demanda, estimaciones y el aumento del alcance. Obtén el rendimiento por miembros del equipo y equipos, y asegúrate de que tu proyecto se ejecute a tiempo.",
        "primary_button": {
          "text": "Inicia tu primer proyecto",
          "comic": {
            "title": "El análisis funciona mejor con Ciclos + Módulos",
            "description": "Primero, organiza tus elementos de trabajo en Ciclos y, si puedes, agrupa los elementos de trabajo que abarcan más de un ciclo en Módulos. Revisa ambos en la navegación izquierda."
          }
        }
      }
    }
  },

  "workspace_projects": {
    "label": "{count, plural, one {Proyecto} other {Proyectos}}",
    "create": {
      "label": "Agregar Proyecto"
    },
    "network": {
      "private": {
        "title": "Privado",
        "description": "Accesible solo por invitación"
      },
      "public": {
        "title": "Público",
        "description": "Cualquiera en el espacio de trabajo excepto Invitados puede unirse"
      }
    },
    "error": {
      "permission": "No tienes permiso para realizar esta acción.",
      "cycle_delete": "Error al eliminar el ciclo",
      "module_delete": "Error al eliminar el módulo",
      "issue_delete": "Error al eliminar el elemento de trabajo"
    },
    "state": {
      "backlog": "Pendiente",
      "unstarted": "Sin iniciar",
      "started": "Iniciado",
      "completed": "Completado",
      "cancelled": "Cancelado"
    },
    "sort": {
      "manual": "Manual",
      "name": "Nombre",
      "created_at": "Fecha de creación",
      "members_length": "Número de miembros"
    },
    "scope": {
      "my_projects": "Mis proyectos",
      "archived_projects": "Archivados"
    },
    "common": {
      "months_count": "{months, plural, one{# mes} other{# meses}}"
    },
    "empty_state": {
      "general": {
        "title": "No hay proyectos activos",
        "description": "Piensa en cada proyecto como el padre para el trabajo orientado a objetivos. Los proyectos son donde viven las Tareas, Ciclos y Módulos y, junto con tus colegas, te ayudan a alcanzar ese objetivo. Crea un nuevo proyecto o filtra por proyectos archivados.",
        "primary_button": {
          "text": "Inicia tu primer proyecto",
          "comic": {
            "title": "Todo comienza con un proyecto en Plane",
            "description": "Un proyecto podría ser la hoja de ruta de un producto, una campaña de marketing o el lanzamiento de un nuevo automóvil."
          }
        }
      },
      "no_projects": {
        "title": "Sin proyecto",
        "description": "Para crear elementos de trabajo o gestionar tu trabajo, necesitas crear un proyecto o ser parte de uno.",
        "primary_button": {
          "text": "Inicia tu primer proyecto",
          "comic": {
            "title": "Todo comienza con un proyecto en Plane",
            "description": "Un proyecto podría ser la hoja de ruta de un producto, una campaña de marketing o el lanzamiento de un nuevo automóvil."
          }
        }
      },
      "filter": {
        "title": "No hay proyectos coincidentes",
        "description": "No se detectaron proyectos con los criterios coincidentes. \n Crea un nuevo proyecto en su lugar."
      },
      "search": {
        "description": "No se detectaron proyectos con los criterios coincidentes.\nCrea un nuevo proyecto en su lugar"
      }
    }
  },

  "workspace_views": {
    "add_view": "Agregar vista",
    "empty_state": {
      "all-issues": {
        "title": "No hay elementos de trabajo en el proyecto",
        "description": "¡Primer proyecto completado! Ahora, divide tu trabajo en piezas rastreables con elementos de trabajo. ¡Vamos!",
        "primary_button": {
          "text": "Crear nuevo elemento de trabajo"
        }
      },
      "assigned": {
        "title": "No hay elementos de trabajo aún",
        "description": "Los elementos de trabajo asignados a ti se pueden rastrear desde aquí.",
        "primary_button": {
          "text": "Crear nuevo elemento de trabajo"
        }
      },
      "created": {
        "title": "No hay elementos de trabajo aún",
        "description": "Todos los elementos de trabajo creados por ti vienen aquí, rastréalos aquí directamente.",
        "primary_button": {
          "text": "Crear nuevo elemento de trabajo"
        }
      },
      "subscribed": {
        "title": "No hay elementos de trabajo aún",
        "description": "Suscríbete a los elementos de trabajo que te interesan, rastréalos todos aquí."
      },
      "custom-view": {
        "title": "No hay elementos de trabajo aún",
        "description": "Elementos de trabajo que aplican a los filtros, rastréalos todos aquí."
      }
    }
  },

  "workspace_settings": {
    "label": "Configuración del espacio de trabajo",
    "page_label": "{workspace} - Configuración general",
    "key_created": "Clave creada",
    "copy_key": "Copia y guarda esta clave secreta en Plane Pages. No podrás ver esta clave después de hacer clic en Cerrar. Se ha descargado un archivo CSV que contiene la clave.",
    "token_copied": "Token copiado al portapapeles.",
    "settings": {
      "general": {
        "title": "General",
        "upload_logo": "Subir logo",
        "edit_logo": "Editar logo",
        "name": "Nombre del espacio de trabajo",
        "company_size": "Tamaño de la empresa",
        "url": "URL del espacio de trabajo",
        "update_workspace": "Actualizar espacio de trabajo",
        "delete_workspace": "Eliminar este espacio de trabajo",
        "delete_workspace_description": "Al eliminar un espacio de trabajo, todos los datos y recursos dentro de ese espacio se eliminarán permanentemente y no podrán recuperarse.",
        "delete_btn": "Eliminar este espacio de trabajo",
        "delete_modal": {
          "title": "¿Está seguro de que desea eliminar este espacio de trabajo?",
          "description": "Tiene una prueba activa de uno de nuestros planes de pago. Por favor, cancelela primero para continuar.",
          "dismiss": "Descartar",
          "cancel": "Cancelar prueba",
          "success_title": "Espacio de trabajo eliminado.",
          "success_message": "Pronto irá a su página de perfil.",
          "error_title": "Eso no funcionó.",
          "error_message": "Por favor, inténtelo de nuevo."
        },
        "errors": {
          "name": {
            "required": "El nombre es obligatorio",
            "max_length": "El nombre del espacio de trabajo no debe exceder los 80 caracteres"
          },
          "company_size": {
            "required": "El tamaño de la empresa es obligatorio",
            "select_a_range": "Seleccionar tamaño de la organización"
          }
        }
      },
      "members": {
        "title": "Miembros",
        "add_member": "Agregar miembro",
        "pending_invites": "Invitaciones pendientes",
        "invitations_sent_successfully": "Invitaciones enviadas exitosamente",
        "leave_confirmation": "¿Estás seguro de que quieres abandonar el espacio de trabajo? Ya no tendrás acceso a este espacio de trabajo. Esta acción no se puede deshacer.",
        "details": {
          "full_name": "Nombre completo",
          "display_name": "Nombre para mostrar",
          "email_address": "Dirección de correo electrónico",
          "account_type": "Tipo de cuenta",
          "authentication": "Autenticación",
          "joining_date": "Fecha de incorporación"
        },
        "modal": {
          "title": "Invitar personas a colaborar",
          "description": "Invita personas a colaborar en tu espacio de trabajo.",
          "button": "Enviar invitaciones",
          "button_loading": "Enviando invitaciones",
          "placeholder": "nombre@empresa.com",
          "errors": {
            "required": "Necesitamos una dirección de correo electrónico para invitarlos.",
            "invalid": "El correo electrónico no es válido"
          }
        }
      },
      "billing_and_plans": {
        "title": "Facturación y Planes",
        "current_plan": "Plan actual",
        "free_plan": "Actualmente estás usando el plan gratuito",
        "view_plans": "Ver planes"
      },
      "exports": {
        "title": "Exportaciones",
        "exporting": "Exportando",
        "previous_exports": "Exportaciones anteriores",
        "export_separate_files": "Exportar los datos en archivos separados",
        "modal": {
          "title": "Exportar a",
          "toasts": {
            "success": {
              "title": "Exportación exitosa",
              "message": "Podrás descargar el {entity} exportado desde la exportación anterior."
            },
            "error": {
              "title": "Exportación fallida",
              "message": "La exportación no tuvo éxito. Por favor, inténtalo de nuevo."
            }
          }
        }
      },
      "webhooks": {
        "title": "Webhooks",
        "add_webhook": "Agregar webhook",
        "modal": {
          "title": "Crear webhook",
          "details": "Detalles del webhook",
          "payload": "URL del payload",
          "question": "¿Qué eventos te gustaría que activaran este webhook?",
          "error": "La URL es obligatoria"
        },
        "secret_key": {
          "title": "Clave secreta",
          "message": "Genera un token para iniciar sesión en el payload del webhook"
        },
        "options": {
          "all": "Envíame todo",
          "individual": "Seleccionar eventos individuales"
        },
        "toasts": {
          "created": {
            "title": "Webhook creado",
            "message": "El webhook se ha creado exitosamente"
          },
          "not_created": {
            "title": "Webhook no creado",
            "message": "No se pudo crear el webhook"
          },
          "updated": {
            "title": "Webhook actualizado",
            "message": "El webhook se ha actualizado exitosamente"
          },
          "not_updated": {
            "title": "Webhook no actualizado",
            "message": "No se pudo actualizar el webhook"
          },
          "removed": {
            "title": "Webhook eliminado",
            "message": "El webhook se ha eliminado exitosamente"
          },
          "not_removed": {
            "title": "Webhook no eliminado",
            "message": "No se pudo eliminar el webhook"
          },
          "secret_key_copied": {
            "message": "Clave secreta copiada al portapapeles."
          },
          "secret_key_not_copied": {
            "message": "Ocurrió un error al copiar la clave secreta."
          }
        }
      },
      "api_tokens": {
        "title": "Tokens de API",
        "add_token": "Agregar token de API",
        "create_token": "Crear token",
        "never_expires": "Nunca expira",
        "generate_token": "Generar token",
        "generating": "Generando",
        "delete": {
          "title": "Eliminar token de API",
          "description": "Cualquier aplicación que use este token ya no tendrá acceso a los datos de Plane. Esta acción no se puede deshacer.",
          "success": {
            "title": "¡Éxito!",
            "message": "El token de API se ha eliminado exitosamente"
          },
          "error": {
            "title": "¡Error!",
            "message": "No se pudo eliminar el token de API"
          }
        }
      }
    },
    "empty_state": {
      "api_tokens": {
        "title": "No se han creado tokens de API",
        "description": "Las APIs de Plane se pueden usar para integrar tus datos en Plane con cualquier sistema externo. Crea un token para comenzar."
      },
      "webhooks": {
        "title": "No se han agregado webhooks",
        "description": "Crea webhooks para recibir actualizaciones en tiempo real y automatizar acciones."
      },
      "exports": {
        "title": "No hay exportaciones aún",
        "description": "Cada vez que exportes, también tendrás una copia aquí para referencia."
      },
      "imports": {
        "title": "No hay importaciones aún",
        "description": "Encuentra todas tus importaciones anteriores aquí y descárgalas."
      }
    }
  },

  "profile": {
    "label": "Perfil",
    "page_label": "Tu trabajo",
    "work": "Trabajo",
    "details": {
      "joined_on": "Se unió el",
      "time_zone": "Zona horaria"
    },
    "stats": {
      "workload": "Carga de trabajo",
      "overview": "Resumen",
      "created": "Elementos de trabajo creados",
      "assigned": "Elementos de trabajo asignados",
      "subscribed": "Elementos de trabajo suscritos",
      "state_distribution": {
        "title": "Elementos de trabajo por estado",
        "empty": "Crea elementos de trabajo para verlos por estados en el gráfico para un mejor análisis."
      },
      "priority_distribution": {
        "title": "Elementos de trabajo por Prioridad",
        "empty": "Crea elementos de trabajo para verlos por prioridad en el gráfico para un mejor análisis."
      },
      "recent_activity": {
        "title": "Actividad reciente",
        "empty": "No pudimos encontrar datos. Por favor revisa tus entradas",
        "button": "Descargar actividad de hoy",
        "button_loading": "Descargando"
      }
    },
    "actions": {
      "profile": "Perfil",
      "security": "Seguridad",
      "activity": "Actividad",
      "appearance": "Apariencia",
      "notifications": "Notificaciones"
    },
    "tabs": {
      "summary": "Resumen",
      "assigned": "Asignado",
      "created": "Creado",
      "subscribed": "Suscrito",
      "activity": "Actividad"
    },
    "empty_state": {
      "activity": {
        "title": "Aún no hay actividades",
        "description": "¡Comienza creando un nuevo elemento de trabajo! Agrégale detalles y propiedades. Explora más en Plane para ver tu actividad."
      },
      "assigned": {
        "title": "No hay elementos de trabajo asignados a ti",
        "description": "Los elementos de trabajo asignados a ti se pueden rastrear desde aquí."
      },
      "created": {
        "title": "Aún no hay elementos de trabajo",
        "description": "Todos los elementos de trabajo creados por ti aparecen aquí, rastréalos directamente aquí."
      },
      "subscribed": {
        "title": "Aún no hay elementos de trabajo",
        "description": "Suscríbete a los elementos de trabajo que te interesen, rastréalos todos aquí."
      }
    }
  },

  "project_settings": {
    "general": {
      "enter_project_id": "Ingresa el ID del proyecto",
      "please_select_a_timezone": "Por favor selecciona una zona horaria",
      "archive_project": {
        "title": "Archivar proyecto",
        "description": "Archivar un proyecto lo eliminará de tu navegación lateral aunque aún podrás acceder a él desde tu página de proyectos. Puedes restaurar el proyecto o eliminarlo cuando quieras.",
        "button": "Archivar proyecto"
      },
      "delete_project": {
        "title": "Eliminar proyecto",
        "description": "Al eliminar un proyecto, todos los datos y recursos dentro de ese proyecto se eliminarán permanentemente y no podrán recuperarse.",
        "button": "Eliminar mi proyecto"
      },
      "toast": {
        "success": "Proyecto actualizado exitosamente",
        "error": "No se pudo actualizar el proyecto. Por favor intenta de nuevo."
      }
    },
    "members": {
      "label": "Miembros",
      "project_lead": "Líder del proyecto",
      "default_assignee": "Asignado por defecto",
      "guest_super_permissions": {
        "title": "Otorgar acceso de visualización a todos los elementos de trabajo para usuarios invitados:",
        "sub_heading": "Esto permitirá a los invitados tener acceso de visualización a todos los elementos de trabajo del proyecto."
      },
      "invite_members": {
        "title": "Invitar miembros",
        "sub_heading": "Invita miembros para trabajar en tu proyecto.",
        "select_co_worker": "Seleccionar compañero de trabajo"
      }
    },
    "states": {
      "describe_this_state_for_your_members": "Describe este estado para tus miembros.",
      "empty_state": {
        "title": "No estados disponibles para el grupo {groupKey}",
        "description": "Por favor, crea un nuevo estado"
      }
    },
    "labels": {
      "label_title": "Título de la etiqueta",
      "label_title_is_required": "El título de la etiqueta es requerido",
      "label_max_char": "El nombre de la etiqueta no debe exceder 255 caracteres",
      "toast": {
        "error": "Error al actualizar la etiqueta"
      }
    },
    "estimates": {
      "title": "Habilitar estimaciones para mi proyecto",
      "description": "Ayudan a comunicar la complejidad y la carga de trabajo del equipo."
    },
    "automations": {
      "label": "Automatizaciones",
      "auto-archive": {
        "title": "Auto-archivar elementos de trabajo cerrados",
        "description": "Plane archivará automáticamente los elementos de trabajo que se hayan completado o cancelado.",
        "duration": "Auto-archivar elementos de trabajo que están cerrados por"
      },
      "auto-close": {
        "title": "Auto-cerrar elementos de trabajo",
        "description": "Plane cerrará automáticamente los elementos de trabajo que no se hayan completado o cancelado.",
        "duration": "Auto-cerrar elementos de trabajo que están inactivos por",
        "auto_close_status": "Estado de auto-cierre"
      }
    },

    "empty_state": {
      "labels": {
        "title": "Aún no hay etiquetas",
        "description": "Crea etiquetas para ayudar a organizar y filtrar elementos de trabajo en tu proyecto."
      },
      "estimates": {
        "title": "Aún no hay sistemas de estimación",
        "description": "Crea un conjunto de estimaciones para comunicar la cantidad de trabajo por elemento de trabajo.",
        "primary_button": "Agregar sistema de estimación"
      }
    }
  },

  "project_cycles": {
    "add_cycle": "Agregar ciclo",
    "more_details": "Más detalles",
    "cycle": "Ciclo",
    "update_cycle": "Actualizar ciclo",
    "create_cycle": "Crear ciclo",
    "no_matching_cycles": "No hay ciclos coincidentes",
    "remove_filters_to_see_all_cycles": "Elimina los filtros para ver todos los ciclos",
    "remove_search_criteria_to_see_all_cycles": "Elimina los criterios de búsqueda para ver todos los ciclos",
    "only_completed_cycles_can_be_archived": "Solo los ciclos completados pueden ser archivados",
    "start_date": "Fecha de inicio",
    "end_date": "Fecha de finalización",
    "in_your_timezone": "En tu zona horaria",
    "transfer_work_items": "Transferir {count} elementos de trabajo",
    "date_range": "Rango de fechas",
    "add_date": "Agregar fecha",
    "active_cycle": {
      "label": "Ciclo activo",
      "progress": "Progreso",
      "chart": "Gráfico de avance",
      "priority_issue": "Elementos de trabajo prioritarios",
      "assignees": "Asignados",
      "issue_burndown": "Avance de elementos de trabajo",
      "ideal": "Ideal",
      "current": "Actual",
      "labels": "Etiquetas"
    },
    "upcoming_cycle": {
      "label": "Ciclo próximo"
    },
    "completed_cycle": {
      "label": "Ciclo completado"
    },
    "status": {
      "days_left": "Días restantes",
      "completed": "Completado",
      "yet_to_start": "Por comenzar",
      "in_progress": "En progreso",
      "draft": "Borrador"
    },
    "action": {
      "restore": {
        "title": "Restaurar ciclo",
        "success": {
          "title": "Ciclo restaurado",
          "description": "El ciclo ha sido restaurado."
        },
        "failed": {
          "title": "Falló la restauración del ciclo",
          "description": "No se pudo restaurar el ciclo. Por favor intenta de nuevo."
        }
      },
      "favorite": {
        "loading": "Agregando ciclo a favoritos",
        "success": {
          "description": "Ciclo agregado a favoritos.",
          "title": "¡Éxito!"
        },
        "failed": {
          "description": "No se pudo agregar el ciclo a favoritos. Por favor intenta de nuevo.",
          "title": "¡Error!"
        }
      },
      "unfavorite": {
        "loading": "Eliminando ciclo de favoritos",
        "success": {
          "description": "Ciclo eliminado de favoritos.",
          "title": "¡Éxito!"
        },
        "failed": {
          "description": "No se pudo eliminar el ciclo de favoritos. Por favor intenta de nuevo.",
          "title": "¡Error!"
        }
      },
      "update": {
        "loading": "Actualizando ciclo",
        "success": {
          "description": "Ciclo actualizado exitosamente.",
          "title": "¡Éxito!"
        },
        "failed": {
          "description": "Error al actualizar el ciclo. Por favor intenta de nuevo.",
          "title": "¡Error!"
        },
        "error": {
          "already_exists": "Ya tienes un ciclo en las fechas dadas, si quieres crear un ciclo en borrador, puedes hacerlo eliminando ambas fechas."
        }
      }
    },
    "empty_state": {
      "general": {
        "title": "Agrupa y delimita tu trabajo en Ciclos.",
        "description": "Divide el trabajo en bloques de tiempo, trabaja hacia atrás desde la fecha límite de tu proyecto para establecer fechas, y haz un progreso tangible como equipo.",
        "primary_button": {
          "text": "Establece tu primer ciclo",
          "comic": {
            "title": "Los ciclos son bloques de tiempo repetitivos.",
            "description": "Un sprint, una iteración, o cualquier otro término que uses para el seguimiento semanal o quincenal del trabajo es un ciclo."
          }
        }
      },
      "no_issues": {
        "title": "No hay elementos de trabajo agregados al ciclo",
        "description": "Agrega o crea elementos de trabajo que desees delimitar y entregar dentro de este ciclo",
        "primary_button": {
          "text": "Crear nuevo elemento de trabajo"
        },
        "secondary_button": {
          "text": "Agregar elemento de trabajo existente"
        }
      },
      "completed_no_issues": {
        "title": "No hay elementos de trabajo en el ciclo",
        "description": "No hay elementos de trabajo en el ciclo. Los elementos de trabajo están transferidos u ocultos. Para ver elementos de trabajo ocultos si los hay, actualiza tus propiedades de visualización según corresponda."
      },
      "active": {
        "title": "No hay ciclo activo",
        "description": "Un ciclo activo incluye cualquier período que abarque la fecha de hoy dentro de su rango. Encuentra el progreso y los detalles del ciclo activo aquí."
      },
      "archived": {
        "title": "Aún no hay ciclos archivados",
        "description": "Para mantener ordenado tu proyecto, archiva los ciclos completados. Encuéntralos aquí una vez archivados."
      }
    }
  },

  "project_issues": {
    "empty_state": {
      "no_issues": {
        "title": "Crea un elemento de trabajo y asígnalo a alguien, incluso a ti mismo",
        "description": "Piensa en los elementos de trabajo como trabajos, tareas, trabajo o JTBD. Los cuales nos gustan. Un elemento de trabajo y sus sub-elementos de trabajo son generalmente acciones basadas en tiempo asignadas a miembros de tu equipo. Tu equipo crea, asigna y completa elementos de trabajo para mover tu proyecto hacia su objetivo.",
        "primary_button": {
          "text": "Crea tu primer elemento de trabajo",
          "comic": {
            "title": "Los elementos de trabajo son bloques de construcción en Plane.",
            "description": "Rediseñar la interfaz de Plane, Cambiar la marca de la empresa o Lanzar el nuevo sistema de inyección de combustible son ejemplos de elementos de trabajo que probablemente tienen sub-elementos de trabajo."
          }
        }
      },
      "no_archived_issues": {
        "title": "Aún no hay elementos de trabajo archivados",
        "description": "Manualmente o a través de automatización, puedes archivar elementos de trabajo que estén completados o cancelados. Encuéntralos aquí una vez archivados.",
        "primary_button": {
          "text": "Establecer automatización"
        }
      },
      "issues_empty_filter": {
        "title": "No se encontraron elementos de trabajo que coincidan con los filtros aplicados",
        "secondary_button": {
          "text": "Limpiar todos los filtros"
        }
      }
    }
  },

  "project_module": {
    "add_module": "Agregar Módulo",
    "update_module": "Actualizar Módulo",
    "create_module": "Crear Módulo",
    "archive_module": "Archivar Módulo",
    "restore_module": "Restaurar Módulo",
    "delete_module": "Eliminar módulo",
    "empty_state": {
      "general": {
        "title": "Mapea los hitos de tu proyecto a Módulos y rastrea el trabajo agregado fácilmente.",
        "description": "Un grupo de elementos de trabajo que pertenecen a un padre lógico y jerárquico forman un módulo. Piensa en ellos como una forma de rastrear el trabajo por hitos del proyecto. Tienen sus propios períodos y fechas límite, así como análisis para ayudarte a ver qué tan cerca o lejos estás de un hito.",
        "primary_button": {
          "text": "Construye tu primer módulo",
          "comic": {
            "title": "Los módulos ayudan a agrupar el trabajo por jerarquía.",
            "description": "Un módulo de carrito, un módulo de chasis y un módulo de almacén son buenos ejemplos de esta agrupación."
          }
        }
      },
      "no_issues": {
        "title": "No hay elementos de trabajo en el módulo",
        "description": "Crea o agrega elementos de trabajo que quieras lograr como parte de este módulo",
        "primary_button": {
          "text": "Crear nuevos elementos de trabajo"
        },
        "secondary_button": {
          "text": "Agregar un elemento de trabajo existente"
        }
      },
      "archived": {
        "title": "Aún no hay Módulos archivados",
        "description": "Para mantener ordenado tu proyecto, archiva los módulos completados o cancelados. Encuéntralos aquí una vez archivados."
      },
      "sidebar": {
        "in_active": "Este módulo aún no está activo.",
        "invalid_date": "Fecha inválida. Por favor ingresa una fecha válida."
      }
    },
    "quick_actions": {
      "archive_module": "Archivar módulo",
      "archive_module_description": "Solo los módulos completados o\ncancelados pueden ser archivados.",
      "delete_module": "Eliminar módulo"
    },
    "toast": {
      "copy": {
        "success": "Enlace del módulo copiado al portapapeles"
      },
      "delete": {
        "success": "Módulo eliminado exitosamente",
        "error": "Error al eliminar el módulo"
      }
    }
  },

  "project_views": {
    "empty_state": {
      "general": {
        "title": "Guarda vistas filtradas para tu proyecto. Crea tantas como necesites",
        "description": "Las vistas son un conjunto de filtros guardados que usas frecuentemente o a los que quieres tener fácil acceso. Todos tus colegas en un proyecto pueden ver las vistas de todos y elegir la que mejor se adapte a sus necesidades.",
        "primary_button": {
          "text": "Crea tu primera vista",
          "comic": {
            "title": "Las vistas funcionan sobre las propiedades de los Elementos de trabajo.",
            "description": "Puedes crear una vista desde aquí con tantas propiedades como filtros como consideres apropiado."
          }
        }
      },
      "filter": {
        "title": "No hay vistas coincidentes",
        "description": "Ninguna vista coincide con los criterios de búsqueda. \n Crea una nueva vista en su lugar."
      }
    }
  },

  "project_page": {
    "empty_state": {
      "general": {
        "title": "Escribe una nota, un documento o una base de conocimiento completa. Obtén ayuda de Galileo, el asistente de IA de Plane, para comenzar",
        "description": "Las páginas son espacios para pensamientos en Plane. Toma notas de reuniones, fórmalas fácilmente, integra elementos de trabajo, organízalas usando una biblioteca de componentes y mantenlas todas en el contexto de tu proyecto. Para hacer cualquier documento rápidamente, invoca a Galileo, la IA de Plane, con un atajo o haciendo clic en un botón.",
        "primary_button": {
          "text": "Crea tu primera página"
        }
      },
      "private": {
        "title": "Aún no hay páginas privadas",
        "description": "Mantén tus pensamientos privados aquí. Cuando estés listo para compartir, el equipo está a solo un clic de distancia.",
        "primary_button": {
          "text": "Crea tu primera página"
        }
      },
      "public": {
        "title": "Aún no hay páginas públicas",
        "description": "Ve las páginas compartidas con todos en tu proyecto aquí mismo.",
        "primary_button": {
          "text": "Crea tu primera página"
        }
      },
      "archived": {
        "title": "Aún no hay páginas archivadas",
        "description": "Archiva las páginas que no estén en tu radar. Accede a ellas aquí cuando las necesites."
      }
    }
  },

  "command_k": {
    "empty_state": {
      "search": {
        "title": "No se encontraron resultados"
      }
    }
  },

  "issue_relation": {
    "empty_state": {
      "search": {
        "title": "No se encontraron elementos de trabajo coincidentes"
      },
      "no_issues": {
        "title": "No se encontraron elementos de trabajo"
      }
    }
  },

  "issue_comment": {
    "empty_state": {
      "general": {
        "title": "Aún no hay comentarios",
        "description": "Los comentarios pueden usarse como un espacio de discusión y seguimiento para los elementos de trabajo"
      }
    }
  },

  "notification": {
    "label": "Bandeja de entrada",
    "page_label": "{workspace} - Bandeja de entrada",
    "options": {
      "mark_all_as_read": "Marcar todo como leído",
      "mark_read": "Marcar como leído",
      "mark_unread": "Marcar como no leído",
      "refresh": "Actualizar",
      "filters": "Filtros de bandeja de entrada",
      "show_unread": "Mostrar no leídos",
      "show_snoozed": "Mostrar pospuestos",
      "show_archived": "Mostrar archivados",
      "mark_archive": "Archivar",
      "mark_unarchive": "Desarchivar",
      "mark_snooze": "Posponer",
      "mark_unsnooze": "Quitar posposición"
    },
    "toasts": {
      "read": "Notificación marcada como leída",
      "unread": "Notificación marcada como no leída",
      "archived": "Notificación marcada como archivada",
      "unarchived": "Notificación marcada como no archivada",
      "snoozed": "Notificación pospuesta",
      "unsnoozed": "Notificación posposición cancelada"
    },
    "empty_state": {
      "detail": {
        "title": "Selecciona para ver detalles."
      },
      "all": {
        "title": "No hay elementos de trabajo asignados",
        "description": "Las actualizaciones de elementos de trabajo asignados a ti se pueden \n ver aquí"
      },
      "mentions": {
        "title": "No hay elementos de trabajo asignados",
        "description": "Las actualizaciones de elementos de trabajo asignados a ti se pueden \n ver aquí"
      }
    },
    "tabs": {
      "all": "Todo",
      "mentions": "Menciones"
    },
    "filter": {
      "assigned": "Asignado a mí",
      "created": "Creado por mí",
      "subscribed": "Suscrito por mí"
    },
    "snooze": {
      "1_day": "1 día",
      "3_days": "3 días",
      "5_days": "5 días",
      "1_week": "1 semana",
      "2_weeks": "2 semanas",
      "custom": "Personalizado"
    }
  },

  "active_cycle": {
    "empty_state": {
      "progress": {
        "title": "Agrega elementos de trabajo al ciclo para ver su progreso"
      },
      "chart": {
        "title": "Agrega elementos de trabajo al ciclo para ver el gráfico de avance."
      },
      "priority_issue": {
        "title": "Observa los elementos de trabajo de alta prioridad abordados en el ciclo de un vistazo."
      },
      "assignee": {
        "title": "Agrega asignados a los elementos de trabajo para ver un desglose del trabajo por asignados."
      },
      "label": {
        "title": "Agrega etiquetas a los elementos de trabajo para ver el desglose del trabajo por etiquetas."
      }
    }
  },

  "disabled_project": {
    "empty_state": {
      "inbox": {
        "title": "Intake no está habilitado para el proyecto.",
        "description": "Intake te ayuda a gestionar las solicitudes entrantes a tu proyecto y agregarlas como elementos de trabajo en tu flujo de trabajo. Habilita Intake desde la configuración del proyecto para gestionar las solicitudes.",
        "primary_button": {
          "text": "Gestionar funciones"
        }
      },
      "cycle": {
        "title": "Los Ciclos no están habilitados para este proyecto.",
        "description": "Divide el trabajo en fragmentos limitados por tiempo, trabaja hacia atrás desde la fecha límite de tu proyecto para establecer fechas y haz un progreso tangible como equipo. Habilita la función de ciclos para tu proyecto para comenzar a usarlos.",
        "primary_button": {
          "text": "Gestionar funciones"
        }
      },
      "module": {
        "title": "Los Módulos no están habilitados para el proyecto.",
        "description": "Los Módulos son los componentes básicos de tu proyecto. Habilita los módulos desde la configuración del proyecto para comenzar a usarlos.",
        "primary_button": {
          "text": "Gestionar funciones"
        }
      },
      "page": {
        "title": "Las Páginas no están habilitadas para el proyecto.",
        "description": "Las Páginas son los componentes básicos de tu proyecto. Habilita las páginas desde la configuración del proyecto para comenzar a usarlas.",
        "primary_button": {
          "text": "Gestionar funciones"
        }
      },
      "view": {
        "title": "Las Vistas no están habilitadas para el proyecto.",
        "description": "Las Vistas son los componentes básicos de tu proyecto. Habilita las vistas desde la configuración del proyecto para comenzar a usarlas.",
        "primary_button": {
          "text": "Gestionar funciones"
        }
      }
    }
  },
  "workspace_draft_issues": {
    "draft_an_issue": "Borrador de elemento de trabajo",
    "empty_state": {
      "title": "Los elementos de trabajo a medio escribir y pronto los comentarios aparecerán aquí.",
      "description": "Para probar esto, comienza a agregar un elemento de trabajo y déjalo a medias o crea tu primer borrador a continuación. 😉",
      "primary_button": {
        "text": "Crea tu primer borrador"
      }
    },
    "delete_modal": {
      "title": "Eliminar borrador",
      "description": "¿Estás seguro de que quieres eliminar este borrador? Esto no se puede deshacer."
    },
    "toasts": {
      "created": {
        "success": "Borrador creado",
        "error": "No se pudo crear el elemento de trabajo. Por favor, inténtalo de nuevo."
      },
      "deleted": {
        "success": "Borrador eliminado"
      }
    }
  },

  "stickies": {
    "title": "Tus notas adhesivas",
    "placeholder": "haz clic para escribir aquí",
    "all": "Todas las notas adhesivas",
    "no-data": "Anota una idea, captura un momento eureka o registra una inspiración. Agrega una nota adhesiva para comenzar.",
    "add": "Agregar nota adhesiva",
    "search_placeholder": "Buscar por título",
    "delete": "Eliminar nota adhesiva",
    "delete_confirmation": "¿Estás seguro de que quieres eliminar esta nota adhesiva?",
    "empty_state": {
      "simple": "Anota una idea, captura un momento eureka o registra una inspiración. Agrega una nota adhesiva para comenzar.",
      "general": {
        "title": "Las notas adhesivas son notas rápidas y tareas pendientes que anotas al vuelo.",
        "description": "Captura tus pensamientos e ideas sin esfuerzo creando notas adhesivas a las que puedes acceder en cualquier momento y desde cualquier lugar.",
        "primary_button": {
          "text": "Agregar nota adhesiva"
        }
      },
      "search": {
        "title": "Eso no coincide con ninguna de tus notas adhesivas.",
        "description": "Prueba un término diferente o háznoslo saber\nsi estás seguro de que tu búsqueda es correcta.",
        "primary_button": {
          "text": "Agregar nota adhesiva"
        }
      }
    },
    "toasts": {
      "errors": {
        "wrong_name": "El nombre de la nota adhesiva no puede tener más de 100 caracteres.",
        "already_exists": "Ya existe una nota adhesiva sin descripción"
      },
      "created": {
        "title": "Nota adhesiva creada",
        "message": "La nota adhesiva se ha creado exitosamente"
      },
      "not_created": {
        "title": "Nota adhesiva no creada",
        "message": "No se pudo crear la nota adhesiva"
      },
      "updated": {
        "title": "Nota adhesiva actualizada",
        "message": "La nota adhesiva se ha actualizado exitosamente"
      },
      "not_updated": {
        "title": "Nota adhesiva no actualizada",
        "message": "No se pudo actualizar la nota adhesiva"
      },
      "removed": {
        "title": "Nota adhesiva eliminada",
        "message": "La nota adhesiva se ha eliminado exitosamente"
      },
      "not_removed": {
        "title": "Nota adhesiva no eliminada",
        "message": "No se pudo eliminar la nota adhesiva"
      }
    }
  },

  "role_details": {
    "guest": {
      "title": "Invitado",
      "description": "Los miembros externos de las organizaciones pueden ser invitados como invitados."
    },
    "member": {
      "title": "Miembro",
      "description": "Capacidad para leer, escribir, editar y eliminar entidades dentro de proyectos, ciclos y módulos"
    },
    "admin": {
      "title": "Administrador",
      "description": "Todos los permisos establecidos como verdaderos dentro del espacio de trabajo."
    }
  },

  "user_roles": {
    "product_or_project_manager": "Gerente de Producto / Proyecto",
    "development_or_engineering": "Desarrollo / Ingeniería",
    "founder_or_executive": "Fundador / Ejecutivo",
    "freelancer_or_consultant": "Freelancer / Consultor",
    "marketing_or_growth": "Marketing / Crecimiento",
    "sales_or_business_development": "Ventas / Desarrollo de Negocios",
    "support_or_operations": "Soporte / Operaciones",
    "student_or_professor": "Estudiante / Profesor",
    "human_resources": "Recursos Humanos",
    "other": "Otro"
  },

  "importer": {
    "github": {
      "title": "GitHub",
      "description": "Importa elementos de trabajo desde repositorios de GitHub y sincronízalos."
    },
    "jira": {
      "title": "Jira",
      "description": "Importa elementos de trabajo y epics desde proyectos y epics de Jira."
    }
  },

  "exporter": {
    "csv": {
      "title": "CSV",
      "description": "Exporta elementos de trabajo a un archivo CSV.",
      "short_description": "Exportar como csv"
    },
    "excel": {
      "title": "Excel",
      "description": "Exporta elementos de trabajo a un archivo Excel.",
      "short_description": "Exportar como excel"
    },
    "xlsx": {
      "title": "Excel",
      "description": "Exporta elementos de trabajo a un archivo Excel.",
      "short_description": "Exportar como excel"
    },
    "json": {
      "title": "JSON",
      "description": "Exporta elementos de trabajo a un archivo JSON.",
      "short_description": "Exportar como json"
    }
  },
  "default_global_view": {
    "all_issues": "Todos los elementos de trabajo",
    "assigned": "Asignados",
    "created": "Creados",
    "subscribed": "Suscritos"
  },

  "themes": {
    "theme_options": {
      "system_preference": {
        "label": "Preferencia del sistema"
      },
      "light": {
        "label": "Claro"
      },
      "dark": {
        "label": "Oscuro"
      },
      "light_contrast": {
        "label": "Claro de alto contraste"
      },
      "dark_contrast": {
        "label": "Oscuro de alto contraste"
      },
      "custom": {
        "label": "Tema personalizado"
      }
    }
  },
  "project_modules": {
    "status": {
      "backlog": "Pendientes",
      "planned": "Planificado",
      "in_progress": "En progreso",
      "paused": "Pausado",
      "completed": "Completado",
      "cancelled": "Cancelado"
    },
    "layout": {
      "list": "Vista de lista",
      "board": "Vista de galería",
      "timeline": "Vista de línea de tiempo"
    },
    "order_by": {
      "name": "Nombre",
      "progress": "Progreso",
      "issues": "Número de elementos de trabajo",
      "due_date": "Fecha de vencimiento",
      "created_at": "Fecha de creación",
      "manual": "Manual"
    }
  },

  "cycle": {
    "label": "{count, plural, one {Ciclo} other {Ciclos}}",
    "no_cycle": "Sin ciclo"
  },

  "module": {
    "label": "{count, plural, one {Módulo} other {Módulos}}",
    "no_module": "Sin módulo"
  }
}<|MERGE_RESOLUTION|>--- conflicted
+++ resolved
@@ -503,12 +503,9 @@
   "re_generate_key": "Regenerar clave",
   "export": "Exportar",
   "member": "{count, plural, one{# miembro} other{# miembros}}",
-<<<<<<< HEAD
   "new_password_must_be_different_from_old_password": "La nueva contraseña debe ser diferente a la contraseña anterior",
-=======
   "edited": "Modificado",
   "bot": "Bot",
->>>>>>> 99dba80d
 
   "project_view": {
     "sort_by": {
