{
  "submit": "Enviar",
  "cancel": "Cancelar",
  "loading": "Cargando",
  "error": "Error",
  "success": "Éxito",
  "warning": "Advertencia",
  "info": "Información",
  "close": "Cerrar",
  "yes": "Sí",
  "no": "No",
  "ok": "OK",
  "name": "Nombre",
  "description": "Descripción",
  "search": "Buscar",
  "add_member": "Agregar miembro",
  "remove_member": "Eliminar miembro",
  "add_members": "Agregar miembros",
  "remove_members": "Eliminar miembros",
  "add": "Agregar",
  "remove": "Eliminar",
  "add_new": "Agregar nuevo",
  "remove_selected": "Eliminar seleccionados",
  "first_name": "Nombre",
  "last_name": "Apellido",
  "email": "Correo electrónico",
  "display_name": "Nombre para mostrar",
  "role": "Rol",
  "timezone": "Zona horaria",
  "avatar": "Avatar",
  "cover_image": "Imagen de portada",
  "password": "Contraseña",
  "change_cover": "Cambiar portada",
  "language": "Idioma",
  "saving": "Guardando...",
  "save_changes": "Guardar cambios",
  "deactivate_account": "Desactivar cuenta",
  "deactivate_account_description": "Al desactivar una cuenta, todos los datos y recursos dentro de esa cuenta se eliminarán permanentemente y no se podrán recuperar.",
  "profile_settings": "Configuración de perfil",
  "your_account": "Tu cuenta",
  "security": "Seguridad",
  "activity": "Actividad",
  "appearance": "Apariencia",
  "notifications": "Notificaciones",
  "workspaces": "Espacios de trabajo",
  "create_workspace": "Crear espacio de trabajo",
  "invitations": "Invitaciones",
  "summary": "Resumen",
  "assigned": "Asignado",
  "created": "Creado",
  "subscribed": "Suscrito",
  "you_do_not_have_the_permission_to_access_this_page": "No tienes permiso para acceder a esta página.",
  "failed_to_sign_out_please_try_again": "Error al cerrar sesión. Por favor, inténtalo de nuevo.",
  "password_changed_successfully": "Contraseña cambiada con éxito.",
  "something_went_wrong_please_try_again": "Algo salió mal. Por favor, inténtalo de nuevo.",
  "change_password": "Cambiar contraseña",
  "passwords_dont_match": "Las contraseñas no coinciden",
  "current_password": "Contraseña actual",
  "new_password": "Nueva contraseña",
  "confirm_password": "Confirmar contraseña",
  "this_field_is_required": "Este campo es obligatorio",
  "changing_password": "Cambiando contraseña",
  "please_enter_your_password": "Por favor, introduce tu contraseña.",
  "password_length_should_me_more_than_8_characters": "La longitud de la contraseña debe ser más de 8 caracteres.",
  "password_is_weak": "La contraseña es débil.",
  "password_is_strong": "La contraseña es fuerte.",
  "load_more": "Cargar más",
  "select_or_customize_your_interface_color_scheme": "Selecciona o personaliza el esquema de color de tu interfaz.",
  "theme": "Tema",
  "system_preference": "Preferencia del sistema",
  "light": "Claro",
  "dark": "Oscuro",
  "light_contrast": "Alto contraste claro",
  "dark_contrast": "Alto contraste oscuro",
  "custom": "Tema personalizado",
  "select_your_theme": "Selecciona tu tema",
  "customize_your_theme": "Personaliza tu tema",
  "background_color": "Color de fondo",
  "text_color": "Color del texto",
  "primary_color": "Color primario (Tema)",
  "sidebar_background_color": "Color de fondo de la barra lateral",
  "sidebar_text_color": "Color del texto de la barra lateral",
  "set_theme": "Establecer tema",
  "enter_a_valid_hex_code_of_6_characters": "Introduce un código hexadecimal válido de 6 caracteres",
  "background_color_is_required": "El color de fondo es obligatorio",
  "text_color_is_required": "El color del texto es obligatorio",
  "primary_color_is_required": "El color primario es obligatorio",
  "sidebar_background_color_is_required": "El color de fondo de la barra lateral es obligatorio",
  "sidebar_text_color_is_required": "El color del texto de la barra lateral es obligatorio",
  "updating_theme": "Actualizando tema",
  "theme_updated_successfully": "Tema actualizado con éxito",
  "failed_to_update_the_theme": "Error al actualizar el tema",
  "email_notifications": "Notificaciones por correo electrónico",
  "stay_in_the_loop_on_issues_you_are_subscribed_to_enable_this_to_get_notified": "Mantente al tanto de los problemas a los que estás suscrito. Activa esto para recibir notificaciones.",
  "email_notification_setting_updated_successfully": "Configuración de notificaciones por correo electrónico actualizada con éxito",
  "failed_to_update_email_notification_setting": "Error al actualizar la configuración de notificaciones por correo electrónico",
  "notify_me_when": "Notifícame cuando",
  "property_changes": "Cambios de propiedad",
  "property_changes_description": "Notifícame cuando cambien las propiedades del problema como asignados, prioridad, estimaciones o cualquier otra cosa.",
  "state_change": "Cambio de estado",
  "state_change_description": "Notifícame cuando el problema se mueva a un estado diferente",
  "issue_completed": "Problema completado",
  "issue_completed_description": "Notifícame solo cuando un problema esté completado",
  "comments": "Comentarios",
  "comments_description": "Notifícame cuando alguien deje un comentario en el problema",
  "mentions": "Menciones",
  "mentions_description": "Notifícame solo cuando alguien me mencione en los comentarios o en la descripción",
  "create_your_workspace": "Crea tu espacio de trabajo",
  "only_your_instance_admin_can_create_workspaces": "Solo tu administrador de instancia puede crear espacios de trabajo",
  "only_your_instance_admin_can_create_workspaces_description": "Si conoces el correo electrónico de tu administrador de instancia, haz clic en el botón de abajo para ponerte en contacto con él.",
  "go_back": "Regresar",
  "request_instance_admin": "Solicitar administrador de instancia",
  "plane_logo": "Logo de Plane",
  "workspace_creation_disabled": "Creación de espacio de trabajo deshabilitada",
  "workspace_request_subject": "Solicitando un nuevo espacio de trabajo",
  "creating_workspace": "Creando espacio de trabajo",
  "workspace_created_successfully": "Espacio de trabajo creado con éxito",
  "create_workspace_page": "Página de creación de espacio de trabajo",
  "workspace_could_not_be_created_please_try_again": "No se pudo crear el espacio de trabajo. Por favor, inténtalo de nuevo.",
  "workspace_could_not_be_created_please_try_again_description": "Ocurrió un error al crear el espacio de trabajo. Por favor, inténtalo de nuevo.",
  "this_is_a_required_field": "Este es un campo obligatorio.",
  "name_your_workspace": "Nombra tu espacio de trabajo",
  "workspaces_names_can_contain_only_space_dash_and_alphanumeric_characters": "Los nombres de los espacios de trabajo solo pueden contener (' '), ('-'), ('_') y caracteres alfanuméricos.",
  "limit_your_name_to_80_characters": "Limita tu nombre a 80 caracteres.",
  "set_your_workspace_url": "Establece la URL de tu espacio de trabajo",
  "limit_your_url_to_48_characters": "Limita tu URL a 48 caracteres.",
  "how_many_people_will_use_this_workspace": "¿Cuántas personas usarán este espacio de trabajo?",
  "how_many_people_will_use_this_workspace_description": "Esto nos ayudará a determinar el número de asientos que necesitas comprar.",
  "select_a_range": "Selecciona un rango",
  "urls_can_contain_only_dash_and_alphanumeric_characters": "Las URLs solo pueden contener ('-') y caracteres alfanuméricos.",
  "something_familiar_and_recognizable_is_always_best": "Algo familiar y reconocible siempre es mejor.",
  "workspace_url_is_already_taken": "¡La URL del espacio de trabajo ya está tomada!",
  "old_password": "Contraseña antigua",
  "general_settings": "Configuración general",
  "sign_out": "Cerrar sesión",
  "signing_out": "Cerrando sesión",
  "active_cycles": "Ciclos activos",
  "active_cycles_description": "Monitorea ciclos a través de proyectos, rastrea problemas de alta prioridad y enfócate en ciclos que necesitan atención.",
  "on_demand_snapshots_of_all_your_cycles": "Instantáneas bajo demanda de todos tus ciclos",
  "upgrade": "Actualizar",
  "10000_feet_view": "Vista de 10,000 pies de todos los ciclos activos.",
  "10000_feet_view_description": "Amplía para ver ciclos en ejecución en todos tus proyectos a la vez en lugar de ir de ciclo en ciclo en cada proyecto.",
  "get_snapshot_of_each_active_cycle": "Obtén una instantánea de cada ciclo activo.",
  "get_snapshot_of_each_active_cycle_description": "Rastrea métricas de alto nivel para todos los ciclos activos, ve su estado de progreso y obtén una idea del alcance frente a los plazos.",
  "compare_burndowns": "Compara burndowns.",
  "compare_burndowns_description": "Monitorea cómo se están desempeñando cada uno de tus equipos con un vistazo al informe de burndown de cada ciclo.",
  "quickly_see_make_or_break_issues": "Ve rápidamente problemas críticos.",
  "quickly_see_make_or_break_issues_description": "Previsualiza problemas de alta prioridad para cada ciclo contra fechas de vencimiento. Vélos todos por ciclo en un clic.",
  "zoom_into_cycles_that_need_attention": "Enfócate en ciclos que necesitan atención.",
  "zoom_into_cycles_that_need_attention_description": "Investiga el estado de cualquier ciclo que no cumpla con las expectativas en un clic.",
  "stay_ahead_of_blockers": "Anticípate a los bloqueadores.",
  "stay_ahead_of_blockers_description": "Detecta desafíos de un proyecto a otro y ve dependencias entre ciclos que no son obvias desde ninguna otra vista.",
  "analytics": "Analítica",
  "workspace_invites": "Invitaciones al espacio de trabajo",
  "enter_god_mode": "Entrar en modo dios",
  "workspace_logo": "Logo del espacio de trabajo",
  "new_issue": "Nuevo problema",
  "your_work": "Tu trabajo",
  "drafts": "Borradores",
  "projects": "Proyectos",
  "views": "Vistas",
  "workspace": "Espacio de trabajo",
  "archives": "Archivos",
  "settings": "Configuración",
  "failed_to_move_favorite": "Error al mover favorito",
  "your_favorites": "Tus favoritos",
  "no_favorites_yet": "Aún no hay favoritos",
  "create_folder": "Crear carpeta",
  "new_folder": "Nueva carpeta",
  "favorite_updated_successfully": "Favorito actualizado con éxito",
  "favorite_created_successfully": "Favorito creado con éxito",
  "folder_already_exists": "La carpeta ya existe",
  "folder_name_cannot_be_empty": "El nombre de la carpeta no puede estar vacío",
  "something_went_wrong": "Algo salió mal",
  "failed_to_reorder_favorite": "Error al reordenar favorito",
  "favorite_removed_successfully": "Favorito eliminado con éxito",
  "failed_to_create_favorite": "Error al crear favorito",
  "failed_to_rename_favorite": "Error al renombrar favorito",
  "project_link_copied_to_clipboard": "Enlace del proyecto copiado al portapapeles",
  "link_copied": "Enlace copiado",
  "your_projects": "Tus proyectos",
  "add_project": "Agregar proyecto",
  "create_project": "Crear proyecto",
  "failed_to_remove_project_from_favorites": "No se pudo eliminar el proyecto de favoritos. Por favor, inténtalo de nuevo.",
  "project_created_successfully": "Proyecto creado con éxito",
  "project_created_successfully_description": "Proyecto creado con éxito. Ahora puedes comenzar a agregar problemas a él.",
  "project_cover_image_alt": "Imagen de portada del proyecto",
  "name_is_required": "El nombre es obligatorio",
  "title_should_be_less_than_255_characters": "El título debe tener menos de 255 caracteres",
  "project_name": "Nombre del proyecto",
  "project_id_must_be_at_least_1_character": "El ID del proyecto debe tener al menos 1 carácter",
  "project_id_must_be_at_most_5_characters": "El ID del proyecto debe tener como máximo 5 caracteres",
  "project_id": "ID del proyecto",
  "project_id_tooltip_content": "Te ayuda a identificar problemas en el proyecto de manera única. Máximo 5 caracteres.",
  "description_placeholder": "Descripción...",
  "only_alphanumeric_non_latin_characters_allowed": "Solo se permiten caracteres alfanuméricos y no latinos.",
  "project_id_is_required": "El ID del proyecto es obligatorio",
  "select_network": "Seleccionar red",
  "lead": "Líder",
  "private": "Privado",
  "public": "Público",
  "accessible_only_by_invite": "Accesible solo por invitación",
  "anyone_in_the_workspace_except_guests_can_join": "Cualquiera en el espacio de trabajo excepto invitados puede unirse",
  "creating": "Creando",
  "creating_project": "Creando proyecto",
  "adding_project_to_favorites": "Agregando proyecto a favoritos",
  "project_added_to_favorites": "Proyecto agregado a favoritos",
  "couldnt_add_the_project_to_favorites": "No se pudo agregar el proyecto a favoritos. Por favor, inténtalo de nuevo.",
  "removing_project_from_favorites": "Eliminando proyecto de favoritos",
  "project_removed_from_favorites": "Proyecto eliminado de favoritos",
  "couldnt_remove_the_project_from_favorites": "No se pudo eliminar el proyecto de favoritos. Por favor, inténtalo de nuevo.",
  "add_to_favorites": "Agregar a favoritos",
  "remove_from_favorites": "Eliminar de favoritos",
  "publish_settings": "Configuración de publicación",
  "publish": "Publicar",
  "copy_link": "Copiar enlace",
  "leave_project": "Abandonar proyecto",
  "join_the_project_to_rearrange": "Únete al proyecto para reordenar",
  "drag_to_rearrange": "Arrastra para reordenar",
  "congrats": "¡Felicitaciones!",
  "open_project": "Abrir proyecto",
  "issues": "Problemas",
  "cycles": "Ciclos",
  "modules": "Módulos",
  "pages": "Páginas",
  "intake": "Entrada",
  "time_tracking": "Seguimiento de tiempo",
  "work_management": "Gestión del trabajo",
  "projects_and_issues": "Proyectos y problemas",
  "projects_and_issues_description": "Activa o desactiva estos en este proyecto.",
  "cycles_description": "Organiza el trabajo como mejor te parezca por proyecto y cambia la frecuencia de un período a otro.",
  "modules_description": "Agrupa el trabajo en configuraciones similares a subproyectos con sus propios líderes y asignados.",
  "views_description": "Guarda ordenamientos, filtros y opciones de visualización para más tarde o compártelos.",
  "pages_description": "Escribe cualquier cosa como escribes cualquier cosa.",
  "intake_description": "Mantente al tanto de los problemas a los que estás suscrito. Activa esto para recibir notificaciones.",
  "time_tracking_description": "Rastrea el tiempo dedicado a problemas y proyectos.",
  "work_management_description": "Gestiona tu trabajo y proyectos con facilidad.",
  "documentation": "Documentación",
  "message_support": "Mensaje al soporte",
  "contact_sales": "Contactar ventas",
  "hyper_mode": "Modo Hyper",
  "keyboard_shortcuts": "Atajos de teclado",
  "whats_new": "¿Qué hay de nuevo?",
  "version": "Versión",
  "we_are_having_trouble_fetching_the_updates": "Estamos teniendo problemas para obtener las actualizaciones.",
  "our_changelogs": "nuestros registros de cambios",
  "for_the_latest_updates": "para las últimas actualizaciones.",
  "please_visit": "Por favor, visita",
  "docs": "Documentos",
  "full_changelog": "Registro de cambios completo",
  "support": "Soporte",
  "discord": "Discord",
  "powered_by_plane_pages": "Desarrollado por Plane Pages",
  "please_select_at_least_one_invitation": "Por favor, selecciona al menos una invitación.",
  "please_select_at_least_one_invitation_description": "Por favor, selecciona al menos una invitación para unirte al espacio de trabajo.",
  "we_see_that_someone_has_invited_you_to_join_a_workspace": "Vemos que alguien te ha invitado a unirte a un espacio de trabajo",
  "join_a_workspace": "Unirse a un espacio de trabajo",
  "we_see_that_someone_has_invited_you_to_join_a_workspace_description": "Vemos que alguien te ha invitado a unirte a un espacio de trabajo",
  "join_a_workspace_description": "Unirse a un espacio de trabajo",
  "accept_and_join": "Aceptar y unirse",
  "go_home": "Ir a inicio",
  "no_pending_invites": "No hay invitaciones pendientes",
  "you_can_see_here_if_someone_invites_you_to_a_workspace": "Puedes ver aquí si alguien te invita a un espacio de trabajo",
  "back_to_home": "Volver al inicio",
  "workspace_name": "nombre-del-espacio-de-trabajo",
  "deactivate_your_account": "Desactivar tu cuenta",
  "deactivate_your_account_description": "Una vez desactivada, no podrás ser asignado a problemas ni se te facturará por tu espacio de trabajo. Para reactivar tu cuenta, necesitarás una invitación a un espacio de trabajo con esta dirección de correo electrónico.",
  "deactivating": "Desactivando",
  "confirm": "Confirmar",
  "draft_created": "Borrador creado",
  "issue_created_successfully": "Problema creado con éxito",
  "draft_creation_failed": "Creación del borrador fallida",
  "issue_creation_failed": "Creación del problema fallida",
  "draft_issue": "Borrador de problema",
  "issue_updated_successfully": "Problema actualizado con éxito",
  "issue_could_not_be_updated": "No se pudo actualizar el problema",
  "create_a_draft": "Crear un borrador",
  "save_to_drafts": "Guardar en borradores",
  "save": "Guardar",
  "update": "Actualizar",
  "updating": "Actualizando",
  "create_new_issue": "Crear nuevo problema",
  "editor_is_not_ready_to_discard_changes": "El editor no está listo para descartar los cambios",
  "failed_to_move_issue_to_project": "Error al mover el problema al proyecto",
  "create_more": "Crear más",
  "add_to_project": "Agregar al proyecto",
  "discard": "Descartar",
  "duplicate_issue_found": "Problema duplicado encontrado",
  "duplicate_issues_found": "Problemas duplicados encontrados",
  "no_matching_results": "No hay resultados coincidentes",
  "title_is_required": "El título es obligatorio",
  "title": "Título",
  "state": "Estado",
  "priority": "Prioridad",
  "none": "Ninguno",
  "urgent": "Urgente",
  "high": "Alta",
  "medium": "Media",
  "low": "Baja",
  "members": "Miembros",
  "assignee": "Asignado",
  "assignees": "Asignados",
  "you": "Tú",
  "labels": "Etiquetas",
  "create_new_label": "Crear nueva etiqueta",
  "start_date": "Fecha de inicio",
  "due_date": "Fecha de vencimiento",
  "cycle": "Ciclo",
  "estimate": "Estimación",
  "change_parent_issue": "Cambiar problema padre",
  "remove_parent_issue": "Eliminar problema padre",
  "add_parent": "Agregar padre",
  "loading_members": "Cargando miembros...",
<<<<<<< HEAD
  "inbox": "bandeja de entrada",
  "project_view": {
    "access": {
      "public": "Público",
      "private": "Privado"
    },
    "sort_by": {
      "created_at": "Fecha de creación",
      "updated_at": "Fecha de actualización",
      "name": "Nombre"
    }
  },
  "common": {
    "order_by": {
      "asc": "Ascendente",
      "desc": "Descendente"
=======
  "view_link_copied_to_clipboard": "Enlace de vista copiado al portapapeles.",
  "required": "Requerido",
  "optional": "Opcional",
  "Cancel": "Cancelar",
  "Update": "Actualizar",
  "Add": "Añadir",
  "Updating": "Actualizando",
  "Adding": "Añadiendo",
  "edit": "Editar",
  "open_in_new_tab": "Abrir en nueva pestaña",
  "delete": "Eliminar",
  "good": "Buenos",
  "morning": "días",
  "afternoon": "tardes",
  "evening": "noches",
  "show_all": "Mostrar todo",
  "show_less": "Mostrar menos",
  "no_data_yet": "Sin datos aún",
  "connections": "Conexiones",

  "toast": {
    "success": "¡Éxito!",
    "error": "¡Error!"
  },

  "home": {
    "empty": {
      "create_project": {
        "title": "Crear un proyecto",
        "description": "La mayoría de las cosas comienzan con un proyecto en Plane.",
        "cta": "Comenzar"
      },
      "invite_team": {
        "title": "Invitar a tu equipo",
        "description": "Construye, implementa y gestiona con tus compañeros.",
        "cta": "Hazlos entrar"
      },
      "configure_workspace": {
        "title": "Configura tu espacio de trabajo",
        "description": "Activa o desactiva funciones o ve más allá.",
        "cta": "Configurar este espacio"
      },
      "personalize_account": {
        "title": "Haz Plane tuyo",
        "description": "Elige tu foto, colores y más.",
        "cta": "Personalizar ahora"
      },
      "widgets":  {
        "title": "Está tranquilo sin widgets, actívalos",
        "description": "Parece que todos tus widgets están desactivados. ¡Enciéndelos ahora para mejorar tu experiencia!",
        "primary_button": {
          "text": "Gestionar widgets"
        }
      }
    },
    "quick_links": {
      "empty": "Guarda enlaces a cosas de trabajo que te gustaría tener a mano.",
      "add": "Añadir enlace rápido",
      "title": "Enlace rápido",
      "title_plural": "Enlaces rápidos",
      "toasts": {
        "created": {
          "title": "Enlace creado",
          "message": "El enlace se ha creado exitosamente"
        },
        "not_created": {
          "title": "Enlace no creado",
          "message": "No se pudo crear el enlace"
        },
        "updated": {
          "title": "Enlace actualizado",
          "message": "El enlace se ha actualizado exitosamente"
        },
        "not_updated": {
          "title": "Enlace no actualizado",
          "message": "No se pudo actualizar el enlace"
        },
        "removed": {
          "title": "Enlace eliminado",
          "message": "El enlace se ha eliminado exitosamente"
        },
        "not_removed": {
          "title": "Enlace no eliminado",
          "message": "No se pudo eliminar el enlace"
        }
        
      }
    },
    "recents": {
      "title": "Recientes",
      "empty": {
          "project": "Tus proyectos recientes aparecerán aquí cuando visites uno.",
          "page": "Tus páginas recientes aparecerán aquí cuando visites una.",
          "issue": "Tus problemas recientes aparecerán aquí cuando visites uno.",
          "default": "Aún no tienes elementos recientes."
      },
      "filters": {
        "all": "Todos los elementos",
        "projects": "Proyectos",
        "pages": "Páginas",
        "issues": "Problemas"
      }
    },
    "my_stickies": {
      "title": "Tus notas"
    },
    "new_at_plane": {
      "title": "Nuevo en Plane"
    },
    "quick_tutorial": {
      "title": "Tutorial rápido"
    },
    "widget": {
      "reordered_successfully": "Widget reordenado exitosamente.",
      "reordering_failed": "Ocurrió un error al reordenar el widget."
    },
    "manage_widgets": "Administrar widgets",
    "title": "Inicio",
    "star_us_on_github": "Danos una estrella en GitHub"
  },

  
  "link": {
    "modal": {
      "url": {
        "text": "URL",
        "required": "La URL no es válida",
        "placeholder": "Escribe o pega una URL"
      },
      "title": {
        "text": "Título de visualización",
        "placeholder": "Cómo te gustaría ver este enlace"
      }
    }
  },

  "common": {
    "all": "Todos",
    "states": "Estados",
    "state": "Estado",
    "state_groups": "Grupos de estado",
    "priority": "Prioridad",
    "team_project": "Proyecto de equipo",
    "project": "Proyecto",
    "cycle": "Ciclo",
    "cycles": "Ciclos",
    "module": "Módulo",
    "modules": "Módulos",
    "labels": "Etiquetas",
    "assignees": "Asignados",
    "assignee": "Asignado",
    "created_by": "Creado por",
    "none": "Ninguno",
    "link": "Enlace",
    "estimate": "Estimación",
    "layout": "Diseño",
    "filters": "Filtros",
    "display": "Mostrar",
    "load_more": "Cargar más",
    "no_matches_found": "No se encontraron coincidencias",
    "activity": "Actividad",
    "analytics": "Analítica",
    "success": "Éxito",
    "error": "Error",
    "group_by": "Agrupar por",
    "search": "Buscar",
    "epic": "Épica",
    "issue": "Problema",
    "warning": "Advertencia",
    "updating": "Actualizando",
    "update": "Actualizar",
    "creating": "Creando",
    "cancel": "Cancelar",
    "description": "Descripción",
    "title": "Título",
    "order_by": {
      "label": "Ordenar por",
      "manual": "Manual",
      "last_created": "Último creado",
      "last_updated": "Última actualización",
      "start_date": "Fecha de inicio",
      "due_date": "Fecha de vencimiento"
    },
    "comments": "Comentarios",
    "updates": "Actualizaciones"
  },

  "form": {
    "title": {
      "required": "El título es obligatorio",
      "max_length": "El título debe tener menos de {length} caracteres"
    }
  },

  "entity": {
    "grouping_title": "Agrupación de {entity}",
    "priority": "{entity}",
    "all": "Todos los {entity}",
    "drop_here_to_move": "Suelte aquí para mover el {entity}"
  },

  "epic": {
    "all": "Todas las épicas",
    "label": "{count, plural, one {Épica} other {Épicas}}"
  },

  "issue": {
    "label": "{count, plural, one {Problema} other {Problemas}}",
    "all": "Todos los problemas",
    "add": "Agregar problema",
    "priority": {
      "urgent": "Urgente",
      "high": "Alta",
      "medium": "Media",
      "low": "Baja"
    },
    "display": {
      "properties": {
        "label": "Propiedades de visualización",
        "id": "ID",
        "issue_type": "Tipo de problema",
        "sub_issue_count": "Cantidad de subproblemas",
        "attachment_count": "Cantidad de archivos adjuntos"
      },
      "extra": {
        "show_sub_issues": "Mostrar subproblemas",
        "show_empty_groups": "Mostrar grupos vacíos"
      }
    },
    "layouts": {
      "ordered_by_label": "Este diseño está ordenado por",
      "list": "Lista",
      "kanban": "Tablero",
      "calendar": "Calendario",
      "spreadsheet": "Hoja de cálculo",
      "gantt": "Línea de tiempo",
      "title": {
        "list": "Diseño de lista",
        "kanban": "Diseño de tablero",
        "calendar": "Diseño de calendario",
        "spreadsheet": "Diseño de hoja de cálculo",
        "gantt": "Diseño de línea de tiempo"
      }
    },
    "states": {
      "active": "Activo",
      "backlog": "Pendientes"
    },
    "comments": {
      "create": {
        "success": "Comentario creado con éxito",
        "error": "Error al crear el comentario. Por favor, inténtalo de nuevo más tarde."
      },
      "update": {
        "success": "Comentario actualizado con éxito",
        "error": "Error al actualizar el comentario. Por favor, inténtalo más tarde."
      },
      "remove": {
        "success": "Comentario eliminado con éxito",
        "error": "Error al eliminar el comentario. Por favor, inténtalo de nuevo más tarde."
      },
      "upload": {
        "error": "Error al subir el archivo. Por favor, inténtalo de nuevo más tarde."
      }
    }
  },

  "project": {
    "label": "{count, plural, one {Proyecto} other {Proyectos}}"
  },

  "view": {
    "create": {
      "label": "Crear vista"
    },
    "update": {
      "label": "Actualizar vista"
    }
  },

  "workspace_dashboard": {
    "empty_state": {
      "general": {
        "title": "Resumen de tus proyectos, actividad y métricas",
        "description": "Bienvenido a Plane, estamos emocionados de tenerte aquí. Crea tu primer proyecto y rastrea tus problemas, y esta página se transformará en un espacio que te ayudará a avanzar. Los administradores también verán elementos que ayudan a su equipo a progresar.",
        "primary_button": {
          "text": "Construye tu primer proyecto",
          "comic": {
            "title": "Todo comienza con un proyecto en Plane",
            "description": "Un proyecto podría ser la hoja de ruta de un producto, una campaña de marketing o el lanzamiento de un nuevo coche."
          }
        }
      }
    }
  },

  "workspace_analytics": {
    "empty_state": {
      "general": {
        "title": "Rastrea el progreso, cargas de trabajo y asignaciones. Detecta tendencias, elimina bloqueos y acelera el trabajo",
        "description": "Consulta el alcance frente a la demanda, estimaciones y desbordamiento del alcance. Obtén el rendimiento por miembros del equipo y equipos, y asegúrate de que tu proyecto termine a tiempo.",
        "primary_button": {
          "text": "Comienza tu primer proyecto",
          "comic": {
            "title": "La analítica funciona mejor con Ciclos + Módulos",
            "description": "Primero, organiza tus problemas en ciclos y, si puedes, agrupa problemas que abarquen más de un ciclo en módulos. Consulta ambos en el menú de navegación a la izquierda."
          }
        }
      }
    }
  },

  "workspace_projects": {
    "empty_state": {
      "general": {
        "title": "No hay proyectos activos",
        "description": "Piensa en cada proyecto como el contenedor para trabajo orientado a objetivos. Los proyectos son donde viven Trabajos, Ciclos y Módulos y, junto con tus colegas, te ayudan a lograr ese objetivo. Crea un nuevo proyecto o filtra por proyectos archivados.",
        "primary_button": {
          "text": "Comienza tu primer proyecto",
          "comic": {
            "title": "Todo comienza con un proyecto en Plane",
            "description": "Un proyecto podría ser la hoja de ruta de un producto, una campaña de marketing o el lanzamiento de un nuevo coche."
          }
        }
      },
      "no_projects": {
        "title": "Sin proyectos",
        "description": "Para crear problemas o gestionar tu trabajo, necesitas crear un proyecto o ser parte de uno.",
        "primary_button": {
          "text": "Comienza tu primer proyecto",
          "comic": {
            "title": "Todo comienza con un proyecto en Plane",
            "description": "Un proyecto podría ser la hoja de ruta de un producto, una campaña de marketing o el lanzamiento de un nuevo coche."
          }
        }
      },
      "filter": {
        "title": "No hay proyectos coincidentes",
        "description": "No se detectaron proyectos con los criterios coincidentes. \n Crea un nuevo proyecto en su lugar."
      }
    }
  },

  "workspace_issues": {
    "empty_state": {
      "all-issues": {
        "title": "No hay problemas en el proyecto",
        "description": "¡Primer proyecto terminado! Ahora, divide tu trabajo en piezas rastreables con problemas. ¡Vamos!",
        "primary_button": {
          "text": "Crear nuevo problema"
        }
      },
      "assigned": {
        "title": "Aún no hay problemas",
        "description": "Los problemas asignados a ti se pueden rastrear desde aquí.",
        "primary_button": {
          "text": "Crear nuevo problema"
        }
      },
      "created": {
        "title": "Aún no hay problemas",
        "description": "Todos los problemas creados por ti aparecen aquí. Rastréalos directamente.",
        "primary_button": {
          "text": "Crear nuevo problema"
        }
      },
      "subscribed": {
        "title": "Aún no hay problemas",
        "description": "Suscríbete a los problemas que te interesan y rastrea todos ellos aquí."
      },
      "custom-view": {
        "title": "Aún no hay problemas",
        "description": "Los problemas que se aplican a los filtros se rastrean aquí."
      }
    }
  },

  "workspace_settings": {
    "label": "Configuración del espacio de trabajo",
    "empty_state": {
      "api_tokens": {
        "title": "No se han creado tokens API",
        "description": "Las APIs de Plane pueden ser usadas para integrar tus datos en Plane con cualquier sistema externo. Crea un token para comenzar."
      },
      "webhooks": {
        "title": "No se han agregado webhooks",
        "description": "Crea webhooks para recibir actualizaciones en tiempo real y automatizar acciones."
      },
      "exports": {
        "title": "Aún no hay exportaciones",
        "description": "Cada vez que exportes, también tendrás una copia aquí para referencia."
      },
      "imports": {
        "title": "Aún no hay importaciones",
        "description": "Encuentra todas tus importaciones previas aquí y descárgalas."
      }
    }
  },

  "profile": {
    "label": "Perfil",
    "page_label": "Tu trabajo",
    "work": "Trabajo",
    "details": {
      "joined_on": "Se unió el",
      "time_zone": "Zona horaria"
    },
    "stats": {
      "workload": "Carga de trabajo",
      "overview": "Resumen",
      "created": "Problemas creados",
      "assigned": "Problemas asignados",
      "subscribed": "Problemas suscritos",
      "state_distribution": {
        "title": "Problemas por estado",
        "empty": "Crea problemas para verlos por estados en el gráfico para un mejor análisis."
      },
      "priority_distribution": {
        "title": "Problemas por prioridad",
        "empty": "Crea problemas para verlos por prioridad en el gráfico para un mejor análisis."
      },
      "recent_activity": {
        "title": "Actividad reciente",
        "empty": "No pudimos encontrar datos. Por favor revisa tus entradas"
      }
    },
    "actions": {
      "profile": "Perfil",
      "security": "Seguridad",
      "activity": "Actividad",
      "appearance": "Apariencia",
      "notifications": "Notificaciones"
    },
    "tabs": {
      "summary": "Resumen",
      "assigned": "Asignados",
      "created": "Creados",
      "subscribed": "Suscritos",
      "activity": "Actividad"
    },
    "empty_state": {
      "activity": {
        "title": "Aún no hay actividades",
        "description": "¡Comienza creando un nuevo problema! Añade detalles y propiedades a él. Explora más en Plane para ver tu actividad."
      },
      "assigned": {
        "title": "No tienes problemas asignados",
        "description": "Los problemas asignados a ti se pueden rastrear desde aquí."
      },
      "created": {
        "title": "Aún no hay problemas",
        "description": "Todos los problemas creados por ti aparecen aquí. Rastréalos directamente."
      },
      "subscribed": {
        "title": "Aún no hay problemas",
        "description": "Suscríbete a los problemas que te interesan y rastrea todos ellos aquí."
      }
    }
  },

  "project_settings": {
    "empty_state": {
      "labels": {
        "title": "Aún no hay etiquetas",
        "description": "Crea etiquetas para ayudar a organizar y filtrar problemas en tu proyecto."
      }
    }
  },

  "project_cycles": {
    "empty_state": {
      "general": {
        "title": "Agrupa y organiza tu trabajo en Ciclos.",
        "description": "Divide el trabajo en partes organizadas por plazos, retrocede desde la fecha límite de tu proyecto para establecer fechas y haz un progreso tangible como equipo.",
        "primary_button": {
          "text": "Configura tu primer ciclo",
          "comic": {
            "title": "Los ciclos son bloques de tiempo repetitivos.",
            "description": "Un sprint, una iteración o cualquier otro término que uses para el seguimiento semanal o quincenal del trabajo es un ciclo."
          }
        }
      },
      "no_issues": {
        "title": "No hay problemas añadidos al ciclo",
        "description": "Añade o crea problemas que desees organizar y entregar dentro de este ciclo",
        "primary_button": {
          "text": "Crear nuevo problema"
        },
        "secondary_button": {
          "text": "Añadir problema existente"
        }
      },
      "completed_no_issues": {
        "title": "No hay problemas en el ciclo",
        "description": "No hay problemas en el ciclo. Los problemas se han transferido o están ocultos. Para ver problemas ocultos, si los hay, actualiza las propiedades de visualización en consecuencia."
      },
      "active": {
        "title": "No hay ciclo activo",
        "description": "Un ciclo activo incluye cualquier período que abarque la fecha de hoy dentro de su rango. Encuentra el progreso y los detalles del ciclo activo aquí."
      },
      "archived": {
        "title": "No hay ciclos archivados todavía",
        "description": "Para organizar tu proyecto, archiva ciclos completados. Encuéntralos aquí una vez archivados."
      }
    }
  },

  "project_issues": {
    "empty_state": {
      "no_issues": {
        "title": "Crea un problema y asígnalo a alguien, incluso a ti mismo",
        "description": "Piensa en los problemas como trabajos, tareas, acciones, o JTBD (trabajos por hacer). Nos gusta eso. Un problema y sus subproblemas suelen ser acciones basadas en el tiempo asignadas a los miembros de tu equipo. Tu equipo crea, asigna y completa problemas para avanzar el proyecto hacia su objetivo.",
        "primary_button": {
          "text": "Crea tu primer problema",
          "comic": {
            "title": "Los problemas son bloques de construcción en Plane.",
            "description": "Rediseñar la interfaz de Plane, Rebrandear la empresa o Lanzar el nuevo sistema de inyección de combustible son ejemplos de problemas que probablemente tengan subproblemas."
          }
        }
      },
      "no_archived_issues": {
        "title": "Aún no hay problemas archivados",
        "description": "De forma manual o mediante automatización, puedes archivar problemas que estén completados o cancelados. Encuéntralos aquí una vez archivados.",
        "primary_button": {
          "text": "Configurar automatización"
        }
      },
      "issues_empty_filter": {
        "title": "No se encontraron problemas que coincidan con los filtros aplicados",
        "secondary_button": {
          "text": "Borrar todos los filtros"
        }
      }
    }
  },

  "project_module": {
    "empty_state": {
      "no_issues": {
        "title": "No hay problemas en el módulo",
        "description": "Crea o agrega problemas que deseas lograr como parte de este módulo",
        "primary_button": {
          "text": "Crear nuevo problema"
        },
        "secondary_button": {
          "text": "Agregar un problema existente"
        }
      },
      "general": {
        "title": "Mapea los hitos de tu proyecto a Módulos y sigue el trabajo agregado fácilmente.",
        "description": "Un grupo de problemas que pertenecen a un padre lógico y jerárquico forma un módulo. Piénsalos como una forma de rastrear el trabajo por hitos del proyecto. Tienen sus propios períodos y plazos, así como análisis para ayudarte a ver qué tan cerca o lejos estás de un hito.",
        "primary_button": {
          "text": "Construye tu primer módulo",
          "comic": {
            "title": "Los módulos ayudan a agrupar el trabajo por jerarquía.",
            "description": "Un módulo de carrito, un módulo de chasis y un módulo de almacén son buenos ejemplos de esta agrupación."
          }
        }
      },
      "archived": {
        "title": "Aún no hay módulos archivados",
        "description": "Para organizar tu proyecto, archiva módulos completados o cancelados. Encuéntralos aquí una vez archivados."
      }
    }
  },

  "project_views": {
    "empty_state": {
      "general": {
        "title": "Guarda vistas filtradas para tu proyecto. Crea tantas como necesites",
        "description": "Las vistas son un conjunto de filtros guardados que usas con frecuencia o a los que deseas tener acceso fácil. Todos tus colegas en un proyecto pueden ver las vistas de todos y elegir la que mejor se adapte a sus necesidades.",
        "primary_button": {
          "text": "Crea tu primera vista",
          "comic": {
            "title": "Las vistas funcionan sobre las propiedades de los problemas.",
            "description": "Puedes crear una vista desde aquí con tantas propiedades como filtros que consideres necesarios."
          }
        }
      },
      "filter": {
        "title": "No hay vistas coincidentes",
        "description": "Ninguna vista coincide con los criterios de búsqueda. \n Crea una nueva vista en su lugar."
      }
    }
  },

  "project_page": {
    "empty_state": {
      "general": {
        "title": "Escribe una nota, un documento o una base de conocimiento completa. Deja que Galileo, el asistente de IA de Plane, te ayude a empezar",
        "description": "Las páginas son un espacio para capturar ideas en Plane. Toma notas de reuniones, formatearlas fácilmente, incrusta problemas, organiza usando una biblioteca de componentes y mantén todo en el contexto de tu proyecto. Para simplificar cualquier documento, invoca a Galileo, la IA de Plane, con un atajo o un clic.",
        "primary_button": {
          "text": "Crea tu primera página"
        }
      },
      "private": {
        "title": "Aún no hay páginas privadas",
        "description": "Guarda aquí tus pensamientos privados. Cuando estés listo para compartirlos, el equipo está a un clic de distancia.",
        "primary_button": {
          "text": "Crea tu primera página"
        }
      },
      "public": {
        "title": "Aún no hay páginas públicas",
        "description": "Consulta aquí las páginas compartidas con todos en tu proyecto.",
        "primary_button": {
          "text": "Crea tu primera página"
        }
      },
      "archived": {
        "title": "Aún no hay páginas archivadas",
        "description": "Archiva las páginas que no están en tu radar. Accede a ellas aquí cuando las necesites."
      }
    }
  },

  "command_k": {
    "empty_state": {
      "search": {
        "title": "No se encontraron resultados"
      }
    }
  },

  "issue_relation": {
    "empty_state": {
      "search": {
        "title": "No se encontraron problemas coincidentes"
      },
      "general": {
        "title": "No se encontraron problemas"
      }
    }
  },

  "issue_comment": {
    "empty_state": {
      "general": {
        "title": "Aún no hay comentarios",
        "description": "Los comentarios pueden usarse como un espacio de discusión y seguimiento para los problemas"
      }
    }
  },

  "notification": {
    "empty_state": {
      "detail": {
        "title": "Selecciona para ver los detalles."
      },
      "all": {
        "title": "No hay problemas asignados",
        "description": "Las actualizaciones de los problemas asignados a ti se \n pueden ver aquí"
      },
      "mentions": {
        "title": "No hay problemas asignados",
        "description": "Las actualizaciones de los problemas asignados a ti se \n pueden ver aquí"
      }
    }
  },

  "active_cycle": {
    "empty_state": {
      "progress": {
        "title": "Agrega problemas al ciclo para ver su progreso."
      },
      "chart": {
        "title": "Agrega problemas al ciclo para ver el gráfico de burndown."
      },
      "priority_issue": {
        "title": "Observa de un vistazo los problemas de alta prioridad abordados en el ciclo."
      },
      "assignee": {
        "title": "Asigna responsables a los problemas para ver un desglose del trabajo por responsables."
      },
      "label": {
        "title": "Agrega etiquetas a los problemas para ver el desglose del trabajo por etiquetas."
      }
    }
  },

  "disabled_project": {
    "empty_state": {
      "inbox": {
        "title": "La entrada no está habilitada para el proyecto.",
        "description": "La entrada te ayuda a gestionar las solicitudes entrantes para tu proyecto y agregarlas como problemas en tu flujo de trabajo. Habilita la entrada desde la configuración del proyecto para gestionar solicitudes.",
        "primary_button": {
          "text": "Gestionar funciones"
        }
      },
      "cycle": {
        "title": "Los ciclos no están habilitados para este proyecto.",
        "description": "Divide el trabajo en bloques de tiempo, trabaja hacia atrás desde la fecha límite de tu proyecto para establecer fechas y logra avances tangibles como equipo. Habilita la función de ciclos para tu proyecto para comenzar a usarlos.",
        "primary_button": {
          "text": "Gestionar funciones"
        }
      },
      "module": {
        "title": "Los módulos no están habilitados para el proyecto.",
        "description": "Los módulos son los bloques de construcción de tu proyecto. Habilita módulos desde la configuración del proyecto para comenzar a usarlos.",
        "primary_button": {
          "text": "Gestionar funciones"
        }
      },
      "page": {
        "title": "Las páginas no están habilitadas para el proyecto.",
        "description": "Las páginas son los bloques de construcción de tu proyecto. Habilita páginas desde la configuración del proyecto para comenzar a usarlas.",
        "primary_button": {
          "text": "Gestionar funciones"
        }
      },
      "view": {
        "title": "Las vistas no están habilitadas para el proyecto.",
        "description": "Las vistas son los bloques de construcción de tu proyecto. Habilita vistas desde la configuración del proyecto para comenzar a usarlas.",
        "primary_button": {
          "text": "Gestionar funciones"
        }
      }
    }
  },

  "inbox": {
    "label": "Bandeja de entrada",
    "empty_state": {
      "sidebar_open_tab": {
        "title": "No hay problemas abiertos",
        "description": "Encuentra los problemas abiertos aquí. Crea un nuevo problema."
      },
      "sidebar_closed_tab": {
        "title": "No hay problemas cerrados",
        "description": "Todos los problemas, ya sean aceptados o rechazados, se pueden encontrar aquí."
      },
      "sidebar_filter": {
        "title": "No hay problemas coincidentes",
        "description": "Ningún problema coincide con el filtro aplicado en la entrada. Crea un nuevo problema."
      },
      "detail": {
        "title": "Selecciona un problema para ver sus detalles."
      }
    }
  },

  "workspace_draft_issues": {
    "empty_state": {
      "title": "Los problemas a medio escribir, y pronto, los comentarios aparecerán aquí.",
      "description": "Para probar esto, comienza a agregar un problema y déjalo a medias o crea tu primer borrador abajo. 😉",
      "primary_button": {
        "text": "Crea tu primer borrador"
      }
    }
  },

  "stickies": {
    "title": "Tus notas adhesivas",
    "placeholder": "haz clic para escribir aquí",
    "all": "Todas las notas",
    "no-data": "Anota una idea, captura un momento eureka o registra una inspiración. Añade una nota para empezar.",
    "add": "Añadir nota",
    "search_placeholder": "Buscar por título",
    "delete": "Eliminar nota",
    "delete_confirmation": "¿Estás seguro de que quieres eliminar esta nota?",
    "empty_state": {
      "simple": "Anota una idea, captura un momento eureka o registra una inspiración. Añade una nota para empezar.",
      "general": {
        "title": "Las notas son apuntes rápidos y tareas que tomas sobre la marcha.",
        "description": "Captura tus pensamientos e ideas sin esfuerzo creando notas que puedes acceder en cualquier momento y desde cualquier lugar.",
        "primary_button": {
          "text": "Añadir nota"
        }
      },
      "search": {
        "title": "Esto no coincide con ninguna de tus notas.",
        "description": "Prueba un término diferente o avísanos\nsi estás seguro de que tu búsqueda es correcta.",
        "primary_button": {
          "text": "Añadir nota"
        }
      }
    },
    "toasts": {
      "errors": {
        "wrong_name": "El nombre de la nota no puede tener más de 100 caracteres.",
        "already_exists": "Ya existe una nota sin descripción"
      },
      "created": {
        "title": "Nota creada",
        "message": "La nota se ha creado con éxito"
      },
      "not_created": {
        "title": "Nota no creada",
        "message": "No se pudo crear la nota"
      },
      "updated": {
        "title": "Nota actualizada",
        "message": "La nota se ha actualizado con éxito"
      },
      "not_updated": {
        "title": "Nota no actualizada",
        "message": "No se pudo actualizar la nota"
      },
      "removed": {
        "title": "Nota eliminada",
        "message": "La nota se ha eliminado con éxito"
      },
      "not_removed": {
        "title": "Nota no eliminada",
        "message": "No se pudo eliminar la nota"
      }
>>>>>>> 571c3f62
    }
  }
}<|MERGE_RESOLUTION|>--- conflicted
+++ resolved
@@ -311,24 +311,6 @@
   "remove_parent_issue": "Eliminar problema padre",
   "add_parent": "Agregar padre",
   "loading_members": "Cargando miembros...",
-<<<<<<< HEAD
-  "inbox": "bandeja de entrada",
-  "project_view": {
-    "access": {
-      "public": "Público",
-      "private": "Privado"
-    },
-    "sort_by": {
-      "created_at": "Fecha de creación",
-      "updated_at": "Fecha de actualización",
-      "name": "Nombre"
-    }
-  },
-  "common": {
-    "order_by": {
-      "asc": "Ascendente",
-      "desc": "Descendente"
-=======
   "view_link_copied_to_clipboard": "Enlace de vista copiado al portapapeles.",
   "required": "Requerido",
   "optional": "Opcional",
@@ -349,6 +331,18 @@
   "no_data_yet": "Sin datos aún",
   "connections": "Conexiones",
 
+  "project_view": {
+    "access": {
+      "public": "Público",
+      "private": "Privado"
+    },
+    "sort_by": {
+      "created_at": "Fecha de creación",
+      "updated_at": "Fecha de actualización",
+      "name": "Nombre"
+    }
+  },
+  
   "toast": {
     "success": "¡Éxito!",
     "error": "¡Error!"
@@ -510,7 +504,9 @@
       "last_created": "Último creado",
       "last_updated": "Última actualización",
       "start_date": "Fecha de inicio",
-      "due_date": "Fecha de vencimiento"
+      "due_date": "Fecha de vencimiento",
+      "asc": "Ascendente",
+      "desc": "Descendente"
     },
     "comments": "Comentarios",
     "updates": "Actualizaciones"
@@ -1135,7 +1131,6 @@
         "title": "Nota no eliminada",
         "message": "No se pudo eliminar la nota"
       }
->>>>>>> 571c3f62
     }
   }
 }