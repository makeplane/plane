{
  "submit": "Enviar",
  "cancel": "Cancelar",
  "loading": "Cargando",
  "error": "Error",
  "success": "Éxito",
  "warning": "Advertencia",
  "info": "Información",
  "close": "Cerrar",
  "yes": "Sí",
  "no": "No",
  "ok": "OK",
  "name": "Nombre",
  "description": "Descripción",
  "search": "Buscar",
  "add_member": "Agregar miembro",
  "remove_member": "Eliminar miembro",
  "add_members": "Agregar miembros",
  "remove_members": "Eliminar miembros",
  "add": "Agregar",
  "remove": "Eliminar",
  "add_new": "Agregar nuevo",
  "remove_selected": "Eliminar seleccionados",
  "first_name": "Nombre",
  "last_name": "Apellido",
  "email": "Correo electrónico",
  "display_name": "Nombre para mostrar",
  "role": "Rol",
  "timezone": "Zona horaria",
  "avatar": "Avatar",
  "cover_image": "Imagen de portada",
  "password": "Contraseña",
  "change_cover": "Cambiar portada",
  "language": "Idioma",
  "saving": "Guardando...",
  "save_changes": "Guardar cambios",
  "deactivate_account": "Desactivar cuenta",
  "deactivate_account_description": "Al desactivar una cuenta, todos los datos y recursos dentro de esa cuenta se eliminarán permanentemente y no se podrán recuperar.",
  "profile_settings": "Configuración de perfil",
  "your_account": "Tu cuenta",
  "security": "Seguridad",
  "activity": "Actividad",
  "appearance": "Apariencia",
  "notifications": "Notificaciones",
  "workspaces": "Espacios de trabajo",
  "create_workspace": "Crear espacio de trabajo",
  "invitations": "Invitaciones",
  "summary": "Resumen",
  "assigned": "Asignado",
  "created": "Creado",
  "subscribed": "Suscrito",
  "you_do_not_have_the_permission_to_access_this_page": "No tienes permiso para acceder a esta página.",
  "failed_to_sign_out_please_try_again": "Error al cerrar sesión. Por favor, inténtalo de nuevo.",
  "password_changed_successfully": "Contraseña cambiada con éxito.",
  "something_went_wrong_please_try_again": "Algo salió mal. Por favor, inténtalo de nuevo.",
  "change_password": "Cambiar contraseña",
  "passwords_dont_match": "Las contraseñas no coinciden",
  "current_password": "Contraseña actual",
  "new_password": "Nueva contraseña",
  "confirm_password": "Confirmar contraseña",
  "this_field_is_required": "Este campo es obligatorio",
  "changing_password": "Cambiando contraseña",
  "please_enter_your_password": "Por favor, introduce tu contraseña.",
  "password_length_should_me_more_than_8_characters": "La longitud de la contraseña debe ser más de 8 caracteres.",
  "password_is_weak": "La contraseña es débil.",
  "password_is_strong": "La contraseña es fuerte.",
  "load_more": "Cargar más",
  "select_or_customize_your_interface_color_scheme": "Selecciona o personaliza el esquema de color de tu interfaz.",
  "theme": "Tema",
  "system_preference": "Preferencia del sistema",
  "light": "Claro",
  "dark": "Oscuro",
  "light_contrast": "Alto contraste claro",
  "dark_contrast": "Alto contraste oscuro",
  "custom": "Tema personalizado",
  "select_your_theme": "Selecciona tu tema",
  "customize_your_theme": "Personaliza tu tema",
  "background_color": "Color de fondo",
  "text_color": "Color del texto",
  "primary_color": "Color primario (Tema)",
  "sidebar_background_color": "Color de fondo de la barra lateral",
  "sidebar_text_color": "Color del texto de la barra lateral",
  "set_theme": "Establecer tema",
  "enter_a_valid_hex_code_of_6_characters": "Introduce un código hexadecimal válido de 6 caracteres",
  "background_color_is_required": "El color de fondo es obligatorio",
  "text_color_is_required": "El color del texto es obligatorio",
  "primary_color_is_required": "El color primario es obligatorio",
  "sidebar_background_color_is_required": "El color de fondo de la barra lateral es obligatorio",
  "sidebar_text_color_is_required": "El color del texto de la barra lateral es obligatorio",
  "updating_theme": "Actualizando tema",
  "theme_updated_successfully": "Tema actualizado con éxito",
  "failed_to_update_the_theme": "Error al actualizar el tema",
  "email_notifications": "Notificaciones por correo electrónico",
  "stay_in_the_loop_on_issues_you_are_subscribed_to_enable_this_to_get_notified": "Mantente al tanto de los problemas a los que estás suscrito. Activa esto para recibir notificaciones.",
  "email_notification_setting_updated_successfully": "Configuración de notificaciones por correo electrónico actualizada con éxito",
  "failed_to_update_email_notification_setting": "Error al actualizar la configuración de notificaciones por correo electrónico",
  "notify_me_when": "Notifícame cuando",
  "property_changes": "Cambios de propiedad",
  "property_changes_description": "Notifícame cuando cambien las propiedades del problema como asignados, prioridad, estimaciones o cualquier otra cosa.",
  "state_change": "Cambio de estado",
  "state_change_description": "Notifícame cuando el problema se mueva a un estado diferente",
  "issue_completed": "Problema completado",
  "issue_completed_description": "Notifícame solo cuando un problema esté completado",
  "comments": "Comentarios",
  "comments_description": "Notifícame cuando alguien deje un comentario en el problema",
  "mentions": "Menciones",
  "mentions_description": "Notifícame solo cuando alguien me mencione en los comentarios o en la descripción",
  "create_your_workspace": "Crea tu espacio de trabajo",
  "only_your_instance_admin_can_create_workspaces": "Solo tu administrador de instancia puede crear espacios de trabajo",
  "only_your_instance_admin_can_create_workspaces_description": "Si conoces el correo electrónico de tu administrador de instancia, haz clic en el botón de abajo para ponerte en contacto con él.",
  "go_back": "Regresar",
  "request_instance_admin": "Solicitar administrador de instancia",
  "plane_logo": "Logo de Plane",
  "workspace_creation_disabled": "Creación de espacio de trabajo deshabilitada",
  "workspace_request_subject": "Solicitando un nuevo espacio de trabajo",
  "creating_workspace": "Creando espacio de trabajo",
  "workspace_created_successfully": "Espacio de trabajo creado con éxito",
  "create_workspace_page": "Página de creación de espacio de trabajo",
  "workspace_could_not_be_created_please_try_again": "No se pudo crear el espacio de trabajo. Por favor, inténtalo de nuevo.",
  "workspace_could_not_be_created_please_try_again_description": "Ocurrió un error al crear el espacio de trabajo. Por favor, inténtalo de nuevo.",
  "this_is_a_required_field": "Este es un campo obligatorio.",
  "name_your_workspace": "Nombra tu espacio de trabajo",
  "workspaces_names_can_contain_only_space_dash_and_alphanumeric_characters": "Los nombres de los espacios de trabajo solo pueden contener (' '), ('-'), ('_') y caracteres alfanuméricos.",
  "limit_your_name_to_80_characters": "Limita tu nombre a 80 caracteres.",
  "set_your_workspace_url": "Establece la URL de tu espacio de trabajo",
  "limit_your_url_to_48_characters": "Limita tu URL a 48 caracteres.",
  "how_many_people_will_use_this_workspace": "¿Cuántas personas usarán este espacio de trabajo?",
  "how_many_people_will_use_this_workspace_description": "Esto nos ayudará a determinar el número de asientos que necesitas comprar.",
  "select_a_range": "Selecciona un rango",
  "urls_can_contain_only_dash_and_alphanumeric_characters": "Las URLs solo pueden contener ('-') y caracteres alfanuméricos.",
  "something_familiar_and_recognizable_is_always_best": "Algo familiar y reconocible siempre es mejor.",
  "workspace_url_is_already_taken": "¡La URL del espacio de trabajo ya está tomada!",
  "old_password": "Contraseña antigua",
  "general_settings": "Configuración general",
  "sign_out": "Cerrar sesión",
  "signing_out": "Cerrando sesión",
  "active_cycles": "Ciclos activos",
  "active_cycles_description": "Monitorea ciclos a través de proyectos, rastrea problemas de alta prioridad y enfócate en ciclos que necesitan atención.",
  "on_demand_snapshots_of_all_your_cycles": "Instantáneas bajo demanda de todos tus ciclos",
  "upgrade": "Actualizar",
  "10000_feet_view": "Vista de 10,000 pies de todos los ciclos activos.",
  "10000_feet_view_description": "Amplía para ver ciclos en ejecución en todos tus proyectos a la vez en lugar de ir de ciclo en ciclo en cada proyecto.",
  "get_snapshot_of_each_active_cycle": "Obtén una instantánea de cada ciclo activo.",
  "get_snapshot_of_each_active_cycle_description": "Rastrea métricas de alto nivel para todos los ciclos activos, ve su estado de progreso y obtén una idea del alcance frente a los plazos.",
  "compare_burndowns": "Compara burndowns.",
  "compare_burndowns_description": "Monitorea cómo se están desempeñando cada uno de tus equipos con un vistazo al informe de burndown de cada ciclo.",
  "quickly_see_make_or_break_issues": "Ve rápidamente problemas críticos.",
  "quickly_see_make_or_break_issues_description": "Previsualiza problemas de alta prioridad para cada ciclo contra fechas de vencimiento. Vélos todos por ciclo en un clic.",
  "zoom_into_cycles_that_need_attention": "Enfócate en ciclos que necesitan atención.",
  "zoom_into_cycles_that_need_attention_description": "Investiga el estado de cualquier ciclo que no cumpla con las expectativas en un clic.",
  "stay_ahead_of_blockers": "Anticípate a los bloqueadores.",
  "stay_ahead_of_blockers_description": "Detecta desafíos de un proyecto a otro y ve dependencias entre ciclos que no son obvias desde ninguna otra vista.",
  "analytics": "Analítica",
  "workspace_invites": "Invitaciones al espacio de trabajo",
  "enter_god_mode": "Entrar en modo dios",
  "workspace_logo": "Logo del espacio de trabajo",
  "new_issue": "Nuevo problema",
  "home": "Inicio",
  "your_work": "Tu trabajo",
  "drafts": "Borradores",
  "projects": "Proyectos",
  "views": "Vistas",
  "workspace": "Espacio de trabajo",
  "archives": "Archivos",
  "settings": "Configuración",
  "failed_to_move_favorite": "Error al mover favorito",
  "your_favorites": "Tus favoritos",
  "no_favorites_yet": "Aún no hay favoritos",
  "create_folder": "Crear carpeta",
  "new_folder": "Nueva carpeta",
  "favorite_updated_successfully": "Favorito actualizado con éxito",
  "favorite_created_successfully": "Favorito creado con éxito",
  "folder_already_exists": "La carpeta ya existe",
  "folder_name_cannot_be_empty": "El nombre de la carpeta no puede estar vacío",
  "something_went_wrong": "Algo salió mal",
  "failed_to_reorder_favorite": "Error al reordenar favorito",
  "favorite_removed_successfully": "Favorito eliminado con éxito",
  "failed_to_create_favorite": "Error al crear favorito",
  "failed_to_rename_favorite": "Error al renombrar favorito",
  "project_link_copied_to_clipboard": "Enlace del proyecto copiado al portapapeles",
  "link_copied": "Enlace copiado",
  "your_projects": "Tus proyectos",
  "add_project": "Agregar proyecto",
  "create_project": "Crear proyecto",
  "failed_to_remove_project_from_favorites": "No se pudo eliminar el proyecto de favoritos. Por favor, inténtalo de nuevo.",
  "project_created_successfully": "Proyecto creado con éxito",
  "project_created_successfully_description": "Proyecto creado con éxito. Ahora puedes comenzar a agregar problemas a él.",
  "project_cover_image_alt": "Imagen de portada del proyecto",
  "name_is_required": "El nombre es obligatorio",
  "title_should_be_less_than_255_characters": "El título debe tener menos de 255 caracteres",
  "project_name": "Nombre del proyecto",
  "project_id_must_be_at_least_1_character": "El ID del proyecto debe tener al menos 1 carácter",
  "project_id_must_be_at_most_5_characters": "El ID del proyecto debe tener como máximo 5 caracteres",
  "project_id": "ID del proyecto",
  "project_id_tooltip_content": "Te ayuda a identificar problemas en el proyecto de manera única. Máximo 5 caracteres.",
  "description_placeholder": "Descripción...",
  "only_alphanumeric_non_latin_characters_allowed": "Solo se permiten caracteres alfanuméricos y no latinos.",
  "project_id_is_required": "El ID del proyecto es obligatorio",
  "select_network": "Seleccionar red",
  "lead": "Líder",
  "private": "Privado",
  "public": "Público",
  "accessible_only_by_invite": "Accesible solo por invitación",
  "anyone_in_the_workspace_except_guests_can_join": "Cualquiera en el espacio de trabajo excepto invitados puede unirse",
  "creating": "Creando",
  "creating_project": "Creando proyecto",
  "adding_project_to_favorites": "Agregando proyecto a favoritos",
  "project_added_to_favorites": "Proyecto agregado a favoritos",
  "couldnt_add_the_project_to_favorites": "No se pudo agregar el proyecto a favoritos. Por favor, inténtalo de nuevo.",
  "removing_project_from_favorites": "Eliminando proyecto de favoritos",
  "project_removed_from_favorites": "Proyecto eliminado de favoritos",
  "couldnt_remove_the_project_from_favorites": "No se pudo eliminar el proyecto de favoritos. Por favor, inténtalo de nuevo.",
  "add_to_favorites": "Agregar a favoritos",
  "remove_from_favorites": "Eliminar de favoritos",
  "publish_settings": "Configuración de publicación",
  "publish": "Publicar",
  "copy_link": "Copiar enlace",
  "leave_project": "Abandonar proyecto",
  "join_the_project_to_rearrange": "Únete al proyecto para reordenar",
  "drag_to_rearrange": "Arrastra para reordenar",
  "congrats": "¡Felicitaciones!",
  "open_project": "Abrir proyecto",
  "issues": "Problemas",
  "cycles": "Ciclos",
  "modules": "Módulos",
  "pages": "Páginas",
  "intake": "Entrada",
  "time_tracking": "Seguimiento de tiempo",
  "work_management": "Gestión del trabajo",
  "projects_and_issues": "Proyectos y problemas",
  "projects_and_issues_description": "Activa o desactiva estos en este proyecto.",
  "cycles_description": "Organiza el trabajo como mejor te parezca por proyecto y cambia la frecuencia de un período a otro.",
  "modules_description": "Agrupa el trabajo en configuraciones similares a subproyectos con sus propios líderes y asignados.",
  "views_description": "Guarda ordenamientos, filtros y opciones de visualización para más tarde o compártelos.",
  "pages_description": "Escribe cualquier cosa como escribes cualquier cosa.",
  "intake_description": "Mantente al tanto de los problemas a los que estás suscrito. Activa esto para recibir notificaciones.",
  "time_tracking_description": "Rastrea el tiempo dedicado a problemas y proyectos.",
  "work_management_description": "Gestiona tu trabajo y proyectos con facilidad.",
  "documentation": "Documentación",
  "message_support": "Mensaje al soporte",
  "contact_sales": "Contactar ventas",
  "hyper_mode": "Modo Hyper",
  "keyboard_shortcuts": "Atajos de teclado",
  "whats_new": "¿Qué hay de nuevo?",
  "version": "Versión",
  "we_are_having_trouble_fetching_the_updates": "Estamos teniendo problemas para obtener las actualizaciones.",
  "our_changelogs": "nuestros registros de cambios",
  "for_the_latest_updates": "para las últimas actualizaciones.",
  "please_visit": "Por favor, visita",
  "docs": "Documentos",
  "full_changelog": "Registro de cambios completo",
  "support": "Soporte",
  "discord": "Discord",
  "powered_by_plane_pages": "Desarrollado por Plane Pages",
  "please_select_at_least_one_invitation": "Por favor, selecciona al menos una invitación.",
  "please_select_at_least_one_invitation_description": "Por favor, selecciona al menos una invitación para unirte al espacio de trabajo.",
  "we_see_that_someone_has_invited_you_to_join_a_workspace": "Vemos que alguien te ha invitado a unirte a un espacio de trabajo",
  "join_a_workspace": "Unirse a un espacio de trabajo",
  "we_see_that_someone_has_invited_you_to_join_a_workspace_description": "Vemos que alguien te ha invitado a unirte a un espacio de trabajo",
  "join_a_workspace_description": "Unirse a un espacio de trabajo",
  "accept_and_join": "Aceptar y unirse",
  "go_home": "Ir a inicio",
  "no_pending_invites": "No hay invitaciones pendientes",
  "you_can_see_here_if_someone_invites_you_to_a_workspace": "Puedes ver aquí si alguien te invita a un espacio de trabajo",
  "back_to_home": "Volver al inicio",
  "workspace_name": "nombre-del-espacio-de-trabajo",
  "deactivate_your_account": "Desactivar tu cuenta",
  "deactivate_your_account_description": "Una vez desactivada, no podrás ser asignado a problemas ni se te facturará por tu espacio de trabajo. Para reactivar tu cuenta, necesitarás una invitación a un espacio de trabajo con esta dirección de correo electrónico.",
  "deactivating": "Desactivando",
  "confirm": "Confirmar",
  "draft_created": "Borrador creado",
  "issue_created_successfully": "Problema creado con éxito",
  "draft_creation_failed": "Creación del borrador fallida",
  "issue_creation_failed": "Creación del problema fallida",
  "draft_issue": "Borrador de problema",
  "issue_updated_successfully": "Problema actualizado con éxito",
  "issue_could_not_be_updated": "No se pudo actualizar el problema",
  "create_a_draft": "Crear un borrador",
  "save_to_drafts": "Guardar en borradores",
  "save": "Guardar",
  "update": "Actualizar",
  "updating": "Actualizando",
  "create_new_issue": "Crear nuevo problema",
  "editor_is_not_ready_to_discard_changes": "El editor no está listo para descartar los cambios",
  "failed_to_move_issue_to_project": "Error al mover el problema al proyecto",
  "create_more": "Crear más",
  "add_to_project": "Agregar al proyecto",
  "discard": "Descartar",
  "duplicate_issue_found": "Problema duplicado encontrado",
  "duplicate_issues_found": "Problemas duplicados encontrados",
  "no_matching_results": "No hay resultados coincidentes",
  "title_is_required": "El título es obligatorio",
  "title": "Título",
  "state": "Estado",
  "priority": "Prioridad",
  "none": "Ninguno",
  "urgent": "Urgente",
  "high": "Alta",
  "medium": "Media",
  "low": "Baja",
  "members": "Miembros",
  "assignee": "Asignado",
  "assignees": "Asignados",
  "you": "Tú",
  "labels": "Etiquetas",
  "create_new_label": "Crear nueva etiqueta",
  "start_date": "Fecha de inicio",
  "due_date": "Fecha de vencimiento",
  "cycle": "Ciclo",
  "estimate": "Estimación",
  "change_parent_issue": "Cambiar problema padre",
  "remove_parent_issue": "Eliminar problema padre",
  "add_parent": "Agregar padre",
  "loading_members": "Cargando miembros...",
  "inbox": "bandeja de entrada",
<<<<<<< HEAD
  "common": {
    "all": "Todos",
    "states": "Estados",
    "state": "Estado",
    "state_groups": "Grupos de estado",
    "priority": "Prioridad",
    "team_project": "Proyecto de equipo",
    "project": "Proyecto",
    "cycle": "Ciclo",
    "cycles": "Ciclos",
    "module": "Módulo",
    "modules": "Módulos",
    "labels": "Etiquetas",
    "assignees": "Asignados",
    "assignee": "Asignado",
    "created_by": "Creado por",
    "none": "Ninguno",
    "link": "Enlace",
    "estimate": "Estimación",
    "layout": "Diseño",
    "filters": "Filtros",
    "display": "Mostrar",
    "load_more": "Cargar más",
    "no_matches_found": "No se encontraron coincidencias",
    "activity": "Actividad",
    "analytics": "Analítica",
    "success": "Éxito",
    "error": "Error",
    "group_by": "Agrupar por",
    "search": "Buscar",
    "epic": "Épica",
    "issue": "Problema",
    "warning": "Advertencia",
    "updating": "Actualizando",
    "update": "Actualizar",
    "creating": "Creando",
    "cancel": "Cancelar",
    "description": "Descripción",
    "title": "Título",
    "order_by": {
      "label": "Ordenar por",
      "manual": "Manual",
      "last_created": "Último creado",
      "last_updated": "Última actualización",
      "start_date": "Fecha de inicio",
      "due_date": "Fecha de vencimiento"
    },
    "comments": "Comentarios",
    "updates": "Actualizaciones"
  },
  "form": {
    "title": {
      "required": "El título es obligatorio",
      "max_length": "El título debe tener menos de {length} caracteres"
    }
  },
  "entity": {
    "grouping_title": "Agrupación de {entity}",
    "priority": "{entity}",
    "all": "Todos los {entity}",
    "drop_here_to_move": "Suelte aquí para mover el {entity}"
  },
  "epic": {
    "all": "Todas las épicas",
    "label": "{count, plural, one {Épica} other {Épicas}}"
  },
  "issue": {
    "label": "{count, plural, one {Problema} other {Problemas}}",
    "all": "Todos los problemas",
    "add": "Agregar problema",
    "priority": {
      "urgent": "Urgente",
      "high": "Alta",
      "medium": "Media",
      "low": "Baja"
    },
    "display": {
      "properties": {
        "label": "Propiedades de visualización",
        "id": "ID",
        "issue_type": "Tipo de problema",
        "sub_issue_count": "Cantidad de subproblemas",
        "attachment_count": "Cantidad de archivos adjuntos"
      },
      "extra": {
        "show_sub_issues": "Mostrar subproblemas",
        "show_empty_groups": "Mostrar grupos vacíos"
      }
    },
    "layouts": {
      "ordered_by_label": "Este diseño está ordenado por",
      "list": "Lista",
      "kanban": "Tablero",
      "calendar": "Calendario",
      "spreadsheet": "Hoja de cálculo",
      "gantt": "Línea de tiempo",
      "title": {
        "list": "Diseño de lista",
        "kanban": "Diseño de tablero",
        "calendar": "Diseño de calendario",
        "spreadsheet": "Diseño de hoja de cálculo",
        "gantt": "Diseño de línea de tiempo"
      }
    },
    "states": {
      "active": "Activo",
      "backlog": "Pendientes"
    },
    "comments": {
      "create": {
        "success": "Comentario creado con éxito",
        "error": "Error al crear el comentario. Por favor, inténtalo de nuevo más tarde."
      },
      "update": {
        "success": "Comentario actualizado con éxito",
        "error": "Error al actualizar el comentario. Por favor, inténtalo más tarde."
      },
      "remove": {
        "success": "Comentario eliminado con éxito",
        "error": "Error al eliminar el comentario. Por favor, inténtalo de nuevo más tarde."
      },
      "upload": {
        "error": "Error al subir el archivo. Por favor, inténtalo de nuevo más tarde."
      }
    }
  },
  "project": {
    "label": "{count, plural, one {Proyecto} other {Proyectos}}"
  },
  "view": {
    "create": {
      "label": "Crear vista"
    },
    "update": {
      "label": "Actualizar vista"
=======
  "no_data_yet": "Sin datos aún",
  "connections": "Conexiones",

  "workspace_dashboard": {
    "empty_state": {
      "general": {
        "title": "Resumen de tus proyectos, actividad y métricas",
        "description": "Bienvenido a Plane, estamos emocionados de tenerte aquí. Crea tu primer proyecto y rastrea tus problemas, y esta página se transformará en un espacio que te ayudará a avanzar. Los administradores también verán elementos que ayudan a su equipo a progresar.",
        "primary_button": {
          "text": "Construye tu primer proyecto",
          "comic": {
            "title": "Todo comienza con un proyecto en Plane",
            "description": "Un proyecto podría ser la hoja de ruta de un producto, una campaña de marketing o el lanzamiento de un nuevo coche."
          }
        }
      }
    }
  },

  "workspace_analytics": {
    "empty_state": {
      "general": {
        "title": "Rastrea el progreso, cargas de trabajo y asignaciones. Detecta tendencias, elimina bloqueos y acelera el trabajo",
        "description": "Consulta el alcance frente a la demanda, estimaciones y desbordamiento del alcance. Obtén el rendimiento por miembros del equipo y equipos, y asegúrate de que tu proyecto termine a tiempo.",
        "primary_button": {
          "text": "Comienza tu primer proyecto",
          "comic": {
            "title": "La analítica funciona mejor con Ciclos + Módulos",
            "description": "Primero, organiza tus problemas en ciclos y, si puedes, agrupa problemas que abarquen más de un ciclo en módulos. Consulta ambos en el menú de navegación a la izquierda."
          }
        }
      }
    }
  },

  "workspace_projects": {
    "empty_state": {
      "general": {
        "title": "No hay proyectos activos",
        "description": "Piensa en cada proyecto como el contenedor para trabajo orientado a objetivos. Los proyectos son donde viven Trabajos, Ciclos y Módulos y, junto con tus colegas, te ayudan a lograr ese objetivo. Crea un nuevo proyecto o filtra por proyectos archivados.",
        "primary_button": {
          "text": "Comienza tu primer proyecto",
          "comic": {
            "title": "Todo comienza con un proyecto en Plane",
            "description": "Un proyecto podría ser la hoja de ruta de un producto, una campaña de marketing o el lanzamiento de un nuevo coche."
          }
        }
      },
      "no_projects": {
        "title": "Sin proyectos",
        "description": "Para crear problemas o gestionar tu trabajo, necesitas crear un proyecto o ser parte de uno.",
        "primary_button": {
          "text": "Comienza tu primer proyecto",
          "comic": {
            "title": "Todo comienza con un proyecto en Plane",
            "description": "Un proyecto podría ser la hoja de ruta de un producto, una campaña de marketing o el lanzamiento de un nuevo coche."
          }
        }
      },
      "filter": {
        "title": "No hay proyectos coincidentes",
        "description": "No se detectaron proyectos con los criterios coincidentes. \n Crea un nuevo proyecto en su lugar."
      }
    }
  },

  "workspace_issues": {
    "empty_state": {
      "all-issues": {
        "title": "No hay problemas en el proyecto",
        "description": "¡Primer proyecto terminado! Ahora, divide tu trabajo en piezas rastreables con problemas. ¡Vamos!",
        "primary_button": {
          "text": "Crear nuevo problema"
        }
      },
      "assigned": {
        "title": "Aún no hay problemas",
        "description": "Los problemas asignados a ti se pueden rastrear desde aquí.",
        "primary_button": {
          "text": "Crear nuevo problema"
        }
      },
      "created": {
        "title": "Aún no hay problemas",
        "description": "Todos los problemas creados por ti aparecen aquí. Rastréalos directamente.",
        "primary_button": {
          "text": "Crear nuevo problema"
        }
      },
      "subscribed": {
        "title": "Aún no hay problemas",
        "description": "Suscríbete a los problemas que te interesan y rastrea todos ellos aquí."
      },
      "custom-view": {
        "title": "Aún no hay problemas",
        "description": "Los problemas que se aplican a los filtros se rastrean aquí."
      }
    }
  },

  "workspace_settings": {
    "label": "Configuración del espacio de trabajo",
    "empty_state": {
      "api_tokens": {
        "title": "No se han creado tokens API",
        "description": "Las APIs de Plane pueden ser usadas para integrar tus datos en Plane con cualquier sistema externo. Crea un token para comenzar."
      },
      "webhooks": {
        "title": "No se han agregado webhooks",
        "description": "Crea webhooks para recibir actualizaciones en tiempo real y automatizar acciones."
      },
      "exports": {
        "title": "Aún no hay exportaciones",
        "description": "Cada vez que exportes, también tendrás una copia aquí para referencia."
      },
      "imports": {
        "title": "Aún no hay importaciones",
        "description": "Encuentra todas tus importaciones previas aquí y descárgalas."
      }
    }
  },

  "profile": {
    "label": "Perfil",
    "page_label": "Tu trabajo",
    "work": "Trabajo",
    "details": {
      "joined_on": "Se unió el",
      "time_zone": "Zona horaria"
    },
    "stats": {
      "workload": "Carga de trabajo",
      "overview": "Resumen",
      "created": "Problemas creados",
      "assigned": "Problemas asignados",
      "subscribed": "Problemas suscritos",
      "state_distribution": {
        "title": "Problemas por estado",
        "empty": "Crea problemas para verlos por estados en el gráfico para un mejor análisis."
      },
      "priority_distribution": {
        "title": "Problemas por prioridad",
        "empty": "Crea problemas para verlos por prioridad en el gráfico para un mejor análisis."
      },
      "recent_activity": {
        "title": "Actividad reciente",
        "empty": "No pudimos encontrar datos. Por favor revisa tus entradas"
      }
    },
    "actions": {
      "profile": "Perfil",
      "security": "Seguridad",
      "activity": "Actividad",
      "appearance": "Apariencia",
      "notifications": "Notificaciones"
    },
    "tabs": {
      "summary": "Resumen",
      "assigned": "Asignados",
      "created": "Creados",
      "subscribed": "Suscritos",
      "activity": "Actividad"
    },
    "empty_state": {
      "activity": {
        "title": "Aún no hay actividades",
        "description": "¡Comienza creando un nuevo problema! Añade detalles y propiedades a él. Explora más en Plane para ver tu actividad."
      },
      "assigned": {
        "title": "No tienes problemas asignados",
        "description": "Los problemas asignados a ti se pueden rastrear desde aquí."
      },
      "created": {
        "title": "Aún no hay problemas",
        "description": "Todos los problemas creados por ti aparecen aquí. Rastréalos directamente."
      },
      "subscribed": {
        "title": "Aún no hay problemas",
        "description": "Suscríbete a los problemas que te interesan y rastrea todos ellos aquí."
      }
    }
  },

  "project_settings": {
    "empty_state": {
      "labels": {
        "title": "Aún no hay etiquetas",
        "description": "Crea etiquetas para ayudar a organizar y filtrar problemas en tu proyecto."
      }
    }
  },

  "project_cycles": {
    "empty_state": {
      "general": {
        "title": "Agrupa y organiza tu trabajo en Ciclos.",
        "description": "Divide el trabajo en partes organizadas por plazos, retrocede desde la fecha límite de tu proyecto para establecer fechas y haz un progreso tangible como equipo.",
        "primary_button": {
          "text": "Configura tu primer ciclo",
          "comic": {
            "title": "Los ciclos son bloques de tiempo repetitivos.",
            "description": "Un sprint, una iteración o cualquier otro término que uses para el seguimiento semanal o quincenal del trabajo es un ciclo."
          }
        }
      },
      "no_issues": {
        "title": "No hay problemas añadidos al ciclo",
        "description": "Añade o crea problemas que desees organizar y entregar dentro de este ciclo",
        "primary_button": {
          "text": "Crear nuevo problema"
        },
        "secondary_button": {
          "text": "Añadir problema existente"
        }
      },
      "completed_no_issues": {
        "title": "No hay problemas en el ciclo",
        "description": "No hay problemas en el ciclo. Los problemas se han transferido o están ocultos. Para ver problemas ocultos, si los hay, actualiza las propiedades de visualización en consecuencia."
      },
      "active": {
        "title": "No hay ciclo activo",
        "description": "Un ciclo activo incluye cualquier período que abarque la fecha de hoy dentro de su rango. Encuentra el progreso y los detalles del ciclo activo aquí."
      },
      "archived": {
        "title": "No hay ciclos archivados todavía",
        "description": "Para organizar tu proyecto, archiva ciclos completados. Encuéntralos aquí una vez archivados."
      }
    }
  },

  "project_issues": {
    "empty_state": {
      "no_issues": {
        "title": "Crea un problema y asígnalo a alguien, incluso a ti mismo",
        "description": "Piensa en los problemas como trabajos, tareas, acciones, o JTBD (trabajos por hacer). Nos gusta eso. Un problema y sus subproblemas suelen ser acciones basadas en el tiempo asignadas a los miembros de tu equipo. Tu equipo crea, asigna y completa problemas para avanzar el proyecto hacia su objetivo.",
        "primary_button": {
          "text": "Crea tu primer problema",
          "comic": {
            "title": "Los problemas son bloques de construcción en Plane.",
            "description": "Rediseñar la interfaz de Plane, Rebrandear la empresa o Lanzar el nuevo sistema de inyección de combustible son ejemplos de problemas que probablemente tengan subproblemas."
          }
        }
      },
      "no_archived_issues": {
        "title": "Aún no hay problemas archivados",
        "description": "De forma manual o mediante automatización, puedes archivar problemas que estén completados o cancelados. Encuéntralos aquí una vez archivados.",
        "primary_button": {
          "text": "Configurar automatización"
        }
      },
      "issues_empty_filter": {
        "title": "No se encontraron problemas que coincidan con los filtros aplicados",
        "secondary_button": {
          "text": "Borrar todos los filtros"
        }
      }
    }
  },

  "project_module": {
    "empty_state": {
      "no_issues": {
        "title": "No hay problemas en el módulo",
        "description": "Crea o agrega problemas que deseas lograr como parte de este módulo",
        "primary_button": {
          "text": "Crear nuevo problema"
        },
        "secondary_button": {
          "text": "Agregar un problema existente"
        }
      },
      "general": {
        "title": "Mapea los hitos de tu proyecto a Módulos y sigue el trabajo agregado fácilmente.",
        "description": "Un grupo de problemas que pertenecen a un padre lógico y jerárquico forma un módulo. Piénsalos como una forma de rastrear el trabajo por hitos del proyecto. Tienen sus propios períodos y plazos, así como análisis para ayudarte a ver qué tan cerca o lejos estás de un hito.",
        "primary_button": {
          "text": "Construye tu primer módulo",
          "comic": {
            "title": "Los módulos ayudan a agrupar el trabajo por jerarquía.",
            "description": "Un módulo de carrito, un módulo de chasis y un módulo de almacén son buenos ejemplos de esta agrupación."
          }
        }
      },
      "archived": {
        "title": "Aún no hay módulos archivados",
        "description": "Para organizar tu proyecto, archiva módulos completados o cancelados. Encuéntralos aquí una vez archivados."
      }
    }
  },

  "project_views": {
    "empty_state": {
      "general": {
        "title": "Guarda vistas filtradas para tu proyecto. Crea tantas como necesites",
        "description": "Las vistas son un conjunto de filtros guardados que usas con frecuencia o a los que deseas tener acceso fácil. Todos tus colegas en un proyecto pueden ver las vistas de todos y elegir la que mejor se adapte a sus necesidades.",
        "primary_button": {
          "text": "Crea tu primera vista",
          "comic": {
            "title": "Las vistas funcionan sobre las propiedades de los problemas.",
            "description": "Puedes crear una vista desde aquí con tantas propiedades como filtros que consideres necesarios."
          }
        }
      },
      "filter": {
        "title": "No hay vistas coincidentes",
        "description": "Ninguna vista coincide con los criterios de búsqueda. \n Crea una nueva vista en su lugar."
      }
    }
  },

  "project_page": {
    "empty_state": {
      "general": {
        "title": "Escribe una nota, un documento o una base de conocimiento completa. Deja que Galileo, el asistente de IA de Plane, te ayude a empezar",
        "description": "Las páginas son un espacio para capturar ideas en Plane. Toma notas de reuniones, formatearlas fácilmente, incrusta problemas, organiza usando una biblioteca de componentes y mantén todo en el contexto de tu proyecto. Para simplificar cualquier documento, invoca a Galileo, la IA de Plane, con un atajo o un clic.",
        "primary_button": {
          "text": "Crea tu primera página"
        }
      },
      "private": {
        "title": "Aún no hay páginas privadas",
        "description": "Guarda aquí tus pensamientos privados. Cuando estés listo para compartirlos, el equipo está a un clic de distancia.",
        "primary_button": {
          "text": "Crea tu primera página"
        }
      },
      "public": {
        "title": "Aún no hay páginas públicas",
        "description": "Consulta aquí las páginas compartidas con todos en tu proyecto.",
        "primary_button": {
          "text": "Crea tu primera página"
        }
      },
      "archived": {
        "title": "Aún no hay páginas archivadas",
        "description": "Archiva las páginas que no están en tu radar. Accede a ellas aquí cuando las necesites."
      }
    }
  },

  "command_k": {
    "empty_state": {
      "search": {
        "title": "No se encontraron resultados"
      }
    }
  },

  "issue_relation": {
    "empty_state": {
      "search": {
        "title": "No se encontraron problemas coincidentes"
      },
      "general": {
        "title": "No se encontraron problemas"
      }
    }
  },

  "issue_comment": {
    "empty_state": {
      "general": {
        "title": "Aún no hay comentarios",
        "description": "Los comentarios pueden usarse como un espacio de discusión y seguimiento para los problemas"
      }
    }
  },

  "notification": {
    "empty_state": {
      "detail": {
        "title": "Selecciona para ver los detalles."
      },
      "all": {
        "title": "No hay problemas asignados",
        "description": "Las actualizaciones de los problemas asignados a ti se \n pueden ver aquí"
      },
      "mentions": {
        "title": "No hay problemas asignados",
        "description": "Las actualizaciones de los problemas asignados a ti se \n pueden ver aquí"
      }
    }
  },

  "active_cycle": {
    "empty_state": {
      "progress": {
        "title": "Agrega problemas al ciclo para ver su progreso."
      },
      "chart": {
        "title": "Agrega problemas al ciclo para ver el gráfico de burndown."
      },
      "priority_issue": {
        "title": "Observa de un vistazo los problemas de alta prioridad abordados en el ciclo."
      },
      "assignee": {
        "title": "Asigna responsables a los problemas para ver un desglose del trabajo por responsables."
      },
      "label": {
        "title": "Agrega etiquetas a los problemas para ver el desglose del trabajo por etiquetas."
      }
    }
  },

  "disabled_project": {
    "empty_state": {
      "inbox": {
        "title": "La entrada no está habilitada para el proyecto.",
        "description": "La entrada te ayuda a gestionar las solicitudes entrantes para tu proyecto y agregarlas como problemas en tu flujo de trabajo. Habilita la entrada desde la configuración del proyecto para gestionar solicitudes.",
        "primary_button": {
          "text": "Gestionar funciones"
        }
      },
      "cycle": {
        "title": "Los ciclos no están habilitados para este proyecto.",
        "description": "Divide el trabajo en bloques de tiempo, trabaja hacia atrás desde la fecha límite de tu proyecto para establecer fechas y logra avances tangibles como equipo. Habilita la función de ciclos para tu proyecto para comenzar a usarlos.",
        "primary_button": {
          "text": "Gestionar funciones"
        }
      },
      "module": {
        "title": "Los módulos no están habilitados para el proyecto.",
        "description": "Los módulos son los bloques de construcción de tu proyecto. Habilita módulos desde la configuración del proyecto para comenzar a usarlos.",
        "primary_button": {
          "text": "Gestionar funciones"
        }
      },
      "page": {
        "title": "Las páginas no están habilitadas para el proyecto.",
        "description": "Las páginas son los bloques de construcción de tu proyecto. Habilita páginas desde la configuración del proyecto para comenzar a usarlas.",
        "primary_button": {
          "text": "Gestionar funciones"
        }
      },
      "view": {
        "title": "Las vistas no están habilitadas para el proyecto.",
        "description": "Las vistas son los bloques de construcción de tu proyecto. Habilita vistas desde la configuración del proyecto para comenzar a usarlas.",
        "primary_button": {
          "text": "Gestionar funciones"
        }
      }
    }
  },

  "inbox": {
    "label": "Bandeja de entrada",
    "empty_state": {
      "sidebar_open_tab": {
        "title": "No hay problemas abiertos",
        "description": "Encuentra los problemas abiertos aquí. Crea un nuevo problema."
      },
      "sidebar_closed_tab": {
        "title": "No hay problemas cerrados",
        "description": "Todos los problemas, ya sean aceptados o rechazados, se pueden encontrar aquí."
      },
      "sidebar_filter": {
        "title": "No hay problemas coincidentes",
        "description": "Ningún problema coincide con el filtro aplicado en la entrada. Crea un nuevo problema."
      },
      "detail": {
        "title": "Selecciona un problema para ver sus detalles."
      }
    }
  },

  "workspace_draft_issues": {
    "empty_state": {
      "title": "Los problemas a medio escribir, y pronto, los comentarios aparecerán aquí.",
      "description": "Para probar esto, comienza a agregar un problema y déjalo a medias o crea tu primer borrador abajo. 😉",
      "primary_button": {
        "text": "Crea tu primer borrador"
      }
    }
  },

  "stickies": {
    "empty_state": {
      "general": {
        "title": "Los stickies son notas rápidas y tareas que tomas al vuelo.",
        "description": "Captura tus pensamientos e ideas sin esfuerzo creando stickies a los que puedes acceder en cualquier momento y lugar.",
        "primary_button": {
          "text": "Agregar sticky"
        }
      },
      "search": {
        "title": "Eso no coincide con ninguno de tus stickies.",
        "description": "Prueba con un término diferente o avísanos si estás seguro de que tu búsqueda es correcta.",
        "primary_button": {
          "text": "Agregar sticky"
        }
      }
    }
  },

  "home_widgets": {
    "empty_state": {
      "general": {
        "title": "Está tranquilo sin widgets, actívalos",
        "description": "Parece que todos tus widgets están desactivados. ¡Enciéndelos ahora para mejorar tu experiencia!",
        "primary_button": {
          "text": "Gestionar widgets"
        }
      }
>>>>>>> 9093b411
    }
  }
}<|MERGE_RESOLUTION|>--- conflicted
+++ resolved
@@ -312,8 +312,9 @@
   "remove_parent_issue": "Eliminar problema padre",
   "add_parent": "Agregar padre",
   "loading_members": "Cargando miembros...",
-  "inbox": "bandeja de entrada",
-<<<<<<< HEAD
+  "no_data_yet": "Sin datos aún",
+  "connections": "Conexiones",
+
   "common": {
     "all": "Todos",
     "states": "Estados",
@@ -364,22 +365,26 @@
     "comments": "Comentarios",
     "updates": "Actualizaciones"
   },
+
   "form": {
     "title": {
       "required": "El título es obligatorio",
       "max_length": "El título debe tener menos de {length} caracteres"
     }
   },
+
   "entity": {
     "grouping_title": "Agrupación de {entity}",
     "priority": "{entity}",
     "all": "Todos los {entity}",
     "drop_here_to_move": "Suelte aquí para mover el {entity}"
   },
+
   "epic": {
     "all": "Todas las épicas",
     "label": "{count, plural, one {Épica} other {Épicas}}"
   },
+
   "issue": {
     "label": "{count, plural, one {Problema} other {Problemas}}",
     "all": "Todos los problemas",
@@ -440,18 +445,19 @@
       }
     }
   },
+
   "project": {
     "label": "{count, plural, one {Proyecto} other {Proyectos}}"
   },
+
   "view": {
     "create": {
       "label": "Crear vista"
     },
     "update": {
       "label": "Actualizar vista"
-=======
-  "no_data_yet": "Sin datos aún",
-  "connections": "Conexiones",
+    }
+  },
 
   "workspace_dashboard": {
     "empty_state": {
@@ -952,7 +958,6 @@
           "text": "Gestionar widgets"
         }
       }
->>>>>>> 9093b411
     }
   }
 }