{
  "submit": "Enviar",
  "cancel": "Cancelar",
  "loading": "Cargando",
  "error": "Error",
  "success": "Éxito",
  "warning": "Advertencia",
  "info": "Información",
  "close": "Cerrar",
  "yes": "Sí",
  "no": "No",
  "ok": "OK",
  "name": "Nombre",
  "description": "Descripción",
  "search": "Buscar",
  "add_member": "Agregar miembro",
  "remove_member": "Eliminar miembro",
  "add_members": "Agregar miembros",
  "remove_members": "Eliminar miembros",
  "add": "Agregar",
  "adding": "Añadiendo",
  "remove": "Eliminar",
  "add_new": "Agregar nuevo",
  "remove_selected": "Eliminar seleccionados",
  "first_name": "Nombre",
  "last_name": "Apellido",
  "email": "Correo electrónico",
  "display_name": "Nombre para mostrar",
  "role": "Rol",
  "timezone": "Zona horaria",
  "avatar": "Avatar",
  "cover_image": "Imagen de portada",
  "password": "Contraseña",
  "change_cover": "Cambiar portada",
  "language": "Idioma",
  "saving": "Guardando...",
  "save_changes": "Guardar cambios",
  "deactivate_account": "Desactivar cuenta",
  "deactivate_account_description": "Al desactivar una cuenta, todos los datos y recursos dentro de esa cuenta se eliminarán permanentemente y no se podrán recuperar.",
  "profile_settings": "Configuración de perfil",
  "your_account": "Tu cuenta",
  "security": "Seguridad",
  "activity": "Actividad",
  "appearance": "Apariencia",
  "notifications": "Notificaciones",
  "workspaces": "Espacios de trabajo",
  "create_workspace": "Crear espacio de trabajo",
  "invitations": "Invitaciones",
  "summary": "Resumen",
  "assigned": "Asignado",
  "created": "Creado",
  "subscribed": "Suscrito",
  "you_do_not_have_the_permission_to_access_this_page": "No tienes permiso para acceder a esta página.",
  "failed_to_sign_out_please_try_again": "Error al cerrar sesión. Por favor, inténtalo de nuevo.",
  "password_changed_successfully": "Contraseña cambiada con éxito.",
  "something_went_wrong_please_try_again": "Algo salió mal. Por favor, inténtalo de nuevo.",
  "change_password": "Cambiar contraseña",
  "passwords_dont_match": "Las contraseñas no coinciden",
  "current_password": "Contraseña actual",
  "new_password": "Nueva contraseña",
  "confirm_password": "Confirmar contraseña",
  "this_field_is_required": "Este campo es obligatorio",
  "changing_password": "Cambiando contraseña",
  "please_enter_your_password": "Por favor, introduce tu contraseña.",
  "password_length_should_me_more_than_8_characters": "La longitud de la contraseña debe ser más de 8 caracteres.",
  "password_is_weak": "La contraseña es débil.",
  "password_is_strong": "La contraseña es fuerte.",
  "load_more": "Cargar más",
  "select_or_customize_your_interface_color_scheme": "Selecciona o personaliza el esquema de color de tu interfaz.",
  "theme": "Tema",
  "system_preference": "Preferencia del sistema",
  "light": "Claro",
  "dark": "Oscuro",
  "light_contrast": "Alto contraste claro",
  "dark_contrast": "Alto contraste oscuro",
  "custom": "Tema personalizado",
  "select_your_theme": "Selecciona tu tema",
  "customize_your_theme": "Personaliza tu tema",
  "background_color": "Color de fondo",
  "text_color": "Color del texto",
  "primary_color": "Color primario (Tema)",
  "sidebar_background_color": "Color de fondo de la barra lateral",
  "sidebar_text_color": "Color del texto de la barra lateral",
  "set_theme": "Establecer tema",
  "enter_a_valid_hex_code_of_6_characters": "Introduce un código hexadecimal válido de 6 caracteres",
  "background_color_is_required": "El color de fondo es obligatorio",
  "text_color_is_required": "El color del texto es obligatorio",
  "primary_color_is_required": "El color primario es obligatorio",
  "sidebar_background_color_is_required": "El color de fondo de la barra lateral es obligatorio",
  "sidebar_text_color_is_required": "El color del texto de la barra lateral es obligatorio",
  "updating_theme": "Actualizando tema",
  "theme_updated_successfully": "Tema actualizado con éxito",
  "failed_to_update_the_theme": "Error al actualizar el tema",
  "email_notifications": "Notificaciones por correo electrónico",
  "stay_in_the_loop_on_issues_you_are_subscribed_to_enable_this_to_get_notified": "Mantente al tanto de los problemas a los que estás suscrito. Activa esto para recibir notificaciones.",
  "email_notification_setting_updated_successfully": "Configuración de notificaciones por correo electrónico actualizada con éxito",
  "failed_to_update_email_notification_setting": "Error al actualizar la configuración de notificaciones por correo electrónico",
  "notify_me_when": "Notifícame cuando",
  "property_changes": "Cambios de propiedad",
  "property_changes_description": "Notifícame cuando cambien las propiedades del problema como asignados, prioridad, estimaciones o cualquier otra cosa.",
  "state_change": "Cambio de estado",
  "state_change_description": "Notifícame cuando el problema se mueva a un estado diferente",
  "issue_completed": "Problema completado",
  "issue_completed_description": "Notifícame solo cuando un problema esté completado",
  "comments": "Comentarios",
  "comments_description": "Notifícame cuando alguien deje un comentario en el problema",
  "mentions": "Menciones",
  "mentions_description": "Notifícame solo cuando alguien me mencione en los comentarios o en la descripción",
  "create_your_workspace": "Crea tu espacio de trabajo",
  "only_your_instance_admin_can_create_workspaces": "Solo tu administrador de instancia puede crear espacios de trabajo",
  "only_your_instance_admin_can_create_workspaces_description": "Si conoces el correo electrónico de tu administrador de instancia, haz clic en el botón de abajo para ponerte en contacto con él.",
  "go_back": "Regresar",
  "request_instance_admin": "Solicitar administrador de instancia",
  "plane_logo": "Logo de Plane",
  "workspace_creation_disabled": "Creación de espacio de trabajo deshabilitada",
  "workspace_request_subject": "Solicitando un nuevo espacio de trabajo",
  "creating_workspace": "Creando espacio de trabajo",
  "workspace_created_successfully": "Espacio de trabajo creado con éxito",
  "create_workspace_page": "Página de creación de espacio de trabajo",
  "workspace_could_not_be_created_please_try_again": "No se pudo crear el espacio de trabajo. Por favor, inténtalo de nuevo.",
  "workspace_could_not_be_created_please_try_again_description": "Ocurrió un error al crear el espacio de trabajo. Por favor, inténtalo de nuevo.",
  "this_is_a_required_field": "Este es un campo obligatorio.",
  "name_your_workspace": "Nombra tu espacio de trabajo",
  "workspaces_names_can_contain_only_space_dash_and_alphanumeric_characters": "Los nombres de los espacios de trabajo solo pueden contener (' '), ('-'), ('_') y caracteres alfanuméricos.",
  "limit_your_name_to_80_characters": "Limita tu nombre a 80 caracteres.",
  "set_your_workspace_url": "Establece la URL de tu espacio de trabajo",
  "limit_your_url_to_48_characters": "Limita tu URL a 48 caracteres.",
  "how_many_people_will_use_this_workspace": "¿Cuántas personas usarán este espacio de trabajo?",
  "how_many_people_will_use_this_workspace_description": "Esto nos ayudará a determinar el número de asientos que necesitas comprar.",
  "select_a_range": "Selecciona un rango",
  "urls_can_contain_only_dash_and_alphanumeric_characters": "Las URLs solo pueden contener ('-') y caracteres alfanuméricos.",
  "something_familiar_and_recognizable_is_always_best": "Algo familiar y reconocible siempre es mejor.",
  "workspace_url_is_already_taken": "¡La URL del espacio de trabajo ya está tomada!",
  "old_password": "Contraseña antigua",
  "general_settings": "Configuración general",
  "sign_out": "Cerrar sesión",
  "signing_out": "Cerrando sesión",
  "active_cycles": "Ciclos activos",
  "active_cycles_description": "Monitorea ciclos a través de proyectos, rastrea problemas de alta prioridad y enfócate en ciclos que necesitan atención.",
  "on_demand_snapshots_of_all_your_cycles": "Instantáneas bajo demanda de todos tus ciclos",
  "upgrade": "Actualizar",
  "10000_feet_view": "Vista de 10,000 pies de todos los ciclos activos.",
  "10000_feet_view_description": "Amplía para ver ciclos en ejecución en todos tus proyectos a la vez en lugar de ir de ciclo en ciclo en cada proyecto.",
  "get_snapshot_of_each_active_cycle": "Obtén una instantánea de cada ciclo activo.",
  "get_snapshot_of_each_active_cycle_description": "Rastrea métricas de alto nivel para todos los ciclos activos, ve su estado de progreso y obtén una idea del alcance frente a los plazos.",
  "compare_burndowns": "Compara burndowns.",
  "compare_burndowns_description": "Monitorea cómo se están desempeñando cada uno de tus equipos con un vistazo al informe de burndown de cada ciclo.",
  "quickly_see_make_or_break_issues": "Ve rápidamente problemas críticos.",
  "quickly_see_make_or_break_issues_description": "Previsualiza problemas de alta prioridad para cada ciclo contra fechas de vencimiento. Vélos todos por ciclo en un clic.",
  "zoom_into_cycles_that_need_attention": "Enfócate en ciclos que necesitan atención.",
  "zoom_into_cycles_that_need_attention_description": "Investiga el estado de cualquier ciclo que no cumpla con las expectativas en un clic.",
  "stay_ahead_of_blockers": "Anticípate a los bloqueadores.",
  "stay_ahead_of_blockers_description": "Detecta desafíos de un proyecto a otro y ve dependencias entre ciclos que no son obvias desde ninguna otra vista.",
  "analytics": "Analítica",
  "workspace_invites": "Invitaciones al espacio de trabajo",
  "enter_god_mode": "Entrar en modo dios",
  "workspace_logo": "Logo del espacio de trabajo",
  "new_issue": "Nuevo problema",
  "your_work": "Tu trabajo",
  "drafts": "Borradores",
  "projects": "Proyectos",
  "views": "Vistas",
  "workspace": "Espacio de trabajo",
  "archives": "Archivos",
  "settings": "Configuración",
  "failed_to_move_favorite": "Error al mover favorito",
  "your_favorites": "Tus favoritos",
  "no_favorites_yet": "Aún no hay favoritos",
  "create_folder": "Crear carpeta",
  "new_folder": "Nueva carpeta",
  "favorite_updated_successfully": "Favorito actualizado con éxito",
  "favorite_created_successfully": "Favorito creado con éxito",
  "folder_already_exists": "La carpeta ya existe",
  "folder_name_cannot_be_empty": "El nombre de la carpeta no puede estar vacío",
  "something_went_wrong": "Algo salió mal",
  "failed_to_reorder_favorite": "Error al reordenar favorito",
  "favorite_removed_successfully": "Favorito eliminado con éxito",
  "failed_to_create_favorite": "Error al crear favorito",
  "failed_to_rename_favorite": "Error al renombrar favorito",
  "project_link_copied_to_clipboard": "Enlace del proyecto copiado al portapapeles",
  "link_copied": "Enlace copiado",
  "your_projects": "Tus proyectos",
  "add_project": "Agregar proyecto",
  "create_project": "Crear proyecto",
  "failed_to_remove_project_from_favorites": "No se pudo eliminar el proyecto de favoritos. Por favor, inténtalo de nuevo.",
  "project_created_successfully": "Proyecto creado con éxito",
  "project_created_successfully_description": "Proyecto creado con éxito. Ahora puedes comenzar a agregar problemas a él.",
  "project_cover_image_alt": "Imagen de portada del proyecto",
  "name_is_required": "El nombre es obligatorio",
  "title_should_be_less_than_255_characters": "El título debe tener menos de 255 caracteres",
  "project_name": "Nombre del proyecto",
  "project_id_must_be_at_least_1_character": "El ID del proyecto debe tener al menos 1 carácter",
  "project_id_must_be_at_most_5_characters": "El ID del proyecto debe tener como máximo 5 caracteres",
  "project_id": "ID del proyecto",
  "project_id_tooltip_content": "Te ayuda a identificar problemas en el proyecto de manera única. Máximo 5 caracteres.",
  "description_placeholder": "Descripción...",
  "only_alphanumeric_non_latin_characters_allowed": "Solo se permiten caracteres alfanuméricos y no latinos.",
  "project_id_is_required": "El ID del proyecto es obligatorio",
  "select_network": "Seleccionar red",
  "lead": "Líder",
  "private": "Privado",
  "public": "Público",
  "accessible_only_by_invite": "Accesible solo por invitación",
  "anyone_in_the_workspace_except_guests_can_join": "Cualquiera en el espacio de trabajo excepto invitados puede unirse",
  "creating": "Creando",
  "creating_project": "Creando proyecto",
  "adding_project_to_favorites": "Agregando proyecto a favoritos",
  "project_added_to_favorites": "Proyecto agregado a favoritos",
  "couldnt_add_the_project_to_favorites": "No se pudo agregar el proyecto a favoritos. Por favor, inténtalo de nuevo.",
  "removing_project_from_favorites": "Eliminando proyecto de favoritos",
  "project_removed_from_favorites": "Proyecto eliminado de favoritos",
  "couldnt_remove_the_project_from_favorites": "No se pudo eliminar el proyecto de favoritos. Por favor, inténtalo de nuevo.",
  "add_to_favorites": "Agregar a favoritos",
  "remove_from_favorites": "Eliminar de favoritos",
  "publish_settings": "Configuración de publicación",
  "publish": "Publicar",
  "copy_link": "Copiar enlace",
  "leave_project": "Abandonar proyecto",
  "join_the_project_to_rearrange": "Únete al proyecto para reordenar",
  "drag_to_rearrange": "Arrastra para reordenar",
  "congrats": "¡Felicitaciones!",
  "open_project": "Abrir proyecto",
  "issues": "Problemas",
  "cycles": "Ciclos",
  "modules": "Módulos",
  "pages": "Páginas",
  "intake": "Entrada",
  "time_tracking": "Seguimiento de tiempo",
  "work_management": "Gestión del trabajo",
  "projects_and_issues": "Proyectos y problemas",
  "projects_and_issues_description": "Activa o desactiva estos en este proyecto.",
  "cycles_description": "Organiza el trabajo como mejor te parezca por proyecto y cambia la frecuencia de un período a otro.",
  "modules_description": "Agrupa el trabajo en configuraciones similares a subproyectos con sus propios líderes y asignados.",
  "views_description": "Guarda ordenamientos, filtros y opciones de visualización para más tarde o compártelos.",
  "pages_description": "Escribe cualquier cosa como escribes cualquier cosa.",
  "intake_description": "Mantente al tanto de los problemas a los que estás suscrito. Activa esto para recibir notificaciones.",
  "time_tracking_description": "Rastrea el tiempo dedicado a problemas y proyectos.",
  "work_management_description": "Gestiona tu trabajo y proyectos con facilidad.",
  "documentation": "Documentación",
  "message_support": "Mensaje al soporte",
  "contact_sales": "Contactar ventas",
  "hyper_mode": "Modo Hyper",
  "keyboard_shortcuts": "Atajos de teclado",
  "whats_new": "¿Qué hay de nuevo?",
  "version": "Versión",
  "we_are_having_trouble_fetching_the_updates": "Estamos teniendo problemas para obtener las actualizaciones.",
  "our_changelogs": "nuestros registros de cambios",
  "for_the_latest_updates": "para las últimas actualizaciones.",
  "please_visit": "Por favor, visita",
  "docs": "Documentos",
  "full_changelog": "Registro de cambios completo",
  "support": "Soporte",
  "discord": "Discord",
  "powered_by_plane_pages": "Desarrollado por Plane Pages",
  "please_select_at_least_one_invitation": "Por favor, selecciona al menos una invitación.",
  "please_select_at_least_one_invitation_description": "Por favor, selecciona al menos una invitación para unirte al espacio de trabajo.",
  "we_see_that_someone_has_invited_you_to_join_a_workspace": "Vemos que alguien te ha invitado a unirte a un espacio de trabajo",
  "join_a_workspace": "Unirse a un espacio de trabajo",
  "we_see_that_someone_has_invited_you_to_join_a_workspace_description": "Vemos que alguien te ha invitado a unirte a un espacio de trabajo",
  "join_a_workspace_description": "Unirse a un espacio de trabajo",
  "accept_and_join": "Aceptar y unirse",
  "go_home": "Ir a inicio",
  "no_pending_invites": "No hay invitaciones pendientes",
  "you_can_see_here_if_someone_invites_you_to_a_workspace": "Puedes ver aquí si alguien te invita a un espacio de trabajo",
  "back_to_home": "Volver al inicio",
  "workspace_name": "nombre-del-espacio-de-trabajo",
  "deactivate_your_account": "Desactivar tu cuenta",
  "deactivate_your_account_description": "Una vez desactivada, no podrás ser asignado a problemas ni se te facturará por tu espacio de trabajo. Para reactivar tu cuenta, necesitarás una invitación a un espacio de trabajo con esta dirección de correo electrónico.",
  "deactivating": "Desactivando",
  "confirm": "Confirmar",
  "draft_created": "Borrador creado",
  "issue_created_successfully": "Problema creado con éxito",
  "draft_creation_failed": "Creación del borrador fallida",
  "issue_creation_failed": "Creación del problema fallida",
  "draft_issue": "Borrador de problema",
  "issue_updated_successfully": "Problema actualizado con éxito",
  "issue_could_not_be_updated": "No se pudo actualizar el problema",
  "create_a_draft": "Crear un borrador",
  "save_to_drafts": "Guardar en borradores",
  "save": "Guardar",
  "update": "Actualizar",
  "updating": "Actualizando",
  "create_new_issue": "Crear nuevo problema",
  "editor_is_not_ready_to_discard_changes": "El editor no está listo para descartar los cambios",
  "failed_to_move_issue_to_project": "Error al mover el problema al proyecto",
  "create_more": "Crear más",
  "add_to_project": "Agregar al proyecto",
  "discard": "Descartar",
  "duplicate_issue_found": "Problema duplicado encontrado",
  "duplicate_issues_found": "Problemas duplicados encontrados",
  "no_matching_results": "No hay resultados coincidentes",
  "title_is_required": "El título es obligatorio",
  "title": "Título",
  "state": "Estado",
  "priority": "Prioridad",
  "none": "Ninguno",
  "urgent": "Urgente",
  "high": "Alta",
  "medium": "Media",
  "low": "Baja",
  "members": "Miembros",
  "assignee": "Asignado",
  "assignees": "Asignados",
  "you": "Tú",
  "labels": "Etiquetas",
  "create_new_label": "Crear nueva etiqueta",
  "start_date": "Fecha de inicio",
  "due_date": "Fecha de vencimiento",
  "cycle": "Ciclo",
  "estimate": "Estimación",
  "change_parent_issue": "Cambiar problema padre",
  "remove_parent_issue": "Eliminar problema padre",
  "add_parent": "Agregar padre",
  "loading_members": "Cargando miembros...",
<<<<<<< HEAD
  "inbox": "bandeja de entrada",

  "project_cycles": {
    "status": {
      "days_left": "Días restantes",
      "completed": "Completado",
      "yet_to_start": "Por comenzar",
      "in_progress": "En progreso", 
      "draft": "Borrador"
    }
=======
  "view_link_copied_to_clipboard": "Enlace de vista copiado al portapapeles.",
  "required": "Requerido",
  "optional": "Opcional",
  "Cancel": "Cancelar",
  "edit": "Editar",
  "open_in_new_tab": "Abrir en nueva pestaña",
  "delete": "Eliminar",
  "good": "Buenos",
  "morning": "días",
  "afternoon": "tardes",
  "evening": "noches",
  "show_all": "Mostrar todo",
  "show_less": "Mostrar menos",
  "no_data_yet": "Sin datos aún",
  "connections": "Conexiones",

  "project_view": {
    "access": {
      "public": "Público",
      "private": "Privado"
    },
    "sort_by": {
      "created_at": "Fecha de creación",
      "updated_at": "Fecha de actualización",
      "name": "Nombre"
    }
  },
  
  "toast": {
    "success": "¡Éxito!",
    "error": "¡Error!"
  },

  "home": {
    "empty": {
      "create_project": {
        "title": "Crear un proyecto",
        "description": "La mayoría de las cosas comienzan con un proyecto en Plane.",
        "cta": "Comenzar"
      },
      "invite_team": {
        "title": "Invitar a tu equipo",
        "description": "Construye, implementa y gestiona con tus compañeros.",
        "cta": "Hazlos entrar"
      },
      "configure_workspace": {
        "title": "Configura tu espacio de trabajo",
        "description": "Activa o desactiva funciones o ve más allá.",
        "cta": "Configurar este espacio"
      },
      "personalize_account": {
        "title": "Haz Plane tuyo",
        "description": "Elige tu foto, colores y más.",
        "cta": "Personalizar ahora"
      },
      "widgets":  {
        "title": "Está tranquilo sin widgets, actívalos",
        "description": "Parece que todos tus widgets están desactivados. ¡Enciéndelos ahora para mejorar tu experiencia!",
        "primary_button": {
          "text": "Gestionar widgets"
        }
      }
    },
    "quick_links": {
      "empty": "Guarda enlaces a cosas de trabajo que te gustaría tener a mano.",
      "add": "Añadir enlace rápido",
      "title": "Enlace rápido",
      "title_plural": "Enlaces rápidos",
      "toasts": {
        "created": {
          "title": "Enlace creado",
          "message": "El enlace se ha creado exitosamente"
        },
        "not_created": {
          "title": "Enlace no creado",
          "message": "No se pudo crear el enlace"
        },
        "updated": {
          "title": "Enlace actualizado",
          "message": "El enlace se ha actualizado exitosamente"
        },
        "not_updated": {
          "title": "Enlace no actualizado",
          "message": "No se pudo actualizar el enlace"
        },
        "removed": {
          "title": "Enlace eliminado",
          "message": "El enlace se ha eliminado exitosamente"
        },
        "not_removed": {
          "title": "Enlace no eliminado",
          "message": "No se pudo eliminar el enlace"
        }
        
      }
    },
    "recents": {
      "title": "Recientes",
      "empty": {
          "project": "Tus proyectos recientes aparecerán aquí cuando visites uno.",
          "page": "Tus páginas recientes aparecerán aquí cuando visites una.",
          "issue": "Tus problemas recientes aparecerán aquí cuando visites uno.",
          "default": "Aún no tienes elementos recientes."
      },
      "filters": {
        "all": "Todos los elementos",
        "projects": "Proyectos",
        "pages": "Páginas",
        "issues": "Problemas"
      }
    },
    "my_stickies": {
      "title": "Tus notas"
    },
    "new_at_plane": {
      "title": "Nuevo en Plane"
    },
    "quick_tutorial": {
      "title": "Tutorial rápido"
    },
    "widget": {
      "reordered_successfully": "Widget reordenado exitosamente.",
      "reordering_failed": "Ocurrió un error al reordenar el widget."
    },
    "manage_widgets": "Administrar widgets",
    "title": "Inicio",
    "star_us_on_github": "Danos una estrella en GitHub"
  },

  
  "link": {
    "modal": {
      "url": {
        "text": "URL",
        "required": "La URL no es válida",
        "placeholder": "Escribe o pega una URL"
      },
      "title": {
        "text": "Título de visualización",
        "placeholder": "Cómo te gustaría ver este enlace"
      }
    }
  },

  "common": {
    "all": "Todos",
    "states": "Estados",
    "state": "Estado",
    "state_groups": "Grupos de estado",
    "priority": "Prioridad",
    "team_project": "Proyecto de equipo",
    "project": "Proyecto",
    "cycle": "Ciclo",
    "cycles": "Ciclos",
    "module": "Módulo",
    "modules": "Módulos",
    "labels": "Etiquetas",
    "assignees": "Asignados",
    "assignee": "Asignado",
    "created_by": "Creado por",
    "none": "Ninguno",
    "link": "Enlace",
    "estimate": "Estimación",
    "layout": "Diseño",
    "filters": "Filtros",
    "display": "Mostrar",
    "load_more": "Cargar más",
    "no_matches_found": "No se encontraron coincidencias",
    "activity": "Actividad",
    "analytics": "Analítica",
    "success": "Éxito",
    "error": "Error",
    "group_by": "Agrupar por",
    "search": "Buscar",
    "epic": "Épica",
    "issue": "Problema",
    "warning": "Advertencia",
    "updating": "Actualizando",
    "update": "Actualizar",
    "creating": "Creando",
    "cancel": "Cancelar",
    "description": "Descripción",
    "title": "Título",
    "order_by": {
      "label": "Ordenar por",
      "manual": "Manual",
      "last_created": "Último creado",
      "last_updated": "Última actualización",
      "start_date": "Fecha de inicio",
      "due_date": "Fecha de vencimiento",
      "asc": "Ascendente",
      "desc": "Descendente"
    },
    "sort": {
      "asc": "Ascendente",
      "desc": "Descendente"
    },
    "comments": "Comentarios",
    "updates": "Actualizaciones"
  },

  "form": {
    "title": {
      "required": "El título es obligatorio",
      "max_length": "El título debe tener menos de {length} caracteres"
    }
  },

  "entity": {
    "grouping_title": "Agrupación de {entity}",
    "priority": "{entity}",
    "all": "Todos los {entity}",
    "drop_here_to_move": "Suelte aquí para mover el {entity}"
  },

  "epic": {
    "all": "Todas las épicas",
    "label": "{count, plural, one {Épica} other {Épicas}}"
  },

  "issue": {
    "label": "{count, plural, one {Problema} other {Problemas}}",
    "all": "Todos los problemas",
    "add": "Agregar problema",
    "priority": {
      "urgent": "Urgente",
      "high": "Alta",
      "medium": "Media",
      "low": "Baja"
    },
    "display": {
      "properties": {
        "label": "Propiedades de visualización",
        "id": "ID",
        "issue_type": "Tipo de problema",
        "sub_issue_count": "Cantidad de subproblemas",
        "attachment_count": "Cantidad de archivos adjuntos"
      },
      "extra": {
        "show_sub_issues": "Mostrar subproblemas",
        "show_empty_groups": "Mostrar grupos vacíos"
      }
    },
    "layouts": {
      "ordered_by_label": "Este diseño está ordenado por",
      "list": "Lista",
      "kanban": "Tablero",
      "calendar": "Calendario",
      "spreadsheet": "Hoja de cálculo",
      "gantt": "Línea de tiempo",
      "title": {
        "list": "Diseño de lista",
        "kanban": "Diseño de tablero",
        "calendar": "Diseño de calendario",
        "spreadsheet": "Diseño de hoja de cálculo",
        "gantt": "Diseño de línea de tiempo"
      }
    },
    "states": {
      "active": "Activo",
      "backlog": "Pendientes"
    },
    "comments": {
      "create": {
        "success": "Comentario creado con éxito",
        "error": "Error al crear el comentario. Por favor, inténtalo de nuevo más tarde."
      },
      "update": {
        "success": "Comentario actualizado con éxito",
        "error": "Error al actualizar el comentario. Por favor, inténtalo más tarde."
      },
      "remove": {
        "success": "Comentario eliminado con éxito",
        "error": "Error al eliminar el comentario. Por favor, inténtalo de nuevo más tarde."
      },
      "upload": {
        "error": "Error al subir el archivo. Por favor, inténtalo de nuevo más tarde."
      }
    }
  },

  "project": {
    "label": "{count, plural, one {Proyecto} other {Proyectos}}"
  },

  "view": {
    "create": {
      "label": "Crear vista"
    },
    "update": {
      "label": "Actualizar vista"
    }
  },

  "inbox_issue": {
    "status": {
      "pending": {
        "title": "Pendiente",
        "description": "Pendiente"
      },
      "declined": {
        "title": "Rechazado",
        "description": "Rechazado"
      },
      "snoozed": {
        "title": "Pospuesto",
        "description": "{days, plural, one{# día} other{# días}} restantes"
      },
      "accepted": {
        "title": "Aceptado",
        "description": "Aceptado"
      },
      "duplicate": {
        "title": "Duplicado",
        "description": "Duplicado"
      }
    },
    "source": {
      "in-app": "en la aplicación"
    },
    "order_by": {
      "created_at": "Creado el",
      "updated_at": "Actualizado el",
      "id": "Identificador"
    }
  },

  "workspace_dashboard": {
    "empty_state": {
      "general": {
        "title": "Resumen de tus proyectos, actividad y métricas",
        "description": "Bienvenido a Plane, estamos emocionados de tenerte aquí. Crea tu primer proyecto y rastrea tus problemas, y esta página se transformará en un espacio que te ayudará a avanzar. Los administradores también verán elementos que ayudan a su equipo a progresar.",
        "primary_button": {
          "text": "Construye tu primer proyecto",
          "comic": {
            "title": "Todo comienza con un proyecto en Plane",
            "description": "Un proyecto podría ser la hoja de ruta de un producto, una campaña de marketing o el lanzamiento de un nuevo coche."
          }
        }
      }
    }
  },

  "workspace_analytics": {
    "empty_state": {
      "general": {
        "title": "Rastrea el progreso, cargas de trabajo y asignaciones. Detecta tendencias, elimina bloqueos y acelera el trabajo",
        "description": "Consulta el alcance frente a la demanda, estimaciones y desbordamiento del alcance. Obtén el rendimiento por miembros del equipo y equipos, y asegúrate de que tu proyecto termine a tiempo.",
        "primary_button": {
          "text": "Comienza tu primer proyecto",
          "comic": {
            "title": "La analítica funciona mejor con Ciclos + Módulos",
            "description": "Primero, organiza tus problemas en ciclos y, si puedes, agrupa problemas que abarquen más de un ciclo en módulos. Consulta ambos en el menú de navegación a la izquierda."
          }
        }
      }
    }
  },

  "workspace_projects": {
    "network": {
      "private": {
        "title": "Privado",
        "description": "Accesible solo por invitación"
      },
      "public": {
        "title": "Público",
        "description": "Cualquiera en el espacio de trabajo excepto invitados puede unirse"
      }
    },
    "error": {
      "permission": "No tienes permiso para realizar esta acción.",
      "cycle_delete": "Error al eliminar el ciclo",
      "module_delete": "Error al eliminar el módulo",
      "issue_delete": "Error al eliminar la incidencia"
    },
    "state": {
      "backlog": "Pendientes",
      "unstarted": "Sin comenzar",
      "started": "Iniciado",
      "completed": "Completado",
      "cancelled": "Cancelado"
    },
    "sort": {
      "manual": "Manual",
      "name": "Nombre",
      "created_at": "Fecha de creación",
      "members_length": "Número de miembros"
    },
    "scope": {
      "my_projects": "Mis proyectos",
      "archived_projects": "Archivados"
    },
    "common": {
      "months_count": "{months, plural, one{# mes} other{# meses}}"
    },
    "empty_state": {
      "general": {
        "title": "No hay proyectos activos",
        "description": "Piensa en cada proyecto como el contenedor para trabajo orientado a objetivos. Los proyectos son donde viven Trabajos, Ciclos y Módulos y, junto con tus colegas, te ayudan a lograr ese objetivo. Crea un nuevo proyecto o filtra por proyectos archivados.",
        "primary_button": {
          "text": "Comienza tu primer proyecto",
          "comic": {
            "title": "Todo comienza con un proyecto en Plane",
            "description": "Un proyecto podría ser la hoja de ruta de un producto, una campaña de marketing o el lanzamiento de un nuevo coche."
          }
        }
      },
      "no_projects": {
        "title": "Sin proyectos",
        "description": "Para crear problemas o gestionar tu trabajo, necesitas crear un proyecto o ser parte de uno.",
        "primary_button": {
          "text": "Comienza tu primer proyecto",
          "comic": {
            "title": "Todo comienza con un proyecto en Plane",
            "description": "Un proyecto podría ser la hoja de ruta de un producto, una campaña de marketing o el lanzamiento de un nuevo coche."
          }
        }
      },
      "filter": {
        "title": "No hay proyectos coincidentes",
        "description": "No se detectaron proyectos con los criterios coincidentes. \n Crea un nuevo proyecto en su lugar."
      }
    }
  },

  "workspace_issues": {
    "empty_state": {
      "all-issues": {
        "title": "No hay problemas en el proyecto",
        "description": "¡Primer proyecto terminado! Ahora, divide tu trabajo en piezas rastreables con problemas. ¡Vamos!",
        "primary_button": {
          "text": "Crear nuevo problema"
        }
      },
      "assigned": {
        "title": "Aún no hay problemas",
        "description": "Los problemas asignados a ti se pueden rastrear desde aquí.",
        "primary_button": {
          "text": "Crear nuevo problema"
        }
      },
      "created": {
        "title": "Aún no hay problemas",
        "description": "Todos los problemas creados por ti aparecen aquí. Rastréalos directamente.",
        "primary_button": {
          "text": "Crear nuevo problema"
        }
      },
      "subscribed": {
        "title": "Aún no hay problemas",
        "description": "Suscríbete a los problemas que te interesan y rastrea todos ellos aquí."
      },
      "custom-view": {
        "title": "Aún no hay problemas",
        "description": "Los problemas que se aplican a los filtros se rastrean aquí."
      }
    }
  },

  "workspace_settings": {
    "label": "Configuración del espacio de trabajo",
    "settings": {
      "general": {
        "title": "General"
      },
      "members": {
        "title": "Miembros"
      },
      "billing-and-plans": {
        "title": "Facturación y planes"
      },
      "exports": {
        "title": "Exportaciones"
      },
      "webhooks": {
        "title": "Webhooks"
      },
      "api-tokens": {
        "title": "Tokens API"
      }
    },
    "empty_state": {
      "api_tokens": {
        "title": "No se han creado tokens API",
        "description": "Las APIs de Plane pueden ser usadas para integrar tus datos en Plane con cualquier sistema externo. Crea un token para comenzar."
      },
      "webhooks": {
        "title": "No se han agregado webhooks",
        "description": "Crea webhooks para recibir actualizaciones en tiempo real y automatizar acciones."
      },
      "exports": {
        "title": "Aún no hay exportaciones",
        "description": "Cada vez que exportes, también tendrás una copia aquí para referencia."
      },
      "imports": {
        "title": "Aún no hay importaciones",
        "description": "Encuentra todas tus importaciones previas aquí y descárgalas."
      }
    }
  },

  "profile": {
    "label": "Perfil",
    "page_label": "Tu trabajo",
    "work": "Trabajo",
    "details": {
      "joined_on": "Se unió el",
      "time_zone": "Zona horaria"
    },
    "stats": {
      "workload": "Carga de trabajo",
      "overview": "Resumen",
      "created": "Problemas creados",
      "assigned": "Problemas asignados",
      "subscribed": "Problemas suscritos",
      "state_distribution": {
        "title": "Problemas por estado",
        "empty": "Crea problemas para verlos por estados en el gráfico para un mejor análisis."
      },
      "priority_distribution": {
        "title": "Problemas por prioridad",
        "empty": "Crea problemas para verlos por prioridad en el gráfico para un mejor análisis."
      },
      "recent_activity": {
        "title": "Actividad reciente",
        "empty": "No pudimos encontrar datos. Por favor revisa tus entradas"
      }
    },
    "actions": {
      "profile": "Perfil",
      "security": "Seguridad",
      "activity": "Actividad",
      "appearance": "Apariencia",
      "notifications": "Notificaciones"
    },
    "tabs": {
      "summary": "Resumen",
      "assigned": "Asignados",
      "created": "Creados",
      "subscribed": "Suscritos",
      "activity": "Actividad"
    },
    "empty_state": {
      "activity": {
        "title": "Aún no hay actividades",
        "description": "¡Comienza creando un nuevo problema! Añade detalles y propiedades a él. Explora más en Plane para ver tu actividad."
      },
      "assigned": {
        "title": "No tienes problemas asignados",
        "description": "Los problemas asignados a ti se pueden rastrear desde aquí."
      },
      "created": {
        "title": "Aún no hay problemas",
        "description": "Todos los problemas creados por ti aparecen aquí. Rastréalos directamente."
      },
      "subscribed": {
        "title": "Aún no hay problemas",
        "description": "Suscríbete a los problemas que te interesan y rastrea todos ellos aquí."
      }
    }
  },

  "project_settings": {
    "empty_state": {
      "labels": {
        "title": "Aún no hay etiquetas",
        "description": "Crea etiquetas para ayudar a organizar y filtrar problemas en tu proyecto."
      }
    }
  },

  "project_cycles": {
    "empty_state": {
      "general": {
        "title": "Agrupa y organiza tu trabajo en Ciclos.",
        "description": "Divide el trabajo en partes organizadas por plazos, retrocede desde la fecha límite de tu proyecto para establecer fechas y haz un progreso tangible como equipo.",
        "primary_button": {
          "text": "Configura tu primer ciclo",
          "comic": {
            "title": "Los ciclos son bloques de tiempo repetitivos.",
            "description": "Un sprint, una iteración o cualquier otro término que uses para el seguimiento semanal o quincenal del trabajo es un ciclo."
          }
        }
      },
      "no_issues": {
        "title": "No hay problemas añadidos al ciclo",
        "description": "Añade o crea problemas que desees organizar y entregar dentro de este ciclo",
        "primary_button": {
          "text": "Crear nuevo problema"
        },
        "secondary_button": {
          "text": "Añadir problema existente"
        }
      },
      "completed_no_issues": {
        "title": "No hay problemas en el ciclo",
        "description": "No hay problemas en el ciclo. Los problemas se han transferido o están ocultos. Para ver problemas ocultos, si los hay, actualiza las propiedades de visualización en consecuencia."
      },
      "active": {
        "title": "No hay ciclo activo",
        "description": "Un ciclo activo incluye cualquier período que abarque la fecha de hoy dentro de su rango. Encuentra el progreso y los detalles del ciclo activo aquí."
      },
      "archived": {
        "title": "No hay ciclos archivados todavía",
        "description": "Para organizar tu proyecto, archiva ciclos completados. Encuéntralos aquí una vez archivados."
      }
    }
  },

  "project_issues": {
    "empty_state": {
      "no_issues": {
        "title": "Crea un problema y asígnalo a alguien, incluso a ti mismo",
        "description": "Piensa en los problemas como trabajos, tareas, acciones, o JTBD (trabajos por hacer). Nos gusta eso. Un problema y sus subproblemas suelen ser acciones basadas en el tiempo asignadas a los miembros de tu equipo. Tu equipo crea, asigna y completa problemas para avanzar el proyecto hacia su objetivo.",
        "primary_button": {
          "text": "Crea tu primer problema",
          "comic": {
            "title": "Los problemas son bloques de construcción en Plane.",
            "description": "Rediseñar la interfaz de Plane, Rebrandear la empresa o Lanzar el nuevo sistema de inyección de combustible son ejemplos de problemas que probablemente tengan subproblemas."
          }
        }
      },
      "no_archived_issues": {
        "title": "Aún no hay problemas archivados",
        "description": "De forma manual o mediante automatización, puedes archivar problemas que estén completados o cancelados. Encuéntralos aquí una vez archivados.",
        "primary_button": {
          "text": "Configurar automatización"
        }
      },
      "issues_empty_filter": {
        "title": "No se encontraron problemas que coincidan con los filtros aplicados",
        "secondary_button": {
          "text": "Borrar todos los filtros"
        }
      }
    }
  },

  "project_module": {
    "empty_state": {
      "no_issues": {
        "title": "No hay problemas en el módulo",
        "description": "Crea o agrega problemas que deseas lograr como parte de este módulo",
        "primary_button": {
          "text": "Crear nuevo problema"
        },
        "secondary_button": {
          "text": "Agregar un problema existente"
        }
      },
      "general": {
        "title": "Mapea los hitos de tu proyecto a Módulos y sigue el trabajo agregado fácilmente.",
        "description": "Un grupo de problemas que pertenecen a un padre lógico y jerárquico forma un módulo. Piénsalos como una forma de rastrear el trabajo por hitos del proyecto. Tienen sus propios períodos y plazos, así como análisis para ayudarte a ver qué tan cerca o lejos estás de un hito.",
        "primary_button": {
          "text": "Construye tu primer módulo",
          "comic": {
            "title": "Los módulos ayudan a agrupar el trabajo por jerarquía.",
            "description": "Un módulo de carrito, un módulo de chasis y un módulo de almacén son buenos ejemplos de esta agrupación."
          }
        }
      },
      "archived": {
        "title": "Aún no hay módulos archivados",
        "description": "Para organizar tu proyecto, archiva módulos completados o cancelados. Encuéntralos aquí una vez archivados."
      }
    }
  },

  "project_views": {
    "empty_state": {
      "general": {
        "title": "Guarda vistas filtradas para tu proyecto. Crea tantas como necesites",
        "description": "Las vistas son un conjunto de filtros guardados que usas con frecuencia o a los que deseas tener acceso fácil. Todos tus colegas en un proyecto pueden ver las vistas de todos y elegir la que mejor se adapte a sus necesidades.",
        "primary_button": {
          "text": "Crea tu primera vista",
          "comic": {
            "title": "Las vistas funcionan sobre las propiedades de los problemas.",
            "description": "Puedes crear una vista desde aquí con tantas propiedades como filtros que consideres necesarios."
          }
        }
      },
      "filter": {
        "title": "No hay vistas coincidentes",
        "description": "Ninguna vista coincide con los criterios de búsqueda. \n Crea una nueva vista en su lugar."
      }
    }
  },

  "project_page": {
    "empty_state": {
      "general": {
        "title": "Escribe una nota, un documento o una base de conocimiento completa. Deja que Galileo, el asistente de IA de Plane, te ayude a empezar",
        "description": "Las páginas son un espacio para capturar ideas en Plane. Toma notas de reuniones, formatearlas fácilmente, incrusta problemas, organiza usando una biblioteca de componentes y mantén todo en el contexto de tu proyecto. Para simplificar cualquier documento, invoca a Galileo, la IA de Plane, con un atajo o un clic.",
        "primary_button": {
          "text": "Crea tu primera página"
        }
      },
      "private": {
        "title": "Aún no hay páginas privadas",
        "description": "Guarda aquí tus pensamientos privados. Cuando estés listo para compartirlos, el equipo está a un clic de distancia.",
        "primary_button": {
          "text": "Crea tu primera página"
        }
      },
      "public": {
        "title": "Aún no hay páginas públicas",
        "description": "Consulta aquí las páginas compartidas con todos en tu proyecto.",
        "primary_button": {
          "text": "Crea tu primera página"
        }
      },
      "archived": {
        "title": "Aún no hay páginas archivadas",
        "description": "Archiva las páginas que no están en tu radar. Accede a ellas aquí cuando las necesites."
      }
    }
  },

  "command_k": {
    "empty_state": {
      "search": {
        "title": "No se encontraron resultados"
      }
    }
  },

  "issue_relation": {
    "empty_state": {
      "search": {
        "title": "No se encontraron problemas coincidentes"
      },
      "general": {
        "title": "No se encontraron problemas"
      }
    }
  },

  "issue_comment": {
    "empty_state": {
      "general": {
        "title": "Aún no hay comentarios",
        "description": "Los comentarios pueden usarse como un espacio de discusión y seguimiento para los problemas"
      }
    }
  },

  "notification": {
    "empty_state": {
      "detail": {
        "title": "Selecciona para ver los detalles."
      },
      "all": {
        "title": "No hay problemas asignados",
        "description": "Las actualizaciones de los problemas asignados a ti se \n pueden ver aquí"
      },
      "mentions": {
        "title": "No hay problemas asignados",
        "description": "Las actualizaciones de los problemas asignados a ti se \n pueden ver aquí"
      }
    }
  },

  "active_cycle": {
    "empty_state": {
      "progress": {
        "title": "Agrega problemas al ciclo para ver su progreso."
      },
      "chart": {
        "title": "Agrega problemas al ciclo para ver el gráfico de burndown."
      },
      "priority_issue": {
        "title": "Observa de un vistazo los problemas de alta prioridad abordados en el ciclo."
      },
      "assignee": {
        "title": "Asigna responsables a los problemas para ver un desglose del trabajo por responsables."
      },
      "label": {
        "title": "Agrega etiquetas a los problemas para ver el desglose del trabajo por etiquetas."
      }
    }
  },

  "disabled_project": {
    "empty_state": {
      "inbox": {
        "title": "La entrada no está habilitada para el proyecto.",
        "description": "La entrada te ayuda a gestionar las solicitudes entrantes para tu proyecto y agregarlas como problemas en tu flujo de trabajo. Habilita la entrada desde la configuración del proyecto para gestionar solicitudes.",
        "primary_button": {
          "text": "Gestionar funciones"
        }
      },
      "cycle": {
        "title": "Los ciclos no están habilitados para este proyecto.",
        "description": "Divide el trabajo en bloques de tiempo, trabaja hacia atrás desde la fecha límite de tu proyecto para establecer fechas y logra avances tangibles como equipo. Habilita la función de ciclos para tu proyecto para comenzar a usarlos.",
        "primary_button": {
          "text": "Gestionar funciones"
        }
      },
      "module": {
        "title": "Los módulos no están habilitados para el proyecto.",
        "description": "Los módulos son los bloques de construcción de tu proyecto. Habilita módulos desde la configuración del proyecto para comenzar a usarlos.",
        "primary_button": {
          "text": "Gestionar funciones"
        }
      },
      "page": {
        "title": "Las páginas no están habilitadas para el proyecto.",
        "description": "Las páginas son los bloques de construcción de tu proyecto. Habilita páginas desde la configuración del proyecto para comenzar a usarlas.",
        "primary_button": {
          "text": "Gestionar funciones"
        }
      },
      "view": {
        "title": "Las vistas no están habilitadas para el proyecto.",
        "description": "Las vistas son los bloques de construcción de tu proyecto. Habilita vistas desde la configuración del proyecto para comenzar a usarlas.",
        "primary_button": {
          "text": "Gestionar funciones"
        }
      }
    }
  },

  "inbox": {
    "label": "Bandeja de entrada",
    "empty_state": {
      "sidebar_open_tab": {
        "title": "No hay problemas abiertos",
        "description": "Encuentra los problemas abiertos aquí. Crea un nuevo problema."
      },
      "sidebar_closed_tab": {
        "title": "No hay problemas cerrados",
        "description": "Todos los problemas, ya sean aceptados o rechazados, se pueden encontrar aquí."
      },
      "sidebar_filter": {
        "title": "No hay problemas coincidentes",
        "description": "Ningún problema coincide con el filtro aplicado en la entrada. Crea un nuevo problema."
      },
      "detail": {
        "title": "Selecciona un problema para ver sus detalles."
      }
    }
  },

  "workspace_draft_issues": {
    "empty_state": {
      "title": "Los problemas a medio escribir, y pronto, los comentarios aparecerán aquí.",
      "description": "Para probar esto, comienza a agregar un problema y déjalo a medias o crea tu primer borrador abajo. 😉",
      "primary_button": {
        "text": "Crea tu primer borrador"
      }
    }
  },

  "stickies": {
    "title": "Tus notas adhesivas",
    "placeholder": "haz clic para escribir aquí",
    "all": "Todas las notas",
    "no-data": "Anota una idea, captura un momento eureka o registra una inspiración. Añade una nota para empezar.",
    "add": "Añadir nota",
    "search_placeholder": "Buscar por título",
    "delete": "Eliminar nota",
    "delete_confirmation": "¿Estás seguro de que quieres eliminar esta nota?",
    "empty_state": {
      "simple": "Anota una idea, captura un momento eureka o registra una inspiración. Añade una nota para empezar.",
      "general": {
        "title": "Las notas son apuntes rápidos y tareas que tomas sobre la marcha.",
        "description": "Captura tus pensamientos e ideas sin esfuerzo creando notas que puedes acceder en cualquier momento y desde cualquier lugar.",
        "primary_button": {
          "text": "Añadir nota"
        }
      },
      "search": {
        "title": "Esto no coincide con ninguna de tus notas.",
        "description": "Prueba un término diferente o avísanos\nsi estás seguro de que tu búsqueda es correcta.",
        "primary_button": {
          "text": "Añadir nota"
        }
      }
    },
    "toasts": {
      "errors": {
        "wrong_name": "El nombre de la nota no puede tener más de 100 caracteres.",
        "already_exists": "Ya existe una nota sin descripción"
      },
      "created": {
        "title": "Nota creada",
        "message": "La nota se ha creado con éxito"
      },
      "not_created": {
        "title": "Nota no creada",
        "message": "No se pudo crear la nota"
      },
      "updated": {
        "title": "Nota actualizada",
        "message": "La nota se ha actualizado con éxito"
      },
      "not_updated": {
        "title": "Nota no actualizada",
        "message": "No se pudo actualizar la nota"
      },
      "removed": {
        "title": "Nota eliminada",
        "message": "La nota se ha eliminado con éxito"
      },
      "not_removed": {
        "title": "Nota no eliminada",
        "message": "No se pudo eliminar la nota"
      }
    }
  },

  "role_details": {
    "guest": {
      "title": "Invitado",
      "description": "Los miembros externos de las organizaciones pueden ser invitados como invitados."
    },
    "member": {
      "title": "Miembro",
      "description": "Capacidad para leer, escribir, editar y eliminar entidades dentro de proyectos, ciclos y módulos"
    },
    "admin": {
      "title": "Administrador",
      "description": "Todos los permisos establecidos como verdaderos dentro del espacio de trabajo."
    }
  },

  "user_roles": {
    "product_or_project_manager": "Gerente de Producto / Proyecto",
    "development_or_engineering": "Desarrollo / Ingeniería",
    "founder_or_executive": "Fundador / Ejecutivo",
    "freelancer_or_consultant": "Freelancer / Consultor",
    "marketing_or_growth": "Marketing / Crecimiento",
    "sales_or_business_development": "Ventas / Desarrollo de Negocios",
    "support_or_operations": "Soporte / Operaciones",
    "student_or_professor": "Estudiante / Profesor",
    "human_or_resources": "Recursos Humanos",
    "other": "Otro"
  },

  "importer": {
    "github": {
      "title": "Github",
      "description": "Importar problemas desde repositorios de GitHub y sincronizarlos."
    },
    "jira": {
      "title": "Jira",
      "description": "Importar problemas y épicas desde proyectos de Jira."
    }
  },

  "exporter": {
    "csv": {
      "title": "CSV",
      "description": "Exportar problemas a un archivo CSV."
    },
    "xlsx": {
      "title": "Excel",
      "description": "Exportar problemas a un archivo Excel."
    },
    "json": {
      "title": "JSON",
      "description": "Exportar problemas a un archivo JSON."
    }
  },

  "default_global_view": {
    "all_issues": "Todos los problemas",
    "assigned": "Asignados",
    "created": "Creados",
    "subscribed": "Suscritos"
  },
  
  "project_modules": {
    "status": {
      "backlog": "Pendientes",
      "planned": "Planificado",
      "in_progress": "En progreso",
      "paused": "Pausado",
      "completed": "Completado",
      "cancelled": "Cancelado"
    },
    "layout": {
      "list": "Vista lista",
      "board": "Vista galería",
      "timeline": "Vista cronológica"
    },
    "order_by": {
      "name": "Nombre",
      "progress": "Progreso",
      "issues": "Número de problemas",
      "due_date": "Fecha de vencimiento",
      "created_at": "Fecha de creación",
      "manual": "Manual"
    } 
>>>>>>> 4cd94bb5
  }
}<|MERGE_RESOLUTION|>--- conflicted
+++ resolved
@@ -312,18 +312,6 @@
   "remove_parent_issue": "Eliminar problema padre",
   "add_parent": "Agregar padre",
   "loading_members": "Cargando miembros...",
-<<<<<<< HEAD
-  "inbox": "bandeja de entrada",
-
-  "project_cycles": {
-    "status": {
-      "days_left": "Días restantes",
-      "completed": "Completado",
-      "yet_to_start": "Por comenzar",
-      "in_progress": "En progreso", 
-      "draft": "Borrador"
-    }
-=======
   "view_link_copied_to_clipboard": "Enlace de vista copiado al portapapeles.",
   "required": "Requerido",
   "optional": "Opcional",
@@ -897,6 +885,13 @@
   },
 
   "project_cycles": {
+    "status": {
+      "days_left": "Días restantes",
+      "completed": "Completado",
+      "yet_to_start": "Por comenzar",
+      "in_progress": "En progreso", 
+      "draft": "Borrador"
+    },
     "empty_state": {
       "general": {
         "title": "Agrupa y organiza tu trabajo en Ciclos.",
@@ -1319,6 +1314,5 @@
       "created_at": "Fecha de creación",
       "manual": "Manual"
     } 
->>>>>>> 4cd94bb5
   }
 }