--- conflicted
+++ resolved
@@ -312,45 +312,6 @@
   "remove_parent_issue": "Eliminar problema padre",
   "add_parent": "Agregar padre",
   "loading_members": "Cargando miembros...",
-<<<<<<< HEAD
-  "inbox": "bandeja de entrada",
-  "inbox_issue": {
-    "status": {
-      "pending": {
-        "title": "Pendiente",
-        "description": "Pendiente"
-      },
-      "declined": {
-        "title": "Rechazado",
-        "description": "Rechazado"
-      },
-      "snoozed": {
-        "title": "Pospuesto",
-        "description": "{days, plural, one{# día} other{# días}} restantes"
-      },
-      "accepted": {
-        "title": "Aceptado",
-        "description": "Aceptado"
-      },
-      "duplicate": {
-        "title": "Duplicado",
-        "description": "Duplicado"
-      }
-    },
-    "source": {
-      "in-app": "en la aplicación"
-    },
-    "order_by": {
-      "created_at": "Creado el",
-      "updated_at": "Actualizado el",
-      "id": "Identificador"
-    }
-  },
-  "common": {
-    "sort": {
-      "asc": "Ascendente",
-      "desc": "Descendente"
-=======
   "no_data_yet": "Sin datos aún",
   "connections": "Conexiones",
 
@@ -401,6 +362,10 @@
       "start_date": "Fecha de inicio",
       "due_date": "Fecha de vencimiento"
     },
+    "sort": {
+      "asc": "Ascendente",
+      "desc": "Descendente"
+    },
     "comments": "Comentarios",
     "updates": "Actualizaciones"
   },
@@ -498,6 +463,39 @@
     }
   },
 
+  "inbox_issue": {
+    "status": {
+      "pending": {
+        "title": "Pendiente",
+        "description": "Pendiente"
+      },
+      "declined": {
+        "title": "Rechazado",
+        "description": "Rechazado"
+      },
+      "snoozed": {
+        "title": "Pospuesto",
+        "description": "{days, plural, one{# día} other{# días}} restantes"
+      },
+      "accepted": {
+        "title": "Aceptado",
+        "description": "Aceptado"
+      },
+      "duplicate": {
+        "title": "Duplicado",
+        "description": "Duplicado"
+      }
+    },
+    "source": {
+      "in-app": "en la aplicación"
+    },
+    "order_by": {
+      "created_at": "Creado el",
+      "updated_at": "Actualizado el",
+      "id": "Identificador"
+    }
+  },
+
   "workspace_dashboard": {
     "empty_state": {
       "general": {
@@ -997,7 +995,6 @@
           "text": "Gestionar widgets"
         }
       }
->>>>>>> 2e022a4e
     }
   }
 }