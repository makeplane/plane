{
  "submit": "Enviar",
  "cancel": "Cancelar",
  "loading": "Cargando",
  "error": "Error",
  "success": "Éxito",
  "warning": "Advertencia",
  "info": "Información",
  "close": "Cerrar",
  "yes": "Sí",
  "no": "No",
  "ok": "OK",
  "name": "Nombre",
  "description": "Descripción",
  "search": "Buscar",
  "add_member": "Agregar miembro",
  "remove_member": "Eliminar miembro",
  "add_members": "Agregar miembros",
  "remove_members": "Eliminar miembros",
  "add": "Agregar",
  "adding": "Añadiendo",
  "remove": "Eliminar",
  "add_new": "Agregar nuevo",
  "remove_selected": "Eliminar seleccionados",
  "first_name": "Nombre",
  "last_name": "Apellido",
  "email": "Correo electrónico",
  "display_name": "Nombre para mostrar",
  "role": "Rol",
  "timezone": "Zona horaria",
  "avatar": "Avatar",
  "cover_image": "Imagen de portada",
  "password": "Contraseña",
  "change_cover": "Cambiar portada",
  "language": "Idioma",
  "saving": "Guardando...",
  "save_changes": "Guardar cambios",
  "deactivate_account": "Desactivar cuenta",
  "deactivate_account_description": "Al desactivar una cuenta, todos los datos y recursos dentro de esa cuenta se eliminarán permanentemente y no se podrán recuperar.",
  "profile_settings": "Configuración de perfil",
  "your_account": "Tu cuenta",
  "security": "Seguridad",
  "activity": "Actividad",
  "appearance": "Apariencia",
  "notifications": "Notificaciones",
  "workspaces": "Espacios de trabajo",
  "create_workspace": "Crear espacio de trabajo",
  "invitations": "Invitaciones",
  "summary": "Resumen",
  "assigned": "Asignado",
  "created": "Creado",
  "subscribed": "Suscrito",
  "you_do_not_have_the_permission_to_access_this_page": "No tienes permiso para acceder a esta página.",
  "failed_to_sign_out_please_try_again": "Error al cerrar sesión. Por favor, inténtalo de nuevo.",
  "password_changed_successfully": "Contraseña cambiada con éxito.",
  "something_went_wrong_please_try_again": "Algo salió mal. Por favor, inténtalo de nuevo.",
  "change_password": "Cambiar contraseña",
  "passwords_dont_match": "Las contraseñas no coinciden",
  "current_password": "Contraseña actual",
  "new_password": "Nueva contraseña",
  "confirm_password": "Confirmar contraseña",
  "this_field_is_required": "Este campo es obligatorio",
  "changing_password": "Cambiando contraseña",
  "please_enter_your_password": "Por favor, introduce tu contraseña.",
  "password_length_should_me_more_than_8_characters": "La longitud de la contraseña debe ser más de 8 caracteres.",
  "password_is_weak": "La contraseña es débil.",
  "password_is_strong": "La contraseña es fuerte.",
  "load_more": "Cargar más",
  "select_or_customize_your_interface_color_scheme": "Selecciona o personaliza el esquema de color de tu interfaz.",
  "theme": "Tema",
  "system_preference": "Preferencia del sistema",
  "light": "Claro",
  "dark": "Oscuro",
  "light_contrast": "Alto contraste claro",
  "dark_contrast": "Alto contraste oscuro",
  "custom": "Tema personalizado",
  "select_your_theme": "Selecciona tu tema",
  "customize_your_theme": "Personaliza tu tema",
  "background_color": "Color de fondo",
  "text_color": "Color del texto",
  "primary_color": "Color primario (Tema)",
  "sidebar_background_color": "Color de fondo de la barra lateral",
  "sidebar_text_color": "Color del texto de la barra lateral",
  "set_theme": "Establecer tema",
  "enter_a_valid_hex_code_of_6_characters": "Introduce un código hexadecimal válido de 6 caracteres",
  "background_color_is_required": "El color de fondo es obligatorio",
  "text_color_is_required": "El color del texto es obligatorio",
  "primary_color_is_required": "El color primario es obligatorio",
  "sidebar_background_color_is_required": "El color de fondo de la barra lateral es obligatorio",
  "sidebar_text_color_is_required": "El color del texto de la barra lateral es obligatorio",
  "updating_theme": "Actualizando tema",
  "theme_updated_successfully": "Tema actualizado con éxito",
  "failed_to_update_the_theme": "Error al actualizar el tema",
  "email_notifications": "Notificaciones por correo electrónico",
  "stay_in_the_loop_on_issues_you_are_subscribed_to_enable_this_to_get_notified": "Mantente al tanto de los problemas a los que estás suscrito. Activa esto para recibir notificaciones.",
  "email_notification_setting_updated_successfully": "Configuración de notificaciones por correo electrónico actualizada con éxito",
  "failed_to_update_email_notification_setting": "Error al actualizar la configuración de notificaciones por correo electrónico",
  "notify_me_when": "Notifícame cuando",
  "property_changes": "Cambios de propiedad",
  "property_changes_description": "Notifícame cuando cambien las propiedades del problema como asignados, prioridad, estimaciones o cualquier otra cosa.",
  "state_change": "Cambio de estado",
  "state_change_description": "Notifícame cuando el problema se mueva a un estado diferente",
  "issue_completed": "Problema completado",
  "issue_completed_description": "Notifícame solo cuando un problema esté completado",
  "comments": "Comentarios",
  "comments_description": "Notifícame cuando alguien deje un comentario en el problema",
  "mentions": "Menciones",
  "mentions_description": "Notifícame solo cuando alguien me mencione en los comentarios o en la descripción",
  "create_your_workspace": "Crea tu espacio de trabajo",
  "only_your_instance_admin_can_create_workspaces": "Solo tu administrador de instancia puede crear espacios de trabajo",
  "only_your_instance_admin_can_create_workspaces_description": "Si conoces el correo electrónico de tu administrador de instancia, haz clic en el botón de abajo para ponerte en contacto con él.",
  "go_back": "Regresar",
  "request_instance_admin": "Solicitar administrador de instancia",
  "plane_logo": "Logo de Plane",
  "workspace_creation_disabled": "Creación de espacio de trabajo deshabilitada",
  "workspace_request_subject": "Solicitando un nuevo espacio de trabajo",
  "creating_workspace": "Creando espacio de trabajo",
  "workspace_created_successfully": "Espacio de trabajo creado con éxito",
  "create_workspace_page": "Página de creación de espacio de trabajo",
  "workspace_could_not_be_created_please_try_again": "No se pudo crear el espacio de trabajo. Por favor, inténtalo de nuevo.",
  "workspace_could_not_be_created_please_try_again_description": "Ocurrió un error al crear el espacio de trabajo. Por favor, inténtalo de nuevo.",
  "this_is_a_required_field": "Este es un campo obligatorio.",
  "name_your_workspace": "Nombra tu espacio de trabajo",
  "workspaces_names_can_contain_only_space_dash_and_alphanumeric_characters": "Los nombres de los espacios de trabajo solo pueden contener (' '), ('-'), ('_') y caracteres alfanuméricos.",
  "limit_your_name_to_80_characters": "Limita tu nombre a 80 caracteres.",
  "set_your_workspace_url": "Establece la URL de tu espacio de trabajo",
  "limit_your_url_to_48_characters": "Limita tu URL a 48 caracteres.",
  "how_many_people_will_use_this_workspace": "¿Cuántas personas usarán este espacio de trabajo?",
  "how_many_people_will_use_this_workspace_description": "Esto nos ayudará a determinar el número de asientos que necesitas comprar.",
  "select_a_range": "Selecciona un rango",
  "urls_can_contain_only_dash_and_alphanumeric_characters": "Las URLs solo pueden contener ('-') y caracteres alfanuméricos.",
  "something_familiar_and_recognizable_is_always_best": "Algo familiar y reconocible siempre es mejor.",
  "workspace_url_is_already_taken": "¡La URL del espacio de trabajo ya está tomada!",
  "old_password": "Contraseña antigua",
  "general_settings": "Configuración general",
  "sign_out": "Cerrar sesión",
  "signing_out": "Cerrando sesión",
  "active_cycles": "Ciclos activos",
  "active_cycles_description": "Monitorea ciclos a través de proyectos, rastrea problemas de alta prioridad y enfócate en ciclos que necesitan atención.",
  "on_demand_snapshots_of_all_your_cycles": "Instantáneas bajo demanda de todos tus ciclos",
  "upgrade": "Actualizar",
  "10000_feet_view": "Vista de 10,000 pies de todos los ciclos activos.",
  "10000_feet_view_description": "Amplía para ver ciclos en ejecución en todos tus proyectos a la vez en lugar de ir de ciclo en ciclo en cada proyecto.",
  "get_snapshot_of_each_active_cycle": "Obtén una instantánea de cada ciclo activo.",
  "get_snapshot_of_each_active_cycle_description": "Rastrea métricas de alto nivel para todos los ciclos activos, ve su estado de progreso y obtén una idea del alcance frente a los plazos.",
  "compare_burndowns": "Compara burndowns.",
  "compare_burndowns_description": "Monitorea cómo se están desempeñando cada uno de tus equipos con un vistazo al informe de burndown de cada ciclo.",
  "quickly_see_make_or_break_issues": "Ve rápidamente problemas críticos.",
  "quickly_see_make_or_break_issues_description": "Previsualiza problemas de alta prioridad para cada ciclo contra fechas de vencimiento. Vélos todos por ciclo en un clic.",
  "zoom_into_cycles_that_need_attention": "Enfócate en ciclos que necesitan atención.",
  "zoom_into_cycles_that_need_attention_description": "Investiga el estado de cualquier ciclo que no cumpla con las expectativas en un clic.",
  "stay_ahead_of_blockers": "Anticípate a los bloqueadores.",
  "stay_ahead_of_blockers_description": "Detecta desafíos de un proyecto a otro y ve dependencias entre ciclos que no son obvias desde ninguna otra vista.",
  "analytics": "Analítica",
  "workspace_invites": "Invitaciones al espacio de trabajo",
  "enter_god_mode": "Entrar en modo dios",
  "workspace_logo": "Logo del espacio de trabajo",
  "new_issue": "Nuevo problema",
  "your_work": "Tu trabajo",
  "drafts": "Borradores",
  "projects": "Proyectos",
  "views": "Vistas",
  "workspace": "Espacio de trabajo",
  "archives": "Archivos",
  "settings": "Configuración",
  "failed_to_move_favorite": "Error al mover favorito",
  "your_favorites": "Tus favoritos",
  "no_favorites_yet": "Aún no hay favoritos",
  "create_folder": "Crear carpeta",
  "new_folder": "Nueva carpeta",
  "favorite_updated_successfully": "Favorito actualizado con éxito",
  "favorite_created_successfully": "Favorito creado con éxito",
  "folder_already_exists": "La carpeta ya existe",
  "folder_name_cannot_be_empty": "El nombre de la carpeta no puede estar vacío",
  "something_went_wrong": "Algo salió mal",
  "failed_to_reorder_favorite": "Error al reordenar favorito",
  "favorite_removed_successfully": "Favorito eliminado con éxito",
  "failed_to_create_favorite": "Error al crear favorito",
  "failed_to_rename_favorite": "Error al renombrar favorito",
  "project_link_copied_to_clipboard": "Enlace del proyecto copiado al portapapeles",
  "link_copied": "Enlace copiado",
  "your_projects": "Tus proyectos",
  "add_project": "Agregar proyecto",
  "create_project": "Crear proyecto",
  "failed_to_remove_project_from_favorites": "No se pudo eliminar el proyecto de favoritos. Por favor, inténtalo de nuevo.",
  "project_created_successfully": "Proyecto creado con éxito",
  "project_created_successfully_description": "Proyecto creado con éxito. Ahora puedes comenzar a agregar problemas a él.",
  "project_cover_image_alt": "Imagen de portada del proyecto",
  "name_is_required": "El nombre es obligatorio",
  "title_should_be_less_than_255_characters": "El título debe tener menos de 255 caracteres",
  "project_name": "Nombre del proyecto",
  "project_id_must_be_at_least_1_character": "El ID del proyecto debe tener al menos 1 carácter",
  "project_id_must_be_at_most_5_characters": "El ID del proyecto debe tener como máximo 5 caracteres",
  "project_id": "ID del proyecto",
  "project_id_tooltip_content": "Te ayuda a identificar problemas en el proyecto de manera única. Máximo 5 caracteres.",
  "description_placeholder": "Descripción...",
  "only_alphanumeric_non_latin_characters_allowed": "Solo se permiten caracteres alfanuméricos y no latinos.",
  "project_id_is_required": "El ID del proyecto es obligatorio",
  "select_network": "Seleccionar red",
  "lead": "Líder",
  "private": "Privado",
  "public": "Público",
  "accessible_only_by_invite": "Accesible solo por invitación",
  "anyone_in_the_workspace_except_guests_can_join": "Cualquiera en el espacio de trabajo excepto invitados puede unirse",
  "creating": "Creando",
  "creating_project": "Creando proyecto",
  "adding_project_to_favorites": "Agregando proyecto a favoritos",
  "project_added_to_favorites": "Proyecto agregado a favoritos",
  "couldnt_add_the_project_to_favorites": "No se pudo agregar el proyecto a favoritos. Por favor, inténtalo de nuevo.",
  "removing_project_from_favorites": "Eliminando proyecto de favoritos",
  "project_removed_from_favorites": "Proyecto eliminado de favoritos",
  "couldnt_remove_the_project_from_favorites": "No se pudo eliminar el proyecto de favoritos. Por favor, inténtalo de nuevo.",
  "add_to_favorites": "Agregar a favoritos",
  "remove_from_favorites": "Eliminar de favoritos",
  "publish_settings": "Configuración de publicación",
  "publish": "Publicar",
  "copy_link": "Copiar enlace",
  "leave_project": "Abandonar proyecto",
  "join_the_project_to_rearrange": "Únete al proyecto para reordenar",
  "drag_to_rearrange": "Arrastra para reordenar",
  "congrats": "¡Felicitaciones!",
  "open_project": "Abrir proyecto",
  "issues": "Problemas",
  "cycles": "Ciclos",
  "modules": "Módulos",
  "pages": "Páginas",
  "intake": "Entrada",
  "time_tracking": "Seguimiento de tiempo",
  "work_management": "Gestión del trabajo",
  "projects_and_issues": "Proyectos y problemas",
  "projects_and_issues_description": "Activa o desactiva estos en este proyecto.",
  "cycles_description": "Organiza el trabajo como mejor te parezca por proyecto y cambia la frecuencia de un período a otro.",
  "modules_description": "Agrupa el trabajo en configuraciones similares a subproyectos con sus propios líderes y asignados.",
  "views_description": "Guarda ordenamientos, filtros y opciones de visualización para más tarde o compártelos.",
  "pages_description": "Escribe cualquier cosa como escribes cualquier cosa.",
  "intake_description": "Mantente al tanto de los problemas a los que estás suscrito. Activa esto para recibir notificaciones.",
  "time_tracking_description": "Rastrea el tiempo dedicado a problemas y proyectos.",
  "work_management_description": "Gestiona tu trabajo y proyectos con facilidad.",
  "documentation": "Documentación",
  "message_support": "Mensaje al soporte",
  "contact_sales": "Contactar ventas",
  "hyper_mode": "Modo Hyper",
  "keyboard_shortcuts": "Atajos de teclado",
  "whats_new": "¿Qué hay de nuevo?",
  "version": "Versión",
  "we_are_having_trouble_fetching_the_updates": "Estamos teniendo problemas para obtener las actualizaciones.",
  "our_changelogs": "nuestros registros de cambios",
  "for_the_latest_updates": "para las últimas actualizaciones.",
  "please_visit": "Por favor, visita",
  "docs": "Documentos",
  "full_changelog": "Registro de cambios completo",
  "support": "Soporte",
  "discord": "Discord",
  "powered_by_plane_pages": "Desarrollado por Plane Pages",
  "please_select_at_least_one_invitation": "Por favor, selecciona al menos una invitación.",
  "please_select_at_least_one_invitation_description": "Por favor, selecciona al menos una invitación para unirte al espacio de trabajo.",
  "we_see_that_someone_has_invited_you_to_join_a_workspace": "Vemos que alguien te ha invitado a unirte a un espacio de trabajo",
  "join_a_workspace": "Unirse a un espacio de trabajo",
  "we_see_that_someone_has_invited_you_to_join_a_workspace_description": "Vemos que alguien te ha invitado a unirte a un espacio de trabajo",
  "join_a_workspace_description": "Unirse a un espacio de trabajo",
  "accept_and_join": "Aceptar y unirse",
  "go_home": "Ir a inicio",
  "no_pending_invites": "No hay invitaciones pendientes",
  "you_can_see_here_if_someone_invites_you_to_a_workspace": "Puedes ver aquí si alguien te invita a un espacio de trabajo",
  "back_to_home": "Volver al inicio",
  "workspace_name": "nombre-del-espacio-de-trabajo",
  "deactivate_your_account": "Desactivar tu cuenta",
  "deactivate_your_account_description": "Una vez desactivada, no podrás ser asignado a problemas ni se te facturará por tu espacio de trabajo. Para reactivar tu cuenta, necesitarás una invitación a un espacio de trabajo con esta dirección de correo electrónico.",
  "deactivating": "Desactivando",
  "confirm": "Confirmar",
  "draft_created": "Borrador creado",
  "issue_created_successfully": "Problema creado con éxito",
  "draft_creation_failed": "Creación del borrador fallida",
  "issue_creation_failed": "Creación del problema fallida",
  "draft_issue": "Borrador de problema",
  "issue_updated_successfully": "Problema actualizado con éxito",
  "issue_could_not_be_updated": "No se pudo actualizar el problema",
  "create_a_draft": "Crear un borrador",
  "save_to_drafts": "Guardar en borradores",
  "save": "Guardar",
  "update": "Actualizar",
  "updating": "Actualizando",
  "create_new_issue": "Crear nuevo problema",
  "editor_is_not_ready_to_discard_changes": "El editor no está listo para descartar los cambios",
  "failed_to_move_issue_to_project": "Error al mover el problema al proyecto",
  "create_more": "Crear más",
  "add_to_project": "Agregar al proyecto",
  "discard": "Descartar",
  "duplicate_issue_found": "Problema duplicado encontrado",
  "duplicate_issues_found": "Problemas duplicados encontrados",
  "no_matching_results": "No hay resultados coincidentes",
  "title_is_required": "El título es obligatorio",
  "title": "Título",
  "state": "Estado",
  "priority": "Prioridad",
  "none": "Ninguno",
  "urgent": "Urgente",
  "high": "Alta",
  "medium": "Media",
  "low": "Baja",
  "members": "Miembros",
  "assignee": "Asignado",
  "assignees": "Asignados",
  "you": "Tú",
  "labels": "Etiquetas",
  "create_new_label": "Crear nueva etiqueta",
  "start_date": "Fecha de inicio",
  "due_date": "Fecha de vencimiento",
  "cycle": "Ciclo",
  "estimate": "Estimación",
  "change_parent_issue": "Cambiar problema padre",
  "remove_parent_issue": "Eliminar problema padre",
  "add_parent": "Agregar padre",
  "loading_members": "Cargando miembros...",
  "view_link_copied_to_clipboard": "Enlace de vista copiado al portapapeles.",
  "required": "Requerido",
  "optional": "Opcional",
  "Cancel": "Cancelar",
  "edit": "Editar",
  "open_in_new_tab": "Abrir en nueva pestaña",
  "delete": "Eliminar",
  "good": "Buenos",
  "morning": "días",
  "afternoon": "tardes",
  "evening": "noches",
  "show_all": "Mostrar todo",
  "show_less": "Mostrar menos",
  "no_data_yet": "Sin datos aún",
  "connections": "Conexiones",

  "project_view": {
    "access": {
      "public": "Público",
      "private": "Privado"
    },
    "sort_by": {
      "created_at": "Fecha de creación",
      "updated_at": "Fecha de actualización",
      "name": "Nombre"
    }
  },
  
  "toast": {
    "success": "¡Éxito!",
    "error": "¡Error!"
  },

  "home": {
    "empty": {
      "create_project": {
        "title": "Crear un proyecto",
        "description": "La mayoría de las cosas comienzan con un proyecto en Plane.",
        "cta": "Comenzar"
      },
      "invite_team": {
        "title": "Invitar a tu equipo",
        "description": "Construye, implementa y gestiona con tus compañeros.",
        "cta": "Hazlos entrar"
      },
      "configure_workspace": {
        "title": "Configura tu espacio de trabajo",
        "description": "Activa o desactiva funciones o ve más allá.",
        "cta": "Configurar este espacio"
      },
      "personalize_account": {
        "title": "Haz Plane tuyo",
        "description": "Elige tu foto, colores y más.",
        "cta": "Personalizar ahora"
      },
      "widgets": {
        "title": "Está tranquilo sin widgets, actívalos",
        "description": "Parece que todos tus widgets están desactivados. ¡Enciéndelos ahora para mejorar tu experiencia!",
        "primary_button": {
          "text": "Gestionar widgets"
        }
      }
    },
    "quick_links": {
      "empty": "Guarda enlaces a cosas de trabajo que te gustaría tener a mano.",
      "add": "Añadir enlace rápido",
      "title": "Enlace rápido",
      "title_plural": "Enlaces rápidos",
      "toasts": {
        "created": {
          "title": "Enlace creado",
          "message": "El enlace se ha creado exitosamente"
        },
        "not_created": {
          "title": "Enlace no creado",
          "message": "No se pudo crear el enlace"
        },
        "updated": {
          "title": "Enlace actualizado",
          "message": "El enlace se ha actualizado exitosamente"
        },
        "not_updated": {
          "title": "Enlace no actualizado",
          "message": "No se pudo actualizar el enlace"
        },
        "removed": {
          "title": "Enlace eliminado",
          "message": "El enlace se ha eliminado exitosamente"
        },
        "not_removed": {
          "title": "Enlace no eliminado",
          "message": "No se pudo eliminar el enlace"
        }
      }
    },
    "recents": {
      "title": "Recientes",
      "empty": {
        "project": "Tus proyectos recientes aparecerán aquí cuando visites uno.",
        "page": "Tus páginas recientes aparecerán aquí cuando visites una.",
        "issue": "Tus problemas recientes aparecerán aquí cuando visites uno.",
        "default": "Aún no tienes elementos recientes."
      },
      "filters": {
        "all": "Todos los elementos",
        "projects": "Proyectos",
        "pages": "Páginas",
        "issues": "Problemas"
      }
    },
    "my_stickies": {
      "title": "Tus notas"
    },
    "new_at_plane": {
      "title": "Nuevo en Plane"
    },
    "quick_tutorial": {
      "title": "Tutorial rápido"
    },
    "widget": {
      "reordered_successfully": "Widget reordenado exitosamente.",
      "reordering_failed": "Ocurrió un error al reordenar el widget."
    },
    "manage_widgets": "Administrar widgets",
    "title": "Inicio",
    "star_us_on_github": "Danos una estrella en GitHub"
  },

  "link": {
    "modal": {
      "url": {
        "text": "URL",
        "required": "La URL no es válida",
        "placeholder": "Escribe o pega una URL"
      },
      "title": {
        "text": "Título de visualización",
        "placeholder": "Cómo te gustaría ver este enlace"
      }
    }
  },

  "common": {
    "all": "Todos",
    "states": "Estados",
    "state": "Estado",
    "state_groups": "Grupos de estado",
    "priority": "Prioridad",
    "team_project": "Proyecto de equipo",
    "project": "Proyecto",
    "cycle": "Ciclo",
    "cycles": "Ciclos",
    "module": "Módulo",
    "modules": "Módulos",
    "labels": "Etiquetas",
    "assignees": "Asignados",
    "assignee": "Asignado",
    "created_by": "Creado por",
    "none": "Ninguno",
    "link": "Enlace",
    "estimate": "Estimación",
    "layout": "Diseño",
    "filters": "Filtros",
    "display": "Mostrar",
    "load_more": "Cargar más",
    "no_matches_found": "No se encontraron coincidencias",
    "activity": "Actividad",
    "analytics": "Analítica",
    "success": "Éxito",
    "error": "Error",
    "group_by": "Agrupar por",
    "search": "Buscar",
    "epic": "Épica",
    "issue": "Problema",
    "warning": "Advertencia",
    "updating": "Actualizando",
    "update": "Actualizar",
    "creating": "Creando",
    "cancel": "Cancelar",
    "description": "Descripción",
    "title": "Título",
    "order_by": {
      "label": "Ordenar por",
      "manual": "Manual",
      "last_created": "Último creado",
      "last_updated": "Última actualización",
      "start_date": "Fecha de inicio",
      "due_date": "Fecha de vencimiento",
      "asc": "Ascendente",
      "desc": "Descendente"
    },
    "sort": {
      "asc": "Ascendente",
      "desc": "Descendente"
    },
    "comments": "Comentarios",
    "updates": "Actualizaciones"
  },

  "form": {
    "title": {
      "required": "El título es obligatorio",
      "max_length": "El título debe tener menos de {length} caracteres"
    }
  },

  "entity": {
    "grouping_title": "Agrupación de {entity}",
    "priority": "{entity}",
    "all": "Todos los {entity}",
    "drop_here_to_move": "Suelte aquí para mover el {entity}"
  },

  "epic": {
    "all": "Todas las épicas",
    "label": "{count, plural, one {Épica} other {Épicas}}"
  },

  "issue": {
    "label": "{count, plural, one {Problema} other {Problemas}}",
    "all": "Todos los problemas",
    "add": "Agregar problema",
    "priority": {
      "urgent": "Urgente",
      "high": "Alta",
      "medium": "Media",
      "low": "Baja"
    },
    "display": {
      "properties": {
        "label": "Propiedades de visualización",
        "id": "ID",
        "issue_type": "Tipo de problema",
        "sub_issue_count": "Cantidad de subproblemas",
        "attachment_count": "Cantidad de archivos adjuntos"
      },
      "extra": {
        "show_sub_issues": "Mostrar subproblemas",
        "show_empty_groups": "Mostrar grupos vacíos"
      }
    },
    "layouts": {
      "ordered_by_label": "Este diseño está ordenado por",
      "list": "Lista",
      "kanban": "Tablero",
      "calendar": "Calendario",
      "spreadsheet": "Hoja de cálculo",
      "gantt": "Línea de tiempo",
      "title": {
        "list": "Diseño de lista",
        "kanban": "Diseño de tablero",
        "calendar": "Diseño de calendario",
        "spreadsheet": "Diseño de hoja de cálculo",
        "gantt": "Diseño de línea de tiempo"
      }
    },
    "states": {
      "active": "Activo",
      "backlog": "Pendientes"
    },
    "comments": {
      "create": {
        "success": "Comentario creado con éxito",
        "error": "Error al crear el comentario. Por favor, inténtalo de nuevo más tarde."
      },
      "update": {
        "success": "Comentario actualizado con éxito",
        "error": "Error al actualizar el comentario. Por favor, inténtalo más tarde."
      },
      "remove": {
        "success": "Comentario eliminado con éxito",
        "error": "Error al eliminar el comentario. Por favor, inténtalo de nuevo más tarde."
      },
      "upload": {
        "error": "Error al subir el archivo. Por favor, inténtalo de nuevo más tarde."
      }
    }
  },

  "project": {
    "label": "{count, plural, one {Proyecto} other {Proyectos}}"
  },

  "view": {
    "create": {
      "label": "Crear vista"
    },
    "update": {
      "label": "Actualizar vista"
    }
  },

  "inbox_issue": {
    "status": {
      "pending": {
        "title": "Pendiente",
        "description": "Pendiente"
      },
      "declined": {
        "title": "Rechazado",
        "description": "Rechazado"
      },
      "snoozed": {
        "title": "Pospuesto",
        "description": "{days, plural, one{# día} other{# días}} restantes"
      },
      "accepted": {
        "title": "Aceptado",
        "description": "Aceptado"
      },
      "duplicate": {
        "title": "Duplicado",
        "description": "Duplicado"
      }
    },
    "source": {
      "in-app": "en la aplicación"
    },
    "order_by": {
      "created_at": "Creado el",
      "updated_at": "Actualizado el",
      "id": "Identificador"
    }
  },

  "workspace_dashboard": {
    "empty_state": {
      "general": {
        "title": "Resumen de tus proyectos, actividad y métricas",
        "description": "Bienvenido a Plane, estamos emocionados de tenerte aquí. Crea tu primer proyecto y rastrea tus problemas, y esta página se transformará en un espacio que te ayudará a avanzar. Los administradores también verán elementos que ayudan a su equipo a progresar.",
        "primary_button": {
          "text": "Construye tu primer proyecto",
          "comic": {
            "title": "Todo comienza con un proyecto en Plane",
            "description": "Un proyecto podría ser la hoja de ruta de un producto, una campaña de marketing o el lanzamiento de un nuevo coche."
          }
        }
      }
    }
  },

  "workspace_analytics": {
    "empty_state": {
      "general": {
        "title": "Rastrea el progreso, cargas de trabajo y asignaciones. Detecta tendencias, elimina bloqueos y acelera el trabajo",
        "description": "Consulta el alcance frente a la demanda, estimaciones y desbordamiento del alcance. Obtén el rendimiento por miembros del equipo y equipos, y asegúrate de que tu proyecto termine a tiempo.",
        "primary_button": {
          "text": "Comienza tu primer proyecto",
          "comic": {
            "title": "La analítica funciona mejor con Ciclos + Módulos",
            "description": "Primero, organiza tus problemas en ciclos y, si puedes, agrupa problemas que abarquen más de un ciclo en módulos. Consulta ambos en el menú de navegación a la izquierda."
          }
        }
      }
    }
  },

  "workspace_projects": {
    "network": {
      "private": {
        "title": "Privado",
        "description": "Accesible solo por invitación"
      },
      "public": {
        "title": "Público",
        "description": "Cualquiera en el espacio de trabajo excepto invitados puede unirse"
      }
    },
    "error": {
      "permission": "No tienes permiso para realizar esta acción.",
      "cycle_delete": "Error al eliminar el ciclo",
      "module_delete": "Error al eliminar el módulo",
      "issue_delete": "Error al eliminar la incidencia"
    },
    "state": {
      "backlog": "Pendientes",
      "unstarted": "Sin comenzar",
      "started": "Iniciado",
      "completed": "Completado",
      "cancelled": "Cancelado"
    },
    "sort": {
      "manual": "Manual",
      "name": "Nombre",
      "created_at": "Fecha de creación",
      "members_length": "Número de miembros"
    },
    "scope": {
      "my_projects": "Mis proyectos",
      "archived_projects": "Archivados"
    },
    "common": {
      "months_count": "{months, plural, one{# mes} other{# meses}}"
    },
    "empty_state": {
      "general": {
        "title": "No hay proyectos activos",
        "description": "Piensa en cada proyecto como el contenedor para trabajo orientado a objetivos. Los proyectos son donde viven Trabajos, Ciclos y Módulos y, junto con tus colegas, te ayudan a lograr ese objetivo. Crea un nuevo proyecto o filtra por proyectos archivados.",
        "primary_button": {
          "text": "Comienza tu primer proyecto",
          "comic": {
            "title": "Todo comienza con un proyecto en Plane",
            "description": "Un proyecto podría ser la hoja de ruta de un producto, una campaña de marketing o el lanzamiento de un nuevo coche."
          }
        }
      },
      "no_projects": {
        "title": "Sin proyectos",
        "description": "Para crear problemas o gestionar tu trabajo, necesitas crear un proyecto o ser parte de uno.",
        "primary_button": {
          "text": "Comienza tu primer proyecto",
          "comic": {
            "title": "Todo comienza con un proyecto en Plane",
            "description": "Un proyecto podría ser la hoja de ruta de un producto, una campaña de marketing o el lanzamiento de un nuevo coche."
          }
        }
      },
      "filter": {
        "title": "No hay proyectos coincidentes",
        "description": "No se detectaron proyectos con los criterios coincidentes. \n Crea un nuevo proyecto en su lugar."
      }
    }
  },

  "workspace_issues": {
    "empty_state": {
      "all-issues": {
        "title": "No hay problemas en el proyecto",
        "description": "¡Primer proyecto terminado! Ahora, divide tu trabajo en piezas rastreables con problemas. ¡Vamos!",
        "primary_button": {
          "text": "Crear nuevo problema"
        }
      },
      "assigned": {
        "title": "Aún no hay problemas",
        "description": "Los problemas asignados a ti se pueden rastrear desde aquí.",
        "primary_button": {
          "text": "Crear nuevo problema"
        }
      },
      "created": {
        "title": "Aún no hay problemas",
        "description": "Todos los problemas creados por ti aparecen aquí. Rastréalos directamente.",
        "primary_button": {
          "text": "Crear nuevo problema"
        }
      },
      "subscribed": {
        "title": "Aún no hay problemas",
        "description": "Suscríbete a los problemas que te interesan y rastrea todos ellos aquí."
      },
      "custom-view": {
        "title": "Aún no hay problemas",
        "description": "Los problemas que se aplican a los filtros se rastrean aquí."
      }
    }
  },

  "workspace_settings": {
    "label": "Configuración del espacio de trabajo",
    "settings": {
      "general": {
        "title": "General"
      },
      "members": {
        "title": "Miembros"
      },
      "billing-and-plans": {
        "title": "Facturación y planes"
      },
      "exports": {
        "title": "Exportaciones"
      },
      "webhooks": {
        "title": "Webhooks"
      },
      "api-tokens": {
        "title": "Tokens API"
      }
    },
    "empty_state": {
      "api_tokens": {
        "title": "No se han creado tokens API",
        "description": "Las APIs de Plane pueden ser usadas para integrar tus datos en Plane con cualquier sistema externo. Crea un token para comenzar."
      },
      "webhooks": {
        "title": "No se han agregado webhooks",
        "description": "Crea webhooks para recibir actualizaciones en tiempo real y automatizar acciones."
      },
      "exports": {
        "title": "Aún no hay exportaciones",
        "description": "Cada vez que exportes, también tendrás una copia aquí para referencia."
      },
      "imports": {
        "title": "Aún no hay importaciones",
        "description": "Encuentra todas tus importaciones previas aquí y descárgalas."
      }
    }
  },

  "profile": {
    "label": "Perfil",
    "page_label": "Tu trabajo",
    "work": "Trabajo",
    "details": {
      "joined_on": "Se unió el",
      "time_zone": "Zona horaria"
    },
    "stats": {
      "workload": "Carga de trabajo",
      "overview": "Resumen",
      "created": "Problemas creados",
      "assigned": "Problemas asignados",
      "subscribed": "Problemas suscritos",
      "state_distribution": {
        "title": "Problemas por estado",
        "empty": "Crea problemas para verlos por estados en el gráfico para un mejor análisis."
      },
      "priority_distribution": {
        "title": "Problemas por prioridad",
        "empty": "Crea problemas para verlos por prioridad en el gráfico para un mejor análisis."
      },
      "recent_activity": {
        "title": "Actividad reciente",
        "empty": "No pudimos encontrar datos. Por favor revisa tus entradas"
      }
    },
    "actions": {
      "profile": "Perfil",
      "security": "Seguridad",
      "activity": "Actividad",
      "appearance": "Apariencia",
      "notifications": "Notificaciones"
    },
    "tabs": {
      "summary": "Resumen",
      "assigned": "Asignados",
      "created": "Creados",
      "subscribed": "Suscritos",
      "activity": "Actividad"
    },
    "empty_state": {
      "activity": {
        "title": "Aún no hay actividades",
        "description": "¡Comienza creando un nuevo problema! Añade detalles y propiedades a él. Explora más en Plane para ver tu actividad."
      },
      "assigned": {
        "title": "No tienes problemas asignados",
        "description": "Los problemas asignados a ti se pueden rastrear desde aquí."
      },
      "created": {
        "title": "Aún no hay problemas",
        "description": "Todos los problemas creados por ti aparecen aquí. Rastréalos directamente."
      },
      "subscribed": {
        "title": "Aún no hay problemas",
        "description": "Suscríbete a los problemas que te interesan y rastrea todos ellos aquí."
      }
    }
  },

  "project_settings": {
    "empty_state": {
      "labels": {
        "title": "Aún no hay etiquetas",
        "description": "Crea etiquetas para ayudar a organizar y filtrar problemas en tu proyecto."
      }
    }
  },

  "project_cycles": {
    "empty_state": {
      "general": {
        "title": "Agrupa y organiza tu trabajo en Ciclos.",
        "description": "Divide el trabajo en partes organizadas por plazos, retrocede desde la fecha límite de tu proyecto para establecer fechas y haz un progreso tangible como equipo.",
        "primary_button": {
          "text": "Configura tu primer ciclo",
          "comic": {
            "title": "Los ciclos son bloques de tiempo repetitivos.",
            "description": "Un sprint, una iteración o cualquier otro término que uses para el seguimiento semanal o quincenal del trabajo es un ciclo."
          }
        }
      },
      "no_issues": {
        "title": "No hay problemas añadidos al ciclo",
        "description": "Añade o crea problemas que desees organizar y entregar dentro de este ciclo",
        "primary_button": {
          "text": "Crear nuevo problema"
        },
        "secondary_button": {
          "text": "Añadir problema existente"
        }
      },
      "completed_no_issues": {
        "title": "No hay problemas en el ciclo",
        "description": "No hay problemas en el ciclo. Los problemas se han transferido o están ocultos. Para ver problemas ocultos, si los hay, actualiza las propiedades de visualización en consecuencia."
      },
      "active": {
        "title": "No hay ciclo activo",
        "description": "Un ciclo activo incluye cualquier período que abarque la fecha de hoy dentro de su rango. Encuentra el progreso y los detalles del ciclo activo aquí."
      },
      "archived": {
        "title": "No hay ciclos archivados todavía",
        "description": "Para organizar tu proyecto, archiva ciclos completados. Encuéntralos aquí una vez archivados."
      }
    }
  },

  "project_issues": {
    "empty_state": {
      "no_issues": {
        "title": "Crea un problema y asígnalo a alguien, incluso a ti mismo",
        "description": "Piensa en los problemas como trabajos, tareas, acciones, o JTBD (trabajos por hacer). Nos gusta eso. Un problema y sus subproblemas suelen ser acciones basadas en el tiempo asignadas a los miembros de tu equipo. Tu equipo crea, asigna y completa problemas para avanzar el proyecto hacia su objetivo.",
        "primary_button": {
          "text": "Crea tu primer problema",
          "comic": {
            "title": "Los problemas son bloques de construcción en Plane.",
            "description": "Rediseñar la interfaz de Plane, Rebrandear la empresa o Lanzar el nuevo sistema de inyección de combustible son ejemplos de problemas que probablemente tengan subproblemas."
          }
        }
      },
      "no_archived_issues": {
        "title": "Aún no hay problemas archivados",
        "description": "De forma manual o mediante automatización, puedes archivar problemas que estén completados o cancelados. Encuéntralos aquí una vez archivados.",
        "primary_button": {
          "text": "Configurar automatización"
        }
      },
      "issues_empty_filter": {
        "title": "No se encontraron problemas que coincidan con los filtros aplicados",
        "secondary_button": {
          "text": "Borrar todos los filtros"
        }
      }
    }
  },

  "project_module": {
    "empty_state": {
      "no_issues": {
        "title": "No hay problemas en el módulo",
        "description": "Crea o agrega problemas que deseas lograr como parte de este módulo",
        "primary_button": {
          "text": "Crear nuevo problema"
        },
        "secondary_button": {
          "text": "Agregar un problema existente"
        }
      },
      "general": {
        "title": "Mapea los hitos de tu proyecto a Módulos y sigue el trabajo agregado fácilmente.",
        "description": "Un grupo de problemas que pertenecen a un padre lógico y jerárquico forma un módulo. Piénsalos como una forma de rastrear el trabajo por hitos del proyecto. Tienen sus propios períodos y plazos, así como análisis para ayudarte a ver qué tan cerca o lejos estás de un hito.",
        "primary_button": {
          "text": "Construye tu primer módulo",
          "comic": {
            "title": "Los módulos ayudan a agrupar el trabajo por jerarquía.",
            "description": "Un módulo de carrito, un módulo de chasis y un módulo de almacén son buenos ejemplos de esta agrupación."
          }
        }
      },
      "archived": {
        "title": "Aún no hay módulos archivados",
        "description": "Para organizar tu proyecto, archiva módulos completados o cancelados. Encuéntralos aquí una vez archivados."
      }
    }
  },

  "project_views": {
    "empty_state": {
      "general": {
        "title": "Guarda vistas filtradas para tu proyecto. Crea tantas como necesites",
        "description": "Las vistas son un conjunto de filtros guardados que usas con frecuencia o a los que deseas tener acceso fácil. Todos tus colegas en un proyecto pueden ver las vistas de todos y elegir la que mejor se adapte a sus necesidades.",
        "primary_button": {
          "text": "Crea tu primera vista",
          "comic": {
            "title": "Las vistas funcionan sobre las propiedades de los problemas.",
            "description": "Puedes crear una vista desde aquí con tantas propiedades como filtros que consideres necesarios."
          }
        }
      },
      "filter": {
        "title": "No hay vistas coincidentes",
        "description": "Ninguna vista coincide con los criterios de búsqueda. \n Crea una nueva vista en su lugar."
      }
    }
  },

  "project_page": {
    "empty_state": {
      "general": {
        "title": "Escribe una nota, un documento o una base de conocimiento completa. Deja que Galileo, el asistente de IA de Plane, te ayude a empezar",
        "description": "Las páginas son un espacio para capturar ideas en Plane. Toma notas de reuniones, formatearlas fácilmente, incrusta problemas, organiza usando una biblioteca de componentes y mantén todo en el contexto de tu proyecto. Para simplificar cualquier documento, invoca a Galileo, la IA de Plane, con un atajo o un clic.",
        "primary_button": {
          "text": "Crea tu primera página"
        }
      },
      "private": {
        "title": "Aún no hay páginas privadas",
        "description": "Guarda aquí tus pensamientos privados. Cuando estés listo para compartirlos, el equipo está a un clic de distancia.",
        "primary_button": {
          "text": "Crea tu primera página"
        }
      },
      "public": {
        "title": "Aún no hay páginas públicas",
        "description": "Consulta aquí las páginas compartidas con todos en tu proyecto.",
        "primary_button": {
          "text": "Crea tu primera página"
        }
      },
      "archived": {
        "title": "Aún no hay páginas archivadas",
        "description": "Archiva las páginas que no están en tu radar. Accede a ellas aquí cuando las necesites."
      }
    }
  },

  "command_k": {
    "empty_state": {
      "search": {
        "title": "No se encontraron resultados"
      }
    }
  },

  "issue_relation": {
    "empty_state": {
      "search": {
        "title": "No se encontraron problemas coincidentes"
      },
      "general": {
        "title": "No se encontraron problemas"
      }
    }
  },

  "issue_comment": {
    "empty_state": {
      "general": {
        "title": "Aún no hay comentarios",
        "description": "Los comentarios pueden usarse como un espacio de discusión y seguimiento para los problemas"
      }
    }
  },

  "notification": {
    "empty_state": {
      "detail": {
        "title": "Selecciona para ver los detalles."
      },
      "all": {
        "title": "No hay problemas asignados",
        "description": "Las actualizaciones de los problemas asignados a ti se \n pueden ver aquí"
      },
      "mentions": {
        "title": "No hay problemas asignados",
        "description": "Las actualizaciones de los problemas asignados a ti se \n pueden ver aquí"
      }
    }
  },

  "active_cycle": {
    "empty_state": {
      "progress": {
        "title": "Agrega problemas al ciclo para ver su progreso."
      },
      "chart": {
        "title": "Agrega problemas al ciclo para ver el gráfico de burndown."
      },
      "priority_issue": {
        "title": "Observa de un vistazo los problemas de alta prioridad abordados en el ciclo."
      },
      "assignee": {
        "title": "Asigna responsables a los problemas para ver un desglose del trabajo por responsables."
      },
      "label": {
        "title": "Agrega etiquetas a los problemas para ver el desglose del trabajo por etiquetas."
      }
    }
  },

  "disabled_project": {
    "empty_state": {
      "inbox": {
        "title": "La entrada no está habilitada para el proyecto.",
        "description": "La entrada te ayuda a gestionar las solicitudes entrantes para tu proyecto y agregarlas como problemas en tu flujo de trabajo. Habilita la entrada desde la configuración del proyecto para gestionar solicitudes.",
        "primary_button": {
          "text": "Gestionar funciones"
        }
      },
      "cycle": {
        "title": "Los ciclos no están habilitados para este proyecto.",
        "description": "Divide el trabajo en bloques de tiempo, trabaja hacia atrás desde la fecha límite de tu proyecto para establecer fechas y logra avances tangibles como equipo. Habilita la función de ciclos para tu proyecto para comenzar a usarlos.",
        "primary_button": {
          "text": "Gestionar funciones"
        }
      },
      "module": {
        "title": "Los módulos no están habilitados para el proyecto.",
        "description": "Los módulos son los bloques de construcción de tu proyecto. Habilita módulos desde la configuración del proyecto para comenzar a usarlos.",
        "primary_button": {
          "text": "Gestionar funciones"
        }
      },
      "page": {
        "title": "Las páginas no están habilitadas para el proyecto.",
        "description": "Las páginas son los bloques de construcción de tu proyecto. Habilita páginas desde la configuración del proyecto para comenzar a usarlas.",
        "primary_button": {
          "text": "Gestionar funciones"
        }
      },
      "view": {
        "title": "Las vistas no están habilitadas para el proyecto.",
        "description": "Las vistas son los bloques de construcción de tu proyecto. Habilita vistas desde la configuración del proyecto para comenzar a usarlas.",
        "primary_button": {
          "text": "Gestionar funciones"
        }
      }
    }
  },

  "inbox": {
    "label": "Bandeja de entrada",
    "empty_state": {
      "sidebar_open_tab": {
        "title": "No hay problemas abiertos",
        "description": "Encuentra los problemas abiertos aquí. Crea un nuevo problema."
      },
      "sidebar_closed_tab": {
        "title": "No hay problemas cerrados",
        "description": "Todos los problemas, ya sean aceptados o rechazados, se pueden encontrar aquí."
      },
      "sidebar_filter": {
        "title": "No hay problemas coincidentes",
        "description": "Ningún problema coincide con el filtro aplicado en la entrada. Crea un nuevo problema."
      },
      "detail": {
        "title": "Selecciona un problema para ver sus detalles."
      }
    }
  },

  "workspace_draft_issues": {
    "empty_state": {
      "title": "Los problemas a medio escribir, y pronto, los comentarios aparecerán aquí.",
      "description": "Para probar esto, comienza a agregar un problema y déjalo a medias o crea tu primer borrador abajo. 😉",
      "primary_button": {
        "text": "Crea tu primer borrador"
      }
    }
  },

  "stickies": {
    "title": "Tus notas adhesivas",
    "placeholder": "haz clic para escribir aquí",
    "all": "Todas las notas",
    "no-data": "Anota una idea, captura un momento eureka o registra una inspiración. Añade una nota para empezar.",
    "add": "Añadir nota",
    "search_placeholder": "Buscar por título",
    "delete": "Eliminar nota",
    "delete_confirmation": "¿Estás seguro de que quieres eliminar esta nota?",
    "empty_state": {
      "simple": "Anota una idea, captura un momento eureka o registra una inspiración. Añade una nota para empezar.",
      "general": {
        "title": "Las notas son apuntes rápidos y tareas que tomas sobre la marcha.",
        "description": "Captura tus pensamientos e ideas sin esfuerzo creando notas que puedes acceder en cualquier momento y desde cualquier lugar.",
        "primary_button": {
          "text": "Añadir nota"
        }
      },
      "search": {
        "title": "Esto no coincide con ninguna de tus notas.",
        "description": "Prueba un término diferente o avísanos\nsi estás seguro de que tu búsqueda es correcta.",
        "primary_button": {
          "text": "Añadir nota"
        }
      }
    },
    "toasts": {
      "errors": {
        "wrong_name": "El nombre de la nota no puede tener más de 100 caracteres.",
        "already_exists": "Ya existe una nota sin descripción"
      },
      "created": {
        "title": "Nota creada",
        "message": "La nota se ha creado con éxito"
      },
      "not_created": {
        "title": "Nota no creada",
        "message": "No se pudo crear la nota"
      },
      "updated": {
        "title": "Nota actualizada",
        "message": "La nota se ha actualizado con éxito"
      },
      "not_updated": {
        "title": "Nota no actualizada",
        "message": "No se pudo actualizar la nota"
      },
      "removed": {
        "title": "Nota eliminada",
        "message": "La nota se ha eliminado con éxito"
      },
      "not_removed": {
        "title": "Nota no eliminada",
        "message": "No se pudo eliminar la nota"
      }
    }
  },

  "role_details": {
    "guest": {
      "title": "Invitado",
      "description": "Los miembros externos de las organizaciones pueden ser invitados como invitados."
    },
    "member": {
      "title": "Miembro",
      "description": "Capacidad para leer, escribir, editar y eliminar entidades dentro de proyectos, ciclos y módulos"
    },
    "admin": {
      "title": "Administrador",
      "description": "Todos los permisos establecidos como verdaderos dentro del espacio de trabajo."
    }
  },

  "user_roles": {
    "product_or_project_manager": "Gerente de Producto / Proyecto",
    "development_or_engineering": "Desarrollo / Ingeniería",
    "founder_or_executive": "Fundador / Ejecutivo",
    "freelancer_or_consultant": "Freelancer / Consultor",
    "marketing_or_growth": "Marketing / Crecimiento",
    "sales_or_business_development": "Ventas / Desarrollo de Negocios",
    "support_or_operations": "Soporte / Operaciones",
    "student_or_professor": "Estudiante / Profesor",
    "human_or_resources": "Recursos Humanos",
    "other": "Otro"
  },

  "importer": {
    "github": {
      "title": "Github",
      "description": "Importar problemas desde repositorios de GitHub y sincronizarlos."
    },
    "jira": {
      "title": "Jira",
      "description": "Importar problemas y épicas desde proyectos de Jira."
    }
  },

  "exporter": {
    "csv": {
      "title": "CSV",
      "description": "Exportar problemas a un archivo CSV."
    },
    "xlsx": {
      "title": "Excel",
      "description": "Exportar problemas a un archivo Excel."
    },
    "json": {
      "title": "JSON",
      "description": "Exportar problemas a un archivo JSON."
    }
  },

  "default_global_view": {
    "all_issues": "Todos los problemas",
    "assigned": "Asignados",
    "created": "Creados",
    "subscribed": "Suscritos"
  },
<<<<<<< HEAD

  "home_widgets": {
    "empty_state": {
      "general": {
        "title": "Está tranquilo sin widgets, actívalos",
        "description": "Parece que todos tus widgets están desactivados. ¡Enciéndelos ahora para mejorar tu experiencia!",
        "primary_button": {
          "text": "Gestionar widgets"
        }
      }
    }
  },

  "themes": {
    "theme_options": {
      "system_preference": {
        "label": "Preferencia del sistema"
      },
      "light": {
        "label": "Claro"
      },
      "dark": {
        "label": "Oscuro"
      },
      "light_contrast": {
        "label": "Alto contraste claro"
      },
      "dark_contrast": {
        "label": "Alto contraste oscuro"
      },
      "custom": {
        "label": "Tema personalizado"
      }
    }
=======
  
  "project_modules": {
    "status": {
      "backlog": "Pendientes",
      "planned": "Planificado",
      "in_progress": "En progreso",
      "paused": "Pausado",
      "completed": "Completado",
      "cancelled": "Cancelado"
    },
    "layout": {
      "list": "Vista lista",
      "board": "Vista galería",
      "timeline": "Vista cronológica"
    },
    "order_by": {
      "name": "Nombre",
      "progress": "Progreso",
      "issues": "Número de problemas",
      "due_date": "Fecha de vencimiento",
      "created_at": "Fecha de creación",
      "manual": "Manual"
    } 
>>>>>>> 4cd94bb5
  }
}<|MERGE_RESOLUTION|>--- conflicted
+++ resolved
@@ -339,7 +339,7 @@
       "name": "Nombre"
     }
   },
-  
+
   "toast": {
     "success": "¡Éxito!",
     "error": "¡Error!"
@@ -1282,7 +1282,6 @@
     "created": "Creados",
     "subscribed": "Suscritos"
   },
-<<<<<<< HEAD
 
   "home_widgets": {
     "empty_state": {
@@ -1317,8 +1316,7 @@
         "label": "Tema personalizado"
       }
     }
-=======
-  
+  },
   "project_modules": {
     "status": {
       "backlog": "Pendientes",
@@ -1340,7 +1338,6 @@
       "due_date": "Fecha de vencimiento",
       "created_at": "Fecha de creación",
       "manual": "Manual"
-    } 
->>>>>>> 4cd94bb5
+    }
   }
 }