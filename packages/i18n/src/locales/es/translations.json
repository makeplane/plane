--- conflicted
+++ resolved
@@ -2435,31 +2435,36 @@
     "no_module": "Sin módulo"
   },
 
-<<<<<<< HEAD
+  "description_versions": {
+    "last_edited_by": "Última edición por",
+    "previously_edited_by": "Editado anteriormente por",
+    "edited_by": "Editado por"
+  },
+
   "notification_settings": {
-    "page_label": "{workspace} - Configuración de bandeja de entrada",
-    "inbox_settings": "Configuración de bandeja de entrada",
-    "inbox_settings_description": "Personaliza cómo recibes notificaciones para actividades en tu espacio de trabajo. Tus cambios se guardan automáticamente.",
+    "page_label": "{workspace} - Configuración de la bandeja de entrada",
+    "inbox_settings": "Configuración de la bandeja de entrada",
+    "inbox_settings_description": "Personaliza cómo recibes notificaciones de actividades en tu espacio de trabajo. Tus cambios se guardan automáticamente.",
     "advanced_settings": "Configuración avanzada",
     "in_plane": "En Plane",
     "email": "Correo electrónico",
     "slack": "Slack",
     "task_updates": "Actualizaciones de elementos de trabajo",
-    "task_updates_subtitle": "Recibe notificaciones cuando se actualicen elementos de trabajo en tu espacio de trabajo.",
+    "task_updates_subtitle": "Recibe notificaciones cuando se actualicen los elementos de trabajo en tu espacio de trabajo.",
     "comments": "Comentarios",
     "comments_subtitle": "Mantente actualizado sobre las discusiones en tu espacio de trabajo.",
     "work_item_property_title": "Actualización de cualquier propiedad del elemento de trabajo",
-    "work_item_property_subtitle": "Recibe notificaciones cuando se actualicen elementos de trabajo en tu espacio de trabajo.",
+    "work_item_property_subtitle": "Recibe notificaciones cuando se actualicen los elementos de trabajo en tu espacio de trabajo.",
     "status_title": "Cambio de estado",
     "status_subtitle": "Cuando se actualiza el estado de un elemento de trabajo.",
     "priority_title": "Cambio de prioridad",
     "priority_subtitle": "Cuando se ajusta el nivel de prioridad de un elemento de trabajo.",
-    "assignee_title": "Cambio de asignación",
-    "assignee_subtitle": "Cuando un elemento de trabajo es asignado o reasignado a alguien.",
+    "assignee_title": "Cambio de asignado",
+    "assignee_subtitle": "Cuando un elemento de trabajo se asigna o reasigna a alguien.",
     "due_date_title": "Cambio de fecha",
     "due_date_subtitle": "Cuando se actualiza la fecha de inicio o vencimiento de un elemento de trabajo.",
-    "module_title": "Actualización de módulo",
-    "cycle_title": "Actualización de ciclo",
+    "module_title": "Actualización del módulo",
+    "cycle_title": "Actualización del ciclo",
     "mentioned_comments_title": "Menciones",
     "mentioned_comments_subtitle": "Cuando alguien te menciona en un comentario.",
     "new_comments_title": "Nuevos comentarios",
@@ -2468,11 +2473,5 @@
     "reaction_comments_subtitle": "Recibe notificaciones cuando alguien reacciona a tus comentarios o tareas con un emoji.",
     "setting_updated_successfully": "Configuración actualizada con éxito",
     "failed_to_update_setting": "Error al actualizar la configuración"
-=======
-  "description_versions": {
-    "last_edited_by": "Última edición por",
-    "previously_edited_by": "Editado anteriormente por",
-    "edited_by": "Editado por"
->>>>>>> 993c7899
   }
 }