--- conflicted
+++ resolved
@@ -314,11 +314,6 @@
   "remove_parent_issue": "Supprimer le problème parent",
   "add_parent": "Ajouter un parent",
   "loading_members": "Chargement des membres...",
-<<<<<<< HEAD
-  "inbox": "Boîte de réception",
-  "common": {
-    "filters": "Filtres"
-=======
   "no_data_yet": "Pas encore de données",
   "connections": "Connexions",
 
@@ -962,6 +957,5 @@
         }
       }
     }
->>>>>>> 0e110f3f
   }
 }