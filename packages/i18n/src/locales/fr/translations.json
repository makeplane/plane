{
  "submit": "Soumettre",
  "cancel": "Annuler",
  "loading": "Chargement",
  "error": "Erreur",
  "success": "Succès",
  "warning": "Avertissement",
  "info": "Info",
  "close": "Fermer",
  "yes": "Oui",
  "no": "Non",
  "ok": "OK",
  "name": "Nom",
  "description": "Description",
  "search": "Rechercher",
  "add_member": "Ajouter un membre",
  "remove_member": "Supprimer un membre",
  "add_members": "Ajouter des membres",
  "remove_members": "Supprimer des membres",
  "add": "Ajouter",
  "remove": "Supprimer",
  "add_new": "Ajouter un nouveau",
  "remove_selected": "Supprimer la sélection",
  "first_name": "Prénom",
  "last_name": "Nom de famille",
  "email": "Email",
  "display_name": "Pseudonyme",
  "role": "Rôle",
  "timezone": "Fuseau horaire",
  "avatar": "Avatar",
  "cover_image": "Image de couverture",
  "password": "Mot de passe",
  "change_cover": "Modifier la couverture",
  "language": "Langue",
  "saving": "Enregistrement en cours...",
  "save_changes": "Enregistrer les modifications",
  "deactivate_account": "Désactiver le compte",
  "deactivate_account_description": "Lors de la désactivation d'un compte, toutes les données et ressources de ce compte seront définitivement supprimées et ne pourront pas être récupérées.",
  "profile_settings": "Paramètres du profil",
  "your_account": "Votre compte",
  "security": " Sécurité",
  "activity": "Activité",
  "appearance": "Apparence",
  "notifications": "Notifications",
  "workspaces": "Espaces de travail",
  "create_workspace": "Créer un espace de travail",
  "invitations": "Invitations",
  "summary": "Résumé",
  "assigned": "Assigné",
  "created": "Créé",
  "subscribed": "Souscrit",
  "you_do_not_have_the_permission_to_access_this_page": "Vous n'avez pas les permissions d'accéder à cette page.",
  "failed_to_sign_out_please_try_again": "Impossible de se déconnecter. Veuillez réessayer.",
  "password_changed_successfully": "Mot de passe changé avec succès.",
  "something_went_wrong_please_try_again": "Quelque chose s'est mal passé. Veuillez réessayer.",
  "change_password": "Changer le mot de passe",
  "changing_password": "Changement de mot de passe",
  "current_password": "Mot de passe actuel",
  "new_password": "Nouveau mot de passe",
  "confirm_password": "Confirmer le mot de passe",
  "this_field_is_required": "Ce champ est requis",
  "passwords_dont_match": "Les mots de passe ne correspondent pas",
  "please_enter_your_password": "Veuillez entrer votre mot de passe.",
  "password_length_should_me_more_than_8_characters": "La longueur du mot de passe doit faire au moins 8 caractères.",
  "password_is_weak": "Le mot de passe est faible.",
  "password_is_strong": "Le mot de passe est fort.",
  "load_more": "Charger plus",
  "select_or_customize_your_interface_color_scheme": "Sélectionnez ou personnalisez votre schéma de couleurs de l'interface.",
  "theme": "Thème",
  "system_preference": "Préférence du système",
  "light": "Clair",
  "dark": "Foncé",
  "light_contrast": "Clair de haut contraste",
  "dark_contrast": "Foncé de haut contraste",
  "custom": "Thème personnalisé",
  "select_your_theme": "Sélectionnez votre thème",
  "customize_your_theme": "Personnalisez votre thème",
  "background_color": "Couleur de fond",
  "text_color": "Couleur de texte",
  "primary_color": "Couleur primaire (thème)",
  "sidebar_background_color": "Couleur de fond du sidebar",
  "sidebar_text_color": "Couleur de texte du sidebar",
  "set_theme": "Définir le thème",
  "enter_a_valid_hex_code_of_6_characters": "Entrez un code hexadécimal valide de 6 caractères",
  "background_color_is_required": "La couleur de fond est requise",
  "text_color_is_required": "La couleur de texte est requise",
  "primary_color_is_required": "La couleur primaire est requise",
  "sidebar_background_color_is_required": "La couleur de fond du sidebar est requise",
  "sidebar_text_color_is_required": "La couleur de texte du sidebar est requise",
  "updating_theme": "Mise à jour du thème",
  "theme_updated_successfully": "Thème mis à jour avec succès",
  "failed_to_update_the_theme": "Impossible de mettre à jour le thème",
  "email_notifications": "Notifications par email",
  "stay_in_the_loop_on_issues_you_are_subscribed_to_enable_this_to_get_notified": "Restez dans la boucle sur les problèmes auxquels vous êtes abonné. Activez cela pour être notifié.",
  "email_notification_setting_updated_successfully": "Paramètres de notification par email mis à jour avec succès",
  "failed_to_update_email_notification_setting": "Impossible de mettre à jour les paramètres de notification par email",
  "notify_me_when": "Me notifier lorsque",
  "property_changes": "Changements de propriété",
  "property_changes_description": "Me notifier lorsque les propriétés du problème comme les assignés, la priorité, les estimations ou tout autre chose changent.",
  "state_change": "Changement d'état",
  "state_change_description": "Me notifier lorsque le problème passe à un autre état",
  "issue_completed": "Problème terminé",
  "issue_completed_description": "Me notifier uniquement lorsqu'un problème est terminé",
  "comments": "Commentaires",
  "comments_description": "Me notifier lorsqu'un utilisateur commente un problème",
  "mentions": "Mention",
  "mentions_description": "Me notifier uniquement lorsqu'un utilisateur mentionne un problème",
  "create_your_workspace": "Créer votre espace de travail",
  "only_your_instance_admin_can_create_workspaces": "Seuls les administrateurs de votre instance peuvent créer des espaces de travail",
  "only_your_instance_admin_can_create_workspaces_description": "Si vous connaissez l'adresse email de votre administrateur d'instance, cliquez sur le bouton ci-dessous pour les contacter.",
  "go_back": "Retour",
  "request_instance_admin": "Demander à l'administrateur de l'instance",
  "plane_logo": "Logo de Plane",
  "workspace_creation_disabled": "Création d'espace de travail désactivée",
  "workspace_request_subject": "Demande de création d'un espace de travail",
  "workspace_request_body": "Bonjour administrateur(s) de l'instance,\n\nVeuillez créer un nouveau espace de travail avec l'URL [/workspace-name] pour [raison de la création de l'espace de travail].\n\nMerci,\n{{firstName}} {{lastName}}\n{{email}}",
  "creating_workspace": "Création de l'espace de travail",
  "workspace_created_successfully": "Espace de travail créé avec succès",
  "create_workspace_page": "Page de création d'espace de travail",
  "workspace_could_not_be_created_please_try_again": "L'espace de travail ne peut pas être créé. Veuillez réessayer.",
  "workspace_could_not_be_created_please_try_again_description": "Une erreur est survenue lors de la création de l'espace de travail. Veuillez réessayer.",
  "this_is_a_required_field": "Ce champ est requis.",
  "name_your_workspace": "Nommez votre espace de travail",
  "workspaces_names_can_contain_only_space_dash_and_alphanumeric_characters": "Les noms des espaces de travail peuvent contenir uniquement des espaces, des tirets et des caractères alphanumériques.",
  "limit_your_name_to_80_characters": "Limitez votre nom à 80 caractères.",
  "set_your_workspace_url": "Définir l'URL de votre espace de travail",
  "limit_your_url_to_48_characters": "Limitez votre URL à 48 caractères.",
  "how_many_people_will_use_this_workspace": "Combien de personnes utiliseront cet espace de travail ?",
  "how_many_people_will_use_this_workspace_description": "Cela nous aidera à déterminer le nombre de sièges que vous devez acheter.",
  "select_a_range": "Sélectionner une plage",
  "urls_can_contain_only_dash_and_alphanumeric_characters": "Les URLs peuvent contenir uniquement des tirets et des caractères alphanumériques.",
  "something_familiar_and_recognizable_is_always_best": "Ce qui est familier et reconnaissable est toujours le meilleur.",
  "workspace_url_is_already_taken": "L'URL de l'espace de travail est déjà utilisée !",
  "old_password": "Mot de passe actuel",
  "general_settings": "Paramètres généraux",
  "sign_out": "Déconnexion",
  "signing_out": "Déconnexion en cours",
  "active_cycles": "Cycles actifs",
  "active_cycles_description": "Surveillez les cycles dans les projets, suivez les issues de haute priorité et zoomez sur les cycles qui nécessitent attention.",
  "on_demand_snapshots_of_all_your_cycles": "Captures instantanées sur demande de tous vos cycles",
  "upgrade": "Mettre à niveau",
  "10000_feet_view": "Vue d'ensemble de tous les cycles actifs",
  "10000_feet_view_description": "Prenez du recul pour voir les cycles en cours dans tous vos projets en même temps au lieu de passer d'un cycle à l'autre dans chaque projet.",
  "get_snapshot_of_each_active_cycle": "Obtenez un aperçu de chaque cycle actif",
  "get_snapshot_of_each_active_cycle_description": "Suivez les métriques de haut niveau pour tous les cycles actifs, observez leur état d'avancement et évaluez leur portée par rapport aux échéances.",
  "compare_burndowns": "Comparez les graphiques d'avancement",
  "compare_burndowns_description": "Surveillez les performances de chacune de vos équipes en consultant le rapport d'avancement de chaque cycle.",
  "quickly_see_make_or_break_issues": "Identifiez rapidement les problèmes critiques",
  "quickly_see_make_or_break_issues_description": "Visualisez les problèmes hautement prioritaires de chaque cycle par rapport aux dates d'échéance. Consultez-les tous par cycle en un seul clic.",
  "zoom_into_cycles_that_need_attention": "Concentrez-vous sur les cycles nécessitant attention",
  "zoom_into_cycles_that_need_attention_description": "Examinez en un clic l'état de tout cycle qui ne répond pas aux attentes.",
  "stay_ahead_of_blockers": "Anticipez les blocages",
  "stay_ahead_of_blockers_description": "Repérez les défis d'un projet à l'autre et identifiez les dépendances entre cycles qui ne sont pas évidentes depuis d'autres vues.",
  "analytics": "Analyse",
  "workspace_invites": "Invitations de l'espace de travail",
  "enter_god_mode": "Entrer en mode dieu",
  "workspace_logo": "Logo de l'espace de travail",
  "new_issue": "Nouveau problème",
  "home": "Accueil",
  "your_work": "Votre travail",
  "drafts": "Brouillons",
  "projects": "Projets",
  "views": "Vues",
  "workspace": "Espace de travail",
  "archives": "Archives",
  "settings": "Paramètres",
  "failed_to_move_favorite": "Impossible de déplacer le favori",
  "your_favorites": "Vos favoris",
  "no_favorites_yet": "Aucun favori pour le moment",
  "create_folder": "Créer un dossier",
  "new_folder": "Nouveau dossier",
  "favorite_updated_successfully": "Favori mis à jour avec succès",
  "favorite_created_successfully": "Favori créé avec succès",
  "folder_already_exists": "Le dossier existe déjà",
  "folder_name_cannot_be_empty": "Le nom du dossier ne peut pas être vide",
  "something_went_wrong": "Quelque chose s'est mal passé",
  "failed_to_reorder_favorite": "Impossible de réordonner le favori",
  "favorite_removed_successfully": "Favori supprimé avec succès",
  "failed_to_create_favorite": "Impossible de créer le favori",
  "failed_to_rename_favorite": "Impossible de renommer le favori",
  "project_link_copied_to_clipboard": "Lien du projet copié dans le presse-papiers",
  "link_copied": "Lien copié",
  "your_projects": "Vos projets",
  "add_project": "Ajouter un projet",
  "create_project": "Créer un projet",
  "failed_to_remove_project_from_favorites": "Impossible de supprimer le projet des favoris. Veuillez réessayer.",
  "project_created_successfully": "Projet créé avec succès",
  "project_created_successfully_description": "Projet créé avec succès. Vous pouvez maintenant ajouter des issues à ce projet.",
  "project_cover_image_alt": "Image de couverture du projet",
  "name_is_required": "Le nom est requis",
  "title_should_be_less_than_255_characters": "Le titre ne doit pas dépasser 255 caractères",
  "project_name": "Nom du projet",
  "project_id_must_be_at_least_1_character": "L'ID du projet doit être au moins de 1 caractère",
  "project_id_must_be_at_most_5_characters": "L'ID du projet doit être au plus de 5 caractères",
  "project_id": "ID du projet",
  "project_id_tooltip_content": "Aide à identifier les issues du projet de manière unique. Max 5 caractères.",
  "description_placeholder": "Description...",
  "only_alphanumeric_non_latin_characters_allowed": "Seuls les caractères alphanumériques et non latins sont autorisés.",
  "project_id_is_required": "L'ID du projet est requis",
  "select_network": "Sélectionner le réseau",
  "lead": "Responsable",
  "private": "Privé",
  "public": "Public",
  "accessible_only_by_invite": "Accessible uniquement par invitation",
  "anyone_in_the_workspace_except_guests_can_join": "Tout le monde dans l'espace de travail, sauf les invités, peut rejoindre",
  "creating": "Création",
  "creating_project": "Création du projet",
  "adding_project_to_favorites": "Ajout du projet aux favoris",
  "project_added_to_favorites": "Projet ajouté aux favoris",
  "couldnt_add_the_project_to_favorites": "Impossible d'ajouter le projet aux favoris. Veuillez réessayer.",
  "removing_project_from_favorites": "Suppression du projet des favoris",
  "project_removed_from_favorites": "Projet supprimé des favoris",
  "couldnt_remove_the_project_from_favorites": "Impossible de supprimer le projet des favoris. Veuillez réessayer.",
  "add_to_favorites": "Ajouter aux favoris",
  "remove_from_favorites": "Supprimer des favoris",
  "publish_settings": "Paramètres de publication",
  "publish": "Publier",
  "copy_link": "Copier le lien",
  "leave_project": "Quitter le projet",
  "join_the_project_to_rearrange": "Rejoindre le projet pour réorganiser",
  "drag_to_rearrange": "Glisser pour réorganiser",
  "congrats": "Félicitations !",
  "project": "Projet",
  "open_project": "Ouvrir le projet",
  "issues": "Problèmes",
  "cycles": "Cycles",
  "modules": "Modules",
  "pages": "Pages",
  "intake": "Intake",
  "time_tracking": "Suivi du temps",
  "work_management": "Gestion du travail",
  "projects_and_issues": "Projets et problèmes",
  "projects_and_issues_description": "Activer ou désactiver ces fonctionnalités pour ce projet.",
  "cycles_description": "Organisez votre travail en périodes définies selon vos besoins par projet et modifiez la fréquence d'une période à l'autre.",
  "modules_description": "Regroupez le travail en sous-projets avec leurs propres responsables et assignés.",
  "views_description": "Enregistrez vos tris, filtres et options d'affichage pour plus tard ou partagez-les.",
  "pages_description": "Rédigez tout type de contenu librement.",
  "intake_description": "Restez informé des tickets auxquels vous êtes abonné. Activez cette option pour recevoir des notifications.",
  "time_tracking_description": "Suivez le temps passé sur les tickets et les projets.",
  "work_management_description": "Gérez votre travail et vos projets en toute simplicité.",
  "documentation": "Documentation",
  "message_support": "Contacter le support",
  "contact_sales": "Contacter les ventes",
  "hyper_mode": "Mode hyper",
  "keyboard_shortcuts": "Raccourcis clavier",
  "whats_new": "Nouveautés ?",
  "version": "Version",
  "we_are_having_trouble_fetching_the_updates": "Nous avons des difficultés à récupérer les mises à jour.",
  "our_changelogs": "Notre journal de modifications",
  "for_the_latest_updates": "Pour les dernières mises à jour.",
  "please_visit": "Veuillez visiter",
  "docs": "Documentation",
  "full_changelog": "Journal complet",
  "support": "Support",
  "discord": "Discord",
  "powered_by_plane_pages": "Propulsé par Plane Pages",
  "please_select_at_least_one_invitation": "Veuillez sélectionner au moins une invitation.",
  "please_select_at_least_one_invitation_description": "Veuillez sélectionner au moins une invitation pour rejoindre l'espace de travail.",
  "we_see_that_someone_has_invited_you_to_join_a_workspace": "Nous voyons que quelqu'un vous a invité à rejoindre un espace de travail",
  "join_a_workspace": "Rejoindre un espace de travail",
  "we_see_that_someone_has_invited_you_to_join_a_workspace_description": "Nous voyons que quelqu'un vous a invité à rejoindre un espace de travail",
  "join_a_workspace_description": "Rejoindre un espace de travail",
  "accept_and_join": "Accepter et rejoindre",
  "go_home": "Retour à l'accueil",
  "no_pending_invites": "Aucune invitation en attente",
  "you_can_see_here_if_someone_invites_you_to_a_workspace": "Vous pouvez voir ici si quelqu'un vous invite à rejoindre un espace de travail",
  "back_to_home": "Retour à l'accueil",
  "workspace_name": "espace-de-travail",
  "deactivate_your_account": "Désactiver votre compte",
  "deactivate_your_account_description": "Une fois désactivé, vous ne pourrez pas être assigné à des problèmes et être facturé pour votre espace de travail. Pour réactiver votre compte, vous aurez besoin d'une invitation à un espace de travail à cette adresse email.",
  "deactivating": "Désactivation",
  "confirm": "Confirmer",
  "draft_created": "Brouillon créé",
  "issue_created_successfully": "Problème créé avec succès",
  "draft_creation_failed": "Création du brouillon échouée",
  "issue_creation_failed": "Création du problème échouée",
  "draft_issue": "Problème en brouillon",
  "issue_updated_successfully": "Problème mis à jour avec succès",
  "issue_could_not_be_updated": "Le problème n'a pas pu être mis à jour",
  "create_a_draft": "Créer un brouillon",
  "save_to_drafts": "Enregistrer dans les brouillons",
  "save": "Enregistrer",
  "update": "Mettre à jour",
  "updating": "Mise à jour",
  "create_new_issue": "Créer un nouveau problème",
  "editor_is_not_ready_to_discard_changes": "L'éditeur n'est pas prêt à annuler les modifications",
  "failed_to_move_issue_to_project": "Impossible de déplacer le problème vers le projet",
  "create_more": "Créer plus",
  "add_to_project": "Ajouter au projet",
  "discard": "Annuler",
  "duplicate_issue_found": "Problème en double trouvé",
  "duplicate_issues_found": "Problèmes en double trouvés",
  "no_matching_results": "Aucun résultat correspondant",
  "title_is_required": "Le titre est requis",
  "title": "Titre",
  "state": "État",
  "priority": "Priorité",
  "none": "Aucune",
  "urgent": "Urgent",
  "high": "Haute",
  "medium": "Moyenne",
  "low": "Basse",
  "members": "Membres",
  "assignee": "Assigné",
  "assignees": "Assignés",
  "you": "Vous",
  "labels": "Étiquettes",
  "create_new_label": "Créer une nouvelle étiquette",
  "start_date": "Date de début",
  "due_date": "Date d'échéance",
  "cycle": "Cycle",
  "estimate": "Estimation",
  "change_parent_issue": "Modifier le problème parent",
  "remove_parent_issue": "Supprimer le problème parent",
  "add_parent": "Ajouter un parent",
  "loading_members": "Chargement des membres...",
<<<<<<< HEAD
  "inbox": "Boîte de réception",
  "inbox_issue": {
    "status": {
      "pending": {
        "title": "En attente",
        "description": "En attente"
      },
      "declined": {
        "title": "Refusé",
        "description": "Refusé"
      },
      "snoozed": {
        "title": "Reporté",
        "description": "{days, plural, one{# jour} other{# jours}} restants"
      },
      "accepted": {
        "title": "Accepté",
        "description": "Accepté"
      },
      "duplicate": {
        "title": "Doublon",
        "description": "Doublon"
      }
    },
    "source": {
      "in-app": "dans l'application"
    },
    "order_by": {
      "created_at": "Créé le",
      "updated_at": "Mis à jour le",
      "id": "Identifiant"
    }
  },
  "common": {
    "sort": {
      "asc": "Croissant",
      "desc": "Décroissant"
=======
  "no_data_yet": "Pas encore de données",
  "connections": "Connexions",

  "common": {
    "all": "Tout",
    "states": "États",
    "state": "État",
    "state_groups": "Groupes d'états",
    "priority": "Priorité",
    "team_project": "Projet d'équipe",
    "project": "Projet",
    "cycle": "Cycle",
    "cycles": "Cycles",
    "module": "Module",
    "modules": "Modules",
    "labels": "Étiquettes",
    "assignees": "Assignés",
    "assignee": "Assigné",
    "created_by": "Créé par",
    "none": "Aucun",
    "link": "Lien",
    "estimate": "Estimation",
    "layout": "Disposition",
    "filters": "Filtres",
    "display": "Affichage",
    "load_more": "Charger plus",
    "no_matches_found": "Aucun résultat trouvé",
    "activity": "Activité",
    "analytics": "Analyses",
    "success": "Succès",
    "error": "Erreur",
    "group_by": "Grouper par",
    "search": "Rechercher",
    "epic": "Épopée",
    "issue": "Problème",
    "warning": "Avertissement",
    "updating": "Mise à jour",
    "update": "Mettre à jour",
    "creating": "Création",
    "cancel": "Annuler",
    "description": "Description",
    "title": "Titre",
    "order_by": {
      "label": "Trier par",
      "manual": "Manuel",
      "last_created": "Dernière création",
      "last_updated": "Dernière mise à jour",
      "start_date": "Date de début",
      "due_date": "Date d'échéance"
    },
    "comments": "Commentaires",
    "updates": "Mises à jour"
  },

  "form": {
    "title": {
      "required": "Le titre est requis",
      "max_length": "Le titre ne doit pas dépasser {length} caractères"
    }
  },

  "entity": {
    "grouping_title": "Groupement de {entity}",
    "priority": "{entity}",
    "all": "Tous les {entity}",
    "drop_here_to_move": "Déposer ici pour déplacer {entity}"
  },

  "epic": {
    "all": "Toutes les épopées",
    "label": "{count, plural, one {Épopée} other {Épopées}}"
  },

  "issue": {
    "label": "{count, plural, one {Problème} other {Problèmes}}",
    "all": "Tous les problèmes",
    "add": "Ajouter un problème",
    "priority": {
      "urgent": "Urgent",
      "high": "Haute",
      "medium": "Moyenne",
      "low": "Basse"
    },
    "display": {
      "properties": {
        "label": "Propriétés d'affichage",
        "id": "ID",
        "issue_type": "Type de problème",
        "sub_issue_count": "Nombre de sous-problèmes",
        "attachment_count": "Nombre de pièces jointes"
      },
      "extra": {
        "show_sub_issues": "Afficher les sous-problèmes",
        "show_empty_groups": "Afficher les groupes vides"
      }
    },
    "layouts": {
      "ordered_by_label": "Cette disposition est triée par",
      "list": "Liste",
      "kanban": "Tableau",
      "calendar": "Calendrier",
      "spreadsheet": "Feuille de calcul",
      "gantt": "Chronologie",
      "title": {
        "list": "Disposition en liste",
        "kanban": "Disposition en tableau",
        "calendar": "Disposition en calendrier",
        "spreadsheet": "Disposition en feuille de calcul",
        "gantt": "Disposition en chronologie"
      }
    },
    "states": {
      "active": "Actif",
      "backlog": "Backlog"
    },
    "comments": {
      "create": {
        "success": "Commentaire créé avec succès",
        "error": "Échec de la création du commentaire. Veuillez réessayer plus tard."
      },
      "update": {
        "success": "Commentaire mis à jour avec succès",
        "error": "Échec de la mise à jour du commentaire. Veuillez réessayer plus tard."
      },
      "remove": {
        "success": "Commentaire supprimé avec succès",
        "error": "Échec de la suppression du commentaire. Veuillez réessayer plus tard."
      },
      "upload": {
        "error": "Échec du téléchargement du fichier. Veuillez réessayer plus tard."
      }
    }
  },
  
  "view": {
    "create": {
      "label": "Créer une vue"
    },
    "update": {
      "label": "Mettre à jour la vue"
    }
  },

  "workspace_dashboard": {
    "empty_state": {
      "general": {
        "title": "Vue d'ensemble de vos projets, activités et métriques",
        "description": "Bienvenue sur Plane, nous sommes ravis de vous accueillir. Créez votre premier projet et suivez vos tâches, et cette page se transformera en un espace qui vous aidera à progresser. Les administrateurs verront également des éléments pour aider leur équipe à progresser.",
        "primary_button": {
          "text": "Créez votre premier projet",
          "comic": {
            "title": "Tout commence par un projet sur Plane",
            "description": "Un projet peut être une feuille de route produit, une campagne marketing ou le lancement d'une nouvelle voiture."
          }
        }
      }
    }
  },

  "workspace_analytics": {
    "empty_state": {
      "general": {
        "title": "Suivez les progrès, les charges de travail et les allocations. Repérez les tendances, éliminez les obstacles et accélérez le travail",
        "description": "Visualisez l'étendue par rapport à la demande, les estimations et l'expansion des objectifs. Obtenez des performances par membre et par équipe, et assurez-vous que votre projet respecte les délais.",
        "primary_button": {
          "text": "Commencez votre premier projet",
          "comic": {
            "title": "Les analyses fonctionnent mieux avec Cycles + Modules",
            "description": "D'abord, cadrez vos tâches dans des Cycles et, si possible, regroupez les tâches qui s'étendent sur plus d'un cycle dans des Modules. Consultez-les dans la navigation à gauche."
          }
        }
      }
    }
  },

  "workspace_projects": {
    "empty_state": {
      "general": {
        "title": "Aucun projet actif",
        "description": "Considérez chaque projet comme le parent des travaux orientés vers un objectif. Les projets sont l'endroit où vivent les tâches, les Cycles et les Modules, et avec vos collègues, ils vous aident à atteindre cet objectif. Créez un nouveau projet ou filtrez les projets archivés.",
        "primary_button": {
          "text": "Commencez votre premier projet",
          "comic": {
            "title": "Tout commence par un projet sur Plane",
            "description": "Un projet peut être une feuille de route produit, une campagne marketing ou le lancement d'une nouvelle voiture."
          }
        }
      },
      "no_projects": {
        "title": "Aucun projet",
        "description": "Pour créer des tâches ou gérer votre travail, vous devez créer un projet ou en faire partie.",
        "primary_button": {
          "text": "Commencez votre premier projet",
          "comic": {
            "title": "Tout commence par un projet sur Plane",
            "description": "Un projet peut être une feuille de route produit, une campagne marketing ou le lancement d'une nouvelle voiture."
          }
        }
      },
      "filter": {
        "title": "Aucun projet correspondant",
        "description": "Aucun projet détecté avec les critères correspondants. \n Créez un nouveau projet à la place."
      }
    }
  },

  "workspace_issues": {
    "empty_state": {
      "all-issues": {
        "title": "Aucune tâche dans le projet",
        "description": "Premier projet terminé ! Maintenant, divisez votre travail en morceaux traçables avec des tâches. Allons-y !",
        "primary_button": {
          "text": "Créer une nouvelle tâche"
        }
      },
      "assigned": {
        "title": "Aucune tâche assignée",
        "description": "Les tâches qui vous sont assignées peuvent être suivies ici.",
        "primary_button": {
          "text": "Créer une nouvelle tâche"
        }
      },
      "created": {
        "title": "Aucune tâche créée",
        "description": "Toutes les tâches que vous avez créées se trouvent ici. Suivez-les directement ici.",
        "primary_button": {
          "text": "Créer une nouvelle tâche"
        }
      },
      "subscribed": {
        "title": "Aucune tâche suivie",
        "description": "Abonnez-vous aux tâches qui vous intéressent, suivez-les toutes ici."
      },
      "custom-view": {
        "title": "Aucune tâche trouvée",
        "description": "Les tâches correspondant aux filtres sont affichées ici. Suivez-les toutes ici."
      }
    }
  },

  "workspace_settings": {
    "label": "Paramètres de l'espace de travail",
    "empty_state": {
      "api_tokens": {
        "title": "Aucun jeton API créé",
        "description": "Les API Plane peuvent être utilisées pour intégrer vos données dans Plane avec n'importe quel système externe. Créez un jeton pour commencer."
      },
      "webhooks": {
        "title": "Aucun webhook ajouté",
        "description": "Créez des webhooks pour recevoir des mises à jour en temps réel et automatiser des actions."
      },
      "exports": {
        "title": "Aucune exportation pour le moment",
        "description": "Chaque fois que vous exportez, une copie sera également disponible ici pour référence."
      },
      "imports": {
        "title": "Aucune importation pour le moment",
        "description": "Retrouvez toutes vos importations précédentes ici et téléchargez-les."
      }
    }
  },

  "profile": {
    "label": "Profil",
    "page_label": "Votre travail",
    "work": "Travail",
    "details": {
      "joined_on": "Inscrit le",
      "time_zone": "Fuseau horaire"
    },
    "stats": {
      "workload": "Charge de travail",
      "overview": "Aperçu",
      "created": "Problèmes créés",
      "assigned": "Problèmes assignés",
      "subscribed": "Problèmes suivis",
      "state_distribution": {
        "title": "Problèmes par état",
        "empty": "Créez des problèmes pour les visualiser par état dans le graphique pour une meilleure analyse."
      },
      "priority_distribution": {
        "title": "Problèmes par priorité",
        "empty": "Créez des problèmes pour les visualiser par priorité dans le graphique pour une meilleure analyse."
      },
      "recent_activity": {
        "title": "Activité récente",
        "empty": "Nous n'avons pas trouvé de données. Veuillez consulter vos entrées"
      }
    },
    "actions": {
      "profile": "Profil",
      "security": "Sécurité",
      "activity": "Activité",
      "appearance": "Apparence",
      "notifications": "Notifications"
    },
    "tabs": {
      "summary": "Résumé",
      "assigned": "Assignés",
      "created": "Créés",
      "subscribed": "Suivis",
      "activity": "Activité"
    },
    "empty_state": {
      "activity": {
        "title": "Aucune activité pour le moment",
        "description": "Commencez par créer une nouvelle tâche ! Ajoutez des détails et des propriétés à celle-ci. Explorez davantage Plane pour voir votre activité."
      },
      "assigned": {
        "title": "Aucune tâche assignée",
        "description": "Les tâches qui vous sont assignées peuvent être suivies ici."
      },
      "created": {
        "title": "Aucune tâche créée",
        "description": "Toutes les tâches que vous avez créées se trouvent ici. Suivez-les directement ici."
      },
      "subscribed": {
        "title": "Aucune tâche suivie",
        "description": "Abonnez-vous aux tâches qui vous intéressent, suivez-les toutes ici."
      }
    }
  },

  "project_settings": {
    "empty_state": {
      "labels": {
        "title": "Aucune étiquette pour le moment",
        "description": "Créez des étiquettes pour organiser et filtrer les tâches de votre projet."
      }
    }
  },

  "project_cycles": {
    "empty_state": {
      "general": {
        "title": "Groupez et cadrez votre travail en cycles.",
        "description": "Décomposez le travail en périodes définies, travaillez à rebours à partir de votre date limite pour fixer des échéances, et réalisez des progrès tangibles en équipe.",
        "primary_button": {
          "text": "Définir votre premier cycle",
          "comic": {
            "title": "Les cycles sont des périodes répétitives.",
            "description": "Un sprint, une itération ou tout autre terme que vous utilisez pour le suivi hebdomadaire ou bi-hebdomadaire du travail est un cycle."
          }
        }
      },
      "no_issues": {
        "title": "Aucune tâche ajoutée au cycle",
        "description": "Ajoutez ou créez des tâches que vous souhaitez cadencer et livrer dans ce cycle",
        "primary_button": {
          "text": "Créer une nouvelle tâche"
        },
        "secondary_button": {
          "text": "Ajouter une tâche existante"
        }
      },
      "completed_no_issues": {
        "title": "Aucun problème dans le cycle",
        "description": "Aucun problème dans le cycle. Les problèmes ont été transférés ou sont cachés. Pour voir les problèmes cachés, le cas échéant, mettez à jour les propriétés d'affichage en conséquence."
      },
      "active": {
        "title": "Aucun cycle actif",
        "description": "Un cycle actif inclut toute période englobant la date d'aujourd'hui dans sa plage. Retrouvez ici les progrès et les détails du cycle actif."
      },
      "archived": {
        "title": "Aucun cycle archivé pour le moment",
        "description": "Pour organiser votre projet, archivez les cycles terminés. Retrouvez-les ici une fois archivés."
      }
    }
  },

  "project_issues": {
    "empty_state": {
      "no_issues": {
        "title": "Créez un problème et assignez-le à quelqu’un, même à vous-même",
        "description": "Considérez les problèmes comme des emplois, des tâches, des actions ou JTBD (travaux à accomplir). Nous aimons ça. Un problème et ses sous-problèmes sont généralement des actions basées sur le temps assignées aux membres de votre équipe. Votre équipe crée, assigne et termine des problèmes pour faire avancer votre projet vers son objectif.",
        "primary_button": {
          "text": "Créez votre premier problème",
          "comic": {
            "title": "Les problèmes sont les éléments constitutifs de Plane.",
            "description": "Redessiner l’interface utilisateur de Plane, Rebrander l’entreprise ou Lancer le nouveau système d’injection de carburant sont des exemples de problèmes qui comportent probablement des sous-problèmes."
          }
        }
      },
      "no_archived_issues": {
        "title": "Aucun problème archivé pour l'instant",
        "description": "Manuellement ou via une automatisation, vous pouvez archiver les problèmes terminés ou annulés. Retrouvez-les ici une fois archivés.",
        "primary_button": {
          "text": "Configurer l'automatisation"
        }
      },
      "issues_empty_filter": {
        "title": "Aucun problème trouvé correspondant aux filtres appliqués",
        "secondary_button": {
          "text": "Effacer tous les filtres"
        }
      }
    }
  },

  "project_module": {
    "empty_state": {
      "no_issues": {
        "title": "Aucun problème dans le module",
        "description": "Créez ou ajoutez des problèmes que vous souhaitez réaliser dans le cadre de ce module",
        "primary_button": {
          "text": "Créer un nouveau problème"
        },
        "secondary_button": {
          "text": "Ajouter un problème existant"
        }
      },
      "general": {
        "title": "Associez les jalons de votre projet aux modules et suivez facilement le travail global.",
        "description": "Un groupe de problèmes appartenant à un parent logique et hiérarchique forme un module. Pensez-y comme un moyen de suivre le travail par jalons de projet. Ils ont leurs propres périodes, échéances et analyses pour vous aider à voir votre progression vers un jalon.",
        "primary_button": {
          "text": "Construisez votre premier module",
          "comic": {
            "title": "Les modules aident à regrouper le travail par hiérarchie.",
            "description": "Un module de panier, un module de châssis et un module d'entrepôt sont de bons exemples de ce regroupement."
          }
        }
      },
      "archived": {
        "title": "Aucun module archivé pour le moment",
        "description": "Pour organiser votre projet, archivez les modules terminés ou annulés. Retrouvez-les ici une fois archivés."
      }
    }
  },

  "project_views": {
    "empty_state": {
      "general": {
        "title": "Enregistrez des vues filtrées pour votre projet. Créez-en autant que nécessaire",
        "description": "Les vues sont un ensemble de filtres enregistrés que vous utilisez fréquemment ou auxquels vous souhaitez accéder facilement. Tous vos collègues dans un projet peuvent voir les vues de chacun et choisir celle qui correspond le mieux à leurs besoins.",
        "primary_button": {
          "text": "Créez votre première vue",
          "comic": {
            "title": "Les vues fonctionnent au-dessus des propriétés des problèmes.",
            "description": "Vous pouvez créer une vue à partir d'ici avec autant de propriétés ou de filtres que vous le souhaitez."
          }
        }
      },
      "filter": {
        "title": "Aucune vue correspondante",
        "description": "Aucune vue ne correspond aux critères de recherche. \n Créez une nouvelle vue à la place."
      }
    }
  },

  "project_page": {
    "empty_state": {
      "general": {
        "title": "Écrivez une note, un document ou une base de connaissances complète. Laissez Galileo, l'assistant IA de Plane, vous aider à démarrer",
        "description": "Les pages sont un espace pour capturer des idées dans Plane. Prenez des notes de réunion, formatez-les facilement, intégrez des problèmes, organisez-les en utilisant une bibliothèque de composants et gardez-les toutes dans le contexte de votre projet. Pour simplifier tout document, invoquez Galileo, l'IA de Plane, avec un raccourci ou en cliquant sur un bouton.",
        "primary_button": {
          "text": "Créez votre première page"
        }
      },
      "private": {
        "title": "Aucune page privée pour le moment",
        "description": "Conservez vos pensées privées ici. Lorsque vous êtes prêt à les partager, votre équipe n'est qu'à un clic.",
        "primary_button": {
          "text": "Créez votre première page"
        }
      },
      "public": {
        "title": "Aucune page publique pour le moment",
        "description": "Consultez ici les pages partagées avec tout le monde dans votre projet.",
        "primary_button": {
          "text": "Créez votre première page"
        }
      },
      "archived": {
        "title": "Aucune page archivée pour le moment",
        "description": "Archivez les pages qui ne sont pas sur votre radar. Accédez-y ici en cas de besoin."
      }
    }
  },

  "command_k": {
    "empty_state": {
      "search": {
        "title": "Aucun résultat trouvé"
      }
    }
  },

  "issue_relation": {
    "empty_state": {
      "search": {
        "title": "Aucun problème correspondant trouvé"
      },
      "general": {
        "title": "Aucun problème trouvé"
      }
    }
  },

  "issue_comment": {
    "empty_state": {
      "general": {
        "title": "Pas encore de commentaires",
        "description": "Les commentaires peuvent être utilisés comme un espace de discussion et de suivi pour les problèmes"
      }
    }
  },

  "notification": {
    "empty_state": {
      "detail": {
        "title": "Sélectionnez pour voir les détails."
      },
      "all": {
        "title": "Aucune tâche assignée",
        "description": "Les mises à jour des problèmes qui vous sont assignés peuvent être \n vues ici."
      },
      "mentions": {
        "title": "Aucune tâche assignée",
        "description": "Les mises à jour des problèmes qui vous sont assignés peuvent être \n vues ici."
      }
    }
  },

  "active_cycle": {
    "empty_state": {
      "progress": {
        "title": "Ajoutez des problèmes au cycle pour voir sa progression."
      },
      "chart": {
        "title": "Ajoutez des problèmes au cycle pour voir le graphique d'avancement."
      },
      "priority_issue": {
        "title": "Observez d'un coup d'œil les problèmes prioritaires traités dans le cycle."
      },
      "assignee": {
        "title": "Ajoutez des responsables aux problèmes pour voir la répartition du travail par responsable."
      },
      "label": {
        "title": "Ajoutez des étiquettes aux problèmes pour voir la répartition du travail par étiquette."
      }
    }
  },

  "disabled_project": {
    "empty_state": {
      "inbox": {
        "title": "La collecte n'est pas activée pour le projet.",
        "description": "La collecte vous aide à gérer les demandes entrantes pour votre projet et à les ajouter en tant que problèmes dans votre flux de travail. Activez la collecte dans les paramètres du projet pour gérer les demandes.",
        "primary_button": {
          "text": "Gérer les fonctionnalités"
        }
      },
      "cycle": {
        "title": "Les cycles ne sont pas activés pour ce projet.",
        "description": "Divisez le travail en segments limités dans le temps, travaillez à rebours depuis la date limite de votre projet pour fixer des dates et progressez concrètement en équipe. Activez la fonctionnalité des cycles pour votre projet afin de commencer à les utiliser.",
        "primary_button": {
          "text": "Gérer les fonctionnalités"
        }
      },
      "module": {
        "title": "Les modules ne sont pas activés pour le projet.",
        "description": "Les modules sont les éléments constitutifs de votre projet. Activez les modules dans les paramètres du projet pour commencer à les utiliser.",
        "primary_button": {
          "text": "Gérer les fonctionnalités"
        }
      },
      "page": {
        "title": "Les pages ne sont pas activées pour le projet.",
        "description": "Les pages sont les éléments constitutifs de votre projet. Activez les pages dans les paramètres du projet pour commencer à les utiliser.",
        "primary_button": {
          "text": "Gérer les fonctionnalités"
        }
      },
      "view": {
        "title": "Les vues ne sont pas activées pour le projet.",
        "description": "Les vues sont les éléments constitutifs de votre projet. Activez les vues dans les paramètres du projet pour commencer à les utiliser.",
        "primary_button": {
          "text": "Gérer les fonctionnalités"
        }
      }
    }
  },

  "inbox": {
    "label": "Boîte de réception",
    "empty_state": {
      "sidebar_open_tab": {
        "title": "Aucun problème ouvert",
        "description": "Trouvez ici les problèmes ouverts. Créez un nouveau problème."
      },
      "sidebar_closed_tab": {
        "title": "Aucun problème fermé",
        "description": "Tous les problèmes, qu'ils soient acceptés ou refusés, se trouvent ici."
      },
      "sidebar_filter": {
        "title": "Aucun problème correspondant",
        "description": "Aucun problème ne correspond au filtre appliqué dans l'entrée. Créez un nouveau problème."
      },
      "detail": {
        "title": "Sélectionnez un problème pour voir ses détails."
      }
    }
  },

  "workspace_draft_issues": {
    "empty_state": {
      "title": "Les problèmes à moitié rédigés, et bientôt, les commentaires apparaîtront ici.",
      "description": "Pour essayer cela, commencez à rédiger un problème et laissez-le en suspens ou créez votre premier brouillon ci-dessous. 😉",
      "primary_button": {
        "text": "Créez votre premier brouillon"
      }
    }
  },

  "stickies": {
    "empty_state": {
      "general": {
        "title": "Les stickies sont des notes rapides et des tâches que vous notez à la volée.",
        "description": "Capturez vos pensées et vos idées facilement en créant des stickies accessibles à tout moment et de n'importe où.",
        "primary_button": {
          "text": "Ajouter un sticky"
        }
      },
      "search": {
        "title": "Aucun sticky ne correspond à votre recherche.",
        "description": "Essayez un autre terme ou faites-le nous savoir si vous êtes sûr que votre recherche est correcte.",
        "primary_button": {
          "text": "Ajouter un sticky"
        }
      }
    }
  },

  "home_widgets": {
    "empty_state": {
      "general": {
        "title": "C'est calme sans widgets, activez-les",
        "description": "Il semble que tous vos widgets soient désactivés. Activez-les maintenant pour améliorer votre expérience !",
        "primary_button": {
          "text": "Gérer les widgets"
        }
      }
>>>>>>> 2e022a4e
    }
  }
}<|MERGE_RESOLUTION|>--- conflicted
+++ resolved
@@ -314,45 +314,6 @@
   "remove_parent_issue": "Supprimer le problème parent",
   "add_parent": "Ajouter un parent",
   "loading_members": "Chargement des membres...",
-<<<<<<< HEAD
-  "inbox": "Boîte de réception",
-  "inbox_issue": {
-    "status": {
-      "pending": {
-        "title": "En attente",
-        "description": "En attente"
-      },
-      "declined": {
-        "title": "Refusé",
-        "description": "Refusé"
-      },
-      "snoozed": {
-        "title": "Reporté",
-        "description": "{days, plural, one{# jour} other{# jours}} restants"
-      },
-      "accepted": {
-        "title": "Accepté",
-        "description": "Accepté"
-      },
-      "duplicate": {
-        "title": "Doublon",
-        "description": "Doublon"
-      }
-    },
-    "source": {
-      "in-app": "dans l'application"
-    },
-    "order_by": {
-      "created_at": "Créé le",
-      "updated_at": "Mis à jour le",
-      "id": "Identifiant"
-    }
-  },
-  "common": {
-    "sort": {
-      "asc": "Croissant",
-      "desc": "Décroissant"
-=======
   "no_data_yet": "Pas encore de données",
   "connections": "Connexions",
 
@@ -403,6 +364,10 @@
       "start_date": "Date de début",
       "due_date": "Date d'échéance"
     },
+    "sort": {
+      "asc": "Croissant",
+      "desc": "Décroissant"
+    },
     "comments": "Commentaires",
     "updates": "Mises à jour"
   },
@@ -486,13 +451,46 @@
       }
     }
   },
-  
+
   "view": {
     "create": {
       "label": "Créer une vue"
     },
     "update": {
       "label": "Mettre à jour la vue"
+    }
+  },
+
+  "inbox_issue": {
+    "status": {
+      "pending": {
+        "title": "En attente",
+        "description": "En attente"
+      },
+      "declined": {
+        "title": "Refusé",
+        "description": "Refusé"
+      },
+      "snoozed": {
+        "title": "Reporté",
+        "description": "{days, plural, one{# jour} other{# jours}} restants"
+      },
+      "accepted": {
+        "title": "Accepté",
+        "description": "Accepté"
+      },
+      "duplicate": {
+        "title": "Doublon",
+        "description": "Doublon"
+      }
+    },
+    "source": {
+      "in-app": "dans l'application"
+    },
+    "order_by": {
+      "created_at": "Créé le",
+      "updated_at": "Mis à jour le",
+      "id": "Identifiant"
     }
   },
 
@@ -995,7 +993,6 @@
           "text": "Gérer les widgets"
         }
       }
->>>>>>> 2e022a4e
     }
   }
 }