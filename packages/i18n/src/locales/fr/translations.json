{
  "submit": "Soumettre",
  "cancel": "Annuler",
  "loading": "Chargement",
  "error": "Erreur",
  "success": "Succès",
  "warning": "Avertissement",
  "info": "Info",
  "close": "Fermer",
  "yes": "Oui",
  "no": "Non",
  "ok": "OK",
  "name": "Nom",
  "description": "Description",
  "search": "Rechercher",
  "add_member": "Ajouter un membre",
  "remove_member": "Supprimer un membre",
  "add_members": "Ajouter des membres",
  "remove_members": "Supprimer des membres",
  "add": "Ajouter",
  "remove": "Supprimer",
  "add_new": "Ajouter un nouveau",
  "remove_selected": "Supprimer la sélection",
  "first_name": "Prénom",
  "last_name": "Nom de famille",
  "email": "Email",
  "display_name": "Pseudonyme",
  "role": "Rôle",
  "timezone": "Fuseau horaire",
  "avatar": "Avatar",
  "cover_image": "Image de couverture",
  "password": "Mot de passe",
  "change_cover": "Modifier la couverture",
  "language": "Langue",
  "saving": "Enregistrement en cours...",
  "save_changes": "Enregistrer les modifications",
  "deactivate_account": "Désactiver le compte",
  "deactivate_account_description": "Lors de la désactivation d'un compte, toutes les données et ressources de ce compte seront définitivement supprimées et ne pourront pas être récupérées.",
  "profile_settings": "Paramètres du profil",
  "your_account": "Votre compte",
  "security": " Sécurité",
  "activity": "Activité",
  "appearance": "Apparence",
  "notifications": "Notifications",
  "workspaces": "Espaces de travail",
  "create_workspace": "Créer un espace de travail",
  "invitations": "Invitations",
  "summary": "Résumé",
  "assigned": "Assigné",
  "created": "Créé",
  "subscribed": "Souscrit",
  "you_do_not_have_the_permission_to_access_this_page": "Vous n'avez pas les permissions d'accéder à cette page.",
  "failed_to_sign_out_please_try_again": "Impossible de se déconnecter. Veuillez réessayer.",
  "password_changed_successfully": "Mot de passe changé avec succès.",
  "something_went_wrong_please_try_again": "Quelque chose s'est mal passé. Veuillez réessayer.",
  "change_password": "Changer le mot de passe",
  "changing_password": "Changement de mot de passe",
  "current_password": "Mot de passe actuel",
  "new_password": "Nouveau mot de passe",
  "confirm_password": "Confirmer le mot de passe",
  "this_field_is_required": "Ce champ est requis",
  "passwords_dont_match": "Les mots de passe ne correspondent pas",
  "please_enter_your_password": "Veuillez entrer votre mot de passe.",
  "password_length_should_me_more_than_8_characters": "La longueur du mot de passe doit faire au moins 8 caractères.",
  "password_is_weak": "Le mot de passe est faible.",
  "password_is_strong": "Le mot de passe est fort.",
  "load_more": "Charger plus",
  "select_or_customize_your_interface_color_scheme": "Sélectionnez ou personnalisez votre schéma de couleurs de l'interface.",
  "theme": "Thème",
  "system_preference": "Préférence du système",
  "light": "Clair",
  "dark": "Foncé",
  "light_contrast": "Clair de haut contraste",
  "dark_contrast": "Foncé de haut contraste",
  "custom": "Thème personnalisé",
  "select_your_theme": "Sélectionnez votre thème",
  "customize_your_theme": "Personnalisez votre thème",
  "background_color": "Couleur de fond",
  "text_color": "Couleur de texte",
  "primary_color": "Couleur primaire (thème)",
  "sidebar_background_color": "Couleur de fond du sidebar",
  "sidebar_text_color": "Couleur de texte du sidebar",
  "set_theme": "Définir le thème",
  "enter_a_valid_hex_code_of_6_characters": "Entrez un code hexadécimal valide de 6 caractères",
  "background_color_is_required": "La couleur de fond est requise",
  "text_color_is_required": "La couleur de texte est requise",
  "primary_color_is_required": "La couleur primaire est requise",
  "sidebar_background_color_is_required": "La couleur de fond du sidebar est requise",
  "sidebar_text_color_is_required": "La couleur de texte du sidebar est requise",
  "updating_theme": "Mise à jour du thème",
  "theme_updated_successfully": "Thème mis à jour avec succès",
  "failed_to_update_the_theme": "Impossible de mettre à jour le thème",
  "email_notifications": "Notifications par email",
  "stay_in_the_loop_on_issues_you_are_subscribed_to_enable_this_to_get_notified": "Restez dans la boucle sur les problèmes auxquels vous êtes abonné. Activez cela pour être notifié.",
  "email_notification_setting_updated_successfully": "Paramètres de notification par email mis à jour avec succès",
  "failed_to_update_email_notification_setting": "Impossible de mettre à jour les paramètres de notification par email",
  "notify_me_when": "Me notifier lorsque",
  "property_changes": "Changements de propriété",
  "property_changes_description": "Me notifier lorsque les propriétés du problème comme les assignés, la priorité, les estimations ou tout autre chose changent.",
  "state_change": "Changement d'état",
  "state_change_description": "Me notifier lorsque le problème passe à un autre état",
  "issue_completed": "Problème terminé",
  "issue_completed_description": "Me notifier uniquement lorsqu'un problème est terminé",
  "comments": "Commentaires",
  "comments_description": "Me notifier lorsqu'un utilisateur commente un problème",
  "mentions": "Mention",
  "mentions_description": "Me notifier uniquement lorsqu'un utilisateur mentionne un problème",
  "create_your_workspace": "Créer votre espace de travail",
  "only_your_instance_admin_can_create_workspaces": "Seuls les administrateurs de votre instance peuvent créer des espaces de travail",
  "only_your_instance_admin_can_create_workspaces_description": "Si vous connaissez l'adresse email de votre administrateur d'instance, cliquez sur le bouton ci-dessous pour les contacter.",
  "go_back": "Retour",
  "request_instance_admin": "Demander à l'administrateur de l'instance",
  "plane_logo": "Logo de Plane",
  "workspace_creation_disabled": "Création d'espace de travail désactivée",
  "workspace_request_subject": "Demande de création d'un espace de travail",
  "workspace_request_body": "Bonjour administrateur(s) de l'instance,\n\nVeuillez créer un nouveau espace de travail avec l'URL [/workspace-name] pour [raison de la création de l'espace de travail].\n\nMerci,\n{{firstName}} {{lastName}}\n{{email}}",
  "creating_workspace": "Création de l'espace de travail",
  "workspace_created_successfully": "Espace de travail créé avec succès",
  "create_workspace_page": "Page de création d'espace de travail",
  "workspace_could_not_be_created_please_try_again": "L'espace de travail ne peut pas être créé. Veuillez réessayer.",
  "workspace_could_not_be_created_please_try_again_description": "Une erreur est survenue lors de la création de l'espace de travail. Veuillez réessayer.",
  "this_is_a_required_field": "Ce champ est requis.",
  "name_your_workspace": "Nommez votre espace de travail",
  "workspaces_names_can_contain_only_space_dash_and_alphanumeric_characters": "Les noms des espaces de travail peuvent contenir uniquement des espaces, des tirets et des caractères alphanumériques.",
  "limit_your_name_to_80_characters": "Limitez votre nom à 80 caractères.",
  "set_your_workspace_url": "Définir l'URL de votre espace de travail",
  "limit_your_url_to_48_characters": "Limitez votre URL à 48 caractères.",
  "how_many_people_will_use_this_workspace": "Combien de personnes utiliseront cet espace de travail ?",
  "how_many_people_will_use_this_workspace_description": "Cela nous aidera à déterminer le nombre de sièges que vous devez acheter.",
  "select_a_range": "Sélectionner une plage",
  "urls_can_contain_only_dash_and_alphanumeric_characters": "Les URLs peuvent contenir uniquement des tirets et des caractères alphanumériques.",
  "something_familiar_and_recognizable_is_always_best": "Ce qui est familier et reconnaissable est toujours le meilleur.",
  "workspace_url_is_already_taken": "L'URL de l'espace de travail est déjà utilisée !",
  "old_password": "Mot de passe actuel",
  "general_settings": "Paramètres généraux",
  "sign_out": "Déconnexion",
  "signing_out": "Déconnexion en cours",
  "active_cycles": "Cycles actifs",
  "active_cycles_description": "Surveillez les cycles dans les projets, suivez les issues de haute priorité et zoomez sur les cycles qui nécessitent attention.",
  "on_demand_snapshots_of_all_your_cycles": "Captures instantanées sur demande de tous vos cycles",
  "upgrade": "Mettre à niveau",
  "10000_feet_view": "Vue d'ensemble de tous les cycles actifs",
  "10000_feet_view_description": "Prenez du recul pour voir les cycles en cours dans tous vos projets en même temps au lieu de passer d'un cycle à l'autre dans chaque projet.",
  "get_snapshot_of_each_active_cycle": "Obtenez un aperçu de chaque cycle actif",
  "get_snapshot_of_each_active_cycle_description": "Suivez les métriques de haut niveau pour tous les cycles actifs, observez leur état d'avancement et évaluez leur portée par rapport aux échéances.",
  "compare_burndowns": "Comparez les graphiques d'avancement",
  "compare_burndowns_description": "Surveillez les performances de chacune de vos équipes en consultant le rapport d'avancement de chaque cycle.",
  "quickly_see_make_or_break_issues": "Identifiez rapidement les problèmes critiques",
  "quickly_see_make_or_break_issues_description": "Visualisez les problèmes hautement prioritaires de chaque cycle par rapport aux dates d'échéance. Consultez-les tous par cycle en un seul clic.",
  "zoom_into_cycles_that_need_attention": "Concentrez-vous sur les cycles nécessitant attention",
  "zoom_into_cycles_that_need_attention_description": "Examinez en un clic l'état de tout cycle qui ne répond pas aux attentes.",
  "stay_ahead_of_blockers": "Anticipez les blocages",
  "stay_ahead_of_blockers_description": "Repérez les défis d'un projet à l'autre et identifiez les dépendances entre cycles qui ne sont pas évidentes depuis d'autres vues.",
  "analytics": "Analyse",
  "workspace_invites": "Invitations de l'espace de travail",
  "enter_god_mode": "Entrer en mode dieu",
  "workspace_logo": "Logo de l'espace de travail",
  "new_issue": "Nouveau problème",
  "your_work": "Votre travail",
  "drafts": "Brouillons",
  "projects": "Projets",
  "views": "Vues",
  "workspace": "Espace de travail",
  "archives": "Archives",
  "settings": "Paramètres",
  "failed_to_move_favorite": "Impossible de déplacer le favori",
  "your_favorites": "Vos favoris",
  "no_favorites_yet": "Aucun favori pour le moment",
  "create_folder": "Créer un dossier",
  "new_folder": "Nouveau dossier",
  "favorite_updated_successfully": "Favori mis à jour avec succès",
  "favorite_created_successfully": "Favori créé avec succès",
  "folder_already_exists": "Le dossier existe déjà",
  "folder_name_cannot_be_empty": "Le nom du dossier ne peut pas être vide",
  "something_went_wrong": "Quelque chose s'est mal passé",
  "failed_to_reorder_favorite": "Impossible de réordonner le favori",
  "favorite_removed_successfully": "Favori supprimé avec succès",
  "failed_to_create_favorite": "Impossible de créer le favori",
  "failed_to_rename_favorite": "Impossible de renommer le favori",
  "project_link_copied_to_clipboard": "Lien du projet copié dans le presse-papiers",
  "link_copied": "Lien copié",
  "your_projects": "Vos projets",
  "add_project": "Ajouter un projet",
  "create_project": "Créer un projet",
  "failed_to_remove_project_from_favorites": "Impossible de supprimer le projet des favoris. Veuillez réessayer.",
  "project_created_successfully": "Projet créé avec succès",
  "project_created_successfully_description": "Projet créé avec succès. Vous pouvez maintenant ajouter des issues à ce projet.",
  "project_cover_image_alt": "Image de couverture du projet",
  "name_is_required": "Le nom est requis",
  "title_should_be_less_than_255_characters": "Le titre ne doit pas dépasser 255 caractères",
  "project_name": "Nom du projet",
  "project_id_must_be_at_least_1_character": "L'ID du projet doit être au moins de 1 caractère",
  "project_id_must_be_at_most_5_characters": "L'ID du projet doit être au plus de 5 caractères",
  "project_id": "ID du projet",
  "project_id_tooltip_content": "Aide à identifier les issues du projet de manière unique. Max 5 caractères.",
  "description_placeholder": "Description...",
  "only_alphanumeric_non_latin_characters_allowed": "Seuls les caractères alphanumériques et non latins sont autorisés.",
  "project_id_is_required": "L'ID du projet est requis",
  "select_network": "Sélectionner le réseau",
  "lead": "Responsable",
  "private": "Privé",
  "public": "Public",
  "accessible_only_by_invite": "Accessible uniquement par invitation",
  "anyone_in_the_workspace_except_guests_can_join": "Tout le monde dans l'espace de travail, sauf les invités, peut rejoindre",
  "creating": "Création",
  "creating_project": "Création du projet",
  "adding_project_to_favorites": "Ajout du projet aux favoris",
  "project_added_to_favorites": "Projet ajouté aux favoris",
  "couldnt_add_the_project_to_favorites": "Impossible d'ajouter le projet aux favoris. Veuillez réessayer.",
  "removing_project_from_favorites": "Suppression du projet des favoris",
  "project_removed_from_favorites": "Projet supprimé des favoris",
  "couldnt_remove_the_project_from_favorites": "Impossible de supprimer le projet des favoris. Veuillez réessayer.",
  "add_to_favorites": "Ajouter aux favoris",
  "remove_from_favorites": "Supprimer des favoris",
  "publish_settings": "Paramètres de publication",
  "publish": "Publier",
  "copy_link": "Copier le lien",
  "leave_project": "Quitter le projet",
  "join_the_project_to_rearrange": "Rejoindre le projet pour réorganiser",
  "drag_to_rearrange": "Glisser pour réorganiser",
  "congrats": "Félicitations !",
  "project": "Projet",
  "open_project": "Ouvrir le projet",
  "issues": "Problèmes",
  "cycles": "Cycles",
  "modules": "Modules",
  "pages": "Pages",
  "intake": "Intake",
  "time_tracking": "Suivi du temps",
  "work_management": "Gestion du travail",
  "projects_and_issues": "Projets et problèmes",
  "projects_and_issues_description": "Activer ou désactiver ces fonctionnalités pour ce projet.",
  "cycles_description": "Organisez votre travail en périodes définies selon vos besoins par projet et modifiez la fréquence d'une période à l'autre.",
  "modules_description": "Regroupez le travail en sous-projets avec leurs propres responsables et assignés.",
  "views_description": "Enregistrez vos tris, filtres et options d'affichage pour plus tard ou partagez-les.",
  "pages_description": "Rédigez tout type de contenu librement.",
  "intake_description": "Restez informé des tickets auxquels vous êtes abonné. Activez cette option pour recevoir des notifications.",
  "time_tracking_description": "Suivez le temps passé sur les tickets et les projets.",
  "work_management_description": "Gérez votre travail et vos projets en toute simplicité.",
  "documentation": "Documentation",
  "message_support": "Contacter le support",
  "contact_sales": "Contacter les ventes",
  "hyper_mode": "Mode hyper",
  "keyboard_shortcuts": "Raccourcis clavier",
  "whats_new": "Nouveautés ?",
  "version": "Version",
  "we_are_having_trouble_fetching_the_updates": "Nous avons des difficultés à récupérer les mises à jour.",
  "our_changelogs": "Notre journal de modifications",
  "for_the_latest_updates": "Pour les dernières mises à jour.",
  "please_visit": "Veuillez visiter",
  "docs": "Documentation",
  "full_changelog": "Journal complet",
  "support": "Support",
  "discord": "Discord",
  "powered_by_plane_pages": "Propulsé par Plane Pages",
  "please_select_at_least_one_invitation": "Veuillez sélectionner au moins une invitation.",
  "please_select_at_least_one_invitation_description": "Veuillez sélectionner au moins une invitation pour rejoindre l'espace de travail.",
  "we_see_that_someone_has_invited_you_to_join_a_workspace": "Nous voyons que quelqu'un vous a invité à rejoindre un espace de travail",
  "join_a_workspace": "Rejoindre un espace de travail",
  "we_see_that_someone_has_invited_you_to_join_a_workspace_description": "Nous voyons que quelqu'un vous a invité à rejoindre un espace de travail",
  "join_a_workspace_description": "Rejoindre un espace de travail",
  "accept_and_join": "Accepter et rejoindre",
  "go_home": "Retour à l'accueil",
  "no_pending_invites": "Aucune invitation en attente",
  "you_can_see_here_if_someone_invites_you_to_a_workspace": "Vous pouvez voir ici si quelqu'un vous invite à rejoindre un espace de travail",
  "back_to_home": "Retour à l'accueil",
  "workspace_name": "espace-de-travail",
  "deactivate_your_account": "Désactiver votre compte",
  "deactivate_your_account_description": "Une fois désactivé, vous ne pourrez pas être assigné à des problèmes et être facturé pour votre espace de travail. Pour réactiver votre compte, vous aurez besoin d'une invitation à un espace de travail à cette adresse email.",
  "deactivating": "Désactivation",
  "confirm": "Confirmer",
  "draft_created": "Brouillon créé",
  "issue_created_successfully": "Problème créé avec succès",
  "draft_creation_failed": "Création du brouillon échouée",
  "issue_creation_failed": "Création du problème échouée",
  "draft_issue": "Problème en brouillon",
  "issue_updated_successfully": "Problème mis à jour avec succès",
  "issue_could_not_be_updated": "Le problème n'a pas pu être mis à jour",
  "create_a_draft": "Créer un brouillon",
  "save_to_drafts": "Enregistrer dans les brouillons",
  "save": "Enregistrer",
  "update": "Mettre à jour",
  "updating": "Mise à jour",
  "create_new_issue": "Créer un nouveau problème",
  "editor_is_not_ready_to_discard_changes": "L'éditeur n'est pas prêt à annuler les modifications",
  "failed_to_move_issue_to_project": "Impossible de déplacer le problème vers le projet",
  "create_more": "Créer plus",
  "add_to_project": "Ajouter au projet",
  "discard": "Annuler",
  "duplicate_issue_found": "Problème en double trouvé",
  "duplicate_issues_found": "Problèmes en double trouvés",
  "no_matching_results": "Aucun résultat correspondant",
  "title_is_required": "Le titre est requis",
  "title": "Titre",
  "state": "État",
  "priority": "Priorité",
  "none": "Aucune",
  "urgent": "Urgent",
  "high": "Haute",
  "medium": "Moyenne",
  "low": "Basse",
  "members": "Membres",
  "assignee": "Assigné",
  "assignees": "Assignés",
  "you": "Vous",
  "labels": "Étiquettes",
  "create_new_label": "Créer une nouvelle étiquette",
  "start_date": "Date de début",
  "due_date": "Date d'échéance",
  "cycle": "Cycle",
  "estimate": "Estimation",
  "change_parent_issue": "Modifier le problème parent",
  "remove_parent_issue": "Supprimer le problème parent",
  "add_parent": "Ajouter un parent",
  "loading_members": "Chargement des membres...",
<<<<<<< HEAD
  "inbox": "Boîte de réception",
  "project_view": {
    "access": {
      "public": "Public",
      "private": "Privé"
    },
    "sort_by": {
      "created_at": "Date de création",
      "updated_at": "Date de modification",
      "name": "Nom"
    }
  },
  "common": {
    "order_by": {
      "asc": "Croissant",
      "desc": "Décroissant"
=======

  "view_link_copied_to_clipboard": "Lien de vue copié dans le presse-papiers.",
  "required": "Requis",
  "optional": "Optionnel",
  "Cancel": "Annuler",
  "Update": "Mettre à jour",
  "Add": "Ajouter",
  "Updating": "Mise à jour",
  "Adding": "Ajout",
  "edit": "Modifier",
  "open_in_new_tab": "Ouvrir dans un nouvel onglet",
  "delete": "Supprimer",
  "good": "Bonjour",
  "morning": "matin",
  "afternoon": "après-midi",
  "evening": "soir",
  "show_all": "Tout afficher",
  "show_less": "Afficher moins",
  "no_data_yet": "Pas encore de données",
  "connections": "Connexions",

  "toast": {
    "success": "Succès !",
    "error": "Erreur !"
  },

  "home": {
    "empty": {
      "create_project": {
        "title": "Créer un projet",
        "description": "La plupart des choses commencent par un projet dans Plane.",
        "cta": "Commencer"
      },
      "invite_team": {
        "title": "Inviter votre équipe",
        "description": "Construisez, déployez et gérez avec vos collègues.",
        "cta": "Les faire entrer"
      },
      "configure_workspace": {
        "title": "Configurez votre espace de travail",
        "description": "Activez ou désactivez des fonctionnalités ou allez plus loin.",
        "cta": "Configurer cet espace"
      },
      "personalize_account": {
        "title": "Faites de Plane le vôtre",
        "description": "Choisissez votre photo, vos couleurs et plus encore.",
        "cta": "Personnaliser maintenant"
      },
      "widgets": {
        "title": "C'est calme sans widgets, activez-les",
        "description": "Il semble que tous vos widgets soient désactivés. Activez-les maintenant pour améliorer votre expérience !",
        "primary_button": {
          "text": "Gérer les widgets"
        }
      }
    },
    "quick_links": {
        "empty": "Enregistrez des liens vers des éléments de travail que vous souhaitez avoir à portée de main.",
        "add": "Ajouter un lien rapide",
        "title": "Lien rapide",
        "title_plural": "Liens rapides",
        "toasts": {
          "created": {
            "title": "Lien créé",
            "message": "Le lien a été créé avec succès"
          },
          "not_created": {
            "title": "Lien non créé",
            "message": "Le lien n'a pas pu être créé"
          },
          "updated": {
            "title": "Lien mis à jour",
            "message": "Le lien a été mis à jour avec succès"
          },
          "not_updated": {
            "title": "Lien non mis à jour",
            "message": "Le lien n'a pas pu être mis à jour"
          },
          "removed": {
            "title": "Lien supprimé",
            "message": "Le lien a été supprimé avec succès"
          },
          "not_removed": {
            "title": "Lien non supprimé",
            "message": "Le lien n'a pas pu être supprimé"
          }
        }
      },
    "recents": {
      "title": "Récents",
      "empty": {
          "project": "Vos projets récents apparaîtront ici une fois que vous en aurez visité un.",
          "page": "Vos pages récentes apparaîtront ici une fois que vous en aurez visité une.",
          "issue": "Vos problèmes récents apparaîtront ici une fois que vous en aurez visité un.",
          "default": "Vous n'avez pas encore d'éléments récents."
      },
      "filters": {
        "all": "Tous les éléments",
        "projects": "Projets",
        "pages": "Pages",
        "issues": "Problèmes"
      }
    },
    "my_stickies": {
      "title": "Vos notes"
    },
    "new_at_plane": {
      "title": "Nouveau chez Plane"
    },
    "quick_tutorial": {
      "title": "Tutoriel rapide"
    },
    "widget": {
      "reordered_successfully": "Widget réorganisé avec succès.",
      "reordering_failed": "Une erreur s'est produite lors de la réorganisation du widget."
    },
    "manage_widgets": "Gérer les widgets",
    "title": "Accueil",
    "star_us_on_github": "Étoilez-nous sur GitHub"
  },
  "link": {
    "modal": {
      "url": {
        "text": "URL",
        "required": "L'URL n'est pas valide",
        "placeholder": "Tapez ou collez une URL"
      },
      "title": {
        "text": "Titre d'affichage",
        "placeholder": "Comment souhaitez-vous voir ce lien"
      }
    }
  },
  
  "common": {
    "all": "Tout",
    "states": "États",
    "state": "État",
    "state_groups": "Groupes d'états",
    "priority": "Priorité",
    "team_project": "Projet d'équipe",
    "project": "Projet",
    "cycle": "Cycle",
    "cycles": "Cycles",
    "module": "Module",
    "modules": "Modules",
    "labels": "Étiquettes",
    "assignees": "Assignés",
    "assignee": "Assigné",
    "created_by": "Créé par",
    "none": "Aucun",
    "link": "Lien",
    "estimate": "Estimation",
    "layout": "Disposition",
    "filters": "Filtres",
    "display": "Affichage",
    "load_more": "Charger plus",
    "no_matches_found": "Aucun résultat trouvé",
    "activity": "Activité",
    "analytics": "Analyses",
    "success": "Succès",
    "error": "Erreur",
    "group_by": "Grouper par",
    "search": "Rechercher",
    "epic": "Épopée",
    "issue": "Problème",
    "warning": "Avertissement",
    "updating": "Mise à jour",
    "update": "Mettre à jour",
    "creating": "Création",
    "cancel": "Annuler",
    "description": "Description",
    "title": "Titre",
    "order_by": {
      "label": "Trier par",
      "manual": "Manuel",
      "last_created": "Dernière création",
      "last_updated": "Dernière mise à jour",
      "start_date": "Date de début",
      "due_date": "Date d'échéance"
    },
    "comments": "Commentaires",
    "updates": "Mises à jour"
  },

  "form": {
    "title": {
      "required": "Le titre est requis",
      "max_length": "Le titre ne doit pas dépasser {length} caractères"
    }
  },

  "entity": {
    "grouping_title": "Groupement de {entity}",
    "priority": "{entity}",
    "all": "Tous les {entity}",
    "drop_here_to_move": "Déposer ici pour déplacer {entity}"
  },

  "epic": {
    "all": "Toutes les épopées",
    "label": "{count, plural, one {Épopée} other {Épopées}}"
  },

  "issue": {
    "label": "{count, plural, one {Problème} other {Problèmes}}",
    "all": "Tous les problèmes",
    "add": "Ajouter un problème",
    "priority": {
      "urgent": "Urgent",
      "high": "Haute",
      "medium": "Moyenne",
      "low": "Basse"
    },
    "display": {
      "properties": {
        "label": "Propriétés d'affichage",
        "id": "ID",
        "issue_type": "Type de problème",
        "sub_issue_count": "Nombre de sous-problèmes",
        "attachment_count": "Nombre de pièces jointes"
      },
      "extra": {
        "show_sub_issues": "Afficher les sous-problèmes",
        "show_empty_groups": "Afficher les groupes vides"
      }
    },
    "layouts": {
      "ordered_by_label": "Cette disposition est triée par",
      "list": "Liste",
      "kanban": "Tableau",
      "calendar": "Calendrier",
      "spreadsheet": "Feuille de calcul",
      "gantt": "Chronologie",
      "title": {
        "list": "Disposition en liste",
        "kanban": "Disposition en tableau",
        "calendar": "Disposition en calendrier",
        "spreadsheet": "Disposition en feuille de calcul",
        "gantt": "Disposition en chronologie"
      }
    },
    "states": {
      "active": "Actif",
      "backlog": "Backlog"
    },
    "comments": {
      "create": {
        "success": "Commentaire créé avec succès",
        "error": "Échec de la création du commentaire. Veuillez réessayer plus tard."
      },
      "update": {
        "success": "Commentaire mis à jour avec succès",
        "error": "Échec de la mise à jour du commentaire. Veuillez réessayer plus tard."
      },
      "remove": {
        "success": "Commentaire supprimé avec succès",
        "error": "Échec de la suppression du commentaire. Veuillez réessayer plus tard."
      },
      "upload": {
        "error": "Échec du téléchargement du fichier. Veuillez réessayer plus tard."
      }
    }
  },
  
  "view": {
    "create": {
      "label": "Créer une vue"
    },
    "update": {
      "label": "Mettre à jour la vue"
    }
  },

  "workspace_dashboard": {
    "empty_state": {
      "general": {
        "title": "Vue d'ensemble de vos projets, activités et métriques",
        "description": "Bienvenue sur Plane, nous sommes ravis de vous accueillir. Créez votre premier projet et suivez vos tâches, et cette page se transformera en un espace qui vous aidera à progresser. Les administrateurs verront également des éléments pour aider leur équipe à progresser.",
        "primary_button": {
          "text": "Créez votre premier projet",
          "comic": {
            "title": "Tout commence par un projet sur Plane",
            "description": "Un projet peut être une feuille de route produit, une campagne marketing ou le lancement d'une nouvelle voiture."
          }
        }
      }
    }
  },

  "workspace_analytics": {
    "empty_state": {
      "general": {
        "title": "Suivez les progrès, les charges de travail et les allocations. Repérez les tendances, éliminez les obstacles et accélérez le travail",
        "description": "Visualisez l'étendue par rapport à la demande, les estimations et l'expansion des objectifs. Obtenez des performances par membre et par équipe, et assurez-vous que votre projet respecte les délais.",
        "primary_button": {
          "text": "Commencez votre premier projet",
          "comic": {
            "title": "Les analyses fonctionnent mieux avec Cycles + Modules",
            "description": "D'abord, cadrez vos tâches dans des Cycles et, si possible, regroupez les tâches qui s'étendent sur plus d'un cycle dans des Modules. Consultez-les dans la navigation à gauche."
          }
        }
      }
    }
  },

  "workspace_projects": {
    "empty_state": {
      "general": {
        "title": "Aucun projet actif",
        "description": "Considérez chaque projet comme le parent des travaux orientés vers un objectif. Les projets sont l'endroit où vivent les tâches, les Cycles et les Modules, et avec vos collègues, ils vous aident à atteindre cet objectif. Créez un nouveau projet ou filtrez les projets archivés.",
        "primary_button": {
          "text": "Commencez votre premier projet",
          "comic": {
            "title": "Tout commence par un projet sur Plane",
            "description": "Un projet peut être une feuille de route produit, une campagne marketing ou le lancement d'une nouvelle voiture."
          }
        }
      },
      "no_projects": {
        "title": "Aucun projet",
        "description": "Pour créer des tâches ou gérer votre travail, vous devez créer un projet ou en faire partie.",
        "primary_button": {
          "text": "Commencez votre premier projet",
          "comic": {
            "title": "Tout commence par un projet sur Plane",
            "description": "Un projet peut être une feuille de route produit, une campagne marketing ou le lancement d'une nouvelle voiture."
          }
        }
      },
      "filter": {
        "title": "Aucun projet correspondant",
        "description": "Aucun projet détecté avec les critères correspondants. \n Créez un nouveau projet à la place."
      }
    }
  },

  "workspace_issues": {
    "empty_state": {
      "all-issues": {
        "title": "Aucune tâche dans le projet",
        "description": "Premier projet terminé ! Maintenant, divisez votre travail en morceaux traçables avec des tâches. Allons-y !",
        "primary_button": {
          "text": "Créer une nouvelle tâche"
        }
      },
      "assigned": {
        "title": "Aucune tâche assignée",
        "description": "Les tâches qui vous sont assignées peuvent être suivies ici.",
        "primary_button": {
          "text": "Créer une nouvelle tâche"
        }
      },
      "created": {
        "title": "Aucune tâche créée",
        "description": "Toutes les tâches que vous avez créées se trouvent ici. Suivez-les directement ici.",
        "primary_button": {
          "text": "Créer une nouvelle tâche"
        }
      },
      "subscribed": {
        "title": "Aucune tâche suivie",
        "description": "Abonnez-vous aux tâches qui vous intéressent, suivez-les toutes ici."
      },
      "custom-view": {
        "title": "Aucune tâche trouvée",
        "description": "Les tâches correspondant aux filtres sont affichées ici. Suivez-les toutes ici."
      }
    }
  },

  "workspace_settings": {
    "label": "Paramètres de l'espace de travail",
    "empty_state": {
      "api_tokens": {
        "title": "Aucun jeton API créé",
        "description": "Les API Plane peuvent être utilisées pour intégrer vos données dans Plane avec n'importe quel système externe. Créez un jeton pour commencer."
      },
      "webhooks": {
        "title": "Aucun webhook ajouté",
        "description": "Créez des webhooks pour recevoir des mises à jour en temps réel et automatiser des actions."
      },
      "exports": {
        "title": "Aucune exportation pour le moment",
        "description": "Chaque fois que vous exportez, une copie sera également disponible ici pour référence."
      },
      "imports": {
        "title": "Aucune importation pour le moment",
        "description": "Retrouvez toutes vos importations précédentes ici et téléchargez-les."
      }
    }
  },

  "profile": {
    "label": "Profil",
    "page_label": "Votre travail",
    "work": "Travail",
    "details": {
      "joined_on": "Inscrit le",
      "time_zone": "Fuseau horaire"
    },
    "stats": {
      "workload": "Charge de travail",
      "overview": "Aperçu",
      "created": "Problèmes créés",
      "assigned": "Problèmes assignés",
      "subscribed": "Problèmes suivis",
      "state_distribution": {
        "title": "Problèmes par état",
        "empty": "Créez des problèmes pour les visualiser par état dans le graphique pour une meilleure analyse."
      },
      "priority_distribution": {
        "title": "Problèmes par priorité",
        "empty": "Créez des problèmes pour les visualiser par priorité dans le graphique pour une meilleure analyse."
      },
      "recent_activity": {
        "title": "Activité récente",
        "empty": "Nous n'avons pas trouvé de données. Veuillez consulter vos entrées"
      }
    },
    "actions": {
      "profile": "Profil",
      "security": "Sécurité",
      "activity": "Activité",
      "appearance": "Apparence",
      "notifications": "Notifications"
    },
    "tabs": {
      "summary": "Résumé",
      "assigned": "Assignés",
      "created": "Créés",
      "subscribed": "Suivis",
      "activity": "Activité"
    },
    "empty_state": {
      "activity": {
        "title": "Aucune activité pour le moment",
        "description": "Commencez par créer une nouvelle tâche ! Ajoutez des détails et des propriétés à celle-ci. Explorez davantage Plane pour voir votre activité."
      },
      "assigned": {
        "title": "Aucune tâche assignée",
        "description": "Les tâches qui vous sont assignées peuvent être suivies ici."
      },
      "created": {
        "title": "Aucune tâche créée",
        "description": "Toutes les tâches que vous avez créées se trouvent ici. Suivez-les directement ici."
      },
      "subscribed": {
        "title": "Aucune tâche suivie",
        "description": "Abonnez-vous aux tâches qui vous intéressent, suivez-les toutes ici."
      }
    }
  },

  "project_settings": {
    "empty_state": {
      "labels": {
        "title": "Aucune étiquette pour le moment",
        "description": "Créez des étiquettes pour organiser et filtrer les tâches de votre projet."
      }
    }
  },

  "project_cycles": {
    "empty_state": {
      "general": {
        "title": "Groupez et cadrez votre travail en cycles.",
        "description": "Décomposez le travail en périodes définies, travaillez à rebours à partir de votre date limite pour fixer des échéances, et réalisez des progrès tangibles en équipe.",
        "primary_button": {
          "text": "Définir votre premier cycle",
          "comic": {
            "title": "Les cycles sont des périodes répétitives.",
            "description": "Un sprint, une itération ou tout autre terme que vous utilisez pour le suivi hebdomadaire ou bi-hebdomadaire du travail est un cycle."
          }
        }
      },
      "no_issues": {
        "title": "Aucune tâche ajoutée au cycle",
        "description": "Ajoutez ou créez des tâches que vous souhaitez cadencer et livrer dans ce cycle",
        "primary_button": {
          "text": "Créer une nouvelle tâche"
        },
        "secondary_button": {
          "text": "Ajouter une tâche existante"
        }
      },
      "completed_no_issues": {
        "title": "Aucun problème dans le cycle",
        "description": "Aucun problème dans le cycle. Les problèmes ont été transférés ou sont cachés. Pour voir les problèmes cachés, le cas échéant, mettez à jour les propriétés d'affichage en conséquence."
      },
      "active": {
        "title": "Aucun cycle actif",
        "description": "Un cycle actif inclut toute période englobant la date d'aujourd'hui dans sa plage. Retrouvez ici les progrès et les détails du cycle actif."
      },
      "archived": {
        "title": "Aucun cycle archivé pour le moment",
        "description": "Pour organiser votre projet, archivez les cycles terminés. Retrouvez-les ici une fois archivés."
      }
    }
  },

  "project_issues": {
    "empty_state": {
      "no_issues": {
        "title": "Créez un problème et assignez-le à quelqu’un, même à vous-même",
        "description": "Considérez les problèmes comme des emplois, des tâches, des actions ou JTBD (travaux à accomplir). Nous aimons ça. Un problème et ses sous-problèmes sont généralement des actions basées sur le temps assignées aux membres de votre équipe. Votre équipe crée, assigne et termine des problèmes pour faire avancer votre projet vers son objectif.",
        "primary_button": {
          "text": "Créez votre premier problème",
          "comic": {
            "title": "Les problèmes sont les éléments constitutifs de Plane.",
            "description": "Redessiner l’interface utilisateur de Plane, Rebrander l’entreprise ou Lancer le nouveau système d’injection de carburant sont des exemples de problèmes qui comportent probablement des sous-problèmes."
          }
        }
      },
      "no_archived_issues": {
        "title": "Aucun problème archivé pour l'instant",
        "description": "Manuellement ou via une automatisation, vous pouvez archiver les problèmes terminés ou annulés. Retrouvez-les ici une fois archivés.",
        "primary_button": {
          "text": "Configurer l'automatisation"
        }
      },
      "issues_empty_filter": {
        "title": "Aucun problème trouvé correspondant aux filtres appliqués",
        "secondary_button": {
          "text": "Effacer tous les filtres"
        }
      }
    }
  },

  "project_module": {
    "empty_state": {
      "no_issues": {
        "title": "Aucun problème dans le module",
        "description": "Créez ou ajoutez des problèmes que vous souhaitez réaliser dans le cadre de ce module",
        "primary_button": {
          "text": "Créer un nouveau problème"
        },
        "secondary_button": {
          "text": "Ajouter un problème existant"
        }
      },
      "general": {
        "title": "Associez les jalons de votre projet aux modules et suivez facilement le travail global.",
        "description": "Un groupe de problèmes appartenant à un parent logique et hiérarchique forme un module. Pensez-y comme un moyen de suivre le travail par jalons de projet. Ils ont leurs propres périodes, échéances et analyses pour vous aider à voir votre progression vers un jalon.",
        "primary_button": {
          "text": "Construisez votre premier module",
          "comic": {
            "title": "Les modules aident à regrouper le travail par hiérarchie.",
            "description": "Un module de panier, un module de châssis et un module d'entrepôt sont de bons exemples de ce regroupement."
          }
        }
      },
      "archived": {
        "title": "Aucun module archivé pour le moment",
        "description": "Pour organiser votre projet, archivez les modules terminés ou annulés. Retrouvez-les ici une fois archivés."
      }
    }
  },

  "project_views": {
    "empty_state": {
      "general": {
        "title": "Enregistrez des vues filtrées pour votre projet. Créez-en autant que nécessaire",
        "description": "Les vues sont un ensemble de filtres enregistrés que vous utilisez fréquemment ou auxquels vous souhaitez accéder facilement. Tous vos collègues dans un projet peuvent voir les vues de chacun et choisir celle qui correspond le mieux à leurs besoins.",
        "primary_button": {
          "text": "Créez votre première vue",
          "comic": {
            "title": "Les vues fonctionnent au-dessus des propriétés des problèmes.",
            "description": "Vous pouvez créer une vue à partir d'ici avec autant de propriétés ou de filtres que vous le souhaitez."
          }
        }
      },
      "filter": {
        "title": "Aucune vue correspondante",
        "description": "Aucune vue ne correspond aux critères de recherche. \n Créez une nouvelle vue à la place."
      }
    }
  },

  "project_page": {
    "empty_state": {
      "general": {
        "title": "Écrivez une note, un document ou une base de connaissances complète. Laissez Galileo, l'assistant IA de Plane, vous aider à démarrer",
        "description": "Les pages sont un espace pour capturer des idées dans Plane. Prenez des notes de réunion, formatez-les facilement, intégrez des problèmes, organisez-les en utilisant une bibliothèque de composants et gardez-les toutes dans le contexte de votre projet. Pour simplifier tout document, invoquez Galileo, l'IA de Plane, avec un raccourci ou en cliquant sur un bouton.",
        "primary_button": {
          "text": "Créez votre première page"
        }
      },
      "private": {
        "title": "Aucune page privée pour le moment",
        "description": "Conservez vos pensées privées ici. Lorsque vous êtes prêt à les partager, votre équipe n'est qu'à un clic.",
        "primary_button": {
          "text": "Créez votre première page"
        }
      },
      "public": {
        "title": "Aucune page publique pour le moment",
        "description": "Consultez ici les pages partagées avec tout le monde dans votre projet.",
        "primary_button": {
          "text": "Créez votre première page"
        }
      },
      "archived": {
        "title": "Aucune page archivée pour le moment",
        "description": "Archivez les pages qui ne sont pas sur votre radar. Accédez-y ici en cas de besoin."
      }
    }
  },

  "command_k": {
    "empty_state": {
      "search": {
        "title": "Aucun résultat trouvé"
      }
    }
  },

  "issue_relation": {
    "empty_state": {
      "search": {
        "title": "Aucun problème correspondant trouvé"
      },
      "general": {
        "title": "Aucun problème trouvé"
      }
    }
  },

  "issue_comment": {
    "empty_state": {
      "general": {
        "title": "Pas encore de commentaires",
        "description": "Les commentaires peuvent être utilisés comme un espace de discussion et de suivi pour les problèmes"
      }
    }
  },

  "notification": {
    "empty_state": {
      "detail": {
        "title": "Sélectionnez pour voir les détails."
      },
      "all": {
        "title": "Aucune tâche assignée",
        "description": "Les mises à jour des problèmes qui vous sont assignés peuvent être \n vues ici."
      },
      "mentions": {
        "title": "Aucune tâche assignée",
        "description": "Les mises à jour des problèmes qui vous sont assignés peuvent être \n vues ici."
      }
    }
  },

  "active_cycle": {
    "empty_state": {
      "progress": {
        "title": "Ajoutez des problèmes au cycle pour voir sa progression."
      },
      "chart": {
        "title": "Ajoutez des problèmes au cycle pour voir le graphique d'avancement."
      },
      "priority_issue": {
        "title": "Observez d'un coup d'œil les problèmes prioritaires traités dans le cycle."
      },
      "assignee": {
        "title": "Ajoutez des responsables aux problèmes pour voir la répartition du travail par responsable."
      },
      "label": {
        "title": "Ajoutez des étiquettes aux problèmes pour voir la répartition du travail par étiquette."
      }
    }
  },

  "disabled_project": {
    "empty_state": {
      "inbox": {
        "title": "La collecte n'est pas activée pour le projet.",
        "description": "La collecte vous aide à gérer les demandes entrantes pour votre projet et à les ajouter en tant que problèmes dans votre flux de travail. Activez la collecte dans les paramètres du projet pour gérer les demandes.",
        "primary_button": {
          "text": "Gérer les fonctionnalités"
        }
      },
      "cycle": {
        "title": "Les cycles ne sont pas activés pour ce projet.",
        "description": "Divisez le travail en segments limités dans le temps, travaillez à rebours depuis la date limite de votre projet pour fixer des dates et progressez concrètement en équipe. Activez la fonctionnalité des cycles pour votre projet afin de commencer à les utiliser.",
        "primary_button": {
          "text": "Gérer les fonctionnalités"
        }
      },
      "module": {
        "title": "Les modules ne sont pas activés pour le projet.",
        "description": "Les modules sont les éléments constitutifs de votre projet. Activez les modules dans les paramètres du projet pour commencer à les utiliser.",
        "primary_button": {
          "text": "Gérer les fonctionnalités"
        }
      },
      "page": {
        "title": "Les pages ne sont pas activées pour le projet.",
        "description": "Les pages sont les éléments constitutifs de votre projet. Activez les pages dans les paramètres du projet pour commencer à les utiliser.",
        "primary_button": {
          "text": "Gérer les fonctionnalités"
        }
      },
      "view": {
        "title": "Les vues ne sont pas activées pour le projet.",
        "description": "Les vues sont les éléments constitutifs de votre projet. Activez les vues dans les paramètres du projet pour commencer à les utiliser.",
        "primary_button": {
          "text": "Gérer les fonctionnalités"
        }
      }
    }
  },

  "inbox": {
    "label": "Boîte de réception",
    "empty_state": {
      "sidebar_open_tab": {
        "title": "Aucun problème ouvert",
        "description": "Trouvez ici les problèmes ouverts. Créez un nouveau problème."
      },
      "sidebar_closed_tab": {
        "title": "Aucun problème fermé",
        "description": "Tous les problèmes, qu'ils soient acceptés ou refusés, se trouvent ici."
      },
      "sidebar_filter": {
        "title": "Aucun problème correspondant",
        "description": "Aucun problème ne correspond au filtre appliqué dans l'entrée. Créez un nouveau problème."
      },
      "detail": {
        "title": "Sélectionnez un problème pour voir ses détails."
      }
    }
  },

  "workspace_draft_issues": {
    "empty_state": {
      "title": "Les problèmes à moitié rédigés, et bientôt, les commentaires apparaîtront ici.",
      "description": "Pour essayer cela, commencez à rédiger un problème et laissez-le en suspens ou créez votre premier brouillon ci-dessous. 😉",
      "primary_button": {
        "text": "Créez votre premier brouillon"
      }
    }
  },

  "stickies": {
    "title": "Vos pense-bêtes",
    "placeholder": "cliquez pour écrire ici",
    "all": "Tous les pense-bêtes",
    "no-data": "Notez une idée, capturez un éclair de génie ou enregistrez une réflexion. Ajoutez un pense-bête pour commencer.",
    "add": "Ajouter un pense-bête",
    "search_placeholder": "Rechercher par titre",
    "delete": "Supprimer le pense-bête",
    "delete_confirmation": "Êtes-vous sûr de vouloir supprimer ce pense-bête ?",
    "empty_state": {
      "simple": "Notez une idée, capturez un éclair de génie ou enregistrez une réflexion. Ajoutez un pense-bête pour commencer.",
      "general": {
        "title": "Les pense-bêtes sont des notes rapides et des tâches que vous prenez à la volée.",
        "description": "Capturez vos pensées et vos idées sans effort en créant des pense-bêtes accessibles à tout moment et de n'importe où.",
        "primary_button": {
          "text": "Ajouter un pense-bête"
        }
      },
      "search": {
        "title": "Cela ne correspond à aucun de vos pense-bêtes.",
        "description": "Essayez un terme différent ou informez-nous\nsi vous êtes sûr que votre recherche est correcte.",
        "primary_button": {
          "text": "Ajouter un pense-bête"
        }
      }
    },
    "toasts": {
      "errors": {
        "wrong_name": "Le nom du pense-bête ne peut pas dépasser 100 caractères.",
        "already_exists": "Il existe déjà un pense-bête sans description"
      },
      "created": {
        "title": "Pense-bête créé",
        "message": "Le pense-bête a été créé avec succès"
      },
      "not_created": {
        "title": "Pense-bête non créé",
        "message": "Le pense-bête n'a pas pu être créé"
      },
      "updated": {
        "title": "Pense-bête mis à jour",
        "message": "Le pense-bête a été mis à jour avec succès"
      },
      "not_updated": {
        "title": "Pense-bête non mis à jour",
        "message": "Le pense-bête n'a pas pu être mis à jour"
      },
      "removed": {
        "title": "Pense-bête supprimé",
        "message": "Le pense-bête a été supprimé avec succès"
      },
      "not_removed": {
        "title": "Pense-bête non supprimé",
        "message": "Le pense-bête n'a pas pu être supprimé"
      }
>>>>>>> 571c3f62
    }
  }
}<|MERGE_RESOLUTION|>--- conflicted
+++ resolved
@@ -313,25 +313,6 @@
   "remove_parent_issue": "Supprimer le problème parent",
   "add_parent": "Ajouter un parent",
   "loading_members": "Chargement des membres...",
-<<<<<<< HEAD
-  "inbox": "Boîte de réception",
-  "project_view": {
-    "access": {
-      "public": "Public",
-      "private": "Privé"
-    },
-    "sort_by": {
-      "created_at": "Date de création",
-      "updated_at": "Date de modification",
-      "name": "Nom"
-    }
-  },
-  "common": {
-    "order_by": {
-      "asc": "Croissant",
-      "desc": "Décroissant"
-=======
-
   "view_link_copied_to_clipboard": "Lien de vue copié dans le presse-papiers.",
   "required": "Requis",
   "optional": "Optionnel",
@@ -351,6 +332,18 @@
   "show_less": "Afficher moins",
   "no_data_yet": "Pas encore de données",
   "connections": "Connexions",
+
+  "project_view": {
+    "access": {
+      "public": "Public",
+      "private": "Privé"
+    },
+    "sort_by": {
+      "created_at": "Date de création",
+      "updated_at": "Date de modification",
+      "name": "Nom"
+    }
+  },
 
   "toast": {
     "success": "Succès !",
@@ -510,7 +503,9 @@
       "last_created": "Dernière création",
       "last_updated": "Dernière mise à jour",
       "start_date": "Date de début",
-      "due_date": "Date d'échéance"
+      "due_date": "Date d'échéance",
+      "asc": "Croissant",
+      "desc": "Décroissant"
     },
     "comments": "Commentaires",
     "updates": "Mises à jour"
@@ -1131,7 +1126,6 @@
         "title": "Pense-bête non supprimé",
         "message": "Le pense-bête n'a pas pu être supprimé"
       }
->>>>>>> 571c3f62
     }
   }
 }