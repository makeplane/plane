{
  "submit": "Soumettre",
  "cancel": "Annuler",
  "loading": "Chargement",
  "error": "Erreur",
  "success": "Succès",
  "warning": "Avertissement",
  "info": "Info",
  "close": "Fermer",
  "yes": "Oui",
  "no": "Non",
  "ok": "OK",
  "name": "Nom",
  "description": "Description",
  "search": "Rechercher",
  "add_member": "Ajouter un membre",
  "remove_member": "Supprimer un membre",
  "add_members": "Ajouter des membres",
  "remove_members": "Supprimer des membres",
  "add": "Ajouter",
  "remove": "Supprimer",
  "add_new": "Ajouter un nouveau",
  "remove_selected": "Supprimer la sélection",
  "first_name": "Prénom",
  "last_name": "Nom de famille",
  "email": "Email",
  "display_name": "Pseudonyme",
  "role": "Rôle",
  "timezone": "Fuseau horaire",
  "avatar": "Avatar",
  "cover_image": "Image de couverture",
  "password": "Mot de passe",
  "change_cover": "Modifier la couverture",
  "language": "Langue",
  "saving": "Enregistrement en cours...",
  "save_changes": "Enregistrer les modifications",
  "deactivate_account": "Désactiver le compte",
  "deactivate_account_description": "Lors de la désactivation d'un compte, toutes les données et ressources de ce compte seront définitivement supprimées et ne pourront pas être récupérées.",
  "profile_settings": "Paramètres du profil",
  "your_account": "Votre compte",
  "security": " Sécurité",
  "activity": "Activité",
  "appearance": "Apparence",
  "notifications": "Notifications",
  "workspaces": "Espaces de travail",
  "create_workspace": "Créer un espace de travail",
  "invitations": "Invitations",
  "summary": "Résumé",
  "assigned": "Assigné",
  "created": "Créé",
  "subscribed": "Souscrit",
  "you_do_not_have_the_permission_to_access_this_page": "Vous n'avez pas les permissions d'accéder à cette page.",
  "failed_to_sign_out_please_try_again": "Impossible de se déconnecter. Veuillez réessayer.",
  "password_changed_successfully": "Mot de passe changé avec succès.",
  "something_went_wrong_please_try_again": "Quelque chose s'est mal passé. Veuillez réessayer.",
  "change_password": "Changer le mot de passe",
  "changing_password": "Changement de mot de passe",
  "current_password": "Mot de passe actuel",
  "new_password": "Nouveau mot de passe",
  "confirm_password": "Confirmer le mot de passe",
  "this_field_is_required": "Ce champ est requis",
  "passwords_dont_match": "Les mots de passe ne correspondent pas",
  "please_enter_your_password": "Veuillez entrer votre mot de passe.",
  "password_length_should_me_more_than_8_characters": "La longueur du mot de passe doit faire au moins 8 caractères.",
  "password_is_weak": "Le mot de passe est faible.",
  "password_is_strong": "Le mot de passe est fort.",
  "load_more": "Charger plus",
  "select_or_customize_your_interface_color_scheme": "Sélectionnez ou personnalisez votre schéma de couleurs de l'interface.",
  "theme": "Thème",
  "system_preference": "Préférence du système",
  "light": "Clair",
  "dark": "Foncé",
  "light_contrast": "Clair de haut contraste",
  "dark_contrast": "Foncé de haut contraste",
  "custom": "Thème personnalisé",
  "select_your_theme": "Sélectionnez votre thème",
  "customize_your_theme": "Personnalisez votre thème",
  "background_color": "Couleur de fond",
  "text_color": "Couleur de texte",
  "primary_color": "Couleur primaire (thème)",
  "sidebar_background_color": "Couleur de fond du sidebar",
  "sidebar_text_color": "Couleur de texte du sidebar",
  "set_theme": "Définir le thème",
  "enter_a_valid_hex_code_of_6_characters": "Entrez un code hexadécimal valide de 6 caractères",
  "background_color_is_required": "La couleur de fond est requise",
  "text_color_is_required": "La couleur de texte est requise",
  "primary_color_is_required": "La couleur primaire est requise",
  "sidebar_background_color_is_required": "La couleur de fond du sidebar est requise",
  "sidebar_text_color_is_required": "La couleur de texte du sidebar est requise",
  "updating_theme": "Mise à jour du thème",
  "theme_updated_successfully": "Thème mis à jour avec succès",
  "failed_to_update_the_theme": "Impossible de mettre à jour le thème",
  "email_notifications": "Notifications par email",
  "stay_in_the_loop_on_issues_you_are_subscribed_to_enable_this_to_get_notified": "Restez dans la boucle sur les problèmes auxquels vous êtes abonné. Activez cela pour être notifié.",
  "email_notification_setting_updated_successfully": "Paramètres de notification par email mis à jour avec succès",
  "failed_to_update_email_notification_setting": "Impossible de mettre à jour les paramètres de notification par email",
  "notify_me_when": "Me notifier lorsque",
  "property_changes": "Changements de propriété",
  "property_changes_description": "Me notifier lorsque les propriétés du problème comme les assignés, la priorité, les estimations ou tout autre chose changent.",
  "state_change": "Changement d'état",
  "state_change_description": "Me notifier lorsque le problème passe à un autre état",
  "issue_completed": "Problème terminé",
  "issue_completed_description": "Me notifier uniquement lorsqu'un problème est terminé",
  "comments": "Commentaires",
  "comments_description": "Me notifier lorsqu'un utilisateur commente un problème",
  "mentions": "Mention",
  "mentions_description": "Me notifier uniquement lorsqu'un utilisateur mentionne un problème",
  "create_your_workspace": "Créer votre espace de travail",
  "only_your_instance_admin_can_create_workspaces": "Seuls les administrateurs de votre instance peuvent créer des espaces de travail",
  "only_your_instance_admin_can_create_workspaces_description": "Si vous connaissez l'adresse email de votre administrateur d'instance, cliquez sur le bouton ci-dessous pour les contacter.",
  "go_back": "Retour",
  "request_instance_admin": "Demander à l'administrateur de l'instance",
  "plane_logo": "Logo de Plane",
  "workspace_creation_disabled": "Création d'espace de travail désactivée",
  "workspace_request_subject": "Demande de création d'un espace de travail",
  "workspace_request_body": "Bonjour administrateur(s) de l'instance,\n\nVeuillez créer un nouveau espace de travail avec l'URL [/workspace-name] pour [raison de la création de l'espace de travail].\n\nMerci,\n{{firstName}} {{lastName}}\n{{email}}",
  "creating_workspace": "Création de l'espace de travail",
  "workspace_created_successfully": "Espace de travail créé avec succès",
  "create_workspace_page": "Page de création d'espace de travail",
  "workspace_could_not_be_created_please_try_again": "L'espace de travail ne peut pas être créé. Veuillez réessayer.",
  "workspace_could_not_be_created_please_try_again_description": "Une erreur est survenue lors de la création de l'espace de travail. Veuillez réessayer.",
  "this_is_a_required_field": "Ce champ est requis.",
  "name_your_workspace": "Nommez votre espace de travail",
  "workspaces_names_can_contain_only_space_dash_and_alphanumeric_characters": "Les noms des espaces de travail peuvent contenir uniquement des espaces, des tirets et des caractères alphanumériques.",
  "limit_your_name_to_80_characters": "Limitez votre nom à 80 caractères.",
  "set_your_workspace_url": "Définir l'URL de votre espace de travail",
  "limit_your_url_to_48_characters": "Limitez votre URL à 48 caractères.",
  "how_many_people_will_use_this_workspace": "Combien de personnes utiliseront cet espace de travail ?",
  "how_many_people_will_use_this_workspace_description": "Cela nous aidera à déterminer le nombre de sièges que vous devez acheter.",
  "select_a_range": "Sélectionner une plage",
  "urls_can_contain_only_dash_and_alphanumeric_characters": "Les URLs peuvent contenir uniquement des tirets et des caractères alphanumériques.",
  "something_familiar_and_recognizable_is_always_best": "Ce qui est familier et reconnaissable est toujours le meilleur.",
  "workspace_url_is_already_taken": "L'URL de l'espace de travail est déjà utilisée !",
  "old_password": "Mot de passe actuel",
  "general_settings": "Paramètres généraux",
  "sign_out": "Déconnexion",
  "signing_out": "Déconnexion en cours",
  "active_cycles": "Cycles actifs",
  "active_cycles_description": "Surveillez les cycles dans les projets, suivez les issues de haute priorité et zoomez sur les cycles qui nécessitent attention.",
  "on_demand_snapshots_of_all_your_cycles": "Captures instantanées sur demande de tous vos cycles",
  "upgrade": "Mettre à niveau",
  "10000_feet_view": "Vue d'ensemble de tous les cycles actifs",
  "10000_feet_view_description": "Prenez du recul pour voir les cycles en cours dans tous vos projets en même temps au lieu de passer d'un cycle à l'autre dans chaque projet.",
  "get_snapshot_of_each_active_cycle": "Obtenez un aperçu de chaque cycle actif",
  "get_snapshot_of_each_active_cycle_description": "Suivez les métriques de haut niveau pour tous les cycles actifs, observez leur état d'avancement et évaluez leur portée par rapport aux échéances.",
  "compare_burndowns": "Comparez les graphiques d'avancement",
  "compare_burndowns_description": "Surveillez les performances de chacune de vos équipes en consultant le rapport d'avancement de chaque cycle.",
  "quickly_see_make_or_break_issues": "Identifiez rapidement les problèmes critiques",
  "quickly_see_make_or_break_issues_description": "Visualisez les problèmes hautement prioritaires de chaque cycle par rapport aux dates d'échéance. Consultez-les tous par cycle en un seul clic.",
  "zoom_into_cycles_that_need_attention": "Concentrez-vous sur les cycles nécessitant attention",
  "zoom_into_cycles_that_need_attention_description": "Examinez en un clic l'état de tout cycle qui ne répond pas aux attentes.",
  "stay_ahead_of_blockers": "Anticipez les blocages",
  "stay_ahead_of_blockers_description": "Repérez les défis d'un projet à l'autre et identifiez les dépendances entre cycles qui ne sont pas évidentes depuis d'autres vues.",
  "analytics": "Analyse",
  "workspace_invites": "Invitations de l'espace de travail",
  "enter_god_mode": "Entrer en mode dieu",
  "workspace_logo": "Logo de l'espace de travail",
  "new_issue": "Nouveau problème",
  "your_work": "Votre travail",
  "drafts": "Brouillons",
  "projects": "Projets",
  "views": "Vues",
  "workspace": "Espace de travail",
  "archives": "Archives",
  "settings": "Paramètres",
  "failed_to_move_favorite": "Impossible de déplacer le favori",
  "your_favorites": "Vos favoris",
  "no_favorites_yet": "Aucun favori pour le moment",
  "create_folder": "Créer un dossier",
  "new_folder": "Nouveau dossier",
  "favorite_updated_successfully": "Favori mis à jour avec succès",
  "favorite_created_successfully": "Favori créé avec succès",
  "folder_already_exists": "Le dossier existe déjà",
  "folder_name_cannot_be_empty": "Le nom du dossier ne peut pas être vide",
  "something_went_wrong": "Quelque chose s'est mal passé",
  "failed_to_reorder_favorite": "Impossible de réordonner le favori",
  "favorite_removed_successfully": "Favori supprimé avec succès",
  "failed_to_create_favorite": "Impossible de créer le favori",
  "failed_to_rename_favorite": "Impossible de renommer le favori",
  "project_link_copied_to_clipboard": "Lien du projet copié dans le presse-papiers",
  "link_copied": "Lien copié",
  "your_projects": "Vos projets",
  "add_project": "Ajouter un projet",
  "create_project": "Créer un projet",
  "failed_to_remove_project_from_favorites": "Impossible de supprimer le projet des favoris. Veuillez réessayer.",
  "project_created_successfully": "Projet créé avec succès",
  "project_created_successfully_description": "Projet créé avec succès. Vous pouvez maintenant ajouter des issues à ce projet.",
  "project_cover_image_alt": "Image de couverture du projet",
  "name_is_required": "Le nom est requis",
  "title_should_be_less_than_255_characters": "Le titre ne doit pas dépasser 255 caractères",
  "project_name": "Nom du projet",
  "project_id_must_be_at_least_1_character": "L'ID du projet doit être au moins de 1 caractère",
  "project_id_must_be_at_most_5_characters": "L'ID du projet doit être au plus de 5 caractères",
  "project_id": "ID du projet",
  "project_id_tooltip_content": "Aide à identifier les issues du projet de manière unique. Max 5 caractères.",
  "description_placeholder": "Description...",
  "only_alphanumeric_non_latin_characters_allowed": "Seuls les caractères alphanumériques et non latins sont autorisés.",
  "project_id_is_required": "L'ID du projet est requis",
  "select_network": "Sélectionner le réseau",
  "lead": "Responsable",
  "private": "Privé",
  "public": "Public",
  "accessible_only_by_invite": "Accessible uniquement par invitation",
  "anyone_in_the_workspace_except_guests_can_join": "Tout le monde dans l'espace de travail, sauf les invités, peut rejoindre",
  "creating": "Création",
  "creating_project": "Création du projet",
  "adding_project_to_favorites": "Ajout du projet aux favoris",
  "project_added_to_favorites": "Projet ajouté aux favoris",
  "couldnt_add_the_project_to_favorites": "Impossible d'ajouter le projet aux favoris. Veuillez réessayer.",
  "removing_project_from_favorites": "Suppression du projet des favoris",
  "project_removed_from_favorites": "Projet supprimé des favoris",
  "couldnt_remove_the_project_from_favorites": "Impossible de supprimer le projet des favoris. Veuillez réessayer.",
  "add_to_favorites": "Ajouter aux favoris",
  "remove_from_favorites": "Supprimer des favoris",
  "publish_settings": "Paramètres de publication",
  "publish": "Publier",
  "copy_link": "Copier le lien",
  "leave_project": "Quitter le projet",
  "join_the_project_to_rearrange": "Rejoindre le projet pour réorganiser",
  "drag_to_rearrange": "Glisser pour réorganiser",
  "congrats": "Félicitations !",
  "project": "Projet",
  "open_project": "Ouvrir le projet",
  "issues": "Problèmes",
  "cycles": "Cycles",
  "modules": "Modules",
  "pages": "Pages",
  "intake": "Intake",
  "time_tracking": "Suivi du temps",
  "work_management": "Gestion du travail",
  "projects_and_issues": "Projets et problèmes",
  "projects_and_issues_description": "Activer ou désactiver ces fonctionnalités pour ce projet.",
  "cycles_description": "Organisez votre travail en périodes définies selon vos besoins par projet et modifiez la fréquence d'une période à l'autre.",
  "modules_description": "Regroupez le travail en sous-projets avec leurs propres responsables et assignés.",
  "views_description": "Enregistrez vos tris, filtres et options d'affichage pour plus tard ou partagez-les.",
  "pages_description": "Rédigez tout type de contenu librement.",
  "intake_description": "Restez informé des tickets auxquels vous êtes abonné. Activez cette option pour recevoir des notifications.",
  "time_tracking_description": "Suivez le temps passé sur les tickets et les projets.",
  "work_management_description": "Gérez votre travail et vos projets en toute simplicité.",
  "documentation": "Documentation",
  "message_support": "Contacter le support",
  "contact_sales": "Contacter les ventes",
  "hyper_mode": "Mode hyper",
  "keyboard_shortcuts": "Raccourcis clavier",
  "whats_new": "Nouveautés ?",
  "version": "Version",
  "we_are_having_trouble_fetching_the_updates": "Nous avons des difficultés à récupérer les mises à jour.",
  "our_changelogs": "Notre journal de modifications",
  "for_the_latest_updates": "Pour les dernières mises à jour.",
  "please_visit": "Veuillez visiter",
  "docs": "Documentation",
  "full_changelog": "Journal complet",
  "support": "Support",
  "discord": "Discord",
  "powered_by_plane_pages": "Propulsé par Plane Pages",
  "please_select_at_least_one_invitation": "Veuillez sélectionner au moins une invitation.",
  "please_select_at_least_one_invitation_description": "Veuillez sélectionner au moins une invitation pour rejoindre l'espace de travail.",
  "we_see_that_someone_has_invited_you_to_join_a_workspace": "Nous voyons que quelqu'un vous a invité à rejoindre un espace de travail",
  "join_a_workspace": "Rejoindre un espace de travail",
  "we_see_that_someone_has_invited_you_to_join_a_workspace_description": "Nous voyons que quelqu'un vous a invité à rejoindre un espace de travail",
  "join_a_workspace_description": "Rejoindre un espace de travail",
  "accept_and_join": "Accepter et rejoindre",
  "go_home": "Retour à l'accueil",
  "no_pending_invites": "Aucune invitation en attente",
  "you_can_see_here_if_someone_invites_you_to_a_workspace": "Vous pouvez voir ici si quelqu'un vous invite à rejoindre un espace de travail",
  "back_to_home": "Retour à l'accueil",
  "workspace_name": "espace-de-travail",
  "deactivate_your_account": "Désactiver votre compte",
  "deactivate_your_account_description": "Une fois désactivé, vous ne pourrez pas être assigné à des problèmes et être facturé pour votre espace de travail. Pour réactiver votre compte, vous aurez besoin d'une invitation à un espace de travail à cette adresse email.",
  "deactivating": "Désactivation",
  "confirm": "Confirmer",
  "draft_created": "Brouillon créé",
  "issue_created_successfully": "Problème créé avec succès",
  "draft_creation_failed": "Création du brouillon échouée",
  "issue_creation_failed": "Création du problème échouée",
  "draft_issue": "Problème en brouillon",
  "issue_updated_successfully": "Problème mis à jour avec succès",
  "issue_could_not_be_updated": "Le problème n'a pas pu être mis à jour",
  "create_a_draft": "Créer un brouillon",
  "save_to_drafts": "Enregistrer dans les brouillons",
  "save": "Enregistrer",
  "update": "Mettre à jour",
  "updating": "Mise à jour",
  "create_new_issue": "Créer un nouveau problème",
  "editor_is_not_ready_to_discard_changes": "L'éditeur n'est pas prêt à annuler les modifications",
  "failed_to_move_issue_to_project": "Impossible de déplacer le problème vers le projet",
  "create_more": "Créer plus",
  "add_to_project": "Ajouter au projet",
  "discard": "Annuler",
  "duplicate_issue_found": "Problème en double trouvé",
  "duplicate_issues_found": "Problèmes en double trouvés",
  "no_matching_results": "Aucun résultat correspondant",
  "title_is_required": "Le titre est requis",
  "title": "Titre",
  "state": "État",
  "priority": "Priorité",
  "none": "Aucune",
  "urgent": "Urgent",
  "high": "Haute",
  "medium": "Moyenne",
  "low": "Basse",
  "members": "Membres",
  "assignee": "Assigné",
  "assignees": "Assignés",
  "you": "Vous",
  "labels": "Étiquettes",
  "create_new_label": "Créer une nouvelle étiquette",
  "start_date": "Date de début",
  "due_date": "Date d'échéance",
  "cycle": "Cycle",
  "estimate": "Estimation",
  "change_parent_issue": "Modifier le problème parent",
  "remove_parent_issue": "Supprimer le problème parent",
  "add_parent": "Ajouter un parent",
  "loading_members": "Chargement des membres...",
<<<<<<< HEAD

  "view_link_copied_to_clipboard": "Lien de vue copié dans le presse-papiers.",
  "required": "Requis",
  "optional": "Optionnel",
  "Cancel": "Annuler",
  "Update": "Mettre à jour",
  "Add": "Ajouter",
  "Updating": "Mise à jour",
  "Adding": "Ajout",
  "edit": "Modifier",
  "open_in_new_tab": "Ouvrir dans un nouvel onglet",
  "delete": "Supprimer",
  "good": "Bonjour",
  "morning": "matin",
  "afternoon": "après-midi",
  "evening": "soir",
  "show_all": "Tout afficher",
  "show_less": "Afficher moins",
  "no_data_yet": "Pas encore de données",
  "connections": "Connexions",

  "toast": {
    "success": "Succès !",
    "error": "Erreur !"
  },

  "home": {
    "empty": {
      "create_project": {
        "title": "Créer un projet",
        "description": "La plupart des choses commencent par un projet dans Plane.",
        "cta": "Commencer"
      },
      "invite_team": {
        "title": "Inviter votre équipe",
        "description": "Construisez, déployez et gérez avec vos collègues.",
        "cta": "Les faire entrer"
      },
      "configure_workspace": {
        "title": "Configurez votre espace de travail",
        "description": "Activez ou désactivez des fonctionnalités ou allez plus loin.",
        "cta": "Configurer cet espace"
      },
      "personalize_account": {
        "title": "Faites de Plane le vôtre",
        "description": "Choisissez votre photo, vos couleurs et plus encore.",
        "cta": "Personnaliser maintenant"
      },
      "widgets": {
        "title": "C'est calme sans widgets, activez-les",
        "description": "Il semble que tous vos widgets soient désactivés. Activez-les maintenant pour améliorer votre expérience !",
        "primary_button": {
          "text": "Gérer les widgets"
        }
      }
    },
    "quick_links": {
        "empty": "Enregistrez des liens vers des éléments de travail que vous souhaitez avoir à portée de main.",
        "add": "Ajouter un lien rapide",
        "title": "Lien rapide",
        "title_plural": "Liens rapides",
        "toasts": {
          "created": {
            "title": "Lien créé",
            "message": "Le lien a été créé avec succès"
          },
          "not_created": {
            "title": "Lien non créé",
            "message": "Le lien n'a pas pu être créé"
          },
          "updated": {
            "title": "Lien mis à jour",
            "message": "Le lien a été mis à jour avec succès"
          },
          "not_updated": {
            "title": "Lien non mis à jour",
            "message": "Le lien n'a pas pu être mis à jour"
          },
          "removed": {
            "title": "Lien supprimé",
            "message": "Le lien a été supprimé avec succès"
          },
          "not_removed": {
            "title": "Lien non supprimé",
            "message": "Le lien n'a pas pu être supprimé"
          }
        }
      },
    "recents": {
      "title": "Récents",
      "empty": {
          "project": "Vos projets récents apparaîtront ici une fois que vous en aurez visité un.",
          "page": "Vos pages récentes apparaîtront ici une fois que vous en aurez visité une.",
          "issue": "Vos problèmes récents apparaîtront ici une fois que vous en aurez visité un.",
          "default": "Vous n'avez pas encore d'éléments récents."
      },
      "filters": {
        "all": "Tous les éléments",
        "projects": "Projets",
        "pages": "Pages",
        "issues": "Problèmes"
      }
    },
    "my_stickies": {
      "title": "Vos notes"
    },
    "new_at_plane": {
      "title": "Nouveau chez Plane"
    },
    "quick_tutorial": {
      "title": "Tutoriel rapide"
    },
    "widget": {
      "reordered_successfully": "Widget réorganisé avec succès.",
      "reordering_failed": "Une erreur s'est produite lors de la réorganisation du widget."
    },
    "manage_widgets": "Gérer les widgets",
    "title": "Accueil",
    "star_us_on_github": "Étoilez-nous sur GitHub"
  },
  "link": {
    "modal": {
      "url": {
        "text": "URL",
        "required": "L'URL n'est pas valide",
        "placeholder": "Tapez ou collez une URL"
      },
      "title": {
        "text": "Titre d'affichage",
        "placeholder": "Comment souhaitez-vous voir ce lien"
      }
    }
  },
=======
  "no_data_yet": "Pas encore de données",
  "connections": "Connexions",

  "common": {
    "all": "Tout",
    "states": "États",
    "state": "État",
    "state_groups": "Groupes d'états",
    "priority": "Priorité",
    "team_project": "Projet d'équipe",
    "project": "Projet",
    "cycle": "Cycle",
    "cycles": "Cycles",
    "module": "Module",
    "modules": "Modules",
    "labels": "Étiquettes",
    "assignees": "Assignés",
    "assignee": "Assigné",
    "created_by": "Créé par",
    "none": "Aucun",
    "link": "Lien",
    "estimate": "Estimation",
    "layout": "Disposition",
    "filters": "Filtres",
    "display": "Affichage",
    "load_more": "Charger plus",
    "no_matches_found": "Aucun résultat trouvé",
    "activity": "Activité",
    "analytics": "Analyses",
    "success": "Succès",
    "error": "Erreur",
    "group_by": "Grouper par",
    "search": "Rechercher",
    "epic": "Épopée",
    "issue": "Problème",
    "warning": "Avertissement",
    "updating": "Mise à jour",
    "update": "Mettre à jour",
    "creating": "Création",
    "cancel": "Annuler",
    "description": "Description",
    "title": "Titre",
    "order_by": {
      "label": "Trier par",
      "manual": "Manuel",
      "last_created": "Dernière création",
      "last_updated": "Dernière mise à jour",
      "start_date": "Date de début",
      "due_date": "Date d'échéance"
    },
    "comments": "Commentaires",
    "updates": "Mises à jour"
  },

  "form": {
    "title": {
      "required": "Le titre est requis",
      "max_length": "Le titre ne doit pas dépasser {length} caractères"
    }
  },

  "entity": {
    "grouping_title": "Groupement de {entity}",
    "priority": "{entity}",
    "all": "Tous les {entity}",
    "drop_here_to_move": "Déposer ici pour déplacer {entity}"
  },

  "epic": {
    "all": "Toutes les épopées",
    "label": "{count, plural, one {Épopée} other {Épopées}}"
  },

  "issue": {
    "label": "{count, plural, one {Problème} other {Problèmes}}",
    "all": "Tous les problèmes",
    "add": "Ajouter un problème",
    "priority": {
      "urgent": "Urgent",
      "high": "Haute",
      "medium": "Moyenne",
      "low": "Basse"
    },
    "display": {
      "properties": {
        "label": "Propriétés d'affichage",
        "id": "ID",
        "issue_type": "Type de problème",
        "sub_issue_count": "Nombre de sous-problèmes",
        "attachment_count": "Nombre de pièces jointes"
      },
      "extra": {
        "show_sub_issues": "Afficher les sous-problèmes",
        "show_empty_groups": "Afficher les groupes vides"
      }
    },
    "layouts": {
      "ordered_by_label": "Cette disposition est triée par",
      "list": "Liste",
      "kanban": "Tableau",
      "calendar": "Calendrier",
      "spreadsheet": "Feuille de calcul",
      "gantt": "Chronologie",
      "title": {
        "list": "Disposition en liste",
        "kanban": "Disposition en tableau",
        "calendar": "Disposition en calendrier",
        "spreadsheet": "Disposition en feuille de calcul",
        "gantt": "Disposition en chronologie"
      }
    },
    "states": {
      "active": "Actif",
      "backlog": "Backlog"
    },
    "comments": {
      "create": {
        "success": "Commentaire créé avec succès",
        "error": "Échec de la création du commentaire. Veuillez réessayer plus tard."
      },
      "update": {
        "success": "Commentaire mis à jour avec succès",
        "error": "Échec de la mise à jour du commentaire. Veuillez réessayer plus tard."
      },
      "remove": {
        "success": "Commentaire supprimé avec succès",
        "error": "Échec de la suppression du commentaire. Veuillez réessayer plus tard."
      },
      "upload": {
        "error": "Échec du téléchargement du fichier. Veuillez réessayer plus tard."
      }
    }
  },
  
  "view": {
    "create": {
      "label": "Créer une vue"
    },
    "update": {
      "label": "Mettre à jour la vue"
    }
  },
>>>>>>> 2e022a4e

  "workspace_dashboard": {
    "empty_state": {
      "general": {
        "title": "Vue d'ensemble de vos projets, activités et métriques",
        "description": "Bienvenue sur Plane, nous sommes ravis de vous accueillir. Créez votre premier projet et suivez vos tâches, et cette page se transformera en un espace qui vous aidera à progresser. Les administrateurs verront également des éléments pour aider leur équipe à progresser.",
        "primary_button": {
          "text": "Créez votre premier projet",
          "comic": {
            "title": "Tout commence par un projet sur Plane",
            "description": "Un projet peut être une feuille de route produit, une campagne marketing ou le lancement d'une nouvelle voiture."
          }
        }
      }
    }
  },

  "workspace_analytics": {
    "empty_state": {
      "general": {
        "title": "Suivez les progrès, les charges de travail et les allocations. Repérez les tendances, éliminez les obstacles et accélérez le travail",
        "description": "Visualisez l'étendue par rapport à la demande, les estimations et l'expansion des objectifs. Obtenez des performances par membre et par équipe, et assurez-vous que votre projet respecte les délais.",
        "primary_button": {
          "text": "Commencez votre premier projet",
          "comic": {
            "title": "Les analyses fonctionnent mieux avec Cycles + Modules",
            "description": "D'abord, cadrez vos tâches dans des Cycles et, si possible, regroupez les tâches qui s'étendent sur plus d'un cycle dans des Modules. Consultez-les dans la navigation à gauche."
          }
        }
      }
    }
  },

  "workspace_projects": {
    "empty_state": {
      "general": {
        "title": "Aucun projet actif",
        "description": "Considérez chaque projet comme le parent des travaux orientés vers un objectif. Les projets sont l'endroit où vivent les tâches, les Cycles et les Modules, et avec vos collègues, ils vous aident à atteindre cet objectif. Créez un nouveau projet ou filtrez les projets archivés.",
        "primary_button": {
          "text": "Commencez votre premier projet",
          "comic": {
            "title": "Tout commence par un projet sur Plane",
            "description": "Un projet peut être une feuille de route produit, une campagne marketing ou le lancement d'une nouvelle voiture."
          }
        }
      },
      "no_projects": {
        "title": "Aucun projet",
        "description": "Pour créer des tâches ou gérer votre travail, vous devez créer un projet ou en faire partie.",
        "primary_button": {
          "text": "Commencez votre premier projet",
          "comic": {
            "title": "Tout commence par un projet sur Plane",
            "description": "Un projet peut être une feuille de route produit, une campagne marketing ou le lancement d'une nouvelle voiture."
          }
        }
      },
      "filter": {
        "title": "Aucun projet correspondant",
        "description": "Aucun projet détecté avec les critères correspondants. \n Créez un nouveau projet à la place."
      }
    }
  },

  "workspace_issues": {
    "empty_state": {
      "all-issues": {
        "title": "Aucune tâche dans le projet",
        "description": "Premier projet terminé ! Maintenant, divisez votre travail en morceaux traçables avec des tâches. Allons-y !",
        "primary_button": {
          "text": "Créer une nouvelle tâche"
        }
      },
      "assigned": {
        "title": "Aucune tâche assignée",
        "description": "Les tâches qui vous sont assignées peuvent être suivies ici.",
        "primary_button": {
          "text": "Créer une nouvelle tâche"
        }
      },
      "created": {
        "title": "Aucune tâche créée",
        "description": "Toutes les tâches que vous avez créées se trouvent ici. Suivez-les directement ici.",
        "primary_button": {
          "text": "Créer une nouvelle tâche"
        }
      },
      "subscribed": {
        "title": "Aucune tâche suivie",
        "description": "Abonnez-vous aux tâches qui vous intéressent, suivez-les toutes ici."
      },
      "custom-view": {
        "title": "Aucune tâche trouvée",
        "description": "Les tâches correspondant aux filtres sont affichées ici. Suivez-les toutes ici."
      }
    }
  },

  "workspace_settings": {
    "label": "Paramètres de l'espace de travail",
    "empty_state": {
      "api_tokens": {
        "title": "Aucun jeton API créé",
        "description": "Les API Plane peuvent être utilisées pour intégrer vos données dans Plane avec n'importe quel système externe. Créez un jeton pour commencer."
      },
      "webhooks": {
        "title": "Aucun webhook ajouté",
        "description": "Créez des webhooks pour recevoir des mises à jour en temps réel et automatiser des actions."
      },
      "exports": {
        "title": "Aucune exportation pour le moment",
        "description": "Chaque fois que vous exportez, une copie sera également disponible ici pour référence."
      },
      "imports": {
        "title": "Aucune importation pour le moment",
        "description": "Retrouvez toutes vos importations précédentes ici et téléchargez-les."
      }
    }
  },

  "profile": {
    "label": "Profil",
    "page_label": "Votre travail",
    "work": "Travail",
    "details": {
      "joined_on": "Inscrit le",
      "time_zone": "Fuseau horaire"
    },
    "stats": {
      "workload": "Charge de travail",
      "overview": "Aperçu",
      "created": "Problèmes créés",
      "assigned": "Problèmes assignés",
      "subscribed": "Problèmes suivis",
      "state_distribution": {
        "title": "Problèmes par état",
        "empty": "Créez des problèmes pour les visualiser par état dans le graphique pour une meilleure analyse."
      },
      "priority_distribution": {
        "title": "Problèmes par priorité",
        "empty": "Créez des problèmes pour les visualiser par priorité dans le graphique pour une meilleure analyse."
      },
      "recent_activity": {
        "title": "Activité récente",
        "empty": "Nous n'avons pas trouvé de données. Veuillez consulter vos entrées"
      }
    },
    "actions": {
      "profile": "Profil",
      "security": "Sécurité",
      "activity": "Activité",
      "appearance": "Apparence",
      "notifications": "Notifications"
    },
    "tabs": {
      "summary": "Résumé",
      "assigned": "Assignés",
      "created": "Créés",
      "subscribed": "Suivis",
      "activity": "Activité"
    },
    "empty_state": {
      "activity": {
        "title": "Aucune activité pour le moment",
        "description": "Commencez par créer une nouvelle tâche ! Ajoutez des détails et des propriétés à celle-ci. Explorez davantage Plane pour voir votre activité."
      },
      "assigned": {
        "title": "Aucune tâche assignée",
        "description": "Les tâches qui vous sont assignées peuvent être suivies ici."
      },
      "created": {
        "title": "Aucune tâche créée",
        "description": "Toutes les tâches que vous avez créées se trouvent ici. Suivez-les directement ici."
      },
      "subscribed": {
        "title": "Aucune tâche suivie",
        "description": "Abonnez-vous aux tâches qui vous intéressent, suivez-les toutes ici."
      }
    }
  },

  "project_settings": {
    "empty_state": {
      "labels": {
        "title": "Aucune étiquette pour le moment",
        "description": "Créez des étiquettes pour organiser et filtrer les tâches de votre projet."
      }
    }
  },

  "project_cycles": {
    "empty_state": {
      "general": {
        "title": "Groupez et cadrez votre travail en cycles.",
        "description": "Décomposez le travail en périodes définies, travaillez à rebours à partir de votre date limite pour fixer des échéances, et réalisez des progrès tangibles en équipe.",
        "primary_button": {
          "text": "Définir votre premier cycle",
          "comic": {
            "title": "Les cycles sont des périodes répétitives.",
            "description": "Un sprint, une itération ou tout autre terme que vous utilisez pour le suivi hebdomadaire ou bi-hebdomadaire du travail est un cycle."
          }
        }
      },
      "no_issues": {
        "title": "Aucune tâche ajoutée au cycle",
        "description": "Ajoutez ou créez des tâches que vous souhaitez cadencer et livrer dans ce cycle",
        "primary_button": {
          "text": "Créer une nouvelle tâche"
        },
        "secondary_button": {
          "text": "Ajouter une tâche existante"
        }
      },
      "completed_no_issues": {
        "title": "Aucun problème dans le cycle",
        "description": "Aucun problème dans le cycle. Les problèmes ont été transférés ou sont cachés. Pour voir les problèmes cachés, le cas échéant, mettez à jour les propriétés d'affichage en conséquence."
      },
      "active": {
        "title": "Aucun cycle actif",
        "description": "Un cycle actif inclut toute période englobant la date d'aujourd'hui dans sa plage. Retrouvez ici les progrès et les détails du cycle actif."
      },
      "archived": {
        "title": "Aucun cycle archivé pour le moment",
        "description": "Pour organiser votre projet, archivez les cycles terminés. Retrouvez-les ici une fois archivés."
      }
    }
  },

  "project_issues": {
    "empty_state": {
      "no_issues": {
        "title": "Créez un problème et assignez-le à quelqu’un, même à vous-même",
        "description": "Considérez les problèmes comme des emplois, des tâches, des actions ou JTBD (travaux à accomplir). Nous aimons ça. Un problème et ses sous-problèmes sont généralement des actions basées sur le temps assignées aux membres de votre équipe. Votre équipe crée, assigne et termine des problèmes pour faire avancer votre projet vers son objectif.",
        "primary_button": {
          "text": "Créez votre premier problème",
          "comic": {
            "title": "Les problèmes sont les éléments constitutifs de Plane.",
            "description": "Redessiner l’interface utilisateur de Plane, Rebrander l’entreprise ou Lancer le nouveau système d’injection de carburant sont des exemples de problèmes qui comportent probablement des sous-problèmes."
          }
        }
      },
      "no_archived_issues": {
        "title": "Aucun problème archivé pour l'instant",
        "description": "Manuellement ou via une automatisation, vous pouvez archiver les problèmes terminés ou annulés. Retrouvez-les ici une fois archivés.",
        "primary_button": {
          "text": "Configurer l'automatisation"
        }
      },
      "issues_empty_filter": {
        "title": "Aucun problème trouvé correspondant aux filtres appliqués",
        "secondary_button": {
          "text": "Effacer tous les filtres"
        }
      }
    }
  },

  "project_module": {
    "empty_state": {
      "no_issues": {
        "title": "Aucun problème dans le module",
        "description": "Créez ou ajoutez des problèmes que vous souhaitez réaliser dans le cadre de ce module",
        "primary_button": {
          "text": "Créer un nouveau problème"
        },
        "secondary_button": {
          "text": "Ajouter un problème existant"
        }
      },
      "general": {
        "title": "Associez les jalons de votre projet aux modules et suivez facilement le travail global.",
        "description": "Un groupe de problèmes appartenant à un parent logique et hiérarchique forme un module. Pensez-y comme un moyen de suivre le travail par jalons de projet. Ils ont leurs propres périodes, échéances et analyses pour vous aider à voir votre progression vers un jalon.",
        "primary_button": {
          "text": "Construisez votre premier module",
          "comic": {
            "title": "Les modules aident à regrouper le travail par hiérarchie.",
            "description": "Un module de panier, un module de châssis et un module d'entrepôt sont de bons exemples de ce regroupement."
          }
        }
      },
      "archived": {
        "title": "Aucun module archivé pour le moment",
        "description": "Pour organiser votre projet, archivez les modules terminés ou annulés. Retrouvez-les ici une fois archivés."
      }
    }
  },

  "project_views": {
    "empty_state": {
      "general": {
        "title": "Enregistrez des vues filtrées pour votre projet. Créez-en autant que nécessaire",
        "description": "Les vues sont un ensemble de filtres enregistrés que vous utilisez fréquemment ou auxquels vous souhaitez accéder facilement. Tous vos collègues dans un projet peuvent voir les vues de chacun et choisir celle qui correspond le mieux à leurs besoins.",
        "primary_button": {
          "text": "Créez votre première vue",
          "comic": {
            "title": "Les vues fonctionnent au-dessus des propriétés des problèmes.",
            "description": "Vous pouvez créer une vue à partir d'ici avec autant de propriétés ou de filtres que vous le souhaitez."
          }
        }
      },
      "filter": {
        "title": "Aucune vue correspondante",
        "description": "Aucune vue ne correspond aux critères de recherche. \n Créez une nouvelle vue à la place."
      }
    }
  },

  "project_page": {
    "empty_state": {
      "general": {
        "title": "Écrivez une note, un document ou une base de connaissances complète. Laissez Galileo, l'assistant IA de Plane, vous aider à démarrer",
        "description": "Les pages sont un espace pour capturer des idées dans Plane. Prenez des notes de réunion, formatez-les facilement, intégrez des problèmes, organisez-les en utilisant une bibliothèque de composants et gardez-les toutes dans le contexte de votre projet. Pour simplifier tout document, invoquez Galileo, l'IA de Plane, avec un raccourci ou en cliquant sur un bouton.",
        "primary_button": {
          "text": "Créez votre première page"
        }
      },
      "private": {
        "title": "Aucune page privée pour le moment",
        "description": "Conservez vos pensées privées ici. Lorsque vous êtes prêt à les partager, votre équipe n'est qu'à un clic.",
        "primary_button": {
          "text": "Créez votre première page"
        }
      },
      "public": {
        "title": "Aucune page publique pour le moment",
        "description": "Consultez ici les pages partagées avec tout le monde dans votre projet.",
        "primary_button": {
          "text": "Créez votre première page"
        }
      },
      "archived": {
        "title": "Aucune page archivée pour le moment",
        "description": "Archivez les pages qui ne sont pas sur votre radar. Accédez-y ici en cas de besoin."
      }
    }
  },

  "command_k": {
    "empty_state": {
      "search": {
        "title": "Aucun résultat trouvé"
      }
    }
  },

  "issue_relation": {
    "empty_state": {
      "search": {
        "title": "Aucun problème correspondant trouvé"
      },
      "general": {
        "title": "Aucun problème trouvé"
      }
    }
  },

  "issue_comment": {
    "empty_state": {
      "general": {
        "title": "Pas encore de commentaires",
        "description": "Les commentaires peuvent être utilisés comme un espace de discussion et de suivi pour les problèmes"
      }
    }
  },

  "notification": {
    "empty_state": {
      "detail": {
        "title": "Sélectionnez pour voir les détails."
      },
      "all": {
        "title": "Aucune tâche assignée",
        "description": "Les mises à jour des problèmes qui vous sont assignés peuvent être \n vues ici."
      },
      "mentions": {
        "title": "Aucune tâche assignée",
        "description": "Les mises à jour des problèmes qui vous sont assignés peuvent être \n vues ici."
      }
    }
  },

  "active_cycle": {
    "empty_state": {
      "progress": {
        "title": "Ajoutez des problèmes au cycle pour voir sa progression."
      },
      "chart": {
        "title": "Ajoutez des problèmes au cycle pour voir le graphique d'avancement."
      },
      "priority_issue": {
        "title": "Observez d'un coup d'œil les problèmes prioritaires traités dans le cycle."
      },
      "assignee": {
        "title": "Ajoutez des responsables aux problèmes pour voir la répartition du travail par responsable."
      },
      "label": {
        "title": "Ajoutez des étiquettes aux problèmes pour voir la répartition du travail par étiquette."
      }
    }
  },

  "disabled_project": {
    "empty_state": {
      "inbox": {
        "title": "La collecte n'est pas activée pour le projet.",
        "description": "La collecte vous aide à gérer les demandes entrantes pour votre projet et à les ajouter en tant que problèmes dans votre flux de travail. Activez la collecte dans les paramètres du projet pour gérer les demandes.",
        "primary_button": {
          "text": "Gérer les fonctionnalités"
        }
      },
      "cycle": {
        "title": "Les cycles ne sont pas activés pour ce projet.",
        "description": "Divisez le travail en segments limités dans le temps, travaillez à rebours depuis la date limite de votre projet pour fixer des dates et progressez concrètement en équipe. Activez la fonctionnalité des cycles pour votre projet afin de commencer à les utiliser.",
        "primary_button": {
          "text": "Gérer les fonctionnalités"
        }
      },
      "module": {
        "title": "Les modules ne sont pas activés pour le projet.",
        "description": "Les modules sont les éléments constitutifs de votre projet. Activez les modules dans les paramètres du projet pour commencer à les utiliser.",
        "primary_button": {
          "text": "Gérer les fonctionnalités"
        }
      },
      "page": {
        "title": "Les pages ne sont pas activées pour le projet.",
        "description": "Les pages sont les éléments constitutifs de votre projet. Activez les pages dans les paramètres du projet pour commencer à les utiliser.",
        "primary_button": {
          "text": "Gérer les fonctionnalités"
        }
      },
      "view": {
        "title": "Les vues ne sont pas activées pour le projet.",
        "description": "Les vues sont les éléments constitutifs de votre projet. Activez les vues dans les paramètres du projet pour commencer à les utiliser.",
        "primary_button": {
          "text": "Gérer les fonctionnalités"
        }
      }
    }
  },

  "inbox": {
    "label": "Boîte de réception",
    "empty_state": {
      "sidebar_open_tab": {
        "title": "Aucun problème ouvert",
        "description": "Trouvez ici les problèmes ouverts. Créez un nouveau problème."
      },
      "sidebar_closed_tab": {
        "title": "Aucun problème fermé",
        "description": "Tous les problèmes, qu'ils soient acceptés ou refusés, se trouvent ici."
      },
      "sidebar_filter": {
        "title": "Aucun problème correspondant",
        "description": "Aucun problème ne correspond au filtre appliqué dans l'entrée. Créez un nouveau problème."
      },
      "detail": {
        "title": "Sélectionnez un problème pour voir ses détails."
      }
    }
  },

  "workspace_draft_issues": {
    "empty_state": {
      "title": "Les problèmes à moitié rédigés, et bientôt, les commentaires apparaîtront ici.",
      "description": "Pour essayer cela, commencez à rédiger un problème et laissez-le en suspens ou créez votre premier brouillon ci-dessous. 😉",
      "primary_button": {
        "text": "Créez votre premier brouillon"
      }
    }
  },

  "stickies": {
    "title": "Vos pense-bêtes",
    "placeholder": "cliquez pour écrire ici",
    "all": "Tous les pense-bêtes",
    "no-data": "Notez une idée, capturez un éclair de génie ou enregistrez une réflexion. Ajoutez un pense-bête pour commencer.",
    "add": "Ajouter un pense-bête",
    "search_placeholder": "Rechercher par titre",
    "delete": "Supprimer le pense-bête",
    "delete_confirmation": "Êtes-vous sûr de vouloir supprimer ce pense-bête ?",
    "empty_state": {
      "simple": "Notez une idée, capturez un éclair de génie ou enregistrez une réflexion. Ajoutez un pense-bête pour commencer.",
      "general": {
        "title": "Les pense-bêtes sont des notes rapides et des tâches que vous prenez à la volée.",
        "description": "Capturez vos pensées et vos idées sans effort en créant des pense-bêtes accessibles à tout moment et de n'importe où.",
        "primary_button": {
          "text": "Ajouter un pense-bête"
        }
      },
      "search": {
        "title": "Cela ne correspond à aucun de vos pense-bêtes.",
        "description": "Essayez un terme différent ou informez-nous\nsi vous êtes sûr que votre recherche est correcte.",
        "primary_button": {
          "text": "Ajouter un pense-bête"
        }
      }
    },
    "toasts": {
      "errors": {
        "wrong_name": "Le nom du pense-bête ne peut pas dépasser 100 caractères.",
        "already_exists": "Il existe déjà un pense-bête sans description"
      },
      "created": {
        "title": "Pense-bête créé",
        "message": "Le pense-bête a été créé avec succès"
      },
      "not_created": {
        "title": "Pense-bête non créé",
        "message": "Le pense-bête n'a pas pu être créé"
      },
      "updated": {
        "title": "Pense-bête mis à jour",
        "message": "Le pense-bête a été mis à jour avec succès"
      },
      "not_updated": {
        "title": "Pense-bête non mis à jour",
        "message": "Le pense-bête n'a pas pu être mis à jour"
      },
      "removed": {
        "title": "Pense-bête supprimé",
        "message": "Le pense-bête a été supprimé avec succès"
      },
      "not_removed": {
        "title": "Pense-bête non supprimé",
        "message": "Le pense-bête n'a pas pu être supprimé"
      }
    }
  }
}<|MERGE_RESOLUTION|>--- conflicted
+++ resolved
@@ -313,7 +313,6 @@
   "remove_parent_issue": "Supprimer le problème parent",
   "add_parent": "Ajouter un parent",
   "loading_members": "Chargement des membres...",
-<<<<<<< HEAD
 
   "view_link_copied_to_clipboard": "Lien de vue copié dans le presse-papiers.",
   "required": "Requis",
@@ -447,10 +446,7 @@
       }
     }
   },
-=======
-  "no_data_yet": "Pas encore de données",
-  "connections": "Connexions",
-
+  
   "common": {
     "all": "Tout",
     "states": "États",
@@ -590,7 +586,6 @@
       "label": "Mettre à jour la vue"
     }
   },
->>>>>>> 2e022a4e
 
   "workspace_dashboard": {
     "empty_state": {
