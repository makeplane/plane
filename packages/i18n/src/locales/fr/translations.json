--- conflicted
+++ resolved
@@ -298,15 +298,9 @@
   "workspace": "Espace de travail",
   "archives": "Archives",
   "settings": "Paramètres",
-<<<<<<< HEAD
   "failed_to_move_favorite": "Échec du déplacement du favori",
-  "your_favorites": "Vos favoris",
+  "favorites": "Favoris",
   "no_favorites_yet": "Pas encore de favoris",
-=======
-  "failed_to_move_favorite": "Impossible de déplacer le favori",
-  "favorites": "Favoris",
-  "no_favorites_yet": "Aucun favori pour le moment",
->>>>>>> e244f487
   "create_folder": "Créer un dossier",
   "new_folder": "Nouveau dossier",
   "favorite_updated_successfully": "Favori mis à jour avec succès",
