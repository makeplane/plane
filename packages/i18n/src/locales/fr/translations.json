{
  "submit": "Soumettre",
  "cancel": "Annuler",
  "loading": "Chargement",
  "error": "Erreur",
  "success": "Succès",
  "warning": "Avertissement",
  "info": "Info",
  "close": "Fermer",
  "yes": "Oui",
  "no": "Non",
  "ok": "OK",
  "name": "Nom",
  "description": "Description",
  "search": "Rechercher",
  "add_member": "Ajouter un membre",
  "remove_member": "Supprimer un membre",
  "add_members": "Ajouter des membres",
  "remove_members": "Supprimer des membres",
  "add": "Ajouter",
  "remove": "Supprimer",
  "add_new": "Ajouter un nouveau",
  "remove_selected": "Supprimer la sélection",
  "first_name": "Prénom",
  "last_name": "Nom de famille",
  "email": "Email",
  "display_name": "Pseudonyme",
  "role": "Rôle",
  "timezone": "Fuseau horaire",
  "avatar": "Avatar",
  "cover_image": "Image de couverture",
  "password": "Mot de passe",
  "change_cover": "Modifier la couverture",
  "language": "Langue",
  "saving": "Enregistrement en cours...",
  "save_changes": "Enregistrer les modifications",
  "deactivate_account": "Désactiver le compte",
  "deactivate_account_description": "Lors de la désactivation d'un compte, toutes les données et ressources de ce compte seront définitivement supprimées et ne pourront pas être récupérées.",
  "profile_settings": "Paramètres du profil",
  "your_account": "Votre compte",
  "security": " Sécurité",
  "activity": "Activité",
  "appearance": "Apparence",
  "notifications": "Notifications",
  "workspaces": "Espaces de travail",
  "create_workspace": "Créer un espace de travail",
  "invitations": "Invitations",
  "summary": "Résumé",
  "assigned": "Assigné",
  "created": "Créé",
  "subscribed": "Souscrit",
  "you_do_not_have_the_permission_to_access_this_page": "Vous n'avez pas les permissions d'accéder à cette page.",
  "failed_to_sign_out_please_try_again": "Impossible de se déconnecter. Veuillez réessayer.",
  "password_changed_successfully": "Mot de passe changé avec succès.",
  "something_went_wrong_please_try_again": "Quelque chose s'est mal passé. Veuillez réessayer.",
  "change_password": "Changer le mot de passe",
  "changing_password": "Changement de mot de passe",
  "current_password": "Mot de passe actuel",
  "new_password": "Nouveau mot de passe",
  "confirm_password": "Confirmer le mot de passe",
  "this_field_is_required": "Ce champ est requis",
  "passwords_dont_match": "Les mots de passe ne correspondent pas",
  "please_enter_your_password": "Veuillez entrer votre mot de passe.",
  "password_length_should_me_more_than_8_characters": "La longueur du mot de passe doit faire au moins 8 caractères.",
  "password_is_weak": "Le mot de passe est faible.",
  "password_is_strong": "Le mot de passe est fort.",
  "load_more": "Charger plus",
  "select_or_customize_your_interface_color_scheme": "Sélectionnez ou personnalisez votre schéma de couleurs de l'interface.",
  "theme": "Thème",
  "system_preference": "Préférence du système",
  "light": "Clair",
  "dark": "Foncé",
  "light_contrast": "Clair de haut contraste",
  "dark_contrast": "Foncé de haut contraste",
  "custom": "Thème personnalisé",
  "select_your_theme": "Sélectionnez votre thème",
  "customize_your_theme": "Personnalisez votre thème",
  "background_color": "Couleur de fond",
  "text_color": "Couleur de texte",
  "primary_color": "Couleur primaire (thème)",
  "sidebar_background_color": "Couleur de fond du sidebar",
  "sidebar_text_color": "Couleur de texte du sidebar",
  "set_theme": "Définir le thème",
  "enter_a_valid_hex_code_of_6_characters": "Entrez un code hexadécimal valide de 6 caractères",
  "background_color_is_required": "La couleur de fond est requise",
  "text_color_is_required": "La couleur de texte est requise",
  "primary_color_is_required": "La couleur primaire est requise",
  "sidebar_background_color_is_required": "La couleur de fond du sidebar est requise",
  "sidebar_text_color_is_required": "La couleur de texte du sidebar est requise",
  "updating_theme": "Mise à jour du thème",
  "theme_updated_successfully": "Thème mis à jour avec succès",
  "failed_to_update_the_theme": "Impossible de mettre à jour le thème",
  "email_notifications": "Notifications par email",
  "stay_in_the_loop_on_issues_you_are_subscribed_to_enable_this_to_get_notified": "Restez dans la boucle sur les problèmes auxquels vous êtes abonné. Activez cela pour être notifié.",
  "email_notification_setting_updated_successfully": "Paramètres de notification par email mis à jour avec succès",
  "failed_to_update_email_notification_setting": "Impossible de mettre à jour les paramètres de notification par email",
  "notify_me_when": "Me notifier lorsque",
  "property_changes": "Changements de propriété",
  "property_changes_description": "Me notifier lorsque les propriétés du problème comme les assignés, la priorité, les estimations ou tout autre chose changent.",
  "state_change": "Changement d'état",
  "state_change_description": "Me notifier lorsque le problème passe à un autre état",
  "issue_completed": "Problème terminé",
  "issue_completed_description": "Me notifier uniquement lorsqu'un problème est terminé",
  "comments": "Commentaires",
  "comments_description": "Me notifier lorsqu'un utilisateur commente un problème",
  "mentions": "Mention",
  "mentions_description": "Me notifier uniquement lorsqu'un utilisateur mentionne un problème",
  "create_your_workspace": "Créer votre espace de travail",
  "only_your_instance_admin_can_create_workspaces": "Seuls les administrateurs de votre instance peuvent créer des espaces de travail",
  "only_your_instance_admin_can_create_workspaces_description": "Si vous connaissez l'adresse email de votre administrateur d'instance, cliquez sur le bouton ci-dessous pour les contacter.",
  "go_back": "Retour",
  "request_instance_admin": "Demander à l'administrateur de l'instance",
  "plane_logo": "Logo de Plane",
  "workspace_creation_disabled": "Création d'espace de travail désactivée",
  "workspace_request_subject": "Demande de création d'un espace de travail",
  "workspace_request_body": "Bonjour administrateur(s) de l'instance,\n\nVeuillez créer un nouveau espace de travail avec l'URL [/workspace-name] pour [raison de la création de l'espace de travail].\n\nMerci,\n{{firstName}} {{lastName}}\n{{email}}",
  "creating_workspace": "Création de l'espace de travail",
  "workspace_created_successfully": "Espace de travail créé avec succès",
  "create_workspace_page": "Page de création d'espace de travail",
  "workspace_could_not_be_created_please_try_again": "L'espace de travail ne peut pas être créé. Veuillez réessayer.",
  "workspace_could_not_be_created_please_try_again_description": "Une erreur est survenue lors de la création de l'espace de travail. Veuillez réessayer.",
  "this_is_a_required_field": "Ce champ est requis.",
  "name_your_workspace": "Nommez votre espace de travail",
  "workspaces_names_can_contain_only_space_dash_and_alphanumeric_characters": "Les noms des espaces de travail peuvent contenir uniquement des espaces, des tirets et des caractères alphanumériques.",
  "limit_your_name_to_80_characters": "Limitez votre nom à 80 caractères.",
  "set_your_workspace_url": "Définir l'URL de votre espace de travail",
  "limit_your_url_to_48_characters": "Limitez votre URL à 48 caractères.",
  "how_many_people_will_use_this_workspace": "Combien de personnes utiliseront cet espace de travail ?",
  "how_many_people_will_use_this_workspace_description": "Cela nous aidera à déterminer le nombre de sièges que vous devez acheter.",
  "select_a_range": "Sélectionner une plage",
  "urls_can_contain_only_dash_and_alphanumeric_characters": "Les URLs peuvent contenir uniquement des tirets et des caractères alphanumériques.",
  "something_familiar_and_recognizable_is_always_best": "Ce qui est familier et reconnaissable est toujours le meilleur.",
  "workspace_url_is_already_taken": "L'URL de l'espace de travail est déjà utilisée !",
  "old_password": "Mot de passe actuel",
  "general_settings": "Paramètres généraux",
  "sign_out": "Déconnexion",
  "signing_out": "Déconnexion en cours",
  "active_cycles": "Cycles actifs",
  "active_cycles_description": "Surveillez les cycles dans les projets, suivez les issues de haute priorité et zoomez sur les cycles qui nécessitent attention.",
  "on_demand_snapshots_of_all_your_cycles": "Captures instantanées sur demande de tous vos cycles",
  "upgrade": "Mettre à niveau",
  "10000_feet_view": "Vue d'ensemble de tous les cycles actifs",
  "10000_feet_view_description": "Prenez du recul pour voir les cycles en cours dans tous vos projets en même temps au lieu de passer d'un cycle à l'autre dans chaque projet.",
  "get_snapshot_of_each_active_cycle": "Obtenez un aperçu de chaque cycle actif",
  "get_snapshot_of_each_active_cycle_description": "Suivez les métriques de haut niveau pour tous les cycles actifs, observez leur état d'avancement et évaluez leur portée par rapport aux échéances.",
  "compare_burndowns": "Comparez les graphiques d'avancement",
  "compare_burndowns_description": "Surveillez les performances de chacune de vos équipes en consultant le rapport d'avancement de chaque cycle.",
  "quickly_see_make_or_break_issues": "Identifiez rapidement les problèmes critiques",
  "quickly_see_make_or_break_issues_description": "Visualisez les problèmes hautement prioritaires de chaque cycle par rapport aux dates d'échéance. Consultez-les tous par cycle en un seul clic.",
  "zoom_into_cycles_that_need_attention": "Concentrez-vous sur les cycles nécessitant attention",
  "zoom_into_cycles_that_need_attention_description": "Examinez en un clic l'état de tout cycle qui ne répond pas aux attentes.",
  "stay_ahead_of_blockers": "Anticipez les blocages",
  "stay_ahead_of_blockers_description": "Repérez les défis d'un projet à l'autre et identifiez les dépendances entre cycles qui ne sont pas évidentes depuis d'autres vues.",
  "analytics": "Analyse",
  "workspace_invites": "Invitations de l'espace de travail",
  "enter_god_mode": "Entrer en mode dieu",
  "workspace_logo": "Logo de l'espace de travail",
  "new_issue": "Nouveau problème",
  "home": "Accueil",
  "your_work": "Votre travail",
  "drafts": "Brouillons",
  "projects": "Projets",
  "views": "Vues",
  "workspace": "Espace de travail",
  "archives": "Archives",
  "settings": "Paramètres",
  "failed_to_move_favorite": "Impossible de déplacer le favori",
  "your_favorites": "Vos favoris",
  "no_favorites_yet": "Aucun favori pour le moment",
  "create_folder": "Créer un dossier",
  "new_folder": "Nouveau dossier",
  "favorite_updated_successfully": "Favori mis à jour avec succès",
  "favorite_created_successfully": "Favori créé avec succès",
  "folder_already_exists": "Le dossier existe déjà",
  "folder_name_cannot_be_empty": "Le nom du dossier ne peut pas être vide",
  "something_went_wrong": "Quelque chose s'est mal passé",
  "failed_to_reorder_favorite": "Impossible de réordonner le favori",
  "favorite_removed_successfully": "Favori supprimé avec succès",
  "failed_to_create_favorite": "Impossible de créer le favori",
  "failed_to_rename_favorite": "Impossible de renommer le favori",
  "project_link_copied_to_clipboard": "Lien du projet copié dans le presse-papiers",
  "link_copied": "Lien copié",
  "your_projects": "Vos projets",
  "add_project": "Ajouter un projet",
  "create_project": "Créer un projet",
  "failed_to_remove_project_from_favorites": "Impossible de supprimer le projet des favoris. Veuillez réessayer.",
  "project_created_successfully": "Projet créé avec succès",
  "project_created_successfully_description": "Projet créé avec succès. Vous pouvez maintenant ajouter des issues à ce projet.",
  "project_cover_image_alt": "Image de couverture du projet",
  "name_is_required": "Le nom est requis",
  "title_should_be_less_than_255_characters": "Le titre ne doit pas dépasser 255 caractères",
  "project_name": "Nom du projet",
  "project_id_must_be_at_least_1_character": "L'ID du projet doit être au moins de 1 caractère",
  "project_id_must_be_at_most_5_characters": "L'ID du projet doit être au plus de 5 caractères",
  "project_id": "ID du projet",
  "project_id_tooltip_content": "Aide à identifier les issues du projet de manière unique. Max 5 caractères.",
  "description_placeholder": "Description...",
  "only_alphanumeric_non_latin_characters_allowed": "Seuls les caractères alphanumériques et non latins sont autorisés.",
  "project_id_is_required": "L'ID du projet est requis",
  "select_network": "Sélectionner le réseau",
  "lead": "Responsable",
  "private": "Privé",
  "public": "Public",
  "accessible_only_by_invite": "Accessible uniquement par invitation",
  "anyone_in_the_workspace_except_guests_can_join": "Tout le monde dans l'espace de travail, sauf les invités, peut rejoindre",
  "creating": "Création",
  "creating_project": "Création du projet",
  "adding_project_to_favorites": "Ajout du projet aux favoris",
  "project_added_to_favorites": "Projet ajouté aux favoris",
  "couldnt_add_the_project_to_favorites": "Impossible d'ajouter le projet aux favoris. Veuillez réessayer.",
  "removing_project_from_favorites": "Suppression du projet des favoris",
  "project_removed_from_favorites": "Projet supprimé des favoris",
  "couldnt_remove_the_project_from_favorites": "Impossible de supprimer le projet des favoris. Veuillez réessayer.",
  "add_to_favorites": "Ajouter aux favoris",
  "remove_from_favorites": "Supprimer des favoris",
  "publish_settings": "Paramètres de publication",
  "publish": "Publier",
  "copy_link": "Copier le lien",
  "leave_project": "Quitter le projet",
  "join_the_project_to_rearrange": "Rejoindre le projet pour réorganiser",
  "drag_to_rearrange": "Glisser pour réorganiser",
  "congrats": "Félicitations !",
  "project": "Projet",
  "open_project": "Ouvrir le projet",
  "issues": "Problèmes",
  "cycles": "Cycles",
  "modules": "Modules",
  "pages": "Pages",
  "intake": "Intake",
  "time_tracking": "Suivi du temps",
  "work_management": "Gestion du travail",
  "projects_and_issues": "Projets et problèmes",
  "projects_and_issues_description": "Activer ou désactiver ces fonctionnalités pour ce projet.",
  "cycles_description": "Organisez votre travail en périodes définies selon vos besoins par projet et modifiez la fréquence d'une période à l'autre.",
  "modules_description": "Regroupez le travail en sous-projets avec leurs propres responsables et assignés.",
  "views_description": "Enregistrez vos tris, filtres et options d'affichage pour plus tard ou partagez-les.",
  "pages_description": "Rédigez tout type de contenu librement.",
  "intake_description": "Restez informé des tickets auxquels vous êtes abonné. Activez cette option pour recevoir des notifications.",
  "time_tracking_description": "Suivez le temps passé sur les tickets et les projets.",
  "work_management_description": "Gérez votre travail et vos projets en toute simplicité.",
  "documentation": "Documentation",
  "message_support": "Contacter le support",
  "contact_sales": "Contacter les ventes",
  "hyper_mode": "Mode hyper",
  "keyboard_shortcuts": "Raccourcis clavier",
  "whats_new": "Nouveautés ?",
  "version": "Version",
  "we_are_having_trouble_fetching_the_updates": "Nous avons des difficultés à récupérer les mises à jour.",
  "our_changelogs": "Notre journal de modifications",
  "for_the_latest_updates": "Pour les dernières mises à jour.",
  "please_visit": "Veuillez visiter",
  "docs": "Documentation",
  "full_changelog": "Journal complet",
  "support": "Support",
  "discord": "Discord",
  "powered_by_plane_pages": "Propulsé par Plane Pages",
  "please_select_at_least_one_invitation": "Veuillez sélectionner au moins une invitation.",
  "please_select_at_least_one_invitation_description": "Veuillez sélectionner au moins une invitation pour rejoindre l'espace de travail.",
  "we_see_that_someone_has_invited_you_to_join_a_workspace": "Nous voyons que quelqu'un vous a invité à rejoindre un espace de travail",
  "join_a_workspace": "Rejoindre un espace de travail",
  "we_see_that_someone_has_invited_you_to_join_a_workspace_description": "Nous voyons que quelqu'un vous a invité à rejoindre un espace de travail",
  "join_a_workspace_description": "Rejoindre un espace de travail",
  "accept_and_join": "Accepter et rejoindre",
  "go_home": "Retour à l'accueil",
  "no_pending_invites": "Aucune invitation en attente",
  "you_can_see_here_if_someone_invites_you_to_a_workspace": "Vous pouvez voir ici si quelqu'un vous invite à rejoindre un espace de travail",
  "back_to_home": "Retour à l'accueil",
  "workspace_name": "espace-de-travail",
  "deactivate_your_account": "Désactiver votre compte",
  "deactivate_your_account_description": "Une fois désactivé, vous ne pourrez pas être assigné à des problèmes et être facturé pour votre espace de travail. Pour réactiver votre compte, vous aurez besoin d'une invitation à un espace de travail à cette adresse email.",
  "deactivating": "Désactivation",
  "confirm": "Confirmer",
  "draft_created": "Brouillon créé",
  "issue_created_successfully": "Problème créé avec succès",
  "draft_creation_failed": "Création du brouillon échouée",
  "issue_creation_failed": "Création du problème échouée",
  "draft_issue": "Problème en brouillon",
  "issue_updated_successfully": "Problème mis à jour avec succès",
  "issue_could_not_be_updated": "Le problème n'a pas pu être mis à jour",
  "create_a_draft": "Créer un brouillon",
  "save_to_drafts": "Enregistrer dans les brouillons",
  "save": "Enregistrer",
  "update": "Mettre à jour",
  "updating": "Mise à jour",
  "create_new_issue": "Créer un nouveau problème",
  "editor_is_not_ready_to_discard_changes": "L'éditeur n'est pas prêt à annuler les modifications",
  "failed_to_move_issue_to_project": "Impossible de déplacer le problème vers le projet",
  "create_more": "Créer plus",
  "add_to_project": "Ajouter au projet",
  "discard": "Annuler",
  "duplicate_issue_found": "Problème en double trouvé",
  "duplicate_issues_found": "Problèmes en double trouvés",
  "no_matching_results": "Aucun résultat correspondant",
  "title_is_required": "Le titre est requis",
  "title": "Titre",
  "state": "État",
  "priority": "Priorité",
  "none": "Aucune",
  "urgent": "Urgent",
  "high": "Haute",
  "medium": "Moyenne",
  "low": "Basse",
  "members": "Membres",
  "assignee": "Assigné",
  "assignees": "Assignés",
  "you": "Vous",
  "labels": "Étiquettes",
  "create_new_label": "Créer une nouvelle étiquette",
  "start_date": "Date de début",
  "due_date": "Date d'échéance",
  "cycle": "Cycle",
  "estimate": "Estimation",
  "change_parent_issue": "Modifier le problème parent",
  "remove_parent_issue": "Supprimer le problème parent",
  "add_parent": "Ajouter un parent",
  "loading_members": "Chargement des membres...",
<<<<<<< HEAD
  "inbox": "Boîte de réception",
  "no_data_yet": "Pas encore de données",
  "user_profile": {
    "title": "Votre travail",
    "work": "Travail",
    "details": {
      "joined_on": "Inscrit le",
      "time_zone": "Fuseau horaire"
    },
    "stats": {
      "workload": "Charge de travail",
      "overview": "Aperçu",
      "created": "Problèmes créés",
      "assigned": "Problèmes assignés",
      "subscribed": "Problèmes suivis",
      "state_distribution": {
        "title": "Problèmes par état",
        "empty": "Créez des problèmes pour les visualiser par état dans le graphique pour une meilleure analyse."
      },
      "priority_distribution": {
        "title": "Problèmes par priorité",
        "empty": "Créez des problèmes pour les visualiser par priorité dans le graphique pour une meilleure analyse."
      },
      "recent_activity": {
        "title": "Activité récente",
        "empty": "Nous n'avons pas trouvé de données. Veuillez consulter vos entrées"
      }
    },
    "actions": {
      "profile": "Profil",
      "security": "Sécurité",
      "activity": "Activité",
      "appearance": "Apparence",
      "notifications": "Notifications"
    },
    "tabs": {
      "summary": "Résumé",
      "assigned": "Assignés",
      "created": "Créés",
      "subscribed": "Suivis",
      "activity": "Activité"
=======
  "connections": "Connexions",

  "workspace_dashboard": {
    "empty_state": {
      "general": {
        "title": "Vue d'ensemble de vos projets, activités et métriques",
        "description": "Bienvenue sur Plane, nous sommes ravis de vous accueillir. Créez votre premier projet et suivez vos tâches, et cette page se transformera en un espace qui vous aidera à progresser. Les administrateurs verront également des éléments pour aider leur équipe à progresser.",
        "primary_button": {
          "text": "Créez votre premier projet",
          "comic": {
            "title": "Tout commence par un projet sur Plane",
            "description": "Un projet peut être une feuille de route produit, une campagne marketing ou le lancement d'une nouvelle voiture."
          }
        }
      }
    }
  },

  "workspace_analytics": {
    "empty_state": {
      "general": {
        "title": "Suivez les progrès, les charges de travail et les allocations. Repérez les tendances, éliminez les obstacles et accélérez le travail",
        "description": "Visualisez l'étendue par rapport à la demande, les estimations et l'expansion des objectifs. Obtenez des performances par membre et par équipe, et assurez-vous que votre projet respecte les délais.",
        "primary_button": {
          "text": "Commencez votre premier projet",
          "comic": {
            "title": "Les analyses fonctionnent mieux avec Cycles + Modules",
            "description": "D'abord, cadrez vos tâches dans des Cycles et, si possible, regroupez les tâches qui s'étendent sur plus d'un cycle dans des Modules. Consultez-les dans la navigation à gauche."
          }
        }
      }
    }
  },

  "workspace_projects": {
    "empty_state": {
      "general": {
        "title": "Aucun projet actif",
        "description": "Considérez chaque projet comme le parent des travaux orientés vers un objectif. Les projets sont l'endroit où vivent les tâches, les Cycles et les Modules, et avec vos collègues, ils vous aident à atteindre cet objectif. Créez un nouveau projet ou filtrez les projets archivés.",
        "primary_button": {
          "text": "Commencez votre premier projet",
          "comic": {
            "title": "Tout commence par un projet sur Plane",
            "description": "Un projet peut être une feuille de route produit, une campagne marketing ou le lancement d'une nouvelle voiture."
          }
        }
      },
      "no_projects": {
        "title": "Aucun projet",
        "description": "Pour créer des tâches ou gérer votre travail, vous devez créer un projet ou en faire partie.",
        "primary_button": {
          "text": "Commencez votre premier projet",
          "comic": {
            "title": "Tout commence par un projet sur Plane",
            "description": "Un projet peut être une feuille de route produit, une campagne marketing ou le lancement d'une nouvelle voiture."
          }
        }
      },
      "filter": {
        "title": "Aucun projet correspondant",
        "description": "Aucun projet détecté avec les critères correspondants. \n Créez un nouveau projet à la place."
      }
    }
  },

  "workspace_issues": {
    "empty_state": {
      "all-issues": {
        "title": "Aucune tâche dans le projet",
        "description": "Premier projet terminé ! Maintenant, divisez votre travail en morceaux traçables avec des tâches. Allons-y !",
        "primary_button": {
          "text": "Créer une nouvelle tâche"
        }
      },
      "assigned": {
        "title": "Aucune tâche assignée",
        "description": "Les tâches qui vous sont assignées peuvent être suivies ici.",
        "primary_button": {
          "text": "Créer une nouvelle tâche"
        }
      },
      "created": {
        "title": "Aucune tâche créée",
        "description": "Toutes les tâches que vous avez créées se trouvent ici. Suivez-les directement ici.",
        "primary_button": {
          "text": "Créer une nouvelle tâche"
        }
      },
      "subscribed": {
        "title": "Aucune tâche suivie",
        "description": "Abonnez-vous aux tâches qui vous intéressent, suivez-les toutes ici."
      },
      "custom-view": {
        "title": "Aucune tâche trouvée",
        "description": "Les tâches correspondant aux filtres sont affichées ici. Suivez-les toutes ici."
      }
    }
  },

  "workspace_settings": {
    "label": "Paramètres de l'espace de travail",
    "empty_state": {
      "api_tokens": {
        "title": "Aucun jeton API créé",
        "description": "Les API Plane peuvent être utilisées pour intégrer vos données dans Plane avec n'importe quel système externe. Créez un jeton pour commencer."
      },
      "webhooks": {
        "title": "Aucun webhook ajouté",
        "description": "Créez des webhooks pour recevoir des mises à jour en temps réel et automatiser des actions."
      },
      "exports": {
        "title": "Aucune exportation pour le moment",
        "description": "Chaque fois que vous exportez, une copie sera également disponible ici pour référence."
      },
      "imports": {
        "title": "Aucune importation pour le moment",
        "description": "Retrouvez toutes vos importations précédentes ici et téléchargez-les."
      }
    }
  },

  "profile": {
    "label": "Profil",
    "empty_state": {
      "activity": {
        "title": "Aucune activité pour le moment",
        "description": "Commencez par créer une nouvelle tâche ! Ajoutez des détails et des propriétés à celle-ci. Explorez davantage Plane pour voir votre activité."
      },
      "assigned": {
        "title": "Aucune tâche assignée",
        "description": "Les tâches qui vous sont assignées peuvent être suivies ici."
      },
      "created": {
        "title": "Aucune tâche créée",
        "description": "Toutes les tâches que vous avez créées se trouvent ici. Suivez-les directement ici."
      },
      "subscribed": {
        "title": "Aucune tâche suivie",
        "description": "Abonnez-vous aux tâches qui vous intéressent, suivez-les toutes ici."
      }
    }
  },

  "project_settings": {
    "empty_state": {
      "labels": {
        "title": "Aucune étiquette pour le moment",
        "description": "Créez des étiquettes pour organiser et filtrer les tâches de votre projet."
      }
    }
  },

  "project_cycles": {
    "empty_state": {
      "general": {
        "title": "Groupez et cadrez votre travail en cycles.",
        "description": "Décomposez le travail en périodes définies, travaillez à rebours à partir de votre date limite pour fixer des échéances, et réalisez des progrès tangibles en équipe.",
        "primary_button": {
          "text": "Définir votre premier cycle",
          "comic": {
            "title": "Les cycles sont des périodes répétitives.",
            "description": "Un sprint, une itération ou tout autre terme que vous utilisez pour le suivi hebdomadaire ou bi-hebdomadaire du travail est un cycle."
          }
        }
      },
      "no_issues": {
        "title": "Aucune tâche ajoutée au cycle",
        "description": "Ajoutez ou créez des tâches que vous souhaitez cadencer et livrer dans ce cycle",
        "primary_button": {
          "text": "Créer une nouvelle tâche"
        },
        "secondary_button": {
          "text": "Ajouter une tâche existante"
        }
      },
      "completed_no_issues": {
        "title": "Aucun problème dans le cycle",
        "description": "Aucun problème dans le cycle. Les problèmes ont été transférés ou sont cachés. Pour voir les problèmes cachés, le cas échéant, mettez à jour les propriétés d'affichage en conséquence."
      },
      "active": {
        "title": "Aucun cycle actif",
        "description": "Un cycle actif inclut toute période englobant la date d'aujourd'hui dans sa plage. Retrouvez ici les progrès et les détails du cycle actif."
      },
      "archived": {
        "title": "Aucun cycle archivé pour le moment",
        "description": "Pour organiser votre projet, archivez les cycles terminés. Retrouvez-les ici une fois archivés."
      }
    }
  },

  "project_issues": {
    "empty_state": {
      "no_issues": {
        "title": "Créez un problème et assignez-le à quelqu’un, même à vous-même",
        "description": "Considérez les problèmes comme des emplois, des tâches, des actions ou JTBD (travaux à accomplir). Nous aimons ça. Un problème et ses sous-problèmes sont généralement des actions basées sur le temps assignées aux membres de votre équipe. Votre équipe crée, assigne et termine des problèmes pour faire avancer votre projet vers son objectif.",
        "primary_button": {
          "text": "Créez votre premier problème",
          "comic": {
            "title": "Les problèmes sont les éléments constitutifs de Plane.",
            "description": "Redessiner l’interface utilisateur de Plane, Rebrander l’entreprise ou Lancer le nouveau système d’injection de carburant sont des exemples de problèmes qui comportent probablement des sous-problèmes."
          }
        }
      },
      "no_archived_issues": {
        "title": "Aucun problème archivé pour l'instant",
        "description": "Manuellement ou via une automatisation, vous pouvez archiver les problèmes terminés ou annulés. Retrouvez-les ici une fois archivés.",
        "primary_button": {
          "text": "Configurer l'automatisation"
        }
      },
      "issues_empty_filter": {
        "title": "Aucun problème trouvé correspondant aux filtres appliqués",
        "secondary_button": {
          "text": "Effacer tous les filtres"
        }
      }
    }
  },

  "project_module": {
    "empty_state": {
      "no_issues": {
        "title": "Aucun problème dans le module",
        "description": "Créez ou ajoutez des problèmes que vous souhaitez réaliser dans le cadre de ce module",
        "primary_button": {
          "text": "Créer un nouveau problème"
        },
        "secondary_button": {
          "text": "Ajouter un problème existant"
        }
      },
      "general": {
        "title": "Associez les jalons de votre projet aux modules et suivez facilement le travail global.",
        "description": "Un groupe de problèmes appartenant à un parent logique et hiérarchique forme un module. Pensez-y comme un moyen de suivre le travail par jalons de projet. Ils ont leurs propres périodes, échéances et analyses pour vous aider à voir votre progression vers un jalon.",
        "primary_button": {
          "text": "Construisez votre premier module",
          "comic": {
            "title": "Les modules aident à regrouper le travail par hiérarchie.",
            "description": "Un module de panier, un module de châssis et un module d'entrepôt sont de bons exemples de ce regroupement."
          }
        }
      },
      "archived": {
        "title": "Aucun module archivé pour le moment",
        "description": "Pour organiser votre projet, archivez les modules terminés ou annulés. Retrouvez-les ici une fois archivés."
      }
    }
  },

  "project_views": {
    "empty_state": {
      "general": {
        "title": "Enregistrez des vues filtrées pour votre projet. Créez-en autant que nécessaire",
        "description": "Les vues sont un ensemble de filtres enregistrés que vous utilisez fréquemment ou auxquels vous souhaitez accéder facilement. Tous vos collègues dans un projet peuvent voir les vues de chacun et choisir celle qui correspond le mieux à leurs besoins.",
        "primary_button": {
          "text": "Créez votre première vue",
          "comic": {
            "title": "Les vues fonctionnent au-dessus des propriétés des problèmes.",
            "description": "Vous pouvez créer une vue à partir d'ici avec autant de propriétés ou de filtres que vous le souhaitez."
          }
        }
      },
      "filter": {
        "title": "Aucune vue correspondante",
        "description": "Aucune vue ne correspond aux critères de recherche. \n Créez une nouvelle vue à la place."
      }
    }
  },

  "project_page": {
    "empty_state": {
      "general": {
        "title": "Écrivez une note, un document ou une base de connaissances complète. Laissez Galileo, l'assistant IA de Plane, vous aider à démarrer",
        "description": "Les pages sont un espace pour capturer des idées dans Plane. Prenez des notes de réunion, formatez-les facilement, intégrez des problèmes, organisez-les en utilisant une bibliothèque de composants et gardez-les toutes dans le contexte de votre projet. Pour simplifier tout document, invoquez Galileo, l'IA de Plane, avec un raccourci ou en cliquant sur un bouton.",
        "primary_button": {
          "text": "Créez votre première page"
        }
      },
      "private": {
        "title": "Aucune page privée pour le moment",
        "description": "Conservez vos pensées privées ici. Lorsque vous êtes prêt à les partager, votre équipe n'est qu'à un clic.",
        "primary_button": {
          "text": "Créez votre première page"
        }
      },
      "public": {
        "title": "Aucune page publique pour le moment",
        "description": "Consultez ici les pages partagées avec tout le monde dans votre projet.",
        "primary_button": {
          "text": "Créez votre première page"
        }
      },
      "archived": {
        "title": "Aucune page archivée pour le moment",
        "description": "Archivez les pages qui ne sont pas sur votre radar. Accédez-y ici en cas de besoin."
      }
    }
  },

  "command_k": {
    "empty_state": {
      "search": {
        "title": "Aucun résultat trouvé"
      }
    }
  },

  "issue_relation": {
    "empty_state": {
      "search": {
        "title": "Aucun problème correspondant trouvé"
      },
      "general": {
        "title": "Aucun problème trouvé"
      }
    }
  },

  "issue_comment": {
    "empty_state": {
      "general": {
        "title": "Pas encore de commentaires",
        "description": "Les commentaires peuvent être utilisés comme un espace de discussion et de suivi pour les problèmes"
      }
    }
  },

  "notification": {
    "empty_state": {
      "detail": {
        "title": "Sélectionnez pour voir les détails."
      },
      "all": {
        "title": "Aucune tâche assignée",
        "description": "Les mises à jour des problèmes qui vous sont assignés peuvent être \n vues ici."
      },
      "mentions": {
        "title": "Aucune tâche assignée",
        "description": "Les mises à jour des problèmes qui vous sont assignés peuvent être \n vues ici."
      }
    }
  },

  "active_cycle": {
    "empty_state": {
      "progress": {
        "title": "Ajoutez des problèmes au cycle pour voir sa progression."
      },
      "chart": {
        "title": "Ajoutez des problèmes au cycle pour voir le graphique d'avancement."
      },
      "priority_issue": {
        "title": "Observez d'un coup d'œil les problèmes prioritaires traités dans le cycle."
      },
      "assignee": {
        "title": "Ajoutez des responsables aux problèmes pour voir la répartition du travail par responsable."
      },
      "label": {
        "title": "Ajoutez des étiquettes aux problèmes pour voir la répartition du travail par étiquette."
      }
    }
  },

  "disabled_project": {
    "empty_state": {
      "inbox": {
        "title": "La collecte n'est pas activée pour le projet.",
        "description": "La collecte vous aide à gérer les demandes entrantes pour votre projet et à les ajouter en tant que problèmes dans votre flux de travail. Activez la collecte dans les paramètres du projet pour gérer les demandes.",
        "primary_button": {
          "text": "Gérer les fonctionnalités"
        }
      },
      "cycle": {
        "title": "Les cycles ne sont pas activés pour ce projet.",
        "description": "Divisez le travail en segments limités dans le temps, travaillez à rebours depuis la date limite de votre projet pour fixer des dates et progressez concrètement en équipe. Activez la fonctionnalité des cycles pour votre projet afin de commencer à les utiliser.",
        "primary_button": {
          "text": "Gérer les fonctionnalités"
        }
      },
      "module": {
        "title": "Les modules ne sont pas activés pour le projet.",
        "description": "Les modules sont les éléments constitutifs de votre projet. Activez les modules dans les paramètres du projet pour commencer à les utiliser.",
        "primary_button": {
          "text": "Gérer les fonctionnalités"
        }
      },
      "page": {
        "title": "Les pages ne sont pas activées pour le projet.",
        "description": "Les pages sont les éléments constitutifs de votre projet. Activez les pages dans les paramètres du projet pour commencer à les utiliser.",
        "primary_button": {
          "text": "Gérer les fonctionnalités"
        }
      },
      "view": {
        "title": "Les vues ne sont pas activées pour le projet.",
        "description": "Les vues sont les éléments constitutifs de votre projet. Activez les vues dans les paramètres du projet pour commencer à les utiliser.",
        "primary_button": {
          "text": "Gérer les fonctionnalités"
        }
      }
    }
  },

  "inbox": {
    "label": "Boîte de réception",
    "empty_state": {
      "sidebar_open_tab": {
        "title": "Aucun problème ouvert",
        "description": "Trouvez ici les problèmes ouverts. Créez un nouveau problème."
      },
      "sidebar_closed_tab": {
        "title": "Aucun problème fermé",
        "description": "Tous les problèmes, qu'ils soient acceptés ou refusés, se trouvent ici."
      },
      "sidebar_filter": {
        "title": "Aucun problème correspondant",
        "description": "Aucun problème ne correspond au filtre appliqué dans l'entrée. Créez un nouveau problème."
      },
      "detail": {
        "title": "Sélectionnez un problème pour voir ses détails."
      }
    }
  },

  "workspace_draft_issues": {
    "empty_state": {
      "title": "Les problèmes à moitié rédigés, et bientôt, les commentaires apparaîtront ici.",
      "description": "Pour essayer cela, commencez à rédiger un problème et laissez-le en suspens ou créez votre premier brouillon ci-dessous. 😉",
      "primary_button": {
        "text": "Créez votre premier brouillon"
      }
    }
  },

  "stickies": {
    "empty_state": {
      "general": {
        "title": "Les stickies sont des notes rapides et des tâches que vous notez à la volée.",
        "description": "Capturez vos pensées et vos idées facilement en créant des stickies accessibles à tout moment et de n'importe où.",
        "primary_button": {
          "text": "Ajouter un sticky"
        }
      },
      "search": {
        "title": "Aucun sticky ne correspond à votre recherche.",
        "description": "Essayez un autre terme ou faites-le nous savoir si vous êtes sûr que votre recherche est correcte.",
        "primary_button": {
          "text": "Ajouter un sticky"
        }
      }
    }
  },

  "home_widgets": {
    "empty_state": {
      "general": {
        "title": "C'est calme sans widgets, activez-les",
        "description": "Il semble que tous vos widgets soient désactivés. Activez-les maintenant pour améliorer votre expérience !",
        "primary_button": {
          "text": "Gérer les widgets"
        }
      }
>>>>>>> ad2dc675
    }
  }
}<|MERGE_RESOLUTION|>--- conflicted
+++ resolved
@@ -314,11 +314,132 @@
   "remove_parent_issue": "Supprimer le problème parent",
   "add_parent": "Ajouter un parent",
   "loading_members": "Chargement des membres...",
-<<<<<<< HEAD
   "inbox": "Boîte de réception",
   "no_data_yet": "Pas encore de données",
-  "user_profile": {
-    "title": "Votre travail",
+  "connections": "Connexions",
+
+  "workspace_dashboard": {
+    "empty_state": {
+      "general": {
+        "title": "Vue d'ensemble de vos projets, activités et métriques",
+        "description": "Bienvenue sur Plane, nous sommes ravis de vous accueillir. Créez votre premier projet et suivez vos tâches, et cette page se transformera en un espace qui vous aidera à progresser. Les administrateurs verront également des éléments pour aider leur équipe à progresser.",
+        "primary_button": {
+          "text": "Créez votre premier projet",
+          "comic": {
+            "title": "Tout commence par un projet sur Plane",
+            "description": "Un projet peut être une feuille de route produit, une campagne marketing ou le lancement d'une nouvelle voiture."
+          }
+        }
+      }
+    }
+  },
+
+  "workspace_analytics": {
+    "empty_state": {
+      "general": {
+        "title": "Suivez les progrès, les charges de travail et les allocations. Repérez les tendances, éliminez les obstacles et accélérez le travail",
+        "description": "Visualisez l'étendue par rapport à la demande, les estimations et l'expansion des objectifs. Obtenez des performances par membre et par équipe, et assurez-vous que votre projet respecte les délais.",
+        "primary_button": {
+          "text": "Commencez votre premier projet",
+          "comic": {
+            "title": "Les analyses fonctionnent mieux avec Cycles + Modules",
+            "description": "D'abord, cadrez vos tâches dans des Cycles et, si possible, regroupez les tâches qui s'étendent sur plus d'un cycle dans des Modules. Consultez-les dans la navigation à gauche."
+          }
+        }
+      }
+    }
+  },
+
+  "workspace_projects": {
+    "empty_state": {
+      "general": {
+        "title": "Aucun projet actif",
+        "description": "Considérez chaque projet comme le parent des travaux orientés vers un objectif. Les projets sont l'endroit où vivent les tâches, les Cycles et les Modules, et avec vos collègues, ils vous aident à atteindre cet objectif. Créez un nouveau projet ou filtrez les projets archivés.",
+        "primary_button": {
+          "text": "Commencez votre premier projet",
+          "comic": {
+            "title": "Tout commence par un projet sur Plane",
+            "description": "Un projet peut être une feuille de route produit, une campagne marketing ou le lancement d'une nouvelle voiture."
+          }
+        }
+      },
+      "no_projects": {
+        "title": "Aucun projet",
+        "description": "Pour créer des tâches ou gérer votre travail, vous devez créer un projet ou en faire partie.",
+        "primary_button": {
+          "text": "Commencez votre premier projet",
+          "comic": {
+            "title": "Tout commence par un projet sur Plane",
+            "description": "Un projet peut être une feuille de route produit, une campagne marketing ou le lancement d'une nouvelle voiture."
+          }
+        }
+      },
+      "filter": {
+        "title": "Aucun projet correspondant",
+        "description": "Aucun projet détecté avec les critères correspondants. \n Créez un nouveau projet à la place."
+      }
+    }
+  },
+
+  "workspace_issues": {
+    "empty_state": {
+      "all-issues": {
+        "title": "Aucune tâche dans le projet",
+        "description": "Premier projet terminé ! Maintenant, divisez votre travail en morceaux traçables avec des tâches. Allons-y !",
+        "primary_button": {
+          "text": "Créer une nouvelle tâche"
+        }
+      },
+      "assigned": {
+        "title": "Aucune tâche assignée",
+        "description": "Les tâches qui vous sont assignées peuvent être suivies ici.",
+        "primary_button": {
+          "text": "Créer une nouvelle tâche"
+        }
+      },
+      "created": {
+        "title": "Aucune tâche créée",
+        "description": "Toutes les tâches que vous avez créées se trouvent ici. Suivez-les directement ici.",
+        "primary_button": {
+          "text": "Créer une nouvelle tâche"
+        }
+      },
+      "subscribed": {
+        "title": "Aucune tâche suivie",
+        "description": "Abonnez-vous aux tâches qui vous intéressent, suivez-les toutes ici."
+      },
+      "custom-view": {
+        "title": "Aucune tâche trouvée",
+        "description": "Les tâches correspondant aux filtres sont affichées ici. Suivez-les toutes ici."
+      }
+    }
+  },
+
+  "workspace_settings": {
+    "label": "Paramètres de l'espace de travail",
+    "empty_state": {
+      "api_tokens": {
+        "title": "Aucun jeton API créé",
+        "description": "Les API Plane peuvent être utilisées pour intégrer vos données dans Plane avec n'importe quel système externe. Créez un jeton pour commencer."
+      },
+      "webhooks": {
+        "title": "Aucun webhook ajouté",
+        "description": "Créez des webhooks pour recevoir des mises à jour en temps réel et automatiser des actions."
+      },
+      "exports": {
+        "title": "Aucune exportation pour le moment",
+        "description": "Chaque fois que vous exportez, une copie sera également disponible ici pour référence."
+      },
+      "imports": {
+        "title": "Aucune importation pour le moment",
+        "description": "Retrouvez toutes vos importations précédentes ici et téléchargez-les."
+      }
+    }
+  },
+
+  "profile": {
+    "label": "Profil",
+    "page_label": "Votre travail",
     "work": "Travail",
     "details": {
       "joined_on": "Inscrit le",
@@ -356,130 +477,7 @@
       "created": "Créés",
       "subscribed": "Suivis",
       "activity": "Activité"
-=======
-  "connections": "Connexions",
-
-  "workspace_dashboard": {
-    "empty_state": {
-      "general": {
-        "title": "Vue d'ensemble de vos projets, activités et métriques",
-        "description": "Bienvenue sur Plane, nous sommes ravis de vous accueillir. Créez votre premier projet et suivez vos tâches, et cette page se transformera en un espace qui vous aidera à progresser. Les administrateurs verront également des éléments pour aider leur équipe à progresser.",
-        "primary_button": {
-          "text": "Créez votre premier projet",
-          "comic": {
-            "title": "Tout commence par un projet sur Plane",
-            "description": "Un projet peut être une feuille de route produit, une campagne marketing ou le lancement d'une nouvelle voiture."
-          }
-        }
-      }
-    }
-  },
-
-  "workspace_analytics": {
-    "empty_state": {
-      "general": {
-        "title": "Suivez les progrès, les charges de travail et les allocations. Repérez les tendances, éliminez les obstacles et accélérez le travail",
-        "description": "Visualisez l'étendue par rapport à la demande, les estimations et l'expansion des objectifs. Obtenez des performances par membre et par équipe, et assurez-vous que votre projet respecte les délais.",
-        "primary_button": {
-          "text": "Commencez votre premier projet",
-          "comic": {
-            "title": "Les analyses fonctionnent mieux avec Cycles + Modules",
-            "description": "D'abord, cadrez vos tâches dans des Cycles et, si possible, regroupez les tâches qui s'étendent sur plus d'un cycle dans des Modules. Consultez-les dans la navigation à gauche."
-          }
-        }
-      }
-    }
-  },
-
-  "workspace_projects": {
-    "empty_state": {
-      "general": {
-        "title": "Aucun projet actif",
-        "description": "Considérez chaque projet comme le parent des travaux orientés vers un objectif. Les projets sont l'endroit où vivent les tâches, les Cycles et les Modules, et avec vos collègues, ils vous aident à atteindre cet objectif. Créez un nouveau projet ou filtrez les projets archivés.",
-        "primary_button": {
-          "text": "Commencez votre premier projet",
-          "comic": {
-            "title": "Tout commence par un projet sur Plane",
-            "description": "Un projet peut être une feuille de route produit, une campagne marketing ou le lancement d'une nouvelle voiture."
-          }
-        }
-      },
-      "no_projects": {
-        "title": "Aucun projet",
-        "description": "Pour créer des tâches ou gérer votre travail, vous devez créer un projet ou en faire partie.",
-        "primary_button": {
-          "text": "Commencez votre premier projet",
-          "comic": {
-            "title": "Tout commence par un projet sur Plane",
-            "description": "Un projet peut être une feuille de route produit, une campagne marketing ou le lancement d'une nouvelle voiture."
-          }
-        }
-      },
-      "filter": {
-        "title": "Aucun projet correspondant",
-        "description": "Aucun projet détecté avec les critères correspondants. \n Créez un nouveau projet à la place."
-      }
-    }
-  },
-
-  "workspace_issues": {
-    "empty_state": {
-      "all-issues": {
-        "title": "Aucune tâche dans le projet",
-        "description": "Premier projet terminé ! Maintenant, divisez votre travail en morceaux traçables avec des tâches. Allons-y !",
-        "primary_button": {
-          "text": "Créer une nouvelle tâche"
-        }
-      },
-      "assigned": {
-        "title": "Aucune tâche assignée",
-        "description": "Les tâches qui vous sont assignées peuvent être suivies ici.",
-        "primary_button": {
-          "text": "Créer une nouvelle tâche"
-        }
-      },
-      "created": {
-        "title": "Aucune tâche créée",
-        "description": "Toutes les tâches que vous avez créées se trouvent ici. Suivez-les directement ici.",
-        "primary_button": {
-          "text": "Créer une nouvelle tâche"
-        }
-      },
-      "subscribed": {
-        "title": "Aucune tâche suivie",
-        "description": "Abonnez-vous aux tâches qui vous intéressent, suivez-les toutes ici."
-      },
-      "custom-view": {
-        "title": "Aucune tâche trouvée",
-        "description": "Les tâches correspondant aux filtres sont affichées ici. Suivez-les toutes ici."
-      }
-    }
-  },
-
-  "workspace_settings": {
-    "label": "Paramètres de l'espace de travail",
-    "empty_state": {
-      "api_tokens": {
-        "title": "Aucun jeton API créé",
-        "description": "Les API Plane peuvent être utilisées pour intégrer vos données dans Plane avec n'importe quel système externe. Créez un jeton pour commencer."
-      },
-      "webhooks": {
-        "title": "Aucun webhook ajouté",
-        "description": "Créez des webhooks pour recevoir des mises à jour en temps réel et automatiser des actions."
-      },
-      "exports": {
-        "title": "Aucune exportation pour le moment",
-        "description": "Chaque fois que vous exportez, une copie sera également disponible ici pour référence."
-      },
-      "imports": {
-        "title": "Aucune importation pour le moment",
-        "description": "Retrouvez toutes vos importations précédentes ici et téléchargez-les."
-      }
-    }
-  },
-
-  "profile": {
-    "label": "Profil",
+    },
     "empty_state": {
       "activity": {
         "title": "Aucune activité pour le moment",
@@ -819,7 +817,6 @@
           "text": "Gérer les widgets"
         }
       }
->>>>>>> ad2dc675
     }
   }
 }