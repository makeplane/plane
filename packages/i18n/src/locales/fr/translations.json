--- conflicted
+++ resolved
@@ -313,8 +313,6 @@
   "remove_parent_issue": "Supprimer le problème parent",
   "add_parent": "Ajouter un parent",
   "loading_members": "Chargement des membres...",
-  "inbox": "Boîte de réception",
-<<<<<<< HEAD
 
   "view_link_copied_to_clipboard": "Lien de vue copié dans le presse-papiers.",
   "required": "Requis",
@@ -333,6 +331,8 @@
   "evening": "soir",
   "show_all": "Tout afficher",
   "show_less": "Afficher moins",
+  "no_data_yet": "Pas encore de données",
+  "connections": "Connexions",
 
   "toast": {
     "success": "Succès !",
@@ -360,14 +360,20 @@
         "title": "Faites de Plane le vôtre",
         "description": "Choisissez votre photo, vos couleurs et plus encore.",
         "cta": "Personnaliser maintenant"
+      },
+      "widgets": {
+        "title": "C'est calme sans widgets, activez-les",
+        "description": "Il semble que tous vos widgets soient désactivés. Activez-les maintenant pour améliorer votre expérience !",
+        "primary_button": {
+          "text": "Gérer les widgets"
+        }
       }
     },
     "quick_links": {
-      "empty": "Ajoutez des liens pour un accès rapide à votre travail.",
-      "add": "Ajouter un lien rapide",
-      "title": "lien{count, plural, one{# lien} other{# liens}} rapide",
-      "quick_links": {
-        "title": "Liens rapides",
+        "empty": "Enregistrez des liens vers des éléments de travail que vous souhaitez avoir à portée de main.",
+        "add": "Ajouter un lien rapide",
+        "title": "Lien rapide",
+        "title_plural": "Liens rapides",
         "toasts": {
           "created": {
             "title": "Lien créé",
@@ -394,15 +400,14 @@
             "message": "Le lien n'a pas pu être supprimé"
           }
         }
-      }
-    },
+      },
     "recents": {
       "title": "Récents",
       "empty": {
-        "project": "Vos projets récents apparaîtront ici une fois que vous en aurez visité un.",
-        "page": "Vos pages récentes apparaîtront ici une fois que vous en aurez visité une.",
-        "issue": "Vos problèmes récents apparaîtront ici une fois que vous en aurez visité un.",
-        "default": "Vous n'avez pas encore d'éléments récents."
+          "project": "Vos projets récents apparaîtront ici une fois que vous en aurez visité un.",
+          "page": "Vos pages récentes apparaîtront ici une fois que vous en aurez visité une.",
+          "issue": "Vos problèmes récents apparaîtront ici une fois que vous en aurez visité un.",
+          "default": "Vous n'avez pas encore d'éléments récents."
       },
       "filters": {
         "all": "Tous les éléments",
@@ -427,9 +432,6 @@
     "manage_widgets": "Gérer les widgets",
     "title": "Accueil",
     "star_us_on_github": "Étoilez-nous sur GitHub"
-  },
-  "stickies": {
-    "empty": "Pas encore de notes. Ajoutez-en une pour commencer à prendre des notes rapides."
   },
   "link": {
     "modal": {
@@ -441,9 +443,9 @@
       "title": {
         "text": "Titre d'affichage",
         "placeholder": "Comment souhaitez-vous voir ce lien"
-=======
-  "no_data_yet": "Pas encore de données",
-  "connections": "Connexions",
+      }
+    }
+  },
 
   "workspace_dashboard": {
     "empty_state": {
@@ -917,33 +919,59 @@
   },
 
   "stickies": {
-    "empty_state": {
+    "title": "Vos pense-bêtes",
+    "placeholder": "cliquez pour écrire ici",
+    "all": "Tous les pense-bêtes",
+    "no-data": "Notez une idée, capturez un éclair de génie ou enregistrez une réflexion. Ajoutez un pense-bête pour commencer.",
+    "add": "Ajouter un pense-bête",
+    "search_placeholder": "Rechercher par titre",
+    "delete": "Supprimer le pense-bête",
+    "delete_confirmation": "Êtes-vous sûr de vouloir supprimer ce pense-bête ?",
+    "empty_state": {
+      "simple": "Notez une idée, capturez un éclair de génie ou enregistrez une réflexion. Ajoutez un pense-bête pour commencer.",
       "general": {
-        "title": "Les stickies sont des notes rapides et des tâches que vous notez à la volée.",
-        "description": "Capturez vos pensées et vos idées facilement en créant des stickies accessibles à tout moment et de n'importe où.",
-        "primary_button": {
-          "text": "Ajouter un sticky"
+        "title": "Les pense-bêtes sont des notes rapides et des tâches que vous prenez à la volée.",
+        "description": "Capturez vos pensées et vos idées sans effort en créant des pense-bêtes accessibles à tout moment et de n'importe où.",
+        "primary_button": {
+          "text": "Ajouter un pense-bête"
         }
       },
       "search": {
-        "title": "Aucun sticky ne correspond à votre recherche.",
-        "description": "Essayez un autre terme ou faites-le nous savoir si vous êtes sûr que votre recherche est correcte.",
-        "primary_button": {
-          "text": "Ajouter un sticky"
-        }
-      }
-    }
-  },
-
-  "home_widgets": {
-    "empty_state": {
-      "general": {
-        "title": "C'est calme sans widgets, activez-les",
-        "description": "Il semble que tous vos widgets soient désactivés. Activez-les maintenant pour améliorer votre expérience !",
-        "primary_button": {
-          "text": "Gérer les widgets"
-        }
->>>>>>> 9093b411
+        "title": "Cela ne correspond à aucun de vos pense-bêtes.",
+        "description": "Essayez un terme différent ou informez-nous\nsi vous êtes sûr que votre recherche est correcte.",
+        "primary_button": {
+          "text": "Ajouter un pense-bête"
+        }
+      }
+    },
+    "toasts": {
+      "errors": {
+        "wrong_name": "Le nom du pense-bête ne peut pas dépasser 100 caractères.",
+        "already_exists": "Il existe déjà un pense-bête sans description"
+      },
+      "created": {
+        "title": "Pense-bête créé",
+        "message": "Le pense-bête a été créé avec succès"
+      },
+      "not_created": {
+        "title": "Pense-bête non créé",
+        "message": "Le pense-bête n'a pas pu être créé"
+      },
+      "updated": {
+        "title": "Pense-bête mis à jour",
+        "message": "Le pense-bête a été mis à jour avec succès"
+      },
+      "not_updated": {
+        "title": "Pense-bête non mis à jour",
+        "message": "Le pense-bête n'a pas pu être mis à jour"
+      },
+      "removed": {
+        "title": "Pense-bête supprimé",
+        "message": "Le pense-bête a été supprimé avec succès"
+      },
+      "not_removed": {
+        "title": "Pense-bête non supprimé",
+        "message": "Le pense-bête n'a pas pu être supprimé"
       }
     }
   }
