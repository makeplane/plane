--- conflicted
+++ resolved
@@ -340,7 +340,7 @@
       "name": "名前"
     }
   },
-  
+
   "toast": {
     "success": "成功！",
     "error": "エラー！"
@@ -1283,7 +1283,6 @@
     "subscribed": "購読済み"
   },
 
-<<<<<<< HEAD
   "home_widgets": {
     "empty_state": {
       "general": {
@@ -1316,8 +1315,8 @@
       "custom": {
         "label": "カスタムテーマ"
       }
-=======
-  
+    }
+  },
   "project_modules": {
     "status": {
       "backlog": "バックログ",
@@ -1339,8 +1338,6 @@
       "due_date": "期限",
       "created_at": "作成日",
       "manual": "手動"
->>>>>>> 4cd94bb5
     }
   }
-  
 }