--- conflicted
+++ resolved
@@ -844,23 +844,20 @@
     "disconnecting": "切断中",
     "installing": "インストール中",
     "install": "インストール",
-<<<<<<< HEAD
     "category": "カテゴリー",
     "categories": "カテゴリーズ",
     "saving": "セービング",
     "save_changes": "セーブ チェンジズ",
     "delete": "デリート",
-    "deleting": "デリーティング"
+    "deleting": "デリーティング",
+    "pending": "保留中",
+    "invite": "招待"
   },
 
   "chart": {
     "x_axis": "エックス アクシス",
     "y_axis": "ワイ アクシス",
     "metric": "メトリック"
-=======
-    "pending": "保留中",
-    "invite": "招待"
->>>>>>> 31bba292
   },
 
   "form": {
