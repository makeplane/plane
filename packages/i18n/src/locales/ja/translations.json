{
  "submit": "送信",
  "cancel": "キャンセル",
  "loading": "読み込み中",
  "error": "エラー",
  "success": "成功",
  "warning": "警告",
  "info": "情報",
  "close": "閉じる",
  "yes": "はい",
  "no": "いいえ",
  "ok": "OK",
  "name": "名前",
  "description": "説明",
  "search": "検索",
  "add_member": "メンバーを追加",
  "remove_member": "メンバーを削除",
  "add_members": "メンバーを追加",
  "remove_members": "メンバーを削除",
  "add": "追加",
  "remove": "削除",
  "add_new": "新規追加",
  "remove_selected": "選択項目を削除",
  "first_name": "名",
  "last_name": "姓",
  "email": "メールアドレス",
  "display_name": "表示名",
  "role": "役割",
  "timezone": "タイムゾーン",
  "avatar": "アバター",
  "cover_image": "カバー画像",
  "password": "パスワード",
  "change_cover": "カバーを変更",
  "language": "言語",
  "saving": "保存中...",
  "save_changes": "変更を保存",
  "deactivate_account": "アカウントを無効化",
  "deactivate_account_description": "アカウントを無効化すると、そのアカウント内のすべてのデータとリソースが完全に削除され、復元することはできません。",
  "profile_settings": "プロフィール設定",
  "your_account": "アカウント",
  "security": "セキュリティ",
  "activity": "アクティビティ",
  "appearance": "アピアンス",
  "notifications": "通知",
  "workspaces": "ワークスペース",
  "create_workspace": "ワークスペースを作成",
  "invitations": "招待",
  "summary": "概要",
  "assigned": "割り当て済み",
  "created": "作成済み",
  "subscribed": "購読済み",
  "you_do_not_have_the_permission_to_access_this_page": "このページにアクセスする権限がありません。",
  "failed_to_sign_out_please_try_again": "サインアウトに失敗しました。もう一度お試しください。",
  "password_changed_successfully": "パスワードが正常に変更されました。",
  "something_went_wrong_please_try_again": "何かがうまくいきませんでした。もう一度お試しください。",
  "change_password": "パスワードを変更",
  "passwords_dont_match": "パスワードが一致しません",
  "current_password": "現在のパスワード",
  "new_password": "新しいパスワード",
  "confirm_password": "パスワードを確認",
  "this_field_is_required": "このフィールドは必須です",
  "changing_password": "パスワードを変更中",
  "please_enter_your_password": "パスワードを入力してください。",
  "password_length_should_me_more_than_8_characters": "パスワードの長さは8文字以上である必要があります。",
  "password_is_weak": "パスワードが弱いです。",
  "password_is_strong": "パスワードが強いです。",
  "load_more": "もっと読み込む",
  "select_or_customize_your_interface_color_scheme": "インターフェースのカラースキームを選択またはカスタマイズしてください。",
  "theme": "テーマ",
  "system_preference": "システム設定",
  "light": "ライト",
  "dark": "ダーク",
  "light_contrast": "ライト高コントラスト",
  "dark_contrast": "ダーク高コントラスト",
  "custom": "カスタムテーマ",
  "select_your_theme": "テーマを選択",
  "customize_your_theme": "テーマをカスタマイズ",
  "background_color": "背景色",
  "text_color": "テキスト色",
  "primary_color": "プライマリ（テーマ）色",
  "sidebar_background_color": "サイドバー背景色",
  "sidebar_text_color": "サイドバーテキスト色",
  "set_theme": "テーマを設定",
  "enter_a_valid_hex_code_of_6_characters": "6文字の有効な16進コードを入力してください",
  "background_color_is_required": "背景色は必須です",
  "text_color_is_required": "テキスト色は必須です",
  "primary_color_is_required": "プライマリ色は必須です",
  "sidebar_background_color_is_required": "サイドバー背景色は必須です",
  "sidebar_text_color_is_required": "サイドバーテキスト色は必須です",
  "updating_theme": "テーマを更新中",
  "theme_updated_successfully": "テーマが正常に更新されました",
  "failed_to_update_the_theme": "テーマの更新に失敗しました",
  "email_notifications": "メール通知",
  "stay_in_the_loop_on_issues_you_are_subscribed_to_enable_this_to_get_notified": "購読している問題についての通知を受け取るには、これを有効にしてください。",
  "email_notification_setting_updated_successfully": "メール通知設定が正常に更新されました",
  "failed_to_update_email_notification_setting": "メール通知設定の更新に失敗しました",
  "notify_me_when": "通知する条件",
  "property_changes": "プロパティの変更",
  "property_changes_description": "担当者、優先度、見積もりなどのプロパティが変更されたときに通知します。",
  "state_change": "状態の変更",
  "state_change_description": "問題が別の状態に移動したときに通知します",
  "issue_completed": "問題が完了",
  "issue_completed_description": "問題が完了したときのみ通知します",
  "comments": "コメント",
  "comments_description": "誰かが問題にコメントを残したときに通知します",
  "mentions": "メンション",
  "mentions_description": "コメントや説明で誰かが自分をメンションしたときのみ通知します",
  "create_your_workspace": "ワークスペースを作成",
  "only_your_instance_admin_can_create_workspaces": "ワークスペースを作成できるのはインスタンス管理者のみです",
  "only_your_instance_admin_can_create_workspaces_description": "インスタンス管理者のメールアドレスを知っている場合は、以下のボタンをクリックして連絡を取ってください。",
  "go_back": "戻る",
  "request_instance_admin": "インスタンス管理者にリクエスト",
  "plane_logo": "プレーンロゴ",
  "workspace_creation_disabled": "ワークスペースの作成が無効化されています",
  "workspace_request_subject": "新しいワークスペースのリクエスト",
  "workspace_request_body": "インスタンス管理者様\n\nURL [/workspace-name] で新しいワークスペースを作成してください。[ワークスペース作成の目的]\n\nありがとうございます。\n{{firstName}} {{lastName}}\n{{email}}",
  "creating_workspace": "ワークスペースを作成中",
  "workspace_created_successfully": "ワークスペースが正常に作成されました",
  "create_workspace_page": "ワークスペース作成ページ",
  "workspace_could_not_be_created_please_try_again": "ワークスペースを作成できませんでした。もう一度お試しください。",
  "workspace_could_not_be_created_please_try_again_description": "ワークスペースの作成中にエラーが発生しました。もう一度お試しください。",
  "this_is_a_required_field": "これは必須フィールドです。",
  "name_your_workspace": "ワークスペースに名前を付ける",
  "workspaces_names_can_contain_only_space_dash_and_alphanumeric_characters": "ワークスペース名にはスペース、ダッシュ、アンダースコア、英数字のみを含めることができます。",
  "limit_your_name_to_80_characters": "名前は80文字以内にしてください。",
  "set_your_workspace_url": "ワークスペースのURLを設定",
  "limit_your_url_to_48_characters": "URLは48文字以内にしてください。",
  "how_many_people_will_use_this_workspace": "このワークスペースを使用する人数は？",
  "how_many_people_will_use_this_workspace_description": "購入するシート数を決定するのに役立ちます。",
  "select_a_range": "範囲を選択",
  "urls_can_contain_only_dash_and_alphanumeric_characters": "URLにはダッシュと英数字のみを含めることができます。",
  "something_familiar_and_recognizable_is_always_best": "親しみやすく認識しやすいものが常に最適です。",
  "workspace_url_is_already_taken": "ワークスペースのURLは既に使用されています！",
  "old_password": "古いパスワード",
  "general_settings": "一般設定",
  "sign_out": "サインアウト",
  "signing_out": "サインアウト中",
  "active_cycles": "アクティブサイクル",
  "active_cycles_description": "プロジェクト全体のサイクルを監視し、高優先度の問題を追跡し、注意が必要なサイクルにズームインします。",
  "on_demand_snapshots_of_all_your_cycles": "すべてのサイクルのオンデマンドスナップショット",
  "upgrade": "アップグレード",
  "10000_feet_view": "すべてのアクティブサイクルの10,000フィートビュー。",
  "10000_feet_view_description": "各プロジェクトのサイクルを個別に見るのではなく、すべてのプロジェクトのサイクルを一度に見るためにズームアウトします。",
  "get_snapshot_of_each_active_cycle": "各アクティブサイクルのスナップショットを取得します。",
  "get_snapshot_of_each_active_cycle_description": "すべてのアクティブサイクルの高レベルのメトリクスを追跡し、進捗状況を確認し、期限に対するスコープの感覚を得ます。",
  "compare_burndowns": "バーンダウンを比較します。",
  "compare_burndowns_description": "各チームのパフォーマンスを監視し、各サイクルのバーンダウンレポートを覗き見します。",
  "quickly_see_make_or_break_issues": "重要な問題をすばやく確認します。",
  "quickly_see_make_or_break_issues_description": "各サイクルの期限に対する高優先度の問題をプレビューします。1クリックでサイクルごとにすべてを確認できます。",
  "zoom_into_cycles_that_need_attention": "注意が必要なサイクルにズームインします。",
  "zoom_into_cycles_that_need_attention_description": "期待に沿わないサイクルの状態を1クリックで調査します。",
  "stay_ahead_of_blockers": "ブロッカーを先取りします。",
  "stay_ahead_of_blockers_description": "プロジェクト間の課題を見つけ、他のビューからは明らかでないサイクル間の依存関係を確認します。",
  "analytics": "分析",
  "workspace_invites": "ワークスペースの招待",
  "enter_god_mode": "ゴッドモードに入る",
  "workspace_logo": "ワークスペースロゴ",
  "new_issue": "新しい問題",
  "your_work": "あなたの作業",
  "drafts": "下書き",
  "projects": "プロジェクト",
  "views": "ビュー",
  "workspace": "ワークスペース",
  "archives": "アーカイブ",
  "settings": "設定",
  "failed_to_move_favorite": "お気に入りの移動に失敗しました",
  "your_favorites": "あなたのお気に入り",
  "no_favorites_yet": "まだお気に入りはありません",
  "create_folder": "フォルダーを作成",
  "new_folder": "新しいフォルダー",
  "favorite_updated_successfully": "お気に入りが正常に更新されました",
  "favorite_created_successfully": "お気に入りが正常に作成されました",
  "folder_already_exists": "フォルダーは既に存在します",
  "folder_name_cannot_be_empty": "フォルダー名を空にすることはできません",
  "something_went_wrong": "何かがうまくいきませんでした",
  "failed_to_reorder_favorite": "お気に入りの並べ替えに失敗しました",
  "favorite_removed_successfully": "お気に入りが正常に削除されました",
  "failed_to_create_favorite": "お気に入りの作成に失敗しました",
  "failed_to_rename_favorite": "お気に入りの名前変更に失敗しました",
  "project_link_copied_to_clipboard": "プロジェクトリンクがクリップボードにコピーされました",
  "link_copied": "リンクがコピーされました",
  "your_projects": "あなたのプロジェクト",
  "add_project": "プロジェクトを追加",
  "create_project": "プロジェクトを作成",
  "failed_to_remove_project_from_favorites": "お気に入りからプロジェクトを削除できませんでした。もう一度お試しください。",
  "project_created_successfully": "プロジェクトが正常に作成されました",
  "project_created_successfully_description": "プロジェクトが正常に作成されました。今すぐ問題を追加し始めることができます。",
  "project_cover_image_alt": "プロジェクトカバー画像",
  "name_is_required": "名前は必須です",
  "title_should_be_less_than_255_characters": "タイトルは255文字未満である必要があります",
  "project_name": "プロジェクト名",
  "project_id_must_be_at_least_1_character": "プロジェクトIDは少なくとも1文字である必要があります",
  "project_id_must_be_at_most_5_characters": "プロジェクトIDは最大5文字である必要があります",
  "project_id": "プロジェクトID",
  "project_id_tooltip_content": "プロジェクト内の問題を一意に識別するのに役立ちます。最大5文字。",
  "description_placeholder": "説明...",
  "only_alphanumeric_non_latin_characters_allowed": "英数字と非ラテン文字のみが許可されます。",
  "project_id_is_required": "プロジェクトIDは必須です",
  "select_network": "ネットワークを選択",
  "lead": "リード",
  "private": "プライベート",
  "public": "パブリック",
  "accessible_only_by_invite": "招待によってのみアクセス可能",
  "anyone_in_the_workspace_except_guests_can_join": "ゲストを除くワークスペース内の誰でも参加できます",
  "creating": "作成中",
  "creating_project": "プロジェクトを作成中",
  "adding_project_to_favorites": "プロジェクトをお気に入りに追加中",
  "project_added_to_favorites": "プロジェクトがお気に入りに追加されました",
  "couldnt_add_the_project_to_favorites": "プロジェクトをお気に入りに追加できませんでした。もう一度お試しください。",
  "removing_project_from_favorites": "お気に入りからプロジェクトを削除中",
  "project_removed_from_favorites": "プロジェクトがお気に入りから削除されました",
  "couldnt_remove_the_project_from_favorites": "お気に入りからプロジェクトを削除できませんでした。もう一度お試しください。",
  "add_to_favorites": "お気に入りに追加",
  "remove_from_favorites": "お気に入りから削除",
  "publish_settings": "公開設定",
  "publish": "公開",
  "copy_link": "リンクをコピー",
  "leave_project": "プロジェクトを離れる",
  "join_the_project_to_rearrange": "プロジェクトに参加して並べ替え",
  "drag_to_rearrange": "ドラッグして並べ替え",
  "congrats": "おめでとうございます！",
  "open_project": "プロジェクトを開く",
  "issues": "問題",
  "cycles": "サイクル",
  "modules": "モジュール",
  "pages": "ページ",
  "intake": "インテーク",
  "time_tracking": "時間追跡",
  "work_management": "作業管理",
  "projects_and_issues": "プロジェクトと問題",
  "projects_and_issues_description": "このプロジェクトでオンまたはオフに切り替えます。",
  "cycles_description": "プロジェクトごとに作業をタイムボックス化し、期間ごとに頻度を変更します。",
  "modules_description": "独自のリードと担当者を持つサブプロジェクトのようなセットアップに作業をグループ化します。",
  "views_description": "後で使用するために、または共有するためにソート、フィルター、表示オプションを保存します。",
  "pages_description": "何かを書くように何かを書く。",
  "intake_description": "購読している問題についての通知を受け取るには、これを有効にしてください。",
  "time_tracking_description": "問題とプロジェクトに費やした時間を追跡します。",
  "work_management_description": "作業とプロジェクトを簡単に管理します。",
  "documentation": "ドキュメント",
  "message_support": "サポートにメッセージを送る",
  "contact_sales": "営業に連絡",
  "hyper_mode": "ハイパーモード",
  "keyboard_shortcuts": "キーボードショートカット",
  "whats_new": "新着情報",
  "version": "バージョン",
  "we_are_having_trouble_fetching_the_updates": "更新の取得に問題が発生しています。",
  "our_changelogs": "私たちの変更履歴",
  "for_the_latest_updates": "最新の更新情報については",
  "please_visit": "訪問してください",
  "docs": "ドキュメント",
  "full_changelog": "完全な変更履歴",
  "support": "サポート",
  "discord": "ディスコード",
  "powered_by_plane_pages": "Plane Pagesによって提供されています",
  "please_select_at_least_one_invitation": "少なくとも1つの招待を選択してください。",
  "please_select_at_least_one_invitation_description": "ワークスペースに参加するために少なくとも1つの招待を選択してください。",
  "we_see_that_someone_has_invited_you_to_join_a_workspace": "誰かがワークスペースに参加するようにあなたを招待したことがわかります",
  "join_a_workspace": "ワークスペースに参加",
  "we_see_that_someone_has_invited_you_to_join_a_workspace_description": "誰かがワークスペースに参加するようにあなたを招待したことがわかります",
  "join_a_workspace_description": "ワークスペースに参加",
  "accept_and_join": "受け入れて参加",
  "go_home": "ホームに戻る",
  "no_pending_invites": "保留中の招待はありません",
  "you_can_see_here_if_someone_invites_you_to_a_workspace": "誰かがワークスペースに招待した場合、ここで確認できます",
  "back_to_home": "ホームに戻る",
  "workspace_name": "ワークスペース名",
  "deactivate_your_account": "アカウントを無効化",
  "deactivate_your_account_description": "無効化すると、問題を割り当てられなくなり、ワークスペースの請求もされなくなります。アカウントを再有効化するには、このメールアドレスに招待されたワークスペースが必要です。",
  "deactivating": "無効化中",
  "confirm": "確認",
  "draft_created": "下書きが作成されました",
  "issue_created_successfully": "問題が正常に作成されました",
  "draft_creation_failed": "下書き作成に失敗しました",
  "issue_creation_failed": "問題作成に失敗しました",
  "draft_issue": "下書き問題",
  "issue_updated_successfully": "問題が正常に更新されました",
  "issue_could_not_be_updated": "問題を更新できませんでした",
  "create_a_draft": "下書きを作成",
  "save_to_drafts": "下書きに保存",
  "save": "保存",
  "update": "更新",
  "updating": "更新中",
  "create_new_issue": "新しい問題を作成",
  "editor_is_not_ready_to_discard_changes": "エディターは変更を破棄する準備ができていません",
  "failed_to_move_issue_to_project": "問題をプロジェクトに移動できませんでした",
  "create_more": "作成する",
  "add_to_project": "プロジェクトに追加",
  "discard": "破棄",
  "duplicate_issue_found": "重複問題が見つかりました",
  "duplicate_issues_found": "重複問題が見つかりました",
  "no_matching_results": "一致する結果はありません",
  "title_is_required": "タイトルは必須です",
  "title": "タイトル",
  "state": "ステータス",
  "priority": "優先度",
  "none": "なし",
  "urgent": "緊急",
  "high": "高",
  "medium": "中",
  "low": "低",
  "members": "メンバー",
  "assignee": "アサイン者",
  "assignees": "アサイン者",
  "you": "あなた",
  "labels": "ラベル",
  "create_new_label": "新しいラベルを作成",
  "start_date": "開始日",
  "due_date": "期限日",
  "cycle": "サイクル",
  "estimate": "見積もり",
  "change_parent_issue": "親問題を変更",
  "remove_parent_issue": "親問題を削除",
  "add_parent": "親問題を追加",
  "loading_members": "メンバーを読み込んでいます...",

  "view_link_copied_to_clipboard": "表示リンクがクリップボードにコピーされました。",
  "required": "必須",
  "optional": "任意",
  "Cancel": "キャンセル",
  "Update": "更新",
  "Add": "追加",
  "Updating": "更新中",
  "Adding": "追加中",
  "edit": "編集",
  "open_in_new_tab": "新しいタブで開く",
  "delete": "削除",
  "good": "お",
  "morning": "はよう",
  "afternoon": "昼",
  "evening": "晩は",
  "show_all": "すべて表示",
  "show_less": "表示を減らす",
  "no_data_yet": "まだデータがありません",
  "connections": "接続",

<<<<<<< HEAD
  "toast": {
    "success": "成功！",
    "error": "エラー！"
  },

  "home": {
    "empty": {
      "create_project": {
        "title": "プロジェクトを作成",
        "description": "Planeでは、ほとんどのことがプロジェクトから始まります。",
        "cta": "始める"
      },
      "invite_team": {
        "title": "チームを招待",
        "description": "同僚と共に構築、展開、管理しましょう。",
        "cta": "招待する"
      },
      "configure_workspace": {
        "title": "ワークスペースを設定",
        "description": "機能のオン/オフを切り替えたり、さらに詳細な設定が可能です。",
        "cta": "このワークスペースを設定"
      },
      "personalize_account": {
        "title": "Planeをあなた専用に",
        "description": "写真、カラー、その他の設定を選択できます。",
        "cta": "今すぐカスタマイズ"
      },
      "widgets": {
        "title": "ウィジェットがないと静かですね、オンにしましょう",
        "description": "すべてのウィジェットがオフになっているようです。 今すぐ有効にして、体験を向上させましょう！",
        "primary_button": {
          "text": "ウィジェットを管理"
        }
      }
    },
    "quick_links": {
      "empty": "すぐに使いたい作業用リンクを保存します。",
      "add": "クイックリンクを追加",
      "title": "クイックリンク",
      "title_plural": "クイックリンク",
      "toasts": {
        "created": {
          "title": "リンクが作成されました",
          "message": "リンクの作成に成功しました"
        },
        "not_created": {
          "title": "リンクが作成されませんでした",
          "message": "リンクを作成できませんでした"
        },
        "updated": {
          "title": "リンクが更新されました",
          "message": "リンクの更新に成功しました"
        },
        "not_updated": {
          "title": "リンクが更新されませんでした",
          "message": "リンクを更新できませんでした"
        },
        "removed": {
          "title": "リンクが削除されました",
          "message": "リンクの削除に成功しました"
        },
        "not_removed": {
          "title": "リンクが削除されませんでした",
          "message": "リンクを削除できませんでした"
        }
      }
    },
    "recents": {
      "title": "最近",
      "empty": {
          "project": "プロジェクトを訪問すると、最近のプロジェクトがここに表示されます。",
          "page": "ページを訪問すると、最近のページがここに表示されます。",
          "issue": "課題を訪問すると、最近の課題がここに表示されます。",
          "default": "最近のアイテムはまだありません。" 
      },
      "filters": {
        "all": "すべてのアイテム",
        "projects": "プロジェクト",
        "pages": "ページ",
        "issues": "課題"
      }
    },
    "my_stickies": {
      "title": "付箋"
    },
    "new_at_plane": {
      "title": "Planeの新機能"
    },
    "quick_tutorial": {
      "title": "クイックチュートリアル"
    },
    "widget": {
      "reordered_successfully": "ウィジェットの並び替えに成功しました。",
      "reordering_failed": "ウィジェットの並び替え中にエラーが発生しました。"
    },
    "manage_widgets": "ウィジェットの管理",
    "title": "ホーム",
    "star_us_on_github": "GitHubでスターをつける"
  },
  "link": {
    "modal": {
      "url": {
        "text": "URL",
        "required": "URLが無効です",
        "placeholder": "URLを入力または貼り付け"
      },
      "title": {
        "text": "表示タイトル",
        "placeholder": "このリンクをどのように表示したいか"
      }
    }
  },

=======
  "common": {
    "all": "すべて",
    "states": "ステータス",
    "state": "ステータス",
    "state_groups": "ステータスグループ",
    "priority": "優先度",
    "team_project": "チームプロジェクト",
    "project": "プロジェクト",
    "cycle": "サイクル",
    "cycles": "サイクル",
    "module": "モジュール",
    "modules": "モジュール",
    "labels": "ラベル",
    "assignees": "アサイン者",
    "assignee": "アサイン者",
    "created_by": "作成者",
    "none": "なし",
    "link": "リンク",
    "estimate": "見積もり",
    "layout": "レイアウト",
    "filters": "フィルター",
    "display": "表示",
    "load_more": "もっと見る",
    "no_matches_found": "一致する結果はありません",
    "activity": "アクティビティ",
    "analytics": "分析",
    "success": "成功",
    "error": "エラー",
    "group_by": "グループ化",
    "search": "検索",
    "epic": "エピック",
    "issue": "問題",
    "warning": "警告",
    "updating": "更新中",
    "update": "更新",
    "creating": "作成中",
    "cancel": "キャンセル",
    "description": "説明",
    "title": "タイトル",
    "order_by": {
      "label": "オーダー",
      "manual": "手動",
      "last_created": "最後に作成",
      "last_updated": "最後に更新",
      "start_date": "開始日",
      "due_date": "期限日"
    },
    "comments": "コメント",
    "updates": "更新"
  },

  "form": {
    "title": {
      "required": "タイトルは必須です",
      "max_length": "タイトルは{length}文字未満である必要があります"
    }
  },

  "entity": {
    "grouping_title": "{entity}グループ化",
    "priority": "",
    "all": "すべての{entity}",
    "drop_here_to_move": "ここにドロップして{entity}を移動"
  },

  "epic": {
    "all": "すべてのエピック",
    "label": "{count, plural, one {エピック} other {エピック}}"
  },

  "issue": {
    "label": "{count, plural, one {問題} other {問題}}",
    "all": "すべての問題",
    "add": "問題を追加",
    "priority": {
      "urgent": "緊急",
      "high": "高",
      "medium": "中",
      "low": "低"
    },
    "display": {
      "properties": {
        "label": "表示プロパティ",
        "id": "ID",
        "issue_type": "課題タイプ",
        "sub_issue_count": "サブ課題数",
        "attachment_count": "添付ファイル数"
      },
      "extra": {
        "show_sub_issues": "サブ課題を表示",
        "show_empty_groups": "空のグループを表示"
      }
    },
    "layouts": {
      "ordered_by_label": "このレイアウトは",
      "list": "リスト",
      "kanban": "ボード",
      "calendar": "カレンダー",
      "spreadsheet": "表",
      "gantt": "ガントチャート",
      "title": {
        "list": "リストレイアウト",
        "kanban": "ボードレイアウト",
        "calendar": "カレンダーレイアウト",
        "spreadsheet": "テーブルレイアウト",
        "gantt": "タイムラインレイアウト"
      }
    },
    "states": {
      "active": "アクティブ",
      "backlog": "バックログ"
    },
    "comments": {
      "create": {
        "success": "コメントが正常に作成されました。",
        "error": "コメントの作成に失敗しました。後で再試行してください。"
      },
      "update": {
        "success": "コメントが正常に更新されました。",
        "error": "コメントの更新に失敗しました。後で再試行してください。"
      },
      "remove": {
        "success": "コメントが正常に削除されました。",
        "error": "コメントの削除に失敗しました。後で再試行してください。"
      },
      "upload": {
        "error": "コメントのアセットのアップロードに失敗しました。後で再試行してください。"
      }
    }
  },

  "project": {
    "label": "{count, plural, one {プロジェクト} other {プロジェクト}}"
  },

  "view": {
    "create": {
      "label": "ビューを作成"
    },
    "update": {
      "label": "ビューを更新"
    }
  },

>>>>>>> 2e022a4e
  "workspace_dashboard": {
    "empty_state": {
      "general": {
        "title": "プロジェクト、アクティビティ、指標の概要",
        "description": "Planeへようこそ！私たちはあなたを迎えることができて嬉しいです。最初のプロジェクトを作成してタスクを追跡し、このページが進捗を助けるスペースに変わります。管理者は、チームを前進させるための要素も見ることができます。",
        "primary_button": {
          "text": "最初のプロジェクトを作成",
          "comic": {
            "title": "すべてはPlaneでのプロジェクトから始まります",
            "description": "プロジェクトは製品ロードマップ、マーケティングキャンペーン、新車の発売など、さまざまなものになります。"
          }
        }
      }
    }
  },

  "workspace_analytics": {
    "empty_state": {
      "general": {
        "title": "進捗、作業負荷、割り当てを追跡します。傾向を見つけ、障害を取り除き、作業を加速させます",
        "description": "需要に対するスコープ、見積もり、目標の進展を視覚化します。メンバーやチームごとのパフォーマンスを確認し、プロジェクトが期限内に進むことを確認します。",
        "primary_button": {
          "text": "最初のプロジェクトを開始",
          "comic": {
            "title": "分析はサイクル＋モジュールでより効果的に機能します",
            "description": "まず、タスクをサイクルにフレーム化し、可能であれば複数のサイクルにまたがるタスクをモジュールにグループ化します。左側のナビゲーションで確認してください。"
          }
        }
      }
    }
  },

  "workspace_projects": {
    "empty_state": {
      "general": {
        "title": "アクティブなプロジェクトがありません",
        "description": "各プロジェクトは目標志向の作業の親と見なされます。プロジェクトはタスク、サイクル、モジュールが存在する場所であり、同僚とともに目標を達成するのに役立ちます。新しいプロジェクトを作成するか、アーカイブされたプロジェクトをフィルタリングしてください。",
        "primary_button": {
          "text": "最初のプロジェクトを開始",
          "comic": {
            "title": "すべてはPlaneでのプロジェクトから始まります",
            "description": "プロジェクトは製品ロードマップ、マーケティングキャンペーン、新車の発売など、さまざまなものになります。"
          }
        }
      },
      "no_projects": {
        "title": "プロジェクトがありません",
        "description": "タスクを作成したり作業を管理するには、プロジェクトを作成するか、その一部である必要があります。",
        "primary_button": {
          "text": "最初のプロジェクトを開始",
          "comic": {
            "title": "すべてはPlaneでのプロジェクトから始まります",
            "description": "プロジェクトは製品ロードマップ、マーケティングキャンペーン、新車の発売など、さまざまなものになります。"
          }
        }
      },
      "filter": {
        "title": "一致するプロジェクトがありません",
        "description": "一致する条件のプロジェクトが見つかりませんでした。\n 代わりに新しいプロジェクトを作成してください。"
      }
    }
  },

  "workspace_issues": {
    "empty_state": {
      "all-issues": {
        "title": "プロジェクトにタスクがありません",
        "description": "最初のプロジェクトが完了しました！次に、追跡可能なチャンクに分割してタスクを作成します。始めましょう！",
        "primary_button": {
          "text": "新しいタスクを作成"
        }
      },
      "assigned": {
        "title": "割り当てられたタスクがありません",
        "description": "割り当てられたタスクをここで追跡できます。",
        "primary_button": {
          "text": "新しいタスクを作成"
        }
      },
      "created": {
        "title": "作成されたタスクがありません",
        "description": "作成したすべてのタスクはここにあります。直接ここで追跡してください。",
        "primary_button": {
          "text": "新しいタスクを作成"
        }
      },
      "subscribed": {
        "title": "フォローしているタスクがありません",
        "description": "興味のあるタスクをフォローして、すべてここで追跡してください。"
      },
      "custom-view": {
        "title": "タスクが見つかりません",
        "description": "フィルタに一致するタスクがここに表示されます。すべてここで追跡してください。"
      }
    }
  },

  "workspace_settings": {
    "label": "ワークスペース設定",
    "empty_state": {
      "api_tokens": {
        "title": "APIトークンが作成されていません",
        "description": "Plane APIは、外部システムでPlaneデータを統合するために使用できます。トークンを作成して始めましょう。"
      },
      "webhooks": {
        "title": "Webhookが追加されていません",
        "description": "リアルタイム更新を受け取り、アクションを自動化するためにWebhookを作成します。"
      },
      "exports": {
        "title": "エクスポートはまだありません",
        "description": "エクスポートするたびに、コピーがここにも参照用として利用可能になります。"
      },
      "imports": {
        "title": "インポートはまだありません",
        "description": "過去のインポート履歴をすべてここで確認し、ダウンロードできます。"
      }
    }
  },

  "profile": {
    "label": "プロフィール",
    "page_label": "あなたの作業",
    "work": "作業",
    "details": {
      "joined_on": "参加日",
      "time_zone": "タイムゾーン"
    },
    "stats": {
      "workload": "作業負荷",
      "overview": "概要",
      "created": "作成した課題",
      "assigned": "割り当てられた課題",
      "subscribed": "購読中の課題",
      "state_distribution": {
        "title": "状態別の課題",
        "empty": "より良い分析のために、グラフで状態別に表示する課題を作成してください。"
      },
      "priority_distribution": {
        "title": "優先度別の課題",
        "empty": "より良い分析のために、グラフで優先度別に表示する課題を作成してください。"
      },
      "recent_activity": {
        "title": "最近の活動",
        "empty": "データが見つかりませんでした。入力内容を確認してください"
      }
    },
    "actions": {
      "profile": "プロフィール",
      "security": "セキュリティ",
      "activity": "アクティビティ",
      "appearance": "外観",
      "notifications": "通知"
    },
    "tabs": {
      "summary": "サマリー",
      "assigned": "割り当て済み",
      "created": "作成済み",
      "subscribed": "購読中",
      "activity": "アクティビティ"
    },
    "empty_state": {
      "activity": {
        "title": "まだアクティビティがありません",
        "description": "新しいタスクを作成することから始めましょう！詳細やプロパティを追加してください。Planeをさらに探索して、アクティビティを確認してください。"
      },
      "assigned": {
        "title": "割り当てられたタスクがありません",
        "description": "割り当てられたタスクをここで追跡できます。"
      },
      "created": {
        "title": "作成されたタスクがありません",
        "description": "作成したすべてのタスクはここにあります。直接ここで追跡してください。"
      },
      "subscribed": {
        "title": "フォローしているタスクがありません",
        "description": "興味のあるタスクをフォローして、すべてここで追跡してください。"
      }
    }
  },

  "project_settings": {
    "empty_state": {
      "labels": {
        "title": "ラベルがありません",
        "description": "ラベルを作成して、プロジェクトのタスクを整理し、フィルタリングします。"
      }
    }
  },

  "project_cycles": {
    "empty_state": {
      "general": {
        "title": "作業をサイクルにまとめ、フレーム化します。",
        "description": "作業を定義された期間に分割し、期限から逆算して締め切りを設定し、チームで具体的な進捗を達成します。",
        "primary_button": {
          "text": "最初のサイクルを設定",
          "comic": {
            "title": "サイクルは繰り返し期間です。",
            "description": "スプリント、イテレーション、または週次・隔週の作業追跡に使用するその他の用語がサイクルです。"
          }
        }
      },
      "no_issues": {
        "title": "サイクルに追加されたタスクがありません",
        "description": "このサイクル内でタイムフレーム化し、配信したいタスクを追加または作成してください。",
        "primary_button": {
          "text": "新しいタスクを作成"
        },
        "secondary_button": {
          "text": "既存のタスクを追加"
        }
      },
      "completed_no_issues": {
        "title": "サイクルに課題がありません",
        "description": "サイクルに課題がありません。課題は転送されるか非表示になっています。非表示の課題がある場合は、表示プロパティを更新して確認してください。"
      },
      "active": {
        "title": "アクティブなサイクルがありません",
        "description": "アクティブなサイクルは、今日の日付を含む範囲がある期間を指します。ここでアクティブなサイクルの進捗と詳細を確認してください。"
      },
      "archived": {
        "title": "まだアーカイブされたサイクルはありません",
        "description": "プロジェクトを整理するには、完了したサイクルをアーカイブしてください。アーカイブされたサイクルはここで見つけることができます。"
      }
    }
  },

  "project_issues": {
    "empty_state": {
      "no_issues": {
        "title": "課題を作成し、誰かに、または自分に割り当てましょう",
        "description": "課題を仕事、タスク、行動、またはJTBD（やるべき仕事）と考えてください。それが私たちの好む方法です。課題とそのサブ課題は通常、チームメンバーに割り当てられる時間ベースのアクションです。チームは課題を作成し、割り当て、完了させることで、プロジェクトの目標に向かって進みます。",
        "primary_button": {
          "text": "最初の課題を作成",
          "comic": {
            "title": "課題はPlaneの構成要素です。",
            "description": "Plane UIの再設計、会社のリブランド、新しい燃料噴射システムの開始は、サブ課題がある可能性のある課題の例です。"
          }
        }
      },
      "no_archived_issues": {
        "title": "まだアーカイブされた課題はありません",
        "description": "手動または自動化を使用して、完了またはキャンセルされた課題をアーカイブできます。アーカイブされた課題はここで見つけることができます。",
        "primary_button": {
          "text": "自動化を設定"
        }
      },
      "issues_empty_filter": {
        "title": "適用されたフィルターに一致する課題は見つかりませんでした",
        "secondary_button": {
          "text": "すべてのフィルターをクリア"
        }
      }
    }
  },

  "project_module": {
    "empty_state": {
      "no_issues": {
        "title": "モジュールに課題がありません",
        "description": "このモジュールの一部として達成したい課題を作成または追加してください",
        "primary_button": {
          "text": "新しい課題を作成"
        },
        "secondary_button": {
          "text": "既存の課題を追加"
        }
      },
      "general": {
        "title": "プロジェクトのマイルストーンをモジュールにマッピングし、集計された作業を簡単に追跡します。",
        "description": "論理的で階層的な親に属する課題のグループがモジュールを形成します。それをプロジェクトのマイルストーンで作業を追跡する方法と考えてください。モジュールには独自の期間と締切があり、分析を通じてマイルストーンへの進捗状況を確認できます。",
        "primary_button": {
          "text": "最初のモジュールを構築",
          "comic": {
            "title": "モジュールは階層によって作業をグループ化します。",
            "description": "カートモジュール、シャーシモジュール、倉庫モジュールは、このグループ化の良い例です。"
          }
        }
      },
      "archived": {
        "title": "まだアーカイブされたモジュールはありません",
        "description": "プロジェクトを整理するために、完了またはキャンセルされたモジュールをアーカイブします。アーカイブされたモジュールはここで見つけることができます。"
      }
    }
  },

  "project_views": {
    "empty_state": {
      "general": {
        "title": "プロジェクト用にフィルタされたビューを保存します。必要なだけ作成してください",
        "description": "ビューは、頻繁に使用するか、簡単にアクセスしたい保存されたフィルターのセットです。プロジェクト内のすべての同僚が他の人のビューを確認し、自分のニーズに最適なものを選ぶことができます。",
        "primary_button": {
          "text": "最初のビューを作成",
          "comic": {
            "title": "ビューは課題プロパティの上に機能します。",
            "description": "ここから必要に応じてプロパティをフィルターとして使用してビューを作成できます。"
          }
        }
      },
      "filter": {
        "title": "一致するビューがありません",
        "description": "検索条件に一致するビューはありません。 \n 代わりに新しいビューを作成してください。"
      }
    }
  },

  "project_page": {
    "empty_state": {
      "general": {
        "title": "メモ、ドキュメント、または完全なナレッジベースを書きましょう。PlaneのAIアシスタントGalileoがスタートをサポートします",
        "description": "ページはPlaneでアイデアをまとめるスペースです。会議のメモを取る、簡単にフォーマットする、課題を埋め込む、コンポーネントライブラリを使用してレイアウトするなど、すべてをプロジェクトのコンテキスト内に保ちます。どんなドキュメントでも簡単にするために、ショートカットやボタンのクリックでPlaneのAIであるGalileoを呼び出してください。",
        "primary_button": {
          "text": "最初のページを作成"
        }
      },
      "private": {
        "title": "まだプライベートページはありません",
        "description": "プライベートな考えをここに保存します。共有する準備ができたら、チームはすぐそばにいます。",
        "primary_button": {
          "text": "最初のページを作成"
        }
      },
      "public": {
        "title": "まだ公開ページはありません",
        "description": "プロジェクト内のすべての人と共有されているページをここで確認してください。",
        "primary_button": {
          "text": "最初のページを作成"
        }
      },
      "archived": {
        "title": "まだアーカイブされたページはありません",
        "description": "レーダーに載っていないページをアーカイブします。必要なときにここからアクセスしてください。"
      }
    }
  },

  "command_k": {
    "empty_state": {
      "search": {
        "title": "結果が見つかりません"
      }
    }
  },

  "issue_relation": {
    "empty_state": {
      "search": {
        "title": "一致する課題が見つかりませんでした"
      },
      "general": {
        "title": "課題が見つかりません"
      }
    }
  },

  "issue_comment": {
    "empty_state": {
      "general": {
        "title": "まだコメントはありません",
        "description": "コメントは課題の議論やフォローアップスペースとして使用できます"
      }
    }
  },

  "notification": {
    "empty_state": {
      "detail": {
        "title": "詳細を表示するには選択してください。"
      },
      "all": {
        "title": "割り当てられた問題はありません",
        "description": "あなたに割り当てられた問題の更新情報はここで確認できます。"
      },
      "mentions": {
        "title": "割り当てられた問題はありません",
        "description": "あなたに割り当てられた問題の更新情報はここで確認できます。"
      }
    }
  },

  "active_cycle": {
    "empty_state": {
      "progress": {
        "title": "サイクルに課題を追加して進捗を確認してください。"
      },
      "chart": {
        "title": "サイクルに課題を追加してバーンダウンチャートを確認してください。"
      },
      "priority_issue": {
        "title": "サイクル内で処理された高優先度の課題を一目で把握できます。"
      },
      "assignee": {
        "title": "課題に担当者を追加して、担当者ごとの作業の内訳を確認してください。"
      },
      "label": {
        "title": "課題にラベルを追加して、ラベルごとの作業の内訳を確認してください。"
      }
    }
  },

  "disabled_project": {
    "empty_state": {
      "inbox": {
        "title": "プロジェクトにインテークが有効化されていません。",
        "description": "インテークは、プロジェクトへのリクエストを管理し、それらをワークフローの課題として追加するのに役立ちます。プロジェクト設定からインテークを有効化してリクエストを管理してください。",
        "primary_button": {
          "text": "機能を管理"
        }
      },
      "cycle": {
        "title": "このプロジェクトでサイクルが有効化されていません。",
        "description": "作業をタイムボックス化されたチャンクに分割し、プロジェクトの期限から逆算して日程を設定し、チームとして具体的な進捗を実現します。プロジェクトでサイクル機能を有効化して利用を開始してください。",
        "primary_button": {
          "text": "機能を管理"
        }
      },
      "module": {
        "title": "プロジェクトにモジュールが有効化されていません。",
        "description": "モジュールはプロジェクトの構成要素です。プロジェクト設定からモジュールを有効化して利用を開始してください。",
        "primary_button": {
          "text": "機能を管理"
        }
      },
      "page": {
        "title": "プロジェクトにページが有効化されていません。",
        "description": "ページはプロジェクトの構成要素です。プロジェクト設定からページを有効化して利用を開始してください。",
        "primary_button": {
          "text": "機能を管理"
        }
      },
      "view": {
        "title": "プロジェクトにビューが有効化されていません。",
        "description": "ビューはプロジェクトの構成要素です。プロジェクト設定からビューを有効化して利用を開始してください。",
        "primary_button": {
          "text": "機能を管理"
        }
      }
    }
  },

  "inbox": {
    "label": "受信トレイ",
    "empty_state": {
      "sidebar_open_tab": {
        "title": "未解決の課題はありません",
        "description": "ここに未解決の課題が表示されます。新しい課題を作成してください。"
      },
      "sidebar_closed_tab": {
        "title": "完了した課題はありません",
        "description": "受け入れ済みまたは却下済みのすべての課題がここに表示されます。"
      },
      "sidebar_filter": {
        "title": "一致する課題はありません",
        "description": "入力で適用されたフィルターに一致する課題はありません。新しい課題を作成してください。"
      },
      "detail": {
        "title": "詳細を表示するには課題を選択してください。"
      }
    }
  },

  "workspace_draft_issues": {
    "empty_state": {
      "title": "書きかけの課題や、もうすぐコメントもここに表示されます。",
      "description": "これを試すには、課題の作成を始めて途中で中断するか、下に最初の下書きを作成してください。😉",
      "primary_button": {
        "text": "最初の下書きを作成"
      }
    }
  },

  "stickies": {
    "title": "付箋メモ",
    "placeholder": "ここをクリックして入力",
    "all": "すべての付箋",
    "no-data": "アイデアをメモしたり、ひらめきやアイデアを記録しましょう。付箋を追加して始めましょう。",
    "add": "付箋を追加",
    "search_placeholder": "タイトルで検索",
    "delete": "付箋を削除",
    "delete_confirmation": "この付箋を削除してもよろしいですか？",
    "empty_state": {
      "simple": "アイデアをメモしたり、ひらめきやアイデアを記録しましょう。付箋を追加して始めましょう。",
      "general": {
        "title": "付箋は、その場で書き留める簡単なメモやToDoリストです。",
        "description": "いつでもどこからでもアクセスできる付箋を作成して、思いやアイデアを簡単に記録できます。",
        "primary_button": {
          "text": "付箋を追加"
        }
      },
      "search": {
        "title": "該当する付箋が見つかりません。",
        "description": "別の検索語を試すか、\n検索が正しい場合はお知らせください。",
        "primary_button": {
          "text": "付箋を追加"
        }
      }
    },
    "toasts": {
      "errors": {
        "wrong_name": "付箋の名前は100文字を超えることはできません。",
        "already_exists": "説明のない付箋がすでに存在します"
      },
      "created": {
        "title": "付箋が作成されました",
        "message": "付箋が正常に作成されました"
      },
      "not_created": {
        "title": "付箋を作成できません",
        "message": "付箋を作成できませんでした"
      },
      "updated": {
        "title": "付箋が更新されました",
        "message": "付箋が正常に更新されました"
      },
      "not_updated": {
        "title": "付箋を更新できません",
        "message": "付箋を更新できませんでした"
      },
      "removed": {
        "title": "付箋が削除されました",
        "message": "付箋が正常に削除されました"
      },
      "not_removed": {
        "title": "付箋を削除できません",
        "message": "付箋を削除できませんでした"
      }
    }
  }
}<|MERGE_RESOLUTION|>--- conflicted
+++ resolved
@@ -333,7 +333,6 @@
   "no_data_yet": "まだデータがありません",
   "connections": "接続",
 
-<<<<<<< HEAD
   "toast": {
     "success": "成功！",
     "error": "エラー！"
@@ -446,8 +445,7 @@
       }
     }
   },
-
-=======
+  
   "common": {
     "all": "すべて",
     "states": "ステータス",
@@ -592,7 +590,6 @@
     }
   },
 
->>>>>>> 2e022a4e
   "workspace_dashboard": {
     "empty_state": {
       "general": {
