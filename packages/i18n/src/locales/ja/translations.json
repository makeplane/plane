--- conflicted
+++ resolved
@@ -399,10 +399,10 @@
     "recents": {
       "title": "最近",
       "empty": {
-          "project": "プロジェクトを訪問すると、最近のプロジェクトがここに表示されます。",
-          "page": "ページを訪問すると、最近のページがここに表示されます。",
-          "issue": "課題を訪問すると、最近の課題がここに表示されます。",
-          "default": "最近のアイテムはまだありません。" 
+        "project": "プロジェクトを訪問すると、最近のプロジェクトがここに表示されます。",
+        "page": "ページを訪問すると、最近のページがここに表示されます。",
+        "issue": "課題を訪問すると、最近の課題がここに表示されます。",
+        "default": "最近のアイテムはまだありません。"
       },
       "filters": {
         "all": "すべてのアイテム",
@@ -441,7 +441,7 @@
       }
     }
   },
-  
+
   "common": {
     "all": "すべて",
     "states": "ステータス",
@@ -1102,7 +1102,8 @@
           "text": "付箋を追加"
         }
       }
-    },
+    }
+  },
     "toasts": {
       "errors": {
         "wrong_name": "付箋の名前は100文字を超えることはできません。",
@@ -1150,29 +1151,6 @@
     }
   },
 
-<<<<<<< HEAD
-  "themes": {
-    "theme_options": {
-      "system_preference": {
-        "label": "システム設定"
-      },
-      "light": {
-        "label": "ライト"
-      },
-      "dark": {
-        "label": "ダーク"
-      },
-      "light_contrast": {
-        "label": "ライト高コントラスト"
-      },
-      "dark_contrast": {
-        "label": "ダーク高コントラスト"
-      },
-      "custom": {
-        "label": "カスタムテーマ"
-      }
-    }
-=======
   "user_roles": {
     "product_or_project_manager": "プロダクト/プロジェクトマネージャー",
     "development_or_engineering": "開発/エンジニアリング",
@@ -1217,6 +1195,40 @@
     "assigned": "割り当て済み",
     "created": "作成済み",
     "subscribed": "購読済み"
->>>>>>> a4450d34
+  },
+
+  "home_widgets": {
+    "empty_state": {
+      "general": {
+        "title": "ウィジェットがないと静かですね、オンにしましょう",
+        "description": "すべてのウィジェットがオフになっているようです。 今すぐ有効にして、体験を向上させましょう！",
+        "primary_button": {
+          "text": "ウィジェットを管理"
+        }
+      }
+    }
+  },
+
+  "themes": {
+    "theme_options": {
+      "system_preference": {
+        "label": "システム設定"
+      },
+      "light": {
+        "label": "ライト"
+      },
+      "dark": {
+        "label": "ダーク"
+      },
+      "light_contrast": {
+        "label": "ライト高コントラスト"
+      },
+      "dark_contrast": {
+        "label": "ダーク高コントラスト"
+      },
+      "custom": {
+        "label": "カスタムテーマ"
+      }
+    }
   }
 }