--- conflicted
+++ resolved
@@ -1938,12 +1938,8 @@
     },
     "json": {
       "title": "JSON",
-<<<<<<< HEAD
-      "description": "作業項目をJSONファイルにエクスポートします。"
-=======
       "description": "作業項目をJSONファイルにエクスポート",
       "short_description": "JSONとしてエクスポート"
->>>>>>> ea786534
     }
   },
 
