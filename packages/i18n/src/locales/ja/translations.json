{
  "submit": "送信",
  "cancel": "キャンセル",
  "loading": "読み込み中",
  "error": "エラー",
  "success": "成功",
  "warning": "警告",
  "info": "情報",
  "close": "閉じる",
  "yes": "はい",
  "no": "いいえ",
  "ok": "OK",
  "name": "名前",
  "description": "説明",
  "search": "検索",
  "add_member": "メンバーを追加",
  "remove_member": "メンバーを削除",
  "add_members": "メンバーを追加",
  "remove_members": "メンバーを削除",
  "add": "追加",
  "remove": "削除",
  "add_new": "新規追加",
  "remove_selected": "選択項目を削除",
  "first_name": "名",
  "last_name": "姓",
  "email": "メールアドレス",
  "display_name": "表示名",
  "role": "役割",
  "timezone": "タイムゾーン",
  "avatar": "アバター",
  "cover_image": "カバー画像",
  "password": "パスワード",
  "change_cover": "カバーを変更",
  "language": "言語",
  "saving": "保存中...",
  "save_changes": "変更を保存",
  "deactivate_account": "アカウントを無効化",
  "deactivate_account_description": "アカウントを無効化すると、そのアカウント内のすべてのデータとリソースが完全に削除され、復元することはできません。",
  "profile_settings": "プロフィール設定",
  "your_account": "アカウント",
  "security": "セキュリティ",
  "activity": "アクティビティ",
  "appearance": "アピアンス",
  "notifications": "通知",
  "workspaces": "ワークスペース",
  "create_workspace": "ワークスペースを作成",
  "invitations": "招待",
  "summary": "概要",
  "assigned": "割り当て済み",
  "created": "作成済み",
  "subscribed": "購読済み",
  "you_do_not_have_the_permission_to_access_this_page": "このページにアクセスする権限がありません。",
  "failed_to_sign_out_please_try_again": "サインアウトに失敗しました。もう一度お試しください。",
  "password_changed_successfully": "パスワードが正常に変更されました。",
  "something_went_wrong_please_try_again": "何かがうまくいきませんでした。もう一度お試しください。",
  "change_password": "パスワードを変更",
  "passwords_dont_match": "パスワードが一致しません",
  "current_password": "現在のパスワード",
  "new_password": "新しいパスワード",
  "confirm_password": "パスワードを確認",
  "this_field_is_required": "このフィールドは必須です",
  "changing_password": "パスワードを変更中",
  "please_enter_your_password": "パスワードを入力してください。",
  "password_length_should_me_more_than_8_characters": "パスワードの長さは8文字以上である必要があります。",
  "password_is_weak": "パスワードが弱いです。",
  "password_is_strong": "パスワードが強いです。",
  "load_more": "もっと読み込む",
  "select_or_customize_your_interface_color_scheme": "インターフェースのカラースキームを選択またはカスタマイズしてください。",
  "theme": "テーマ",
  "system_preference": "システム設定",
  "light": "ライト",
  "dark": "ダーク",
  "light_contrast": "ライト高コントラスト",
  "dark_contrast": "ダーク高コントラスト",
  "custom": "カスタムテーマ",
  "select_your_theme": "テーマを選択",
  "customize_your_theme": "テーマをカスタマイズ",
  "background_color": "背景色",
  "text_color": "テキスト色",
  "primary_color": "プライマリ（テーマ）色",
  "sidebar_background_color": "サイドバー背景色",
  "sidebar_text_color": "サイドバーテキスト色",
  "set_theme": "テーマを設定",
  "enter_a_valid_hex_code_of_6_characters": "6文字の有効な16進コードを入力してください",
  "background_color_is_required": "背景色は必須です",
  "text_color_is_required": "テキスト色は必須です",
  "primary_color_is_required": "プライマリ色は必須です",
  "sidebar_background_color_is_required": "サイドバー背景色は必須です",
  "sidebar_text_color_is_required": "サイドバーテキスト色は必須です",
  "updating_theme": "テーマを更新中",
  "theme_updated_successfully": "テーマが正常に更新されました",
  "failed_to_update_the_theme": "テーマの更新に失敗しました",
  "email_notifications": "メール通知",
  "stay_in_the_loop_on_issues_you_are_subscribed_to_enable_this_to_get_notified": "購読している問題についての通知を受け取るには、これを有効にしてください。",
  "email_notification_setting_updated_successfully": "メール通知設定が正常に更新されました",
  "failed_to_update_email_notification_setting": "メール通知設定の更新に失敗しました",
  "notify_me_when": "通知する条件",
  "property_changes": "プロパティの変更",
  "property_changes_description": "担当者、優先度、見積もりなどのプロパティが変更されたときに通知します。",
  "state_change": "状態の変更",
  "state_change_description": "問題が別の状態に移動したときに通知します",
  "issue_completed": "問題が完了",
  "issue_completed_description": "問題が完了したときのみ通知します",
  "comments": "コメント",
  "comments_description": "誰かが問題にコメントを残したときに通知します",
  "mentions": "メンション",
  "mentions_description": "コメントや説明で誰かが自分をメンションしたときのみ通知します",
  "create_your_workspace": "ワークスペースを作成",
  "only_your_instance_admin_can_create_workspaces": "ワークスペースを作成できるのはインスタンス管理者のみです",
  "only_your_instance_admin_can_create_workspaces_description": "インスタンス管理者のメールアドレスを知っている場合は、以下のボタンをクリックして連絡を取ってください。",
  "go_back": "戻る",
  "request_instance_admin": "インスタンス管理者にリクエスト",
  "plane_logo": "プレーンロゴ",
  "workspace_creation_disabled": "ワークスペースの作成が無効化されています",
  "workspace_request_subject": "新しいワークスペースのリクエスト",
  "workspace_request_body": "インスタンス管理者様\n\nURL [/workspace-name] で新しいワークスペースを作成してください。[ワークスペース作成の目的]\n\nありがとうございます。\n{{firstName}} {{lastName}}\n{{email}}",
  "creating_workspace": "ワークスペースを作成中",
  "workspace_created_successfully": "ワークスペースが正常に作成されました",
  "create_workspace_page": "ワークスペース作成ページ",
  "workspace_could_not_be_created_please_try_again": "ワークスペースを作成できませんでした。もう一度お試しください。",
  "workspace_could_not_be_created_please_try_again_description": "ワークスペースの作成中にエラーが発生しました。もう一度お試しください。",
  "this_is_a_required_field": "これは必須フィールドです。",
  "name_your_workspace": "ワークスペースに名前を付ける",
  "workspaces_names_can_contain_only_space_dash_and_alphanumeric_characters": "ワークスペース名にはスペース、ダッシュ、アンダースコア、英数字のみを含めることができます。",
  "limit_your_name_to_80_characters": "名前は80文字以内にしてください。",
  "set_your_workspace_url": "ワークスペースのURLを設定",
  "limit_your_url_to_48_characters": "URLは48文字以内にしてください。",
  "how_many_people_will_use_this_workspace": "このワークスペースを使用する人数は？",
  "how_many_people_will_use_this_workspace_description": "購入するシート数を決定するのに役立ちます。",
  "select_a_range": "範囲を選択",
  "urls_can_contain_only_dash_and_alphanumeric_characters": "URLにはダッシュと英数字のみを含めることができます。",
  "something_familiar_and_recognizable_is_always_best": "親しみやすく認識しやすいものが常に最適です。",
  "workspace_url_is_already_taken": "ワークスペースのURLは既に使用されています！",
  "old_password": "古いパスワード",
  "general_settings": "一般設定",
  "sign_out": "サインアウト",
  "signing_out": "サインアウト中",
  "active_cycles": "アクティブサイクル",
  "active_cycles_description": "プロジェクト全体のサイクルを監視し、高優先度の問題を追跡し、注意が必要なサイクルにズームインします。",
  "on_demand_snapshots_of_all_your_cycles": "すべてのサイクルのオンデマンドスナップショット",
  "upgrade": "アップグレード",
  "10000_feet_view": "すべてのアクティブサイクルの10,000フィートビュー。",
  "10000_feet_view_description": "各プロジェクトのサイクルを個別に見るのではなく、すべてのプロジェクトのサイクルを一度に見るためにズームアウトします。",
  "get_snapshot_of_each_active_cycle": "各アクティブサイクルのスナップショットを取得します。",
  "get_snapshot_of_each_active_cycle_description": "すべてのアクティブサイクルの高レベルのメトリクスを追跡し、進捗状況を確認し、期限に対するスコープの感覚を得ます。",
  "compare_burndowns": "バーンダウンを比較します。",
  "compare_burndowns_description": "各チームのパフォーマンスを監視し、各サイクルのバーンダウンレポートを覗き見します。",
  "quickly_see_make_or_break_issues": "重要な問題をすばやく確認します。",
  "quickly_see_make_or_break_issues_description": "各サイクルの期限に対する高優先度の問題をプレビューします。1クリックでサイクルごとにすべてを確認できます。",
  "zoom_into_cycles_that_need_attention": "注意が必要なサイクルにズームインします。",
  "zoom_into_cycles_that_need_attention_description": "期待に沿わないサイクルの状態を1クリックで調査します。",
  "stay_ahead_of_blockers": "ブロッカーを先取りします。",
  "stay_ahead_of_blockers_description": "プロジェクト間の課題を見つけ、他のビューからは明らかでないサイクル間の依存関係を確認します。",
  "analytics": "分析",
  "workspace_invites": "ワークスペースの招待",
  "enter_god_mode": "ゴッドモードに入る",
  "workspace_logo": "ワークスペースロゴ",
  "new_issue": "新しい問題",
  "home": "ホーム",
  "your_work": "あなたの作業",
  "drafts": "下書き",
  "projects": "プロジェクト",
  "views": "ビュー",
  "workspace": "ワークスペース",
  "archives": "アーカイブ",
  "settings": "設定",
  "failed_to_move_favorite": "お気に入りの移動に失敗しました",
  "your_favorites": "あなたのお気に入り",
  "no_favorites_yet": "まだお気に入りはありません",
  "create_folder": "フォルダーを作成",
  "new_folder": "新しいフォルダー",
  "favorite_updated_successfully": "お気に入りが正常に更新されました",
  "favorite_created_successfully": "お気に入りが正常に作成されました",
  "folder_already_exists": "フォルダーは既に存在します",
  "folder_name_cannot_be_empty": "フォルダー名を空にすることはできません",
  "something_went_wrong": "何かがうまくいきませんでした",
  "failed_to_reorder_favorite": "お気に入りの並べ替えに失敗しました",
  "favorite_removed_successfully": "お気に入りが正常に削除されました",
  "failed_to_create_favorite": "お気に入りの作成に失敗しました",
  "failed_to_rename_favorite": "お気に入りの名前変更に失敗しました",
  "project_link_copied_to_clipboard": "プロジェクトリンクがクリップボードにコピーされました",
  "link_copied": "リンクがコピーされました",
  "your_projects": "あなたのプロジェクト",
  "add_project": "プロジェクトを追加",
  "create_project": "プロジェクトを作成",
  "failed_to_remove_project_from_favorites": "お気に入りからプロジェクトを削除できませんでした。もう一度お試しください。",
  "project_created_successfully": "プロジェクトが正常に作成されました",
  "project_created_successfully_description": "プロジェクトが正常に作成されました。今すぐ問題を追加し始めることができます。",
  "project_cover_image_alt": "プロジェクトカバー画像",
  "name_is_required": "名前は必須です",
  "title_should_be_less_than_255_characters": "タイトルは255文字未満である必要があります",
  "project_name": "プロジェクト名",
  "project_id_must_be_at_least_1_character": "プロジェクトIDは少なくとも1文字である必要があります",
  "project_id_must_be_at_most_5_characters": "プロジェクトIDは最大5文字である必要があります",
  "project_id": "プロジェクトID",
  "project_id_tooltip_content": "プロジェクト内の問題を一意に識別するのに役立ちます。最大5文字。",
  "description_placeholder": "説明...",
  "only_alphanumeric_non_latin_characters_allowed": "英数字と非ラテン文字のみが許可されます。",
  "project_id_is_required": "プロジェクトIDは必須です",
  "select_network": "ネットワークを選択",
  "lead": "リード",
  "private": "プライベート",
  "public": "パブリック",
  "accessible_only_by_invite": "招待によってのみアクセス可能",
  "anyone_in_the_workspace_except_guests_can_join": "ゲストを除くワークスペース内の誰でも参加できます",
  "creating": "作成中",
  "creating_project": "プロジェクトを作成中",
  "adding_project_to_favorites": "プロジェクトをお気に入りに追加中",
  "project_added_to_favorites": "プロジェクトがお気に入りに追加されました",
  "couldnt_add_the_project_to_favorites": "プロジェクトをお気に入りに追加できませんでした。もう一度お試しください。",
  "removing_project_from_favorites": "お気に入りからプロジェクトを削除中",
  "project_removed_from_favorites": "プロジェクトがお気に入りから削除されました",
  "couldnt_remove_the_project_from_favorites": "お気に入りからプロジェクトを削除できませんでした。もう一度お試しください。",
  "add_to_favorites": "お気に入りに追加",
  "remove_from_favorites": "お気に入りから削除",
  "publish_settings": "公開設定",
  "publish": "公開",
  "copy_link": "リンクをコピー",
  "leave_project": "プロジェクトを離れる",
  "join_the_project_to_rearrange": "プロジェクトに参加して並べ替え",
  "drag_to_rearrange": "ドラッグして並べ替え",
  "congrats": "おめでとうございます！",
  "open_project": "プロジェクトを開く",
  "issues": "問題",
  "cycles": "サイクル",
  "modules": "モジュール",
  "pages": "ページ",
  "intake": "インテーク",
  "time_tracking": "時間追跡",
  "work_management": "作業管理",
  "projects_and_issues": "プロジェクトと問題",
  "projects_and_issues_description": "このプロジェクトでオンまたはオフに切り替えます。",
  "cycles_description": "プロジェクトごとに作業をタイムボックス化し、期間ごとに頻度を変更します。",
  "modules_description": "独自のリードと担当者を持つサブプロジェクトのようなセットアップに作業をグループ化します。",
  "views_description": "後で使用するために、または共有するためにソート、フィルター、表示オプションを保存します。",
  "pages_description": "何かを書くように何かを書く。",
  "intake_description": "購読している問題についての通知を受け取るには、これを有効にしてください。",
  "time_tracking_description": "問題とプロジェクトに費やした時間を追跡します。",
  "work_management_description": "作業とプロジェクトを簡単に管理します。",
  "documentation": "ドキュメント",
  "message_support": "サポートにメッセージを送る",
  "contact_sales": "営業に連絡",
  "hyper_mode": "ハイパーモード",
  "keyboard_shortcuts": "キーボードショートカット",
  "whats_new": "新着情報",
  "version": "バージョン",
  "we_are_having_trouble_fetching_the_updates": "更新の取得に問題が発生しています。",
  "our_changelogs": "私たちの変更履歴",
  "for_the_latest_updates": "最新の更新情報については",
  "please_visit": "訪問してください",
  "docs": "ドキュメント",
  "full_changelog": "完全な変更履歴",
  "support": "サポート",
  "discord": "ディスコード",
  "powered_by_plane_pages": "Plane Pagesによって提供されています",
  "please_select_at_least_one_invitation": "少なくとも1つの招待を選択してください。",
  "please_select_at_least_one_invitation_description": "ワークスペースに参加するために少なくとも1つの招待を選択してください。",
  "we_see_that_someone_has_invited_you_to_join_a_workspace": "誰かがワークスペースに参加するようにあなたを招待したことがわかります",
  "join_a_workspace": "ワークスペースに参加",
  "we_see_that_someone_has_invited_you_to_join_a_workspace_description": "誰かがワークスペースに参加するようにあなたを招待したことがわかります",
  "join_a_workspace_description": "ワークスペースに参加",
  "accept_and_join": "受け入れて参加",
  "go_home": "ホームに戻る",
  "no_pending_invites": "保留中の招待はありません",
  "you_can_see_here_if_someone_invites_you_to_a_workspace": "誰かがワークスペースに招待した場合、ここで確認できます",
  "back_to_home": "ホームに戻る",
  "workspace_name": "ワークスペース名",
  "deactivate_your_account": "アカウントを無効化",
  "deactivate_your_account_description": "無効化すると、問題を割り当てられなくなり、ワークスペースの請求もされなくなります。アカウントを再有効化するには、このメールアドレスに招待されたワークスペースが必要です。",
  "deactivating": "無効化中",
  "confirm": "確認",
  "draft_created": "下書きが作成されました",
  "issue_created_successfully": "問題が正常に作成されました",
  "draft_creation_failed": "下書き作成に失敗しました",
  "issue_creation_failed": "問題作成に失敗しました",
  "draft_issue": "下書き問題",
  "issue_updated_successfully": "問題が正常に更新されました",
  "issue_could_not_be_updated": "問題を更新できませんでした",
  "create_a_draft": "下書きを作成",
  "save_to_drafts": "下書きに保存",
  "save": "保存",
  "update": "更新",
  "updating": "更新中",
  "create_new_issue": "新しい問題を作成",
  "editor_is_not_ready_to_discard_changes": "エディターは変更を破棄する準備ができていません",
  "failed_to_move_issue_to_project": "問題をプロジェクトに移動できませんでした",
  "create_more": "作成する",
  "add_to_project": "プロジェクトに追加",
  "discard": "破棄",
  "duplicate_issue_found": "重複問題が見つかりました",
  "duplicate_issues_found": "重複問題が見つかりました",
  "no_matching_results": "一致する結果はありません",
  "title_is_required": "タイトルは必須です",
  "title": "タイトル",
  "state": "ステータス",
  "priority": "優先度",
  "none": "なし",
  "urgent": "緊急",
  "high": "高",
  "medium": "中",
  "low": "低",
  "members": "メンバー",
  "assignee": "アサイン者",
  "assignees": "アサイン者",
  "you": "あなた",
  "labels": "ラベル",
  "create_new_label": "新しいラベルを作成",
  "start_date": "開始日",
  "due_date": "期限日",
  "cycle": "サイクル",
  "estimate": "見積もり",
  "change_parent_issue": "親問題を変更",
  "remove_parent_issue": "親問題を削除",
  "add_parent": "親問題を追加",
  "loading_members": "メンバーを読み込んでいます...",
<<<<<<< HEAD
  "inbox": "受信箱",
  "inbox_issue": {
    "status": {
      "pending": {
        "title": "保留中",
        "description": "保留中"
      },
      "declined": {
        "title": "却下",
        "description": "却下"
      },
      "snoozed": {
        "title": "スヌーズ中",
        "description": "残り{days}日"
      },
      "accepted": {
        "title": "承認済み",
        "description": "承認済み"
      },
      "duplicate": {
        "title": "重複",
        "description": "重複"
      }
    },
    "source": {
      "in-app": "アプリ内"
    },
    "order_by": {
      "created_at": "作成日時",
      "updated_at": "更新日時",
      "id": "識別番号"
    }
  },
  "common": {
    "sort": {
      "asc": "昇順",
      "desc": "降順"
=======
  "no_data_yet": "まだデータがありません",
  "connections": "接続",

  "common": {
    "all": "すべて",
    "states": "ステータス",
    "state": "ステータス",
    "state_groups": "ステータスグループ",
    "priority": "優先度",
    "team_project": "チームプロジェクト",
    "project": "プロジェクト",
    "cycle": "サイクル",
    "cycles": "サイクル",
    "module": "モジュール",
    "modules": "モジュール",
    "labels": "ラベル",
    "assignees": "アサイン者",
    "assignee": "アサイン者",
    "created_by": "作成者",
    "none": "なし",
    "link": "リンク",
    "estimate": "見積もり",
    "layout": "レイアウト",
    "filters": "フィルター",
    "display": "表示",
    "load_more": "もっと見る",
    "no_matches_found": "一致する結果はありません",
    "activity": "アクティビティ",
    "analytics": "分析",
    "success": "成功",
    "error": "エラー",
    "group_by": "グループ化",
    "search": "検索",
    "epic": "エピック",
    "issue": "問題",
    "warning": "警告",
    "updating": "更新中",
    "update": "更新",
    "creating": "作成中",
    "cancel": "キャンセル",
    "description": "説明",
    "title": "タイトル",
    "order_by": {
      "label": "オーダー",
      "manual": "手動",
      "last_created": "最後に作成",
      "last_updated": "最後に更新",
      "start_date": "開始日",
      "due_date": "期限日"
    },
    "comments": "コメント",
    "updates": "更新"
  },

  "form": {
    "title": {
      "required": "タイトルは必須です",
      "max_length": "タイトルは{length}文字未満である必要があります"
    }
  },

  "entity": {
    "grouping_title": "{entity}グループ化",
    "priority": "",
    "all": "すべての{entity}",
    "drop_here_to_move": "ここにドロップして{entity}を移動"
  },

  "epic": {
    "all": "すべてのエピック",
    "label": "{count, plural, one {エピック} other {エピック}}"
  },

  "issue": {
    "label": "{count, plural, one {問題} other {問題}}",
    "all": "すべての問題",
    "add": "問題を追加",
    "priority": {
      "urgent": "緊急",
      "high": "高",
      "medium": "中",
      "low": "低"
    },
    "display": {
      "properties": {
        "label": "表示プロパティ",
        "id": "ID",
        "issue_type": "課題タイプ",
        "sub_issue_count": "サブ課題数",
        "attachment_count": "添付ファイル数"
      },
      "extra": {
        "show_sub_issues": "サブ課題を表示",
        "show_empty_groups": "空のグループを表示"
      }
    },
    "layouts": {
      "ordered_by_label": "このレイアウトは",
      "list": "リスト",
      "kanban": "ボード",
      "calendar": "カレンダー",
      "spreadsheet": "表",
      "gantt": "ガントチャート",
      "title": {
        "list": "リストレイアウト",
        "kanban": "ボードレイアウト",
        "calendar": "カレンダーレイアウト",
        "spreadsheet": "テーブルレイアウト",
        "gantt": "タイムラインレイアウト"
      }
    },
    "states": {
      "active": "アクティブ",
      "backlog": "バックログ"
    },
    "comments": {
      "create": {
        "success": "コメントが正常に作成されました。",
        "error": "コメントの作成に失敗しました。後で再試行してください。"
      },
      "update": {
        "success": "コメントが正常に更新されました。",
        "error": "コメントの更新に失敗しました。後で再試行してください。"
      },
      "remove": {
        "success": "コメントが正常に削除されました。",
        "error": "コメントの削除に失敗しました。後で再試行してください。"
      },
      "upload": {
        "error": "コメントのアセットのアップロードに失敗しました。後で再試行してください。"
      }
    }
  },

  "project": {
    "label": "{count, plural, one {プロジェクト} other {プロジェクト}}"
  },

  "view": {
    "create": {
      "label": "ビューを作成"
    },
    "update": {
      "label": "ビューを更新"
    }
  },

  "workspace_dashboard": {
    "empty_state": {
      "general": {
        "title": "プロジェクト、アクティビティ、指標の概要",
        "description": "Planeへようこそ！私たちはあなたを迎えることができて嬉しいです。最初のプロジェクトを作成してタスクを追跡し、このページが進捗を助けるスペースに変わります。管理者は、チームを前進させるための要素も見ることができます。",
        "primary_button": {
          "text": "最初のプロジェクトを作成",
          "comic": {
            "title": "すべてはPlaneでのプロジェクトから始まります",
            "description": "プロジェクトは製品ロードマップ、マーケティングキャンペーン、新車の発売など、さまざまなものになります。"
          }
        }
      }
    }
  },

  "workspace_analytics": {
    "empty_state": {
      "general": {
        "title": "進捗、作業負荷、割り当てを追跡します。傾向を見つけ、障害を取り除き、作業を加速させます",
        "description": "需要に対するスコープ、見積もり、目標の進展を視覚化します。メンバーやチームごとのパフォーマンスを確認し、プロジェクトが期限内に進むことを確認します。",
        "primary_button": {
          "text": "最初のプロジェクトを開始",
          "comic": {
            "title": "分析はサイクル＋モジュールでより効果的に機能します",
            "description": "まず、タスクをサイクルにフレーム化し、可能であれば複数のサイクルにまたがるタスクをモジュールにグループ化します。左側のナビゲーションで確認してください。"
          }
        }
      }
    }
  },

  "workspace_projects": {
    "empty_state": {
      "general": {
        "title": "アクティブなプロジェクトがありません",
        "description": "各プロジェクトは目標志向の作業の親と見なされます。プロジェクトはタスク、サイクル、モジュールが存在する場所であり、同僚とともに目標を達成するのに役立ちます。新しいプロジェクトを作成するか、アーカイブされたプロジェクトをフィルタリングしてください。",
        "primary_button": {
          "text": "最初のプロジェクトを開始",
          "comic": {
            "title": "すべてはPlaneでのプロジェクトから始まります",
            "description": "プロジェクトは製品ロードマップ、マーケティングキャンペーン、新車の発売など、さまざまなものになります。"
          }
        }
      },
      "no_projects": {
        "title": "プロジェクトがありません",
        "description": "タスクを作成したり作業を管理するには、プロジェクトを作成するか、その一部である必要があります。",
        "primary_button": {
          "text": "最初のプロジェクトを開始",
          "comic": {
            "title": "すべてはPlaneでのプロジェクトから始まります",
            "description": "プロジェクトは製品ロードマップ、マーケティングキャンペーン、新車の発売など、さまざまなものになります。"
          }
        }
      },
      "filter": {
        "title": "一致するプロジェクトがありません",
        "description": "一致する条件のプロジェクトが見つかりませんでした。\n 代わりに新しいプロジェクトを作成してください。"
      }
    }
  },

  "workspace_issues": {
    "empty_state": {
      "all-issues": {
        "title": "プロジェクトにタスクがありません",
        "description": "最初のプロジェクトが完了しました！次に、追跡可能なチャンクに分割してタスクを作成します。始めましょう！",
        "primary_button": {
          "text": "新しいタスクを作成"
        }
      },
      "assigned": {
        "title": "割り当てられたタスクがありません",
        "description": "割り当てられたタスクをここで追跡できます。",
        "primary_button": {
          "text": "新しいタスクを作成"
        }
      },
      "created": {
        "title": "作成されたタスクがありません",
        "description": "作成したすべてのタスクはここにあります。直接ここで追跡してください。",
        "primary_button": {
          "text": "新しいタスクを作成"
        }
      },
      "subscribed": {
        "title": "フォローしているタスクがありません",
        "description": "興味のあるタスクをフォローして、すべてここで追跡してください。"
      },
      "custom-view": {
        "title": "タスクが見つかりません",
        "description": "フィルタに一致するタスクがここに表示されます。すべてここで追跡してください。"
      }
    }
  },

  "workspace_settings": {
    "label": "ワークスペース設定",
    "empty_state": {
      "api_tokens": {
        "title": "APIトークンが作成されていません",
        "description": "Plane APIは、外部システムでPlaneデータを統合するために使用できます。トークンを作成して始めましょう。"
      },
      "webhooks": {
        "title": "Webhookが追加されていません",
        "description": "リアルタイム更新を受け取り、アクションを自動化するためにWebhookを作成します。"
      },
      "exports": {
        "title": "エクスポートはまだありません",
        "description": "エクスポートするたびに、コピーがここにも参照用として利用可能になります。"
      },
      "imports": {
        "title": "インポートはまだありません",
        "description": "過去のインポート履歴をすべてここで確認し、ダウンロードできます。"
      }
    }
  },

  "profile": {
    "label": "プロフィール",
    "page_label": "あなたの作業",
    "work": "作業",
    "details": {
      "joined_on": "参加日",
      "time_zone": "タイムゾーン"
    },
    "stats": {
      "workload": "作業負荷",
      "overview": "概要",
      "created": "作成した課題",
      "assigned": "割り当てられた課題",
      "subscribed": "購読中の課題",
      "state_distribution": {
        "title": "状態別の課題",
        "empty": "より良い分析のために、グラフで状態別に表示する課題を作成してください。"
      },
      "priority_distribution": {
        "title": "優先度別の課題",
        "empty": "より良い分析のために、グラフで優先度別に表示する課題を作成してください。"
      },
      "recent_activity": {
        "title": "最近の活動",
        "empty": "データが見つかりませんでした。入力内容を確認してください"
      }
    },
    "actions": {
      "profile": "プロフィール",
      "security": "セキュリティ",
      "activity": "アクティビティ",
      "appearance": "外観",
      "notifications": "通知"
    },
    "tabs": {
      "summary": "サマリー",
      "assigned": "割り当て済み",
      "created": "作成済み",
      "subscribed": "購読中",
      "activity": "アクティビティ"
    },
    "empty_state": {
      "activity": {
        "title": "まだアクティビティがありません",
        "description": "新しいタスクを作成することから始めましょう！詳細やプロパティを追加してください。Planeをさらに探索して、アクティビティを確認してください。"
      },
      "assigned": {
        "title": "割り当てられたタスクがありません",
        "description": "割り当てられたタスクをここで追跡できます。"
      },
      "created": {
        "title": "作成されたタスクがありません",
        "description": "作成したすべてのタスクはここにあります。直接ここで追跡してください。"
      },
      "subscribed": {
        "title": "フォローしているタスクがありません",
        "description": "興味のあるタスクをフォローして、すべてここで追跡してください。"
      }
    }
  },

  "project_settings": {
    "empty_state": {
      "labels": {
        "title": "ラベルがありません",
        "description": "ラベルを作成して、プロジェクトのタスクを整理し、フィルタリングします。"
      }
    }
  },

  "project_cycles": {
    "empty_state": {
      "general": {
        "title": "作業をサイクルにまとめ、フレーム化します。",
        "description": "作業を定義された期間に分割し、期限から逆算して締め切りを設定し、チームで具体的な進捗を達成します。",
        "primary_button": {
          "text": "最初のサイクルを設定",
          "comic": {
            "title": "サイクルは繰り返し期間です。",
            "description": "スプリント、イテレーション、または週次・隔週の作業追跡に使用するその他の用語がサイクルです。"
          }
        }
      },
      "no_issues": {
        "title": "サイクルに追加されたタスクがありません",
        "description": "このサイクル内でタイムフレーム化し、配信したいタスクを追加または作成してください。",
        "primary_button": {
          "text": "新しいタスクを作成"
        },
        "secondary_button": {
          "text": "既存のタスクを追加"
        }
      },
      "completed_no_issues": {
        "title": "サイクルに課題がありません",
        "description": "サイクルに課題がありません。課題は転送されるか非表示になっています。非表示の課題がある場合は、表示プロパティを更新して確認してください。"
      },
      "active": {
        "title": "アクティブなサイクルがありません",
        "description": "アクティブなサイクルは、今日の日付を含む範囲がある期間を指します。ここでアクティブなサイクルの進捗と詳細を確認してください。"
      },
      "archived": {
        "title": "まだアーカイブされたサイクルはありません",
        "description": "プロジェクトを整理するには、完了したサイクルをアーカイブしてください。アーカイブされたサイクルはここで見つけることができます。"
      }
    }
  },

  "project_issues": {
    "empty_state": {
      "no_issues": {
        "title": "課題を作成し、誰かに、または自分に割り当てましょう",
        "description": "課題を仕事、タスク、行動、またはJTBD（やるべき仕事）と考えてください。それが私たちの好む方法です。課題とそのサブ課題は通常、チームメンバーに割り当てられる時間ベースのアクションです。チームは課題を作成し、割り当て、完了させることで、プロジェクトの目標に向かって進みます。",
        "primary_button": {
          "text": "最初の課題を作成",
          "comic": {
            "title": "課題はPlaneの構成要素です。",
            "description": "Plane UIの再設計、会社のリブランド、新しい燃料噴射システムの開始は、サブ課題がある可能性のある課題の例です。"
          }
        }
      },
      "no_archived_issues": {
        "title": "まだアーカイブされた課題はありません",
        "description": "手動または自動化を使用して、完了またはキャンセルされた課題をアーカイブできます。アーカイブされた課題はここで見つけることができます。",
        "primary_button": {
          "text": "自動化を設定"
        }
      },
      "issues_empty_filter": {
        "title": "適用されたフィルターに一致する課題は見つかりませんでした",
        "secondary_button": {
          "text": "すべてのフィルターをクリア"
        }
      }
    }
  },

  "project_module": {
    "empty_state": {
      "no_issues": {
        "title": "モジュールに課題がありません",
        "description": "このモジュールの一部として達成したい課題を作成または追加してください",
        "primary_button": {
          "text": "新しい課題を作成"
        },
        "secondary_button": {
          "text": "既存の課題を追加"
        }
      },
      "general": {
        "title": "プロジェクトのマイルストーンをモジュールにマッピングし、集計された作業を簡単に追跡します。",
        "description": "論理的で階層的な親に属する課題のグループがモジュールを形成します。それをプロジェクトのマイルストーンで作業を追跡する方法と考えてください。モジュールには独自の期間と締切があり、分析を通じてマイルストーンへの進捗状況を確認できます。",
        "primary_button": {
          "text": "最初のモジュールを構築",
          "comic": {
            "title": "モジュールは階層によって作業をグループ化します。",
            "description": "カートモジュール、シャーシモジュール、倉庫モジュールは、このグループ化の良い例です。"
          }
        }
      },
      "archived": {
        "title": "まだアーカイブされたモジュールはありません",
        "description": "プロジェクトを整理するために、完了またはキャンセルされたモジュールをアーカイブします。アーカイブされたモジュールはここで見つけることができます。"
      }
    }
  },

  "project_views": {
    "empty_state": {
      "general": {
        "title": "プロジェクト用にフィルタされたビューを保存します。必要なだけ作成してください",
        "description": "ビューは、頻繁に使用するか、簡単にアクセスしたい保存されたフィルターのセットです。プロジェクト内のすべての同僚が他の人のビューを確認し、自分のニーズに最適なものを選ぶことができます。",
        "primary_button": {
          "text": "最初のビューを作成",
          "comic": {
            "title": "ビューは課題プロパティの上に機能します。",
            "description": "ここから必要に応じてプロパティをフィルターとして使用してビューを作成できます。"
          }
        }
      },
      "filter": {
        "title": "一致するビューがありません",
        "description": "検索条件に一致するビューはありません。 \n 代わりに新しいビューを作成してください。"
      }
    }
  },

  "project_page": {
    "empty_state": {
      "general": {
        "title": "メモ、ドキュメント、または完全なナレッジベースを書きましょう。PlaneのAIアシスタントGalileoがスタートをサポートします",
        "description": "ページはPlaneでアイデアをまとめるスペースです。会議のメモを取る、簡単にフォーマットする、課題を埋め込む、コンポーネントライブラリを使用してレイアウトするなど、すべてをプロジェクトのコンテキスト内に保ちます。どんなドキュメントでも簡単にするために、ショートカットやボタンのクリックでPlaneのAIであるGalileoを呼び出してください。",
        "primary_button": {
          "text": "最初のページを作成"
        }
      },
      "private": {
        "title": "まだプライベートページはありません",
        "description": "プライベートな考えをここに保存します。共有する準備ができたら、チームはすぐそばにいます。",
        "primary_button": {
          "text": "最初のページを作成"
        }
      },
      "public": {
        "title": "まだ公開ページはありません",
        "description": "プロジェクト内のすべての人と共有されているページをここで確認してください。",
        "primary_button": {
          "text": "最初のページを作成"
        }
      },
      "archived": {
        "title": "まだアーカイブされたページはありません",
        "description": "レーダーに載っていないページをアーカイブします。必要なときにここからアクセスしてください。"
      }
    }
  },

  "command_k": {
    "empty_state": {
      "search": {
        "title": "結果が見つかりません"
      }
    }
  },

  "issue_relation": {
    "empty_state": {
      "search": {
        "title": "一致する課題が見つかりませんでした"
      },
      "general": {
        "title": "課題が見つかりません"
      }
    }
  },

  "issue_comment": {
    "empty_state": {
      "general": {
        "title": "まだコメントはありません",
        "description": "コメントは課題の議論やフォローアップスペースとして使用できます"
      }
    }
  },

  "notification": {
    "empty_state": {
      "detail": {
        "title": "詳細を表示するには選択してください。"
      },
      "all": {
        "title": "割り当てられた問題はありません",
        "description": "あなたに割り当てられた問題の更新情報はここで確認できます。"
      },
      "mentions": {
        "title": "割り当てられた問題はありません",
        "description": "あなたに割り当てられた問題の更新情報はここで確認できます。"
      }
    }
  },

  "active_cycle": {
    "empty_state": {
      "progress": {
        "title": "サイクルに課題を追加して進捗を確認してください。"
      },
      "chart": {
        "title": "サイクルに課題を追加してバーンダウンチャートを確認してください。"
      },
      "priority_issue": {
        "title": "サイクル内で処理された高優先度の課題を一目で把握できます。"
      },
      "assignee": {
        "title": "課題に担当者を追加して、担当者ごとの作業の内訳を確認してください。"
      },
      "label": {
        "title": "課題にラベルを追加して、ラベルごとの作業の内訳を確認してください。"
      }
    }
  },

  "disabled_project": {
    "empty_state": {
      "inbox": {
        "title": "プロジェクトにインテークが有効化されていません。",
        "description": "インテークは、プロジェクトへのリクエストを管理し、それらをワークフローの課題として追加するのに役立ちます。プロジェクト設定からインテークを有効化してリクエストを管理してください。",
        "primary_button": {
          "text": "機能を管理"
        }
      },
      "cycle": {
        "title": "このプロジェクトでサイクルが有効化されていません。",
        "description": "作業をタイムボックス化されたチャンクに分割し、プロジェクトの期限から逆算して日程を設定し、チームとして具体的な進捗を実現します。プロジェクトでサイクル機能を有効化して利用を開始してください。",
        "primary_button": {
          "text": "機能を管理"
        }
      },
      "module": {
        "title": "プロジェクトにモジュールが有効化されていません。",
        "description": "モジュールはプロジェクトの構成要素です。プロジェクト設定からモジュールを有効化して利用を開始してください。",
        "primary_button": {
          "text": "機能を管理"
        }
      },
      "page": {
        "title": "プロジェクトにページが有効化されていません。",
        "description": "ページはプロジェクトの構成要素です。プロジェクト設定からページを有効化して利用を開始してください。",
        "primary_button": {
          "text": "機能を管理"
        }
      },
      "view": {
        "title": "プロジェクトにビューが有効化されていません。",
        "description": "ビューはプロジェクトの構成要素です。プロジェクト設定からビューを有効化して利用を開始してください。",
        "primary_button": {
          "text": "機能を管理"
        }
      }
    }
  },

  "inbox": {
    "label": "受信トレイ",
    "empty_state": {
      "sidebar_open_tab": {
        "title": "未解決の課題はありません",
        "description": "ここに未解決の課題が表示されます。新しい課題を作成してください。"
      },
      "sidebar_closed_tab": {
        "title": "完了した課題はありません",
        "description": "受け入れ済みまたは却下済みのすべての課題がここに表示されます。"
      },
      "sidebar_filter": {
        "title": "一致する課題はありません",
        "description": "入力で適用されたフィルターに一致する課題はありません。新しい課題を作成してください。"
      },
      "detail": {
        "title": "詳細を表示するには課題を選択してください。"
      }
    }
  },

  "workspace_draft_issues": {
    "empty_state": {
      "title": "書きかけの課題や、もうすぐコメントもここに表示されます。",
      "description": "これを試すには、課題の作成を始めて途中で中断するか、下に最初の下書きを作成してください。😉",
      "primary_button": {
        "text": "最初の下書きを作成"
      }
    }
  },

  "stickies": {
    "empty_state": {
      "general": {
        "title": "スティッキーは、その場で素早く取るメモやタスクです。",
        "description": "いつでもどこでもアクセスできるスティッキーを作成して、思いついたアイデアを簡単にキャプチャしましょう。",
        "primary_button": {
          "text": "スティッキーを追加"
        }
      },
      "search": {
        "title": "一致するスティッキーはありません。",
        "description": "別の用語を試すか、検索が正しい場合はお知らせください。",
        "primary_button": {
          "text": "スティッキーを追加"
        }
      }
    }
  },

  "home_widgets": {
    "empty_state": {
      "general": {
        "title": "ウィジェットがないと静かですね、オンにしましょう",
        "description": "すべてのウィジェットがオフになっているようです。 今すぐ有効にして、体験を向上させましょう！",
        "primary_button": {
          "text": "ウィジェットを管理"
        }
      }
>>>>>>> 2e022a4e
    }
  }
}<|MERGE_RESOLUTION|>--- conflicted
+++ resolved
@@ -313,45 +313,6 @@
   "remove_parent_issue": "親問題を削除",
   "add_parent": "親問題を追加",
   "loading_members": "メンバーを読み込んでいます...",
-<<<<<<< HEAD
-  "inbox": "受信箱",
-  "inbox_issue": {
-    "status": {
-      "pending": {
-        "title": "保留中",
-        "description": "保留中"
-      },
-      "declined": {
-        "title": "却下",
-        "description": "却下"
-      },
-      "snoozed": {
-        "title": "スヌーズ中",
-        "description": "残り{days}日"
-      },
-      "accepted": {
-        "title": "承認済み",
-        "description": "承認済み"
-      },
-      "duplicate": {
-        "title": "重複",
-        "description": "重複"
-      }
-    },
-    "source": {
-      "in-app": "アプリ内"
-    },
-    "order_by": {
-      "created_at": "作成日時",
-      "updated_at": "更新日時",
-      "id": "識別番号"
-    }
-  },
-  "common": {
-    "sort": {
-      "asc": "昇順",
-      "desc": "降順"
-=======
   "no_data_yet": "まだデータがありません",
   "connections": "接続",
 
@@ -402,6 +363,10 @@
       "start_date": "開始日",
       "due_date": "期限日"
     },
+    "sort": {
+      "asc": "昇順",
+      "desc": "降順"
+    },
     "comments": "コメント",
     "updates": "更新"
   },
@@ -499,6 +464,39 @@
     }
   },
 
+  "inbox_issue": {
+    "status": {
+      "pending": {
+        "title": "保留中",
+        "description": "保留中"
+      },
+      "declined": {
+        "title": "却下",
+        "description": "却下"
+      },
+      "snoozed": {
+        "title": "スヌーズ中",
+        "description": "残り{days}日"
+      },
+      "accepted": {
+        "title": "承認済み",
+        "description": "承認済み"
+      },
+      "duplicate": {
+        "title": "重複",
+        "description": "重複"
+      }
+    },
+    "source": {
+      "in-app": "アプリ内"
+    },
+    "order_by": {
+      "created_at": "作成日時",
+      "updated_at": "更新日時",
+      "id": "識別番号"
+    }
+  },
+
   "workspace_dashboard": {
     "empty_state": {
       "general": {
@@ -998,7 +996,6 @@
           "text": "ウィジェットを管理"
         }
       }
->>>>>>> 2e022a4e
     }
   }
 }