{
  "submit": "送信",
  "cancel": "キャンセル",
  "loading": "読み込み中",
  "error": "エラー",
  "success": "成功",
  "warning": "警告",
  "info": "情報",
  "close": "閉じる",
  "yes": "はい",
  "no": "いいえ",
  "ok": "OK",
  "name": "名前",
  "description": "説明",
  "search": "検索",
  "add_member": "メンバーを追加",
  "remove_member": "メンバーを削除",
  "add_members": "メンバーを追加",
  "remove_members": "メンバーを削除",
  "add": "追加",
  "remove": "削除",
  "add_new": "新規追加",
  "remove_selected": "選択項目を削除",
  "first_name": "名",
  "last_name": "姓",
  "email": "メールアドレス",
  "display_name": "表示名",
  "role": "役割",
  "timezone": "タイムゾーン",
  "avatar": "アバター",
  "cover_image": "カバー画像",
  "password": "パスワード",
  "change_cover": "カバーを変更",
  "language": "言語",
  "saving": "保存中...",
  "save_changes": "変更を保存",
  "deactivate_account": "アカウントを無効化",
  "deactivate_account_description": "アカウントを無効化すると、そのアカウント内のすべてのデータとリソースが完全に削除され、復元することはできません。",
  "profile_settings": "プロフィール設定",
  "your_account": "アカウント",
  "security": "セキュリティ",
  "activity": "アクティビティ",
  "appearance": "アピアンス",
  "notifications": "通知",
  "workspaces": "ワークスペース",
  "create_workspace": "ワークスペースを作成",
  "invitations": "招待",
  "summary": "概要",
  "assigned": "割り当て済み",
  "created": "作成済み",
  "subscribed": "購読済み",
  "you_do_not_have_the_permission_to_access_this_page": "このページにアクセスする権限がありません。",
  "failed_to_sign_out_please_try_again": "サインアウトに失敗しました。もう一度お試しください。",
  "password_changed_successfully": "パスワードが正常に変更されました。",
  "something_went_wrong_please_try_again": "何かがうまくいきませんでした。もう一度お試しください。",
  "change_password": "パスワードを変更",
  "passwords_dont_match": "パスワードが一致しません",
  "current_password": "現在のパスワード",
  "new_password": "新しいパスワード",
  "confirm_password": "パスワードを確認",
  "this_field_is_required": "このフィールドは必須です",
  "changing_password": "パスワードを変更中",
  "please_enter_your_password": "パスワードを入力してください。",
  "password_length_should_me_more_than_8_characters": "パスワードの長さは8文字以上である必要があります。",
  "password_is_weak": "パスワードが弱いです。",
  "password_is_strong": "パスワードが強いです。",
  "load_more": "もっと読み込む",
  "select_or_customize_your_interface_color_scheme": "インターフェースのカラースキームを選択またはカスタマイズしてください。",
  "theme": "テーマ",
  "system_preference": "システム設定",
  "light": "ライト",
  "dark": "ダーク",
  "light_contrast": "ライト高コントラスト",
  "dark_contrast": "ダーク高コントラスト",
  "custom": "カスタムテーマ",
  "select_your_theme": "テーマを選択",
  "customize_your_theme": "テーマをカスタマイズ",
  "background_color": "背景色",
  "text_color": "テキスト色",
  "primary_color": "プライマリ（テーマ）色",
  "sidebar_background_color": "サイドバー背景色",
  "sidebar_text_color": "サイドバーテキスト色",
  "set_theme": "テーマを設定",
  "enter_a_valid_hex_code_of_6_characters": "6文字の有効な16進コードを入力してください",
  "background_color_is_required": "背景色は必須です",
  "text_color_is_required": "テキスト色は必須です",
  "primary_color_is_required": "プライマリ色は必須です",
  "sidebar_background_color_is_required": "サイドバー背景色は必須です",
  "sidebar_text_color_is_required": "サイドバーテキスト色は必須です",
  "updating_theme": "テーマを更新中",
  "theme_updated_successfully": "テーマが正常に更新されました",
  "failed_to_update_the_theme": "テーマの更新に失敗しました",
  "email_notifications": "メール通知",
  "stay_in_the_loop_on_issues_you_are_subscribed_to_enable_this_to_get_notified": "購読している問題についての通知を受け取るには、これを有効にしてください。",
  "email_notification_setting_updated_successfully": "メール通知設定が正常に更新されました",
  "failed_to_update_email_notification_setting": "メール通知設定の更新に失敗しました",
  "notify_me_when": "通知する条件",
  "property_changes": "プロパティの変更",
  "property_changes_description": "担当者、優先度、見積もりなどのプロパティが変更されたときに通知します。",
  "state_change": "状態の変更",
  "state_change_description": "問題が別の状態に移動したときに通知します",
  "issue_completed": "問題が完了",
  "issue_completed_description": "問題が完了したときのみ通知します",
  "comments": "コメント",
  "comments_description": "誰かが問題にコメントを残したときに通知します",
  "mentions": "メンション",
  "mentions_description": "コメントや説明で誰かが自分をメンションしたときのみ通知します",
  "create_your_workspace": "ワークスペースを作成",
  "only_your_instance_admin_can_create_workspaces": "ワークスペースを作成できるのはインスタンス管理者のみです",
  "only_your_instance_admin_can_create_workspaces_description": "インスタンス管理者のメールアドレスを知っている場合は、以下のボタンをクリックして連絡を取ってください。",
  "go_back": "戻る",
  "request_instance_admin": "インスタンス管理者にリクエスト",
  "plane_logo": "プレーンロゴ",
  "workspace_creation_disabled": "ワークスペースの作成が無効化されています",
  "workspace_request_subject": "新しいワークスペースのリクエスト",
  "workspace_request_body": "インスタンス管理者様\n\nURL [/workspace-name] で新しいワークスペースを作成してください。[ワークスペース作成の目的]\n\nありがとうございます。\n{{firstName}} {{lastName}}\n{{email}}",
  "creating_workspace": "ワークスペースを作成中",
  "workspace_created_successfully": "ワークスペースが正常に作成されました",
  "create_workspace_page": "ワークスペース作成ページ",
  "workspace_could_not_be_created_please_try_again": "ワークスペースを作成できませんでした。もう一度お試しください。",
  "workspace_could_not_be_created_please_try_again_description": "ワークスペースの作成中にエラーが発生しました。もう一度お試しください。",
  "this_is_a_required_field": "これは必須フィールドです。",
  "name_your_workspace": "ワークスペースに名前を付ける",
  "workspaces_names_can_contain_only_space_dash_and_alphanumeric_characters": "ワークスペース名にはスペース、ダッシュ、アンダースコア、英数字のみを含めることができます。",
  "limit_your_name_to_80_characters": "名前は80文字以内にしてください。",
  "set_your_workspace_url": "ワークスペースのURLを設定",
  "limit_your_url_to_48_characters": "URLは48文字以内にしてください。",
  "how_many_people_will_use_this_workspace": "このワークスペースを使用する人数は？",
  "how_many_people_will_use_this_workspace_description": "購入するシート数を決定するのに役立ちます。",
  "select_a_range": "範囲を選択",
  "urls_can_contain_only_dash_and_alphanumeric_characters": "URLにはダッシュと英数字のみを含めることができます。",
  "something_familiar_and_recognizable_is_always_best": "親しみやすく認識しやすいものが常に最適です。",
  "workspace_url_is_already_taken": "ワークスペースのURLは既に使用されています！",
  "old_password": "古いパスワード",
  "general_settings": "一般設定",
  "sign_out": "サインアウト",
  "signing_out": "サインアウト中",
  "active_cycles": "アクティブサイクル",
  "active_cycles_description": "プロジェクト全体のサイクルを監視し、高優先度の問題を追跡し、注意が必要なサイクルにズームインします。",
  "on_demand_snapshots_of_all_your_cycles": "すべてのサイクルのオンデマンドスナップショット",
  "upgrade": "アップグレード",
  "10000_feet_view": "すべてのアクティブサイクルの10,000フィートビュー。",
  "10000_feet_view_description": "各プロジェクトのサイクルを個別に見るのではなく、すべてのプロジェクトのサイクルを一度に見るためにズームアウトします。",
  "get_snapshot_of_each_active_cycle": "各アクティブサイクルのスナップショットを取得します。",
  "get_snapshot_of_each_active_cycle_description": "すべてのアクティブサイクルの高レベルのメトリクスを追跡し、進捗状況を確認し、期限に対するスコープの感覚を得ます。",
  "compare_burndowns": "バーンダウンを比較します。",
  "compare_burndowns_description": "各チームのパフォーマンスを監視し、各サイクルのバーンダウンレポートを覗き見します。",
  "quickly_see_make_or_break_issues": "重要な問題をすばやく確認します。",
  "quickly_see_make_or_break_issues_description": "各サイクルの期限に対する高優先度の問題をプレビューします。1クリックでサイクルごとにすべてを確認できます。",
  "zoom_into_cycles_that_need_attention": "注意が必要なサイクルにズームインします。",
  "zoom_into_cycles_that_need_attention_description": "期待に沿わないサイクルの状態を1クリックで調査します。",
  "stay_ahead_of_blockers": "ブロッカーを先取りします。",
  "stay_ahead_of_blockers_description": "プロジェクト間の課題を見つけ、他のビューからは明らかでないサイクル間の依存関係を確認します。",
  "analytics": "分析",
  "workspace_invites": "ワークスペースの招待",
  "enter_god_mode": "ゴッドモードに入る",
  "workspace_logo": "ワークスペースロゴ",
  "new_issue": "新しい問題",
  "your_work": "あなたの作業",
  "drafts": "下書き",
  "projects": "プロジェクト",
  "views": "ビュー",
  "workspace": "ワークスペース",
  "archives": "アーカイブ",
  "settings": "設定",
  "failed_to_move_favorite": "お気に入りの移動に失敗しました",
  "your_favorites": "あなたのお気に入り",
  "no_favorites_yet": "まだお気に入りはありません",
  "create_folder": "フォルダーを作成",
  "new_folder": "新しいフォルダー",
  "favorite_updated_successfully": "お気に入りが正常に更新されました",
  "favorite_created_successfully": "お気に入りが正常に作成されました",
  "folder_already_exists": "フォルダーは既に存在します",
  "folder_name_cannot_be_empty": "フォルダー名を空にすることはできません",
  "something_went_wrong": "何かがうまくいきませんでした",
  "failed_to_reorder_favorite": "お気に入りの並べ替えに失敗しました",
  "favorite_removed_successfully": "お気に入りが正常に削除されました",
  "failed_to_create_favorite": "お気に入りの作成に失敗しました",
  "failed_to_rename_favorite": "お気に入りの名前変更に失敗しました",
  "project_link_copied_to_clipboard": "プロジェクトリンクがクリップボードにコピーされました",
  "link_copied": "リンクがコピーされました",
  "your_projects": "あなたのプロジェクト",
  "add_project": "プロジェクトを追加",
  "create_project": "プロジェクトを作成",
  "failed_to_remove_project_from_favorites": "お気に入りからプロジェクトを削除できませんでした。もう一度お試しください。",
  "project_created_successfully": "プロジェクトが正常に作成されました",
  "project_created_successfully_description": "プロジェクトが正常に作成されました。今すぐ問題を追加し始めることができます。",
  "project_cover_image_alt": "プロジェクトカバー画像",
  "name_is_required": "名前は必須です",
  "title_should_be_less_than_255_characters": "タイトルは255文字未満である必要があります",
  "project_name": "プロジェクト名",
  "project_id_must_be_at_least_1_character": "プロジェクトIDは少なくとも1文字である必要があります",
  "project_id_must_be_at_most_5_characters": "プロジェクトIDは最大5文字である必要があります",
  "project_id": "プロジェクトID",
  "project_id_tooltip_content": "プロジェクト内の問題を一意に識別するのに役立ちます。最大5文字。",
  "description_placeholder": "説明...",
  "only_alphanumeric_non_latin_characters_allowed": "英数字と非ラテン文字のみが許可されます。",
  "project_id_is_required": "プロジェクトIDは必須です",
  "select_network": "ネットワークを選択",
  "lead": "リード",
  "private": "プライベート",
  "public": "パブリック",
  "accessible_only_by_invite": "招待によってのみアクセス可能",
  "anyone_in_the_workspace_except_guests_can_join": "ゲストを除くワークスペース内の誰でも参加できます",
  "creating": "作成中",
  "creating_project": "プロジェクトを作成中",
  "adding_project_to_favorites": "プロジェクトをお気に入りに追加中",
  "project_added_to_favorites": "プロジェクトがお気に入りに追加されました",
  "couldnt_add_the_project_to_favorites": "プロジェクトをお気に入りに追加できませんでした。もう一度お試しください。",
  "removing_project_from_favorites": "お気に入りからプロジェクトを削除中",
  "project_removed_from_favorites": "プロジェクトがお気に入りから削除されました",
  "couldnt_remove_the_project_from_favorites": "お気に入りからプロジェクトを削除できませんでした。もう一度お試しください。",
  "add_to_favorites": "お気に入りに追加",
  "remove_from_favorites": "お気に入りから削除",
  "publish_settings": "公開設定",
  "publish": "公開",
  "copy_link": "リンクをコピー",
  "leave_project": "プロジェクトを離れる",
  "join_the_project_to_rearrange": "プロジェクトに参加して並べ替え",
  "drag_to_rearrange": "ドラッグして並べ替え",
  "congrats": "おめでとうございます！",
  "open_project": "プロジェクトを開く",
  "issues": "問題",
  "cycles": "サイクル",
  "modules": "モジュール",
  "pages": "ページ",
  "intake": "インテーク",
  "time_tracking": "時間追跡",
  "work_management": "作業管理",
  "projects_and_issues": "プロジェクトと問題",
  "projects_and_issues_description": "このプロジェクトでオンまたはオフに切り替えます。",
  "cycles_description": "プロジェクトごとに作業をタイムボックス化し、期間ごとに頻度を変更します。",
  "modules_description": "独自のリードと担当者を持つサブプロジェクトのようなセットアップに作業をグループ化します。",
  "views_description": "後で使用するために、または共有するためにソート、フィルター、表示オプションを保存します。",
  "pages_description": "何かを書くように何かを書く。",
  "intake_description": "購読している問題についての通知を受け取るには、これを有効にしてください。",
  "time_tracking_description": "問題とプロジェクトに費やした時間を追跡します。",
  "work_management_description": "作業とプロジェクトを簡単に管理します。",
  "documentation": "ドキュメント",
  "message_support": "サポートにメッセージを送る",
  "contact_sales": "営業に連絡",
  "hyper_mode": "ハイパーモード",
  "keyboard_shortcuts": "キーボードショートカット",
  "whats_new": "新着情報",
  "version": "バージョン",
  "we_are_having_trouble_fetching_the_updates": "更新の取得に問題が発生しています。",
  "our_changelogs": "私たちの変更履歴",
  "for_the_latest_updates": "最新の更新情報については",
  "please_visit": "訪問してください",
  "docs": "ドキュメント",
  "full_changelog": "完全な変更履歴",
  "support": "サポート",
  "discord": "ディスコード",
  "powered_by_plane_pages": "Plane Pagesによって提供されています",
  "please_select_at_least_one_invitation": "少なくとも1つの招待を選択してください。",
  "please_select_at_least_one_invitation_description": "ワークスペースに参加するために少なくとも1つの招待を選択してください。",
  "we_see_that_someone_has_invited_you_to_join_a_workspace": "誰かがワークスペースに参加するようにあなたを招待したことがわかります",
  "join_a_workspace": "ワークスペースに参加",
  "we_see_that_someone_has_invited_you_to_join_a_workspace_description": "誰かがワークスペースに参加するようにあなたを招待したことがわかります",
  "join_a_workspace_description": "ワークスペースに参加",
  "accept_and_join": "受け入れて参加",
  "go_home": "ホームに戻る",
  "no_pending_invites": "保留中の招待はありません",
  "you_can_see_here_if_someone_invites_you_to_a_workspace": "誰かがワークスペースに招待した場合、ここで確認できます",
  "back_to_home": "ホームに戻る",
  "workspace_name": "ワークスペース名",
  "deactivate_your_account": "アカウントを無効化",
  "deactivate_your_account_description": "無効化すると、問題を割り当てられなくなり、ワークスペースの請求もされなくなります。アカウントを再有効化するには、このメールアドレスに招待されたワークスペースが必要です。",
  "deactivating": "無効化中",
  "confirm": "確認",
  "draft_created": "下書きが作成されました",
  "issue_created_successfully": "問題が正常に作成されました",
  "draft_creation_failed": "下書き作成に失敗しました",
  "issue_creation_failed": "問題作成に失敗しました",
  "draft_issue": "下書き問題",
  "issue_updated_successfully": "問題が正常に更新されました",
  "issue_could_not_be_updated": "問題を更新できませんでした",
  "create_a_draft": "下書きを作成",
  "save_to_drafts": "下書きに保存",
  "save": "保存",
  "update": "更新",
  "updating": "更新中",
  "create_new_issue": "新しい問題を作成",
  "editor_is_not_ready_to_discard_changes": "エディターは変更を破棄する準備ができていません",
  "failed_to_move_issue_to_project": "問題をプロジェクトに移動できませんでした",
  "create_more": "作成する",
  "add_to_project": "プロジェクトに追加",
  "discard": "破棄",
  "duplicate_issue_found": "重複問題が見つかりました",
  "duplicate_issues_found": "重複問題が見つかりました",
  "no_matching_results": "一致する結果はありません",
  "title_is_required": "タイトルは必須です",
  "title": "タイトル",
  "state": "ステータス",
  "priority": "優先度",
  "none": "なし",
  "urgent": "緊急",
  "high": "高",
  "medium": "中",
  "low": "低",
  "members": "メンバー",
  "assignee": "アサイン者",
  "assignees": "アサイン者",
  "you": "あなた",
  "labels": "ラベル",
  "create_new_label": "新しいラベルを作成",
  "start_date": "開始日",
  "due_date": "期限日",
  "cycle": "サイクル",
  "estimate": "見積もり",
  "change_parent_issue": "親問題を変更",
  "remove_parent_issue": "親問題を削除",
  "add_parent": "親問題を追加",
  "loading_members": "メンバーを読み込んでいます...",
<<<<<<< HEAD
  "inbox": "受信箱",
  "project_view": {
    "access": {
      "public": "公開",
      "private": "非公開"
    },
    "sort_by": {
      "created_at": "作成日時",
      "updated_at": "更新日時",
      "name": "名前"
    }
  },
  "common": {
    "order_by": {
      "asc": "昇順",
      "desc": "降順"
=======

  "view_link_copied_to_clipboard": "表示リンクがクリップボードにコピーされました。",
  "required": "必須",
  "optional": "任意",
  "Cancel": "キャンセル",
  "Update": "更新",
  "Add": "追加",
  "Updating": "更新中",
  "Adding": "追加中",
  "edit": "編集",
  "open_in_new_tab": "新しいタブで開く",
  "delete": "削除",
  "good": "お",
  "morning": "はよう",
  "afternoon": "昼",
  "evening": "晩は",
  "show_all": "すべて表示",
  "show_less": "表示を減らす",
  "no_data_yet": "まだデータがありません",
  "connections": "接続",

  "toast": {
    "success": "成功！",
    "error": "エラー！"
  },

  "home": {
    "empty": {
      "create_project": {
        "title": "プロジェクトを作成",
        "description": "Planeでは、ほとんどのことがプロジェクトから始まります。",
        "cta": "始める"
      },
      "invite_team": {
        "title": "チームを招待",
        "description": "同僚と共に構築、展開、管理しましょう。",
        "cta": "招待する"
      },
      "configure_workspace": {
        "title": "ワークスペースを設定",
        "description": "機能のオン/オフを切り替えたり、さらに詳細な設定が可能です。",
        "cta": "このワークスペースを設定"
      },
      "personalize_account": {
        "title": "Planeをあなた専用に",
        "description": "写真、カラー、その他の設定を選択できます。",
        "cta": "今すぐカスタマイズ"
      },
      "widgets": {
        "title": "ウィジェットがないと静かですね、オンにしましょう",
        "description": "すべてのウィジェットがオフになっているようです。 今すぐ有効にして、体験を向上させましょう！",
        "primary_button": {
          "text": "ウィジェットを管理"
        }
      }
    },
    "quick_links": {
      "empty": "すぐに使いたい作業用リンクを保存します。",
      "add": "クイックリンクを追加",
      "title": "クイックリンク",
      "title_plural": "クイックリンク",
      "toasts": {
        "created": {
          "title": "リンクが作成されました",
          "message": "リンクの作成に成功しました"
        },
        "not_created": {
          "title": "リンクが作成されませんでした",
          "message": "リンクを作成できませんでした"
        },
        "updated": {
          "title": "リンクが更新されました",
          "message": "リンクの更新に成功しました"
        },
        "not_updated": {
          "title": "リンクが更新されませんでした",
          "message": "リンクを更新できませんでした"
        },
        "removed": {
          "title": "リンクが削除されました",
          "message": "リンクの削除に成功しました"
        },
        "not_removed": {
          "title": "リンクが削除されませんでした",
          "message": "リンクを削除できませんでした"
        }
      }
    },
    "recents": {
      "title": "最近",
      "empty": {
          "project": "プロジェクトを訪問すると、最近のプロジェクトがここに表示されます。",
          "page": "ページを訪問すると、最近のページがここに表示されます。",
          "issue": "課題を訪問すると、最近の課題がここに表示されます。",
          "default": "最近のアイテムはまだありません。" 
      },
      "filters": {
        "all": "すべてのアイテム",
        "projects": "プロジェクト",
        "pages": "ページ",
        "issues": "課題"
      }
    },
    "my_stickies": {
      "title": "付箋"
    },
    "new_at_plane": {
      "title": "Planeの新機能"
    },
    "quick_tutorial": {
      "title": "クイックチュートリアル"
    },
    "widget": {
      "reordered_successfully": "ウィジェットの並び替えに成功しました。",
      "reordering_failed": "ウィジェットの並び替え中にエラーが発生しました。"
    },
    "manage_widgets": "ウィジェットの管理",
    "title": "ホーム",
    "star_us_on_github": "GitHubでスターをつける"
  },
  "link": {
    "modal": {
      "url": {
        "text": "URL",
        "required": "URLが無効です",
        "placeholder": "URLを入力または貼り付け"
      },
      "title": {
        "text": "表示タイトル",
        "placeholder": "このリンクをどのように表示したいか"
      }
    }
  },
  
  "common": {
    "all": "すべて",
    "states": "ステータス",
    "state": "ステータス",
    "state_groups": "ステータスグループ",
    "priority": "優先度",
    "team_project": "チームプロジェクト",
    "project": "プロジェクト",
    "cycle": "サイクル",
    "cycles": "サイクル",
    "module": "モジュール",
    "modules": "モジュール",
    "labels": "ラベル",
    "assignees": "アサイン者",
    "assignee": "アサイン者",
    "created_by": "作成者",
    "none": "なし",
    "link": "リンク",
    "estimate": "見積もり",
    "layout": "レイアウト",
    "filters": "フィルター",
    "display": "表示",
    "load_more": "もっと見る",
    "no_matches_found": "一致する結果はありません",
    "activity": "アクティビティ",
    "analytics": "分析",
    "success": "成功",
    "error": "エラー",
    "group_by": "グループ化",
    "search": "検索",
    "epic": "エピック",
    "issue": "問題",
    "warning": "警告",
    "updating": "更新中",
    "update": "更新",
    "creating": "作成中",
    "cancel": "キャンセル",
    "description": "説明",
    "title": "タイトル",
    "order_by": {
      "label": "オーダー",
      "manual": "手動",
      "last_created": "最後に作成",
      "last_updated": "最後に更新",
      "start_date": "開始日",
      "due_date": "期限日"
    },
    "comments": "コメント",
    "updates": "更新"
  },

  "form": {
    "title": {
      "required": "タイトルは必須です",
      "max_length": "タイトルは{length}文字未満である必要があります"
    }
  },

  "entity": {
    "grouping_title": "{entity}グループ化",
    "priority": "",
    "all": "すべての{entity}",
    "drop_here_to_move": "ここにドロップして{entity}を移動"
  },

  "epic": {
    "all": "すべてのエピック",
    "label": "{count, plural, one {エピック} other {エピック}}"
  },

  "issue": {
    "label": "{count, plural, one {問題} other {問題}}",
    "all": "すべての問題",
    "add": "問題を追加",
    "priority": {
      "urgent": "緊急",
      "high": "高",
      "medium": "中",
      "low": "低"
    },
    "display": {
      "properties": {
        "label": "表示プロパティ",
        "id": "ID",
        "issue_type": "課題タイプ",
        "sub_issue_count": "サブ課題数",
        "attachment_count": "添付ファイル数"
      },
      "extra": {
        "show_sub_issues": "サブ課題を表示",
        "show_empty_groups": "空のグループを表示"
      }
    },
    "layouts": {
      "ordered_by_label": "このレイアウトは",
      "list": "リスト",
      "kanban": "ボード",
      "calendar": "カレンダー",
      "spreadsheet": "表",
      "gantt": "ガントチャート",
      "title": {
        "list": "リストレイアウト",
        "kanban": "ボードレイアウト",
        "calendar": "カレンダーレイアウト",
        "spreadsheet": "テーブルレイアウト",
        "gantt": "タイムラインレイアウト"
      }
    },
    "states": {
      "active": "アクティブ",
      "backlog": "バックログ"
    },
    "comments": {
      "create": {
        "success": "コメントが正常に作成されました。",
        "error": "コメントの作成に失敗しました。後で再試行してください。"
      },
      "update": {
        "success": "コメントが正常に更新されました。",
        "error": "コメントの更新に失敗しました。後で再試行してください。"
      },
      "remove": {
        "success": "コメントが正常に削除されました。",
        "error": "コメントの削除に失敗しました。後で再試行してください。"
      },
      "upload": {
        "error": "コメントのアセットのアップロードに失敗しました。後で再試行してください。"
      }
    }
  },

  "project": {
    "label": "{count, plural, one {プロジェクト} other {プロジェクト}}"
  },

  "view": {
    "create": {
      "label": "ビューを作成"
    },
    "update": {
      "label": "ビューを更新"
    }
  },

  "workspace_dashboard": {
    "empty_state": {
      "general": {
        "title": "プロジェクト、アクティビティ、指標の概要",
        "description": "Planeへようこそ！私たちはあなたを迎えることができて嬉しいです。最初のプロジェクトを作成してタスクを追跡し、このページが進捗を助けるスペースに変わります。管理者は、チームを前進させるための要素も見ることができます。",
        "primary_button": {
          "text": "最初のプロジェクトを作成",
          "comic": {
            "title": "すべてはPlaneでのプロジェクトから始まります",
            "description": "プロジェクトは製品ロードマップ、マーケティングキャンペーン、新車の発売など、さまざまなものになります。"
          }
        }
      }
    }
  },

  "workspace_analytics": {
    "empty_state": {
      "general": {
        "title": "進捗、作業負荷、割り当てを追跡します。傾向を見つけ、障害を取り除き、作業を加速させます",
        "description": "需要に対するスコープ、見積もり、目標の進展を視覚化します。メンバーやチームごとのパフォーマンスを確認し、プロジェクトが期限内に進むことを確認します。",
        "primary_button": {
          "text": "最初のプロジェクトを開始",
          "comic": {
            "title": "分析はサイクル＋モジュールでより効果的に機能します",
            "description": "まず、タスクをサイクルにフレーム化し、可能であれば複数のサイクルにまたがるタスクをモジュールにグループ化します。左側のナビゲーションで確認してください。"
          }
        }
      }
    }
  },

  "workspace_projects": {
    "empty_state": {
      "general": {
        "title": "アクティブなプロジェクトがありません",
        "description": "各プロジェクトは目標志向の作業の親と見なされます。プロジェクトはタスク、サイクル、モジュールが存在する場所であり、同僚とともに目標を達成するのに役立ちます。新しいプロジェクトを作成するか、アーカイブされたプロジェクトをフィルタリングしてください。",
        "primary_button": {
          "text": "最初のプロジェクトを開始",
          "comic": {
            "title": "すべてはPlaneでのプロジェクトから始まります",
            "description": "プロジェクトは製品ロードマップ、マーケティングキャンペーン、新車の発売など、さまざまなものになります。"
          }
        }
      },
      "no_projects": {
        "title": "プロジェクトがありません",
        "description": "タスクを作成したり作業を管理するには、プロジェクトを作成するか、その一部である必要があります。",
        "primary_button": {
          "text": "最初のプロジェクトを開始",
          "comic": {
            "title": "すべてはPlaneでのプロジェクトから始まります",
            "description": "プロジェクトは製品ロードマップ、マーケティングキャンペーン、新車の発売など、さまざまなものになります。"
          }
        }
      },
      "filter": {
        "title": "一致するプロジェクトがありません",
        "description": "一致する条件のプロジェクトが見つかりませんでした。\n 代わりに新しいプロジェクトを作成してください。"
      }
    }
  },

  "workspace_issues": {
    "empty_state": {
      "all-issues": {
        "title": "プロジェクトにタスクがありません",
        "description": "最初のプロジェクトが完了しました！次に、追跡可能なチャンクに分割してタスクを作成します。始めましょう！",
        "primary_button": {
          "text": "新しいタスクを作成"
        }
      },
      "assigned": {
        "title": "割り当てられたタスクがありません",
        "description": "割り当てられたタスクをここで追跡できます。",
        "primary_button": {
          "text": "新しいタスクを作成"
        }
      },
      "created": {
        "title": "作成されたタスクがありません",
        "description": "作成したすべてのタスクはここにあります。直接ここで追跡してください。",
        "primary_button": {
          "text": "新しいタスクを作成"
        }
      },
      "subscribed": {
        "title": "フォローしているタスクがありません",
        "description": "興味のあるタスクをフォローして、すべてここで追跡してください。"
      },
      "custom-view": {
        "title": "タスクが見つかりません",
        "description": "フィルタに一致するタスクがここに表示されます。すべてここで追跡してください。"
      }
    }
  },

  "workspace_settings": {
    "label": "ワークスペース設定",
    "empty_state": {
      "api_tokens": {
        "title": "APIトークンが作成されていません",
        "description": "Plane APIは、外部システムでPlaneデータを統合するために使用できます。トークンを作成して始めましょう。"
      },
      "webhooks": {
        "title": "Webhookが追加されていません",
        "description": "リアルタイム更新を受け取り、アクションを自動化するためにWebhookを作成します。"
      },
      "exports": {
        "title": "エクスポートはまだありません",
        "description": "エクスポートするたびに、コピーがここにも参照用として利用可能になります。"
      },
      "imports": {
        "title": "インポートはまだありません",
        "description": "過去のインポート履歴をすべてここで確認し、ダウンロードできます。"
      }
    }
  },

  "profile": {
    "label": "プロフィール",
    "page_label": "あなたの作業",
    "work": "作業",
    "details": {
      "joined_on": "参加日",
      "time_zone": "タイムゾーン"
    },
    "stats": {
      "workload": "作業負荷",
      "overview": "概要",
      "created": "作成した課題",
      "assigned": "割り当てられた課題",
      "subscribed": "購読中の課題",
      "state_distribution": {
        "title": "状態別の課題",
        "empty": "より良い分析のために、グラフで状態別に表示する課題を作成してください。"
      },
      "priority_distribution": {
        "title": "優先度別の課題",
        "empty": "より良い分析のために、グラフで優先度別に表示する課題を作成してください。"
      },
      "recent_activity": {
        "title": "最近の活動",
        "empty": "データが見つかりませんでした。入力内容を確認してください"
      }
    },
    "actions": {
      "profile": "プロフィール",
      "security": "セキュリティ",
      "activity": "アクティビティ",
      "appearance": "外観",
      "notifications": "通知"
    },
    "tabs": {
      "summary": "サマリー",
      "assigned": "割り当て済み",
      "created": "作成済み",
      "subscribed": "購読中",
      "activity": "アクティビティ"
    },
    "empty_state": {
      "activity": {
        "title": "まだアクティビティがありません",
        "description": "新しいタスクを作成することから始めましょう！詳細やプロパティを追加してください。Planeをさらに探索して、アクティビティを確認してください。"
      },
      "assigned": {
        "title": "割り当てられたタスクがありません",
        "description": "割り当てられたタスクをここで追跡できます。"
      },
      "created": {
        "title": "作成されたタスクがありません",
        "description": "作成したすべてのタスクはここにあります。直接ここで追跡してください。"
      },
      "subscribed": {
        "title": "フォローしているタスクがありません",
        "description": "興味のあるタスクをフォローして、すべてここで追跡してください。"
      }
    }
  },

  "project_settings": {
    "empty_state": {
      "labels": {
        "title": "ラベルがありません",
        "description": "ラベルを作成して、プロジェクトのタスクを整理し、フィルタリングします。"
      }
    }
  },

  "project_cycles": {
    "empty_state": {
      "general": {
        "title": "作業をサイクルにまとめ、フレーム化します。",
        "description": "作業を定義された期間に分割し、期限から逆算して締め切りを設定し、チームで具体的な進捗を達成します。",
        "primary_button": {
          "text": "最初のサイクルを設定",
          "comic": {
            "title": "サイクルは繰り返し期間です。",
            "description": "スプリント、イテレーション、または週次・隔週の作業追跡に使用するその他の用語がサイクルです。"
          }
        }
      },
      "no_issues": {
        "title": "サイクルに追加されたタスクがありません",
        "description": "このサイクル内でタイムフレーム化し、配信したいタスクを追加または作成してください。",
        "primary_button": {
          "text": "新しいタスクを作成"
        },
        "secondary_button": {
          "text": "既存のタスクを追加"
        }
      },
      "completed_no_issues": {
        "title": "サイクルに課題がありません",
        "description": "サイクルに課題がありません。課題は転送されるか非表示になっています。非表示の課題がある場合は、表示プロパティを更新して確認してください。"
      },
      "active": {
        "title": "アクティブなサイクルがありません",
        "description": "アクティブなサイクルは、今日の日付を含む範囲がある期間を指します。ここでアクティブなサイクルの進捗と詳細を確認してください。"
      },
      "archived": {
        "title": "まだアーカイブされたサイクルはありません",
        "description": "プロジェクトを整理するには、完了したサイクルをアーカイブしてください。アーカイブされたサイクルはここで見つけることができます。"
      }
    }
  },

  "project_issues": {
    "empty_state": {
      "no_issues": {
        "title": "課題を作成し、誰かに、または自分に割り当てましょう",
        "description": "課題を仕事、タスク、行動、またはJTBD（やるべき仕事）と考えてください。それが私たちの好む方法です。課題とそのサブ課題は通常、チームメンバーに割り当てられる時間ベースのアクションです。チームは課題を作成し、割り当て、完了させることで、プロジェクトの目標に向かって進みます。",
        "primary_button": {
          "text": "最初の課題を作成",
          "comic": {
            "title": "課題はPlaneの構成要素です。",
            "description": "Plane UIの再設計、会社のリブランド、新しい燃料噴射システムの開始は、サブ課題がある可能性のある課題の例です。"
          }
        }
      },
      "no_archived_issues": {
        "title": "まだアーカイブされた課題はありません",
        "description": "手動または自動化を使用して、完了またはキャンセルされた課題をアーカイブできます。アーカイブされた課題はここで見つけることができます。",
        "primary_button": {
          "text": "自動化を設定"
        }
      },
      "issues_empty_filter": {
        "title": "適用されたフィルターに一致する課題は見つかりませんでした",
        "secondary_button": {
          "text": "すべてのフィルターをクリア"
        }
      }
    }
  },

  "project_module": {
    "empty_state": {
      "no_issues": {
        "title": "モジュールに課題がありません",
        "description": "このモジュールの一部として達成したい課題を作成または追加してください",
        "primary_button": {
          "text": "新しい課題を作成"
        },
        "secondary_button": {
          "text": "既存の課題を追加"
        }
      },
      "general": {
        "title": "プロジェクトのマイルストーンをモジュールにマッピングし、集計された作業を簡単に追跡します。",
        "description": "論理的で階層的な親に属する課題のグループがモジュールを形成します。それをプロジェクトのマイルストーンで作業を追跡する方法と考えてください。モジュールには独自の期間と締切があり、分析を通じてマイルストーンへの進捗状況を確認できます。",
        "primary_button": {
          "text": "最初のモジュールを構築",
          "comic": {
            "title": "モジュールは階層によって作業をグループ化します。",
            "description": "カートモジュール、シャーシモジュール、倉庫モジュールは、このグループ化の良い例です。"
          }
        }
      },
      "archived": {
        "title": "まだアーカイブされたモジュールはありません",
        "description": "プロジェクトを整理するために、完了またはキャンセルされたモジュールをアーカイブします。アーカイブされたモジュールはここで見つけることができます。"
      }
    }
  },

  "project_views": {
    "empty_state": {
      "general": {
        "title": "プロジェクト用にフィルタされたビューを保存します。必要なだけ作成してください",
        "description": "ビューは、頻繁に使用するか、簡単にアクセスしたい保存されたフィルターのセットです。プロジェクト内のすべての同僚が他の人のビューを確認し、自分のニーズに最適なものを選ぶことができます。",
        "primary_button": {
          "text": "最初のビューを作成",
          "comic": {
            "title": "ビューは課題プロパティの上に機能します。",
            "description": "ここから必要に応じてプロパティをフィルターとして使用してビューを作成できます。"
          }
        }
      },
      "filter": {
        "title": "一致するビューがありません",
        "description": "検索条件に一致するビューはありません。 \n 代わりに新しいビューを作成してください。"
      }
    }
  },

  "project_page": {
    "empty_state": {
      "general": {
        "title": "メモ、ドキュメント、または完全なナレッジベースを書きましょう。PlaneのAIアシスタントGalileoがスタートをサポートします",
        "description": "ページはPlaneでアイデアをまとめるスペースです。会議のメモを取る、簡単にフォーマットする、課題を埋め込む、コンポーネントライブラリを使用してレイアウトするなど、すべてをプロジェクトのコンテキスト内に保ちます。どんなドキュメントでも簡単にするために、ショートカットやボタンのクリックでPlaneのAIであるGalileoを呼び出してください。",
        "primary_button": {
          "text": "最初のページを作成"
        }
      },
      "private": {
        "title": "まだプライベートページはありません",
        "description": "プライベートな考えをここに保存します。共有する準備ができたら、チームはすぐそばにいます。",
        "primary_button": {
          "text": "最初のページを作成"
        }
      },
      "public": {
        "title": "まだ公開ページはありません",
        "description": "プロジェクト内のすべての人と共有されているページをここで確認してください。",
        "primary_button": {
          "text": "最初のページを作成"
        }
      },
      "archived": {
        "title": "まだアーカイブされたページはありません",
        "description": "レーダーに載っていないページをアーカイブします。必要なときにここからアクセスしてください。"
      }
    }
  },

  "command_k": {
    "empty_state": {
      "search": {
        "title": "結果が見つかりません"
      }
    }
  },

  "issue_relation": {
    "empty_state": {
      "search": {
        "title": "一致する課題が見つかりませんでした"
      },
      "general": {
        "title": "課題が見つかりません"
      }
    }
  },

  "issue_comment": {
    "empty_state": {
      "general": {
        "title": "まだコメントはありません",
        "description": "コメントは課題の議論やフォローアップスペースとして使用できます"
      }
    }
  },

  "notification": {
    "empty_state": {
      "detail": {
        "title": "詳細を表示するには選択してください。"
      },
      "all": {
        "title": "割り当てられた問題はありません",
        "description": "あなたに割り当てられた問題の更新情報はここで確認できます。"
      },
      "mentions": {
        "title": "割り当てられた問題はありません",
        "description": "あなたに割り当てられた問題の更新情報はここで確認できます。"
      }
    }
  },

  "active_cycle": {
    "empty_state": {
      "progress": {
        "title": "サイクルに課題を追加して進捗を確認してください。"
      },
      "chart": {
        "title": "サイクルに課題を追加してバーンダウンチャートを確認してください。"
      },
      "priority_issue": {
        "title": "サイクル内で処理された高優先度の課題を一目で把握できます。"
      },
      "assignee": {
        "title": "課題に担当者を追加して、担当者ごとの作業の内訳を確認してください。"
      },
      "label": {
        "title": "課題にラベルを追加して、ラベルごとの作業の内訳を確認してください。"
      }
    }
  },

  "disabled_project": {
    "empty_state": {
      "inbox": {
        "title": "プロジェクトにインテークが有効化されていません。",
        "description": "インテークは、プロジェクトへのリクエストを管理し、それらをワークフローの課題として追加するのに役立ちます。プロジェクト設定からインテークを有効化してリクエストを管理してください。",
        "primary_button": {
          "text": "機能を管理"
        }
      },
      "cycle": {
        "title": "このプロジェクトでサイクルが有効化されていません。",
        "description": "作業をタイムボックス化されたチャンクに分割し、プロジェクトの期限から逆算して日程を設定し、チームとして具体的な進捗を実現します。プロジェクトでサイクル機能を有効化して利用を開始してください。",
        "primary_button": {
          "text": "機能を管理"
        }
      },
      "module": {
        "title": "プロジェクトにモジュールが有効化されていません。",
        "description": "モジュールはプロジェクトの構成要素です。プロジェクト設定からモジュールを有効化して利用を開始してください。",
        "primary_button": {
          "text": "機能を管理"
        }
      },
      "page": {
        "title": "プロジェクトにページが有効化されていません。",
        "description": "ページはプロジェクトの構成要素です。プロジェクト設定からページを有効化して利用を開始してください。",
        "primary_button": {
          "text": "機能を管理"
        }
      },
      "view": {
        "title": "プロジェクトにビューが有効化されていません。",
        "description": "ビューはプロジェクトの構成要素です。プロジェクト設定からビューを有効化して利用を開始してください。",
        "primary_button": {
          "text": "機能を管理"
        }
      }
    }
  },

  "inbox": {
    "label": "受信トレイ",
    "empty_state": {
      "sidebar_open_tab": {
        "title": "未解決の課題はありません",
        "description": "ここに未解決の課題が表示されます。新しい課題を作成してください。"
      },
      "sidebar_closed_tab": {
        "title": "完了した課題はありません",
        "description": "受け入れ済みまたは却下済みのすべての課題がここに表示されます。"
      },
      "sidebar_filter": {
        "title": "一致する課題はありません",
        "description": "入力で適用されたフィルターに一致する課題はありません。新しい課題を作成してください。"
      },
      "detail": {
        "title": "詳細を表示するには課題を選択してください。"
      }
    }
  },

  "workspace_draft_issues": {
    "empty_state": {
      "title": "書きかけの課題や、もうすぐコメントもここに表示されます。",
      "description": "これを試すには、課題の作成を始めて途中で中断するか、下に最初の下書きを作成してください。😉",
      "primary_button": {
        "text": "最初の下書きを作成"
      }
    }
  },

  "stickies": {
    "title": "付箋メモ",
    "placeholder": "ここをクリックして入力",
    "all": "すべての付箋",
    "no-data": "アイデアをメモしたり、ひらめきやアイデアを記録しましょう。付箋を追加して始めましょう。",
    "add": "付箋を追加",
    "search_placeholder": "タイトルで検索",
    "delete": "付箋を削除",
    "delete_confirmation": "この付箋を削除してもよろしいですか？",
    "empty_state": {
      "simple": "アイデアをメモしたり、ひらめきやアイデアを記録しましょう。付箋を追加して始めましょう。",
      "general": {
        "title": "付箋は、その場で書き留める簡単なメモやToDoリストです。",
        "description": "いつでもどこからでもアクセスできる付箋を作成して、思いやアイデアを簡単に記録できます。",
        "primary_button": {
          "text": "付箋を追加"
        }
      },
      "search": {
        "title": "該当する付箋が見つかりません。",
        "description": "別の検索語を試すか、\n検索が正しい場合はお知らせください。",
        "primary_button": {
          "text": "付箋を追加"
        }
      }
    },
    "toasts": {
      "errors": {
        "wrong_name": "付箋の名前は100文字を超えることはできません。",
        "already_exists": "説明のない付箋がすでに存在します"
      },
      "created": {
        "title": "付箋が作成されました",
        "message": "付箋が正常に作成されました"
      },
      "not_created": {
        "title": "付箋を作成できません",
        "message": "付箋を作成できませんでした"
      },
      "updated": {
        "title": "付箋が更新されました",
        "message": "付箋が正常に更新されました"
      },
      "not_updated": {
        "title": "付箋を更新できません",
        "message": "付箋を更新できませんでした"
      },
      "removed": {
        "title": "付箋が削除されました",
        "message": "付箋が正常に削除されました"
      },
      "not_removed": {
        "title": "付箋を削除できません",
        "message": "付箋を削除できませんでした"
      }
>>>>>>> 571c3f62
    }
  }
}<|MERGE_RESOLUTION|>--- conflicted
+++ resolved
@@ -311,26 +311,7 @@
   "change_parent_issue": "親問題を変更",
   "remove_parent_issue": "親問題を削除",
   "add_parent": "親問題を追加",
-  "loading_members": "メンバーを読み込んでいます...",
-<<<<<<< HEAD
-  "inbox": "受信箱",
-  "project_view": {
-    "access": {
-      "public": "公開",
-      "private": "非公開"
-    },
-    "sort_by": {
-      "created_at": "作成日時",
-      "updated_at": "更新日時",
-      "name": "名前"
-    }
-  },
-  "common": {
-    "order_by": {
-      "asc": "昇順",
-      "desc": "降順"
-=======
-
+  "loading_members": "メンバーを読み込んでいます...",  
   "view_link_copied_to_clipboard": "表示リンクがクリップボードにコピーされました。",
   "required": "必須",
   "optional": "任意",
@@ -351,6 +332,18 @@
   "no_data_yet": "まだデータがありません",
   "connections": "接続",
 
+  "project_view": {
+    "access": {
+      "public": "公開",
+      "private": "非公開"
+    },
+    "sort_by": {
+      "created_at": "作成日時",
+      "updated_at": "更新日時",
+      "name": "名前"
+    }
+  },
+  
   "toast": {
     "success": "成功！",
     "error": "エラー！"
@@ -509,7 +502,9 @@
       "last_created": "最後に作成",
       "last_updated": "最後に更新",
       "start_date": "開始日",
-      "due_date": "期限日"
+      "due_date": "期限日",
+      "asc": "昇順",
+      "desc": "降順"
     },
     "comments": "コメント",
     "updates": "更新"
@@ -1134,7 +1129,6 @@
         "title": "付箋を削除できません",
         "message": "付箋を削除できませんでした"
       }
->>>>>>> 571c3f62
     }
   }
 }