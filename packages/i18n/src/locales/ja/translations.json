--- conflicted
+++ resolved
@@ -313,8 +313,6 @@
   "remove_parent_issue": "親問題を削除",
   "add_parent": "親問題を追加",
   "loading_members": "メンバーを読み込んでいます...",
-<<<<<<< HEAD
-  "inbox": "受信箱",
 
   "view_link_copied_to_clipboard": "表示リンクがクリップボードにコピーされました。",
   "required": "必須",
@@ -333,6 +331,8 @@
   "evening": "晩は",
   "show_all": "すべて表示",
   "show_less": "表示を減らす",
+  "no_data_yet": "まだデータがありません",
+  "connections": "接続",
 
   "toast": {
     "success": "成功！",
@@ -360,49 +360,54 @@
         "title": "Planeをあなた専用に",
         "description": "写真、カラー、その他の設定を選択できます。",
         "cta": "今すぐカスタマイズ"
+      },
+      "widgets": {
+        "title": "ウィジェットがないと静かですね、オンにしましょう",
+        "description": "すべてのウィジェットがオフになっているようです。 今すぐ有効にして、体験を向上させましょう！",
+        "primary_button": {
+          "text": "ウィジェットを管理"
+        }
       }
     },
     "quick_links": {
-      "empty": "作業に素早くアクセスするためのリンクを追加してください。",
+      "empty": "すぐに使いたい作業用リンクを保存します。",
       "add": "クイックリンクを追加",
-      "title": "クイック{count, plural, one{#リンク} other{#リンク}}",
-      "quick_links": {
-        "title": "クイックリンク",
-        "toasts": {
-          "created": {
-            "title": "リンクが作成されました",
-            "message": "リンクの作成に成功しました"
-          },
-          "not_created": {
-            "title": "リンクが作成されませんでした",
-            "message": "リンクを作成できませんでした"
-          },
-          "updated": {
-            "title": "リンクが更新されました",
-            "message": "リンクの更新に成功しました"
-          },
-          "not_updated": {
-            "title": "リンクが更新されませんでした",
-            "message": "リンクを更新できませんでした"
-          },
-          "removed": {
-            "title": "リンクが削除されました",
-            "message": "リンクの削除に成功しました"
-          },
-          "not_removed": {
-            "title": "リンクが削除されませんでした",
-            "message": "リンクを削除できませんでした"
-          }
+      "title": "クイックリンク",
+      "title_plural": "クイックリンク",
+      "toasts": {
+        "created": {
+          "title": "リンクが作成されました",
+          "message": "リンクの作成に成功しました"
+        },
+        "not_created": {
+          "title": "リンクが作成されませんでした",
+          "message": "リンクを作成できませんでした"
+        },
+        "updated": {
+          "title": "リンクが更新されました",
+          "message": "リンクの更新に成功しました"
+        },
+        "not_updated": {
+          "title": "リンクが更新されませんでした",
+          "message": "リンクを更新できませんでした"
+        },
+        "removed": {
+          "title": "リンクが削除されました",
+          "message": "リンクの削除に成功しました"
+        },
+        "not_removed": {
+          "title": "リンクが削除されませんでした",
+          "message": "リンクを削除できませんでした"
         }
       }
     },
     "recents": {
       "title": "最近",
       "empty": {
-        "project": "プロジェクトを訪問すると、最近のプロジェクトがここに表示されます。",
-        "page": "ページを訪問すると、最近のページがここに表示されます。",
-        "issue": "課題を訪問すると、最近の課題がここに表示されます。",
-        "default": "最近のアイテムはまだありません。"
+          "project": "プロジェクトを訪問すると、最近のプロジェクトがここに表示されます。",
+          "page": "ページを訪問すると、最近のページがここに表示されます。",
+          "issue": "課題を訪問すると、最近の課題がここに表示されます。",
+          "default": "最近のアイテムはまだありません。" 
       },
       "filters": {
         "all": "すべてのアイテム",
@@ -427,9 +432,6 @@
     "manage_widgets": "ウィジェットの管理",
     "title": "ホーム",
     "star_us_on_github": "GitHubでスターをつける"
-  },
-  "stickies": {
-    "empty": "付箋はまだありません。クイックメモを始めるために1つ追加してください。"
   },
   "link": {
     "modal": {
@@ -441,9 +443,9 @@
       "title": {
         "text": "表示タイトル",
         "placeholder": "このリンクをどのように表示したいか"
-=======
-  "no_data_yet": "まだデータがありません",
-  "connections": "接続",
+      }
+    }
+  },
 
   "workspace_dashboard": {
       "empty_state": {
@@ -917,33 +919,59 @@
   },
 
   "stickies": {
-    "empty_state": {
+    "title": "付箋メモ",
+    "placeholder": "ここをクリックして入力",
+    "all": "すべての付箋",
+    "no-data": "アイデアをメモしたり、ひらめきやアイデアを記録しましょう。付箋を追加して始めましょう。",
+    "add": "付箋を追加",
+    "search_placeholder": "タイトルで検索",
+    "delete": "付箋を削除",
+    "delete_confirmation": "この付箋を削除してもよろしいですか？",
+    "empty_state": {
+      "simple": "アイデアをメモしたり、ひらめきやアイデアを記録しましょう。付箋を追加して始めましょう。",
       "general": {
-        "title": "スティッキーは、その場で素早く取るメモやタスクです。",
-        "description": "いつでもどこでもアクセスできるスティッキーを作成して、思いついたアイデアを簡単にキャプチャしましょう。",
-        "primary_button": {
-          "text": "スティッキーを追加"
+        "title": "付箋は、その場で書き留める簡単なメモやToDoリストです。",
+        "description": "いつでもどこからでもアクセスできる付箋を作成して、思いやアイデアを簡単に記録できます。",
+        "primary_button": {
+          "text": "付箋を追加"
         }
       },
       "search": {
-        "title": "一致するスティッキーはありません。",
-        "description": "別の用語を試すか、検索が正しい場合はお知らせください。",
-        "primary_button": {
-          "text": "スティッキーを追加"
-        }
-      }
-    }
-  },
-
-  "home_widgets": {
-    "empty_state": {
-      "general": {
-        "title": "ウィジェットがないと静かですね、オンにしましょう",
-        "description": "すべてのウィジェットがオフになっているようです。 今すぐ有効にして、体験を向上させましょう！",
-        "primary_button": {
-          "text": "ウィジェットを管理"
-        }
->>>>>>> 9093b411
+        "title": "該当する付箋が見つかりません。",
+        "description": "別の検索語を試すか、\n検索が正しい場合はお知らせください。",
+        "primary_button": {
+          "text": "付箋を追加"
+        }
+      }
+    },
+    "toasts": {
+      "errors": {
+        "wrong_name": "付箋の名前は100文字を超えることはできません。",
+        "already_exists": "説明のない付箋がすでに存在します"
+      },
+      "created": {
+        "title": "付箋が作成されました",
+        "message": "付箋が正常に作成されました"
+      },
+      "not_created": {
+        "title": "付箋を作成できません",
+        "message": "付箋を作成できませんでした"
+      },
+      "updated": {
+        "title": "付箋が更新されました",
+        "message": "付箋が正常に更新されました"
+      },
+      "not_updated": {
+        "title": "付箋を更新できません",
+        "message": "付箋を更新できませんでした"
+      },
+      "removed": {
+        "title": "付箋が削除されました",
+        "message": "付箋が正常に削除されました"
+      },
+      "not_removed": {
+        "title": "付箋を削除できません",
+        "message": "付箋を削除できませんでした"
       }
     }
   }
