--- conflicted
+++ resolved
@@ -314,8 +314,6 @@
   "remove_parent_issue": "親問題を削除",
   "add_parent": "親問題を追加",
   "loading_members": "メンバーを読み込んでいます...",
-<<<<<<< HEAD
-  "inbox": "受信箱",
   "no_data_yet": "まだデータがありません",
   "user_profile": {
     "title": "あなたの作業",
@@ -356,15 +354,16 @@
       "created": "作成済み",
       "subscribed": "購読中",
       "activity": "アクティビティ"
-=======
+    }
+  },
   "connections": "接続",
 
   "workspace_dashboard": {
-    "empty_state": {
-      "general": {
-        "title": "プロジェクト、アクティビティ、指標の概要",
-        "description": "Planeへようこそ！私たちはあなたを迎えることができて嬉しいです。最初のプロジェクトを作成してタスクを追跡し、このページが進捗を助けるスペースに変わります。管理者は、チームを前進させるための要素も見ることができます。",
-        "primary_button": {
+      "empty_state": {
+        "general": {
+          "title": "プロジェクト、アクティビティ、指標の概要",
+          "description": "Planeへようこそ！私たちはあなたを迎えることができて嬉しいです。最初のプロジェクトを作成してタスクを追跡し、このページが進捗を助けるスペースに変わります。管理者は、チームを前進させるための要素も見ることができます。",
+          "primary_button": {
           "text": "最初のプロジェクトを作成",
           "comic": {
             "title": "すべてはPlaneでのプロジェクトから始まります",
@@ -819,7 +818,6 @@
           "text": "ウィジェットを管理"
         }
       }
->>>>>>> ad2dc675
     }
   }
 }