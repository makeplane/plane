{
  "sidebar": {
    "projects": "プロジェクト",
    "pages": "ページ",
    "new_work_item": "新規作業項目",
    "home": "ホーム",
    "your_work": "あなたの作業",
    "inbox": "受信トレイ",
    "workspace": "ワークスペース",
    "views": "ビュー",
    "analytics": "アナリティクス",
    "work_items": "作業項目",
    "cycles": "サイクル",
    "modules": "モジュール",
    "intake": "インテーク",
    "drafts": "下書き",
    "favorites": "お気に入り",
    "pro": "プロ",
    "upgrade": "アップグレード"
  },

  "auth": {
    "common": {
      "email": {
        "label": "メールアドレス",
        "placeholder": "name@company.com",
        "errors": {
          "required": "メールアドレスは必須です",
          "invalid": "メールアドレスが無効です"
        }
      },
      "password": {
        "label": "パスワード",
        "set_password": "パスワードを設定",
        "placeholder": "パスワードを入力",
        "confirm_password": {
          "label": "パスワードの確認",
          "placeholder": "パスワードを確認"
        },
        "current_password": {
          "label": "現在のパスワード"
        },
        "new_password": {
          "label": "新しいパスワード",
          "placeholder": "新しいパスワードを入力"
        },
        "change_password": {
          "label": {
            "default": "パスワードを変更",
            "submitting": "パスワードを変更中"
          }
        },
        "errors": {
          "match": "パスワードが一致しません",
          "empty": "パスワードを入力してください",
          "length": "パスワードは8文字以上である必要があります",
          "strength": {
            "weak": "パスワードが弱すぎます",
            "strong": "パスワードは十分な強度です"
          }
        },
        "submit": "パスワードを設定",
        "toast": {
          "change_password": {
            "success": {
              "title": "成功！",
              "message": "パスワードが正常に変更されました。"
            },
            "error": {
              "title": "エラー！",
              "message": "問題が発生しました。もう一度お試しください。"
            }
          }
        }
      },
      "unique_code": {
        "label": "ユニークコード",
        "placeholder": "gets-sets-flys",
        "paste_code": "メールで送信されたコードを貼り付けてください",
        "requesting_new_code": "新しいコードをリクエスト中",
        "sending_code": "コードを送信中"
      },
      "already_have_an_account": "すでにアカウントをお持ちですか？",
      "login": "ログイン",
      "create_account": "アカウントを作成",
      "new_to_plane": "Planeは初めてですか？",
      "back_to_sign_in": "サインインに戻る",
      "resend_in": "{seconds}秒後に再送信",
      "sign_in_with_unique_code": "ユニークコードでサインイン",
      "forgot_password": "パスワードをお忘れですか？"
    },
    "sign_up": {
      "header": {
        "label": "チームと作業を管理するためのアカウントを作成してください。",
        "step": {
          "email": {
            "header": "サインアップ",
            "sub_header": ""
          },
          "password": {
            "header": "サインアップ",
            "sub_header": "メールアドレスとパスワードの組み合わせでサインアップ。"
          },
          "unique_code": {
            "header": "サインアップ",
            "sub_header": "上記のメールアドレスに送信されたユニークコードでサインアップ。"
          }
        }
      },
      "errors": {
        "password": {
          "strength": "強力なパスワードを設定して続行してください"
        }
      }
    },
    "sign_in": {
      "header": {
        "label": "チームと作業を管理するためにログインしてください。",
        "step": {
          "email": {
            "header": "ログインまたはサインアップ",
            "sub_header": ""
          },
          "password": {
            "header": "ログインまたはサインアップ",
            "sub_header": "メールアドレスとパスワードの組み合わせでログイン。"
          },
          "unique_code": {
            "header": "ログインまたはサインアップ",
            "sub_header": "上記のメールアドレスに送信されたユニークコードでログイン。"
          }
        }
      }
    },
    "forgot_password": {
      "title": "パスワードをリセット",
      "description": "確認済みのユーザーアカウントのメールアドレスを入力してください。パスワードリセットリンクを送信します。",
      "email_sent": "リセットリンクをメールアドレスに送信しました",
      "send_reset_link": "リセットリンクを送信",
      "errors": {
        "smtp_not_enabled": "管理者がSMTPを有効にしていないため、パスワードリセットリンクを送信できません"
      },
      "toast": {
        "success": {
          "title": "メール送信完了",
          "message": "パスワードをリセットするためのリンクを受信トレイで確認してください。数分以内に表示されない場合は、迷惑メールフォルダを確認してください。"
        },
        "error": {
          "title": "エラー！",
          "message": "問題が発生しました。もう一度お試しください。"
        }
      }
    },
    "reset_password": {
      "title": "新しいパスワードを設定",
      "description": "強力なパスワードでアカウントを保護"
    },
    "set_password": {
      "title": "アカウントを保護",
      "description": "パスワードを設定して安全にログイン"
    },
    "sign_out": {
      "toast": {
        "error": {
          "title": "エラー！",
          "message": "サインアウトに失敗しました。もう一度お試しください。"
        }
      }
    }
  },

  "submit": "送信",
  "cancel": "キャンセル",
  "loading": "読み込み中",
  "error": "エラー",
  "success": "成功",
  "warning": "警告",
  "info": "情報",
  "close": "閉じる",
  "yes": "はい",
  "no": "いいえ",
  "ok": "OK",
  "name": "名前",
  "description": "説明",
  "search": "検索",
  "add_member": "メンバーを追加",
  "adding_members": "メンバーを追加中",
  "remove_member": "メンバーを削除",
  "add_members": "メンバーを追加",
  "adding_member": "メンバーを追加中",
  "remove_members": "メンバーを削除",
  "add": "追加",
  "adding": "追加中",
  "remove": "削除",
  "add_new": "新規追加",
  "remove_selected": "選択項目を削除",
  "first_name": "名",
  "last_name": "姓",
  "email": "メールアドレス",
  "display_name": "表示名",
  "role": "役割",
  "timezone": "タイムゾーン",
  "avatar": "アバター",
  "cover_image": "カバー画像",
  "password": "パスワード",
  "change_cover": "カバーを変更",
  "language": "言語",
  "saving": "保存中",
  "save_changes": "変更を保存",
  "deactivate_account": "アカウントを無効化",
  "deactivate_account_description": "アカウントを無効化すると、そのアカウント内のすべてのデータとリソースが完全に削除され、復元できなくなります。",
  "profile_settings": "プロフィール設定",
  "your_account": "あなたのアカウント",
  "security": "セキュリティ",
  "activity": "アクティビティ",
  "appearance": "外観",
  "notifications": "通知",
  "workspaces": "ワークスペース",
  "create_workspace": "ワークスペースを作成",
  "invitations": "招待",
  "summary": "概要",
  "assigned": "割り当て済み",
  "created": "作成済み",
  "subscribed": "購読中",
  "you_do_not_have_the_permission_to_access_this_page": "このページにアクセスする権限がありません。",
  "something_went_wrong_please_try_again": "問題が発生しました。もう一度お試しください。",
  "load_more": "もっと読み込む",
  "select_or_customize_your_interface_color_scheme": "インターフェースの配色を選択またはカスタマイズしてください。",
  "theme": "テーマ",
  "system_preference": "システム設定に従う",
  "light": "ライト",
  "dark": "ダーク",
  "light_contrast": "ライトハイコントラスト",
  "dark_contrast": "ダークハイコントラスト",
  "custom": "カスタムテーマ",
  "select_your_theme": "テーマを選択",
  "customize_your_theme": "テーマをカスタマイズ",
  "background_color": "背景色",
  "text_color": "文字色",
  "primary_color": "プライマリ（テーマ）カラー",
  "sidebar_background_color": "サイドバーの背景色",
  "sidebar_text_color": "サイドバーの文字色",
  "set_theme": "テーマを設定",
  "enter_a_valid_hex_code_of_6_characters": "6文字の有効な16進コードを入力してください",
  "background_color_is_required": "背景色は必須です",
  "text_color_is_required": "文字色は必須です",
  "primary_color_is_required": "プライマリカラーは必須です",
  "sidebar_background_color_is_required": "サイドバーの背景色は必須です",
  "sidebar_text_color_is_required": "サイドバーの文字色は必須です",
  "updating_theme": "テーマを更新中",
  "theme_updated_successfully": "テーマが正常に更新されました",
  "failed_to_update_the_theme": "テーマの更新に失敗しました",
  "email_notifications": "メール通知",
  "stay_in_the_loop_on_issues_you_are_subscribed_to_enable_this_to_get_notified": "購読している作業項目の最新情報を受け取ります。通知を受け取るには有効にしてください。",
  "email_notification_setting_updated_successfully": "メール通知設定が正常に更新されました",
  "failed_to_update_email_notification_setting": "メール通知設定の更新に失敗しました",
  "notify_me_when": "通知を受け取るタイミング",
  "property_changes": "プロパティの変更",
  "property_changes_description": "作業項目の担当者、優先度、見積もりなどのプロパティが変更されたときに通知します。",
  "state_change": "状態の変更",
  "state_change_description": "作業項目が異なる状態に移動したときに通知します",
  "issue_completed": "作業項目の完了",
  "issue_completed_description": "作業項目が完了したときのみ通知します",
  "comments": "コメント",
  "comments_description": "誰かが作業項目にコメントを残したときに通知します",
  "mentions": "メンション",
  "mentions_description": "誰かがコメントや説明で自分をメンションしたときのみ通知します",
  "old_password": "現在のパスワード",
  "general_settings": "一般設定",
  "sign_out": "サインアウト",
  "signing_out": "サインアウト中",
  "active_cycles": "アクティブサイクル",
  "active_cycles_description": "プロジェクト全体のサイクルを監視し、優先度の高い作業項目を追跡し、注意が必要なサイクルにズームインします。",
  "on_demand_snapshots_of_all_your_cycles": "すべてのサイクルのオンデマンドスナップショット",
  "upgrade": "アップグレード",
  "10000_feet_view": "すべてのアクティブサイクルの俯瞰図",
  "10000_feet_view_description": "各プロジェクトのサイクル間を移動する代わりに、すべてのプロジェクトの実行中のサイクルを一度に確認できます。",
  "get_snapshot_of_each_active_cycle": "各アクティブサイクルのスナップショットを取得",
  "get_snapshot_of_each_active_cycle_description": "すべてのアクティブサイクルの主要な指標を追跡し、進捗状況を確認し、期限に対する範囲を把握します。",
  "compare_burndowns": "バーンダウンを比較",
  "compare_burndowns_description": "各サイクルのバーンダウンレポートを確認して、各チームのパフォーマンスを監視します。",
  "quickly_see_make_or_break_issues": "重要な作業項目をすぐに確認",
  "quickly_see_make_or_break_issues_description": "期限に対する各サイクルの優先度の高い作業項目をプレビューします。ワンクリックでサイクルごとにすべての項目を確認できます。",
  "zoom_into_cycles_that_need_attention": "注意が必要なサイクルにズームイン",
  "zoom_into_cycles_that_need_attention_description": "期待に沿わないサイクルの状態をワンクリックで調査します。",
  "stay_ahead_of_blockers": "ブロッカーに先手を打つ",
  "stay_ahead_of_blockers_description": "プロジェクト間の課題を特定し、他のビューでは明らかでないサイクル間の依存関係を確認します。",
  "analytics": "アナリティクス",
  "workspace_invites": "ワークスペースの招待",
  "enter_god_mode": "ゴッドモードに入る",
  "workspace_logo": "ワークスペースのロゴ",
  "new_issue": "新規作業項目",
  "your_work": "あなたの作業",
  "drafts": "下書き",
  "projects": "プロジェクト",
  "views": "ビュー",
  "workspace": "ワークスペース",
  "archives": "アーカイブ",
  "settings": "設定",
  "failed_to_move_favorite": "お気に入りの移動に失敗しました",
  "favorites": "お気に入り",
  "no_favorites_yet": "まだお気に入りがありません",
  "create_folder": "フォルダを作成",
  "new_folder": "新規フォルダ",
  "favorite_updated_successfully": "お気に入りが正常に更新されました",
  "favorite_created_successfully": "お気に入りが正常に作成されました",
  "folder_already_exists": "フォルダは既に存在します",
  "folder_name_cannot_be_empty": "フォルダ名を空にすることはできません",
  "something_went_wrong": "問題が発生しました",
  "failed_to_reorder_favorite": "お気に入りの並び替えに失敗しました",
  "favorite_removed_successfully": "お気に入りが正常に削除されました",
  "failed_to_create_favorite": "お気に入りの作成に失敗しました",
  "failed_to_rename_favorite": "お気に入りの名前変更に失敗しました",
  "project_link_copied_to_clipboard": "プロジェクトリンクがクリップボードにコピーされました",
  "link_copied": "リンクがコピーされました",
  "add_project": "プロジェクトを追加",
  "create_project": "プロジェクトを作成",
  "failed_to_remove_project_from_favorites": "プロジェクトをお気に入りから削除できませんでした。もう一度お試しください。",
  "project_created_successfully": "プロジェクトが正常に作成されました",
  "project_created_successfully_description": "プロジェクトが正常に作成されました。作業項目を追加できるようになりました。",
  "project_cover_image_alt": "プロジェクトのカバー画像",
  "name_is_required": "名前は必須です",
  "title_should_be_less_than_255_characters": "タイトルは255文字未満である必要があります",
  "project_name": "プロジェクト名",
  "project_id_must_be_at_least_1_character": "プロジェクトIDは最低1文字必要です",
  "project_id_must_be_at_most_5_characters": "プロジェクトIDは最大5文字までです",
  "project_id": "プロジェクトID",
  "project_id_tooltip_content": "プロジェクト内の作業項目を一意に識別するのに役立ちます。最大5文字。",
  "description_placeholder": "説明",
  "only_alphanumeric_non_latin_characters_allowed": "英数字と非ラテン文字のみ使用できます。",
  "project_id_is_required": "プロジェクトIDは必須です",
  "project_id_allowed_char": "英数字と非ラテン文字のみ使用できます。",
  "project_id_min_char": "プロジェクトIDは最低1文字必要です",
  "project_id_max_char": "プロジェクトIDは最大5文字までです",
  "project_description_placeholder": "プロジェクトの説明を入力",
  "select_network": "ネットワークを選択",
  "lead": "リード",
  "date_range": "日付範囲",
  "private": "プライベート",
  "public": "パブリック",
  "accessible_only_by_invite": "招待のみアクセス可能",
  "anyone_in_the_workspace_except_guests_can_join": "ゲスト以外のワークスペースのメンバーが参加可能",
  "creating": "作成中",
  "creating_project": "プロジェクトを作成中",
  "adding_project_to_favorites": "プロジェクトをお気に入りに追加中",
  "project_added_to_favorites": "プロジェクトがお気に入りに追加されました",
  "couldnt_add_the_project_to_favorites": "プロジェクトをお気に入りに追加できませんでした。もう一度お試しください。",
  "removing_project_from_favorites": "プロジェクトをお気に入りから削除中",
  "project_removed_from_favorites": "プロジェクトがお気に入りから削除されました",
  "couldnt_remove_the_project_from_favorites": "プロジェクトをお気に入りから削除できませんでした。もう一度お試しください。",
  "add_to_favorites": "お気に入りに追加",
  "remove_from_favorites": "お気に入りから削除",
  "publish_settings": "公開設定",
  "publish": "公開",
  "copy_link": "リンクをコピー",
  "leave_project": "プロジェクトを退出",
  "join_the_project_to_rearrange": "並び替えるにはプロジェクトに参加してください",
  "drag_to_rearrange": "ドラッグして並び替え",
  "congrats": "おめでとうございます！",
  "open_project": "プロジェクトを開く",
  "issues": "作業項目",
  "cycles": "Cycles",
  "modules": "Modules",
  "pages": "Pages",
  "intake": "Intake",
  "time_tracking": "時間トラッキング",
  "work_management": "作業管理",
  "projects_and_issues": "プロジェクトと作業項目",
  "projects_and_issues_description": "このプロジェクトでオン/オフを切り替えます。",
  "cycles_description": "プロジェクトごとに作業を時間枠で区切り、期間を次の期間に変更します。",
  "modules_description": "サブプロジェクトのような設定で、独自のリーダーと担当者を持つグループ作業を行います。",
  "views_description": "並び替え、フィルター、表示オプションを後で使用するために保存するか、共有します。",
  "pages_description": "何でも書けるように何でも書きます。",
  "intake_description": "購読している作業項目の最新情報を受け取ります。通知を受け取るには有効にしてください。",
  "time_tracking_description": "作業項目とプロジェクトの作業時間を追跡します。",
  "work_management_description": "作業とプロジェクトを簡単に管理します。",
  "documentation": "ドキュメント",
  "message_support": "サポートにメッセージ",
  "contact_sales": "営業に問い合わせ",
  "hyper_mode": "Hyper Mode",
  "keyboard_shortcuts": "キーボードショートカット",
  "whats_new": "新機能",
  "version": "バージョン",
  "we_are_having_trouble_fetching_the_updates": "更新情報の取得に問題が発生しています。",
  "our_changelogs": "変更履歴",
  "for_the_latest_updates": "最新の更新情報については",
  "please_visit": "をご覧ください",
  "docs": "ドキュメント",
  "full_changelog": "完全な変更履歴",
  "support": "サポート",
  "discord": "Discord",
  "powered_by_plane_pages": "Powered by Plane Pages",
  "please_select_at_least_one_invitation": "少なくとも1つの招待を選択してください。",
  "please_select_at_least_one_invitation_description": "ワークスペースに参加するには少なくとも1つの招待を選択してください。",
  "we_see_that_someone_has_invited_you_to_join_a_workspace": "誰かがあなたをワークスペースに招待しています",
  "join_a_workspace": "ワークスペースに参加",
  "we_see_that_someone_has_invited_you_to_join_a_workspace_description": "誰かがあなたをワークスペースに招待しています",
  "join_a_workspace_description": "ワークスペースに参加",
  "accept_and_join": "承諾して参加",
  "go_home": "ホームへ",
  "no_pending_invites": "保留中の招待はありません",
  "you_can_see_here_if_someone_invites_you_to_a_workspace": "誰かがワークスペースに招待した場合、ここで確認できます",
  "back_to_home": "ホームに戻る",
  "workspace_name": "ワークスペース名",
  "deactivate_your_account": "アカウントを無効化",
  "deactivate_your_account_description": "無効化すると、作業項目を割り当てられなくなり、ワークスペースの請求対象外となります。アカウントを再有効化するには、このメールアドレスでワークスペースへの招待が必要です。",
  "deactivating": "無効化中",
  "confirm": "確認",
  "confirming": "確認中",
  "draft_created": "下書きが作成されました",
  "issue_created_successfully": "作業項目が正常に作成されました",
  "draft_creation_failed": "下書きの作成に失敗しました",
  "issue_creation_failed": "作業項目の作成に失敗しました",
  "draft_issue": "作業項目の下書き",
  "issue_updated_successfully": "作業項目が正常に更新されました",
  "issue_could_not_be_updated": "作業項目を更新できませんでした",
  "create_a_draft": "下書きを作成",
  "save_to_drafts": "下書きに保存",
  "save": "保存",
  "update": "更新",
  "updating": "更新中",
  "create_new_issue": "新規作業項目を作成",
  "editor_is_not_ready_to_discard_changes": "エディターは変更を破棄する準備ができていません",
  "failed_to_move_issue_to_project": "作業項目をプロジェクトに移動できませんでした",
  "create_more": "さらに作成",
  "add_to_project": "プロジェクトに追加",
  "discard": "破棄",
  "duplicate_issue_found": "重複する作業項目が見つかりました",
  "duplicate_issues_found": "重複する作業項目が見つかりました",
  "no_matching_results": "一致する結果がありません",
  "title_is_required": "タイトルは必須です",
  "title": "タイトル",
  "state": "状態",
  "priority": "優先度",
  "none": "なし",
  "urgent": "緊急",
  "high": "高",
  "medium": "中",
  "low": "低",
  "members": "メンバー",
  "assignee": "担当者",
  "assignees": "担当者",
  "you": "あなた",
  "labels": "ラベル",
  "create_new_label": "新規ラベルを作成",
  "start_date": "開始日",
  "end_date": "終了日",
  "due_date": "期限",
  "estimate": "見積もり",
  "change_parent_issue": "親作業項目を変更",
  "remove_parent_issue": "親作業項目を削除",
  "add_parent": "親を追加",
  "loading_members": "メンバーを読み込み中",
  "view_link_copied_to_clipboard": "ビューリンクがクリップボードにコピーされました。",
  "required": "必須",
  "optional": "任意",
  "Cancel": "キャンセル",
  "edit": "編集",
  "archive": "アーカイブ",
  "restore": "復元",
  "open_in_new_tab": "新しいタブで開く",
  "delete": "削除",
  "deleting": "削除中",
  "make_a_copy": "コピーを作成",
  "move_to_project": "プロジェクトに移動",
  "good": "おはよう",
  "morning": "ございます",
  "afternoon": "こんにちは",
  "evening": "こんばんは",
  "show_all": "すべて表示",
  "show_less": "表示を減らす",
  "no_data_yet": "まだデータがありません",
  "syncing": "同期中",
  "add_work_item": "作業項目を追加",
  "advanced_description_placeholder": "コマンドには '/' を押してください",
  "create_work_item": "作業項目を作成",
  "attachments": "添付ファイル",
  "declining": "辞退中",
  "declined": "辞退済み",
  "decline": "辞退",
  "unassigned": "未割り当て",
  "work_items": "作業項目",
  "add_link": "リンクを追加",
  "points": "ポイント",
  "no_assignee": "担当者なし",
  "no_assignees_yet": "まだ担当者がいません",
  "no_labels_yet": "まだラベルがありません",
  "ideal": "理想",
  "current": "現在",
  "no_matching_members": "一致するメンバーがいません",
  "leaving": "退出中",
  "removing": "削除中",
  "leave": "退出",
  "refresh": "更新",
  "refreshing": "更新中",
  "refresh_status": "状態を更新",
  "prev": "前へ",
  "next": "次へ",
  "re_generating": "再生成中",
  "re_generate": "再生成",
  "re_generate_key": "キーを再生成",
  "export": "エクスポート",
  "member": "{count, plural, other{# メンバー}}",
<<<<<<< HEAD
  "new_password_must_be_different_from_old_password": "新しいパスワードは古いパスワードと異なる必要があります",
=======
  "edited": "編集済み",
  "bot": "ボット",
>>>>>>> 99dba80d

  "project_view": {
    "sort_by": {
      "created_at": "作成日時",
      "updated_at": "更新日時",
      "name": "名前"
    }
  },

  "toast": {
    "success": "成功！",
    "error": "エラー！"
  },

  "links": {
    "toasts": {
      "created": {
        "title": "リンクが作成されました",
        "message": "リンクが正常に作成されました"
      },
      "not_created": {
        "title": "リンクが作成されませんでした",
        "message": "リンクを作成できませんでした"
      },
      "updated": {
        "title": "リンクが更新されました",
        "message": "リンクが正常に更新されました"
      },
      "not_updated": {
        "title": "リンクが更新されませんでした",
        "message": "リンクを更新できませんでした"
      },
      "removed": {
        "title": "リンクが削除されました",
        "message": "リンクが正常に削除されました"
      },
      "not_removed": {
        "title": "リンクが削除されませんでした",
        "message": "リンクを削除できませんでした"
      }
    }
  },

  "home": {
    "empty": {
      "quickstart_guide": "クイックスタートガイド",
      "not_right_now": "今はしない",
      "create_project": {
        "title": "プロジェクトを作成",
        "description": "Planeのほとんどはプロジェクトから始まります。",
        "cta": "始める"
      },
      "invite_team": {
        "title": "チームを招待",
        "description": "同僚と一緒に構築、デプロイ、管理しましょう。",
        "cta": "招待する"
      },
      "configure_workspace": {
        "title": "ワークスペースを設定する。",
        "description": "機能のオン/オフを切り替えたり、さらに詳細な設定を行ったりできます。",
        "cta": "このワークスペースを設定"
      },
      "personalize_account": {
        "title": "Planeをあなた好みにカスタマイズ。",
        "description": "プロフィール画像、カラー、その他の設定を選択してください。",
        "cta": "今すぐパーソナライズ"
      },
      "widgets": {
        "title": "ウィジェットがないと静かですね、オンにしましょう",
        "description": "すべてのウィジェットがオフになっているようです。体験を向上させるために\n今すぐ有効にしましょう！",
        "primary_button": {
          "text": "ウィジェットを管理"
        }
      }
    },
    "quick_links": {
      "empty": "手元に置いておきたい作業関連のリンクを保存してください。",
      "add": "クイックリンクを追加",
      "title": "クイックリンク",
      "title_plural": "クイックリンク"
    },
    "recents": {
      "title": "最近",
      "empty": {
        "project": "プロジェクトを訪問すると、最近のプロジェクトがここに表示されます。",
        "page": "ページを訪問すると、最近のページがここに表示されます。",
        "issue": "作業項目を訪問すると、最近の作業項目がここに表示されます。",
        "default": "まだ最近の項目がありません。"
      },
      "filters": {
        "all": "すべての項目",
        "projects": "プロジェクト",
        "pages": "ページ",
        "issues": "作業項目"
      }
    },
    "new_at_plane": {
      "title": "Planeの新機能"
    },
    "quick_tutorial": {
      "title": "クイックチュートリアル"
    },
    "widget": {
      "reordered_successfully": "ウィジェットの並び替えが完了しました。",
      "reordering_failed": "ウィジェットの並び替え中にエラーが発生しました。"
    },
    "manage_widgets": "ウィジェットを管理",
    "title": "ホーム",
    "star_us_on_github": "GitHubでスターをつける"
  },

  "link": {
    "modal": {
      "url": {
        "text": "URL",
        "required": "URLが無効です",
        "placeholder": "URLを入力または貼り付け"
      },
      "title": {
        "text": "表示タイトル",
        "placeholder": "このリンクをどのように表示したいか"
      }
    }
  },

  "common": {
    "all": "すべて",
    "states": "ステータス",
    "state": "ステータス",
    "state_groups": "ステータスグループ",
    "state_group": "ステート グループ",
    "priorities": "優先度",
    "priority": "優先度",
    "team_project": "チームプロジェクト",
    "project": "プロジェクト",
    "cycle": "サイクル",
    "cycles": "サイクル",
    "module": "モジュール",
    "modules": "モジュール",
    "labels": "ラベル",
    "label": "ラベル",
    "assignees": "担当者",
    "assignee": "担当者",
    "created_by": "作成者",
    "none": "なし",
    "link": "リンク",
    "estimates": "見積もり",
    "estimate": "見積もり",
    "created_at": "クリエイテッド アット",
    "completed_at": "コンプリーテッド アット",
    "layout": "レイアウト",
    "filters": "フィルター",
    "display": "表示",
    "load_more": "もっと読み込む",
    "activity": "アクティビティ",
    "analytics": "アナリティクス",
    "dates": "日付",
    "success": "成功！",
    "something_went_wrong": "問題が発生しました",
    "error": {
      "label": "エラー！",
      "message": "エラーが発生しました。もう一度お試しください。"
    },
    "group_by": "グループ化",
    "epic": "エピック",
    "epics": "エピック",
    "work_item": "作業項目",
    "work_items": "作業項目",
    "sub_work_item": "サブ作業項目",
    "add": "追加",
    "warning": "警告",
    "updating": "更新中",
    "adding": "追加中",
    "update": "更新",
    "creating": "作成中",
    "create": "作成",
    "cancel": "キャンセル",
    "description": "説明",
    "title": "タイトル",
    "attachment": "添付ファイル",
    "general": "一般",
    "features": "機能",
    "automation": "自動化",
    "project_name": "プロジェクト名",
    "project_id": "プロジェクトID",
    "project_timezone": "プロジェクトのタイムゾーン",
    "created_on": "作成日",
    "update_project": "プロジェクトを更新",
    "identifier_already_exists": "識別子は既に存在します",
    "add_more": "さらに追加",
    "defaults": "デフォルト",
    "add_label": "ラベルを追加",
    "customize_time_range": "期間をカスタマイズ",
    "loading": "読み込み中",
    "attachments": "添付ファイル",
    "property": "プロパティ",
    "properties": "プロパティ",
    "parent": "親",
    "page": "ページ",
    "remove": "削除",
    "archiving": "アーカイブ中",
    "archive": "アーカイブ",
    "access": {
      "public": "公開",
      "private": "非公開"
    },
    "done": "完了",
    "sub_work_items": "サブ作業項目",
    "comment": "コメント",
    "workspace_level": "ワークスペースレベル",
    "order_by": {
      "label": "並び順",
      "manual": "手動",
      "last_created": "最終作成日",
      "last_updated": "最終更新日",
      "start_date": "開始日",
      "due_date": "期限日",
      "asc": "昇順",
      "desc": "降順",
      "updated_on": "更新日"
    },
    "sort": {
      "asc": "昇順",
      "desc": "降順",
      "created_on": "作成日",
      "updated_on": "更新日"
    },
    "comments": "コメント",
    "updates": "更新",
    "clear_all": "すべてクリア",
    "copied": "コピーしました！",
    "link_copied": "リンクをコピーしました！",
    "link_copied_to_clipboard": "リンクをクリップボードにコピーしました",
    "copied_to_clipboard": "作業項目のリンクをクリップボードにコピーしました",
    "is_copied_to_clipboard": "作業項目をクリップボードにコピーしました",
    "no_links_added_yet": "リンクはまだ追加されていません",
    "add_link": "リンクを追加",
    "links": "リンク",
    "go_to_workspace": "ワークスペースへ移動",
    "progress": "進捗",
    "optional": "任意",
    "join": "参加",
    "go_back": "戻る",
    "continue": "続ける",
    "resend": "再送信",
    "relations": "関連",
    "errors": {
      "default": {
        "title": "エラー！",
        "message": "問題が発生しました。もう一度お試しください。"
      },
      "required": "この項目は必須です",
      "entity_required": "{entity}は必須です"
    },
    "update_link": "リンクを更新",
    "attach": "添付",
    "create_new": "新規作成",
    "add_existing": "既存を追加",
    "type_or_paste_a_url": "URLを入力または貼り付け",
    "url_is_invalid": "URLが無効です",
    "display_title": "表示タイトル",
    "link_title_placeholder": "このリンクをどのように表示したいか",
    "url": "URL",
    "side_peek": "サイドピーク",
    "modal": "モーダル",
    "full_screen": "全画面",
    "close_peek_view": "ピークビューを閉じる",
    "toggle_peek_view_layout": "ピークビューのレイアウトを切り替え",
    "options": "オプション",
    "duration": "期間",
    "today": "今日",
    "week": "週",
    "month": "月",
    "quarter": "四半期",
    "press_for_commands": "コマンドは「/」を押してください",
    "click_to_add_description": "クリックして説明を追加",
    "search": {
      "label": "検索",
      "placeholder": "検索するキーワードを入力",
      "no_matches_found": "一致する結果が見つかりません",
      "no_matching_results": "一致する結果がありません"
    },
    "actions": {
      "edit": "編集",
      "make_a_copy": "コピーを作成",
      "open_in_new_tab": "新しいタブで開く",
      "copy_link": "リンクをコピー",
      "archive": "アーカイブ",
      "delete": "削除",
      "remove_relation": "関連を削除",
      "subscribe": "購読",
      "unsubscribe": "購読解除",
      "clear_sorting": "並び替えをクリア",
      "show_weekends": "週末を表示",
      "enable": "有効化",
      "disable": "無効化"
    },
    "name": "名前",
    "discard": "破棄",
    "confirm": "確認",
    "confirming": "確認中",
    "read_the_docs": "ドキュメントを読む",
    "default": "デフォルト",
    "active": "アクティブ",
    "enabled": "有効",
    "disabled": "無効",
    "mandate": "必須",
    "mandatory": "必須",
    "yes": "はい",
    "no": "いいえ",
    "please_wait": "お待ちください",
    "enabling": "有効化中",
    "disabling": "無効化中",
    "beta": "ベータ",
    "or": "または",
    "next": "次へ",
    "back": "戻る",
    "cancelling": "キャンセル中",
    "configuring": "設定中",
    "clear": "クリア",
    "import": "インポート",
    "connect": "接続",
    "authorizing": "認証中",
    "processing": "処理中",
    "no_data_available": "データがありません",
    "from": "{name}から",
    "authenticated": "認証済み",
    "select": "選択",
    "upgrade": "アップグレード",
    "add_seats": "シートを追加",
    "projects": "プロジェクト",
    "workspace": "ワークスペース",
    "workspaces": "ワークスペース",
    "team": "チーム",
    "teams": "チーム",
    "entity": "エンティティ",
    "entities": "エンティティ",
    "task": "タスク",
    "tasks": "タスク",
    "section": "セクション",
    "sections": "セクション",
    "edit": "編集",
    "connecting": "接続中",
    "connected": "接続済み",
    "disconnect": "切断",
    "disconnecting": "切断中",
    "installing": "インストール中",
    "install": "インストール",
    "reset": "リセット",
    "live": "ライブ",
    "change_history": "変更履歴",
    "coming_soon": "近日公開",
    "members": "メンバー",
    "you": "あなた",
    "upgrade_cta": {
      "higher_subscription": "高いサブスクリプションにアップグレード",
      "talk_to_sales": "トーク トゥ セールス"
    },
    "category": "カテゴリー",
    "categories": "カテゴリーズ",
    "saving": "セービング",
    "save_changes": "セーブ チェンジズ",
    "delete": "デリート",
    "deleting": "デリーティング",
    "pending": "保留中",
    "invite": "招待",
    "view": "ビュー"
  },

  "chart": {
    "x_axis": "エックス アクシス",
    "y_axis": "ワイ アクシス",
    "metric": "メトリック"
  },

  "form": {
    "title": {
      "required": "タイトルは必須です",
      "max_length": "タイトルは{length}文字未満である必要があります"
    }
  },

  "entity": {
    "grouping_title": "{entity}のグループ化",
    "priority": "{entity}の優先度",
    "all": "すべての{entity}",
    "drop_here_to_move": "ここにドロップして{entity}を移動",
    "delete": {
      "label": "{entity}を削除",
      "success": "{entity}を削除しました",
      "failed": "{entity}の削除に失敗しました"
    },
    "update": {
      "failed": "{entity}の更新に失敗しました",
      "success": "{entity}を更新しました"
    },
    "link_copied_to_clipboard": "{entity}のリンクをクリップボードにコピーしました",
    "fetch": {
      "failed": "{entity}の取得中にエラーが発生しました"
    },
    "add": {
      "success": "{entity}を追加しました",
      "failed": "{entity}の追加中にエラーが発生しました"
    }
  },

  "epic": {
    "all": "すべてのエピック",
    "label": "{count, plural, one {エピック} other {エピック}}",
    "new": "新規エピック",
    "adding": "エピックを追加中",
    "create": {
      "success": "エピックを作成しました"
    },
    "add": {
      "press_enter": "Enterを押して別のエピックを追加",
      "label": "エピックを追加"
    },
    "title": {
      "label": "エピックのタイトル",
      "required": "エピックのタイトルは必須です。"
    }
  },

  "issue": {
    "label": "{count, plural, one {作業項目} other {作業項目}}",
    "all": "すべての作業項目",
    "edit": "作業項目を編集",
    "title": {
      "label": "作業項目のタイトル",
      "required": "作業項目のタイトルは必須です。"
    },
    "add": {
      "press_enter": "Enterを押して別の作業項目を追加",
      "label": "作業項目を追加",
      "cycle": {
        "failed": "作業項目をサイクルに追加できませんでした。もう一度お試しください。",
        "success": "{count, plural, one {作業項目} other {作業項目}}をサイクルに追加しました。",
        "loading": "{count, plural, one {作業項目} other {作業項目}}をサイクルに追加中"
      },
      "assignee": "担当者を追加",
      "start_date": "開始日を追加",
      "due_date": "期限日を追加",
      "parent": "親作業項目を追加",
      "sub_issue": "サブ作業項目を追加",
      "relation": "関連を追加",
      "link": "リンクを追加",
      "existing": "既存の作業項目を追加"
    },
    "remove": {
      "label": "作業項目を削除",
      "cycle": {
        "loading": "サイクルから作業項目を削除中",
        "success": "作業項目をサイクルから削除しました。",
        "failed": "作業項目をサイクルから削除できませんでした。もう一度お試しください。"
      },
      "module": {
        "loading": "モジュールから作業項目を削除中",
        "success": "作業項目をモジュールから削除しました。",
        "failed": "作業項目をモジュールから削除できませんでした。もう一度お試しください。"
      },
      "parent": {
        "label": "親作業項目を削除"
      }
    },
    "new": "新規作業項目",
    "adding": "作業項目を追加中",
    "create": {
      "success": "作業項目を作成しました"
    },
    "priority": {
      "urgent": "緊急",
      "high": "高",
      "medium": "中",
      "low": "低"
    },
    "display": {
      "properties": {
        "label": "表示プロパティ",
        "id": "ID",
        "issue_type": "作業項目タイプ",
        "sub_issue_count": "サブ作業項目数",
        "attachment_count": "添付ファイル数",
        "created_on": "作成日",
        "sub_issue": "サブ作業項目",
        "work_item_count": "作業項目数"
      },
      "extra": {
        "show_sub_issues": "サブ作業項目を表示",
        "show_empty_groups": "空のグループを表示"
      }
    },
    "layouts": {
      "ordered_by_label": "このレイアウトは次の順序で並べ替えられています：",
      "list": "リスト",
      "kanban": "ボード",
      "calendar": "カレンダー",
      "spreadsheet": "テーブル",
      "gantt": "タイムライン",
      "title": {
        "list": "リストレイアウト",
        "kanban": "ボードレイアウト",
        "calendar": "カレンダーレイアウト",
        "spreadsheet": "テーブルレイアウト",
        "gantt": "タイムラインレイアウト"
      }
    },
    "states": {
      "active": "アクティブ",
      "backlog": "バックログ"
    },
    "comments": {
      "placeholder": "コメントを追加",
      "switch": {
        "private": "プライベートコメントに切り替え",
        "public": "公開コメントに切り替え"
      },
      "create": {
        "success": "コメントを作成しました",
        "error": "コメントの作成に失敗しました。後でもう一度お試しください。"
      },
      "update": {
        "success": "コメントを更新しました",
        "error": "コメントの更新に失敗しました。後でもう一度お試しください。"
      },
      "remove": {
        "success": "コメントを削除しました",
        "error": "コメントの削除に失敗しました。後でもう一度お試しください。"
      },
      "upload": {
        "error": "アセットのアップロードに失敗しました。後でもう一度お試しください。"
      }
    },
    "empty_state": {
      "issue_detail": {
        "title": "作業項目が存在しません",
        "description": "お探しの作業項目は存在しないか、アーカイブされているか、削除されています。",
        "primary_button": {
          "text": "他の作業項目を表示"
        }
      }
    },
    "sibling": {
      "label": "兄弟作業項目"
    },
    "archive": {
      "description": "完了またはキャンセルされた\n作業項目のみアーカイブできます",
      "label": "作業項目をアーカイブ",
      "confirm_message": "作業項目をアーカイブしてもよろしいですか？アーカイブされた作業項目は後で復元できます。",
      "success": {
        "label": "アーカイブ成功",
        "message": "アーカイブはプロジェクトのアーカイブで確認できます。"
      },
      "failed": {
        "message": "作業項目をアーカイブできませんでした。もう一度お試しください。"
      }
    },
    "restore": {
      "success": {
        "title": "復元成功",
        "message": "作業項目はプロジェクトの作業項目で確認できます。"
      },
      "failed": {
        "message": "作業項目を復元できませんでした。もう一度お試しください。"
      }
    },
    "relation": {
      "relates_to": "関連する",
      "duplicate": "重複する",
      "blocked_by": "ブロックされている",
      "blocking": "ブロックしている"
    },
    "copy_link": "作業項目のリンクをコピー",
    "delete": {
      "label": "作業項目を削除",
      "error": "作業項目の削除中にエラーが発生しました"
    },
    "subscription": {
      "actions": {
        "subscribed": "作業項目を購読しました",
        "unsubscribed": "作業項目の購読を解除しました"
      }
    },
    "select": {
      "error": "少なくとも1つの作業項目を選択してください",
      "empty": "作業項目が選択されていません",
      "add_selected": "選択した作業項目を追加"
    },
    "open_in_full_screen": "作業項目をフルスクリーンで開く"
  },

  "attachment": {
    "error": "ファイルを添付できませんでした。もう一度アップロードしてください。",
    "only_one_file_allowed": "一度にアップロードできるファイルは1つだけです。",
    "file_size_limit": "ファイルサイズは{size}MB以下である必要があります。",
    "drag_and_drop": "どこにでもドラッグ＆ドロップでアップロード",
    "delete": "添付ファイルを削除"
  },

  "label": {
    "select": "ラベルを選択",
    "create": {
      "success": "ラベルを作成しました",
      "failed": "ラベルの作成に失敗しました",
      "already_exists": "ラベルは既に存在します",
      "type": "新しいラベルを追加するには入力してください"
    }
  },

  "sub_work_item": {
    "update": {
      "success": "サブ作業項目を更新しました",
      "error": "サブ作業項目の更新中にエラーが発生しました"
    },
    "remove": {
      "success": "サブ作業項目を削除しました",
      "error": "サブ作業項目の削除中にエラーが発生しました"
    }
  },

  "view": {
    "label": "{count, plural, one {ビュー} other {ビュー}}",
    "create": {
      "label": "ビューを作成"
    },
    "update": {
      "label": "ビューを更新"
    }
  },

  "inbox_issue": {
    "status": {
      "pending": {
        "title": "保留中",
        "description": "保留中"
      },
      "declined": {
        "title": "却下",
        "description": "却下"
      },
      "snoozed": {
        "title": "スヌーズ",
        "description": "残り{days, plural, one{# 日} other{# 日}}"
      },
      "accepted": {
        "title": "承認済み",
        "description": "承認済み"
      },
      "duplicate": {
        "title": "重複",
        "description": "重複"
      }
    },
    "modals": {
      "decline": {
        "title": "作業項目を却下",
        "content": "作業項目{value}を却下してもよろしいですか？"
      },
      "delete": {
        "title": "作業項目を削除",
        "content": "作業項目{value}を削除してもよろしいですか？",
        "success": "作業項目を削除しました"
      }
    },
    "errors": {
      "snooze_permission": "プロジェクト管理者のみが作業項目をスヌーズ/スヌーズ解除できます",
      "accept_permission": "プロジェクト管理者のみが作業項目を承認できます",
      "decline_permission": "プロジェクト管理者のみが作業項目を却下できます"
    },
    "actions": {
      "accept": "承認",
      "decline": "却下",
      "snooze": "スヌーズ",
      "unsnooze": "スヌーズ解除",
      "copy": "作業項目のリンクをコピー",
      "delete": "削除",
      "open": "作業項目を開く",
      "mark_as_duplicate": "重複としてマーク",
      "move": "{value}をプロジェクトの作業項目に移動"
    },
    "source": {
      "in-app": "アプリ内"
    },
    "order_by": {
      "created_at": "作成日",
      "updated_at": "更新日",
      "id": "ID"
    },
    "label": "インテーク",
    "page_label": "{workspace} - インテーク",
    "modal": {
      "title": "インテーク作業項目を作成"
    },
    "tabs": {
      "open": "オープン",
      "closed": "クローズ"
    },
    "empty_state": {
      "sidebar_open_tab": {
        "title": "オープンな作業項目がありません",
        "description": "オープンな作業項目はここで見つかります。新しい作業項目を作成してください。"
      },
      "sidebar_closed_tab": {
        "title": "クローズされた作業項目がありません",
        "description": "承認または却下されたすべての作業項目はここで見つかります。"
      },
      "sidebar_filter": {
        "title": "一致する作業項目がありません",
        "description": "インテークに適用されたフィルターに一致する作業項目がありません。新しい作業項目を作成してください。"
      },
      "detail": {
        "title": "詳細を表示する作業項目を選択してください。"
      }
    }
  },

  "workspace_creation": {
    "heading": "ワークスペースを作成",
    "subheading": "Planeを使用するには、ワークスペースを作成するか参加する必要があります。",
    "form": {
      "name": {
        "label": "ワークスペース名を設定",
        "placeholder": "馴染みがあり認識しやすい名前が最適です。"
      },
      "url": {
        "label": "ワークスペースのURLを設定",
        "placeholder": "URLを入力または貼り付け",
        "edit_slug": "URLのスラッグのみ編集可能です"
      },
      "organization_size": {
        "label": "このワークスペースを何人で使用しますか？",
        "placeholder": "範囲を選択"
      }
    },
    "errors": {
      "creation_disabled": {
        "title": "インスタンス管理者のみがワークスペースを作成できます",
        "description": "インスタンス管理者のメールアドレスをご存知の場合は、下のボタンをクリックして連絡を取ってください。",
        "request_button": "インスタンス管理者にリクエスト"
      },
      "validation": {
        "name_alphanumeric": "ワークスペース名には (' '), ('-'), ('_') と英数字のみ使用できます。",
        "name_length": "名前は80文字以内にしてください。",
        "url_alphanumeric": "URLには ('-') と英数字のみ使用できます。",
        "url_length": "URLは48文字以内にしてください。",
        "url_already_taken": "ワークスペースのURLは既に使用されています！"
      }
    },
    "request_email": {
      "subject": "新規ワークスペースのリクエスト",
      "body": "インスタンス管理者様\n\n[ワークスペース作成の目的]のために、URL [/workspace-name] の新規ワークスペースを作成していただけますでしょうか。\n\nよろしくお願いいたします。\n{firstName} {lastName}\n{email}"
    },
    "button": {
      "default": "ワークスペースを作成",
      "loading": "ワークスペースを作成中"
    },
    "toast": {
      "success": {
        "title": "成功",
        "message": "ワークスペースが正常に作成されました"
      },
      "error": {
        "title": "エラー",
        "message": "ワークスペースを作成できませんでした。もう一度お試しください。"
      }
    }
  },

  "workspace_dashboard": {
    "empty_state": {
      "general": {
        "title": "プロジェクト、アクティビティ、メトリクスの概要",
        "description": "Planeへようこそ。ご利用いただき嬉しく思います。最初のプロジェクトを作成して作業項目を追跡すると、このページは進捗を把握するのに役立つスペースに変わります。管理者はチームの進捗に役立つ項目も表示されます。",
        "primary_button": {
          "text": "最初のプロジェクトを作成",
          "comic": {
            "title": "Planeではすべてがプロジェクトから始まります",
            "description": "プロジェクトは製品のロードマップ、マーケティングキャンペーン、新車の発売などになります。"
          }
        }
      }
    }
  },

  "workspace_analytics": {
    "label": "アナリティクス",
    "page_label": "{workspace} - アナリティクス",
    "open_tasks": "オープンタスクの合計",
    "error": "データの取得中にエラーが発生しました。",
    "work_items_closed_in": "クローズされた作業項目",
    "selected_projects": "選択されたプロジェクト",
    "total_members": "メンバー総数",
    "total_cycles": "サイクル総数",
    "total_modules": "モジュール総数",
    "pending_work_items": {
      "title": "保留中の作業項目",
      "empty_state": "同僚による保留中の作業項目の分析がここに表示されます。"
    },
    "work_items_closed_in_a_year": {
      "title": "1年間でクローズされた作業項目",
      "empty_state": "作業項目をクローズすると、グラフ形式で分析が表示されます。"
    },
    "most_work_items_created": {
      "title": "作成された作業項目が最も多い",
      "empty_state": "同僚と作成した作業項目の数がここに表示されます。"
    },
    "most_work_items_closed": {
      "title": "クローズされた作業項目が最も多い",
      "empty_state": "同僚とクローズした作業項目の数がここに表示されます。"
    },
    "tabs": {
      "scope_and_demand": "スコープと需要",
      "custom": "カスタムアナリティクス"
    },
    "empty_state": {
      "general": {
        "title": "進捗、ワークロード、割り当てを追跡。傾向を把握し、ブロッカーを解消して、作業をより速く進めましょう",
        "description": "スコープと需要、見積もり、スコープクリープを確認できます。チームメンバーとチームのパフォーマンスを把握し、プロジェクトが予定通りに進むようにします。",
        "primary_button": {
          "text": "最初のプロジェクトを開始",
          "comic": {
            "title": "アナリティクスはサイクル + モジュールで最も効果を発揮",
            "description": "まず、作業項目をサイクルでタイムボックス化し、可能であれば、複数のサイクルにまたがる作業項目をモジュールにグループ化します。左のナビゲーションで両方を確認してください。"
          }
        }
      }
    }
  },

  "workspace_projects": {
    "label": "{count, plural, one {プロジェクト} other {プロジェクト}}",
    "create": {
      "label": "プロジェクトを追加"
    },
    "network": {
      "private": {
        "title": "非公開",
        "description": "招待された人のみアクセス可能"
      },
      "public": {
        "title": "公開",
        "description": "ゲスト以外のワークスペースの全員が参加可能"
      }
    },
    "error": {
      "permission": "この操作を実行する権限がありません。",
      "cycle_delete": "サイクルの削除に失敗しました",
      "module_delete": "モジュールの削除に失敗しました",
      "issue_delete": "作業項目の削除に失敗しました"
    },
    "state": {
      "backlog": "バックログ",
      "unstarted": "未開始",
      "started": "開始済み",
      "completed": "完了",
      "cancelled": "キャンセル"
    },
    "sort": {
      "manual": "手動",
      "name": "名前",
      "created_at": "作成日",
      "members_length": "メンバー数"
    },
    "scope": {
      "my_projects": "自分のプロジェクト",
      "archived_projects": "アーカイブ済み"
    },
    "common": {
      "months_count": "{months, plural, one{# ヶ月} other{# ヶ月}}"
    },
    "empty_state": {
      "general": {
        "title": "アクティブなプロジェクトがありません",
        "description": "各プロジェクトは目標指向の作業の親として考えてください。プロジェクトには作業、サイクル、モジュールが含まれ、同僚と共にその目標の達成を支援します。新しいプロジェクトを作成するか、アーカイブされたプロジェクトをフィルタリングしてください。",
        "primary_button": {
          "text": "最初のプロジェクトを開始",
          "comic": {
            "title": "Planeではすべてがプロジェクトから始まります",
            "description": "プロジェクトは製品のロードマップ、マーケティングキャンペーン、新車の発売などになります。"
          }
        }
      },
      "no_projects": {
        "title": "プロジェクトがありません",
        "description": "作業項目を作成したり作業を管理したりするには、プロジェクトを作成するか、プロジェクトのメンバーになる必要があります。",
        "primary_button": {
          "text": "最初のプロジェクトを開始",
          "comic": {
            "title": "Planeではすべてがプロジェクトから始まります",
            "description": "プロジェクトは製品のロードマップ、マーケティングキャンペーン、新車の発売などになります。"
          }
        }
      },
      "filter": {
        "title": "一致するプロジェクトがありません",
        "description": "条件に一致するプロジェクトが見つかりません。\n代わりに新しいプロジェクトを作成してください。"
      },
      "search": {
        "description": "条件に一致するプロジェクトが見つかりません。\n代わりに新しいプロジェクトを作成してください。"
      }
    }
  },

  "workspace_views": {
    "add_view": "ビューを追加",
    "empty_state": {
      "all-issues": {
        "title": "プロジェクトに作業項目がありません",
        "description": "最初のプロジェクトが完了しました！次は、作業を追跡可能な作業項目に分割しましょう。始めましょう！",
        "primary_button": {
          "text": "新しい作業項目を作成"
        }
      },
      "assigned": {
        "title": "作業項目がまだありません",
        "description": "あなたに割り当てられた作業項目をここで追跡できます。",
        "primary_button": {
          "text": "新しい作業項目を作成"
        }
      },
      "created": {
        "title": "作業項目がまだありません",
        "description": "あなたが作成したすべての作業項目がここに表示され、直接追跡できます。",
        "primary_button": {
          "text": "新しい作業項目を作成"
        }
      },
      "subscribed": {
        "title": "作業項目がまだありません",
        "description": "興味のある作業項目を購読して、ここですべてを追跡できます。"
      },
      "custom-view": {
        "title": "作業項目がまだありません",
        "description": "フィルターに該当する作業項目をここで追跡できます。"
      }
    }
  },

  "workspace_settings": {
    "label": "ワークスペース設定",
    "page_label": "{workspace} - 一般設定",
    "key_created": "キーが作成されました",
    "copy_key": "このシークレットキーをコピーしてPlaneページに保存してください。閉じた後はこのキーを見ることができません。キーを含むCSVファイルがダウンロードされました。",
    "token_copied": "トークンがクリップボードにコピーされました。",
    "settings": {
      "general": {
        "title": "一般",
        "upload_logo": "ロゴをアップロード",
        "edit_logo": "ロゴを編集",
        "name": "ワークスペース名",
        "company_size": "会社の規模",
        "url": "ワークスペースURL",
        "update_workspace": "ワークスペースを更新",
        "delete_workspace": "このワークスペースを削除",
        "delete_workspace_description": "ワークスペースを削除すると、そのワークスペース内のすべてのデータとリソースが完全に削除され、復元することはできません。",
        "delete_btn": "このワークスペースを削除",
        "delete_modal": {
          "title": "このワークスペースを削除してもよろしいですか？",
          "description": "有料プランの無料トライアルが有効です。続行するには、まずトライアルをキャンセルしてください。",
          "dismiss": "閉じる",
          "cancel": "トライアルをキャンセル",
          "success_title": "ワークスペースが削除されました。",
          "success_message": "まもなくプロフィールページに移動します。",
          "error_title": "操作に失敗しました。",
          "error_message": "もう一度お試しください。"
        },
        "errors": {
          "name": {
            "required": "名前は必須です",
            "max_length": "ワークスペース名は80文字を超えることはできません"
          },
          "company_size": {
            "required": "会社の規模は必須です",
            "select_a_range": "組織の規模を選択"
          }
        }
      },
      "members": {
        "title": "メンバー",
        "add_member": "メンバーを追加",
        "pending_invites": "保留中の招待",
        "invitations_sent_successfully": "招待が正常に送信されました",
        "leave_confirmation": "ワークスペースから退出してもよろしいですか？このワークスペースにアクセスできなくなります。この操作は取り消せません。",
        "details": {
          "full_name": "フルネーム",
          "display_name": "表示名",
          "email_address": "メールアドレス",
          "account_type": "アカウントタイプ",
          "authentication": "認証",
          "joining_date": "参加日"
        },
        "modal": {
          "title": "共同作業者を招待",
          "description": "ワークスペースに共同作業者を招待します。",
          "button": "招待を送信",
          "button_loading": "招待を送信中",
          "placeholder": "name@company.com",
          "errors": {
            "required": "招待するにはメールアドレスが必要です。",
            "invalid": "メールアドレスが無効です"
          }
        }
      },
      "billing_and_plans": {
        "title": "請求とプラン",
        "current_plan": "現在のプラン",
        "free_plan": "現在フリープランを使用中です",
        "view_plans": "プランを表示"
      },
      "exports": {
        "title": "エクスポート",
        "exporting": "エクスポート中",
        "previous_exports": "過去のエクスポート",
        "export_separate_files": "データを個別のファイルにエクスポート",
        "modal": {
          "title": "エクスポート先",
          "toasts": {
            "success": {
              "title": "エクスポート成功",
              "message": "エクスポートした{entity}は過去のエクスポートからダウンロードできます。"
            },
            "error": {
              "title": "エクスポート失敗",
              "message": "エクスポートに失敗しました。もう一度お試しください。"
            }
          }
        }
      },
      "webhooks": {
        "title": "Webhook",
        "add_webhook": "Webhookを追加",
        "modal": {
          "title": "Webhookを作成",
          "details": "Webhook詳細",
          "payload": "ペイロードURL",
          "question": "このWebhookをトリガーするイベントを選択してください",
          "error": "URLは必須です"
        },
        "secret_key": {
          "title": "シークレットキー",
          "message": "Webhookペイロードにサインインするためのトークンを生成"
        },
        "options": {
          "all": "すべてを送信",
          "individual": "個別のイベントを選択"
        },
        "toasts": {
          "created": {
            "title": "Webhook作成完了",
            "message": "Webhookが正常に作成されました"
          },
          "not_created": {
            "title": "Webhook作成失敗",
            "message": "Webhookを作成できませんでした"
          },
          "updated": {
            "title": "Webhook更新完了",
            "message": "Webhookが正常に更新されました"
          },
          "not_updated": {
            "title": "Webhook更新失敗",
            "message": "Webhookを更新できませんでした"
          },
          "removed": {
            "title": "Webhook削除完了",
            "message": "Webhookが正常に削除されました"
          },
          "not_removed": {
            "title": "Webhook削除失敗",
            "message": "Webhookを削除できませんでした"
          },
          "secret_key_copied": {
            "message": "シークレットキーがクリップボードにコピーされました。"
          },
          "secret_key_not_copied": {
            "message": "シークレットキーのコピー中にエラーが発生しました。"
          }
        }
      },
      "api_tokens": {
        "title": "APIトークン",
        "add_token": "APIトークンを追加",
        "create_token": "トークンを作成",
        "never_expires": "無期限",
        "generate_token": "トークンを生成",
        "generating": "生成中",
        "delete": {
          "title": "APIトークンを削除",
          "description": "このトークンを使用しているアプリケーションはPlaneのデータにアクセスできなくなります。この操作は取り消せません。",
          "success": {
            "title": "成功！",
            "message": "APIトークンが正常に削除されました"
          },
          "error": {
            "title": "エラー！",
            "message": "APIトークンを削除できませんでした"
          }
        }
      }
    },
    "empty_state": {
      "api_tokens": {
        "title": "APIトークンがまだ作成されていません",
        "description": "PlaneのAPIを使用して、Planeのデータを外部システムと統合できます。トークンを作成して始めましょう。"
      },
      "webhooks": {
        "title": "Webhookが追加されていません",
        "description": "Webhookを作成してリアルタイムの更新を受け取り、アクションを自動化します。"
      },
      "exports": {
        "title": "エクスポートがまだありません",
        "description": "エクスポートすると、参照用のコピーがここに保存されます。"
      },
      "imports": {
        "title": "インポートがまだありません",
        "description": "過去のインポートをここで確認し、ダウンロードできます。"
      }
    }
  },

  "profile": {
    "label": "プロフィール",
    "page_label": "あなたの作業",
    "work": "作業",
    "details": {
      "joined_on": "参加日",
      "time_zone": "タイムゾーン"
    },
    "stats": {
      "workload": "作業負荷",
      "overview": "概要",
      "created": "作成した作業項目",
      "assigned": "割り当てられた作業項目",
      "subscribed": "購読中の作業項目",
      "state_distribution": {
        "title": "状態別作業項目",
        "empty": "より良い分析のために、作業項目を作成してグラフで状態別に表示します。"
      },
      "priority_distribution": {
        "title": "優先度別作業項目",
        "empty": "より良い分析のために、作業項目を作成してグラフで優先度別に表示します。"
      },
      "recent_activity": {
        "title": "最近のアクティビティ",
        "empty": "データが見つかりませんでした。入力内容を確認してください",
        "button": "今日のアクティビティをダウンロード",
        "button_loading": "ダウンロード中"
      }
    },
    "actions": {
      "profile": "プロフィール",
      "security": "セキュリティ",
      "activity": "アクティビティ",
      "appearance": "外観",
      "notifications": "通知"
    },
    "tabs": {
      "summary": "サマリー",
      "assigned": "割り当て済み",
      "created": "作成済み",
      "subscribed": "購読中",
      "activity": "アクティビティ"
    },
    "empty_state": {
      "activity": {
        "title": "アクティビティがまだありません",
        "description": "新しい作業項目を作成して始めましょう！詳細とプロパティを追加してください。Planeをさらに探索してアクティビティを確認しましょう。"
      },
      "assigned": {
        "title": "割り当てられた作業項目がありません",
        "description": "あなたに割り当てられた作業項目をここで追跡できます。"
      },
      "created": {
        "title": "作業項目がまだありません",
        "description": "あなたが作成したすべての作業項目がここに表示され、直接追跡できます。"
      },
      "subscribed": {
        "title": "作業項目がまだありません",
        "description": "興味のある作業項目を購読して、ここですべてを追跡できます。"
      }
    }
  },

  "project_settings": {
    "general": {
      "enter_project_id": "プロジェクトIDを入力",
      "please_select_a_timezone": "タイムゾーンを選択してください",
      "archive_project": {
        "title": "プロジェクトをアーカイブ",
        "description": "プロジェクトをアーカイブすると、サイドナビゲーションから非表示になりますが、プロジェクトページからアクセスすることはできます。プロジェクトを復元または削除することもできます。",
        "button": "プロジェクトをアーカイブ"
      },
      "delete_project": {
        "title": "プロジェクトを削除",
        "description": "プロジェクトを削除すると、そのプロジェクト内のすべてのデータとリソースが永久に削除され、復元できなくなります。",
        "button": "プロジェクトを削除"
      },
      "toast": {
        "success": "プロジェクトが正常に更新されました",
        "error": "プロジェクトを更新できませんでした。もう一度お試しください。"
      }
    },
    "members": {
      "label": "メンバー",
      "project_lead": "プロジェクトリーダー",
      "default_assignee": "デフォルトの担当者",
      "guest_super_permissions": {
        "title": "ゲストユーザーにすべての作業項目の閲覧権限を付与:",
        "sub_heading": "これにより、ゲストはプロジェクトのすべての作業項目を閲覧できるようになります。"
      },
      "invite_members": {
        "title": "メンバーを招待",
        "sub_heading": "プロジェクトに参加するメンバーを招待します。",
        "select_co_worker": "共同作業者を選択"
      }
    },
    "states": {
      "describe_this_state_for_your_members": "このステータスについてメンバーに説明してください。",
      "empty_state": {
        "title": "{groupKey}グループのステータスがありません",
        "description": "新しいステータスを作成してください"
      }
    },
    "labels": {
      "label_title": "ラベルタイトル",
      "label_title_is_required": "ラベルタイトルは必須です",
      "label_max_char": "ラベル名は255文字を超えることはできません",
      "toast": {
        "error": "ラベルの更新中にエラーが発生しました"
      }
    },
    "estimates": {
      "title": "プロジェクトの見積もりを有効にする",
      "description": "チームの複雑さと作業負荷を伝えるのに役立ちます。"
    },
    "automations": {
      "label": "自動化",
      "auto-archive": {
        "title": "完了した作業項目を自動アーカイブ",
        "description": "Planeは完了またはキャンセルされた作業項目を自動的にアーカイブします。",
        "duration": "次の期間完了している作業項目を自動アーカイブ"
      },
      "auto-close": {
        "title": "作業項目を自動クローズ",
        "description": "Planeは完了またはキャンセルされていない作業項目を自動的にクローズします。",
        "duration": "次の期間非アクティブな作業項目を自動クローズ",
        "auto_close_status": "自動クローズステータス"
      }
    },

    "empty_state": {
      "labels": {
        "title": "ラベルがまだありません",
        "description": "プロジェクトの作業項目を整理してフィルタリングするためのラベルを作成します。"
      },
      "estimates": {
        "title": "見積もりシステムがまだありません",
        "description": "作業項目ごとの作業量を伝えるための見積もりセットを作成します。",
        "primary_button": "見積もりシステムを追加"
      }
    }
  },

  "project_cycles": {
    "add_cycle": "サイクルを追加",
    "more_details": "詳細情報",
    "cycle": "サイクル",
    "update_cycle": "サイクルを更新",
    "create_cycle": "サイクルを作成",
    "no_matching_cycles": "一致するサイクルがありません",
    "remove_filters_to_see_all_cycles": "すべてのサイクルを表示するにはフィルターを解除してください",
    "remove_search_criteria_to_see_all_cycles": "すべてのサイクルを表示するには検索条件を解除してください",
    "only_completed_cycles_can_be_archived": "完了したサイクルのみアーカイブできます",
    "start_date": "開始日",
    "end_date": "終了日",
    "in_your_timezone": "あなたのタイムゾーン",
    "transfer_work_items": "作業項目を転送 {count}",
    "date_range": "日付範囲",
    "add_date": "日付を追加",
    "active_cycle": {
      "label": "アクティブなサイクル",
      "progress": "進捗",
      "chart": "バーンダウンチャート",
      "priority_issue": "優先作業項目",
      "assignees": "担当者",
      "issue_burndown": "作業項目バーンダウン",
      "ideal": "理想",
      "current": "現在",
      "labels": "ラベル"
    },
    "upcoming_cycle": {
      "label": "今後のサイクル"
    },
    "completed_cycle": {
      "label": "完了したサイクル"
    },
    "status": {
      "days_left": "残り日数",
      "completed": "完了",
      "yet_to_start": "開始前",
      "in_progress": "進行中",
      "draft": "下書き"
    },
    "action": {
      "restore": {
        "title": "サイクルを復元",
        "success": {
          "title": "サイクルが復元されました",
          "description": "サイクルが復元されました。"
        },
        "failed": {
          "title": "サイクルの復元に失敗",
          "description": "サイクルを復元できませんでした。もう一度お試しください。"
        }
      },
      "favorite": {
        "loading": "お気に入りにサイクルを追加中",
        "success": {
          "description": "サイクルがお気に入りに追加されました。",
          "title": "成功！"
        },
        "failed": {
          "description": "サイクルをお気に入りに追加できませんでした。もう一度お試しください。",
          "title": "エラー！"
        }
      },
      "unfavorite": {
        "loading": "お気に入りからサイクルを削除中",
        "success": {
          "description": "サイクルがお気に入りから削除されました。",
          "title": "成功！"
        },
        "failed": {
          "description": "サイクルをお気に入りから削除できませんでした。もう一度お試しください。",
          "title": "エラー！"
        }
      },
      "update": {
        "loading": "サイクルを更新中",
        "success": {
          "description": "サイクルが正常に更新されました。",
          "title": "成功！"
        },
        "failed": {
          "description": "サイクルの更新中にエラーが発生しました。もう一度お試しください。",
          "title": "エラー！"
        },
        "error": {
          "already_exists": "指定した日付のサイクルは既に存在します。下書きサイクルを作成する場合は、両方の日付を削除してください。"
        }
      }
    },
    "empty_state": {
      "general": {
        "title": "サイクルで作業をグループ化してタイムボックス化します。",
        "description": "作業をタイムボックス化された単位に分割し、プロジェクトの期限から逆算して日付を設定し、チームとして具体的な進捗を作ります。",
        "primary_button": {
          "text": "最初のサイクルを設定",
          "comic": {
            "title": "サイクルは繰り返されるタイムボックスです。",
            "description": "スプリント、イテレーション、または週次や隔週の作業追跡に使用するその他の用語がサイクルです。"
          }
        }
      },
      "no_issues": {
        "title": "サイクルに作業項目が追加されていません",
        "description": "このサイクル内でタイムボックス化して提供したい作業項目を追加または作成します",
        "primary_button": {
          "text": "新しい作業項目を作成"
        },
        "secondary_button": {
          "text": "既存の作業項目を追加"
        }
      },
      "completed_no_issues": {
        "title": "サイクルに作業項目がありません",
        "description": "サイクルに作業項目がありません。作業項目は転送されたか非表示になっています。非表示の作業項目がある場合は、表示プロパティを更新して確認してください。"
      },
      "active": {
        "title": "アクティブなサイクルがありません",
        "description": "アクティブなサイクルには、その期間内に今日の日付が含まれるものが該当します。アクティブなサイクルの進捗と詳細をここで確認できます。"
      },
      "archived": {
        "title": "アーカイブされたサイクルがまだありません",
        "description": "プロジェクトを整理するために、完了したサイクルをアーカイブします。アーカイブ後はここで確認できます。"
      }
    }
  },

  "project_issues": {
    "empty_state": {
      "no_issues": {
        "title": "作業項目を作成して誰かに割り当てましょう。自分自身でも構いません",
        "description": "作業項目は、仕事、タスク、作業、またはJTBD（私たちが好む用語）と考えてください。作業項目とそのサブ作業項目は通常、チームメンバーに割り当てられる時間ベースのアクションアイテムです。チームは作業項目を作成、割り当て、完了することでプロジェクトの目標に向かって進みます。",
        "primary_button": {
          "text": "最初の作業項目を作成",
          "comic": {
            "title": "作業項目はPlaneの構成要素です。",
            "description": "PlaneのUIの再設計、会社のリブランド、新しい燃料噴射システムの立ち上げなどは、サブ作業項目を持つ可能性が高い作業項目の例です。"
          }
        }
      },
      "no_archived_issues": {
        "title": "アーカイブされた作業項目がまだありません",
        "description": "手動または自動化を通じて、完了またはキャンセルされた作業項目をアーカイブできます。アーカイブ後はここで確認できます。",
        "primary_button": {
          "text": "自動化を設定"
        }
      },
      "issues_empty_filter": {
        "title": "適用されたフィルターに一致する作業項目が見つかりません",
        "secondary_button": {
          "text": "すべてのフィルターをクリア"
        }
      }
    }
  },

  "project_module": {
    "add_module": "モジュールを追加",
    "update_module": "モジュールを更新",
    "create_module": "モジュールを作成",
    "archive_module": "モジュールをアーカイブ",
    "restore_module": "モジュールを復元",
    "delete_module": "モジュールを削除",
    "empty_state": {
      "general": {
        "title": "プロジェクトのマイルストーンをモジュールにマッピングし、集計された作業を簡単に追跡できます。",
        "description": "論理的で階層的な親に属する作業項目のグループがモジュールを形成します。プロジェクトのマイルストーンで作業を追跡する方法として考えてください。期間や期限があり、マイルストーンまでの進捗状況を確認できる分析機能も備えています。",
        "primary_button": {
          "text": "最初のモジュールを作成",
          "comic": {
            "title": "モジュールは階層的に作業をグループ化するのに役立ちます。",
            "description": "カートモジュール、シャーシモジュール、倉庫モジュールは、このグループ化の良い例です。"
          }
        }
      },
      "no_issues": {
        "title": "モジュールに作業項目がありません",
        "description": "このモジュールの一部として達成したい作業項目を作成または追加してください",
        "primary_button": {
          "text": "新しい作業項目を作成"
        },
        "secondary_button": {
          "text": "既存の作業項目を追加"
        }
      },
      "archived": {
        "title": "アーカイブされたモジュールがまだありません",
        "description": "プロジェクトを整理するために、完了またはキャンセルされたモジュールをアーカイブします。アーカイブ後はここで確認できます。"
      },
      "sidebar": {
        "in_active": "このモジュールはまだアクティブではありません。",
        "invalid_date": "無効な日付です。有効な日付を入力してください。"
      }
    },
    "quick_actions": {
      "archive_module": "モジュールをアーカイブ",
      "archive_module_description": "完了またはキャンセルされた\nモジュールのみアーカイブできます。",
      "delete_module": "モジュールを削除"
    },
    "toast": {
      "copy": {
        "success": "モジュールのリンクがクリップボードにコピーされました"
      },
      "delete": {
        "success": "モジュールが正常に削除されました",
        "error": "モジュールを削除できませんでした"
      }
    }
  },

  "project_views": {
    "empty_state": {
      "general": {
        "title": "プロジェクトのフィルター付きビューを保存します。必要な数だけ作成できます",
        "description": "ビューは、頻繁に使用するフィルターや簡単にアクセスしたいフィルターの集合です。プロジェクト内のすべての同僚が全員のビューを確認でき、自分のニーズに最も合うものを選択できます。",
        "primary_button": {
          "text": "最初のビューを作成",
          "comic": {
            "title": "ビューは作業項目のプロパティの上で機能します。",
            "description": "ここから、必要に応じて多くのプロパティやフィルターを使用してビューを作成できます。"
          }
        }
      },
      "filter": {
        "title": "一致するビューがありません",
        "description": "検索条件に一致するビューがありません。\n代わりに新しいビューを作成してください。"
      }
    }
  },

  "project_page": {
    "empty_state": {
      "general": {
        "title": "メモ、ドキュメント、または完全なナレッジベースを作成しましょう。PlaneのAIアシスタントGalileoが開始をサポートします",
        "description": "ページはPlaneの思考整理スペースです。会議のメモを取り、簡単に整形し、作業項目を埋め込み、コンポーネントライブラリを使用してレイアウトし、すべてをプロジェクトのコンテキストに保存できます。ドキュメントを素早く作成するには、ショートカットまたはボタンのクリックでPlaneのAI、Galileoを呼び出してください。",
        "primary_button": {
          "text": "最初のページを作成"
        }
      },
      "private": {
        "title": "プライベートページがまだありません",
        "description": "プライベートな考えをここに保存しましょう。共有する準備ができたら、チームはクリック一つで共有できます。",
        "primary_button": {
          "text": "最初のページを作成"
        }
      },
      "public": {
        "title": "公開ページがまだありません",
        "description": "プロジェクト内の全員と共有されているページをここで確認できます。",
        "primary_button": {
          "text": "最初のページを作成"
        }
      },
      "archived": {
        "title": "アーカイブされたページがまだありません",
        "description": "注目していないページをアーカイブします。必要な時にここでアクセスできます。"
      }
    }
  },

  "command_k": {
    "empty_state": {
      "search": {
        "title": "結果が見つかりません"
      }
    }
  },

  "issue_relation": {
    "empty_state": {
      "search": {
        "title": "一致する作業項目が見つかりません"
      },
      "no_issues": {
        "title": "作業項目が見つかりません"
      }
    }
  },

  "issue_comment": {
    "empty_state": {
      "general": {
        "title": "コメントがまだありません",
        "description": "コメントは作業項目のディスカッションとフォローアップのスペースとして使用できます"
      }
    }
  },

  "notification": {
    "label": "受信トレイ",
    "page_label": "{workspace} - 受信トレイ",
    "options": {
      "mark_all_as_read": "すべて既読にする",
      "mark_read": "既読にする",
      "mark_unread": "未読にする",
      "refresh": "更新",
      "filters": "受信トレイフィルター",
      "show_unread": "未読を表示",
      "show_snoozed": "スヌーズを表示",
      "show_archived": "アーカイブを表示",
      "mark_archive": "アーカイブ",
      "mark_unarchive": "アーカイブ解除",
      "mark_snooze": "スヌーズ",
      "mark_unsnooze": "スヌーズ解除"
    },
    "toasts": {
      "read": "通知を既読にしました",
      "unread": "通知を未読にしました",
      "archived": "通知をアーカイブしました",
      "unarchived": "通知をアーカイブ解除しました",
      "snoozed": "通知をスヌーズしました",
      "unsnoozed": "通知のスヌーズを解除しました"
    },
    "empty_state": {
      "detail": {
        "title": "詳細を表示するには選択してください。"
      },
      "all": {
        "title": "割り当てられた作業項目がありません",
        "description": "あなたに割り当てられた作業項目の更新が\nここに表示されます"
      },
      "mentions": {
        "title": "割り当てられた作業項目がありません",
        "description": "あなたに割り当てられた作業項目の更新が\nここに表示されます"
      }
    },
    "tabs": {
      "all": "すべて",
      "mentions": "メンション"
    },
    "filter": {
      "assigned": "自分に割り当て",
      "created": "自分が作成",
      "subscribed": "自分が購読"
    },
    "snooze": {
      "1_day": "1日",
      "3_days": "3日",
      "5_days": "5日",
      "1_week": "1週間",
      "2_weeks": "2週間",
      "custom": "カスタム"
    }
  },

  "active_cycle": {
    "empty_state": {
      "progress": {
        "title": "サイクルの進捗を表示するには作業項目を追加してください"
      },
      "chart": {
        "title": "バーンダウンチャートを表示するには作業項目を追加してください。"
      },
      "priority_issue": {
        "title": "サイクルで取り組まれている優先度の高い作業項目を一目で確認できます。"
      },
      "assignee": {
        "title": "担当者別の作業の内訳を確認するには、作業項目に担当者を追加してください。"
      },
      "label": {
        "title": "ラベル別の作業の内訳を確認するには、作業項目にラベルを追加してください。"
      }
    }
  },

  "disabled_project": {
    "empty_state": {
      "inbox": {
        "title": "インテークがプロジェクトで有効になっていません。",
        "description": "インテークは、プロジェクトへの受信リクエストを管理し、ワークフローに作業項目として追加するのに役立ちます。リクエストを管理するには、プロジェクト設定でインテークを有効にしてください。",
        "primary_button": {
          "text": "機能を管理"
        }
      },
      "cycle": {
        "title": "サイクルがこのプロジェクトで有効になっていません。",
        "description": "時間枠で作業を分割し、プロジェクトの期限から逆算して日付を設定し、チームとして具体的な進捗を作ります。サイクルを使用するには、プロジェクトでサイクル機能を有効にしてください。",
        "primary_button": {
          "text": "機能を管理"
        }
      },
      "module": {
        "title": "モジュールがプロジェクトで有効になっていません。",
        "description": "モジュールはプロジェクトの構成要素です。モジュールを使用するには、プロジェクト設定でモジュールを有効にしてください。",
        "primary_button": {
          "text": "機能を管理"
        }
      },
      "page": {
        "title": "ページがプロジェクトで有効になっていません。",
        "description": "ページはプロジェクトの構成要素です。ページを使用するには、プロジェクト設定でページを有効にしてください。",
        "primary_button": {
          "text": "機能を管理"
        }
      },
      "view": {
        "title": "ビューがプロジェクトで有効になっていません。",
        "description": "ビューはプロジェクトの構成要素です。ビューを使用するには、プロジェクト設定でビューを有効にしてください。",
        "primary_button": {
          "text": "機能を管理"
        }
      }
    }
  },
  "workspace_draft_issues": {
    "draft_an_issue": "作業項目の下書き",
    "empty_state": {
      "title": "書きかけの作業項目、そしてまもなくコメントがここに表示されます。",
      "description": "試してみるには、作業項目の追加を開始して途中で中断するか、以下で最初の下書きを作成してください。😉",
      "primary_button": {
        "text": "最初の下書きを作成"
      }
    },
    "delete_modal": {
      "title": "下書きを削除",
      "description": "この下書きを削除してもよろしいですか？この操作は取り消せません。"
    },
    "toasts": {
      "created": {
        "success": "下書きを作成しました",
        "error": "作業項目を作成できませんでした。もう一度お試しください。"
      },
      "deleted": {
        "success": "下書きを削除しました"
      }
    }
  },

  "stickies": {
    "title": "あなたの付箋",
    "placeholder": "ここをクリックして入力",
    "all": "すべての付箋",
    "no-data": "アイデアをメモしたり、ひらめきをキャプチャしたり、閃きを記録したりしましょう。付箋を追加して始めましょう。",
    "add": "付箋を追加",
    "search_placeholder": "タイトルで検索",
    "delete": "付箋を削除",
    "delete_confirmation": "この付箋を削除してもよろしいですか？",
    "empty_state": {
      "simple": "アイデアをメモしたり、ひらめきをキャプチャしたり、閃きを記録したりしましょう。付箋を追加して始めましょう。",
      "general": {
        "title": "付箋は、その場で素早く取るメモやToDoです。",
        "description": "いつでもどこからでもアクセスできる付箋を作成して、思考やアイデアを簡単にキャプチャできます。",
        "primary_button": {
          "text": "付箋を追加"
        }
      },
      "search": {
        "title": "付箋に一致するものがありません。",
        "description": "別の用語を試すか、検索が正しいと\n確信がある場合はお知らせください。",
        "primary_button": {
          "text": "付箋を追加"
        }
      }
    },
    "toasts": {
      "errors": {
        "wrong_name": "付箋の名前は100文字を超えることはできません。",
        "already_exists": "説明のない付箋がすでに存在します"
      },
      "created": {
        "title": "付箋を作成しました",
        "message": "付箋が正常に作成されました"
      },
      "not_created": {
        "title": "付箋を作成できませんでした",
        "message": "付箋を作成できませんでした"
      },
      "updated": {
        "title": "付箋を更新しました",
        "message": "付箋が正常に更新されました"
      },
      "not_updated": {
        "title": "付箋を更新できませんでした",
        "message": "付箋を更新できませんでした"
      },
      "removed": {
        "title": "付箋を削除しました",
        "message": "付箋が正常に削除されました"
      },
      "not_removed": {
        "title": "付箋を削除できませんでした",
        "message": "付箋を削除できませんでした"
      }
    }
  },

  "role_details": {
    "guest": {
      "title": "ゲスト",
      "description": "組織の外部メンバーをゲストとして招待できます。"
    },
    "member": {
      "title": "メンバー",
      "description": "プロジェクト、サイクル、モジュール内のエンティティの読み取り、書き込み、編集、削除が可能"
    },
    "admin": {
      "title": "管理者",
      "description": "ワークスペース内のすべての権限が有効。"
    }
  },

  "user_roles": {
    "product_or_project_manager": "プロダクト/プロジェクトマネージャー",
    "development_or_engineering": "開発/エンジニアリング",
    "founder_or_executive": "創業者/エグゼクティブ",
    "freelancer_or_consultant": "フリーランス/コンサルタント",
    "marketing_or_growth": "マーケティング/グロース",
    "sales_or_business_development": "営業/ビジネス開発",
    "support_or_operations": "サポート/オペレーション",
    "student_or_professor": "学生/教授",
    "human_resources": "人事",
    "other": "その他"
  },

  "importer": {
    "github": {
      "title": "GitHub",
      "description": "GitHubリポジトリから作業項目をインポートして同期します。"
    },
    "jira": {
      "title": "Jira",
      "description": "Jiraプロジェクトとエピックから作業項目とエピックをインポートします。"
    }
  },

  "exporter": {
    "csv": {
      "title": "CSV",
      "description": "作業項目をCSVファイルにエクスポートします。",
      "short_description": "CSVとしてエクスポート"
    },
    "excel": {
      "title": "Excel",
      "description": "作業項目をExcelファイルにエクスポートします。",
      "short_description": "Excelとしてエクスポート"
    },
    "xlsx": {
      "title": "Excel",
      "description": "作業項目をExcelファイルにエクスポートします。",
      "short_description": "Excelとしてエクスポート"
    },
    "json": {
      "title": "JSON",
      "description": "作業項目をJSONファイルにエクスポートします。",
      "short_description": "JSONとしてエクスポート"
    }
  },
  "default_global_view": {
    "all_issues": "すべての作業項目",
    "assigned": "割り当て済み",
    "created": "作成済み",
    "subscribed": "購読中"
  },

  "themes": {
    "theme_options": {
      "system_preference": {
        "label": "システム設定"
      },
      "light": {
        "label": "ライト"
      },
      "dark": {
        "label": "ダーク"
      },
      "light_contrast": {
        "label": "ライトハイコントラスト"
      },
      "dark_contrast": {
        "label": "ダークハイコントラスト"
      },
      "custom": {
        "label": "カスタムテーマ"
      }
    }
  },
  "project_modules": {
    "status": {
      "backlog": "バックログ",
      "planned": "計画済み",
      "in_progress": "進行中",
      "paused": "一時停止",
      "completed": "完了",
      "cancelled": "キャンセル"
    },
    "layout": {
      "list": "リスト表示",
      "board": "ギャラリー表示",
      "timeline": "タイムライン表示"
    },
    "order_by": {
      "name": "名前",
      "progress": "進捗",
      "issues": "作業項目数",
      "due_date": "期限",
      "created_at": "作成日",
      "manual": "手動"
    }
  },

  "cycle": {
    "label": "{count, plural, one {サイクル} other {サイクル}}",
    "no_cycle": "サイクルなし"
  },

  "module": {
    "label": "{count, plural, one {モジュール} other {モジュール}}",
    "no_module": "モジュールなし"
  }
}<|MERGE_RESOLUTION|>--- conflicted
+++ resolved
@@ -501,12 +501,9 @@
   "re_generate_key": "キーを再生成",
   "export": "エクスポート",
   "member": "{count, plural, other{# メンバー}}",
-<<<<<<< HEAD
   "new_password_must_be_different_from_old_password": "新しいパスワードは古いパスワードと異なる必要があります",
-=======
   "edited": "編集済み",
   "bot": "ボット",
->>>>>>> 99dba80d
 
   "project_view": {
     "sort_by": {
