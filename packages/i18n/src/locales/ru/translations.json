--- conflicted
+++ resolved
@@ -873,7 +873,6 @@
     "applying": "Применение",
     "users": "Пользователи",
     "admins": "Администраторы",
-<<<<<<< HEAD
     "guests": "Гости",
     "on_track": "По плану",
     "off_track": "Отклонение от плана",
@@ -884,9 +883,6 @@
     "in_progress": "В процессе",
     "planned": "Запланировано",
     "paused": "На паузе"
-=======
-    "guests": "Гости"
->>>>>>> 177c58a4
   },
   "chart": {
     "x_axis": "Ось X",
