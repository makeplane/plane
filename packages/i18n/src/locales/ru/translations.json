--- conflicted
+++ resolved
@@ -499,12 +499,9 @@
   "re_generate_key": "Перегенерировать ключ",
   "export": "Экспорт",
   "member": "{count, plural, one{# участник} few{# участника} other{# участников}}",
-<<<<<<< HEAD
   "new_password_must_be_different_from_old_password": "Новое пароль должен отличаться от старого пароля",
-=======
   "edited": "Редактировано",
   "bot": "Бот",
->>>>>>> 99dba80d
 
   "project_view": {
     "sort_by": {
