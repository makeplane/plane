--- conflicted
+++ resolved
@@ -336,9 +336,6 @@
   "new_password_must_be_different_from_old_password": "New password must be different from old password",
   "edited": "edited",
   "bot": "Bot",
-<<<<<<< HEAD
-=======
-
   "updates": {
     "progress": {
       "title": "Progress",
@@ -407,7 +404,6 @@
     }
   },
 
->>>>>>> 07b28cac
   "project_view": {
     "sort_by": {
       "created_at": "Created at",
