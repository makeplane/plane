{
  "submit": "Submit",
  "cancel": "Cancel",
  "loading": "Loading",
  "error": "Error",
  "success": "Success",
  "warning": "Warning",
  "info": "Info",
  "close": "Close",
  "yes": "Yes",
  "no": "No",
  "ok": "OK",
  "name": "Name",
  "description": "Description",
  "search": "Search",
  "add_member": "Add member",
  "remove_member": "Remove member",
  "add_members": "Add members",
  "remove_members": "Remove members",
  "add": "Add",
  "remove": "Remove",
  "add_new": "Add new",
  "remove_selected": "Remove selected",
  "first_name": "First name",
  "last_name": "Last name",
  "email": "Email",
  "display_name": "Display name",
  "role": "Role",
  "timezone": "Timezone",
  "avatar": "Avatar",
  "cover_image": "Cover image",
  "password": "Password",
  "change_cover": "Change cover",
  "language": "Language",
  "saving": "Saving...",
  "save_changes": "Save changes",
  "deactivate_account": "Deactivate account",
  "deactivate_account_description": "When deactivating an account, all of the data and resources within that account will be permanently removed and cannot be recovered.",
  "profile_settings": "Profile settings",
  "your_account": "Your account",
  "security": "Security",
  "activity": "Activity",
  "appearance": "Appearance",
  "notifications": "Notifications",
  "workspaces": "Workspaces",
  "create_workspace": "Create workspace",
  "invitations": "Invitations",
  "summary": "Summary",
  "assigned": "Assigned",
  "created": "Created",
  "subscribed": "Subscribed",
  "you_do_not_have_the_permission_to_access_this_page": "You do not have the permission to access this page.",
  "failed_to_sign_out_please_try_again": "Failed to sign out. Please try again.",
  "password_changed_successfully": "Password changed successfully.",
  "something_went_wrong_please_try_again": "Something went wrong. Please try again.",
  "change_password": "Change password",
  "passwords_dont_match": "Passwords don't match",
  "current_password": "Current password",
  "new_password": "New password",
  "confirm_password": "Confirm password",
  "this_field_is_required": "This field is required",
  "changing_password": "Changing password",
  "please_enter_your_password": "Please enter your password.",
  "password_length_should_me_more_than_8_characters": "Password length should me more than 8 characters.",
  "password_is_weak": "Password is weak.",
  "password_is_strong": "Password is strong.",
  "load_more": "Load more",
  "select_or_customize_your_interface_color_scheme": "Select or customize your interface color scheme.",
  "theme": "Theme",
  "system_preference": "System preference",
  "light": "Light",
  "dark": "Dark",
  "light_contrast": "Light high contrast",
  "dark_contrast": "Dark high contrast",
  "custom": "Custom theme",
  "select_your_theme": "Select your theme",
  "customize_your_theme": "Customize your theme",
  "background_color": "Background color",
  "text_color": "Text color",
  "primary_color": "Primary(Theme) color",
  "sidebar_background_color": "Sidebar background color",
  "sidebar_text_color": "Sidebar text color",
  "set_theme": "Set theme",
  "enter_a_valid_hex_code_of_6_characters": "Enter a valid hex code of 6 characters",
  "background_color_is_required": "Background color is required",
  "text_color_is_required": "Text color is required",
  "primary_color_is_required": "Primary color is required",
  "sidebar_background_color_is_required": "Sidebar background color is required",
  "sidebar_text_color_is_required": "Sidebar text color is required",
  "updating_theme": "Updating theme",
  "theme_updated_successfully": "Theme updated successfully",
  "failed_to_update_the_theme": "Failed to update the theme",
  "email_notifications": "Email notifications",
  "stay_in_the_loop_on_issues_you_are_subscribed_to_enable_this_to_get_notified": "Stay in the loop on Issues you are subscribed to. Enable this to get notified.",
  "email_notification_setting_updated_successfully": "Email notification setting updated successfully",
  "failed_to_update_email_notification_setting": "Failed to update email notification setting",
  "notify_me_when": "Notify me when",
  "property_changes": "Property changes",
  "property_changes_description": "Notify me when issue's properties like assignees, priority, estimates or anything else changes.",
  "state_change": "State change",
  "state_change_description": "Notify me when the issues moves to a different state",
  "issue_completed": "Issue completed",
  "issue_completed_description": "Notify me only when an issue is completed",
  "comments": "Comments",
  "comments_description": "Notify me when someone leaves a comment on the issue",
  "mentions": "Mentions",
  "mentions_description": "Notify me only when someone mentions me in the comments or description",
  "create_your_workspace": "Create your workspace",
  "only_your_instance_admin_can_create_workspaces": "Only your instance admin can create workspaces",
  "only_your_instance_admin_can_create_workspaces_description": "If you know your instance admin's email address, click the button below to get in touch with them.",
  "go_back": "Go back",
  "request_instance_admin": "Request instance admin",
  "plane_logo": "Plane logo",
  "workspace_creation_disabled": "Workspace creation disabled",
  "workspace_request_subject": "Requesting a new workspace",
  "workspace_request_body": "Hi instance admin(s),\n\nPlease create a new workspace with the URL [/workspace-name] for [purpose of creating the workspace].\n\nThanks,\n{{firstName}} {{lastName}}\n{{email}}",
  "creating_workspace": "Creating workspace",
  "workspace_created_successfully": "Workspace created successfully",
  "create_workspace_page": "Create workspace page",
  "workspace_could_not_be_created_please_try_again": "Workspace could not be created. Please try again.",
  "workspace_could_not_be_created_please_try_again_description": "Some error occurred while creating workspace. Please try again.",
  "this_is_a_required_field": "This is a required field.",
  "name_your_workspace": "Name your workspace",
  "workspaces_names_can_contain_only_space_dash_and_alphanumeric_characters": "Workspaces names can contain only (' '), ('-'), ('_') and alphanumeric characters.",
  "limit_your_name_to_80_characters": "Limit your name to 80 characters.",
  "set_your_workspace_url": "Set your workspace's URL",
  "limit_your_url_to_48_characters": "Limit your URL to 48 characters.",
  "how_many_people_will_use_this_workspace": "How many people will use this workspace?",
  "how_many_people_will_use_this_workspace_description": "This will help us to determine the number of seats you need to purchase.",
  "select_a_range": "Select a range",
  "urls_can_contain_only_dash_and_alphanumeric_characters": "URLs can contain only ('-') and alphanumeric characters.",
  "something_familiar_and_recognizable_is_always_best": "Something familiar and recognizable is always best.",
  "workspace_url_is_already_taken": "Workspace URL is already taken!",
  "old_password": "Old password",
  "general_settings": "General settings",
  "sign_out": "Sign out",
  "signing_out": "Signing out",
  "active_cycles": "Active cycles",
  "active_cycles_description": "Monitor cycles across projects, track high-priority issues, and zoom in cycles that need attention.",
  "on_demand_snapshots_of_all_your_cycles": "On-demand snapshots of all your cycles",
  "upgrade": "Upgrade",
  "10000_feet_view": "10,000-feet view of all active cycles.",
  "10000_feet_view_description": "Zoom out to see running cycles across all your projects at once instead of going from Cycle to Cycle in each project.",
  "get_snapshot_of_each_active_cycle": "Get a snapshot of each active cycle.",
  "get_snapshot_of_each_active_cycle_description": "Track high-level metrics for all active cycles, see their state of progress, and get a sense of scope against deadlines.",
  "compare_burndowns": "Compare burndowns.",
  "compare_burndowns_description": "Monitor how each of your teams are performing with a peek into each cycle's burndown report.",
  "quickly_see_make_or_break_issues": "Quickly see make-or-break issues.",
  "quickly_see_make_or_break_issues_description": "Preview high-priority issues for each cycle against due dates. See all of them per cycle in one click.",
  "zoom_into_cycles_that_need_attention": "Zoom into cycles that need attention.",
  "zoom_into_cycles_that_need_attention_description": "Investigate the state of any cycle that doesn't conform to expectations in one click.",
  "stay_ahead_of_blockers": "Stay ahead of blockers.",
  "stay_ahead_of_blockers_description": "Spot challenges from one project to another and see inter-cycle dependencies that aren't obvious from any other view.",
  "analytics": "Analytics",
  "workspace_invites": "Workspace invites",
  "enter_god_mode": "Enter god mode",
  "workspace_logo": "Workspace logo",
  "new_issue": "New issue",
  "home": "Home",
  "your_work": "Your work",
  "drafts": "Drafts",
  "projects": "Projects",
  "views": "Views",
  "workspace": "Workspace",
  "archives": "Archives",
  "settings": "Settings",
  "failed_to_move_favorite": "Failed to move favorite",
  "your_favorites": "Your favorites",
  "no_favorites_yet": "No favorites yet",
  "create_folder": "Create folder",
  "new_folder": "New folder",
  "favorite_updated_successfully": "Favorite updated successfully",
  "favorite_created_successfully": "Favorite created successfully",
  "folder_already_exists": "Folder already exists",
  "folder_name_cannot_be_empty": "Folder name cannot be empty",
  "something_went_wrong": "Something went wrong",
  "failed_to_reorder_favorite": "Failed to reorder favorite",
  "favorite_removed_successfully": "Favorite removed successfully",
  "failed_to_create_favorite": "Failed to create favorite",
  "failed_to_rename_favorite": "Failed to rename favorite",
  "project_link_copied_to_clipboard": "Project link copied to clipboard",
  "link_copied": "Link copied",
  "your_projects": "Your projects",
  "add_project": "Add project",
  "create_project": "Create project",
  "failed_to_remove_project_from_favorites": "Couldn't remove the project from favorites. Please try again.",
  "project_created_successfully": "Project created successfully",
  "project_created_successfully_description": "Project created successfully. You can now start adding issues to it.",
  "project_cover_image_alt": "Project cover image",
  "name_is_required": "Name is required",
  "title_should_be_less_than_255_characters": "Title should be less than 255 characters",
  "project_name": "Project name",
  "project_id_must_be_at_least_1_character": "Project ID must at least be of 1 character",
  "project_id_must_be_at_most_5_characters": "Project ID must at most be of 5 characters",
  "project_id": "Project ID",
  "project_id_tooltip_content": "Helps you identify issues in the project uniquely. Max 5 characters.",
  "description_placeholder": "Description...",
  "only_alphanumeric_non_latin_characters_allowed": "Only Alphanumeric & Non-latin characters are allowed.",
  "project_id_is_required": "Project ID is required",
  "select_network": "Select network",
  "lead": "Lead",
  "private": "Private",
  "public": "Public",
  "accessible_only_by_invite": "Accessible only by invite",
  "anyone_in_the_workspace_except_guests_can_join": "Anyone in the workspace except Guests can join",
  "creating": "Creating",
  "creating_project": "Creating project",
  "adding_project_to_favorites": "Adding project to favorites",
  "project_added_to_favorites": "Project added to favorites",
  "couldnt_add_the_project_to_favorites": "Couldn't add the project to favorites. Please try again.",
  "removing_project_from_favorites": "Removing project from favorites",
  "project_removed_from_favorites": "Project removed from favorites",
  "couldnt_remove_the_project_from_favorites": "Couldn't remove the project from favorites. Please try again.",
  "add_to_favorites": "Add to favorites",
  "remove_from_favorites": "Remove from favorites",
  "publish_settings": "Publish settings",
  "publish": "Publish",
  "copy_link": "Copy link",
  "leave_project": "Leave project",
  "join_the_project_to_rearrange": "Join the project to rearrange",
  "drag_to_rearrange": "Drag to rearrange",
  "congrats": "Congrats!",
  "open_project": "Open project",
  "issues": "Issues",
  "cycles": "Cycles",
  "modules": "Modules",
  "pages": "Pages",
  "intake": "Intake",
  "time_tracking": "Time Tracking",
  "work_management": "Work management",
  "projects_and_issues": "Projects and issues",
  "projects_and_issues_description": "Toggle these on or off this project.",
  "cycles_description": "Timebox work as you see fit per project and change frequency from one period to the next.",
  "modules_description": "Group work into sub-project-like set-ups with their own leads and assignees.",
  "views_description": "Save sorts, filters, and display options for later or share them.",
  "pages_description": "Write anything like you write anything.",
  "intake_description": "Stay in the loop on Issues you are subscribed to. Enable this to get notified.",
  "time_tracking_description": "Track time spent on issues and projects.",
  "work_management_description": "Manage your work and projects with ease.",
  "documentation": "Documentation",
  "message_support": "Message support",
  "contact_sales": "Contact sales",
  "hyper_mode": "Hyper Mode",
  "keyboard_shortcuts": "Keyboard shortcuts",
  "whats_new": "What's new?",
  "version": "Version",
  "we_are_having_trouble_fetching_the_updates": "We are having trouble fetching the updates.",
  "our_changelogs": "our changelogs",
  "for_the_latest_updates": "for the latest updates.",
  "please_visit": "Please visit",
  "docs": "Docs",
  "full_changelog": "Full changelog",
  "support": "Support",
  "discord": "Discord",
  "powered_by_plane_pages": "Powered by Plane Pages",
  "please_select_at_least_one_invitation": "Please select at least one invitation.",
  "please_select_at_least_one_invitation_description": "Please select at least one invitation to join the workspace.",
  "we_see_that_someone_has_invited_you_to_join_a_workspace": "We see that someone has invited you to join a workspace",
  "join_a_workspace": "Join a workspace",
  "we_see_that_someone_has_invited_you_to_join_a_workspace_description": "We see that someone has invited you to join a workspace",
  "join_a_workspace_description": "Join a workspace",
  "accept_and_join": "Accept & Join",
  "go_home": "Go Home",
  "no_pending_invites": "No pending invites",
  "you_can_see_here_if_someone_invites_you_to_a_workspace": "You can see here if someone invites you to a workspace",
  "back_to_home": "Back to home",
  "workspace_name": "workspace-name",
  "deactivate_your_account": "Deactivate your account",
  "deactivate_your_account_description": "Once deactivated, you can't be assigned issues and be billed for your workspace. To reactivate your account, you will need an invite to a workspace at this email address.",
  "deactivating": "Deactivating",
  "confirm": "Confirm",
  "draft_created": "Draft created",
  "issue_created_successfully": "Issue created successfully",
  "draft_creation_failed": "Draft creation failed",
  "issue_creation_failed": "Issue creation failed",
  "draft_issue": "Draft issue",
  "issue_updated_successfully": "Issue updated successfully",
  "issue_could_not_be_updated": "Issue could not be updated",
  "create_a_draft": "Create a draft",
  "save_to_drafts": "Save to Drafts",
  "save": "Save",
  "update": "Update",
  "updating": "Updating",
  "create_new_issue": "Create new issue",
  "editor_is_not_ready_to_discard_changes": "Editor is not ready to discard changes",
  "failed_to_move_issue_to_project": "Failed to move issue to project",
  "create_more": "Create more",
  "add_to_project": "Add to project",
  "discard": "Discard",
  "duplicate_issue_found": "Duplicate issue found",
  "duplicate_issues_found": "Duplicate issues found",
  "no_matching_results": "No matching results",
  "title_is_required": "Title is required",
  "title": "Title",
  "state": "State",
  "priority": "Priority",
  "none": "None",
  "urgent": "Urgent",
  "high": "High",
  "medium": "Medium",
  "low": "Low",
  "members": "Members",
  "assignee": "Assignee",
  "assignees": "Assignees",
  "you": "You",
  "labels": "Labels",
  "create_new_label": "Create new label",
  "start_date": "Start date",
  "due_date": "Due date",
  "cycle": "Cycle",
  "estimate": "Estimate",
  "change_parent_issue": "Change parent issue",
  "remove_parent_issue": "Remove parent issue",
  "add_parent": "Add parent",
  "loading_members": "Loading members...",
<<<<<<< HEAD
  "inbox_issue": {
    "status": {
      "pending": {
        "title": "Pending",
        "description": "Pending"
      },
      "declined": {
        "title": "Declined",
        "description": "Declined"
      },
      "snoozed": {
        "title": "Snoozed",
        "description": "{days, plural, one{# day} other{# days}} to go"
      },
      "accepted": {
        "title": "Accepted",
        "description": "Accepted"
      },
      "duplicate": {
        "title": "Duplicate",
        "description": "Duplicate"
      }
    },
    "source": {
      "in-app": "in-app"
    },
    "order_by": {
      "created_at": "Created at",
      "updated_at": "Updated at",
      "id": "ID"
    }
  },
  "common": {
    "sort": {
      "asc": "Ascending",
      "desc": "Descending"
=======
  "no_data_yet": "No Data yet",
  "connections": "Connections",

  "common": {
    "all": "All",
    "states": "States",
    "state": "State",
    "state_groups": "State groups",
    "priority": "Priority",
    "team_project": "Team project",
    "project": "Project",
    "cycle": "Cycle",
    "cycles": "Cycles",
    "module": "Module",
    "modules": "Modules",
    "labels": "Labels",
    "assignees": "Assignees",
    "assignee": "Assignee",
    "created_by": "Created by",
    "none": "None",
    "link": "Link",
    "estimate": "Estimate",
    "layout": "Layout",
    "filters": "Filters",
    "display": "Display",
    "load_more": "Load more",
    "no_matches_found": "No matches found",
    "activity": "Activity",
    "analytics": "Analytics",
    "success": "Success",
    "error": "Error",
    "group_by": "Group by",
    "search": "Search",
    "epic": "Epic",
    "issue": "Issue",
    "warning": "Warning",
    "updating": "Updating",
    "update": "Update",
    "creating": "Creating",
    "cancel": "Cancel",
    "description": "Description",
    "title": "Title",
    "order_by": {
      "label": "Order by",
      "manual": "Manual",
      "last_created": "Last created",
      "last_updated": "Last updated",
      "start_date": "Start date",
      "due_date": "Due date"
    },
    "comments": "Comments",
    "updates": "Updates"
  },

  "form": {
    "title": {
      "required": "Title is required",
      "max_length": "Title should be less than {length} characters"
    }
  },

  "entity": {
    "grouping_title": "{entity} Grouping",
    "priority": "{entity} ",
    "all": "All {entity}",
    "drop_here_to_move": "Drop here to move the {entity}"
  },

  "epic": {
    "all": "All Epics",
    "label": "{count, plural, one {Epic} other {Epics}}"
  },

  "issue": {
    "label": "{count, plural, one {Issue} other {Issues}}",
    "all": "All Issues",
    "add": "Add Issue",
    "priority": {
      "urgent": "Urgent",
      "high": "High",
      "medium": "Medium",
      "low": "Low"
    },
    "display": {
      "properties": {
        "label": "Display Properties",
        "id": "ID",
        "issue_type": "Issue Type",
        "sub_issue_count": "Sub issue count",
        "attachment_count": "Attachment count"
      },
      "extra": {
        "show_sub_issues": "Show sub-issues",
        "show_empty_groups": "Show empty groups"
      }
    },
    "layouts": {
      "ordered_by_label": "This layout is ordered by",
      "list": "List",
      "kanban": "Board",
      "calendar": "Calendar",
      "spreadsheet": "Table",
      "gantt": "Timeline",
      "title": {
        "list": "List Layout",
        "kanban": "Board Layout",
        "calendar": "Calendar Layout",
        "spreadsheet": "Table Layout",
        "gantt": "Timeline Layout"
      }
    },
    "states": {
      "active": "Active",
      "backlog": "Backlog"
    },
    "comments": {
      "create": {
        "success": "Comment created successfully",
        "error": "Comment creation failed. Please try again later."
      },
      "update": {
        "success": "Comment updated successfully",
        "error": "Comment update failed. Please try again later."
      },
      "remove": {
        "success": "Comment removed successfully",
        "error": "Comment remove failed. Please try again later."
      },
      "upload": {
        "error": "Asset upload failed. Please try again later."
      }
    }
  },

  "project": {
    "label": "{count, plural, one {Project} other {Projects}}"
  },

  "view": {
    "create": {
      "label": "Create View"
    },
    "update": {
      "label": "Update View"
    }
  },

  "workspace_dashboard": {
    "empty_state": {
      "general": {
        "title": "Overview of your projects, activity, and metrics",
        "description": "Welcome to Plane, we are excited to have you here. Create your first project and track your issues, and this page will transform into a space that helps you progress. Admins will also see items which help their team progress.",
        "primary_button": {
          "text": "Build your first project",
          "comic": {
            "title": "Everything starts with a project in Plane",
            "description": "A project could be a product's roadmap, a marketing campaign, or launching a new car."
          }
        }
      }
    }
  },

  "workspace_analytics": {
    "empty_state": {
      "general": {
        "title": "Track progress, workloads, and allocations. Spot trends, remove blockers, and move work faster",
        "description": "See scope versus demand, estimates, and scope creep. Get performance by team members and teams, and make sure your project runs on time.",
        "primary_button": {
          "text": "Start your first project",
          "comic": {
            "title": "Analytics works best with Cycles + Modules",
            "description": "First, timebox your issues into Cycles and, if you can, group issues that span more than a cycle into Modules. Check out both on the left nav."
          }
        }
      }
    }
  },

  "workspace_projects": {
    "empty_state": {
      "general": {
        "title": "No active projects",
        "description": "Think of each project as the parent for goal-oriented work. Projects are where Jobs, Cycles, and Modules live and, along with your colleagues, help you achieve that goal. Create a new project or filter for archived projects.",
        "primary_button": {
          "text": "Start your first project",
          "comic": {
            "title": "Everything starts with a project in Plane",
            "description": "A project could be a product's roadmap, a marketing campaign, or launching a new car."
          }
        }
      },
      "no_projects": {
        "title": "No project",
        "description": "To create issues or manage your work, you need to create a project or be a part of one.",
        "primary_button": {
          "text": "Start your first project",
          "comic": {
            "title": "Everything starts with a project in Plane",
            "description": "A project could be a product's roadmap, a marketing campaign, or launching a new car."
          }
        }
      },
      "filter": {
        "title": "No matching projects",
        "description": "No projects detected with the matching criteria. \n Create a new project instead."
      }
    }
  },

  "workspace_issues": {
    "empty_state": {
      "all-issues": {
        "title": "No issues in the project",
        "description": "First project done! Now, slice your work into trackable pieces with issues. Let's go!",
        "primary_button": {
          "text": "Create new issue"
        }
      },
      "assigned": {
        "title": "No issues yet",
        "description": "Issues assigned to you can be tracked from here.",
        "primary_button": {
          "text": "Create new issue"
        }
      },
      "created": {
        "title": "No issues yet",
        "description": "All issues created by you come here, track them here directly.",
        "primary_button": {
          "text": "Create new issue"
        }
      },
      "subscribed": {
        "title": "No issues yet",
        "description": "Subscribe to issues you are interested in, track all of them here."
      },
      "custom-view": {
        "title": "No issues yet",
        "description": "Issues that applies to the filters, track all of them here."
      }
    }
  },

  "workspace_settings": {
    "label": "Workspace settings",
    "empty_state": {
      "api_tokens": {
        "title": "No API tokens created",
        "description": "Plane APIs can be used to integrate your data in Plane with any external system. Create a token to get started."
      },
      "webhooks": {
        "title": "No webhooks added",
        "description": "Create webhooks to receive real-time updates and automate actions."
      },
      "exports": {
        "title": "No exports yet",
        "description": "Anytime you export, you will also have a copy here for reference."
      },
      "imports": {
        "title": "No imports yet",
        "description": "Find all your previous imports here and download them."
      }
    }
  },

  "profile": {
    "label": "Profile",
    "page_label": "Your work",
    "work": "Work",
    "details": {
      "joined_on": "Joined on",
      "time_zone": "Timezone"
    },
    "stats": {
      "workload": "Workload",
      "overview": "Overview",
      "created": "Issues created",
      "assigned": "Issues assigned",
      "subscribed": "Issues subscribed",
      "state_distribution": {
        "title": "Issues by state",
        "empty": "Create issues to view the them by states in the graph for better analysis."
      },
      "priority_distribution": {
        "title": "Issues by Priority",
        "empty": "Create issues to view the them by priority in the graph for better analysis."
      },
      "recent_activity": {
        "title": "Recent activity",
        "empty": "We couldn't find data. Kindly view your inputs"
      }
    },
    "actions": {
      "profile": "Profile",
      "security": "Security",
      "activity": "Activity",
      "appearance": "Appearance",
      "notifications": "Notifications"
    },
    "tabs": {
      "summary": "Summary",
      "assigned": "Assigned",
      "created": "Created",
      "subscribed": "Subscribed",
      "activity": "Activity"
    },
    "empty_state": {
      "activity": {
        "title": "No activities yet",
        "description": "Get started by creating a new issue! Add details and properties to it. Explore more in Plane to see your activity."
      },
      "assigned": {
        "title": "No issues are assigned to you",
        "description": "Issues assigned to you can be tracked from here."
      },
      "created": {
        "title": "No issues yet",
        "description": "All issues created by you come here, track them here directly."
      },
      "subscribed": {
        "title": "No issues yet",
        "description": "Subscribe to issues you are interested in, track all of them here."
      }
    }
  },

  "project_settings": {
    "empty_state": {
      "labels": {
        "title": "No labels yet",
        "description": "Create labels to help organize and filter issues in you project."
      }
    }
  },

  "project_cycles": {
    "empty_state": {
      "general": {
        "title": "Group and timebox your work in Cycles.",
        "description": "Break work down by timeboxed chunks, work backwards from your project deadline to set dates, and make tangible progress as a team.",
        "primary_button": {
          "text": "Set your first cycle",
          "comic": {
            "title": "Cycles are repetitive time-boxes.",
            "description": "A sprint, an iteration, and or any other term you use for weekly or fortnightly tracking of work is a cycle."
          }
        }
      },
      "no_issues": {
        "title": "No issues added to the cycle",
        "description": "Add or create issues you wish to timebox and deliver within this cycle",
        "primary_button": {
          "text": "Create new issue"
        },
        "secondary_button": {
          "text": "Add existing issue"
        }
      },
      "completed_no_issues": {
        "title": "No issues in the cycle",
        "description": "No issues in the cycle. Issues are either transferred or hidden. To see hidden issues if any, update your display properties accordingly."
      },
      "active": {
        "title": "No active cycle",
        "description": "An active cycle includes any period that encompasses today's date within its range. Find the progress and details of the active cycle here."
      },
      "archived": {
        "title": "No archived cycles yet",
        "description": "To tidy up your project, archive completed cycles. Find them here once archived."
      }
    }
  },

  "project_issues": {
    "empty_state": {
      "no_issues": {
        "title": "Create an issue and assign it to someone, even yourself",
        "description": "Think of issues as jobs, tasks, work, or JTBD. Which we like. An issue and its sub-issues are usually time-based actionables assigned to members of your team. Your team creates, assigns, and completes issues to move your project towards its goal.",
        "primary_button": {
          "text": "Create your first issue",
          "comic": {
            "title": "Issues are building blocks in Plane.",
            "description": "Redesign the Plane UI, Rebrand the company, or Launch the new fuel injection system are examples of issues that likely have sub-issues."
          }
        }
      },
      "no_archived_issues": {
        "title": "No archived issues yet",
        "description": "Manually or through automation, you can archive issues that are completed or cancelled. Find them here once archived.",
        "primary_button": {
          "text": "Set automation"
        }
      },
      "issues_empty_filter": {
        "title": "No issues found matching the filters applied",
        "secondary_button": {
          "text": "Clear all filters"
        }
      }
    }
  },

  "project_module": {
    "empty_state": {
      "general": {
        "title": "Map your project milestones to Modules and track aggregated work easily.",
        "description": "A group of issues that belong to a logical, hierarchical parent form a module. Think of them as a way to track work by project milestones. They have their own periods and deadlines as well as analytics to help you see how close or far you are from a milestone.",
        "primary_button": {
          "text": "Build your first module",
          "comic": {
            "title": "Modules help group work by hierarchy.",
            "description": "A cart module, a chassis module, and a warehouse module are all good example of this grouping."
          }
        }
      },
      "no_issues": {
        "title": "No issues in the module",
        "description": "Create or add issues which you want to accomplish as part of this module",
        "primary_button": {
          "text": "Create new issue"
        },
        "secondary_button": {
          "text": "Add an existing issue"
        }
      },
      "archived": {
        "title": "No archived Modules yet",
        "description": "To tidy up your project, archive completed or cancelled modules. Find them here once archived."
      }
    }
  },

  "project_views": {
    "empty_state": {
      "general": {
        "title": "Save filtered views for your project. Create as many as you need",
        "description": "Views are a set of saved filters that you use frequently or want easy access to. All your colleagues in a project can see everyone’s views and choose whichever suits their needs best.",
        "primary_button": {
          "text": "Create your first view",
          "comic": {
            "title": "Views work atop Issue properties.",
            "description": "You can create a view from here with as many properties as filters as you see fit."
          }
        }
      },
      "filter": {
        "title": "No matching views",
        "description": "No views match the search criteria. \n Create a new view instead."
      }
    }
  },

  "project_page": {
    "empty_state": {
      "general": {
        "title": "Write a note, a doc, or a full knowledge base. Get Galileo, Plane's AI assistant, to help you get started",
        "description": "Pages are thoughts potting space in Plane. Take down meeting notes, format them easily, embed issues, lay them out using a library of components, and keep them all in your project's context. To make short work of any doc, invoke Galileo, Plane's AI, with a shortcut or the click of a button.",
        "primary_button": {
          "text": "Create your first page"
        }
      },
      "private": {
        "title": "No private pages yet",
        "description": "Keep your private thoughts here. When you're ready to share, the team's just a click away.",
        "primary_button": {
          "text": "Create your first page"
        }
      },
      "public": {
        "title": "No public pages yet",
        "description": "See pages shared with everyone in your project right here.",
        "primary_button": {
          "text": "Create your first page"
        }
      },
      "archived": {
        "title": "No archived pages yet",
        "description": "Archive pages not on your radar. Access them here when needed."
      }
    }
  },

  "command_k": {
    "empty_state": {
      "search": {
        "title": "No results found"
      }
    }
  },

  "issue_relation": {
    "empty_state": {
      "search": {
        "title": "No matching issues found"
      },
      "no_issues": {
        "title": "No issues found"
      }
    }
  },

  "issue_comment": {
    "empty_state": {
      "general": {
        "title": "No comments yet",
        "description": "Comments can be used as a discussion and follow-up space for the issues"
      }
    }
  },

  "notification": {
    "empty_state": {
      "detail": {
        "title": "Select to view details."
      },
      "all": {
        "title": "No issues assigned",
        "description": "Updates for issues assigned to you can be \n seen here"
      },
      "mentions": {
        "title": "No issues assigned",
        "description": "Updates for issues assigned to you can be \n seen here"
      }
    }
  },

  "active_cycle": {
    "empty_state": {
      "progress": {
        "title": "Add issues to the cycle to view it's progress"
      },
      "chart": {
        "title": "Add issues to the cycle to view the burndown chart."
      },
      "priority_issue": {
        "title": "Observe high priority issues tackled in the cycle at a glance."
      },
      "assignee": {
        "title": "Add assignees to issues to see a breakdown of work by assignees."
      },
      "label": {
        "title": "Add labels to issues to see the breakdown of work by labels."
      }
    }
  },

  "disabled_project": {
    "empty_state": {
      "inbox": {
        "title": "Intake is not enabled for the project.",
        "description": "Intake helps you manage incoming requests to your project and add them as issues in your workflow. Enable intake from project settings to manage requests.",
        "primary_button": {
          "text": "Manage features"
        }
      },
      "cycle": {
        "title": "Cycles is not enabled for this project.",
        "description": "Break work down by timeboxed chunks, work backwards from your project deadline to set dates, and make tangible progress as a team. Enable the cycles feature for your project to start using them.",
        "primary_button": {
          "text": "Manage features"
        }
      },
      "module": {
        "title": "Modules are not enabled for the project.",
        "description": "Modules are the building blocks of your project. Enable modules from project settings to start using them.",
        "primary_button": {
          "text": "Manage features"
        }
      },
      "page": {
        "title": "Pages are not enabled for the project.",
        "description": "Pages are the building blocks of your project. Enable pages from project settings to start using them.",
        "primary_button": {
          "text": "Manage features"
        }
      },
      "view": {
        "title": "Views are not enabled for the project.",
        "description": "Views are the building blocks of your project. Enable views from project settings to start using them.",
        "primary_button": {
          "text": "Manage features"
        }
      }
    }
  },

  "inbox": {
    "label": "Inbox",
    "empty_state": {
      "sidebar_open_tab": {
        "title": "No open issues",
        "description": "Find open issues here. Create new issue."
      },
      "sidebar_closed_tab": {
        "title": "No closed issues",
        "description": "All the issues whether accepted or declined can be found here."
      },
      "sidebar_filter": {
        "title": "No matching issues",
        "description": "No issue matches filter applied in intake. Create a new issue."
      },
      "detail": {
        "title": "Select an issue to view its details."
      }
    }
  },

  "workspace_draft_issues": {
    "empty_state": {
      "title": "Half-written issues, and soon, comments will show up here.",
      "description": "To try this out, start adding an issue and leave it mid-way or create your first draft below. 😉",
      "primary_button": {
        "text": "Create your first draft"
      }
    }
  },

  "stickies": {
    "empty_state": {
      "general": {
        "title": "Stickies are quick notes and to-dos you take down on the fly.",
        "description": "Capture your thoughts and ideas effortlessly by creating stickies that you can access anytime and from anywhere.",
        "primary_button": {
          "text": "Add sticky"
        }
      },
      "search": {
        "title": "That doesn't match any of your stickies.",
        "description": "Try a different term or let us know\nif you are sure your search is right. ",
        "primary_button": {
          "text": "Add sticky"
        }
      }
    }
  },

  "home_widgets": {
    "empty_state": {
      "general": {
        "title": "It's Quiet Without Widgets, Turn Them On",
        "description": "It looks like all your widgets are turned off. Enable them\nnow to enhance your experience!",
        "primary_button": {
          "text": "Manage widgets"
        }
      }
>>>>>>> 2e022a4e
    }
  }
}<|MERGE_RESOLUTION|>--- conflicted
+++ resolved
@@ -313,44 +313,6 @@
   "remove_parent_issue": "Remove parent issue",
   "add_parent": "Add parent",
   "loading_members": "Loading members...",
-<<<<<<< HEAD
-  "inbox_issue": {
-    "status": {
-      "pending": {
-        "title": "Pending",
-        "description": "Pending"
-      },
-      "declined": {
-        "title": "Declined",
-        "description": "Declined"
-      },
-      "snoozed": {
-        "title": "Snoozed",
-        "description": "{days, plural, one{# day} other{# days}} to go"
-      },
-      "accepted": {
-        "title": "Accepted",
-        "description": "Accepted"
-      },
-      "duplicate": {
-        "title": "Duplicate",
-        "description": "Duplicate"
-      }
-    },
-    "source": {
-      "in-app": "in-app"
-    },
-    "order_by": {
-      "created_at": "Created at",
-      "updated_at": "Updated at",
-      "id": "ID"
-    }
-  },
-  "common": {
-    "sort": {
-      "asc": "Ascending",
-      "desc": "Descending"
-=======
   "no_data_yet": "No Data yet",
   "connections": "Connections",
 
@@ -401,6 +363,10 @@
       "start_date": "Start date",
       "due_date": "Due date"
     },
+    "sort": {
+      "asc": "Ascending",
+      "desc": "Descending"
+    },
     "comments": "Comments",
     "updates": "Updates"
   },
@@ -498,6 +464,39 @@
     }
   },
 
+  "inbox_issue": {
+    "status": {
+      "pending": {
+        "title": "Pending",
+        "description": "Pending"
+      },
+      "declined": {
+        "title": "Declined",
+        "description": "Declined"
+      },
+      "snoozed": {
+        "title": "Snoozed",
+        "description": "{days, plural, one{# day} other{# days}} to go"
+      },
+      "accepted": {
+        "title": "Accepted",
+        "description": "Accepted"
+      },
+      "duplicate": {
+        "title": "Duplicate",
+        "description": "Duplicate"
+      }
+    },
+    "source": {
+      "in-app": "in-app"
+    },
+    "order_by": {
+      "created_at": "Created at",
+      "updated_at": "Updated at",
+      "id": "ID"
+    }
+  },
+
   "workspace_dashboard": {
     "empty_state": {
       "general": {
@@ -997,7 +996,6 @@
           "text": "Manage widgets"
         }
       }
->>>>>>> 2e022a4e
     }
   }
 }