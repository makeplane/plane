--- conflicted
+++ resolved
@@ -312,47 +312,7 @@
   "change_parent_issue": "Change parent issue",
   "remove_parent_issue": "Remove parent issue",
   "add_parent": "Add parent",
-  "loading_members": "Loading members...",
-<<<<<<< HEAD
-
-  "workspace_projects": {
-      "network": {
-        "private": {
-          "title": "Private",
-          "description": "Accessible only by invite"
-        },
-        "public": {
-          "title": "Public",
-          "description": "Anyone in the workspace except Guests can join"
-        }
-      },
-      "error": {
-        "permission": "You don't have permission to perform this action.",
-        "cycle_delete": "Failed to delete cycle",
-        "module_delete": "Failed to delete module",
-        "issue_delete": "Failed to delete issue"
-      },
-      "state": {
-        "backlog": "Backlog",
-        "unstarted": "Unstarted",
-        "started": "Started",
-        "completed": "Completed",
-        "cancelled": "Cancelled"
-      },
-      "sort": {
-        "manual": "Manual",
-        "name": "Name",
-        "created_at": "Created date",
-        "members_length": "Number of members"
-      },
-      "scope": {
-        "my_projects": "My projects",
-        "archived_projects": "Archived"
-      },
-    "common": {
-      "months_count": "{months, plural, one{# month} other{# months}}"
-    }
-=======
+  "loading_members": "Loading members...",      
   "view_link_copied_to_clipboard": "View link copied to clipboard.",
   "required": "Required",
   "optional": "Optional",
@@ -709,6 +669,42 @@
   },
 
   "workspace_projects": {
+    "network": {
+        "private": {
+          "title": "Private",
+          "description": "Accessible only by invite"
+        },
+        "public": {
+          "title": "Public",
+          "description": "Anyone in the workspace except Guests can join"
+        }
+      },
+      "error": {
+        "permission": "You don't have permission to perform this action.",
+        "cycle_delete": "Failed to delete cycle",
+        "module_delete": "Failed to delete module",
+        "issue_delete": "Failed to delete issue"
+      },
+      "state": {
+        "backlog": "Backlog",
+        "unstarted": "Unstarted",
+        "started": "Started",
+        "completed": "Completed",
+        "cancelled": "Cancelled"
+      },
+      "sort": {
+        "manual": "Manual",
+        "name": "Name",
+        "created_at": "Created date",
+        "members_length": "Number of members"
+      },
+      "scope": {
+        "my_projects": "My projects",
+        "archived_projects": "Archived"
+      },
+    "common": {
+      "months_count": "{months, plural, one{# month} other{# months}}"
+    },
     "empty_state": {
       "general": {
         "title": "No active projects",
@@ -1283,6 +1279,5 @@
     "assigned": "Assigned",
     "created": "Created",
     "subscribed": "Subscribed"
->>>>>>> ca02b0d1
   }
 }