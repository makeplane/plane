{
  "submit": "Submit",
  "cancel": "Cancel",
  "loading": "Loading",
  "error": "Error",
  "success": "Success",
  "warning": "Warning",
  "info": "Info",
  "close": "Close",
  "yes": "Yes",
  "no": "No",
  "ok": "OK",
  "name": "Name",
  "description": "Description",
  "search": "Search",
  "add_member": "Add member",
  "remove_member": "Remove member",
  "add_members": "Add members",
  "remove_members": "Remove members",
  "add": "Add",
  "remove": "Remove",
  "add_new": "Add new",
  "remove_selected": "Remove selected",
  "first_name": "First name",
  "last_name": "Last name",
  "email": "Email",
  "display_name": "Display name",
  "role": "Role",
  "timezone": "Timezone",
  "avatar": "Avatar",
  "cover_image": "Cover image",
  "password": "Password",
  "change_cover": "Change cover",
  "language": "Language",
  "saving": "Saving...",
  "save_changes": "Save changes",
  "deactivate_account": "Deactivate account",
  "deactivate_account_description": "When deactivating an account, all of the data and resources within that account will be permanently removed and cannot be recovered.",
  "profile_settings": "Profile settings",
  "your_account": "Your account",
  "security": "Security",
  "activity": "Activity",
  "appearance": "Appearance",
  "notifications": "Notifications",
  "workspaces": "Workspaces",
  "create_workspace": "Create workspace",
  "invitations": "Invitations",
  "summary": "Summary",
  "assigned": "Assigned",
  "created": "Created",
  "subscribed": "Subscribed",
  "you_do_not_have_the_permission_to_access_this_page": "You do not have the permission to access this page.",
  "failed_to_sign_out_please_try_again": "Failed to sign out. Please try again.",
  "password_changed_successfully": "Password changed successfully.",
  "something_went_wrong_please_try_again": "Something went wrong. Please try again.",
  "change_password": "Change password",
  "passwords_dont_match": "Passwords don't match",
  "current_password": "Current password",
  "new_password": "New password",
  "confirm_password": "Confirm password",
  "this_field_is_required": "This field is required",
  "changing_password": "Changing password",
  "please_enter_your_password": "Please enter your password.",
  "password_length_should_me_more_than_8_characters": "Password length should me more than 8 characters.",
  "password_is_weak": "Password is weak.",
  "password_is_strong": "Password is strong.",
  "load_more": "Load more",
  "select_or_customize_your_interface_color_scheme": "Select or customize your interface color scheme.",
  "theme": "Theme",
  "system_preference": "System preference",
  "light": "Light",
  "dark": "Dark",
  "light_contrast": "Light high contrast",
  "dark_contrast": "Dark high contrast",
  "custom": "Custom theme",
  "select_your_theme": "Select your theme",
  "customize_your_theme": "Customize your theme",
  "background_color": "Background color",
  "text_color": "Text color",
  "primary_color": "Primary(Theme) color",
  "sidebar_background_color": "Sidebar background color",
  "sidebar_text_color": "Sidebar text color",
  "set_theme": "Set theme",
  "enter_a_valid_hex_code_of_6_characters": "Enter a valid hex code of 6 characters",
  "background_color_is_required": "Background color is required",
  "text_color_is_required": "Text color is required",
  "primary_color_is_required": "Primary color is required",
  "sidebar_background_color_is_required": "Sidebar background color is required",
  "sidebar_text_color_is_required": "Sidebar text color is required",
  "updating_theme": "Updating theme",
  "theme_updated_successfully": "Theme updated successfully",
  "failed_to_update_the_theme": "Failed to update the theme",
  "email_notifications": "Email notifications",
  "stay_in_the_loop_on_issues_you_are_subscribed_to_enable_this_to_get_notified": "Stay in the loop on Issues you are subscribed to. Enable this to get notified.",
  "email_notification_setting_updated_successfully": "Email notification setting updated successfully",
  "failed_to_update_email_notification_setting": "Failed to update email notification setting",
  "notify_me_when": "Notify me when",
  "property_changes": "Property changes",
  "property_changes_description": "Notify me when issue's properties like assignees, priority, estimates or anything else changes.",
  "state_change": "State change",
  "state_change_description": "Notify me when the issues moves to a different state",
  "issue_completed": "Issue completed",
  "issue_completed_description": "Notify me only when an issue is completed",
  "comments": "Comments",
  "comments_description": "Notify me when someone leaves a comment on the issue",
  "mentions": "Mentions",
  "mentions_description": "Notify me only when someone mentions me in the comments or description",
  "create_your_workspace": "Create your workspace",
  "only_your_instance_admin_can_create_workspaces": "Only your instance admin can create workspaces",
  "only_your_instance_admin_can_create_workspaces_description": "If you know your instance admin's email address, click the button below to get in touch with them.",
  "go_back": "Go back",
  "request_instance_admin": "Request instance admin",
  "plane_logo": "Plane logo",
  "workspace_creation_disabled": "Workspace creation disabled",
  "workspace_request_subject": "Requesting a new workspace",
  "workspace_request_body": "Hi instance admin(s),\n\nPlease create a new workspace with the URL [/workspace-name] for [purpose of creating the workspace].\n\nThanks,\n{{firstName}} {{lastName}}\n{{email}}",
  "creating_workspace": "Creating workspace",
  "workspace_created_successfully": "Workspace created successfully",
  "create_workspace_page": "Create workspace page",
  "workspace_could_not_be_created_please_try_again": "Workspace could not be created. Please try again.",
  "workspace_could_not_be_created_please_try_again_description": "Some error occurred while creating workspace. Please try again.",
  "this_is_a_required_field": "This is a required field.",
  "name_your_workspace": "Name your workspace",
  "workspaces_names_can_contain_only_space_dash_and_alphanumeric_characters": "Workspaces names can contain only (' '), ('-'), ('_') and alphanumeric characters.",
  "limit_your_name_to_80_characters": "Limit your name to 80 characters.",
  "set_your_workspace_url": "Set your workspace's URL",
  "limit_your_url_to_48_characters": "Limit your URL to 48 characters.",
  "how_many_people_will_use_this_workspace": "How many people will use this workspace?",
  "how_many_people_will_use_this_workspace_description": "This will help us to determine the number of seats you need to purchase.",
  "select_a_range": "Select a range",
  "urls_can_contain_only_dash_and_alphanumeric_characters": "URLs can contain only ('-') and alphanumeric characters.",
  "something_familiar_and_recognizable_is_always_best": "Something familiar and recognizable is always best.",
  "workspace_url_is_already_taken": "Workspace URL is already taken!",
  "old_password": "Old password",
  "general_settings": "General settings",
  "sign_out": "Sign out",
  "signing_out": "Signing out",
  "active_cycles": "Active cycles",
  "active_cycles_description": "Monitor cycles across projects, track high-priority issues, and zoom in cycles that need attention.",
  "on_demand_snapshots_of_all_your_cycles": "On-demand snapshots of all your cycles",
  "upgrade": "Upgrade",
  "10000_feet_view": "10,000-feet view of all active cycles.",
  "10000_feet_view_description": "Zoom out to see running cycles across all your projects at once instead of going from Cycle to Cycle in each project.",
  "get_snapshot_of_each_active_cycle": "Get a snapshot of each active cycle.",
  "get_snapshot_of_each_active_cycle_description": "Track high-level metrics for all active cycles, see their state of progress, and get a sense of scope against deadlines.",
  "compare_burndowns": "Compare burndowns.",
  "compare_burndowns_description": "Monitor how each of your teams are performing with a peek into each cycle's burndown report.",
  "quickly_see_make_or_break_issues": "Quickly see make-or-break issues.",
  "quickly_see_make_or_break_issues_description": "Preview high-priority issues for each cycle against due dates. See all of them per cycle in one click.",
  "zoom_into_cycles_that_need_attention": "Zoom into cycles that need attention.",
  "zoom_into_cycles_that_need_attention_description": "Investigate the state of any cycle that doesn't conform to expectations in one click.",
  "stay_ahead_of_blockers": "Stay ahead of blockers.",
  "stay_ahead_of_blockers_description": "Spot challenges from one project to another and see inter-cycle dependencies that aren't obvious from any other view.",
  "analytics": "Analytics",
  "workspace_invites": "Workspace invites",
  "enter_god_mode": "Enter god mode",
  "workspace_logo": "Workspace logo",
  "new_issue": "New issue",
  "home": "Home",
  "your_work": "Your work",
  "drafts": "Drafts",
  "projects": "Projects",
  "views": "Views",
  "workspace": "Workspace",
  "archives": "Archives",
  "settings": "Settings",
  "failed_to_move_favorite": "Failed to move favorite",
  "your_favorites": "Your favorites",
  "no_favorites_yet": "No favorites yet",
  "create_folder": "Create folder",
  "new_folder": "New folder",
  "favorite_updated_successfully": "Favorite updated successfully",
  "favorite_created_successfully": "Favorite created successfully",
  "folder_already_exists": "Folder already exists",
  "folder_name_cannot_be_empty": "Folder name cannot be empty",
  "something_went_wrong": "Something went wrong",
  "failed_to_reorder_favorite": "Failed to reorder favorite",
  "favorite_removed_successfully": "Favorite removed successfully",
  "failed_to_create_favorite": "Failed to create favorite",
  "failed_to_rename_favorite": "Failed to rename favorite",
  "project_link_copied_to_clipboard": "Project link copied to clipboard",
  "link_copied": "Link copied",
  "your_projects": "Your projects",
  "add_project": "Add project",
  "create_project": "Create project",
  "failed_to_remove_project_from_favorites": "Couldn't remove the project from favorites. Please try again.",
  "project_created_successfully": "Project created successfully",
  "project_created_successfully_description": "Project created successfully. You can now start adding issues to it.",
  "project_cover_image_alt": "Project cover image",
  "name_is_required": "Name is required",
  "title_should_be_less_than_255_characters": "Title should be less than 255 characters",
  "project_name": "Project name",
  "project_id_must_be_at_least_1_character": "Project ID must at least be of 1 character",
  "project_id_must_be_at_most_5_characters": "Project ID must at most be of 5 characters",
  "project_id": "Project ID",
  "project_id_tooltip_content": "Helps you identify issues in the project uniquely. Max 5 characters.",
  "description_placeholder": "Description...",
  "only_alphanumeric_non_latin_characters_allowed": "Only Alphanumeric & Non-latin characters are allowed.",
  "project_id_is_required": "Project ID is required",
  "select_network": "Select network",
  "lead": "Lead",
  "private": "Private",
  "public": "Public",
  "accessible_only_by_invite": "Accessible only by invite",
  "anyone_in_the_workspace_except_guests_can_join": "Anyone in the workspace except Guests can join",
  "creating": "Creating",
  "creating_project": "Creating project",
  "adding_project_to_favorites": "Adding project to favorites",
  "project_added_to_favorites": "Project added to favorites",
  "couldnt_add_the_project_to_favorites": "Couldn't add the project to favorites. Please try again.",
  "removing_project_from_favorites": "Removing project from favorites",
  "project_removed_from_favorites": "Project removed from favorites",
  "couldnt_remove_the_project_from_favorites": "Couldn't remove the project from favorites. Please try again.",
  "add_to_favorites": "Add to favorites",
  "remove_from_favorites": "Remove from favorites",
  "publish_settings": "Publish settings",
  "publish": "Publish",
  "copy_link": "Copy link",
  "leave_project": "Leave project",
  "join_the_project_to_rearrange": "Join the project to rearrange",
  "drag_to_rearrange": "Drag to rearrange",
  "congrats": "Congrats!",
  "open_project": "Open project",
  "issues": "Issues",
  "cycles": "Cycles",
  "modules": "Modules",
  "pages": "Pages",
  "intake": "Intake",
  "time_tracking": "Time Tracking",
  "work_management": "Work management",
  "projects_and_issues": "Projects and issues",
  "projects_and_issues_description": "Toggle these on or off this project.",
  "cycles_description": "Timebox work as you see fit per project and change frequency from one period to the next.",
  "modules_description": "Group work into sub-project-like set-ups with their own leads and assignees.",
  "views_description": "Save sorts, filters, and display options for later or share them.",
  "pages_description": "Write anything like you write anything.",
  "intake_description": "Stay in the loop on Issues you are subscribed to. Enable this to get notified.",
  "time_tracking_description": "Track time spent on issues and projects.",
  "work_management_description": "Manage your work and projects with ease.",
  "documentation": "Documentation",
  "message_support": "Message support",
  "contact_sales": "Contact sales",
  "hyper_mode": "Hyper Mode",
  "keyboard_shortcuts": "Keyboard shortcuts",
  "whats_new": "What's new?",
  "version": "Version",
  "we_are_having_trouble_fetching_the_updates": "We are having trouble fetching the updates.",
  "our_changelogs": "our changelogs",
  "for_the_latest_updates": "for the latest updates.",
  "please_visit": "Please visit",
  "docs": "Docs",
  "full_changelog": "Full changelog",
  "support": "Support",
  "discord": "Discord",
  "powered_by_plane_pages": "Powered by Plane Pages",
  "please_select_at_least_one_invitation": "Please select at least one invitation.",
  "please_select_at_least_one_invitation_description": "Please select at least one invitation to join the workspace.",
  "we_see_that_someone_has_invited_you_to_join_a_workspace": "We see that someone has invited you to join a workspace",
  "join_a_workspace": "Join a workspace",
  "we_see_that_someone_has_invited_you_to_join_a_workspace_description": "We see that someone has invited you to join a workspace",
  "join_a_workspace_description": "Join a workspace",
  "accept_and_join": "Accept & Join",
  "go_home": "Go Home",
  "no_pending_invites": "No pending invites",
  "you_can_see_here_if_someone_invites_you_to_a_workspace": "You can see here if someone invites you to a workspace",
  "back_to_home": "Back to home",
  "workspace_name": "workspace-name",
  "deactivate_your_account": "Deactivate your account",
  "deactivate_your_account_description": "Once deactivated, you can't be assigned issues and be billed for your workspace. To reactivate your account, you will need an invite to a workspace at this email address.",
  "deactivating": "Deactivating",
  "confirm": "Confirm",
  "draft_created": "Draft created",
  "issue_created_successfully": "Issue created successfully",
  "draft_creation_failed": "Draft creation failed",
  "issue_creation_failed": "Issue creation failed",
  "draft_issue": "Draft issue",
  "issue_updated_successfully": "Issue updated successfully",
  "issue_could_not_be_updated": "Issue could not be updated",
  "create_a_draft": "Create a draft",
  "save_to_drafts": "Save to Drafts",
  "save": "Save",
  "update": "Update",
  "updating": "Updating",
  "create_new_issue": "Create new issue",
  "editor_is_not_ready_to_discard_changes": "Editor is not ready to discard changes",
  "failed_to_move_issue_to_project": "Failed to move issue to project",
  "create_more": "Create more",
  "add_to_project": "Add to project",
  "discard": "Discard",
  "duplicate_issue_found": "Duplicate issue found",
  "duplicate_issues_found": "Duplicate issues found",
  "no_matching_results": "No matching results",
  "title_is_required": "Title is required",
  "title": "Title",
  "state": "State",
  "priority": "Priority",
  "none": "None",
  "urgent": "Urgent",
  "high": "High",
  "medium": "Medium",
  "low": "Low",
  "members": "Members",
  "assignee": "Assignee",
  "assignees": "Assignees",
  "you": "You",
  "labels": "Labels",
  "create_new_label": "Create new label",
  "start_date": "Start date",
  "due_date": "Due date",
  "cycle": "Cycle",
  "estimate": "Estimate",
  "change_parent_issue": "Change parent issue",
  "remove_parent_issue": "Remove parent issue",
  "add_parent": "Add parent",
  "loading_members": "Loading members...",
<<<<<<< HEAD
  "common": {
    "filters": "Filters"
=======
  "no_data_yet": "No Data yet",
  "connections": "Connections",

  "common": {
    "all": "All",
    "states": "States",
    "state": "State",
    "state_groups": "State groups",
    "priority": "Priority",
    "team_project": "Team project",
    "project": "Project",
    "cycle": "Cycle",
    "cycles": "Cycles",
    "module": "Module",
    "modules": "Modules",
    "labels": "Labels",
    "assignees": "Assignees",
    "assignee": "Assignee",
    "created_by": "Created by",
    "none": "None",
    "link": "Link",
    "estimate": "Estimate",
    "layout": "Layout",
    "filters": "Filters",
    "display": "Display",
    "load_more": "Load more",
    "no_matches_found": "No matches found",
    "activity": "Activity",
    "analytics": "Analytics",
    "success": "Success",
    "error": "Error",
    "group_by": "Group by",
    "search": "Search",
    "epic": "Epic",
    "issue": "Issue",
    "warning": "Warning",
    "updating": "Updating",
    "update": "Update",
    "creating": "Creating",
    "cancel": "Cancel",
    "description": "Description",
    "title": "Title",
    "order_by": {
      "label": "Order by",
      "manual": "Manual",
      "last_created": "Last created",
      "last_updated": "Last updated",
      "start_date": "Start date",
      "due_date": "Due date"
    },
    "comments": "Comments",
    "updates": "Updates"
  },

  "form": {
    "title": {
      "required": "Title is required",
      "max_length": "Title should be less than {length} characters"
    }
  },

  "entity": {
    "grouping_title": "{entity} Grouping",
    "priority": "{entity} ",
    "all": "All {entity}",
    "drop_here_to_move": "Drop here to move the {entity}"
  },

  "epic": {
    "all": "All Epics",
    "label": "{count, plural, one {Epic} other {Epics}}"
  },

  "issue": {
    "label": "{count, plural, one {Issue} other {Issues}}",
    "all": "All Issues",
    "add": "Add Issue",
    "priority": {
      "urgent": "Urgent",
      "high": "High",
      "medium": "Medium",
      "low": "Low"
    },
    "display": {
      "properties": {
        "label": "Display Properties",
        "id": "ID",
        "issue_type": "Issue Type",
        "sub_issue_count": "Sub issue count",
        "attachment_count": "Attachment count"
      },
      "extra": {
        "show_sub_issues": "Show sub-issues",
        "show_empty_groups": "Show empty groups"
      }
    },
    "layouts": {
      "ordered_by_label": "This layout is ordered by",
      "list": "List",
      "kanban": "Board",
      "calendar": "Calendar",
      "spreadsheet": "Table",
      "gantt": "Timeline",
      "title": {
        "list": "List Layout",
        "kanban": "Board Layout",
        "calendar": "Calendar Layout",
        "spreadsheet": "Table Layout",
        "gantt": "Timeline Layout"
      }
    },
    "states": {
      "active": "Active",
      "backlog": "Backlog"
    },
    "comments": {
      "create": {
        "success": "Comment created successfully",
        "error": "Comment creation failed. Please try again later."
      },
      "update": {
        "success": "Comment updated successfully",
        "error": "Comment update failed. Please try again later."
      },
      "remove": {
        "success": "Comment removed successfully",
        "error": "Comment remove failed. Please try again later."
      },
      "upload": {
        "error": "Asset upload failed. Please try again later."
      }
    }
  },

  "project": {
    "label": "{count, plural, one {Project} other {Projects}}"
  },

  "view": {
    "create": {
      "label": "Create View"
    },
    "update": {
      "label": "Update View"
    }
  },

  "workspace_dashboard": {
    "empty_state": {
      "general": {
        "title": "Overview of your projects, activity, and metrics",
        "description": "Welcome to Plane, we are excited to have you here. Create your first project and track your issues, and this page will transform into a space that helps you progress. Admins will also see items which help their team progress.",
        "primary_button": {
          "text": "Build your first project",
          "comic": {
            "title": "Everything starts with a project in Plane",
            "description": "A project could be a product's roadmap, a marketing campaign, or launching a new car."
          }
        }
      }
    }
  },

  "workspace_analytics": {
    "empty_state": {
      "general": {
        "title": "Track progress, workloads, and allocations. Spot trends, remove blockers, and move work faster",
        "description": "See scope versus demand, estimates, and scope creep. Get performance by team members and teams, and make sure your project runs on time.",
        "primary_button": {
          "text": "Start your first project",
          "comic": {
            "title": "Analytics works best with Cycles + Modules",
            "description": "First, timebox your issues into Cycles and, if you can, group issues that span more than a cycle into Modules. Check out both on the left nav."
          }
        }
      }
    }
  },

  "workspace_projects": {
    "empty_state": {
      "general": {
        "title": "No active projects",
        "description": "Think of each project as the parent for goal-oriented work. Projects are where Jobs, Cycles, and Modules live and, along with your colleagues, help you achieve that goal. Create a new project or filter for archived projects.",
        "primary_button": {
          "text": "Start your first project",
          "comic": {
            "title": "Everything starts with a project in Plane",
            "description": "A project could be a product's roadmap, a marketing campaign, or launching a new car."
          }
        }
      },
      "no_projects": {
        "title": "No project",
        "description": "To create issues or manage your work, you need to create a project or be a part of one.",
        "primary_button": {
          "text": "Start your first project",
          "comic": {
            "title": "Everything starts with a project in Plane",
            "description": "A project could be a product's roadmap, a marketing campaign, or launching a new car."
          }
        }
      },
      "filter": {
        "title": "No matching projects",
        "description": "No projects detected with the matching criteria. \n Create a new project instead."
      }
    }
  },

  "workspace_issues": {
    "empty_state": {
      "all-issues": {
        "title": "No issues in the project",
        "description": "First project done! Now, slice your work into trackable pieces with issues. Let's go!",
        "primary_button": {
          "text": "Create new issue"
        }
      },
      "assigned": {
        "title": "No issues yet",
        "description": "Issues assigned to you can be tracked from here.",
        "primary_button": {
          "text": "Create new issue"
        }
      },
      "created": {
        "title": "No issues yet",
        "description": "All issues created by you come here, track them here directly.",
        "primary_button": {
          "text": "Create new issue"
        }
      },
      "subscribed": {
        "title": "No issues yet",
        "description": "Subscribe to issues you are interested in, track all of them here."
      },
      "custom-view": {
        "title": "No issues yet",
        "description": "Issues that applies to the filters, track all of them here."
      }
    }
  },

  "workspace_settings": {
    "label": "Workspace settings",
    "empty_state": {
      "api_tokens": {
        "title": "No API tokens created",
        "description": "Plane APIs can be used to integrate your data in Plane with any external system. Create a token to get started."
      },
      "webhooks": {
        "title": "No webhooks added",
        "description": "Create webhooks to receive real-time updates and automate actions."
      },
      "exports": {
        "title": "No exports yet",
        "description": "Anytime you export, you will also have a copy here for reference."
      },
      "imports": {
        "title": "No imports yet",
        "description": "Find all your previous imports here and download them."
      }
    }
  },

  "profile": {
    "label": "Profile",
    "page_label": "Your work",
    "work": "Work",
    "details": {
      "joined_on": "Joined on",
      "time_zone": "Timezone"
    },
    "stats": {
      "workload": "Workload",
      "overview": "Overview",
      "created": "Issues created",
      "assigned": "Issues assigned",
      "subscribed": "Issues subscribed",
      "state_distribution": {
        "title": "Issues by state",
        "empty": "Create issues to view the them by states in the graph for better analysis."
      },
      "priority_distribution": {
        "title": "Issues by Priority",
        "empty": "Create issues to view the them by priority in the graph for better analysis."
      },
      "recent_activity": {
        "title": "Recent activity",
        "empty": "We couldn't find data. Kindly view your inputs"
      }
    },
    "actions": {
      "profile": "Profile",
      "security": "Security",
      "activity": "Activity",
      "appearance": "Appearance",
      "notifications": "Notifications"
    },
    "tabs": {
      "summary": "Summary",
      "assigned": "Assigned",
      "created": "Created",
      "subscribed": "Subscribed",
      "activity": "Activity"
    },
    "empty_state": {
      "activity": {
        "title": "No activities yet",
        "description": "Get started by creating a new issue! Add details and properties to it. Explore more in Plane to see your activity."
      },
      "assigned": {
        "title": "No issues are assigned to you",
        "description": "Issues assigned to you can be tracked from here."
      },
      "created": {
        "title": "No issues yet",
        "description": "All issues created by you come here, track them here directly."
      },
      "subscribed": {
        "title": "No issues yet",
        "description": "Subscribe to issues you are interested in, track all of them here."
      }
    }
  },

  "project_settings": {
    "empty_state": {
      "labels": {
        "title": "No labels yet",
        "description": "Create labels to help organize and filter issues in you project."
      }
    }
  },

  "project_cycles": {
    "empty_state": {
      "general": {
        "title": "Group and timebox your work in Cycles.",
        "description": "Break work down by timeboxed chunks, work backwards from your project deadline to set dates, and make tangible progress as a team.",
        "primary_button": {
          "text": "Set your first cycle",
          "comic": {
            "title": "Cycles are repetitive time-boxes.",
            "description": "A sprint, an iteration, and or any other term you use for weekly or fortnightly tracking of work is a cycle."
          }
        }
      },
      "no_issues": {
        "title": "No issues added to the cycle",
        "description": "Add or create issues you wish to timebox and deliver within this cycle",
        "primary_button": {
          "text": "Create new issue"
        },
        "secondary_button": {
          "text": "Add existing issue"
        }
      },
      "completed_no_issues": {
        "title": "No issues in the cycle",
        "description": "No issues in the cycle. Issues are either transferred or hidden. To see hidden issues if any, update your display properties accordingly."
      },
      "active": {
        "title": "No active cycle",
        "description": "An active cycle includes any period that encompasses today's date within its range. Find the progress and details of the active cycle here."
      },
      "archived": {
        "title": "No archived cycles yet",
        "description": "To tidy up your project, archive completed cycles. Find them here once archived."
      }
    }
  },

  "project_issues": {
    "empty_state": {
      "no_issues": {
        "title": "Create an issue and assign it to someone, even yourself",
        "description": "Think of issues as jobs, tasks, work, or JTBD. Which we like. An issue and its sub-issues are usually time-based actionables assigned to members of your team. Your team creates, assigns, and completes issues to move your project towards its goal.",
        "primary_button": {
          "text": "Create your first issue",
          "comic": {
            "title": "Issues are building blocks in Plane.",
            "description": "Redesign the Plane UI, Rebrand the company, or Launch the new fuel injection system are examples of issues that likely have sub-issues."
          }
        }
      },
      "no_archived_issues": {
        "title": "No archived issues yet",
        "description": "Manually or through automation, you can archive issues that are completed or cancelled. Find them here once archived.",
        "primary_button": {
          "text": "Set automation"
        }
      },
      "issues_empty_filter": {
        "title": "No issues found matching the filters applied",
        "secondary_button": {
          "text": "Clear all filters"
        }
      }
    }
  },

  "project_module": {
    "empty_state": {
      "general": {
        "title": "Map your project milestones to Modules and track aggregated work easily.",
        "description": "A group of issues that belong to a logical, hierarchical parent form a module. Think of them as a way to track work by project milestones. They have their own periods and deadlines as well as analytics to help you see how close or far you are from a milestone.",
        "primary_button": {
          "text": "Build your first module",
          "comic": {
            "title": "Modules help group work by hierarchy.",
            "description": "A cart module, a chassis module, and a warehouse module are all good example of this grouping."
          }
        }
      },
      "no_issues": {
        "title": "No issues in the module",
        "description": "Create or add issues which you want to accomplish as part of this module",
        "primary_button": {
          "text": "Create new issue"
        },
        "secondary_button": {
          "text": "Add an existing issue"
        }
      },
      "archived": {
        "title": "No archived Modules yet",
        "description": "To tidy up your project, archive completed or cancelled modules. Find them here once archived."
      }
    }
  },

  "project_views": {
    "empty_state": {
      "general": {
        "title": "Save filtered views for your project. Create as many as you need",
        "description": "Views are a set of saved filters that you use frequently or want easy access to. All your colleagues in a project can see everyone’s views and choose whichever suits their needs best.",
        "primary_button": {
          "text": "Create your first view",
          "comic": {
            "title": "Views work atop Issue properties.",
            "description": "You can create a view from here with as many properties as filters as you see fit."
          }
        }
      },
      "filter": {
        "title": "No matching views",
        "description": "No views match the search criteria. \n Create a new view instead."
      }
    }
  },

  "project_page": {
    "empty_state": {
      "general": {
        "title": "Write a note, a doc, or a full knowledge base. Get Galileo, Plane's AI assistant, to help you get started",
        "description": "Pages are thoughts potting space in Plane. Take down meeting notes, format them easily, embed issues, lay them out using a library of components, and keep them all in your project's context. To make short work of any doc, invoke Galileo, Plane's AI, with a shortcut or the click of a button.",
        "primary_button": {
          "text": "Create your first page"
        }
      },
      "private": {
        "title": "No private pages yet",
        "description": "Keep your private thoughts here. When you're ready to share, the team's just a click away.",
        "primary_button": {
          "text": "Create your first page"
        }
      },
      "public": {
        "title": "No public pages yet",
        "description": "See pages shared with everyone in your project right here.",
        "primary_button": {
          "text": "Create your first page"
        }
      },
      "archived": {
        "title": "No archived pages yet",
        "description": "Archive pages not on your radar. Access them here when needed."
      }
    }
  },

  "command_k": {
    "empty_state": {
      "search": {
        "title": "No results found"
      }
    }
  },

  "issue_relation": {
    "empty_state": {
      "search": {
        "title": "No matching issues found"
      },
      "no_issues": {
        "title": "No issues found"
      }
    }
  },

  "issue_comment": {
    "empty_state": {
      "general": {
        "title": "No comments yet",
        "description": "Comments can be used as a discussion and follow-up space for the issues"
      }
    }
  },

  "notification": {
    "empty_state": {
      "detail": {
        "title": "Select to view details."
      },
      "all": {
        "title": "No issues assigned",
        "description": "Updates for issues assigned to you can be \n seen here"
      },
      "mentions": {
        "title": "No issues assigned",
        "description": "Updates for issues assigned to you can be \n seen here"
      }
    }
  },

  "active_cycle": {
    "empty_state": {
      "progress": {
        "title": "Add issues to the cycle to view it's progress"
      },
      "chart": {
        "title": "Add issues to the cycle to view the burndown chart."
      },
      "priority_issue": {
        "title": "Observe high priority issues tackled in the cycle at a glance."
      },
      "assignee": {
        "title": "Add assignees to issues to see a breakdown of work by assignees."
      },
      "label": {
        "title": "Add labels to issues to see the breakdown of work by labels."
      }
    }
  },

  "disabled_project": {
    "empty_state": {
      "inbox": {
        "title": "Intake is not enabled for the project.",
        "description": "Intake helps you manage incoming requests to your project and add them as issues in your workflow. Enable intake from project settings to manage requests.",
        "primary_button": {
          "text": "Manage features"
        }
      },
      "cycle": {
        "title": "Cycles is not enabled for this project.",
        "description": "Break work down by timeboxed chunks, work backwards from your project deadline to set dates, and make tangible progress as a team. Enable the cycles feature for your project to start using them.",
        "primary_button": {
          "text": "Manage features"
        }
      },
      "module": {
        "title": "Modules are not enabled for the project.",
        "description": "Modules are the building blocks of your project. Enable modules from project settings to start using them.",
        "primary_button": {
          "text": "Manage features"
        }
      },
      "page": {
        "title": "Pages are not enabled for the project.",
        "description": "Pages are the building blocks of your project. Enable pages from project settings to start using them.",
        "primary_button": {
          "text": "Manage features"
        }
      },
      "view": {
        "title": "Views are not enabled for the project.",
        "description": "Views are the building blocks of your project. Enable views from project settings to start using them.",
        "primary_button": {
          "text": "Manage features"
        }
      }
    }
  },

  "inbox": {
    "label": "Inbox",
    "empty_state": {
      "sidebar_open_tab": {
        "title": "No open issues",
        "description": "Find open issues here. Create new issue."
      },
      "sidebar_closed_tab": {
        "title": "No closed issues",
        "description": "All the issues whether accepted or declined can be found here."
      },
      "sidebar_filter": {
        "title": "No matching issues",
        "description": "No issue matches filter applied in intake. Create a new issue."
      },
      "detail": {
        "title": "Select an issue to view its details."
      }
    }
  },

  "workspace_draft_issues": {
    "empty_state": {
      "title": "Half-written issues, and soon, comments will show up here.",
      "description": "To try this out, start adding an issue and leave it mid-way or create your first draft below. 😉",
      "primary_button": {
        "text": "Create your first draft"
      }
    }
  },

  "stickies": {
    "empty_state": {
      "general": {
        "title": "Stickies are quick notes and to-dos you take down on the fly.",
        "description": "Capture your thoughts and ideas effortlessly by creating stickies that you can access anytime and from anywhere.",
        "primary_button": {
          "text": "Add sticky"
        }
      },
      "search": {
        "title": "That doesn't match any of your stickies.",
        "description": "Try a different term or let us know\nif you are sure your search is right. ",
        "primary_button": {
          "text": "Add sticky"
        }
      }
    }
  },

  "home_widgets": {
    "empty_state": {
      "general": {
        "title": "It's Quiet Without Widgets, Turn Them On",
        "description": "It looks like all your widgets are turned off. Enable them\nnow to enhance your experience!",
        "primary_button": {
          "text": "Manage widgets"
        }
      }
    }
>>>>>>> 0e110f3f
  }
}<|MERGE_RESOLUTION|>--- conflicted
+++ resolved
@@ -313,10 +313,6 @@
   "remove_parent_issue": "Remove parent issue",
   "add_parent": "Add parent",
   "loading_members": "Loading members...",
-<<<<<<< HEAD
-  "common": {
-    "filters": "Filters"
-=======
   "no_data_yet": "No Data yet",
   "connections": "Connections",
 
@@ -964,6 +960,5 @@
         }
       }
     }
->>>>>>> 0e110f3f
   }
 }