--- conflicted
+++ resolved
@@ -335,7 +335,6 @@
   "show_all": "Show all",
   "show_less": "Show less",
   "no_data_yet": "No Data yet",
-<<<<<<< HEAD
   "syncing": "Syncing",
   "add_work_item": "Add work item",
   "advanced_description_placeholder": "Press '/' for commands...",
@@ -344,7 +343,6 @@
   "declining": "Declining",
   "declined": "Declined",
   "decline": "Decline",
-=======
   "unassigned": "Unassigned",
   "work_items": "Work items",
   "add_link": "Add link",
@@ -354,7 +352,6 @@
   "no_labels_yet": "No labels yet",
   "ideal": "Ideal",
   "current": "Current",
->>>>>>> 586bd645
 
   "project_view": {
     "sort_by": {
@@ -539,16 +536,13 @@
     "comments": "Comments",
     "updates": "Updates",
     "clear_all": "Clear all",
-<<<<<<< HEAD
     "link_copied": "Link copied",
     "copied_to_clipboard": "Work item link copied to clipboard",
-    "is_copied_to_clipboard": "Work item is copied to clipboard"
-=======
+    "is_copied_to_clipboard": "Work item is copied to clipboard",
     "no_links_added_yet": "No links added yet",
     "add_link": "Add link",
     "links": "Links",
     "progress": "Progress"
->>>>>>> 586bd645
   },
   
   "form": {
