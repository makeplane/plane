{
  "submit": "Submit",
  "cancel": "Cancel",
  "loading": "Loading",
  "error": "Error",
  "success": "Success",
  "warning": "Warning",
  "info": "Info",
  "close": "Close",
  "yes": "Yes",
  "no": "No",
  "ok": "OK",
  "name": "Name",
  "description": "Description",
  "search": "Search",
  "add_member": "Add member",
  "remove_member": "Remove member",
  "add_members": "Add members",
  "remove_members": "Remove members",
  "add": "Add",
  "adding": "Adding",
  "remove": "Remove",
  "add_new": "Add new",
  "remove_selected": "Remove selected",
  "first_name": "First name",
  "last_name": "Last name",
  "email": "Email",
  "display_name": "Display name",
  "role": "Role",
  "timezone": "Timezone",
  "avatar": "Avatar",
  "cover_image": "Cover image",
  "password": "Password",
  "change_cover": "Change cover",
  "language": "Language",
  "saving": "Saving...",
  "save_changes": "Save changes",
  "deactivate_account": "Deactivate account",
  "deactivate_account_description": "When deactivating an account, all of the data and resources within that account will be permanently removed and cannot be recovered.",
  "profile_settings": "Profile settings",
  "your_account": "Your account",
  "security": "Security",
  "activity": "Activity",
  "appearance": "Appearance",
  "notifications": "Notifications",
  "workspaces": "Workspaces",
  "create_workspace": "Create workspace",
  "invitations": "Invitations",
  "summary": "Summary",
  "assigned": "Assigned",
  "created": "Created",
  "subscribed": "Subscribed",
  "you_do_not_have_the_permission_to_access_this_page": "You do not have the permission to access this page.",
  "failed_to_sign_out_please_try_again": "Failed to sign out. Please try again.",
  "password_changed_successfully": "Password changed successfully.",
  "something_went_wrong_please_try_again": "Something went wrong. Please try again.",
  "change_password": "Change password",
  "passwords_dont_match": "Passwords don't match",
  "current_password": "Current password",
  "new_password": "New password",
  "confirm_password": "Confirm password",
  "this_field_is_required": "This field is required",
  "changing_password": "Changing password",
  "please_enter_your_password": "Please enter your password.",
  "password_length_should_me_more_than_8_characters": "Password length should me more than 8 characters.",
  "password_is_weak": "Password is weak.",
  "password_is_strong": "Password is strong.",
  "load_more": "Load more",
  "select_or_customize_your_interface_color_scheme": "Select or customize your interface color scheme.",
  "theme": "Theme",
  "system_preference": "System preference",
  "light": "Light",
  "dark": "Dark",
  "light_contrast": "Light high contrast",
  "dark_contrast": "Dark high contrast",
  "custom": "Custom theme",
  "select_your_theme": "Select your theme",
  "customize_your_theme": "Customize your theme",
  "background_color": "Background color",
  "text_color": "Text color",
  "primary_color": "Primary(Theme) color",
  "sidebar_background_color": "Sidebar background color",
  "sidebar_text_color": "Sidebar text color",
  "set_theme": "Set theme",
  "enter_a_valid_hex_code_of_6_characters": "Enter a valid hex code of 6 characters",
  "background_color_is_required": "Background color is required",
  "text_color_is_required": "Text color is required",
  "primary_color_is_required": "Primary color is required",
  "sidebar_background_color_is_required": "Sidebar background color is required",
  "sidebar_text_color_is_required": "Sidebar text color is required",
  "updating_theme": "Updating theme",
  "theme_updated_successfully": "Theme updated successfully",
  "failed_to_update_the_theme": "Failed to update the theme",
  "email_notifications": "Email notifications",
  "stay_in_the_loop_on_issues_you_are_subscribed_to_enable_this_to_get_notified": "Stay in the loop on Issues you are subscribed to. Enable this to get notified.",
  "email_notification_setting_updated_successfully": "Email notification setting updated successfully",
  "failed_to_update_email_notification_setting": "Failed to update email notification setting",
  "notify_me_when": "Notify me when",
  "property_changes": "Property changes",
  "property_changes_description": "Notify me when issue's properties like assignees, priority, estimates or anything else changes.",
  "state_change": "State change",
  "state_change_description": "Notify me when the issues moves to a different state",
  "issue_completed": "Issue completed",
  "issue_completed_description": "Notify me only when an issue is completed",
  "comments": "Comments",
  "comments_description": "Notify me when someone leaves a comment on the issue",
  "mentions": "Mentions",
  "mentions_description": "Notify me only when someone mentions me in the comments or description",
  "create_your_workspace": "Create your workspace",
  "only_your_instance_admin_can_create_workspaces": "Only your instance admin can create workspaces",
  "only_your_instance_admin_can_create_workspaces_description": "If you know your instance admin's email address, click the button below to get in touch with them.",
  "go_back": "Go back",
  "request_instance_admin": "Request instance admin",
  "plane_logo": "Plane logo",
  "workspace_creation_disabled": "Workspace creation disabled",
  "workspace_request_subject": "Requesting a new workspace",
  "workspace_request_body": "Hi instance admin(s),\n\nPlease create a new workspace with the URL [/workspace-name] for [purpose of creating the workspace].\n\nThanks,\n{{firstName}} {{lastName}}\n{{email}}",
  "creating_workspace": "Creating workspace",
  "workspace_created_successfully": "Workspace created successfully",
  "create_workspace_page": "Create workspace page",
  "workspace_could_not_be_created_please_try_again": "Workspace could not be created. Please try again.",
  "workspace_could_not_be_created_please_try_again_description": "Some error occurred while creating workspace. Please try again.",
  "this_is_a_required_field": "This is a required field.",
  "name_your_workspace": "Name your workspace",
  "workspaces_names_can_contain_only_space_dash_and_alphanumeric_characters": "Workspaces names can contain only (' '), ('-'), ('_') and alphanumeric characters.",
  "limit_your_name_to_80_characters": "Limit your name to 80 characters.",
  "set_your_workspace_url": "Set your workspace's URL",
  "limit_your_url_to_48_characters": "Limit your URL to 48 characters.",
  "how_many_people_will_use_this_workspace": "How many people will use this workspace?",
  "how_many_people_will_use_this_workspace_description": "This will help us to determine the number of seats you need to purchase.",
  "select_a_range": "Select a range",
  "urls_can_contain_only_dash_and_alphanumeric_characters": "URLs can contain only ('-') and alphanumeric characters.",
  "something_familiar_and_recognizable_is_always_best": "Something familiar and recognizable is always best.",
  "workspace_url_is_already_taken": "Workspace URL is already taken!",
  "old_password": "Old password",
  "general_settings": "General settings",
  "sign_out": "Sign out",
  "signing_out": "Signing out",
  "active_cycles": "Active cycles",
  "active_cycles_description": "Monitor cycles across projects, track high-priority issues, and zoom in cycles that need attention.",
  "on_demand_snapshots_of_all_your_cycles": "On-demand snapshots of all your cycles",
  "upgrade": "Upgrade",
  "10000_feet_view": "10,000-feet view of all active cycles.",
  "10000_feet_view_description": "Zoom out to see running cycles across all your projects at once instead of going from Cycle to Cycle in each project.",
  "get_snapshot_of_each_active_cycle": "Get a snapshot of each active cycle.",
  "get_snapshot_of_each_active_cycle_description": "Track high-level metrics for all active cycles, see their state of progress, and get a sense of scope against deadlines.",
  "compare_burndowns": "Compare burndowns.",
  "compare_burndowns_description": "Monitor how each of your teams are performing with a peek into each cycle's burndown report.",
  "quickly_see_make_or_break_issues": "Quickly see make-or-break issues.",
  "quickly_see_make_or_break_issues_description": "Preview high-priority issues for each cycle against due dates. See all of them per cycle in one click.",
  "zoom_into_cycles_that_need_attention": "Zoom into cycles that need attention.",
  "zoom_into_cycles_that_need_attention_description": "Investigate the state of any cycle that doesn't conform to expectations in one click.",
  "stay_ahead_of_blockers": "Stay ahead of blockers.",
  "stay_ahead_of_blockers_description": "Spot challenges from one project to another and see inter-cycle dependencies that aren't obvious from any other view.",
  "analytics": "Analytics",
  "workspace_invites": "Workspace invites",
  "enter_god_mode": "Enter god mode",
  "workspace_logo": "Workspace logo",
  "new_issue": "New issue",
  "your_work": "Your work",
  "drafts": "Drafts",
  "projects": "Projects",
  "views": "Views",
  "workspace": "Workspace",
  "archives": "Archives",
  "settings": "Settings",
  "failed_to_move_favorite": "Failed to move favorite",
  "your_favorites": "Your favorites",
  "no_favorites_yet": "No favorites yet",
  "create_folder": "Create folder",
  "new_folder": "New folder",
  "favorite_updated_successfully": "Favorite updated successfully",
  "favorite_created_successfully": "Favorite created successfully",
  "folder_already_exists": "Folder already exists",
  "folder_name_cannot_be_empty": "Folder name cannot be empty",
  "something_went_wrong": "Something went wrong",
  "failed_to_reorder_favorite": "Failed to reorder favorite",
  "favorite_removed_successfully": "Favorite removed successfully",
  "failed_to_create_favorite": "Failed to create favorite",
  "failed_to_rename_favorite": "Failed to rename favorite",
  "project_link_copied_to_clipboard": "Project link copied to clipboard",
  "link_copied": "Link copied",
  "your_projects": "Your projects",
  "add_project": "Add project",
  "create_project": "Create project",
  "failed_to_remove_project_from_favorites": "Couldn't remove the project from favorites. Please try again.",
  "project_created_successfully": "Project created successfully",
  "project_created_successfully_description": "Project created successfully. You can now start adding issues to it.",
  "project_cover_image_alt": "Project cover image",
  "name_is_required": "Name is required",
  "title_should_be_less_than_255_characters": "Title should be less than 255 characters",
  "project_name": "Project name",
  "project_id_must_be_at_least_1_character": "Project ID must at least be of 1 character",
  "project_id_must_be_at_most_5_characters": "Project ID must at most be of 5 characters",
  "project_id": "Project ID",
  "project_id_tooltip_content": "Helps you identify issues in the project uniquely. Max 5 characters.",
  "description_placeholder": "Description...",
  "only_alphanumeric_non_latin_characters_allowed": "Only Alphanumeric & Non-latin characters are allowed.",
  "project_id_is_required": "Project ID is required",
  "select_network": "Select network",
  "lead": "Lead",
  "private": "Private",
  "public": "Public",
  "accessible_only_by_invite": "Accessible only by invite",
  "anyone_in_the_workspace_except_guests_can_join": "Anyone in the workspace except Guests can join",
  "creating": "Creating",
  "creating_project": "Creating project",
  "adding_project_to_favorites": "Adding project to favorites",
  "project_added_to_favorites": "Project added to favorites",
  "couldnt_add_the_project_to_favorites": "Couldn't add the project to favorites. Please try again.",
  "removing_project_from_favorites": "Removing project from favorites",
  "project_removed_from_favorites": "Project removed from favorites",
  "couldnt_remove_the_project_from_favorites": "Couldn't remove the project from favorites. Please try again.",
  "add_to_favorites": "Add to favorites",
  "remove_from_favorites": "Remove from favorites",
  "publish_settings": "Publish settings",
  "publish": "Publish",
  "copy_link": "Copy link",
  "leave_project": "Leave project",
  "join_the_project_to_rearrange": "Join the project to rearrange",
  "drag_to_rearrange": "Drag to rearrange",
  "congrats": "Congrats!",
  "open_project": "Open project",
  "issues": "Issues",
  "cycles": "Cycles",
  "modules": "Modules",
  "pages": "Pages",
  "intake": "Intake",
  "time_tracking": "Time Tracking",
  "work_management": "Work management",
  "projects_and_issues": "Projects and issues",
  "projects_and_issues_description": "Toggle these on or off this project.",
  "cycles_description": "Timebox work as you see fit per project and change frequency from one period to the next.",
  "modules_description": "Group work into sub-project-like set-ups with their own leads and assignees.",
  "views_description": "Save sorts, filters, and display options for later or share them.",
  "pages_description": "Write anything like you write anything.",
  "intake_description": "Stay in the loop on Issues you are subscribed to. Enable this to get notified.",
  "time_tracking_description": "Track time spent on issues and projects.",
  "work_management_description": "Manage your work and projects with ease.",
  "documentation": "Documentation",
  "message_support": "Message support",
  "contact_sales": "Contact sales",
  "hyper_mode": "Hyper Mode",
  "keyboard_shortcuts": "Keyboard shortcuts",
  "whats_new": "What's new?",
  "version": "Version",
  "we_are_having_trouble_fetching_the_updates": "We are having trouble fetching the updates.",
  "our_changelogs": "our changelogs",
  "for_the_latest_updates": "for the latest updates.",
  "please_visit": "Please visit",
  "docs": "Docs",
  "full_changelog": "Full changelog",
  "support": "Support",
  "discord": "Discord",
  "powered_by_plane_pages": "Powered by Plane Pages",
  "please_select_at_least_one_invitation": "Please select at least one invitation.",
  "please_select_at_least_one_invitation_description": "Please select at least one invitation to join the workspace.",
  "we_see_that_someone_has_invited_you_to_join_a_workspace": "We see that someone has invited you to join a workspace",
  "join_a_workspace": "Join a workspace",
  "we_see_that_someone_has_invited_you_to_join_a_workspace_description": "We see that someone has invited you to join a workspace",
  "join_a_workspace_description": "Join a workspace",
  "accept_and_join": "Accept & Join",
  "go_home": "Go Home",
  "no_pending_invites": "No pending invites",
  "you_can_see_here_if_someone_invites_you_to_a_workspace": "You can see here if someone invites you to a workspace",
  "back_to_home": "Back to home",
  "workspace_name": "workspace-name",
  "deactivate_your_account": "Deactivate your account",
  "deactivate_your_account_description": "Once deactivated, you can't be assigned issues and be billed for your workspace. To reactivate your account, you will need an invite to a workspace at this email address.",
  "deactivating": "Deactivating",
  "confirm": "Confirm",
  "draft_created": "Draft created",
  "issue_created_successfully": "Issue created successfully",
  "draft_creation_failed": "Draft creation failed",
  "issue_creation_failed": "Issue creation failed",
  "draft_issue": "Draft issue",
  "issue_updated_successfully": "Issue updated successfully",
  "issue_could_not_be_updated": "Issue could not be updated",
  "create_a_draft": "Create a draft",
  "save_to_drafts": "Save to Drafts",
  "save": "Save",
  "update": "Update",
  "updating": "Updating",
  "create_new_issue": "Create new issue",
  "editor_is_not_ready_to_discard_changes": "Editor is not ready to discard changes",
  "failed_to_move_issue_to_project": "Failed to move issue to project",
  "create_more": "Create more",
  "add_to_project": "Add to project",
  "discard": "Discard",
  "duplicate_issue_found": "Duplicate issue found",
  "duplicate_issues_found": "Duplicate issues found",
  "no_matching_results": "No matching results",
  "title_is_required": "Title is required",
  "title": "Title",
  "state": "State",
  "priority": "Priority",
  "none": "None",
  "urgent": "Urgent",
  "high": "High",
  "medium": "Medium",
  "low": "Low",
  "members": "Members",
  "assignee": "Assignee",
  "assignees": "Assignees",
  "you": "You",
  "labels": "Labels",
  "create_new_label": "Create new label",
  "start_date": "Start date",
  "due_date": "Due date",
  "cycle": "Cycle",
  "estimate": "Estimate",
  "change_parent_issue": "Change parent issue",
  "remove_parent_issue": "Remove parent issue",
  "add_parent": "Add parent",
<<<<<<< HEAD
  "loading_members": "Loading members...",
  "project_modules": {
    "status": {
      "backlog": "Backlog",
      "planned": "Planned",
      "in_progress": "In Progress",
      "paused": "Paused",
      "completed": "Completed",
      "cancelled": "Cancelled"
    },
    "layout": {
      "list": "List layout",
      "board": "Gallery layout",
      "timeline": "Timeline layout"
    },
    "order_by": {
      "name": "Name",
      "progress": "Progress",
      "issues": "Number of issues",
      "due_date": "Due date",
      "created_at": "Created date",
      "manual": "Manual"
    }
  }

=======
  "loading_members": "Loading members...",      
  "view_link_copied_to_clipboard": "View link copied to clipboard.",
  "required": "Required",
  "optional": "Optional",
  "Cancel": "Cancel",
  "edit": "Edit",
  "open_in_new_tab": "Open in new tab",
  "delete": "Delete",
  "good": "Good",
  "morning": "morning",
  "afternoon": "afternoon",
  "evening": "evening",
  "show_all": "Show all",
  "show_less": "Show less",
  "no_data_yet": "No Data yet",
  "connections": "Connections",

  "project_view": {
    "access": {
      "public": "Public",
      "private": "Private"
    },
    "sort_by": {
      "created_at": "Created at",
      "updated_at": "Updated at",
      "name": "Name"
    }
  },
  
  "toast": {
    "success": "Success!",
    "error": "Error!"
  },

  "home": {
    "empty": {
      "create_project": {
        "title": "Create a project",
        "description": "Most things start with a project in Plane.",
        "cta": "Get started"
      },
      "invite_team": {
        "title": "Invite your team",
        "description": "Build, ship, and manage with coworkers.",
        "cta": "Get them in"
      },
      "configure_workspace": {
        "title": "Set up your workspace.",
        "description": "Turn features on or off or go beyond that.",
        "cta": "Configure this workspace"
      },
      "personalize_account": {
        "title": "Make Plane yours.",
        "description": "Choose your picture, colors, and more.",
        "cta": "Personalize now"
      },
      "widgets": {
        "title": "It's Quiet Without Widgets, Turn Them On",
        "description": "It looks like all your widgets are turned off. Enable them\nnow to enhance your experience!",
        "primary_button": {
          "text": "Manage widgets"
        }
      }
    },
    "quick_links": {
      "empty": "Save links to work things that you'd like handy.",
      "add": "Add quick Link",
      "title": "Quicklink",
      "title_plural": "Quicklinks",
      "toasts": {
        "created": {
          "title": "Link created",
          "message": "The link has been successfully created"
        },
        "not_created": {
          "title": "Link not created",
          "message": "The link could not be created"
        },
        "updated": {
          "title": "Link updated",
          "message": "The link has been successfully updated"
        },
        "not_updated": {
          "title": "Link not updated",
          "message": "The link could not be updated"
        },
        "removed": {
          "title": "Link removed",
          "message": "The link has been successfully removed"
        },
        "not_removed": {
          "title": "Link not removed",
          "message": "The link could not be removed"
        }
      }
    },
    "recents": {
      "title": "Recents",
      "empty": {
        "project": "Your recent projects will appear here once you visit one.",
        "page": "Your recent pages will appear here once you visit one.",
        "issue": "Your recent issues will appear here once you visit one.",
        "default": "You don't have any recent items yet."
      },
      "filters": {
        "all": "All items",
        "projects": "Projects",
        "pages": "Pages",
        "issues": "Issues"
      }
    },
    "new_at_plane": {
      "title": "New at Plane"
    },
    "quick_tutorial": {
      "title": "Quick tutorial"
    },
    "widget": {
      "reordered_successfully": "Widget reordered successfully.",
      "reordering_failed": "Error occurred while reordering widget."
    },
    "manage_widgets": "Manage widgets",
    "title": "Home",
    "star_us_on_github": "Star us on GitHub"
  },

  "link": {
    "modal": {
      "url": {
        "text": "URL",
        "required": "URL is invalid",
        "placeholder": "Type or paste a URL"
      },
      "title": {
        "text": "Display title",
        "placeholder": "What you'd like to see this link as"
      }
    }
  },

  "common": {
    "all": "All",
    "states": "States",
    "state": "State",
    "state_groups": "State groups",
    "priority": "Priority",
    "team_project": "Team project",
    "project": "Project",
    "cycle": "Cycle",
    "cycles": "Cycles",
    "module": "Module",
    "modules": "Modules",
    "labels": "Labels",
    "assignees": "Assignees",
    "assignee": "Assignee",
    "created_by": "Created by",
    "none": "None",
    "link": "Link",
    "estimate": "Estimate",
    "layout": "Layout",
    "filters": "Filters",
    "display": "Display",
    "load_more": "Load more",
    "no_matches_found": "No matches found",
    "activity": "Activity",
    "analytics": "Analytics",
    "success": "Success",
    "error": "Error",
    "group_by": "Group by",
    "search": "Search",
    "epic": "Epic",
    "issue": "Issue",
    "warning": "Warning",
    "updating": "Updating",
    "update": "Update",
    "creating": "Creating",
    "cancel": "Cancel",
    "description": "Description",
    "title": "Title",
    "order_by": {
      "label": "Order by",
      "manual": "Manual",
      "last_created": "Last created",
      "last_updated": "Last updated",
      "start_date": "Start date",
      "due_date": "Due date",

      "asc": "Ascending",
      "desc": "Descending"
    },
    "sort": {
      "asc": "Ascending",
      "desc": "Descending"
    },
    "comments": "Comments",
    "updates": "Updates"
  },

  "form": {
    "title": {
      "required": "Title is required",
      "max_length": "Title should be less than {length} characters"
    }
  },

  "entity": {
    "grouping_title": "{entity} Grouping",
    "priority": "{entity} ",
    "all": "All {entity}",
    "drop_here_to_move": "Drop here to move the {entity}"
  },

  "epic": {
    "all": "All Epics",
    "label": "{count, plural, one {Epic} other {Epics}}"
  },

  "issue": {
    "label": "{count, plural, one {Issue} other {Issues}}",
    "all": "All Issues",
    "add": "Add Issue",
    "priority": {
      "urgent": "Urgent",
      "high": "High",
      "medium": "Medium",
      "low": "Low"
    },
    "display": {
      "properties": {
        "label": "Display Properties",
        "id": "ID",
        "issue_type": "Issue Type",
        "sub_issue_count": "Sub issue count",
        "attachment_count": "Attachment count"
      },
      "extra": {
        "show_sub_issues": "Show sub-issues",
        "show_empty_groups": "Show empty groups"
      }
    },
    "layouts": {
      "ordered_by_label": "This layout is ordered by",
      "list": "List",
      "kanban": "Board",
      "calendar": "Calendar",
      "spreadsheet": "Table",
      "gantt": "Timeline",
      "title": {
        "list": "List Layout",
        "kanban": "Board Layout",
        "calendar": "Calendar Layout",
        "spreadsheet": "Table Layout",
        "gantt": "Timeline Layout"
      }
    },
    "states": {
      "active": "Active",
      "backlog": "Backlog"
    },
    "comments": {
      "create": {
        "success": "Comment created successfully",
        "error": "Comment creation failed. Please try again later."
      },
      "update": {
        "success": "Comment updated successfully",
        "error": "Comment update failed. Please try again later."
      },
      "remove": {
        "success": "Comment removed successfully",
        "error": "Comment remove failed. Please try again later."
      },
      "upload": {
        "error": "Asset upload failed. Please try again later."
      }
    }
  },

  "project": {
    "label": "{count, plural, one {Project} other {Projects}}"
  },

  "view": {
    "create": {
      "label": "Create View"
    },
    "update": {
      "label": "Update View"
    }
  },

  "inbox_issue": {
    "status": {
      "pending": {
        "title": "Pending",
        "description": "Pending"
      },
      "declined": {
        "title": "Declined",
        "description": "Declined"
      },
      "snoozed": {
        "title": "Snoozed",
        "description": "{days, plural, one{# day} other{# days}} to go"
      },
      "accepted": {
        "title": "Accepted",
        "description": "Accepted"
      },
      "duplicate": {
        "title": "Duplicate",
        "description": "Duplicate"
      }
    },
    "source": {
      "in-app": "in-app"
    },
    "order_by": {
      "created_at": "Created at",
      "updated_at": "Updated at",
      "id": "ID"
    }
  },

  "workspace_dashboard": {
    "empty_state": {
      "general": {
        "title": "Overview of your projects, activity, and metrics",
        "description": "Welcome to Plane, we are excited to have you here. Create your first project and track your issues, and this page will transform into a space that helps you progress. Admins will also see items which help their team progress.",
        "primary_button": {
          "text": "Build your first project",
          "comic": {
            "title": "Everything starts with a project in Plane",
            "description": "A project could be a product's roadmap, a marketing campaign, or launching a new car."
          }
        }
      }
    }
  },

  "workspace_analytics": {
    "empty_state": {
      "general": {
        "title": "Track progress, workloads, and allocations. Spot trends, remove blockers, and move work faster",
        "description": "See scope versus demand, estimates, and scope creep. Get performance by team members and teams, and make sure your project runs on time.",
        "primary_button": {
          "text": "Start your first project",
          "comic": {
            "title": "Analytics works best with Cycles + Modules",
            "description": "First, timebox your issues into Cycles and, if you can, group issues that span more than a cycle into Modules. Check out both on the left nav."
          }
        }
      }
    }
  },

  "workspace_projects": {
    "network": {
        "private": {
          "title": "Private",
          "description": "Accessible only by invite"
        },
        "public": {
          "title": "Public",
          "description": "Anyone in the workspace except Guests can join"
        }
      },
      "error": {
        "permission": "You don't have permission to perform this action.",
        "cycle_delete": "Failed to delete cycle",
        "module_delete": "Failed to delete module",
        "issue_delete": "Failed to delete issue"
      },
      "state": {
        "backlog": "Backlog",
        "unstarted": "Unstarted",
        "started": "Started",
        "completed": "Completed",
        "cancelled": "Cancelled"
      },
      "sort": {
        "manual": "Manual",
        "name": "Name",
        "created_at": "Created date",
        "members_length": "Number of members"
      },
      "scope": {
        "my_projects": "My projects",
        "archived_projects": "Archived"
      },
    "common": {
      "months_count": "{months, plural, one{# month} other{# months}}"
    },
    "empty_state": {
      "general": {
        "title": "No active projects",
        "description": "Think of each project as the parent for goal-oriented work. Projects are where Jobs, Cycles, and Modules live and, along with your colleagues, help you achieve that goal. Create a new project or filter for archived projects.",
        "primary_button": {
          "text": "Start your first project",
          "comic": {
            "title": "Everything starts with a project in Plane",
            "description": "A project could be a product's roadmap, a marketing campaign, or launching a new car."
          }
        }
      },
      "no_projects": {
        "title": "No project",
        "description": "To create issues or manage your work, you need to create a project or be a part of one.",
        "primary_button": {
          "text": "Start your first project",
          "comic": {
            "title": "Everything starts with a project in Plane",
            "description": "A project could be a product's roadmap, a marketing campaign, or launching a new car."
          }
        }
      },
      "filter": {
        "title": "No matching projects",
        "description": "No projects detected with the matching criteria. \n Create a new project instead."
      }
    }
  },

  "workspace_issues": {
    "empty_state": {
      "all-issues": {
        "title": "No issues in the project",
        "description": "First project done! Now, slice your work into trackable pieces with issues. Let's go!",
        "primary_button": {
          "text": "Create new issue"
        }
      },
      "assigned": {
        "title": "No issues yet",
        "description": "Issues assigned to you can be tracked from here.",
        "primary_button": {
          "text": "Create new issue"
        }
      },
      "created": {
        "title": "No issues yet",
        "description": "All issues created by you come here, track them here directly.",
        "primary_button": {
          "text": "Create new issue"
        }
      },
      "subscribed": {
        "title": "No issues yet",
        "description": "Subscribe to issues you are interested in, track all of them here."
      },
      "custom-view": {
        "title": "No issues yet",
        "description": "Issues that applies to the filters, track all of them here."
      }
    }
  },

  "workspace_settings": {
    "label": "Workspace settings",
    "settings": {
      "general": {
        "title": "General"
      },
      "members": {
        "title": "Members"
      },
      "billing-and-plans": {
        "title": "Billing & Plans"
      },
      "exports": {
        "title": "Exports"
      },
      "webhooks": {
        "title": "Webhooks"
      },
      "api-tokens": {
        "title": "API Tokens"
      }
    },
    "empty_state": {
      "api_tokens": {
        "title": "No API tokens created",
        "description": "Plane APIs can be used to integrate your data in Plane with any external system. Create a token to get started."
      },
      "webhooks": {
        "title": "No webhooks added",
        "description": "Create webhooks to receive real-time updates and automate actions."
      },
      "exports": {
        "title": "No exports yet",
        "description": "Anytime you export, you will also have a copy here for reference."
      },
      "imports": {
        "title": "No imports yet",
        "description": "Find all your previous imports here and download them."
      }
    }
  },

  "profile": {
    "label": "Profile",
    "page_label": "Your work",
    "work": "Work",
    "details": {
      "joined_on": "Joined on",
      "time_zone": "Timezone"
    },
    "stats": {
      "workload": "Workload",
      "overview": "Overview",
      "created": "Issues created",
      "assigned": "Issues assigned",
      "subscribed": "Issues subscribed",
      "state_distribution": {
        "title": "Issues by state",
        "empty": "Create issues to view the them by states in the graph for better analysis."
      },
      "priority_distribution": {
        "title": "Issues by Priority",
        "empty": "Create issues to view the them by priority in the graph for better analysis."
      },
      "recent_activity": {
        "title": "Recent activity",
        "empty": "We couldn't find data. Kindly view your inputs"
      }
    },
    "actions": {
      "profile": "Profile",
      "security": "Security",
      "activity": "Activity",
      "appearance": "Appearance",
      "notifications": "Notifications"
    },
    "tabs": {
      "summary": "Summary",
      "assigned": "Assigned",
      "created": "Created",
      "subscribed": "Subscribed",
      "activity": "Activity"
    },
    "empty_state": {
      "activity": {
        "title": "No activities yet",
        "description": "Get started by creating a new issue! Add details and properties to it. Explore more in Plane to see your activity."
      },
      "assigned": {
        "title": "No issues are assigned to you",
        "description": "Issues assigned to you can be tracked from here."
      },
      "created": {
        "title": "No issues yet",
        "description": "All issues created by you come here, track them here directly."
      },
      "subscribed": {
        "title": "No issues yet",
        "description": "Subscribe to issues you are interested in, track all of them here."
      }
    }
  },

  "project_settings": {
    "empty_state": {
      "labels": {
        "title": "No labels yet",
        "description": "Create labels to help organize and filter issues in you project."
      }
    }
  },

  "project_cycles": {
    "empty_state": {
      "general": {
        "title": "Group and timebox your work in Cycles.",
        "description": "Break work down by timeboxed chunks, work backwards from your project deadline to set dates, and make tangible progress as a team.",
        "primary_button": {
          "text": "Set your first cycle",
          "comic": {
            "title": "Cycles are repetitive time-boxes.",
            "description": "A sprint, an iteration, and or any other term you use for weekly or fortnightly tracking of work is a cycle."
          }
        }
      },
      "no_issues": {
        "title": "No issues added to the cycle",
        "description": "Add or create issues you wish to timebox and deliver within this cycle",
        "primary_button": {
          "text": "Create new issue"
        },
        "secondary_button": {
          "text": "Add existing issue"
        }
      },
      "completed_no_issues": {
        "title": "No issues in the cycle",
        "description": "No issues in the cycle. Issues are either transferred or hidden. To see hidden issues if any, update your display properties accordingly."
      },
      "active": {
        "title": "No active cycle",
        "description": "An active cycle includes any period that encompasses today's date within its range. Find the progress and details of the active cycle here."
      },
      "archived": {
        "title": "No archived cycles yet",
        "description": "To tidy up your project, archive completed cycles. Find them here once archived."
      }
    }
  },

  "project_issues": {
    "empty_state": {
      "no_issues": {
        "title": "Create an issue and assign it to someone, even yourself",
        "description": "Think of issues as jobs, tasks, work, or JTBD. Which we like. An issue and its sub-issues are usually time-based actionables assigned to members of your team. Your team creates, assigns, and completes issues to move your project towards its goal.",
        "primary_button": {
          "text": "Create your first issue",
          "comic": {
            "title": "Issues are building blocks in Plane.",
            "description": "Redesign the Plane UI, Rebrand the company, or Launch the new fuel injection system are examples of issues that likely have sub-issues."
          }
        }
      },
      "no_archived_issues": {
        "title": "No archived issues yet",
        "description": "Manually or through automation, you can archive issues that are completed or cancelled. Find them here once archived.",
        "primary_button": {
          "text": "Set automation"
        }
      },
      "issues_empty_filter": {
        "title": "No issues found matching the filters applied",
        "secondary_button": {
          "text": "Clear all filters"
        }
      }
    }
  },

  "project_module": {
    "empty_state": {
      "general": {
        "title": "Map your project milestones to Modules and track aggregated work easily.",
        "description": "A group of issues that belong to a logical, hierarchical parent form a module. Think of them as a way to track work by project milestones. They have their own periods and deadlines as well as analytics to help you see how close or far you are from a milestone.",
        "primary_button": {
          "text": "Build your first module",
          "comic": {
            "title": "Modules help group work by hierarchy.",
            "description": "A cart module, a chassis module, and a warehouse module are all good example of this grouping."
          }
        }
      },
      "no_issues": {
        "title": "No issues in the module",
        "description": "Create or add issues which you want to accomplish as part of this module",
        "primary_button": {
          "text": "Create new issue"
        },
        "secondary_button": {
          "text": "Add an existing issue"
        }
      },
      "archived": {
        "title": "No archived Modules yet",
        "description": "To tidy up your project, archive completed or cancelled modules. Find them here once archived."
      }
    }
  },

  "project_views": {
    "empty_state": {
      "general": {
        "title": "Save filtered views for your project. Create as many as you need",
        "description": "Views are a set of saved filters that you use frequently or want easy access to. All your colleagues in a project can see everyone’s views and choose whichever suits their needs best.",
        "primary_button": {
          "text": "Create your first view",
          "comic": {
            "title": "Views work atop Issue properties.",
            "description": "You can create a view from here with as many properties as filters as you see fit."
          }
        }
      },
      "filter": {
        "title": "No matching views",
        "description": "No views match the search criteria. \n Create a new view instead."
      }
    }
  },

  "project_page": {
    "empty_state": {
      "general": {
        "title": "Write a note, a doc, or a full knowledge base. Get Galileo, Plane's AI assistant, to help you get started",
        "description": "Pages are thoughts potting space in Plane. Take down meeting notes, format them easily, embed issues, lay them out using a library of components, and keep them all in your project's context. To make short work of any doc, invoke Galileo, Plane's AI, with a shortcut or the click of a button.",
        "primary_button": {
          "text": "Create your first page"
        }
      },
      "private": {
        "title": "No private pages yet",
        "description": "Keep your private thoughts here. When you're ready to share, the team's just a click away.",
        "primary_button": {
          "text": "Create your first page"
        }
      },
      "public": {
        "title": "No public pages yet",
        "description": "See pages shared with everyone in your project right here.",
        "primary_button": {
          "text": "Create your first page"
        }
      },
      "archived": {
        "title": "No archived pages yet",
        "description": "Archive pages not on your radar. Access them here when needed."
      }
    }
  },

  "command_k": {
    "empty_state": {
      "search": {
        "title": "No results found"
      }
    }
  },

  "issue_relation": {
    "empty_state": {
      "search": {
        "title": "No matching issues found"
      },
      "no_issues": {
        "title": "No issues found"
      }
    }
  },

  "issue_comment": {
    "empty_state": {
      "general": {
        "title": "No comments yet",
        "description": "Comments can be used as a discussion and follow-up space for the issues"
      }
    }
  },

  "notification": {
    "empty_state": {
      "detail": {
        "title": "Select to view details."
      },
      "all": {
        "title": "No issues assigned",
        "description": "Updates for issues assigned to you can be \n seen here"
      },
      "mentions": {
        "title": "No issues assigned",
        "description": "Updates for issues assigned to you can be \n seen here"
      }
    }
  },

  "active_cycle": {
    "empty_state": {
      "progress": {
        "title": "Add issues to the cycle to view it's progress"
      },
      "chart": {
        "title": "Add issues to the cycle to view the burndown chart."
      },
      "priority_issue": {
        "title": "Observe high priority issues tackled in the cycle at a glance."
      },
      "assignee": {
        "title": "Add assignees to issues to see a breakdown of work by assignees."
      },
      "label": {
        "title": "Add labels to issues to see the breakdown of work by labels."
      }
    }
  },

  "disabled_project": {
    "empty_state": {
      "inbox": {
        "title": "Intake is not enabled for the project.",
        "description": "Intake helps you manage incoming requests to your project and add them as issues in your workflow. Enable intake from project settings to manage requests.",
        "primary_button": {
          "text": "Manage features"
        }
      },
      "cycle": {
        "title": "Cycles is not enabled for this project.",
        "description": "Break work down by timeboxed chunks, work backwards from your project deadline to set dates, and make tangible progress as a team. Enable the cycles feature for your project to start using them.",
        "primary_button": {
          "text": "Manage features"
        }
      },
      "module": {
        "title": "Modules are not enabled for the project.",
        "description": "Modules are the building blocks of your project. Enable modules from project settings to start using them.",
        "primary_button": {
          "text": "Manage features"
        }
      },
      "page": {
        "title": "Pages are not enabled for the project.",
        "description": "Pages are the building blocks of your project. Enable pages from project settings to start using them.",
        "primary_button": {
          "text": "Manage features"
        }
      },
      "view": {
        "title": "Views are not enabled for the project.",
        "description": "Views are the building blocks of your project. Enable views from project settings to start using them.",
        "primary_button": {
          "text": "Manage features"
        }
      }
    }
  },

  "inbox": {
    "label": "Inbox",
    "empty_state": {
      "sidebar_open_tab": {
        "title": "No open issues",
        "description": "Find open issues here. Create new issue."
      },
      "sidebar_closed_tab": {
        "title": "No closed issues",
        "description": "All the issues whether accepted or declined can be found here."
      },
      "sidebar_filter": {
        "title": "No matching issues",
        "description": "No issue matches filter applied in intake. Create a new issue."
      },
      "detail": {
        "title": "Select an issue to view its details."
      }
    }
  },

  "workspace_draft_issues": {
    "empty_state": {
      "title": "Half-written issues, and soon, comments will show up here.",
      "description": "To try this out, start adding an issue and leave it mid-way or create your first draft below. 😉",
      "primary_button": {
        "text": "Create your first draft"
      }
    }
  },

  "stickies": {
    "title": "Your stickies",
    "placeholder": "click to type here",
    "all": "All stickies",
    "no-data": "Jot down an idea, capture an aha, or record a brainwave. Add a sticky to get started.",
    "add": "Add sticky",
    "search_placeholder": "Search by title",
    "delete": "Delete sticky",
    "delete_confirmation": "Are you sure you want to delete this sticky?",
    "empty_state": {
      "simple": "Jot down an idea, capture an aha, or record a brainwave. Add a sticky to get started.",
      "general": {
        "title": "Stickies are quick notes and to-dos you take down on the fly.",
        "description": "Capture your thoughts and ideas effortlessly by creating stickies that you can access anytime and from anywhere.",
        "primary_button": {
          "text": "Add sticky"
        }
      },
      "search": {
        "title": "That doesn't match any of your stickies.",
        "description": "Try a different term or let us know\nif you are sure your search is right. ",
        "primary_button": {
          "text": "Add sticky"
        }
      }
    },
    "toasts": {
      "errors": {
        "wrong_name": "The sticky name cannot be longer than 100 characters.",
        "already_exists": "There already exists a sticky with no description"
      },
      "created": {
        "title": "Sticky created",
        "message": "The sticky has been successfully created"
      },
      "not_created": {
        "title": "Sticky not created",
        "message": "The sticky could not be created"
      },
      "updated": {
        "title": "Sticky updated",
        "message": "The sticky has been successfully updated"
      },
      "not_updated": {
        "title": "Sticky not updated",
        "message": "The sticky could not be updated"
      },
      "removed": {
        "title": "Sticky removed",
        "message": "The sticky has been successfully removed"
      },
      "not_removed": {
        "title": "Sticky not removed",
        "message": "The sticky could not be removed"
      }
    }
  },

  "role_details": {
    "guest": {
      "title": "Guest",
      "description": "External members of organizations can be invited as guests."
    },
    "member": {
      "title": "Member",
      "description": "Ability to read, write, edit, and delete entities inside projects, cycles, and modules"
    },
    "admin": {
      "title": "Admin",
      "description": "All permissions set to true within the workspace."
    }
  },

  "user_roles": {
    "product_or_project_manager": "Product / Project Manager",
    "development_or_engineering": "Development / Engineering",
    "founder_or_executive": "Founder / Executive",
    "freelancer_or_consultant": "Freelancer / Consultant",
    "marketing_or_growth": "Marketing / Growth",
    "sales_or_business_development": "Sales / Business Development",
    "support_or_operations": "Support / Operations",
    "student_or_professor": "Student / Professor",
    "human_or_resources": "Human / Resources",
    "other": "Other"
  },

  "importer": {
    "github": {
      "title": "Github",
      "description": "Import issues from GitHub repositories and sync them."
    },
    "jira": {
      "title": "Jira",
      "description": "Import issues and epics from Jira projects and epics."
    }
  },

  "exporter": {
    "csv": {
      "title": "CSV",
      "description": "Export issues to a CSV file."
    },
    "xlsx": {
      "title": "Excel",
      "description": "Export issues to a Excel file."
    },
    "json": {
      "title": "JSON",
      "description": "Export issues to a JSON file."
    }
  },
  "default_global_view": {
    "all_issues": "All issues",
    "assigned": "Assigned",
    "created": "Created",
    "subscribed": "Subscribed"
  }
>>>>>>> 2f56caa4
}<|MERGE_RESOLUTION|>--- conflicted
+++ resolved
@@ -312,33 +312,6 @@
   "change_parent_issue": "Change parent issue",
   "remove_parent_issue": "Remove parent issue",
   "add_parent": "Add parent",
-<<<<<<< HEAD
-  "loading_members": "Loading members...",
-  "project_modules": {
-    "status": {
-      "backlog": "Backlog",
-      "planned": "Planned",
-      "in_progress": "In Progress",
-      "paused": "Paused",
-      "completed": "Completed",
-      "cancelled": "Cancelled"
-    },
-    "layout": {
-      "list": "List layout",
-      "board": "Gallery layout",
-      "timeline": "Timeline layout"
-    },
-    "order_by": {
-      "name": "Name",
-      "progress": "Progress",
-      "issues": "Number of issues",
-      "due_date": "Due date",
-      "created_at": "Created date",
-      "manual": "Manual"
-    }
-  }
-
-=======
   "loading_members": "Loading members...",      
   "view_link_copied_to_clipboard": "View link copied to clipboard.",
   "required": "Required",
@@ -1306,6 +1279,28 @@
     "assigned": "Assigned",
     "created": "Created",
     "subscribed": "Subscribed"
+  },
+  "project_modules": {
+    "status": {
+      "backlog": "Backlog",
+      "planned": "Planned",
+      "in_progress": "In Progress",
+      "paused": "Paused",
+      "completed": "Completed",
+      "cancelled": "Cancelled"
+    },
+    "layout": {
+      "list": "List layout",
+      "board": "Gallery layout",
+      "timeline": "Timeline layout"
+    },
+    "order_by": {
+      "name": "Name",
+      "progress": "Progress",
+      "issues": "Number of issues",
+      "due_date": "Due date",
+      "created_at": "Created date",
+      "manual": "Manual"
+    }
   }
->>>>>>> 2f56caa4
 }