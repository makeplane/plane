{
  "submit": "Submit",
  "cancel": "Cancel",
  "loading": "Loading",
  "error": "Error",
  "success": "Success",
  "warning": "Warning",
  "info": "Info",
  "close": "Close",
  "yes": "Yes",
  "no": "No",
  "ok": "OK",
  "name": "Name",
  "description": "Description",
  "search": "Search",
  "add_member": "Add member",
  "adding_members": "Adding members",
  "remove_member": "Remove member",
  "add_members": "Add members",
  "adding_member": "Adding members",
  "remove_members": "Remove members",
  "add": "Add",
  "adding": "Adding",
  "remove": "Remove",
  "add_new": "Add new",
  "remove_selected": "Remove selected",
  "first_name": "First name",
  "last_name": "Last name",
  "email": "Email",
  "display_name": "Display name",
  "role": "Role",
  "timezone": "Timezone",
  "avatar": "Avatar",
  "cover_image": "Cover image",
  "password": "Password",
  "change_cover": "Change cover",
  "language": "Language",
  "saving": "Saving",
  "save_changes": "Save changes",
  "deactivate_account": "Deactivate account",
  "deactivate_account_description": "When deactivating an account, all of the data and resources within that account will be permanently removed and cannot be recovered.",
  "profile_settings": "Profile settings",
  "your_account": "Your account",
  "security": "Security",
  "activity": "Activity",
  "appearance": "Appearance",
  "notifications": "Notifications",
  "workspaces": "Workspaces",
  "create_workspace": "Create workspace",
  "invitations": "Invitations",
  "summary": "Summary",
  "assigned": "Assigned",
  "created": "Created",
  "subscribed": "Subscribed",
  "you_do_not_have_the_permission_to_access_this_page": "You do not have the permission to access this page.",
  "something_went_wrong_please_try_again": "Something went wrong. Please try again.",
  "load_more": "Load more",
  "select_or_customize_your_interface_color_scheme": "Select or customize your interface color scheme.",
  "theme": "Theme",
  "system_preference": "System preference",
  "light": "Light",
  "dark": "Dark",
  "light_contrast": "Light high contrast",
  "dark_contrast": "Dark high contrast",
  "custom": "Custom theme",
  "select_your_theme": "Select your theme",
  "customize_your_theme": "Customize your theme",
  "background_color": "Background color",
  "text_color": "Text color",
  "primary_color": "Primary(Theme) color",
  "sidebar_background_color": "Sidebar background color",
  "sidebar_text_color": "Sidebar text color",
  "set_theme": "Set theme",
  "enter_a_valid_hex_code_of_6_characters": "Enter a valid hex code of 6 characters",
  "background_color_is_required": "Background color is required",
  "text_color_is_required": "Text color is required",
  "primary_color_is_required": "Primary color is required",
  "sidebar_background_color_is_required": "Sidebar background color is required",
  "sidebar_text_color_is_required": "Sidebar text color is required",
  "updating_theme": "Updating theme",
  "theme_updated_successfully": "Theme updated successfully",
  "failed_to_update_the_theme": "Failed to update the theme",
  "email_notifications": "Email notifications",
  "stay_in_the_loop_on_issues_you_are_subscribed_to_enable_this_to_get_notified": "Stay in the loop on Work items you are subscribed to. Enable this to get notified.",
  "email_notification_setting_updated_successfully": "Email notification setting updated successfully",
  "failed_to_update_email_notification_setting": "Failed to update email notification setting",
  "notify_me_when": "Notify me when",
  "property_changes": "Property changes",
  "property_changes_description": "Notify me when work items' properties like assignees, priority, estimates or anything else changes.",
  "state_change": "State change",
  "state_change_description": "Notify me when the work items moves to a different state",
  "issue_completed": "Work item completed",
  "issue_completed_description": "Notify me only when a work item is completed",
  "comments": "Comments",
  "comments_description": "Notify me when someone leaves a comment on the work item",
  "mentions": "Mentions",
  "mentions_description": "Notify me only when someone mentions me in the comments or description",
  "old_password": "Old password",
  "general_settings": "General settings",
  "sign_out": "Sign out",
  "signing_out": "Signing out",
  "active_cycles": "Active cycles",
  "active_cycles_description": "Monitor cycles across projects, track high-priority work items, and zoom in cycles that need attention.",
  "on_demand_snapshots_of_all_your_cycles": "On-demand snapshots of all your cycles",
  "upgrade": "Upgrade",
  "10000_feet_view": "10,000-feet view of all active cycles.",
  "10000_feet_view_description": "Zoom out to see running cycles across all your projects at once instead of going from Cycle to Cycle in each project.",
  "get_snapshot_of_each_active_cycle": "Get a snapshot of each active cycle.",
  "get_snapshot_of_each_active_cycle_description": "Track high-level metrics for all active cycles, see their state of progress, and get a sense of scope against deadlines.",
  "compare_burndowns": "Compare burndowns.",
  "compare_burndowns_description": "Monitor how each of your teams are performing with a peek into each cycle's burndown report.",
  "quickly_see_make_or_break_issues": "Quickly see make-or-break work items.",
  "quickly_see_make_or_break_issues_description": "Preview high-priority work items for each cycle against due dates. See all of them per cycle in one click.",
  "zoom_into_cycles_that_need_attention": "Zoom into cycles that need attention.",
  "zoom_into_cycles_that_need_attention_description": "Investigate the state of any cycle that doesn't conform to expectations in one click.",
  "stay_ahead_of_blockers": "Stay ahead of blockers.",
  "stay_ahead_of_blockers_description": "Spot challenges from one project to another and see inter-cycle dependencies that aren't obvious from any other view.",
  "analytics": "Analytics",
  "workspace_invites": "Workspace invites",
  "enter_god_mode": "Enter god mode",
  "workspace_logo": "Workspace logo",
  "new_issue": "New work item",
  "your_work": "Your work",
  "drafts": "Drafts",
  "projects": "Projects",
  "views": "Views",
  "workspace": "Workspace",
  "archives": "Archives",
  "settings": "Settings",
  "failed_to_move_favorite": "Failed to move favorite",
  "favorites": "Favorites",
  "no_favorites_yet": "No favorites yet",
  "create_folder": "Create folder",
  "new_folder": "New folder",
  "favorite_updated_successfully": "Favorite updated successfully",
  "favorite_created_successfully": "Favorite created successfully",
  "folder_already_exists": "Folder already exists",
  "folder_name_cannot_be_empty": "Folder name cannot be empty",
  "something_went_wrong": "Something went wrong",
  "failed_to_reorder_favorite": "Failed to reorder favorite",
  "favorite_removed_successfully": "Favorite removed successfully",
  "failed_to_create_favorite": "Failed to create favorite",
  "failed_to_rename_favorite": "Failed to rename favorite",
  "project_link_copied_to_clipboard": "Project link copied to clipboard",
  "link_copied": "Link copied",
  "add_project": "Add project",
  "create_project": "Create project",
  "failed_to_remove_project_from_favorites": "Couldn't remove the project from favorites. Please try again.",
  "project_created_successfully": "Project created successfully",
  "project_created_successfully_description": "Project created successfully. You can now start adding work items to it.",
  "project_cover_image_alt": "Project cover image",
  "name_is_required": "Name is required",
  "title_should_be_less_than_255_characters": "Title should be less than 255 characters",
  "project_name": "Project name",
  "project_id_must_be_at_least_1_character": "Project ID must at least be of 1 character",
  "project_id_must_be_at_most_5_characters": "Project ID must at most be of 5 characters",
  "project_id": "Project ID",
  "project_id_tooltip_content": "Helps you identify work items in the project uniquely. Max 5 characters.",
  "description_placeholder": "Description",
  "only_alphanumeric_non_latin_characters_allowed": "Only Alphanumeric & Non-latin characters are allowed.",
  "project_id_is_required": "Project ID is required",
  "project_id_allowed_char": "Only Alphanumeric & Non-latin characters are allowed.",
  "project_id_min_char": "Project ID must at least be of 1 character",
  "project_id_max_char": "Project ID must at most be of 5 characters",
  "project_description_placeholder": "Enter project description",
  "select_network": "Select network",
  "lead": "Lead",
  "date_range": "Date range",
  "private": "Private",
  "public": "Public",
  "accessible_only_by_invite": "Accessible only by invite",
  "anyone_in_the_workspace_except_guests_can_join": "Anyone in the workspace except Guests can join",
  "creating": "Creating",
  "creating_project": "Creating project",
  "adding_project_to_favorites": "Adding project to favorites",
  "project_added_to_favorites": "Project added to favorites",
  "couldnt_add_the_project_to_favorites": "Couldn't add the project to favorites. Please try again.",
  "removing_project_from_favorites": "Removing project from favorites",
  "project_removed_from_favorites": "Project removed from favorites",
  "couldnt_remove_the_project_from_favorites": "Couldn't remove the project from favorites. Please try again.",
  "add_to_favorites": "Add to favorites",
  "remove_from_favorites": "Remove from favorites",
  "publish_settings": "Publish settings",
  "publish": "Publish",
  "copy_link": "Copy link",
  "leave_project": "Leave project",
  "join_the_project_to_rearrange": "Join the project to rearrange",
  "drag_to_rearrange": "Drag to rearrange",
  "congrats": "Congrats!",
  "open_project": "Open project",
  "issues": "Work items",
  "cycles": "Cycles",
  "modules": "Modules",
  "pages": "Pages",
  "intake": "Intake",
  "time_tracking": "Time Tracking",
  "work_management": "Work management",
  "projects_and_issues": "Projects and work items",
  "projects_and_issues_description": "Toggle these on or off this project.",
  "cycles_description": "Timebox work as you see fit per project and change frequency from one period to the next.",
  "modules_description": "Group work into sub-project-like set-ups with their own leads and assignees.",
  "views_description": "Save sorts, filters, and display options for later or share them.",
  "pages_description": "Write anything like you write anything.",
  "intake_description": "Stay in the loop on Work items you are subscribed to. Enable this to get notified.",
  "time_tracking_description": "Track time spent on work items and projects.",
  "work_management_description": "Manage your work and projects with ease.",
  "documentation": "Documentation",
  "message_support": "Message support",
  "contact_sales": "Contact sales",
  "hyper_mode": "Hyper Mode",
  "keyboard_shortcuts": "Keyboard shortcuts",
  "whats_new": "What's new?",
  "version": "Version",
  "we_are_having_trouble_fetching_the_updates": "We are having trouble fetching the updates.",
  "our_changelogs": "our changelogs",
  "for_the_latest_updates": "for the latest updates.",
  "please_visit": "Please visit",
  "docs": "Docs",
  "full_changelog": "Full changelog",
  "support": "Support",
  "discord": "Discord",
  "powered_by_plane_pages": "Powered by Plane Pages",
  "please_select_at_least_one_invitation": "Please select at least one invitation.",
  "please_select_at_least_one_invitation_description": "Please select at least one invitation to join the workspace.",
  "we_see_that_someone_has_invited_you_to_join_a_workspace": "We see that someone has invited you to join a workspace",
  "join_a_workspace": "Join a workspace",
  "we_see_that_someone_has_invited_you_to_join_a_workspace_description": "We see that someone has invited you to join a workspace",
  "join_a_workspace_description": "Join a workspace",
  "accept_and_join": "Accept & Join",
  "go_home": "Go Home",
  "no_pending_invites": "No pending invites",
  "you_can_see_here_if_someone_invites_you_to_a_workspace": "You can see here if someone invites you to a workspace",
  "back_to_home": "Back to home",
  "workspace_name": "workspace-name",
  "deactivate_your_account": "Deactivate your account",
  "deactivate_your_account_description": "Once deactivated, you can't be assigned work items and be billed for your workspace. To reactivate your account, you will need an invite to a workspace at this email address.",
  "deactivating": "Deactivating",
  "confirm": "Confirm",
  "confirming": "Confirming",
  "draft_created": "Draft created",
  "issue_created_successfully": "Work item created successfully",
  "draft_creation_failed": "Draft creation failed",
  "issue_creation_failed": "Work item creation failed",
  "draft_issue": "Draft work item",
  "issue_updated_successfully": "Work item updated successfully",
  "issue_could_not_be_updated": "Work item could not be updated",
  "create_a_draft": "Create a draft",
  "save_to_drafts": "Save to Drafts",
  "save": "Save",
  "update": "Update",
  "updating": "Updating",
  "create_new_issue": "Create new work item",
  "editor_is_not_ready_to_discard_changes": "Editor is not ready to discard changes",
  "failed_to_move_issue_to_project": "Failed to move work item to project",
  "create_more": "Create more",
  "add_to_project": "Add to project",
  "discard": "Discard",
  "duplicate_issue_found": "Duplicate work item found",
  "duplicate_issues_found": "Duplicate work items found",
  "no_matching_results": "No matching results",
  "title_is_required": "Title is required",
  "title": "Title",
  "state": "State",
  "priority": "Priority",
  "none": "None",
  "urgent": "Urgent",
  "high": "High",
  "medium": "Medium",
  "low": "Low",
  "members": "Members",
  "assignee": "Assignee",
  "assignees": "Assignees",
  "you": "You",
  "labels": "Labels",
  "create_new_label": "Create new label",
  "start_date": "Start date",
  "end_date": "End date",
  "due_date": "Due date",
  "estimate": "Estimate",
  "change_parent_issue": "Change parent work item",
  "remove_parent_issue": "Remove parent work item",
  "add_parent": "Add parent",
  "loading_members": "Loading members",
  "view_link_copied_to_clipboard": "View link copied to clipboard.",
  "required": "Required",
  "optional": "Optional",
  "Cancel": "Cancel",
  "edit": "Edit",
  "archive": "Archive",
  "restore": "Restore",
  "open_in_new_tab": "Open in new tab",
  "delete": "Delete",
  "deleting": "Deleting",
  "make_a_copy": "Make a copy",
  "move_to_project": "Move to project",
  "good": "Good",
  "morning": "morning",
  "afternoon": "afternoon",
  "evening": "evening",
  "show_all": "Show all",
  "show_less": "Show less",
  "no_data_yet": "No Data yet",
  "syncing": "Syncing",
  "add_work_item": "Add work item",
  "advanced_description_placeholder": "Press '/' for commands",
  "create_work_item": "Create work item",
  "attachments": "Attachments",
  "declining": "Declining",
  "declined": "Declined",
  "decline": "Decline",
  "unassigned": "Unassigned",
  "work_items": "Work items",
  "add_link": "Add link",
  "points": "Points",
  "no_assignee": "No assignee",
  "no_assignees_yet": "No assignees yet",
  "no_labels_yet": "No labels yet",
  "ideal": "Ideal",
  "current": "Current",
  "no_matching_members": "No matching members",
  "leaving": "Leaving",
  "removing": "Removing",
  "leave": "Leave",
  "refresh": "Refresh",
  "refreshing": "Refreshing",
  "refresh_status": "Refresh status",
  "prev": "Prev",
  "next": "Next",
  "re_generating": "Re-generating",
  "re_generate": "Re-generate",
  "re_generate_key": "Re-generate key",
  "export": "Export",
  "member": "{count, plural, one{# member} other{# members}}",
<<<<<<< HEAD
  "new_password_must_be_different_from_old_password": "New password must be different from old password",
=======
  "edited": "edited",
  "bot": "Bot",
>>>>>>> 99dba80d

  "project_view": {
    "sort_by": {
      "created_at": "Created at",
      "updated_at": "Updated at",
      "name": "Name"
    }
  },

  "toast": {
    "success": "Success!",
    "error": "Error!"
  },

  "links": {
    "toasts": {
      "created": {
        "title": "Link created",
        "message": "The link has been successfully created"
      },
      "not_created": {
        "title": "Link not created",
        "message": "The link could not be created"
      },
      "updated": {
        "title": "Link updated",
        "message": "The link has been successfully updated"
      },
      "not_updated": {
        "title": "Link not updated",
        "message": "The link could not be updated"
      },
      "removed": {
        "title": "Link removed",
        "message": "The link has been successfully removed"
      },
      "not_removed": {
        "title": "Link not removed",
        "message": "The link could not be removed"
      }
    }
  },

  "home": {
    "empty": {
      "quickstart_guide": "Your quickstart guide",
      "not_right_now": "Not right now",
      "create_project": {
        "title": "Create a project",
        "description": "Most things start with a project in Plane.",
        "cta": "Get started"
      },
      "invite_team": {
        "title": "Invite your team",
        "description": "Build, ship, and manage with coworkers.",
        "cta": "Get them in"
      },
      "configure_workspace": {
        "title": "Set up your workspace.",
        "description": "Turn features on or off or go beyond that.",
        "cta": "Configure this workspace"
      },
      "personalize_account": {
        "title": "Make Plane yours.",
        "description": "Choose your picture, colors, and more.",
        "cta": "Personalize now"
      },
      "widgets": {
        "title": "It's Quiet Without Widgets, Turn Them On",
        "description": "It looks like all your widgets are turned off. Enable them\nnow to enhance your experience!",
        "primary_button": {
          "text": "Manage widgets"
        }
      }
    },
    "quick_links": {
      "empty": "Save links to work things that you'd like handy.",
      "add": "Add quick Link",
      "title": "Quicklink",
      "title_plural": "Quicklinks"
    },
    "recents": {
      "title": "Recents",
      "empty": {
        "project": "Your recent projects will appear here once you visit one.",
        "page": "Your recent pages will appear here once you visit one.",
        "issue": "Your recent work items will appear here once you visit one.",
        "default": "You don't have any recents yet."
      },
      "filters": {
        "all": "All items",
        "projects": "Projects",
        "pages": "Pages",
        "issues": "Work items"
      }
    },
    "new_at_plane": {
      "title": "New at Plane"
    },
    "quick_tutorial": {
      "title": "Quick tutorial"
    },
    "widget": {
      "reordered_successfully": "Widget reordered successfully.",
      "reordering_failed": "Error occurred while reordering widget."
    },
    "manage_widgets": "Manage widgets",
    "title": "Home",
    "star_us_on_github": "Star us on GitHub"
  },

  "link": {
    "modal": {
      "url": {
        "text": "URL",
        "required": "URL is invalid",
        "placeholder": "Type or paste a URL"
      },
      "title": {
        "text": "Display title",
        "placeholder": "What you'd like to see this link as"
      }
    }
  },

  "common": {
    "all": "All",
    "states": "States",
    "state": "State",
    "state_groups": "State groups",
    "state_group": "State group",
    "priorities": "Priorities",
    "priority": "Priority",
    "team_project": "Team project",
    "project": "Project",
    "cycle": "Cycle",
    "cycles": "Cycles",
    "module": "Module",
    "modules": "Modules",
    "labels": "Labels",
    "label": "Label",
    "assignees": "Assignees",
    "assignee": "Assignee",
    "created_by": "Created by",
    "none": "None",
    "link": "Link",
    "estimates": "Estimates",
    "estimate": "Estimate",
    "created_at": "Created at",
    "completed_at": "Completed at",
    "layout": "Layout",
    "filters": "Filters",
    "display": "Display",
    "load_more": "Load more",
    "activity": "Activity",
    "analytics": "Analytics",
    "dates": "Dates",
    "success": "Success!",
    "something_went_wrong": "Something went wrong",
    "error": {
      "label": "Error!",
      "message": "Some error occurred. Please try again."
    },
    "group_by": "Group by",
    "epic": "Epic",
    "epics": "Epics",
    "work_item": "Work item",
    "work_items": "Work items",
    "sub_work_item": "Sub-work item",
    "add": "Add",
    "warning": "Warning",
    "updating": "Updating",
    "adding": "Adding",
    "update": "Update",
    "creating": "Creating",
    "create": "Create",
    "cancel": "Cancel",
    "description": "Description",
    "title": "Title",
    "attachment": "Attachment",
    "general": "General",
    "features": "Features",
    "automation": "Automation",
    "project_name": "Project name",
    "project_id": "Project ID",
    "project_timezone": "Project Timezone",
    "created_on": "Created on",
    "update_project": "Update project",
    "identifier_already_exists": "Identifier already exists",
    "add_more": "Add more",
    "defaults": "Defaults",
    "add_label": "Add label",
    "customize_time_range": "Customize time range",
    "loading": "Loading",
    "attachments": "Attachments",
    "property": "Property",
    "properties": "Properties",
    "parent": "Parent",
    "page": "Page",
    "remove": "Remove",
    "archiving": "Archiving",
    "archive": "Archive",
    "access": {
      "public": "Public",
      "private": "Private"
    },
    "done": "Done",
    "sub_work_items": "Sub-work items",
    "comment": "Comment",
    "workspace_level": "Workspace level",
    "order_by": {
      "label": "Order by",
      "manual": "Manual",
      "last_created": "Last created",
      "last_updated": "Last updated",
      "start_date": "Start date",
      "due_date": "Due date",
      "asc": "Ascending",
      "desc": "Descending",
      "updated_on": "Updated on"
    },
    "sort": {
      "asc": "Ascending",
      "desc": "Descending",
      "created_on": "Created on",
      "updated_on": "Updated on"
    },
    "comments": "Comments",
    "updates": "Updates",
    "clear_all": "Clear all",
    "copied": "Copied!",
    "link_copied": "Link copied!",
    "link_copied_to_clipboard": "Link copied to clipboard",
    "copied_to_clipboard": "Work item link copied to clipboard",
    "is_copied_to_clipboard": "Work item is copied to clipboard",
    "no_links_added_yet": "No links added yet",
    "add_link": "Add link",
    "links": "Links",
    "go_to_workspace": "Go to workspace",
    "progress": "Progress",
    "optional": "Optional",
    "join": "Join",
    "go_back": "Go back",
    "continue": "Continue",
    "resend": "Resend",
    "relations": "Relations",
    "errors": {
      "default": {
        "title": "Error!",
        "message": "Something went wrong. Please try again."
      },
      "required": "This field is required",
      "entity_required": "{entity} is required"
    },
    "update_link": "Update link",
    "attach": "Attach",
    "create_new": "Create new",
    "add_existing": "Add existing",
    "type_or_paste_a_url": "Type or paste a URL",
    "url_is_invalid": "URL is invalid",
    "display_title": "Display title",
    "link_title_placeholder": "What you'd like to see this link as",
    "url": "URL",
    "side_peek": "Side Peek",
    "modal": "Modal",
    "full_screen": "Full Screen",
    "close_peek_view": "Close the peek view",
    "toggle_peek_view_layout": "Toggle peek view layout",
    "options": "Options",
    "duration": "Duration",
    "today": "Today",
    "week": "Week",
    "month": "Month",
    "quarter": "Quarter",
    "press_for_commands": "Press '/' for commands",
    "click_to_add_description": "Click to add description",
    "search": {
      "label": "Search",
      "placeholder": "Type to search",
      "no_matches_found": "No matches found",
      "no_matching_results": "No matching results"
    },
    "actions": {
      "edit": "Edit",
      "make_a_copy": "Make a copy",
      "open_in_new_tab": "Open in new tab",
      "copy_link": "Copy link",
      "archive": "Archive",
      "restore": "Restore",
      "delete": "Delete",
      "remove_relation": "Remove relation",
      "subscribe": "Subscribe",
      "unsubscribe": "Unsubscribe",
      "clear_sorting": "Clear sorting",
      "show_weekends": "Show weekends",
      "enable": "Enable",
      "disable": "Disable"
    },
    "name": "Name",
    "discard": "Discard",
    "confirm": "Confirm",
    "confirming": "Confirming",
    "read_the_docs": "Read the docs",
    "default": "Default",
    "active": "Active",
    "enabled": "Enabled",
    "disabled": "Disabled",
    "mandate": "Mandate",
    "mandatory": "Mandatory",
    "yes": "Yes",
    "no": "No",
    "please_wait": "Please wait",
    "enabling": "Enabling",
    "disabling": "Disabling",
    "beta": "Beta",
    "or": "or",
    "next": "Next",
    "back": "Back",
    "cancelling": "Cancelling",
    "configuring": "Configuring",
    "clear": "Clear",
    "import": "Import",
    "connect": "Connect",
    "authorizing": "Authorizing",
    "processing": "Processing",
    "no_data_available": "No data available",
    "from": "from {name}",
    "authenticated": "Authenticated",
    "select": "Select",
    "upgrade": "Upgrade",
    "add_seats": "Add Seats",
    "projects": "Projects",
    "workspace": "Workspace",
    "workspaces": "Workspaces",
    "team": "Team",
    "teams": "Teams",
    "entity": "Entity",
    "entities": "Entities",
    "task": "Task",
    "tasks": "Tasks",
    "section": "Section",
    "sections": "Sections",
    "edit": "Edit",
    "connecting": "Connecting",
    "connected": "Connected",
    "disconnect": "Disconnect",
    "disconnecting": "Disconnecting",
    "installing": "Installing",
    "install": "Install",
    "reset": "Reset",
    "live": "Live",
    "change_history": "Change History",
    "coming_soon": "Coming soon",
    "members": "Members",
    "you": "You",
    "upgrade_cta": {
      "higher_subscription": "Upgrade to higher subscription",
      "talk_to_sales": "Talk to Sales"
    },
    "category": "Category",
    "categories": "Categories",
    "saving": "Saving",
    "save_changes": "Save changes",
    "delete": "Delete",
    "deleting": "Deleting",
    "pending": "Pending",
    "invite": "Invite",
    "view": "View"
  },

  "chart": {
    "x_axis": "X-axis",
    "y_axis": "Y-axis",
    "metric": "Metric"
  },

  "form": {
    "title": {
      "required": "Title is required",
      "max_length": "Title should be less than {length} characters"
    }
  },

  "entity": {
    "grouping_title": "{entity} Grouping",
    "priority": "{entity} Priority",
    "all": "All {entity}",
    "drop_here_to_move": "Drop here to move the {entity}",
    "delete": {
      "label": "Delete {entity}",
      "success": "{entity} deleted successfully",
      "failed": "{entity} delete failed"
    },
    "update": {
      "failed": "{entity} update failed",
      "success": "{entity} updated successfully"
    },
    "link_copied_to_clipboard": "{entity} link copied to clipboard",
    "fetch": {
      "failed": "Error fetching {entity}"
    },
    "add": {
      "success": "{entity} added successfully",
      "failed": "Error adding {entity}"
    }
  },

  "epic": {
    "all": "All Epics",
    "label": "{count, plural, one {Epic} other {Epics}}",
    "new": "New Epic",
    "adding": "Adding epic",
    "create": {
      "success": "Epic created successfully"
    },
    "add": {
      "press_enter": "Press 'Enter' to add another epic",
      "label": "Add Epic"
    },
    "title": {
      "label": "Epic Title",
      "required": "Epic title is required."
    }
  },

  "issue": {
    "label": "{count, plural, one {Work item} other {Work items}}",
    "all": "All Work items",
    "edit": "Edit work item",
    "title": {
      "label": "Work item title",
      "required": "Work item title is required."
    },
    "add": {
      "press_enter": "Press 'Enter' to add another work item",
      "label": "Add work item",
      "cycle": {
        "failed": "Work item could not be added to the cycle. Please try again.",
        "success": "{count, plural, one {Work item} other {Work items}} added to the cycle successfully.",
        "loading": "Adding {count, plural, one {work item} other {work items}} to the cycle"
      },
      "assignee": "Add assignees",
      "start_date": "Add start date",
      "due_date": "Add due date",
      "parent": "Add parent work item",
      "sub_issue": "Add sub-work item",
      "relation": "Add relation",
      "link": "Add link",
      "existing": "Add existing work item"
    },
    "remove": {
      "label": "Remove work item",
      "cycle": {
        "loading": "Removing work item from the cycle",
        "success": "Work item removed from the cycle successfully.",
        "failed": "Work item could not be removed from the cycle. Please try again."
      },
      "module": {
        "loading": "Removing work item from the module",
        "success": "Work item removed from the module successfully.",
        "failed": "Work item could not be removed from the module. Please try again."
      },
      "parent": {
        "label": "Remove parent work item"
      }
    },
    "new": "New Work item",
    "adding": "Adding work item",
    "create": {
      "success": "Work item created successfully"
    },
    "priority": {
      "urgent": "Urgent",
      "high": "High",
      "medium": "Medium",
      "low": "Low"
    },
    "display": {
      "properties": {
        "label": "Display Properties",
        "id": "ID",
        "issue_type": "Work item Type",
        "sub_issue_count": "Sub-work item count",
        "attachment_count": "Attachment count",
        "created_on": "Created on",
        "sub_issue": "Sub-work item",
        "work_item_count": "Work item count"
      },
      "extra": {
        "show_sub_issues": "Show sub-work items",
        "show_empty_groups": "Show empty groups"
      }
    },
    "layouts": {
      "ordered_by_label": "This layout is ordered by",
      "list": "List",
      "kanban": "Board",
      "calendar": "Calendar",
      "spreadsheet": "Table",
      "gantt": "Timeline",
      "title": {
        "list": "List Layout",
        "kanban": "Board Layout",
        "calendar": "Calendar Layout",
        "spreadsheet": "Table Layout",
        "gantt": "Timeline Layout"
      }
    },
    "states": {
      "active": "Active",
      "backlog": "Backlog"
    },
    "comments": {
      "placeholder": "Add comment",
      "switch": {
        "private": "Switch to private comment",
        "public": "Switch to public comment"
      },
      "create": {
        "success": "Comment created successfully",
        "error": "Comment creation failed. Please try again later."
      },
      "update": {
        "success": "Comment updated successfully",
        "error": "Comment update failed. Please try again later."
      },
      "remove": {
        "success": "Comment removed successfully",
        "error": "Comment remove failed. Please try again later."
      },
      "upload": {
        "error": "Asset upload failed. Please try again later."
      }
    },
    "empty_state": {
      "issue_detail": {
        "title": "Work item does not exist",
        "description": "The work item you are looking for does not exist, has been archived, or has been deleted.",
        "primary_button": {
          "text": "View other work items"
        }
      }
    },
    "sibling": {
      "label": "Sibling work items"
    },
    "archive": {
      "description": "Only completed or canceled\nwork items can be archived",
      "label": "Archive Work item",
      "confirm_message": "Are you sure you want to archive the work item? All your archived work items can be restored later.",
      "success": {
        "label": "Archive success",
        "message": "Your archives can be found in project archives."
      },
      "failed": {
        "message": "Work item could not be archived. Please try again."
      }
    },
    "restore": {
      "success": {
        "title": "Restore success",
        "message": "Your work item can be found in project work items."
      },
      "failed": {
        "message": "Work item could not be restored. Please try again."
      }
    },
    "relation": {
      "relates_to": "Relates to",
      "duplicate": "Duplicate of",
      "blocked_by": "Blocked by",
      "blocking": "Blocking"
    },
    "copy_link": "Copy work item link",
    "delete": {
      "label": "Delete work item",
      "error": "Error deleting work item"
    },
    "subscription": {
      "actions": {
        "subscribed": "Work item subscribed successfully",
        "unsubscribed": "Work item unsubscribed successfully"
      }
    },
    "select": {
      "error": "Please select at least one work item",
      "empty": "No work items selected",
      "add_selected": "Add selected work items"
    },
    "open_in_full_screen": "Open work item in full screen"
  },

  "attachment": {
    "error": "File could not be attached. Try uploading again.",
    "only_one_file_allowed": "Only one file can be uploaded at a time.",
    "file_size_limit": "File must be of {size}MB or less in size.",
    "drag_and_drop": "Drag and drop anywhere to upload",
    "delete": "Delete attachment"
  },

  "label": {
    "select": "Select label",
    "create": {
      "success": "Label created successfully",
      "failed": "Label creation failed",
      "already_exists": "Label already exists",
      "type": "Type to add a new label"
    }
  },

  "sub_work_item": {
    "update": {
      "success": "Sub-work item updated successfully",
      "error": "Error updating sub-work item"
    },
    "remove": {
      "success": "Sub-work item removed successfully",
      "error": "Error removing sub-work item"
    }
  },

  "view": {
    "label": "{count, plural, one {View} other {Views}}",
    "create": {
      "label": "Create View"
    },
    "update": {
      "label": "Update View"
    }
  },

  "inbox_issue": {
    "status": {
      "pending": {
        "title": "Pending",
        "description": "Pending"
      },
      "declined": {
        "title": "Declined",
        "description": "Declined"
      },
      "snoozed": {
        "title": "Snoozed",
        "description": "{days, plural, one{# day} other{# days}} to go"
      },
      "accepted": {
        "title": "Accepted",
        "description": "Accepted"
      },
      "duplicate": {
        "title": "Duplicate",
        "description": "Duplicate"
      }
    },
    "modals": {
      "decline": {
        "title": "Decline work item",
        "content": "Are you sure you want to decline work item {value}?"
      },
      "delete": {
        "title": "Delete work item",
        "content": "Are you sure you want to delete work item {value}?",
        "success": "Work item deleted successfully"
      }
    },
    "errors": {
      "snooze_permission": "Only project admins can snooze/Un-snooze work items",
      "accept_permission": "Only project admins can accept work items",
      "decline_permission": "Only project admins can deny work items"
    },
    "actions": {
      "accept": "Accept",
      "decline": "Decline",
      "snooze": "Snooze",
      "unsnooze": "Un snooze",
      "copy": "Copy work item link",
      "delete": "Delete",
      "open": "Open work item",
      "mark_as_duplicate": "Mark as duplicate",
      "move": "Move {value} to project work items"
    },
    "source": {
      "in-app": "in-app"
    },
    "order_by": {
      "created_at": "Created at",
      "updated_at": "Updated at",
      "id": "ID"
    },
    "label": "Intake",
    "page_label": "{workspace} - Intake",
    "modal": {
      "title": "Create intake work item"
    },
    "tabs": {
      "open": "Open",
      "closed": "Closed"
    },
    "empty_state": {
      "sidebar_open_tab": {
        "title": "No open work items",
        "description": "Find open work items here. Create new work item."
      },
      "sidebar_closed_tab": {
        "title": "No closed work items",
        "description": "All the work items whether accepted or declined can be found here."
      },
      "sidebar_filter": {
        "title": "No matching work items",
        "description": "No work item matches filter applied in intake. Create a new work item."
      },
      "detail": {
        "title": "Select a work item to view its details."
      }
    }
  },

  "workspace_creation": {
    "heading": "Create your workspace",
    "subheading": "To start using Plane, you need to create or join a workspace.",
    "form": {
      "name": {
        "label": "Name your workspace",
        "placeholder": "Something familiar and recognizable is always best."
      },
      "url": {
        "label": "Set your workspace's URL",
        "placeholder": "Type or paste a URL",
        "edit_slug": "You can only edit the slug of the URL"
      },
      "organization_size": {
        "label": "How many people will use this workspace?",
        "placeholder": "Select a range"
      }
    },
    "errors": {
      "creation_disabled": {
        "title": "Only your instance admin can create workspaces",
        "description": "If you know your instance admin's email address, click the button below to get in touch with them.",
        "request_button": "Request instance admin"
      },
      "validation": {
        "name_alphanumeric": "Workspaces names can contain only (' '), ('-'), ('_') and alphanumeric characters.",
        "name_length": "Limit your name to 80 characters.",
        "url_alphanumeric": "URLs can contain only ('-') and alphanumeric characters.",
        "url_length": "Limit your URL to 48 characters.",
        "url_already_taken": "Workspace URL is already taken!"
      }
    },
    "request_email": {
      "subject": "Requesting a new workspace",
      "body": "Hi instance admin(s),\n\nPlease create a new workspace with the URL [/workspace-name] for [purpose of creating the workspace].\n\nThanks,\n{firstName} {lastName}\n{email}"
    },
    "button": {
      "default": "Create workspace",
      "loading": "Creating workspace"
    },
    "toast": {
      "success": {
        "title": "Success",
        "message": "Workspace created successfully"
      },
      "error": {
        "title": "Error",
        "message": "Workspace could not be created. Please try again."
      }
    }
  },

  "workspace_dashboard": {
    "empty_state": {
      "general": {
        "title": "Overview of your projects, activity, and metrics",
        "description": "Welcome to Plane, we are excited to have you here. Create your first project and track your work items, and this page will transform into a space that helps you progress. Admins will also see items which help their team progress.",
        "primary_button": {
          "text": "Build your first project",
          "comic": {
            "title": "Everything starts with a project in Plane",
            "description": "A project could be a product's roadmap, a marketing campaign, or launching a new car."
          }
        }
      }
    }
  },

  "workspace_analytics": {
    "label": "Analytics",
    "page_label": "{workspace} - Analytics",
    "open_tasks": "Total open tasks",
    "error": "There was some error in fetching the data.",
    "work_items_closed_in": "Work items closed in",
    "selected_projects": "Selected projects",
    "total_members": "Total members",
    "total_cycles": "Total cycles",
    "total_modules": "Total modules",
    "pending_work_items": {
      "title": "Pending work items",
      "empty_state": "Analysis of pending work items by co-workers appears here."
    },
    "work_items_closed_in_a_year": {
      "title": "Work items closed in a year",
      "empty_state": "Close work items to view analysis of the same in the form of a graph."
    },
    "most_work_items_created": {
      "title": "Most work items created",
      "empty_state": "Co-workers and the number of work items created by them appears here."
    },
    "most_work_items_closed": {
      "title": "Most work items closed",
      "empty_state": "Co-workers and the number of work items closed by them appears here."
    },
    "tabs": {
      "scope_and_demand": "Scope and Demand",
      "custom": "Custom Analytics"
    },
    "empty_state": {
      "general": {
        "title": "Track progress, workloads, and allocations. Spot trends, remove blockers, and move work faster",
        "description": "See scope versus demand, estimates, and scope creep. Get performance by team members and teams, and make sure your project runs on time.",
        "primary_button": {
          "text": "Start your first project",
          "comic": {
            "title": "Analytics works best with Cycles + Modules",
            "description": "First, timebox your work items into Cycles and, if you can, group work items that span more than a cycle into Modules. Check out both on the left nav."
          }
        }
      }
    }
  },

  "workspace_projects": {
    "label": "{count, plural, one {Project} other {Projects}}",
    "create": {
      "label": "Add Project"
    },
    "network": {
      "label": "Network",
      "private": {
        "title": "Private",
        "description": "Accessible only by invite"
      },
      "public": {
        "title": "Public",
        "description": "Anyone in the workspace except Guests can join"
      }
    },
    "error": {
      "permission": "You don't have permission to perform this action.",
      "cycle_delete": "Failed to delete cycle",
      "module_delete": "Failed to delete module",
      "issue_delete": "Failed to delete work item"
    },
    "state": {
      "backlog": "Backlog",
      "unstarted": "Unstarted",
      "started": "Started",
      "completed": "Completed",
      "cancelled": "Cancelled"
    },
    "sort": {
      "manual": "Manual",
      "name": "Name",
      "created_at": "Created date",
      "members_length": "Number of members"
    },
    "scope": {
      "my_projects": "My projects",
      "archived_projects": "Archived"
    },
    "common": {
      "months_count": "{months, plural, one{# month} other{# months}}"
    },
    "empty_state": {
      "general": {
        "title": "No active projects",
        "description": "Think of each project as the parent for goal-oriented work. Projects are where Jobs, Cycles, and Modules live and, along with your colleagues, help you achieve that goal. Create a new project or filter for archived projects.",
        "primary_button": {
          "text": "Start your first project",
          "comic": {
            "title": "Everything starts with a project in Plane",
            "description": "A project could be a product's roadmap, a marketing campaign, or launching a new car."
          }
        }
      },
      "no_projects": {
        "title": "No project",
        "description": "To create work items or manage your work, you need to create a project or be a part of one.",
        "primary_button": {
          "text": "Start your first project",
          "comic": {
            "title": "Everything starts with a project in Plane",
            "description": "A project could be a product's roadmap, a marketing campaign, or launching a new car."
          }
        }
      },
      "filter": {
        "title": "No matching projects",
        "description": "No projects detected with the matching criteria. \n Create a new project instead."
      },
      "search": {
        "description": "No projects detected with the matching criteria.\nCreate a new project instead"
      }
    }
  },

  "workspace_views": {
    "add_view": "Add view",
    "empty_state": {
      "all-issues": {
        "title": "No work items in the project",
        "description": "First project done! Now, slice your work into trackable pieces with work items. Let's go!",
        "primary_button": {
          "text": "Create new work item"
        }
      },
      "assigned": {
        "title": "No work items yet",
        "description": "Work items assigned to you can be tracked from here.",
        "primary_button": {
          "text": "Create new work item"
        }
      },
      "created": {
        "title": "No work items yet",
        "description": "All work items created by you come here, track them here directly.",
        "primary_button": {
          "text": "Create new work item"
        }
      },
      "subscribed": {
        "title": "No work items yet",
        "description": "Subscribe to work items you are interested in, track all of them here."
      },
      "custom-view": {
        "title": "No work items yet",
        "description": "Work items that applies to the filters, track all of them here."
      }
    }
  },

  "workspace_settings": {
    "label": "Workspace settings",
    "page_label": "{workspace} - General settings",
    "key_created": "Key created",
    "copy_key": "Copy and save this secret key in Plane Pages. You can't see this key after you hit Close. A CSV file containing the key has been downloaded.",
    "token_copied": "Token copied to clipboard.",
    "settings": {
      "general": {
        "title": "General",
        "upload_logo": "Upload logo",
        "edit_logo": "Edit logo",
        "name": "Workspace name",
        "company_size": "Company size",
        "url": "Workspace URL",
        "update_workspace": "Update workspace",
        "delete_workspace": "Delete this workspace",
        "delete_workspace_description": "When deleting a workspace, all of the data and resources within that workspace will be permanently removed and cannot be recovered.",
        "delete_btn": "Delete this workspace",
        "delete_modal": {
          "title": "Are you sure you want to delete this workspace?",
          "description": "You have an active trial to one of our paid plans. Please cancel it first to proceed.",
          "dismiss": "Dismiss",
          "cancel": "Cancel trial",
          "success_title": "Workspace deleted.",
          "success_message": "You will soon go to your profile page.",
          "error_title": "That didn't work.",
          "error_message": "Try again, please."
        },
        "errors": {
          "name": {
            "required": "Name is required",
            "max_length": "Workspace name should not exceed 80 characters"
          },
          "company_size": {
            "required": "Company size is required",
            "select_a_range": "Select organization size"
          }
        }
      },
      "members": {
        "title": "Members",
        "add_member": "Add member",
        "pending_invites": "Pending invites",
        "invitations_sent_successfully": "Invitations sent successfully",
        "leave_confirmation": "Are you sure you want to leave the workspace? You will no longer have access to this workspace. This action cannot be undone.",
        "details": {
          "full_name": "Full name",
          "display_name": "Display name",
          "email_address": "Email address",
          "account_type": "Account type",
          "authentication": "Authentication",
          "joining_date": "Joining date"
        },
        "modal": {
          "title": "Invite people to collaborate",
          "description": "Invite people to collaborate on your workspace.",
          "button": "Send invitations",
          "button_loading": "Sending invitations",
          "placeholder": "name@company.com",
          "errors": {
            "required": "We need an email address to invite them.",
            "invalid": "Email is invalid"
          }
        }
      },
      "billing_and_plans": {
        "title": "Billing & Plans",
        "current_plan": "Current plan",
        "free_plan": "You are currently using the free plan",
        "view_plans": "View plans"
      },
      "exports": {
        "title": "Exports",
        "exporting": "Exporting",
        "previous_exports": "Previous exports",
        "export_separate_files": "Export the data into separate files",
        "modal": {
          "title": "Export to",
          "toasts": {
            "success": {
              "title": "Export successful",
              "message": "You will be able to download the exported {entity} from the previous export."
            },
            "error": {
              "title": "Export failed",
              "message": "Export was unsuccessful. Please try again."
            }
          }
        }
      },
      "webhooks": {
        "title": "Webhooks",
        "add_webhook": "Add webhook",
        "modal": {
          "title": "Create webhook",
          "details": "Webhook details",
          "payload": "Payload URL",
          "question": "Which events would you like to trigger this webhook?",
          "error": "URL is required"
        },
        "secret_key": {
          "title": "Secret key",
          "message": "Generate a token to sign-in to the webhook payload"
        },
        "options": {
          "all": "Send me everything",
          "individual": "Select individual events"
        },
        "toasts": {
          "created": {
            "title": "Webhook created",
            "message": "The webhook has been successfully created"
          },
          "not_created": {
            "title": "Webhook not created",
            "message": "The webhook could not be created"
          },
          "updated": {
            "title": "Webhook updated",
            "message": "The webhook has been successfully updated"
          },
          "not_updated": {
            "title": "Webhook not updated",
            "message": "The webhook could not be updated"
          },
          "removed": {
            "title": "Webhook removed",
            "message": "The webhook has been successfully removed"
          },
          "not_removed": {
            "title": "Webhook not removed",
            "message": "The webhook could not be removed"
          },
          "secret_key_copied": {
            "message": "Secret key copied to clipboard."
          },
          "secret_key_not_copied": {
            "message": "Error occurred while copying secret key."
          }
        }
      },
      "api_tokens": {
        "title": "API Tokens",
        "add_token": "Add API token",
        "create_token": "Create token",
        "never_expires": "Never expires",
        "generate_token": "Generate token",
        "generating": "Generating",
        "delete": {
          "title": "Delete API token",
          "description": "Any application using this token will no longer have the access to Plane data. This action cannot be undone.",
          "success": {
            "title": "Success!",
            "message": "The API token has been successfully deleted"
          },
          "error": {
            "title": "Error!",
            "message": "The API token could not be deleted"
          }
        }
      }
    },
    "empty_state": {
      "api_tokens": {
        "title": "No API tokens created",
        "description": "Plane APIs can be used to integrate your data in Plane with any external system. Create a token to get started."
      },
      "webhooks": {
        "title": "No webhooks added",
        "description": "Create webhooks to receive real-time updates and automate actions."
      },
      "exports": {
        "title": "No exports yet",
        "description": "Anytime you export, you will also have a copy here for reference."
      },
      "imports": {
        "title": "No imports yet",
        "description": "Find all your previous imports here and download them."
      }
    }
  },

  "profile": {
    "label": "Profile",
    "page_label": "Your work",
    "work": "Work",
    "details": {
      "joined_on": "Joined on",
      "time_zone": "Timezone"
    },
    "stats": {
      "workload": "Workload",
      "overview": "Overview",
      "created": "Work items created",
      "assigned": "Work items assigned",
      "subscribed": "Work items subscribed",
      "state_distribution": {
        "title": "Work items by state",
        "empty": "Create work items to view the them by states in the graph for better analysis."
      },
      "priority_distribution": {
        "title": "Work items by Priority",
        "empty": "Create work items to view the them by priority in the graph for better analysis."
      },
      "recent_activity": {
        "title": "Recent activity",
        "empty": "We couldn't find data. Kindly view your inputs",
        "button": "Download today's activity",
        "button_loading": "Downloading"
      }
    },
    "actions": {
      "profile": "Profile",
      "security": "Security",
      "activity": "Activity",
      "appearance": "Appearance",
      "notifications": "Notifications"
    },
    "tabs": {
      "summary": "Summary",
      "assigned": "Assigned",
      "created": "Created",
      "subscribed": "Subscribed",
      "activity": "Activity"
    },
    "empty_state": {
      "activity": {
        "title": "No activities yet",
        "description": "Get started by creating a new work item! Add details and properties to it. Explore more in Plane to see your activity."
      },
      "assigned": {
        "title": "No work items are assigned to you",
        "description": "Work items assigned to you can be tracked from here."
      },
      "created": {
        "title": "No work items yet",
        "description": "All work items created by you come here, track them here directly."
      },
      "subscribed": {
        "title": "No work items yet",
        "description": "Subscribe to work items you are interested in, track all of them here."
      }
    }
  },

  "project_settings": {
    "general": {
      "enter_project_id": "Enter project ID",
      "please_select_a_timezone": "Please select a timezone",
      "archive_project": {
        "title": "Archive project",
        "description": "Archiving a project will unlist your project from your side navigation although you will still be able to access it from your projects page. You can restore the project or delete it whenever you want.",
        "button": "Archive project"
      },
      "delete_project": {
        "title": "Delete project",
        "description": "When deleting a project, all of the data and resources within that project will be permanently removed and cannot be recovered.",
        "button": "Delete my project"
      },
      "toast": {
        "success": "Project updated successfully",
        "error": "Project could not be updated. Please try again."
      }
    },
    "members": {
      "label": "Members",
      "project_lead": "Project lead",
      "default_assignee": "Default assignee",
      "guest_super_permissions": {
        "title": "Grant view access to all work items for guest users:",
        "sub_heading": "This will allow guests to have view access to all the project work items."
      },
      "invite_members": {
        "title": "Invite members",
        "sub_heading": "Invite members to work on your project.",
        "select_co_worker": "Select co-worker"
      }
    },
    "states": {
      "describe_this_state_for_your_members": "Describe this state for your members.",
      "empty_state": {
        "title": "No states available for the {groupKey} group",
        "description": "Please create a new state"
      }
    },
    "labels": {
      "label_title": "Label title",
      "label_title_is_required": "Label title is required",
      "label_max_char": "Label name should not exceed 255 characters",
      "toast": {
        "error": "Error while updating the label"
      }
    },
    "estimates": {
      "title": "Enable estimates for my project",
      "description": "They help you in communicating complexity and workload of the team."
    },
    "automations": {
      "label": "Automations",
      "auto-archive": {
        "title": "Auto-archive closed work items",
        "description": "Plane will auto archive work items that have been completed or canceled.",
        "duration": "Auto-archive work items that are closed for"
      },
      "auto-close": {
        "title": "Auto-close work items",
        "description": "Plane will automatically close work items that haven't been completed or canceled.",
        "duration": "Auto-close work items that are inactive for",
        "auto_close_status": "Auto-close status"
      }
    },

    "empty_state": {
      "labels": {
        "title": "No labels yet",
        "description": "Create labels to help organize and filter work items in you project."
      },
      "estimates": {
        "title": "No estimate systems yet",
        "description": "Create a set of estimates to communicate the amount of work per work item.",
        "primary_button": "Add estimate system"
      }
    }
  },

  "project_cycles": {
    "add_cycle": "Add cycle",
    "more_details": "More details",
    "cycle": "Cycle",
    "update_cycle": "Update cycle",
    "create_cycle": "Create cycle",
    "no_matching_cycles": "No matching cycles",
    "remove_filters_to_see_all_cycles": "Remove the filters to see all cycles",
    "remove_search_criteria_to_see_all_cycles": "Remove the search criteria to see all cycles",
    "only_completed_cycles_can_be_archived": "Only completed cycles can be archived",
    "start_date": "Start date",
    "end_date": "End date",
    "in_your_timezone": "In your timezone",
    "transfer_work_items": "Transfer {count} work items",
    "date_range": "Date range",
    "add_date": "Add date",
    "active_cycle": {
      "label": "Active cycle",
      "progress": "Progress",
      "chart": "Burndown chart",
      "priority_issue": "Priority work items",
      "assignees": "Assignees",
      "issue_burndown": "Work item burndown",
      "ideal": "Ideal",
      "current": "Current",
      "labels": "Labels"
    },
    "upcoming_cycle": {
      "label": "Upcoming cycle"
    },
    "completed_cycle": {
      "label": "Completed cycle"
    },
    "status": {
      "days_left": "Days left",
      "completed": "Completed",
      "yet_to_start": "Yet to start",
      "in_progress": "In progress",
      "draft": "Draft"
    },
    "action": {
      "restore": {
        "title": "Restore cycle",
        "success": {
          "title": "Cycle restored",
          "description": "The cycle has been restored."
        },
        "failed": {
          "title": "Cycle restore failed",
          "description": "The cycle could not be restored. Please try again."
        }
      },
      "favorite": {
        "loading": "Adding cycle to favorites",
        "success": {
          "description": "Cycle added to favorites.",
          "title": "Success!"
        },
        "failed": {
          "description": "Couldn't add the cycle to favorites. Please try again.",
          "title": "Error!"
        }
      },
      "unfavorite": {
        "loading": "Removing cycle from favorites",
        "success": {
          "description": "Cycle removed from favorites.",
          "title": "Success!"
        },
        "failed": {
          "description": "Couldn't remove the cycle from favorites. Please try again.",
          "title": "Error!"
        }
      },
      "update": {
        "loading": "Updating cycle",
        "success": {
          "description": "Cycle updated successfully.",
          "title": "Success!"
        },
        "failed": {
          "description": "Error updating the cycle. Please try again.",
          "title": "Error!"
        },
        "error": {
          "already_exists": "You already have a cycle on the given dates, if you want to create a draft cycle, you can do that by removing both the dates."
        }
      }
    },
    "empty_state": {
      "general": {
        "title": "Group and timebox your work in Cycles.",
        "description": "Break work down by timeboxed chunks, work backwards from your project deadline to set dates, and make tangible progress as a team.",
        "primary_button": {
          "text": "Set your first cycle",
          "comic": {
            "title": "Cycles are repetitive time-boxes.",
            "description": "A sprint, an iteration, and or any other term you use for weekly or fortnightly tracking of work is a cycle."
          }
        }
      },
      "no_issues": {
        "title": "No work items added to the cycle",
        "description": "Add or create work items you wish to timebox and deliver within this cycle",
        "primary_button": {
          "text": "Create new work item"
        },
        "secondary_button": {
          "text": "Add existing work item"
        }
      },
      "completed_no_issues": {
        "title": "No work items in the cycle",
        "description": "No work items in the cycle. Work items are either transferred or hidden. To see hidden work items if any, update your display properties accordingly."
      },
      "active": {
        "title": "No active cycle",
        "description": "An active cycle includes any period that encompasses today's date within its range. Find the progress and details of the active cycle here."
      },
      "archived": {
        "title": "No archived cycles yet",
        "description": "To tidy up your project, archive completed cycles. Find them here once archived."
      }
    }
  },

  "project_issues": {
    "empty_state": {
      "no_issues": {
        "title": "Create a work item and assign it to someone, even yourself",
        "description": "Think of work items as jobs, tasks, work, or JTBD. Which we like. A work item and its sub-work items are usually time-based actionables assigned to members of your team. Your team creates, assigns, and completes work items to move your project towards its goal.",
        "primary_button": {
          "text": "Create your first work item",
          "comic": {
            "title": "Work items are building blocks in Plane.",
            "description": "Redesign the Plane UI, Rebrand the company, or Launch the new fuel injection system are examples of work items that likely have sub-work items."
          }
        }
      },
      "no_archived_issues": {
        "title": "No archived work items yet",
        "description": "Manually or through automation, you can archive work items that are completed or cancelled. Find them here once archived.",
        "primary_button": {
          "text": "Set automation"
        }
      },
      "issues_empty_filter": {
        "title": "No work items found matching the filters applied",
        "secondary_button": {
          "text": "Clear all filters"
        }
      }
    }
  },

  "project_module": {
    "add_module": "Add Module",
    "update_module": "Update Module",
    "create_module": "Create Module",
    "archive_module": "Archive Module",
    "restore_module": "Restore Module",
    "delete_module": "Delete module",
    "empty_state": {
      "general": {
        "title": "Map your project milestones to Modules and track aggregated work easily.",
        "description": "A group of work items that belong to a logical, hierarchical parent form a module. Think of them as a way to track work by project milestones. They have their own periods and deadlines as well as analytics to help you see how close or far you are from a milestone.",
        "primary_button": {
          "text": "Build your first module",
          "comic": {
            "title": "Modules help group work by hierarchy.",
            "description": "A cart module, a chassis module, and a warehouse module are all good example of this grouping."
          }
        }
      },
      "no_issues": {
        "title": "No work items in the module",
        "description": "Create or add work items which you want to accomplish as part of this module",
        "primary_button": {
          "text": "Create new work items"
        },
        "secondary_button": {
          "text": "Add an existing work item"
        }
      },
      "archived": {
        "title": "No archived Modules yet",
        "description": "To tidy up your project, archive completed or cancelled modules. Find them here once archived."
      },
      "sidebar": {
        "in_active": "This module isn't active yet.",
        "invalid_date": "Invalid date. Please enter valid date."
      }
    },
    "quick_actions": {
      "archive_module": "Archive module",
      "archive_module_description": "Only completed or canceled\nmodule can be archived.",
      "delete_module": "Delete module"
    },
    "toast": {
      "copy": {
        "success": "Module link copied to clipboard"
      },
      "delete": {
        "success": "Module deleted successfully",
        "error": "Failed to delete module"
      }
    }
  },

  "project_views": {
    "empty_state": {
      "general": {
        "title": "Save filtered views for your project. Create as many as you need",
        "description": "Views are a set of saved filters that you use frequently or want easy access to. All your colleagues in a project can see everyone’s views and choose whichever suits their needs best.",
        "primary_button": {
          "text": "Create your first view",
          "comic": {
            "title": "Views work atop Work item properties.",
            "description": "You can create a view from here with as many properties as filters as you see fit."
          }
        }
      },
      "filter": {
        "title": "No matching views",
        "description": "No views match the search criteria. \n Create a new view instead."
      }
    }
  },

  "project_page": {
    "empty_state": {
      "general": {
        "title": "Write a note, a doc, or a full knowledge base. Get Galileo, Plane's AI assistant, to help you get started",
        "description": "Pages are thoughts potting space in Plane. Take down meeting notes, format them easily, embed work items, lay them out using a library of components, and keep them all in your project's context. To make short work of any doc, invoke Galileo, Plane's AI, with a shortcut or the click of a button.",
        "primary_button": {
          "text": "Create your first page"
        }
      },
      "private": {
        "title": "No private pages yet",
        "description": "Keep your private thoughts here. When you're ready to share, the team's just a click away.",
        "primary_button": {
          "text": "Create your first page"
        }
      },
      "public": {
        "title": "No public pages yet",
        "description": "See pages shared with everyone in your project right here.",
        "primary_button": {
          "text": "Create your first page"
        }
      },
      "archived": {
        "title": "No archived pages yet",
        "description": "Archive pages not on your radar. Access them here when needed."
      }
    }
  },

  "command_k": {
    "empty_state": {
      "search": {
        "title": "No results found"
      }
    }
  },

  "issue_relation": {
    "empty_state": {
      "search": {
        "title": "No matching work items found"
      },
      "no_issues": {
        "title": "No work items found"
      }
    }
  },

  "issue_comment": {
    "empty_state": {
      "general": {
        "title": "No comments yet",
        "description": "Comments can be used as a discussion and follow-up space for the work items"
      }
    }
  },

  "notification": {
    "label": "Inbox",
    "page_label": "{workspace} - Inbox",
    "options": {
      "mark_all_as_read": "Mark all as read",
      "mark_read": "Mark as read",
      "mark_unread": "Mark as unread",
      "refresh": "Refresh",
      "filters": "Inbox Filters",
      "show_unread": "Show unread",
      "show_snoozed": "Show snoozed",
      "show_archived": "Show archived",
      "mark_archive": "Archive",
      "mark_unarchive": "Un archive",
      "mark_snooze": "Snooze",
      "mark_unsnooze": "Un snooze"
    },
    "toasts": {
      "read": "Notification marked as read",
      "unread": "Notification marked as unread",
      "archived": "Notification marked as archived",
      "unarchived": "Notification marked as un archived",
      "snoozed": "Notification snoozed",
      "unsnoozed": "Notification un snoozed"
    },
    "empty_state": {
      "detail": {
        "title": "Select to view details."
      },
      "all": {
        "title": "No work items assigned",
        "description": "Updates for work items assigned to you can be \n seen here"
      },
      "mentions": {
        "title": "No work items assigned",
        "description": "Updates for work items assigned to you can be \n seen here"
      }
    },
    "tabs": {
      "all": "All",
      "mentions": "Mentions"
    },
    "filter": {
      "assigned": "Assigned to me",
      "created": "Created by me",
      "subscribed": "Subscribed by me"
    },
    "snooze": {
      "1_day": "1 day",
      "3_days": "3 days",
      "5_days": "5 days",
      "1_week": "1 week",
      "2_weeks": "2 weeks",
      "custom": "Custom"
    }
  },

  "active_cycle": {
    "empty_state": {
      "progress": {
        "title": "Add work items to the cycle to view it's progress"
      },
      "chart": {
        "title": "Add work items to the cycle to view the burndown chart."
      },
      "priority_issue": {
        "title": "Observe high priority work items tackled in the cycle at a glance."
      },
      "assignee": {
        "title": "Add assignees to work items to see a breakdown of work by assignees."
      },
      "label": {
        "title": "Add labels to work items to see the breakdown of work by labels."
      }
    }
  },

  "disabled_project": {
    "empty_state": {
      "inbox": {
        "title": "Intake is not enabled for the project.",
        "description": "Intake helps you manage incoming requests to your project and add them as work items in your workflow. Enable intake from project settings to manage requests.",
        "primary_button": {
          "text": "Manage features"
        }
      },
      "cycle": {
        "title": "Cycles is not enabled for this project.",
        "description": "Break work down by timeboxed chunks, work backwards from your project deadline to set dates, and make tangible progress as a team. Enable the cycles feature for your project to start using them.",
        "primary_button": {
          "text": "Manage features"
        }
      },
      "module": {
        "title": "Modules are not enabled for the project.",
        "description": "Modules are the building blocks of your project. Enable modules from project settings to start using them.",
        "primary_button": {
          "text": "Manage features"
        }
      },
      "page": {
        "title": "Pages are not enabled for the project.",
        "description": "Pages are the building blocks of your project. Enable pages from project settings to start using them.",
        "primary_button": {
          "text": "Manage features"
        }
      },
      "view": {
        "title": "Views are not enabled for the project.",
        "description": "Views are the building blocks of your project. Enable views from project settings to start using them.",
        "primary_button": {
          "text": "Manage features"
        }
      }
    }
  },
  "workspace_draft_issues": {
    "draft_an_issue": "Draft a work item",
    "empty_state": {
      "title": "Half-written work items, and soon, comments will show up here.",
      "description": "To try this out, start adding a work item and leave it mid-way or create your first draft below. 😉",
      "primary_button": {
        "text": "Create your first draft"
      }
    },
    "delete_modal": {
      "title": "Delete draft",
      "description": "Are you sure you want to delete this draft? This can't be undone."
    },
    "toasts": {
      "created": {
        "success": "Draft created",
        "error": "Work item could not be created. Please try again."
      },
      "deleted": {
        "success": "Draft deleted"
      }
    }
  },

  "stickies": {
    "title": "Your stickies",
    "placeholder": "click to type here",
    "all": "All stickies",
    "no-data": "Jot down an idea, capture an aha, or record a brainwave. Add a sticky to get started.",
    "add": "Add sticky",
    "search_placeholder": "Search by title",
    "delete": "Delete sticky",
    "delete_confirmation": "Are you sure you want to delete this sticky?",
    "empty_state": {
      "simple": "Jot down an idea, capture an aha, or record a brainwave. Add a sticky to get started.",
      "general": {
        "title": "Stickies are quick notes and to-dos you take down on the fly.",
        "description": "Capture your thoughts and ideas effortlessly by creating stickies that you can access anytime and from anywhere.",
        "primary_button": {
          "text": "Add sticky"
        }
      },
      "search": {
        "title": "That doesn't match any of your stickies.",
        "description": "Try a different term or let us know\nif you are sure your search is right. ",
        "primary_button": {
          "text": "Add sticky"
        }
      }
    },
    "toasts": {
      "errors": {
        "wrong_name": "The sticky name cannot be longer than 100 characters.",
        "already_exists": "There already exists a sticky with no description"
      },
      "created": {
        "title": "Sticky created",
        "message": "The sticky has been successfully created"
      },
      "not_created": {
        "title": "Sticky not created",
        "message": "The sticky could not be created"
      },
      "updated": {
        "title": "Sticky updated",
        "message": "The sticky has been successfully updated"
      },
      "not_updated": {
        "title": "Sticky not updated",
        "message": "The sticky could not be updated"
      },
      "removed": {
        "title": "Sticky removed",
        "message": "The sticky has been successfully removed"
      },
      "not_removed": {
        "title": "Sticky not removed",
        "message": "The sticky could not be removed"
      }
    }
  },

  "role_details": {
    "guest": {
      "title": "Guest",
      "description": "External members of organizations can be invited as guests."
    },
    "member": {
      "title": "Member",
      "description": "Ability to read, write, edit, and delete entities inside projects, cycles, and modules"
    },
    "admin": {
      "title": "Admin",
      "description": "All permissions set to true within the workspace."
    }
  },

  "user_roles": {
    "product_or_project_manager": "Product / Project Manager",
    "development_or_engineering": "Development / Engineering",
    "founder_or_executive": "Founder / Executive",
    "freelancer_or_consultant": "Freelancer / Consultant",
    "marketing_or_growth": "Marketing / Growth",
    "sales_or_business_development": "Sales / Business Development",
    "support_or_operations": "Support / Operations",
    "student_or_professor": "Student / Professor",
    "human_resources": "Human / Resources",
    "other": "Other"
  },

  "importer": {
    "github": {
      "title": "Github",
      "description": "Import work items from GitHub repositories and sync them."
    },
    "jira": {
      "title": "Jira",
      "description": "Import work items and epics from Jira projects and epics."
    }
  },

  "exporter": {
    "csv": {
      "title": "CSV",
      "description": "Export work items to a CSV file.",
      "short_description": "Export as csv"
    },
    "excel": {
      "title": "Excel",
      "description": "Export work items to a Excel file.",
      "short_description": "Export as excel"
    },
    "xlsx": {
      "title": "Excel",
      "description": "Export work items to a Excel file.",
      "short_description": "Export as excel"
    },
    "json": {
      "title": "JSON",
      "description": "Export work items to a JSON file.",
      "short_description": "Export as json"
    }
  },
  "default_global_view": {
    "all_issues": "All work items",
    "assigned": "Assigned",
    "created": "Created",
    "subscribed": "Subscribed"
  },

  "themes": {
    "theme_options": {
      "system_preference": {
        "label": "System preference"
      },
      "light": {
        "label": "Light"
      },
      "dark": {
        "label": "Dark"
      },
      "light_contrast": {
        "label": "Light high contrast"
      },
      "dark_contrast": {
        "label": "Dark high contrast"
      },
      "custom": {
        "label": "Custom theme"
      }
    }
  },
  "project_modules": {
    "status": {
      "backlog": "Backlog",
      "planned": "Planned",
      "in_progress": "In Progress",
      "paused": "Paused",
      "completed": "Completed",
      "cancelled": "Cancelled"
    },
    "layout": {
      "list": "List layout",
      "board": "Gallery layout",
      "timeline": "Timeline layout"
    },
    "order_by": {
      "name": "Name",
      "progress": "Progress",
      "issues": "Number of work items",
      "due_date": "Due date",
      "created_at": "Created date",
      "manual": "Manual"
    }
  },

  "cycle": {
    "label": "{count, plural, one {Cycle} other {Cycles}}",
    "no_cycle": "No cycle"
  },

  "module": {
    "label": "{count, plural, one {Module} other {Modules}}",
    "no_module": "No module"
  }
}<|MERGE_RESOLUTION|>--- conflicted
+++ resolved
@@ -331,12 +331,9 @@
   "re_generate_key": "Re-generate key",
   "export": "Export",
   "member": "{count, plural, one{# member} other{# members}}",
-<<<<<<< HEAD
   "new_password_must_be_different_from_old_password": "New password must be different from old password",
-=======
   "edited": "edited",
   "bot": "Bot",
->>>>>>> 99dba80d
 
   "project_view": {
     "sort_by": {
