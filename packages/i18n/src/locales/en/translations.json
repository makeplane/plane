{
  "submit": "Submit",
  "cancel": "Cancel",
  "loading": "Loading",
  "error": "Error",
  "success": "Success",
  "warning": "Warning",
  "info": "Info",
  "close": "Close",
  "yes": "Yes",
  "no": "No",
  "ok": "OK",
  "name": "Name",
  "description": "Description",
  "search": "Search",
  "add_member": "Add member",
  "adding_members": "Adding members",
  "remove_member": "Remove member",
  "add_members": "Add members",
  "adding_member": "Adding members",
  "remove_members": "Remove members",
  "add": "Add",
  "adding": "Adding",
  "remove": "Remove",
  "add_new": "Add new",
  "remove_selected": "Remove selected",
  "first_name": "First name",
  "last_name": "Last name",
  "email": "Email",
  "display_name": "Display name",
  "role": "Role",
  "timezone": "Timezone",
  "avatar": "Avatar",
  "cover_image": "Cover image",
  "password": "Password",
  "change_cover": "Change cover",
  "language": "Language",
  "saving": "Saving",
  "save_changes": "Save changes",
  "deactivate_account": "Deactivate account",
  "deactivate_account_description": "When deactivating an account, all of the data and resources within that account will be permanently removed and cannot be recovered.",
  "profile_settings": "Profile settings",
  "your_account": "Your account",
  "security": "Security",
  "activity": "Activity",
  "appearance": "Appearance",
  "notifications": "Notifications",
  "workspaces": "Workspaces",
  "create_workspace": "Create workspace",
  "invitations": "Invitations",
  "summary": "Summary",
  "assigned": "Assigned",
  "created": "Created",
  "subscribed": "Subscribed",
  "you_do_not_have_the_permission_to_access_this_page": "You do not have the permission to access this page.",
  "something_went_wrong_please_try_again": "Something went wrong. Please try again.",
  "load_more": "Load more",
  "select_or_customize_your_interface_color_scheme": "Select or customize your interface color scheme.",
  "theme": "Theme",
  "system_preference": "System preference",
  "light": "Light",
  "dark": "Dark",
  "light_contrast": "Light high contrast",
  "dark_contrast": "Dark high contrast",
  "custom": "Custom theme",
  "select_your_theme": "Select your theme",
  "customize_your_theme": "Customize your theme",
  "background_color": "Background color",
  "text_color": "Text color",
  "primary_color": "Primary(Theme) color",
  "sidebar_background_color": "Sidebar background color",
  "sidebar_text_color": "Sidebar text color",
  "set_theme": "Set theme",
  "enter_a_valid_hex_code_of_6_characters": "Enter a valid hex code of 6 characters",
  "background_color_is_required": "Background color is required",
  "text_color_is_required": "Text color is required",
  "primary_color_is_required": "Primary color is required",
  "sidebar_background_color_is_required": "Sidebar background color is required",
  "sidebar_text_color_is_required": "Sidebar text color is required",
  "updating_theme": "Updating theme",
  "theme_updated_successfully": "Theme updated successfully",
  "failed_to_update_the_theme": "Failed to update the theme",
  "email_notifications": "Email notifications",
  "stay_in_the_loop_on_issues_you_are_subscribed_to_enable_this_to_get_notified": "Stay in the loop on Work items you are subscribed to. Enable this to get notified.",
  "email_notification_setting_updated_successfully": "Email notification setting updated successfully",
  "failed_to_update_email_notification_setting": "Failed to update email notification setting",
  "notify_me_when": "Notify me when",
  "property_changes": "Property changes",
  "property_changes_description": "Notify me when work items' properties like assignees, priority, estimates or anything else changes.",
  "state_change": "State change",
  "state_change_description": "Notify me when the work items moves to a different state",
  "issue_completed": "Work item completed",
  "issue_completed_description": "Notify me only when a work item is completed",
  "comments": "Comments",
  "comments_description": "Notify me when someone leaves a comment on the work item",
  "mentions": "Mentions",
  "mentions_description": "Notify me only when someone mentions me in the comments or description",
  "old_password": "Old password",
  "general_settings": "General settings",
  "sign_out": "Sign out",
  "signing_out": "Signing out",
  "active_cycles": "Active cycles",
  "active_cycles_description": "Monitor cycles across projects, track high-priority work items, and zoom in cycles that need attention.",
  "on_demand_snapshots_of_all_your_cycles": "On-demand snapshots of all your cycles",
  "upgrade": "Upgrade",
  "10000_feet_view": "10,000-feet view of all active cycles.",
  "10000_feet_view_description": "Zoom out to see running cycles across all your projects at once instead of going from Cycle to Cycle in each project.",
  "get_snapshot_of_each_active_cycle": "Get a snapshot of each active cycle.",
  "get_snapshot_of_each_active_cycle_description": "Track high-level metrics for all active cycles, see their state of progress, and get a sense of scope against deadlines.",
  "compare_burndowns": "Compare burndowns.",
  "compare_burndowns_description": "Monitor how each of your teams are performing with a peek into each cycle's burndown report.",
  "quickly_see_make_or_break_issues": "Quickly see make-or-break work items.",
  "quickly_see_make_or_break_issues_description": "Preview high-priority work items for each cycle against due dates. See all of them per cycle in one click.",
  "zoom_into_cycles_that_need_attention": "Zoom into cycles that need attention.",
  "zoom_into_cycles_that_need_attention_description": "Investigate the state of any cycle that doesn't conform to expectations in one click.",
  "stay_ahead_of_blockers": "Stay ahead of blockers.",
  "stay_ahead_of_blockers_description": "Spot challenges from one project to another and see inter-cycle dependencies that aren't obvious from any other view.",
  "analytics": "Analytics",
  "workspace_invites": "Workspace invites",
  "enter_god_mode": "Enter god mode",
  "workspace_logo": "Workspace logo",
  "new_issue": "New work item",
  "your_work": "Your work",
  "drafts": "Drafts",
  "projects": "Projects",
  "views": "Views",
  "workspace": "Workspace",
  "archives": "Archives",
  "settings": "Settings",
  "failed_to_move_favorite": "Failed to move favorite",
  "favorites": "Favorites",
  "no_favorites_yet": "No favorites yet",
  "create_folder": "Create folder",
  "new_folder": "New folder",
  "favorite_updated_successfully": "Favorite updated successfully",
  "favorite_created_successfully": "Favorite created successfully",
  "folder_already_exists": "Folder already exists",
  "folder_name_cannot_be_empty": "Folder name cannot be empty",
  "something_went_wrong": "Something went wrong",
  "failed_to_reorder_favorite": "Failed to reorder favorite",
  "favorite_removed_successfully": "Favorite removed successfully",
  "failed_to_create_favorite": "Failed to create favorite",
  "failed_to_rename_favorite": "Failed to rename favorite",
  "project_link_copied_to_clipboard": "Project link copied to clipboard",
  "link_copied": "Link copied",
  "add_project": "Add project",
  "create_project": "Create project",
  "failed_to_remove_project_from_favorites": "Couldn't remove the project from favorites. Please try again.",
  "project_created_successfully": "Project created successfully",
  "project_created_successfully_description": "Project created successfully. You can now start adding work items to it.",
  "project_cover_image_alt": "Project cover image",
  "name_is_required": "Name is required",
  "title_should_be_less_than_255_characters": "Title should be less than 255 characters",
  "project_name": "Project name",
  "project_id_must_be_at_least_1_character": "Project ID must at least be of 1 character",
  "project_id_must_be_at_most_5_characters": "Project ID must at most be of 5 characters",
  "project_id": "Project ID",
  "project_id_tooltip_content": "Helps you identify work items in the project uniquely. Max 5 characters.",
  "description_placeholder": "Description",
  "only_alphanumeric_non_latin_characters_allowed": "Only Alphanumeric & Non-latin characters are allowed.",
  "project_id_is_required": "Project ID is required",
  "project_id_allowed_char": "Only Alphanumeric & Non-latin characters are allowed.",
  "project_id_min_char": "Project ID must at least be of 1 character",
  "project_id_max_char": "Project ID must at most be of 5 characters",
  "project_description_placeholder": "Enter project description",
  "select_network": "Select network",
  "lead": "Lead",
  "date_range": "Date range",
  "private": "Private",
  "public": "Public",
  "accessible_only_by_invite": "Accessible only by invite",
  "anyone_in_the_workspace_except_guests_can_join": "Anyone in the workspace except Guests can join",
  "creating": "Creating",
  "creating_project": "Creating project",
  "adding_project_to_favorites": "Adding project to favorites",
  "project_added_to_favorites": "Project added to favorites",
  "couldnt_add_the_project_to_favorites": "Couldn't add the project to favorites. Please try again.",
  "removing_project_from_favorites": "Removing project from favorites",
  "project_removed_from_favorites": "Project removed from favorites",
  "couldnt_remove_the_project_from_favorites": "Couldn't remove the project from favorites. Please try again.",
  "add_to_favorites": "Add to favorites",
  "remove_from_favorites": "Remove from favorites",
  "publish_settings": "Publish settings",
  "publish": "Publish",
  "copy_link": "Copy link",
  "leave_project": "Leave project",
  "join_the_project_to_rearrange": "Join the project to rearrange",
  "drag_to_rearrange": "Drag to rearrange",
  "congrats": "Congrats!",
  "open_project": "Open project",
  "issues": "Work items",
  "cycles": "Cycles",
  "modules": "Modules",
  "pages": "Pages",
  "intake": "Intake",
  "time_tracking": "Time Tracking",
  "work_management": "Work management",
  "projects_and_issues": "Projects and work items",
  "projects_and_issues_description": "Toggle these on or off this project.",
  "cycles_description": "Timebox work as you see fit per project and change frequency from one period to the next.",
  "modules_description": "Group work into sub-project-like set-ups with their own leads and assignees.",
  "views_description": "Save sorts, filters, and display options for later or share them.",
  "pages_description": "Write anything like you write anything.",
  "intake_description": "Stay in the loop on Work items you are subscribed to. Enable this to get notified.",
  "time_tracking_description": "Track time spent on work items and projects.",
  "work_management_description": "Manage your work and projects with ease.",
  "documentation": "Documentation",
  "message_support": "Message support",
  "contact_sales": "Contact sales",
  "hyper_mode": "Hyper Mode",
  "keyboard_shortcuts": "Keyboard shortcuts",
  "whats_new": "What's new?",
  "version": "Version",
  "we_are_having_trouble_fetching_the_updates": "We are having trouble fetching the updates.",
  "our_changelogs": "our changelogs",
  "for_the_latest_updates": "for the latest updates.",
  "please_visit": "Please visit",
  "docs": "Docs",
  "full_changelog": "Full changelog",
  "support": "Support",
  "discord": "Discord",
  "powered_by_plane_pages": "Powered by Plane Pages",
  "please_select_at_least_one_invitation": "Please select at least one invitation.",
  "please_select_at_least_one_invitation_description": "Please select at least one invitation to join the workspace.",
  "we_see_that_someone_has_invited_you_to_join_a_workspace": "We see that someone has invited you to join a workspace",
  "join_a_workspace": "Join a workspace",
  "we_see_that_someone_has_invited_you_to_join_a_workspace_description": "We see that someone has invited you to join a workspace",
  "join_a_workspace_description": "Join a workspace",
  "accept_and_join": "Accept & Join",
  "go_home": "Go Home",
  "no_pending_invites": "No pending invites",
  "you_can_see_here_if_someone_invites_you_to_a_workspace": "You can see here if someone invites you to a workspace",
  "back_to_home": "Back to home",
  "workspace_name": "workspace-name",
  "deactivate_your_account": "Deactivate your account",
  "deactivate_your_account_description": "Once deactivated, you can't be assigned work items and be billed for your workspace. To reactivate your account, you will need an invite to a workspace at this email address.",
  "deactivating": "Deactivating",
  "confirm": "Confirm",
  "confirming": "Confirming",
  "draft_created": "Draft created",
  "issue_created_successfully": "Work item created successfully",
  "draft_creation_failed": "Draft creation failed",
  "issue_creation_failed": "Work item creation failed",
  "draft_issue": "Draft work item",
  "issue_updated_successfully": "Work item updated successfully",
  "issue_could_not_be_updated": "Work item could not be updated",
  "create_a_draft": "Create a draft",
  "save_to_drafts": "Save to Drafts",
  "save": "Save",
  "update": "Update",
  "updating": "Updating",
  "create_new_issue": "Create new work item",
  "editor_is_not_ready_to_discard_changes": "Editor is not ready to discard changes",
  "failed_to_move_issue_to_project": "Failed to move work item to project",
  "create_more": "Create more",
  "add_to_project": "Add to project",
  "discard": "Discard",
  "duplicate_issue_found": "Duplicate work item found",
  "duplicate_issues_found": "Duplicate work items found",
  "no_matching_results": "No matching results",
  "title_is_required": "Title is required",
  "title": "Title",
  "state": "State",
  "priority": "Priority",
  "none": "None",
  "urgent": "Urgent",
  "high": "High",
  "medium": "Medium",
  "low": "Low",
  "members": "Members",
  "assignee": "Assignee",
  "assignees": "Assignees",
  "you": "You",
  "labels": "Labels",
  "create_new_label": "Create new label",
  "start_date": "Start date",
  "end_date": "End date",
  "due_date": "Due date",
  "estimate": "Estimate",
  "change_parent_issue": "Change parent work item",
  "remove_parent_issue": "Remove parent work item",
  "add_parent": "Add parent",
  "loading_members": "Loading members",
  "view_link_copied_to_clipboard": "View link copied to clipboard.",
  "required": "Required",
  "optional": "Optional",
  "Cancel": "Cancel",
  "edit": "Edit",
  "archive": "Archive",
  "restore": "Restore",
  "open_in_new_tab": "Open in new tab",
  "delete": "Delete",
  "deleting": "Deleting",
  "make_a_copy": "Make a copy",
  "move_to_project": "Move to project",
  "good": "Good",
  "morning": "morning",
  "afternoon": "afternoon",
  "evening": "evening",
  "show_all": "Show all",
  "show_less": "Show less",
  "no_data_yet": "No Data yet",
  "syncing": "Syncing",
  "add_work_item": "Add work item",
  "advanced_description_placeholder": "Press '/' for commands",
  "create_work_item": "Create work item",
  "attachments": "Attachments",
  "declining": "Declining",
  "declined": "Declined",
  "decline": "Decline",
  "unassigned": "Unassigned",
  "work_items": "Work items",
  "add_link": "Add link",
  "points": "Points",
  "no_assignee": "No assignee",
  "no_assignees_yet": "No assignees yet",
  "no_labels_yet": "No labels yet",
  "ideal": "Ideal",
  "current": "Current",
  "no_matching_members": "No matching members",
  "leaving": "Leaving",
  "removing": "Removing",
  "leave": "Leave",
  "refresh": "Refresh",
  "refreshing": "Refreshing",
  "refresh_status": "Refresh status",
  "prev": "Prev",
  "next": "Next",
  "re_generating": "Re-generating",
  "re_generate": "Re-generate",
  "re_generate_key": "Re-generate key",
  "export": "Export",
  "member": "{count, plural, one{# member} other{# members}}",
  "new_password_must_be_different_from_old_password": "New password must be different from old password",
  "edited": "edited",
  "bot": "Bot",

  "project_view": {
    "sort_by": {
      "created_at": "Created at",
      "updated_at": "Updated at",
      "name": "Name"
    }
  },

  "toast": {
    "success": "Success!",
    "error": "Error!"
  },

  "links": {
    "toasts": {
      "created": {
        "title": "Link created",
        "message": "The link has been successfully created"
      },
      "not_created": {
        "title": "Link not created",
        "message": "The link could not be created"
      },
      "updated": {
        "title": "Link updated",
        "message": "The link has been successfully updated"
      },
      "not_updated": {
        "title": "Link not updated",
        "message": "The link could not be updated"
      },
      "removed": {
        "title": "Link removed",
        "message": "The link has been successfully removed"
      },
      "not_removed": {
        "title": "Link not removed",
        "message": "The link could not be removed"
      }
    }
  },

  "home": {
    "empty": {
      "quickstart_guide": "Your quickstart guide",
      "not_right_now": "Not right now",
      "create_project": {
        "title": "Create a project",
        "description": "Most things start with a project in Plane.",
        "cta": "Get started"
      },
      "invite_team": {
        "title": "Invite your team",
        "description": "Build, ship, and manage with coworkers.",
        "cta": "Get them in"
      },
      "configure_workspace": {
        "title": "Set up your workspace.",
        "description": "Turn features on or off or go beyond that.",
        "cta": "Configure this workspace"
      },
      "personalize_account": {
        "title": "Make Plane yours.",
        "description": "Choose your picture, colors, and more.",
        "cta": "Personalize now"
      },
      "widgets": {
        "title": "It's Quiet Without Widgets, Turn Them On",
        "description": "It looks like all your widgets are turned off. Enable them\nnow to enhance your experience!",
        "primary_button": {
          "text": "Manage widgets"
        }
      }
    },
    "quick_links": {
      "empty": "Save links to work things that you'd like handy.",
      "add": "Add quick Link",
      "title": "Quicklink",
      "title_plural": "Quicklinks"
    },
    "recents": {
      "title": "Recents",
      "empty": {
        "project": "Your recent projects will appear here once you visit one.",
        "page": "Your recent pages will appear here once you visit one.",
        "issue": "Your recent work items will appear here once you visit one.",
        "default": "You don't have any recents yet."
      },
      "filters": {
        "all": "All",
        "projects": "Projects",
        "pages": "Pages",
        "issues": "Work items"
      }
    },
    "new_at_plane": {
      "title": "New at Plane"
    },
    "quick_tutorial": {
      "title": "Quick tutorial"
    },
    "widget": {
      "reordered_successfully": "Widget reordered successfully.",
      "reordering_failed": "Error occurred while reordering widget."
    },
    "manage_widgets": "Manage widgets",
    "title": "Home",
    "star_us_on_github": "Star us on GitHub"
  },

  "link": {
    "modal": {
      "url": {
        "text": "URL",
        "required": "URL is invalid",
        "placeholder": "Type or paste a URL"
      },
      "title": {
        "text": "Display title",
        "placeholder": "What you'd like to see this link as"
      }
    }
  },

  "common": {
    "all": "All",
    "states": "States",
    "state": "State",
    "state_groups": "State groups",
    "state_group": "State group",
    "priorities": "Priorities",
    "priority": "Priority",
    "team_project": "Team project",
    "project": "Project",
    "cycle": "Cycle",
    "cycles": "Cycles",
    "module": "Module",
    "modules": "Modules",
    "labels": "Labels",
    "label": "Label",
    "assignees": "Assignees",
    "assignee": "Assignee",
    "created_by": "Created by",
    "none": "None",
    "link": "Link",
    "estimates": "Estimates",
    "estimate": "Estimate",
    "created_at": "Created at",
    "completed_at": "Completed at",
    "layout": "Layout",
    "filters": "Filters",
    "display": "Display",
    "load_more": "Load more",
    "activity": "Activity",
    "analytics": "Analytics",
    "dates": "Dates",
    "success": "Success!",
    "something_went_wrong": "Something went wrong",
    "error": {
      "label": "Error!",
      "message": "Some error occurred. Please try again."
    },
    "group_by": "Group by",
    "epic": "Epic",
    "epics": "Epics",
    "work_item": "Work item",
    "work_items": "Work items",
    "sub_work_item": "Sub-work item",
    "add": "Add",
    "warning": "Warning",
    "updating": "Updating",
    "adding": "Adding",
    "update": "Update",
    "creating": "Creating",
    "create": "Create",
    "cancel": "Cancel",
    "description": "Description",
    "title": "Title",
    "attachment": "Attachment",
    "general": "General",
    "features": "Features",
    "automation": "Automation",
    "project_name": "Project name",
    "project_id": "Project ID",
    "project_timezone": "Project Timezone",
    "created_on": "Created on",
    "update_project": "Update project",
    "identifier_already_exists": "Identifier already exists",
    "add_more": "Add more",
    "defaults": "Defaults",
    "add_label": "Add label",
    "customize_time_range": "Customize time range",
    "loading": "Loading",
    "attachments": "Attachments",
    "property": "Property",
    "properties": "Properties",
    "parent": "Parent",
    "page": "Page",
    "remove": "Remove",
    "archiving": "Archiving",
    "archive": "Archive",
    "access": {
      "public": "Public",
      "private": "Private"
    },
    "done": "Done",
    "sub_work_items": "Sub-work items",
    "comment": "Comment",
    "workspace_level": "Workspace level",
    "order_by": {
      "label": "Order by",
      "manual": "Manual",
      "last_created": "Last created",
      "last_updated": "Last updated",
      "start_date": "Start date",
      "due_date": "Due date",
      "asc": "Ascending",
      "desc": "Descending",
      "updated_on": "Updated on"
    },
    "sort": {
      "asc": "Ascending",
      "desc": "Descending",
      "created_on": "Created on",
      "updated_on": "Updated on"
    },
    "comments": "Comments",
    "updates": "Updates",
    "clear_all": "Clear all",
    "copied": "Copied!",
    "link_copied": "Link copied!",
    "link_copied_to_clipboard": "Link copied to clipboard",
    "copied_to_clipboard": "Work item link copied to clipboard",
    "is_copied_to_clipboard": "Work item is copied to clipboard",
    "no_links_added_yet": "No links added yet",
    "add_link": "Add link",
    "links": "Links",
    "go_to_workspace": "Go to workspace",
    "progress": "Progress",
    "optional": "Optional",
    "join": "Join",
    "go_back": "Go back",
    "continue": "Continue",
    "resend": "Resend",
    "relations": "Relations",
    "errors": {
      "default": {
        "title": "Error!",
        "message": "Something went wrong. Please try again."
      },
      "required": "This field is required",
      "entity_required": "{entity} is required"
    },
    "update_link": "Update link",
    "attach": "Attach",
    "create_new": "Create new",
    "add_existing": "Add existing",
    "type_or_paste_a_url": "Type or paste a URL",
    "url_is_invalid": "URL is invalid",
    "display_title": "Display title",
    "link_title_placeholder": "What you'd like to see this link as",
    "url": "URL",
    "side_peek": "Side Peek",
    "modal": "Modal",
    "full_screen": "Full Screen",
    "close_peek_view": "Close the peek view",
    "toggle_peek_view_layout": "Toggle peek view layout",
    "options": "Options",
    "duration": "Duration",
    "today": "Today",
    "week": "Week",
    "month": "Month",
    "quarter": "Quarter",
    "press_for_commands": "Press '/' for commands",
    "click_to_add_description": "Click to add description",
    "search": {
      "label": "Search",
      "placeholder": "Type to search",
      "no_matches_found": "No matches found",
      "no_matching_results": "No matching results"
    },
    "actions": {
      "edit": "Edit",
      "make_a_copy": "Make a copy",
      "open_in_new_tab": "Open in new tab",
      "copy_link": "Copy link",
      "archive": "Archive",
      "restore": "Restore",
      "delete": "Delete",
      "remove_relation": "Remove relation",
      "subscribe": "Subscribe",
      "unsubscribe": "Unsubscribe",
      "clear_sorting": "Clear sorting",
      "show_weekends": "Show weekends",
      "enable": "Enable",
      "disable": "Disable",
      "copy_markdown": "Copy markdown"
    },
    "name": "Name",
    "discard": "Discard",
    "confirm": "Confirm",
    "confirming": "Confirming",
    "read_the_docs": "Read the docs",
    "default": "Default",
    "active": "Active",
    "enabled": "Enabled",
    "disabled": "Disabled",
    "mandate": "Mandate",
    "mandatory": "Mandatory",
    "yes": "Yes",
    "no": "No",
    "please_wait": "Please wait",
    "enabling": "Enabling",
    "disabling": "Disabling",
    "beta": "Beta",
    "or": "or",
    "next": "Next",
    "back": "Back",
    "cancelling": "Cancelling",
    "configuring": "Configuring",
    "clear": "Clear",
    "import": "Import",
    "connect": "Connect",
    "authorizing": "Authorizing",
    "processing": "Processing",
    "no_data_available": "No data available",
    "from": "from {name}",
    "authenticated": "Authenticated",
    "select": "Select",
    "upgrade": "Upgrade",
    "add_seats": "Add Seats",
    "projects": "Projects",
    "workspace": "Workspace",
    "workspaces": "Workspaces",
    "team": "Team",
    "teams": "Teams",
    "entity": "Entity",
    "entities": "Entities",
    "task": "Task",
    "tasks": "Tasks",
    "section": "Section",
    "sections": "Sections",
    "edit": "Edit",
    "connecting": "Connecting",
    "connected": "Connected",
    "disconnect": "Disconnect",
    "disconnecting": "Disconnecting",
    "installing": "Installing",
    "install": "Install",
    "reset": "Reset",
    "live": "Live",
    "change_history": "Change History",
    "coming_soon": "Coming soon",
    "members": "Members",
    "you": "You",
    "upgrade_cta": {
      "higher_subscription": "Upgrade to higher subscription",
      "talk_to_sales": "Talk to Sales"
    },
    "category": "Category",
    "categories": "Categories",
    "saving": "Saving",
    "save_changes": "Save changes",
    "delete": "Delete",
    "deleting": "Deleting",
    "pending": "Pending",
    "invite": "Invite",
    "view": "View"
  },

  "chart": {
    "x_axis": "X-axis",
    "y_axis": "Y-axis",
    "metric": "Metric"
  },

  "form": {
    "title": {
      "required": "Title is required",
      "max_length": "Title should be less than {length} characters"
    }
  },

  "entity": {
    "grouping_title": "{entity} Grouping",
    "priority": "{entity} Priority",
    "all": "All {entity}",
    "drop_here_to_move": "Drop here to move the {entity}",
    "delete": {
      "label": "Delete {entity}",
      "success": "{entity} deleted successfully",
      "failed": "{entity} delete failed"
    },
    "update": {
      "failed": "{entity} update failed",
      "success": "{entity} updated successfully"
    },
    "link_copied_to_clipboard": "{entity} link copied to clipboard",
    "fetch": {
      "failed": "Error fetching {entity}"
    },
    "add": {
      "success": "{entity} added successfully",
      "failed": "Error adding {entity}"
    }
  },

  "epic": {
    "all": "All Epics",
    "label": "{count, plural, one {Epic} other {Epics}}",
    "new": "New Epic",
    "adding": "Adding epic",
    "create": {
      "success": "Epic created successfully"
    },
    "add": {
      "press_enter": "Press 'Enter' to add another epic",
      "label": "Add Epic"
    },
    "title": {
      "label": "Epic Title",
      "required": "Epic title is required."
    }
  },

  "issue": {
    "label": "{count, plural, one {Work item} other {Work items}}",
    "all": "All Work items",
    "edit": "Edit work item",
    "title": {
      "label": "Work item title",
      "required": "Work item title is required."
    },
    "add": {
      "press_enter": "Press 'Enter' to add another work item",
      "label": "Add work item",
      "cycle": {
        "failed": "Work item could not be added to the cycle. Please try again.",
        "success": "{count, plural, one {Work item} other {Work items}} added to the cycle successfully.",
        "loading": "Adding {count, plural, one {work item} other {work items}} to the cycle"
      },
      "assignee": "Add assignees",
      "start_date": "Add start date",
      "due_date": "Add due date",
      "parent": "Add parent work item",
      "sub_issue": "Add sub-work item",
      "relation": "Add relation",
      "link": "Add link",
      "existing": "Add existing work item"
    },
    "remove": {
      "label": "Remove work item",
      "cycle": {
        "loading": "Removing work item from the cycle",
        "success": "Work item removed from the cycle successfully.",
        "failed": "Work item could not be removed from the cycle. Please try again."
      },
      "module": {
        "loading": "Removing work item from the module",
        "success": "Work item removed from the module successfully.",
        "failed": "Work item could not be removed from the module. Please try again."
      },
      "parent": {
        "label": "Remove parent work item"
      }
    },
    "new": "New Work item",
    "adding": "Adding work item",
    "create": {
      "success": "Work item created successfully"
    },
    "priority": {
      "urgent": "Urgent",
      "high": "High",
      "medium": "Medium",
      "low": "Low"
    },
    "display": {
      "properties": {
        "label": "Display Properties",
        "id": "ID",
        "issue_type": "Work item Type",
        "sub_issue_count": "Sub-work item count",
        "attachment_count": "Attachment count",
        "created_on": "Created on",
        "sub_issue": "Sub-work item",
        "work_item_count": "Work item count"
      },
      "extra": {
        "show_sub_issues": "Show sub-work items",
        "show_empty_groups": "Show empty groups"
      }
    },
    "layouts": {
      "ordered_by_label": "This layout is ordered by",
      "list": "List",
      "kanban": "Board",
      "calendar": "Calendar",
      "spreadsheet": "Table",
      "gantt": "Timeline",
      "title": {
        "list": "List Layout",
        "kanban": "Board Layout",
        "calendar": "Calendar Layout",
        "spreadsheet": "Table Layout",
        "gantt": "Timeline Layout"
      }
    },
    "states": {
      "active": "Active",
      "backlog": "Backlog"
    },
    "comments": {
      "placeholder": "Add comment",
      "switch": {
        "private": "Switch to private comment",
        "public": "Switch to public comment"
      },
      "create": {
        "success": "Comment created successfully",
        "error": "Comment creation failed. Please try again later."
      },
      "update": {
        "success": "Comment updated successfully",
        "error": "Comment update failed. Please try again later."
      },
      "remove": {
        "success": "Comment removed successfully",
        "error": "Comment remove failed. Please try again later."
      },
      "upload": {
        "error": "Asset upload failed. Please try again later."
      }
    },
    "empty_state": {
      "issue_detail": {
        "title": "Work item does not exist",
        "description": "The work item you are looking for does not exist, has been archived, or has been deleted.",
        "primary_button": {
          "text": "View other work items"
        }
      }
    },
    "sibling": {
      "label": "Sibling work items"
    },
    "archive": {
      "description": "Only completed or canceled\nwork items can be archived",
      "label": "Archive Work item",
      "confirm_message": "Are you sure you want to archive the work item? All your archived work items can be restored later.",
      "success": {
        "label": "Archive success",
        "message": "Your archives can be found in project archives."
      },
      "failed": {
        "message": "Work item could not be archived. Please try again."
      }
    },
    "restore": {
      "success": {
        "title": "Restore success",
        "message": "Your work item can be found in project work items."
      },
      "failed": {
        "message": "Work item could not be restored. Please try again."
      }
    },
    "relation": {
      "relates_to": "Relates to",
      "duplicate": "Duplicate of",
      "blocked_by": "Blocked by",
      "blocking": "Blocking"
    },
    "copy_link": "Copy work item link",
    "delete": {
      "label": "Delete work item",
      "error": "Error deleting work item"
    },
    "subscription": {
      "actions": {
        "subscribed": "Work item subscribed successfully",
        "unsubscribed": "Work item unsubscribed successfully"
      }
    },
    "select": {
      "error": "Please select at least one work item",
      "empty": "No work items selected",
      "add_selected": "Add selected work items"
    },
    "open_in_full_screen": "Open work item in full screen"
  },

  "attachment": {
    "error": "File could not be attached. Try uploading again.",
    "only_one_file_allowed": "Only one file can be uploaded at a time.",
    "file_size_limit": "File must be of {size}MB or less in size.",
    "drag_and_drop": "Drag and drop anywhere to upload",
    "delete": "Delete attachment"
  },

  "label": {
    "select": "Select label",
    "create": {
      "success": "Label created successfully",
      "failed": "Label creation failed",
      "already_exists": "Label already exists",
      "type": "Type to add a new label"
    }
  },

  "sub_work_item": {
    "update": {
      "success": "Sub-work item updated successfully",
      "error": "Error updating sub-work item"
    },
    "remove": {
      "success": "Sub-work item removed successfully",
      "error": "Error removing sub-work item"
    }
  },

  "view": {
    "label": "{count, plural, one {View} other {Views}}",
    "create": {
      "label": "Create View"
    },
    "update": {
      "label": "Update View"
    }
  },

  "inbox_issue": {
    "status": {
      "pending": {
        "title": "Pending",
        "description": "Pending"
      },
      "declined": {
        "title": "Declined",
        "description": "Declined"
      },
      "snoozed": {
        "title": "Snoozed",
        "description": "{days, plural, one{# day} other{# days}} to go"
      },
      "accepted": {
        "title": "Accepted",
        "description": "Accepted"
      },
      "duplicate": {
        "title": "Duplicate",
        "description": "Duplicate"
      }
    },
    "modals": {
      "decline": {
        "title": "Decline work item",
        "content": "Are you sure you want to decline work item {value}?"
      },
      "delete": {
        "title": "Delete work item",
        "content": "Are you sure you want to delete work item {value}?",
        "success": "Work item deleted successfully"
      }
    },
    "errors": {
      "snooze_permission": "Only project admins can snooze/Un-snooze work items",
      "accept_permission": "Only project admins can accept work items",
      "decline_permission": "Only project admins can deny work items"
    },
    "actions": {
      "accept": "Accept",
      "decline": "Decline",
      "snooze": "Snooze",
      "unsnooze": "Un snooze",
      "copy": "Copy work item link",
      "delete": "Delete",
      "open": "Open work item",
      "mark_as_duplicate": "Mark as duplicate",
      "move": "Move {value} to project work items"
    },
    "source": {
      "in-app": "in-app"
    },
    "order_by": {
      "created_at": "Created at",
      "updated_at": "Updated at",
      "id": "ID"
    },
    "label": "Intake",
    "page_label": "{workspace} - Intake",
    "modal": {
      "title": "Create intake work item"
    },
    "tabs": {
      "open": "Open",
      "closed": "Closed"
    },
    "empty_state": {
      "sidebar_open_tab": {
        "title": "No open work items",
        "description": "Find open work items here. Create new work item."
      },
      "sidebar_closed_tab": {
        "title": "No closed work items",
        "description": "All the work items whether accepted or declined can be found here."
      },
      "sidebar_filter": {
        "title": "No matching work items",
        "description": "No work item matches filter applied in intake. Create a new work item."
      },
      "detail": {
        "title": "Select a work item to view its details."
      }
    }
  },

  "workspace_creation": {
    "heading": "Create your workspace",
    "subheading": "To start using Plane, you need to create or join a workspace.",
    "form": {
      "name": {
        "label": "Name your workspace",
        "placeholder": "Something familiar and recognizable is always best."
      },
      "url": {
        "label": "Set your workspace's URL",
        "placeholder": "Type or paste a URL",
        "edit_slug": "You can only edit the slug of the URL"
      },
      "organization_size": {
        "label": "How many people will use this workspace?",
        "placeholder": "Select a range"
      }
    },
    "errors": {
      "creation_disabled": {
        "title": "Only your instance admin can create workspaces",
        "description": "If you know your instance admin's email address, click the button below to get in touch with them.",
        "request_button": "Request instance admin"
      },
      "validation": {
        "name_alphanumeric": "Workspaces names can contain only (' '), ('-'), ('_') and alphanumeric characters.",
        "name_length": "Limit your name to 80 characters.",
        "url_alphanumeric": "URLs can contain only ('-') and alphanumeric characters.",
        "url_length": "Limit your URL to 48 characters.",
        "url_already_taken": "Workspace URL is already taken!"
      }
    },
    "request_email": {
      "subject": "Requesting a new workspace",
      "body": "Hi instance admin(s),\n\nPlease create a new workspace with the URL [/workspace-name] for [purpose of creating the workspace].\n\nThanks,\n{firstName} {lastName}\n{email}"
    },
    "button": {
      "default": "Create workspace",
      "loading": "Creating workspace"
    },
    "toast": {
      "success": {
        "title": "Success",
        "message": "Workspace created successfully"
      },
      "error": {
        "title": "Error",
        "message": "Workspace could not be created. Please try again."
      }
    }
  },

  "workspace_dashboard": {
    "empty_state": {
      "general": {
        "title": "Overview of your projects, activity, and metrics",
        "description": "Welcome to Plane, we are excited to have you here. Create your first project and track your work items, and this page will transform into a space that helps you progress. Admins will also see items which help their team progress.",
        "primary_button": {
          "text": "Build your first project",
          "comic": {
            "title": "Everything starts with a project in Plane",
            "description": "A project could be a product's roadmap, a marketing campaign, or launching a new car."
          }
        }
      }
    }
  },

  "workspace_analytics": {
    "label": "Analytics",
    "page_label": "{workspace} - Analytics",
    "open_tasks": "Total open tasks",
    "error": "There was some error in fetching the data.",
    "work_items_closed_in": "Work items closed in",
    "selected_projects": "Selected projects",
    "total_members": "Total members",
    "total_cycles": "Total cycles",
    "total_modules": "Total modules",
    "pending_work_items": {
      "title": "Pending work items",
      "empty_state": "Analysis of pending work items by co-workers appears here."
    },
    "work_items_closed_in_a_year": {
      "title": "Work items closed in a year",
      "empty_state": "Close work items to view analysis of the same in the form of a graph."
    },
    "most_work_items_created": {
      "title": "Most work items created",
      "empty_state": "Co-workers and the number of work items created by them appears here."
    },
    "most_work_items_closed": {
      "title": "Most work items closed",
      "empty_state": "Co-workers and the number of work items closed by them appears here."
    },
    "tabs": {
      "scope_and_demand": "Scope and Demand",
      "custom": "Custom Analytics"
    },
    "empty_state": {
      "general": {
        "title": "Track progress, workloads, and allocations. Spot trends, remove blockers, and move work faster",
        "description": "See scope versus demand, estimates, and scope creep. Get performance by team members and teams, and make sure your project runs on time.",
        "primary_button": {
          "text": "Start your first project",
          "comic": {
            "title": "Analytics works best with Cycles + Modules",
            "description": "First, timebox your work items into Cycles and, if you can, group work items that span more than a cycle into Modules. Check out both on the left nav."
          }
        }
      }
    }
  },

  "workspace_projects": {
    "label": "{count, plural, one {Project} other {Projects}}",
    "create": {
      "label": "Add Project"
    },
    "network": {
      "label": "Network",
      "private": {
        "title": "Private",
        "description": "Accessible only by invite"
      },
      "public": {
        "title": "Public",
        "description": "Anyone in the workspace except Guests can join"
      }
    },
    "error": {
      "permission": "You don't have permission to perform this action.",
      "cycle_delete": "Failed to delete cycle",
      "module_delete": "Failed to delete module",
      "issue_delete": "Failed to delete work item"
    },
    "state": {
      "backlog": "Backlog",
      "unstarted": "Unstarted",
      "started": "Started",
      "completed": "Completed",
      "cancelled": "Cancelled"
    },
    "sort": {
      "manual": "Manual",
      "name": "Name",
      "created_at": "Created date",
      "members_length": "Number of members"
    },
    "scope": {
      "my_projects": "My projects",
      "archived_projects": "Archived"
    },
    "common": {
      "months_count": "{months, plural, one{# month} other{# months}}"
    },
    "empty_state": {
      "general": {
        "title": "No active projects",
        "description": "Think of each project as the parent for goal-oriented work. Projects are where Jobs, Cycles, and Modules live and, along with your colleagues, help you achieve that goal. Create a new project or filter for archived projects.",
        "primary_button": {
          "text": "Start your first project",
          "comic": {
            "title": "Everything starts with a project in Plane",
            "description": "A project could be a product's roadmap, a marketing campaign, or launching a new car."
          }
        }
      },
      "no_projects": {
        "title": "No project",
        "description": "To create work items or manage your work, you need to create a project or be a part of one.",
        "primary_button": {
          "text": "Start your first project",
          "comic": {
            "title": "Everything starts with a project in Plane",
            "description": "A project could be a product's roadmap, a marketing campaign, or launching a new car."
          }
        }
      },
      "filter": {
        "title": "No matching projects",
        "description": "No projects detected with the matching criteria. \n Create a new project instead."
      },
      "search": {
        "description": "No projects detected with the matching criteria.\nCreate a new project instead"
      }
    }
  },

  "workspace_views": {
    "add_view": "Add view",
    "empty_state": {
      "all-issues": {
        "title": "No work items in the project",
        "description": "First project done! Now, slice your work into trackable pieces with work items. Let's go!",
        "primary_button": {
          "text": "Create new work item"
        }
      },
      "assigned": {
        "title": "No work items yet",
        "description": "Work items assigned to you can be tracked from here.",
        "primary_button": {
          "text": "Create new work item"
        }
      },
      "created": {
        "title": "No work items yet",
        "description": "All work items created by you come here, track them here directly.",
        "primary_button": {
          "text": "Create new work item"
        }
      },
      "subscribed": {
        "title": "No work items yet",
        "description": "Subscribe to work items you are interested in, track all of them here."
      },
      "custom-view": {
        "title": "No work items yet",
        "description": "Work items that applies to the filters, track all of them here."
      }
    }
  },

  "workspace_settings": {
    "label": "Workspace settings",
    "page_label": "{workspace} - General settings",
    "key_created": "Key created",
    "copy_key": "Copy and save this secret key in Plane Pages. You can't see this key after you hit Close. A CSV file containing the key has been downloaded.",
    "token_copied": "Token copied to clipboard.",
    "settings": {
      "general": {
        "title": "General",
        "upload_logo": "Upload logo",
        "edit_logo": "Edit logo",
        "name": "Workspace name",
        "company_size": "Company size",
        "url": "Workspace URL",
        "update_workspace": "Update workspace",
        "delete_workspace": "Delete this workspace",
        "delete_workspace_description": "When deleting a workspace, all of the data and resources within that workspace will be permanently removed and cannot be recovered.",
        "delete_btn": "Delete this workspace",
        "delete_modal": {
          "title": "Are you sure you want to delete this workspace?",
          "description": "You have an active trial to one of our paid plans. Please cancel it first to proceed.",
          "dismiss": "Dismiss",
          "cancel": "Cancel trial",
          "success_title": "Workspace deleted.",
          "success_message": "You will soon go to your profile page.",
          "error_title": "That didn't work.",
          "error_message": "Try again, please."
        },
        "errors": {
          "name": {
            "required": "Name is required",
            "max_length": "Workspace name should not exceed 80 characters"
          },
          "company_size": {
            "required": "Company size is required",
            "select_a_range": "Select organization size"
          }
        }
      },
      "members": {
        "title": "Members",
        "add_member": "Add member",
        "pending_invites": "Pending invites",
        "invitations_sent_successfully": "Invitations sent successfully",
        "leave_confirmation": "Are you sure you want to leave the workspace? You will no longer have access to this workspace. This action cannot be undone.",
        "details": {
          "full_name": "Full name",
          "display_name": "Display name",
          "email_address": "Email address",
          "account_type": "Account type",
          "authentication": "Authentication",
          "joining_date": "Joining date"
        },
        "modal": {
          "title": "Invite people to collaborate",
          "description": "Invite people to collaborate on your workspace.",
          "button": "Send invitations",
          "button_loading": "Sending invitations",
          "placeholder": "name@company.com",
          "errors": {
            "required": "We need an email address to invite them.",
            "invalid": "Email is invalid"
          }
        }
      },
      "billing_and_plans": {
        "title": "Billing & Plans",
        "current_plan": "Current plan",
        "free_plan": "You are currently using the free plan",
        "view_plans": "View plans"
      },
      "exports": {
        "title": "Exports",
        "exporting": "Exporting",
        "previous_exports": "Previous exports",
        "export_separate_files": "Export the data into separate files",
        "modal": {
          "title": "Export to",
          "toasts": {
            "success": {
              "title": "Export successful",
              "message": "You will be able to download the exported {entity} from the previous export."
            },
            "error": {
              "title": "Export failed",
              "message": "Export was unsuccessful. Please try again."
            }
          }
        }
      },
      "webhooks": {
        "title": "Webhooks",
        "add_webhook": "Add webhook",
        "modal": {
          "title": "Create webhook",
          "details": "Webhook details",
          "payload": "Payload URL",
          "question": "Which events would you like to trigger this webhook?",
          "error": "URL is required"
        },
        "secret_key": {
          "title": "Secret key",
          "message": "Generate a token to sign-in to the webhook payload"
        },
        "options": {
          "all": "Send me everything",
          "individual": "Select individual events"
        },
        "toasts": {
          "created": {
            "title": "Webhook created",
            "message": "The webhook has been successfully created"
          },
          "not_created": {
            "title": "Webhook not created",
            "message": "The webhook could not be created"
          },
          "updated": {
            "title": "Webhook updated",
            "message": "The webhook has been successfully updated"
          },
          "not_updated": {
            "title": "Webhook not updated",
            "message": "The webhook could not be updated"
          },
          "removed": {
            "title": "Webhook removed",
            "message": "The webhook has been successfully removed"
          },
          "not_removed": {
            "title": "Webhook not removed",
            "message": "The webhook could not be removed"
          },
          "secret_key_copied": {
            "message": "Secret key copied to clipboard."
          },
          "secret_key_not_copied": {
            "message": "Error occurred while copying secret key."
          }
        }
      },
      "api_tokens": {
        "title": "API Tokens",
        "add_token": "Add API token",
        "create_token": "Create token",
        "never_expires": "Never expires",
        "generate_token": "Generate token",
        "generating": "Generating",
        "delete": {
          "title": "Delete API token",
          "description": "Any application using this token will no longer have the access to Plane data. This action cannot be undone.",
          "success": {
            "title": "Success!",
            "message": "The API token has been successfully deleted"
          },
          "error": {
            "title": "Error!",
            "message": "The API token could not be deleted"
          }
        }
      }
    },
    "empty_state": {
      "api_tokens": {
        "title": "No API tokens created",
        "description": "Plane APIs can be used to integrate your data in Plane with any external system. Create a token to get started."
      },
      "webhooks": {
        "title": "No webhooks added",
        "description": "Create webhooks to receive real-time updates and automate actions."
      },
      "exports": {
        "title": "No exports yet",
        "description": "Anytime you export, you will also have a copy here for reference."
      },
      "imports": {
        "title": "No imports yet",
        "description": "Find all your previous imports here and download them."
      }
    }
  },

  "profile": {
    "label": "Profile",
    "page_label": "Your work",
    "work": "Work",
    "details": {
      "joined_on": "Joined on",
      "time_zone": "Timezone"
    },
    "stats": {
      "workload": "Workload",
      "overview": "Overview",
      "created": "Work items created",
      "assigned": "Work items assigned",
      "subscribed": "Work items subscribed",
      "state_distribution": {
        "title": "Work items by state",
        "empty": "Create work items to view the them by states in the graph for better analysis."
      },
      "priority_distribution": {
        "title": "Work items by Priority",
        "empty": "Create work items to view the them by priority in the graph for better analysis."
      },
      "recent_activity": {
        "title": "Recent activity",
        "empty": "We couldn't find data. Kindly view your inputs",
        "button": "Download today's activity",
        "button_loading": "Downloading"
      }
    },
    "actions": {
      "profile": "Profile",
      "security": "Security",
      "activity": "Activity",
      "appearance": "Appearance",
      "notifications": "Notifications"
    },
    "tabs": {
      "summary": "Summary",
      "assigned": "Assigned",
      "created": "Created",
      "subscribed": "Subscribed",
      "activity": "Activity"
    },
    "empty_state": {
      "activity": {
        "title": "No activities yet",
        "description": "Get started by creating a new work item! Add details and properties to it. Explore more in Plane to see your activity."
      },
      "assigned": {
        "title": "No work items are assigned to you",
        "description": "Work items assigned to you can be tracked from here."
      },
      "created": {
        "title": "No work items yet",
        "description": "All work items created by you come here, track them here directly."
      },
      "subscribed": {
        "title": "No work items yet",
        "description": "Subscribe to work items you are interested in, track all of them here."
      }
    }
  },

  "project_settings": {
    "general": {
      "enter_project_id": "Enter project ID",
      "please_select_a_timezone": "Please select a timezone",
      "archive_project": {
        "title": "Archive project",
        "description": "Archiving a project will unlist your project from your side navigation although you will still be able to access it from your projects page. You can restore the project or delete it whenever you want.",
        "button": "Archive project"
      },
      "delete_project": {
        "title": "Delete project",
        "description": "When deleting a project, all of the data and resources within that project will be permanently removed and cannot be recovered.",
        "button": "Delete my project"
      },
      "toast": {
        "success": "Project updated successfully",
        "error": "Project could not be updated. Please try again."
      }
    },
    "members": {
      "label": "Members",
      "project_lead": "Project lead",
      "default_assignee": "Default assignee",
      "guest_super_permissions": {
        "title": "Grant view access to all work items for guest users:",
        "sub_heading": "This will allow guests to have view access to all the project work items."
      },
      "invite_members": {
        "title": "Invite members",
        "sub_heading": "Invite members to work on your project.",
        "select_co_worker": "Select co-worker"
      }
    },
    "states": {
      "describe_this_state_for_your_members": "Describe this state for your members.",
      "empty_state": {
        "title": "No states available for the {groupKey} group",
        "description": "Please create a new state"
      }
    },
    "labels": {
      "label_title": "Label title",
      "label_title_is_required": "Label title is required",
      "label_max_char": "Label name should not exceed 255 characters",
      "toast": {
        "error": "Error while updating the label"
      }
    },
    "estimates": {
      "label": "Estimates",
      "title": "Enable estimates for my project",
      "description": "They help you in communicating complexity and workload of the team.",
      "no_estimate": "No estimate",
      "create": {
        "custom": "Custom",
        "start_from_scratch": "Start from scratch",
        "choose_template": "Choose a template",
        "choose_estimate_system": "Choose an estimate system",
        "enter_estimate_point": "Enter estimate"
      },
      "toasts": {
        "created": {
          "success": {
            "title": "Estimate created",
            "message": "The estimate has been created successfully"
          },
          "error": {
            "title": "Estimate creation failed",
            "message": "We were unable to create the new estimate, please try again."
          }
        },
        "updated": {
          "success": {
            "title": "Estimate modified",
            "message": "The estimate has been updated in your project."
          },
          "error": {
            "title": "Estimate modification failed",
            "message": "We were unable to modify the estimate, please try again"
          }
        },
        "enabled": {
          "success": {
            "title": "Success!",
            "message": "Estimates have been enabled."
          }
        },
        "disabled": {
          "success": {
            "title": "Success!",
            "message": "Estimates have been disabled."
          },
          "error": {
            "title": "Error!",
            "message": "Estimate could not be disabled. Please try again"
          }
        }
      },
      "validation": {
        "min_length": "Estimate needs to be greater than 0.",
        "unable_to_process": "We are unable to process your request, please try again.",
        "numeric": "Estimate needs to be a numeric value.",
        "character": "Estimate needs to be a character value.",
        "empty": "Estimate value cannot be empty.",
        "already_exists": "Estimate value already exists.",
        "unsaved_changes": "You have some unsaved changes, Please save them before clicking on done",
        "remove_empty": "Estimate can't be empty. Enter a value in each field or remove those you don't have values for."
      }
    },
    "automations": {
      "label": "Automations",
      "auto-archive": {
        "title": "Auto-archive closed work items",
        "description": "Plane will auto archive work items that have been completed or canceled.",
        "duration": "Auto-archive work items that are closed for"
      },
      "auto-close": {
        "title": "Auto-close work items",
        "description": "Plane will automatically close work items that haven't been completed or canceled.",
        "duration": "Auto-close work items that are inactive for",
        "auto_close_status": "Auto-close status"
      }
    },

    "empty_state": {
      "labels": {
        "title": "No labels yet",
        "description": "Create labels to help organize and filter work items in you project."
      },
      "estimates": {
        "title": "No estimate systems yet",
        "description": "Create a set of estimates to communicate the amount of work per work item.",
        "primary_button": "Add estimate system"
      }
    }
  },

  "project_cycles": {
    "add_cycle": "Add cycle",
    "more_details": "More details",
    "cycle": "Cycle",
    "update_cycle": "Update cycle",
    "create_cycle": "Create cycle",
    "no_matching_cycles": "No matching cycles",
    "remove_filters_to_see_all_cycles": "Remove the filters to see all cycles",
    "remove_search_criteria_to_see_all_cycles": "Remove the search criteria to see all cycles",
    "only_completed_cycles_can_be_archived": "Only completed cycles can be archived",
    "start_date": "Start date",
    "end_date": "End date",
    "in_your_timezone": "In your timezone",
    "transfer_work_items": "Transfer {count} work items",
    "date_range": "Date range",
    "add_date": "Add date",
    "active_cycle": {
      "label": "Active cycle",
      "progress": "Progress",
      "chart": "Burndown chart",
      "priority_issue": "Priority work items",
      "assignees": "Assignees",
      "issue_burndown": "Work item burndown",
      "ideal": "Ideal",
      "current": "Current",
      "labels": "Labels"
    },
    "upcoming_cycle": {
      "label": "Upcoming cycle"
    },
    "completed_cycle": {
      "label": "Completed cycle"
    },
    "status": {
      "days_left": "Days left",
      "completed": "Completed",
      "yet_to_start": "Yet to start",
      "in_progress": "In progress",
      "draft": "Draft"
    },
    "action": {
      "restore": {
        "title": "Restore cycle",
        "success": {
          "title": "Cycle restored",
          "description": "The cycle has been restored."
        },
        "failed": {
          "title": "Cycle restore failed",
          "description": "The cycle could not be restored. Please try again."
        }
      },
      "favorite": {
        "loading": "Adding cycle to favorites",
        "success": {
          "description": "Cycle added to favorites.",
          "title": "Success!"
        },
        "failed": {
          "description": "Couldn't add the cycle to favorites. Please try again.",
          "title": "Error!"
        }
      },
      "unfavorite": {
        "loading": "Removing cycle from favorites",
        "success": {
          "description": "Cycle removed from favorites.",
          "title": "Success!"
        },
        "failed": {
          "description": "Couldn't remove the cycle from favorites. Please try again.",
          "title": "Error!"
        }
      },
      "update": {
        "loading": "Updating cycle",
        "success": {
          "description": "Cycle updated successfully.",
          "title": "Success!"
        },
        "failed": {
          "description": "Error updating the cycle. Please try again.",
          "title": "Error!"
        },
        "error": {
          "already_exists": "You already have a cycle on the given dates, if you want to create a draft cycle, you can do that by removing both the dates."
        }
      }
    },
    "empty_state": {
      "general": {
        "title": "Group and timebox your work in Cycles.",
        "description": "Break work down by timeboxed chunks, work backwards from your project deadline to set dates, and make tangible progress as a team.",
        "primary_button": {
          "text": "Set your first cycle",
          "comic": {
            "title": "Cycles are repetitive time-boxes.",
            "description": "A sprint, an iteration, and or any other term you use for weekly or fortnightly tracking of work is a cycle."
          }
        }
      },
      "no_issues": {
        "title": "No work items added to the cycle",
        "description": "Add or create work items you wish to timebox and deliver within this cycle",
        "primary_button": {
          "text": "Create new work item"
        },
        "secondary_button": {
          "text": "Add existing work item"
        }
      },
      "completed_no_issues": {
        "title": "No work items in the cycle",
        "description": "No work items in the cycle. Work items are either transferred or hidden. To see hidden work items if any, update your display properties accordingly."
      },
      "active": {
        "title": "No active cycle",
        "description": "An active cycle includes any period that encompasses today's date within its range. Find the progress and details of the active cycle here."
      },
      "archived": {
        "title": "No archived cycles yet",
        "description": "To tidy up your project, archive completed cycles. Find them here once archived."
      }
    }
  },

  "project_issues": {
    "empty_state": {
      "no_issues": {
        "title": "Create a work item and assign it to someone, even yourself",
        "description": "Think of work items as jobs, tasks, work, or JTBD. Which we like. A work item and its sub-work items are usually time-based actionables assigned to members of your team. Your team creates, assigns, and completes work items to move your project towards its goal.",
        "primary_button": {
          "text": "Create your first work item",
          "comic": {
            "title": "Work items are building blocks in Plane.",
            "description": "Redesign the Plane UI, Rebrand the company, or Launch the new fuel injection system are examples of work items that likely have sub-work items."
          }
        }
      },
      "no_archived_issues": {
        "title": "No archived work items yet",
        "description": "Manually or through automation, you can archive work items that are completed or cancelled. Find them here once archived.",
        "primary_button": {
          "text": "Set automation"
        }
      },
      "issues_empty_filter": {
        "title": "No work items found matching the filters applied",
        "secondary_button": {
          "text": "Clear all filters"
        }
      }
    }
  },

  "project_module": {
    "add_module": "Add Module",
    "update_module": "Update Module",
    "create_module": "Create Module",
    "archive_module": "Archive Module",
    "restore_module": "Restore Module",
    "delete_module": "Delete module",
    "empty_state": {
      "general": {
        "title": "Map your project milestones to Modules and track aggregated work easily.",
        "description": "A group of work items that belong to a logical, hierarchical parent form a module. Think of them as a way to track work by project milestones. They have their own periods and deadlines as well as analytics to help you see how close or far you are from a milestone.",
        "primary_button": {
          "text": "Build your first module",
          "comic": {
            "title": "Modules help group work by hierarchy.",
            "description": "A cart module, a chassis module, and a warehouse module are all good example of this grouping."
          }
        }
      },
      "no_issues": {
        "title": "No work items in the module",
        "description": "Create or add work items which you want to accomplish as part of this module",
        "primary_button": {
          "text": "Create new work items"
        },
        "secondary_button": {
          "text": "Add an existing work item"
        }
      },
      "archived": {
        "title": "No archived Modules yet",
        "description": "To tidy up your project, archive completed or cancelled modules. Find them here once archived."
      },
      "sidebar": {
        "in_active": "This module isn't active yet.",
        "invalid_date": "Invalid date. Please enter valid date."
      }
    },
    "quick_actions": {
      "archive_module": "Archive module",
      "archive_module_description": "Only completed or canceled\nmodule can be archived.",
      "delete_module": "Delete module"
    },
    "toast": {
      "copy": {
        "success": "Module link copied to clipboard"
      },
      "delete": {
        "success": "Module deleted successfully",
        "error": "Failed to delete module"
      }
    }
  },

  "project_views": {
    "empty_state": {
      "general": {
        "title": "Save filtered views for your project. Create as many as you need",
        "description": "Views are a set of saved filters that you use frequently or want easy access to. All your colleagues in a project can see everyone’s views and choose whichever suits their needs best.",
        "primary_button": {
          "text": "Create your first view",
          "comic": {
            "title": "Views work atop Work item properties.",
            "description": "You can create a view from here with as many properties as filters as you see fit."
          }
        }
      },
      "filter": {
        "title": "No matching views",
        "description": "No views match the search criteria. \n Create a new view instead."
      }
    }
  },

  "project_page": {
    "empty_state": {
      "general": {
        "title": "Write a note, a doc, or a full knowledge base. Get Galileo, Plane's AI assistant, to help you get started",
        "description": "Pages are thoughts potting space in Plane. Take down meeting notes, format them easily, embed work items, lay them out using a library of components, and keep them all in your project's context. To make short work of any doc, invoke Galileo, Plane's AI, with a shortcut or the click of a button.",
        "primary_button": {
          "text": "Create your first page"
        }
      },
      "private": {
        "title": "No private pages yet",
        "description": "Keep your private thoughts here. When you're ready to share, the team's just a click away.",
        "primary_button": {
          "text": "Create your first page"
        }
      },
      "public": {
        "title": "No public pages yet",
        "description": "See pages shared with everyone in your project right here.",
        "primary_button": {
          "text": "Create your first page"
        }
      },
      "archived": {
        "title": "No archived pages yet",
        "description": "Archive pages not on your radar. Access them here when needed."
      }
    }
  },

  "command_k": {
    "empty_state": {
      "search": {
        "title": "No results found"
      }
    }
  },

  "issue_relation": {
    "empty_state": {
      "search": {
        "title": "No matching work items found"
      },
      "no_issues": {
        "title": "No work items found"
      }
    }
  },

  "issue_comment": {
    "empty_state": {
      "general": {
        "title": "No comments yet",
        "description": "Comments can be used as a discussion and follow-up space for the work items"
      }
    }
  },

  "notification": {
    "label": "Inbox",
    "page_label": "{workspace} - Inbox",
    "options": {
      "mark_all_as_read": "Mark all as read",
      "mark_read": "Mark as read",
      "mark_unread": "Mark as unread",
      "refresh": "Refresh",
      "filters": "Inbox Filters",
      "show_unread": "Show unread",
      "show_snoozed": "Show snoozed",
      "show_archived": "Show archived",
      "mark_archive": "Archive",
      "mark_unarchive": "Un archive",
      "mark_snooze": "Snooze",
      "mark_unsnooze": "Un snooze"
    },
    "toasts": {
      "read": "Notification marked as read",
      "unread": "Notification marked as unread",
      "archived": "Notification marked as archived",
      "unarchived": "Notification marked as un archived",
      "snoozed": "Notification snoozed",
      "unsnoozed": "Notification un snoozed"
    },
    "empty_state": {
      "detail": {
        "title": "Select to view details."
      },
      "all": {
        "title": "No work items assigned",
        "description": "Updates for work items assigned to you can be \n seen here"
      },
      "mentions": {
        "title": "No work items assigned",
        "description": "Updates for work items assigned to you can be \n seen here"
      }
    },
    "tabs": {
      "all": "All",
      "mentions": "Mentions"
    },
    "filter": {
      "assigned": "Assigned to me",
      "created": "Created by me",
      "subscribed": "Subscribed by me"
    },
    "snooze": {
      "1_day": "1 day",
      "3_days": "3 days",
      "5_days": "5 days",
      "1_week": "1 week",
      "2_weeks": "2 weeks",
      "custom": "Custom"
    }
  },

  "active_cycle": {
    "empty_state": {
      "progress": {
        "title": "Add work items to the cycle to view it's progress"
      },
      "chart": {
        "title": "Add work items to the cycle to view the burndown chart."
      },
      "priority_issue": {
        "title": "Observe high priority work items tackled in the cycle at a glance."
      },
      "assignee": {
        "title": "Add assignees to work items to see a breakdown of work by assignees."
      },
      "label": {
        "title": "Add labels to work items to see the breakdown of work by labels."
      }
    }
  },

  "disabled_project": {
    "empty_state": {
      "inbox": {
        "title": "Intake is not enabled for the project.",
        "description": "Intake helps you manage incoming requests to your project and add them as work items in your workflow. Enable intake from project settings to manage requests.",
        "primary_button": {
          "text": "Manage features"
        }
      },
      "cycle": {
        "title": "Cycles is not enabled for this project.",
        "description": "Break work down by timeboxed chunks, work backwards from your project deadline to set dates, and make tangible progress as a team. Enable the cycles feature for your project to start using them.",
        "primary_button": {
          "text": "Manage features"
        }
      },
      "module": {
        "title": "Modules are not enabled for the project.",
        "description": "Modules are the building blocks of your project. Enable modules from project settings to start using them.",
        "primary_button": {
          "text": "Manage features"
        }
      },
      "page": {
        "title": "Pages are not enabled for the project.",
        "description": "Pages are the building blocks of your project. Enable pages from project settings to start using them.",
        "primary_button": {
          "text": "Manage features"
        }
      },
      "view": {
        "title": "Views are not enabled for the project.",
        "description": "Views are the building blocks of your project. Enable views from project settings to start using them.",
        "primary_button": {
          "text": "Manage features"
        }
      }
    }
  },
  "workspace_draft_issues": {
    "draft_an_issue": "Draft a work item",
    "empty_state": {
      "title": "Half-written work items, and soon, comments will show up here.",
      "description": "To try this out, start adding a work item and leave it mid-way or create your first draft below. 😉",
      "primary_button": {
        "text": "Create your first draft"
      }
    },
    "delete_modal": {
      "title": "Delete draft",
      "description": "Are you sure you want to delete this draft? This can't be undone."
    },
    "toasts": {
      "created": {
        "success": "Draft created",
        "error": "Work item could not be created. Please try again."
      },
      "deleted": {
        "success": "Draft deleted"
      }
    }
  },

  "stickies": {
    "title": "Your stickies",
    "placeholder": "click to type here",
    "all": "All stickies",
    "no-data": "Jot down an idea, capture an aha, or record a brainwave. Add a sticky to get started.",
    "add": "Add sticky",
    "search_placeholder": "Search by title",
    "delete": "Delete sticky",
    "delete_confirmation": "Are you sure you want to delete this sticky?",
    "empty_state": {
      "simple": "Jot down an idea, capture an aha, or record a brainwave. Add a sticky to get started.",
      "general": {
        "title": "Stickies are quick notes and to-dos you take down on the fly.",
        "description": "Capture your thoughts and ideas effortlessly by creating stickies that you can access anytime and from anywhere.",
        "primary_button": {
          "text": "Add sticky"
        }
      },
      "search": {
        "title": "That doesn't match any of your stickies.",
        "description": "Try a different term or let us know\nif you are sure your search is right. ",
        "primary_button": {
          "text": "Add sticky"
        }
      }
    },
    "toasts": {
      "errors": {
        "wrong_name": "The sticky name cannot be longer than 100 characters.",
        "already_exists": "There already exists a sticky with no description"
      },
      "created": {
        "title": "Sticky created",
        "message": "The sticky has been successfully created"
      },
      "not_created": {
        "title": "Sticky not created",
        "message": "The sticky could not be created"
      },
      "updated": {
        "title": "Sticky updated",
        "message": "The sticky has been successfully updated"
      },
      "not_updated": {
        "title": "Sticky not updated",
        "message": "The sticky could not be updated"
      },
      "removed": {
        "title": "Sticky removed",
        "message": "The sticky has been successfully removed"
      },
      "not_removed": {
        "title": "Sticky not removed",
        "message": "The sticky could not be removed"
      }
    }
  },

  "role_details": {
    "guest": {
      "title": "Guest",
      "description": "External members of organizations can be invited as guests."
    },
    "member": {
      "title": "Member",
      "description": "Ability to read, write, edit, and delete entities inside projects, cycles, and modules"
    },
    "admin": {
      "title": "Admin",
      "description": "All permissions set to true within the workspace."
    }
  },

  "user_roles": {
    "product_or_project_manager": "Product / Project Manager",
    "development_or_engineering": "Development / Engineering",
    "founder_or_executive": "Founder / Executive",
    "freelancer_or_consultant": "Freelancer / Consultant",
    "marketing_or_growth": "Marketing / Growth",
    "sales_or_business_development": "Sales / Business Development",
    "support_or_operations": "Support / Operations",
    "student_or_professor": "Student / Professor",
    "human_resources": "Human / Resources",
    "other": "Other"
  },

  "importer": {
    "github": {
      "title": "Github",
      "description": "Import work items from GitHub repositories and sync them."
    },
    "jira": {
      "title": "Jira",
      "description": "Import work items and epics from Jira projects and epics."
    }
  },

  "exporter": {
    "csv": {
      "title": "CSV",
      "description": "Export work items to a CSV file.",
      "short_description": "Export as csv"
    },
    "excel": {
      "title": "Excel",
      "description": "Export work items to a Excel file.",
      "short_description": "Export as excel"
    },
    "xlsx": {
      "title": "Excel",
      "description": "Export work items to a Excel file.",
      "short_description": "Export as excel"
    },
    "json": {
      "title": "JSON",
      "description": "Export work items to a JSON file.",
      "short_description": "Export as json"
    }
  },
  "default_global_view": {
    "all_issues": "All work items",
    "assigned": "Assigned",
    "created": "Created",
    "subscribed": "Subscribed"
  },

  "themes": {
    "theme_options": {
      "system_preference": {
        "label": "System preference"
      },
      "light": {
        "label": "Light"
      },
      "dark": {
        "label": "Dark"
      },
      "light_contrast": {
        "label": "Light high contrast"
      },
      "dark_contrast": {
        "label": "Dark high contrast"
      },
      "custom": {
        "label": "Custom theme"
      }
    }
  },
  "project_modules": {
    "status": {
      "backlog": "Backlog",
      "planned": "Planned",
      "in_progress": "In Progress",
      "paused": "Paused",
      "completed": "Completed",
      "cancelled": "Cancelled"
    },
    "layout": {
      "list": "List layout",
      "board": "Gallery layout",
      "timeline": "Timeline layout"
    },
    "order_by": {
      "name": "Name",
      "progress": "Progress",
      "issues": "Number of work items",
      "due_date": "Due date",
      "created_at": "Created date",
      "manual": "Manual"
    }
  },

  "cycle": {
    "label": "{count, plural, one {Cycle} other {Cycles}}",
    "no_cycle": "No cycle"
  },

  "module": {
    "label": "{count, plural, one {Module} other {Modules}}",
    "no_module": "No module"
  },

<<<<<<< HEAD
  "notification_settings": {
    "page_label": "{workspace} - Inbox settings",
    "inbox_settings": "Inbox settings",
    "inbox_settings_description": "Customize how you receive notifications for activities in your workspace. Your changes are saved automatically.",
    "advanced_settings": "Advanced settings",
    "in_plane": "In Plane",
    "email": "Email",
    "slack": "Slack",
    "task_updates": "Work item updates",
    "task_updates_subtitle": "Get notified when work items in your workspace are updated.",
    "comments": "Comments",
    "comments_subtitle": "Stay updated on discussions in your workspace.",
    "work_item_property_title": "Update on any property of the work item",
    "work_item_property_subtitle": "Get notified when work items in your workspace are updated.",
    "status_title": "State change",
    "status_subtitle": "When a work item's state is updated.",
    "priority_title": "Priority change",
    "priority_subtitle": "When a work item's priority level is adjusted.",
    "assignee_title": "Assignee change",
    "assignee_subtitle": "When a work item is assigned or reassigned to someone.",
    "due_date_title": "Date change",
    "due_date_subtitle": "When a work item's start or due date is updated.",
    "module_title": "Module update",
    "cycle_title": "Cycle update",
    "mentioned_comments_title": "Mentions",
    "mentioned_comments_subtitle": "When someone mentions you in a comment.",
    "new_comments_title": "New comments",
    "new_comments_subtitle": "When a new comment is added to a task you’re following.",
    "reaction_comments_title": "Reactions",
    "reaction_comments_subtitle": "Get notified when someone reacts to your comments or tasks with an emoji.",
    "setting_updated_successfully": "Setting updated successfully",
    "failed_to_update_setting": "Failed to update setting"
=======
  "description_versions": {
    "last_edited_by": "Last edited by",
    "previously_edited_by": "Previously edited by",
    "edited_by": "Edited by"
>>>>>>> 993c7899
  }
}<|MERGE_RESOLUTION|>--- conflicted
+++ resolved
@@ -2266,7 +2266,12 @@
     "no_module": "No module"
   },
 
-<<<<<<< HEAD
+  "description_versions": {
+    "last_edited_by": "Last edited by",
+    "previously_edited_by": "Previously edited by",
+    "edited_by": "Edited by"
+  },
+
   "notification_settings": {
     "page_label": "{workspace} - Inbox settings",
     "inbox_settings": "Inbox settings",
@@ -2299,11 +2304,5 @@
     "reaction_comments_subtitle": "Get notified when someone reacts to your comments or tasks with an emoji.",
     "setting_updated_successfully": "Setting updated successfully",
     "failed_to_update_setting": "Failed to update setting"
-=======
-  "description_versions": {
-    "last_edited_by": "Last edited by",
-    "previously_edited_by": "Previously edited by",
-    "edited_by": "Edited by"
->>>>>>> 993c7899
   }
 }