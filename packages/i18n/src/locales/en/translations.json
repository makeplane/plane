--- conflicted
+++ resolved
@@ -328,9 +328,6 @@
   "deleting": "Deleting",
   "make_a_copy": "Make a copy",
   "move_to_project": "Move to project",
-  "deleting": "Deleting",
-  "make_a_copy": "Make a copy",
-  "move_to_project": "Move to project",
   "good": "Good",
   "morning": "morning",
   "afternoon": "afternoon",
@@ -338,10 +335,8 @@
   "show_all": "Show all",
   "show_less": "Show less",
   "no_data_yet": "No Data yet",
-<<<<<<< HEAD
   "unassigned": "Unassigned",
   "work_items": "Work items",
-=======
   "add_link": "Add link",
   "points": "Points",
   "no_assignee": "No assignee",
@@ -349,7 +344,6 @@
   "no_labels_yet": "No labels yet",
   "ideal": "Ideal",
   "current": "Current",
->>>>>>> 5e5fde5f
 
   "project_view": {
     "sort_by": {
