{
  "submit": "Submit",
  "cancel": "Cancel",
  "loading": "Loading",
  "error": "Error",
  "success": "Success",
  "warning": "Warning",
  "info": "Info",
  "close": "Close",
  "yes": "Yes",
  "no": "No",
  "ok": "OK",
  "name": "Name",
  "description": "Description",
  "search": "Search",
  "add_member": "Add member",
  "remove_member": "Remove member",
  "add_members": "Add members",
  "remove_members": "Remove members",
  "add": "Add",
  "remove": "Remove",
  "add_new": "Add new",
  "remove_selected": "Remove selected",
  "first_name": "First name",
  "last_name": "Last name",
  "email": "Email",
  "display_name": "Display name",
  "role": "Role",
  "timezone": "Timezone",
  "avatar": "Avatar",
  "cover_image": "Cover image",
  "password": "Password",
  "change_cover": "Change cover",
  "language": "Language",
  "saving": "Saving...",
  "save_changes": "Save changes",
  "deactivate_account": "Deactivate account",
  "deactivate_account_description": "When deactivating an account, all of the data and resources within that account will be permanently removed and cannot be recovered.",
  "profile_settings": "Profile settings",
  "your_account": "Your account",
  "security": "Security",
  "activity": "Activity",
  "appearance": "Appearance",
  "notifications": "Notifications",
  "workspaces": "Workspaces",
  "create_workspace": "Create workspace",
  "invitations": "Invitations",
  "summary": "Summary",
  "assigned": "Assigned",
  "created": "Created",
  "subscribed": "Subscribed",
  "you_do_not_have_the_permission_to_access_this_page": "You do not have the permission to access this page.",
  "failed_to_sign_out_please_try_again": "Failed to sign out. Please try again.",
  "password_changed_successfully": "Password changed successfully.",
  "something_went_wrong_please_try_again": "Something went wrong. Please try again.",
  "change_password": "Change password",
  "passwords_dont_match": "Passwords don't match",
  "current_password": "Current password",
  "new_password": "New password",
  "confirm_password": "Confirm password",
  "this_field_is_required": "This field is required",
  "changing_password": "Changing password",
  "please_enter_your_password": "Please enter your password.",
  "password_length_should_me_more_than_8_characters": "Password length should me more than 8 characters.",
  "password_is_weak": "Password is weak.",
  "password_is_strong": "Password is strong.",
  "load_more": "Load more",
  "select_or_customize_your_interface_color_scheme": "Select or customize your interface color scheme.",
  "theme": "Theme",
  "system_preference": "System preference",
  "light": "Light",
  "dark": "Dark",
  "light_contrast": "Light high contrast",
  "dark_contrast": "Dark high contrast",
  "custom": "Custom theme",
  "select_your_theme": "Select your theme",
  "customize_your_theme": "Customize your theme",
  "background_color": "Background color",
  "text_color": "Text color",
  "primary_color": "Primary(Theme) color",
  "sidebar_background_color": "Sidebar background color",
  "sidebar_text_color": "Sidebar text color",
  "set_theme": "Set theme",
  "enter_a_valid_hex_code_of_6_characters": "Enter a valid hex code of 6 characters",
  "background_color_is_required": "Background color is required",
  "text_color_is_required": "Text color is required",
  "primary_color_is_required": "Primary color is required",
  "sidebar_background_color_is_required": "Sidebar background color is required",
  "sidebar_text_color_is_required": "Sidebar text color is required",
  "updating_theme": "Updating theme",
  "theme_updated_successfully": "Theme updated successfully",
  "failed_to_update_the_theme": "Failed to update the theme",
  "email_notifications": "Email notifications",
  "stay_in_the_loop_on_issues_you_are_subscribed_to_enable_this_to_get_notified": "Stay in the loop on Issues you are subscribed to. Enable this to get notified.",
  "email_notification_setting_updated_successfully": "Email notification setting updated successfully",
  "failed_to_update_email_notification_setting": "Failed to update email notification setting",
  "notify_me_when": "Notify me when",
  "property_changes": "Property changes",
  "property_changes_description": "Notify me when issue's properties like assignees, priority, estimates or anything else changes.",
  "state_change": "State change",
  "state_change_description": "Notify me when the issues moves to a different state",
  "issue_completed": "Issue completed",
  "issue_completed_description": "Notify me only when an issue is completed",
  "comments": "Comments",
  "comments_description": "Notify me when someone leaves a comment on the issue",
  "mentions": "Mentions",
  "mentions_description": "Notify me only when someone mentions me in the comments or description",
  "create_your_workspace": "Create your workspace",
  "only_your_instance_admin_can_create_workspaces": "Only your instance admin can create workspaces",
  "only_your_instance_admin_can_create_workspaces_description": "If you know your instance admin's email address, click the button below to get in touch with them.",
  "go_back": "Go back",
  "request_instance_admin": "Request instance admin",
  "plane_logo": "Plane logo",
  "workspace_creation_disabled": "Workspace creation disabled",
  "workspace_request_subject": "Requesting a new workspace",
  "workspace_request_body": "Hi instance admin(s),\n\nPlease create a new workspace with the URL [/workspace-name] for [purpose of creating the workspace].\n\nThanks,\n{{firstName}} {{lastName}}\n{{email}}",
  "creating_workspace": "Creating workspace",
  "workspace_created_successfully": "Workspace created successfully",
  "create_workspace_page": "Create workspace page",
  "workspace_could_not_be_created_please_try_again": "Workspace could not be created. Please try again.",
  "workspace_could_not_be_created_please_try_again_description": "Some error occurred while creating workspace. Please try again.",
  "this_is_a_required_field": "This is a required field.",
  "name_your_workspace": "Name your workspace",
  "workspaces_names_can_contain_only_space_dash_and_alphanumeric_characters": "Workspaces names can contain only (' '), ('-'), ('_') and alphanumeric characters.",
  "limit_your_name_to_80_characters": "Limit your name to 80 characters.",
  "set_your_workspace_url": "Set your workspace's URL",
  "limit_your_url_to_48_characters": "Limit your URL to 48 characters.",
  "how_many_people_will_use_this_workspace": "How many people will use this workspace?",
  "how_many_people_will_use_this_workspace_description": "This will help us to determine the number of seats you need to purchase.",
  "select_a_range": "Select a range",
  "urls_can_contain_only_dash_and_alphanumeric_characters": "URLs can contain only ('-') and alphanumeric characters.",
  "something_familiar_and_recognizable_is_always_best": "Something familiar and recognizable is always best.",
  "workspace_url_is_already_taken": "Workspace URL is already taken!",
  "old_password": "Old password",
  "general_settings": "General settings",
  "sign_out": "Sign out",
  "signing_out": "Signing out",
  "active_cycles": "Active cycles",
  "active_cycles_description": "Monitor cycles across projects, track high-priority issues, and zoom in cycles that need attention.",
  "on_demand_snapshots_of_all_your_cycles": "On-demand snapshots of all your cycles",
  "upgrade": "Upgrade",
  "10000_feet_view": "10,000-feet view of all active cycles.",
  "10000_feet_view_description": "Zoom out to see running cycles across all your projects at once instead of going from Cycle to Cycle in each project.",
  "get_snapshot_of_each_active_cycle": "Get a snapshot of each active cycle.",
  "get_snapshot_of_each_active_cycle_description": "Track high-level metrics for all active cycles, see their state of progress, and get a sense of scope against deadlines.",
  "compare_burndowns": "Compare burndowns.",
  "compare_burndowns_description": "Monitor how each of your teams are performing with a peek into each cycle's burndown report.",
  "quickly_see_make_or_break_issues": "Quickly see make-or-break issues.",
  "quickly_see_make_or_break_issues_description": "Preview high-priority issues for each cycle against due dates. See all of them per cycle in one click.",
  "zoom_into_cycles_that_need_attention": "Zoom into cycles that need attention.",
  "zoom_into_cycles_that_need_attention_description": "Investigate the state of any cycle that doesn't conform to expectations in one click.",
  "stay_ahead_of_blockers": "Stay ahead of blockers.",
  "stay_ahead_of_blockers_description": "Spot challenges from one project to another and see inter-cycle dependencies that aren't obvious from any other view.",
  "analytics": "Analytics",
  "workspace_invites": "Workspace invites",
  "enter_god_mode": "Enter god mode",
  "workspace_logo": "Workspace logo",
  "new_issue": "New issue",
  "home": "Home",
  "your_work": "Your work",
  "drafts": "Drafts",
  "projects": "Projects",
  "views": "Views",
  "workspace": "Workspace",
  "archives": "Archives",
  "settings": "Settings",
  "failed_to_move_favorite": "Failed to move favorite",
  "your_favorites": "Your favorites",
  "no_favorites_yet": "No favorites yet",
  "create_folder": "Create folder",
  "new_folder": "New folder",
  "favorite_updated_successfully": "Favorite updated successfully",
  "favorite_created_successfully": "Favorite created successfully",
  "folder_already_exists": "Folder already exists",
  "folder_name_cannot_be_empty": "Folder name cannot be empty",
  "something_went_wrong": "Something went wrong",
  "failed_to_reorder_favorite": "Failed to reorder favorite",
  "favorite_removed_successfully": "Favorite removed successfully",
  "failed_to_create_favorite": "Failed to create favorite",
  "failed_to_rename_favorite": "Failed to rename favorite",
  "project_link_copied_to_clipboard": "Project link copied to clipboard",
  "link_copied": "Link copied",
  "your_projects": "Your projects",
  "add_project": "Add project",
  "create_project": "Create project",
  "failed_to_remove_project_from_favorites": "Couldn't remove the project from favorites. Please try again.",
  "project_created_successfully": "Project created successfully",
  "project_created_successfully_description": "Project created successfully. You can now start adding issues to it.",
  "project_cover_image_alt": "Project cover image",
  "name_is_required": "Name is required",
  "title_should_be_less_than_255_characters": "Title should be less than 255 characters",
  "project_name": "Project name",
  "project_id_must_be_at_least_1_character": "Project ID must at least be of 1 character",
  "project_id_must_be_at_most_5_characters": "Project ID must at most be of 5 characters",
  "project_id": "Project ID",
  "project_id_tooltip_content": "Helps you identify issues in the project uniquely. Max 5 characters.",
  "description_placeholder": "Description...",
  "only_alphanumeric_non_latin_characters_allowed": "Only Alphanumeric & Non-latin characters are allowed.",
  "project_id_is_required": "Project ID is required",
  "select_network": "Select network",
  "lead": "Lead",
  "private": "Private",
  "public": "Public",
  "accessible_only_by_invite": "Accessible only by invite",
  "anyone_in_the_workspace_except_guests_can_join": "Anyone in the workspace except Guests can join",
  "creating": "Creating",
  "creating_project": "Creating project",
  "adding_project_to_favorites": "Adding project to favorites",
  "project_added_to_favorites": "Project added to favorites",
  "couldnt_add_the_project_to_favorites": "Couldn't add the project to favorites. Please try again.",
  "removing_project_from_favorites": "Removing project from favorites",
  "project_removed_from_favorites": "Project removed from favorites",
  "couldnt_remove_the_project_from_favorites": "Couldn't remove the project from favorites. Please try again.",
  "add_to_favorites": "Add to favorites",
  "remove_from_favorites": "Remove from favorites",
  "publish_settings": "Publish settings",
  "publish": "Publish",
  "copy_link": "Copy link",
  "leave_project": "Leave project",
  "join_the_project_to_rearrange": "Join the project to rearrange",
  "drag_to_rearrange": "Drag to rearrange",
  "congrats": "Congrats!",
  "project": "Project",
  "open_project": "Open project",
  "issues": "Issues",
  "cycles": "Cycles",
  "modules": "Modules",
  "pages": "Pages",
  "intake": "Intake",
  "time_tracking": "Time Tracking",
  "work_management": "Work management",
  "projects_and_issues": "Projects and issues",
  "projects_and_issues_description": "Toggle these on or off this project.",
  "cycles_description": "Timebox work as you see fit per project and change frequency from one period to the next.",
  "modules_description": "Group work into sub-project-like set-ups with their own leads and assignees.",
  "views_description": "Save sorts, filters, and display options for later or share them.",
  "pages_description": "Write anything like you write anything.",
  "intake_description": "Stay in the loop on Issues you are subscribed to. Enable this to get notified.",
  "time_tracking_description": "Track time spent on issues and projects.",
  "work_management_description": "Manage your work and projects with ease.",
  "documentation": "Documentation",
  "message_support": "Message support",
  "contact_sales": "Contact sales",
  "hyper_mode": "Hyper Mode",
  "keyboard_shortcuts": "Keyboard shortcuts",
  "whats_new": "What's new?",
  "version": "Version",
  "we_are_having_trouble_fetching_the_updates": "We are having trouble fetching the updates.",
  "our_changelogs": "our changelogs",
  "for_the_latest_updates": "for the latest updates.",
  "please_visit": "Please visit",
  "docs": "Docs",
  "full_changelog": "Full changelog",
  "support": "Support",
  "discord": "Discord",
  "powered_by_plane_pages": "Powered by Plane Pages",
  "please_select_at_least_one_invitation": "Please select at least one invitation.",
  "please_select_at_least_one_invitation_description": "Please select at least one invitation to join the workspace.",
  "we_see_that_someone_has_invited_you_to_join_a_workspace": "We see that someone has invited you to join a workspace",
  "join_a_workspace": "Join a workspace",
  "we_see_that_someone_has_invited_you_to_join_a_workspace_description": "We see that someone has invited you to join a workspace",
  "join_a_workspace_description": "Join a workspace",
  "accept_and_join": "Accept & Join",
  "go_home": "Go Home",
  "no_pending_invites": "No pending invites",
  "you_can_see_here_if_someone_invites_you_to_a_workspace": "You can see here if someone invites you to a workspace",
  "back_to_home": "Back to home",
  "workspace_name": "workspace-name",
  "deactivate_your_account": "Deactivate your account",
  "deactivate_your_account_description": "Once deactivated, you can't be assigned issues and be billed for your workspace. To reactivate your account, you will need an invite to a workspace at this email address.",
  "deactivating": "Deactivating",
  "confirm": "Confirm",
  "draft_created": "Draft created",
  "issue_created_successfully": "Issue created successfully",
  "draft_creation_failed": "Draft creation failed",
  "issue_creation_failed": "Issue creation failed",
  "draft_issue": "Draft issue",
  "issue_updated_successfully": "Issue updated successfully",
  "issue_could_not_be_updated": "Issue could not be updated",
  "create_a_draft": "Create a draft",
  "save_to_drafts": "Save to Drafts",
  "save": "Save",
  "update": "Update",
  "updating": "Updating",
  "create_new_issue": "Create new issue",
  "editor_is_not_ready_to_discard_changes": "Editor is not ready to discard changes",
  "failed_to_move_issue_to_project": "Failed to move issue to project",
  "create_more": "Create more",
  "add_to_project": "Add to project",
  "discard": "Discard",
  "duplicate_issue_found": "Duplicate issue found",
  "duplicate_issues_found": "Duplicate issues found",
  "no_matching_results": "No matching results",
  "title_is_required": "Title is required",
  "title": "Title",
  "state": "State",
  "priority": "Priority",
  "none": "None",
  "urgent": "Urgent",
  "high": "High",
  "medium": "Medium",
  "low": "Low",
  "members": "Members",
  "assignee": "Assignee",
  "assignees": "Assignees",
  "you": "You",
  "labels": "Labels",
  "create_new_label": "Create new label",
  "start_date": "Start date",
  "due_date": "Due date",
  "cycle": "Cycle",
  "estimate": "Estimate",
  "change_parent_issue": "Change parent issue",
  "remove_parent_issue": "Remove parent issue",
  "add_parent": "Add parent",
  "loading_members": "Loading members...",
<<<<<<< HEAD
  "no_data_yet": "No Data yet",
  "user_profile": {
    "title": "Your work",
    "work": "Work",
    "details": {
        "joined_on": "Joined on",
        "time_zone": "Timezone"
      },
    "stats": {
      "workload": "Workload",
      "overview": "Overview",
      "created": "Issues created",
      "assigned": "Issues assigned",
      "subscribed": "Issues subscribed",
      "state_distribution": {
        "title": "Issues by state",
        "empty": "Create issues to view the them by states in the graph for better analysis."
      },
      "priority_distribution": {
        "title": "Issues by Priority",
        "empty": "Create issues to view the them by priority in the graph for better analysis."
      },
      "recent_activity": {
        "title": "Recent activity",
        "empty": "We couldn't find data. Kindly view your inputs"
      }
    },
    "actions": {
      "profile": "Profile",
      "security": "Security",
      "activity": "Activity",
      "appearance": "Appearance",
      "notifications": "Notifications"
    },
    "tabs": {
      "summary": "Summary",
      "assigned": "Assigned",
      "created": "Created",
      "subscribed": "Subscribed",
      "activity": "Activity"
=======
  "connections": "Connections",

  "workspace_dashboard": {
    "empty_state": {
      "general": {
        "title": "Overview of your projects, activity, and metrics",
        "description": "Welcome to Plane, we are excited to have you here. Create your first project and track your issues, and this page will transform into a space that helps you progress. Admins will also see items which help their team progress.",
        "primary_button": {
          "text": "Build your first project",
          "comic": {
            "title": "Everything starts with a project in Plane",
            "description": "A project could be a product's roadmap, a marketing campaign, or launching a new car."
          }
        }
      }
    }
  },

  "workspace_analytics": {
    "empty_state": {
      "general": {
        "title": "Track progress, workloads, and allocations. Spot trends, remove blockers, and move work faster",
        "description": "See scope versus demand, estimates, and scope creep. Get performance by team members and teams, and make sure your project runs on time.",
        "primary_button": {
          "text": "Start your first project",
          "comic": {
            "title": "Analytics works best with Cycles + Modules",
            "description": "First, timebox your issues into Cycles and, if you can, group issues that span more than a cycle into Modules. Check out both on the left nav."
          }
        }
      }
    }
  },

  "workspace_projects": {
    "empty_state": {
      "general": {
        "title": "No active projects",
        "description": "Think of each project as the parent for goal-oriented work. Projects are where Jobs, Cycles, and Modules live and, along with your colleagues, help you achieve that goal. Create a new project or filter for archived projects.",
        "primary_button": {
          "text": "Start your first project",
          "comic": {
            "title": "Everything starts with a project in Plane",
            "description": "A project could be a product's roadmap, a marketing campaign, or launching a new car."
          }
        }
      },
      "no_projects": {
        "title": "No project",
        "description": "To create issues or manage your work, you need to create a project or be a part of one.",
        "primary_button": {
          "text": "Start your first project",
          "comic": {
            "title": "Everything starts with a project in Plane",
            "description": "A project could be a product's roadmap, a marketing campaign, or launching a new car."
          }
        }
      },
      "filter": {
        "title": "No matching projects",
        "description": "No projects detected with the matching criteria. \n Create a new project instead."
      }
    }
  },

  "workspace_issues": {
    "empty_state": {
      "all-issues": {
        "title": "No issues in the project",
        "description": "First project done! Now, slice your work into trackable pieces with issues. Let's go!",
        "primary_button": {
          "text": "Create new issue"
        }
      },
      "assigned": {
        "title": "No issues yet",
        "description": "Issues assigned to you can be tracked from here.",
        "primary_button": {
          "text": "Create new issue"
        }
      },
      "created": {
        "title": "No issues yet",
        "description": "All issues created by you come here, track them here directly.",
        "primary_button": {
          "text": "Create new issue"
        }
      },
      "subscribed": {
        "title": "No issues yet",
        "description": "Subscribe to issues you are interested in, track all of them here."
      },
      "custom-view": {
        "title": "No issues yet",
        "description": "Issues that applies to the filters, track all of them here."
      }
    }
  },

  "workspace_settings": {
    "label": "Workspace settings",
    "empty_state": {
      "api_tokens": {
        "title": "No API tokens created",
        "description": "Plane APIs can be used to integrate your data in Plane with any external system. Create a token to get started."
      },
      "webhooks": {
        "title": "No webhooks added",
        "description": "Create webhooks to receive real-time updates and automate actions."
      },
      "exports": {
        "title": "No exports yet",
        "description": "Anytime you export, you will also have a copy here for reference."
      },
      "imports": {
        "title": "No imports yet",
        "description": "Find all your previous imports here and download them."
      }
    }
  },

  "profile": {
    "label": "Profile",
    "empty_state": {
      "activity": {
        "title": "No activities yet",
        "description": "Get started by creating a new issue! Add details and properties to it. Explore more in Plane to see your activity."
      },
      "assigned": {
        "title": "No issues are assigned to you",
        "description": "Issues assigned to you can be tracked from here."
      },
      "created": {
        "title": "No issues yet",
        "description": "All issues created by you come here, track them here directly."
      },
      "subscribed": {
        "title": "No issues yet",
        "description": "Subscribe to issues you are interested in, track all of them here."
      }
    }
  },

  "project_settings": {
    "empty_state": {
      "labels": {
        "title": "No labels yet",
        "description": "Create labels to help organize and filter issues in you project."
      }
    }
  },

  "project_cycles": {
    "empty_state": {
      "general": {
        "title": "Group and timebox your work in Cycles.",
        "description": "Break work down by timeboxed chunks, work backwards from your project deadline to set dates, and make tangible progress as a team.",
        "primary_button": {
          "text": "Set your first cycle",
          "comic": {
            "title": "Cycles are repetitive time-boxes.",
            "description": "A sprint, an iteration, and or any other term you use for weekly or fortnightly tracking of work is a cycle."
          }
        }
      },
      "no_issues": {
        "title": "No issues added to the cycle",
        "description": "Add or create issues you wish to timebox and deliver within this cycle",
        "primary_button": {
          "text": "Create new issue"
        },
        "secondary_button": {
          "text": "Add existing issue"
        }
      },
      "completed_no_issues": {
        "title": "No issues in the cycle",
        "description": "No issues in the cycle. Issues are either transferred or hidden. To see hidden issues if any, update your display properties accordingly."
      },
      "active": {
        "title": "No active cycle",
        "description": "An active cycle includes any period that encompasses today's date within its range. Find the progress and details of the active cycle here."
      },
      "archived": {
        "title": "No archived cycles yet",
        "description": "To tidy up your project, archive completed cycles. Find them here once archived."
      }
    }
  },

  "project_issues": {
    "empty_state": {
      "no_issues": {
        "title": "Create an issue and assign it to someone, even yourself",
        "description": "Think of issues as jobs, tasks, work, or JTBD. Which we like. An issue and its sub-issues are usually time-based actionables assigned to members of your team. Your team creates, assigns, and completes issues to move your project towards its goal.",
        "primary_button": {
          "text": "Create your first issue",
          "comic": {
            "title": "Issues are building blocks in Plane.",
            "description": "Redesign the Plane UI, Rebrand the company, or Launch the new fuel injection system are examples of issues that likely have sub-issues."
          }
        }
      },
      "no_archived_issues": {
        "title": "No archived issues yet",
        "description": "Manually or through automation, you can archive issues that are completed or cancelled. Find them here once archived.",
        "primary_button": {
          "text": "Set automation"
        }
      },
      "issues_empty_filter": {
        "title": "No issues found matching the filters applied",
        "secondary_button": {
          "text": "Clear all filters"
        }
      }
    }
  },

  "project_module": {
    "empty_state": {
      "general": {
        "title": "Map your project milestones to Modules and track aggregated work easily.",
        "description": "A group of issues that belong to a logical, hierarchical parent form a module. Think of them as a way to track work by project milestones. They have their own periods and deadlines as well as analytics to help you see how close or far you are from a milestone.",
        "primary_button": {
          "text": "Build your first module",
          "comic": {
            "title": "Modules help group work by hierarchy.",
            "description": "A cart module, a chassis module, and a warehouse module are all good example of this grouping."
          }
        }
      },
      "no_issues": {
        "title": "No issues in the module",
        "description": "Create or add issues which you want to accomplish as part of this module",
        "primary_button": {
          "text": "Create new issue"
        },
        "secondary_button": {
          "text": "Add an existing issue"
        }
      },
      "archived": {
        "title": "No archived Modules yet",
        "description": "To tidy up your project, archive completed or cancelled modules. Find them here once archived."
      }
    }
  },

  "project_views": {
    "empty_state": {
      "general": {
        "title": "Save filtered views for your project. Create as many as you need",
        "description": "Views are a set of saved filters that you use frequently or want easy access to. All your colleagues in a project can see everyone’s views and choose whichever suits their needs best.",
        "primary_button": {
          "text": "Create your first view",
          "comic": {
            "title": "Views work atop Issue properties.",
            "description": "You can create a view from here with as many properties as filters as you see fit."
          }
        }
      },
      "filter": {
        "title": "No matching views",
        "description": "No views match the search criteria. \n Create a new view instead."
      }
    }
  },

  "project_page": {
    "empty_state": {
      "general": {
        "title": "Write a note, a doc, or a full knowledge base. Get Galileo, Plane's AI assistant, to help you get started",
        "description": "Pages are thoughts potting space in Plane. Take down meeting notes, format them easily, embed issues, lay them out using a library of components, and keep them all in your project's context. To make short work of any doc, invoke Galileo, Plane's AI, with a shortcut or the click of a button.",
        "primary_button": {
          "text": "Create your first page"
        }
      },
      "private": {
        "title": "No private pages yet",
        "description": "Keep your private thoughts here. When you're ready to share, the team's just a click away.",
        "primary_button": {
          "text": "Create your first page"
        }
      },
      "public": {
        "title": "No public pages yet",
        "description": "See pages shared with everyone in your project right here.",
        "primary_button": {
          "text": "Create your first page"
        }
      },
      "archived": {
        "title": "No archived pages yet",
        "description": "Archive pages not on your radar. Access them here when needed."
      }
    }
  },

  "command_k": {
    "empty_state": {
      "search": {
        "title": "No results found"
      }
    }
  },

  "issue_relation": {
    "empty_state": {
      "search": {
        "title": "No matching issues found"
      },
      "no_issues": {
        "title": "No issues found"
      }
    }
  },

  "issue_comment": {
    "empty_state": {
      "general": {
        "title": "No comments yet",
        "description": "Comments can be used as a discussion and follow-up space for the issues"
      }
    }
  },

  "notification": {
    "empty_state": {
      "detail": {
        "title": "Select to view details."
      },
      "all": {
        "title": "No issues assigned",
        "description": "Updates for issues assigned to you can be \n seen here"
      },
      "mentions": {
        "title": "No issues assigned",
        "description": "Updates for issues assigned to you can be \n seen here"
      }
    }
  },

  "active_cycle": {
    "empty_state": {
      "progress": {
        "title": "Add issues to the cycle to view it's progress"
      },
      "chart": {
        "title": "Add issues to the cycle to view the burndown chart."
      },
      "priority_issue": {
        "title": "Observe high priority issues tackled in the cycle at a glance."
      },
      "assignee": {
        "title": "Add assignees to issues to see a breakdown of work by assignees."
      },
      "label": {
        "title": "Add labels to issues to see the breakdown of work by labels."
      }
    }
  },

  "disabled_project": {
    "empty_state": {
      "inbox": {
        "title": "Intake is not enabled for the project.",
        "description": "Intake helps you manage incoming requests to your project and add them as issues in your workflow. Enable intake from project settings to manage requests.",
        "primary_button": {
          "text": "Manage features"
        }
      },
      "cycle": {
        "title": "Cycles is not enabled for this project.",
        "description": "Break work down by timeboxed chunks, work backwards from your project deadline to set dates, and make tangible progress as a team. Enable the cycles feature for your project to start using them.",
        "primary_button": {
          "text": "Manage features"
        }
      },
      "module": {
        "title": "Modules are not enabled for the project.",
        "description": "Modules are the building blocks of your project. Enable modules from project settings to start using them.",
        "primary_button": {
          "text": "Manage features"
        }
      },
      "page": {
        "title": "Pages are not enabled for the project.",
        "description": "Pages are the building blocks of your project. Enable pages from project settings to start using them.",
        "primary_button": {
          "text": "Manage features"
        }
      },
      "view": {
        "title": "Views are not enabled for the project.",
        "description": "Views are the building blocks of your project. Enable views from project settings to start using them.",
        "primary_button": {
          "text": "Manage features"
        }
      }
    }
  },

  "inbox": {
    "label": "Inbox",
    "empty_state": {
      "sidebar_open_tab": {
        "title": "No open issues",
        "description": "Find open issues here. Create new issue."
      },
      "sidebar_closed_tab": {
        "title": "No closed issues",
        "description": "All the issues whether accepted or declined can be found here."
      },
      "sidebar_filter": {
        "title": "No matching issues",
        "description": "No issue matches filter applied in intake. Create a new issue."
      },
      "detail": {
        "title": "Select an issue to view its details."
      }
    }
  },

  "workspace_draft_issues": {
    "empty_state": {
      "title": "Half-written issues, and soon, comments will show up here.",
      "description": "To try this out, start adding an issue and leave it mid-way or create your first draft below. 😉",
      "primary_button": {
        "text": "Create your first draft"
      }
    }
  },

  "stickies": {
    "empty_state": {
      "general": {
        "title": "Stickies are quick notes and to-dos you take down on the fly.",
        "description": "Capture your thoughts and ideas effortlessly by creating stickies that you can access anytime and from anywhere.",
        "primary_button": {
          "text": "Add sticky"
        }
      },
      "search": {
        "title": "That doesn't match any of your stickies.",
        "description": "Try a different term or let us know\nif you are sure your search is right. ",
        "primary_button": {
          "text": "Add sticky"
        }
      }
    }
  },

  "home_widgets": {
    "empty_state": {
      "general": {
        "title": "It's Quiet Without Widgets, Turn Them On",
        "description": "It looks like all your widgets are turned off. Enable them\nnow to enhance your experience!",
        "primary_button": {
          "text": "Manage widgets"
        }
      }
>>>>>>> ad2dc675
    }
  }
}<|MERGE_RESOLUTION|>--- conflicted
+++ resolved
@@ -314,10 +314,131 @@
   "remove_parent_issue": "Remove parent issue",
   "add_parent": "Add parent",
   "loading_members": "Loading members...",
-<<<<<<< HEAD
-  "no_data_yet": "No Data yet",
-  "user_profile": {
-    "title": "Your work",
+  "no_data_yet": "No Data yet",    
+  "connections": "Connections",
+
+  "workspace_dashboard": {
+    "empty_state": {
+      "general": {
+        "title": "Overview of your projects, activity, and metrics",
+        "description": "Welcome to Plane, we are excited to have you here. Create your first project and track your issues, and this page will transform into a space that helps you progress. Admins will also see items which help their team progress.",
+        "primary_button": {
+          "text": "Build your first project",
+          "comic": {
+            "title": "Everything starts with a project in Plane",
+            "description": "A project could be a product's roadmap, a marketing campaign, or launching a new car."
+          }
+        }
+      }
+    }
+  },
+
+  "workspace_analytics": {
+    "empty_state": {
+      "general": {
+        "title": "Track progress, workloads, and allocations. Spot trends, remove blockers, and move work faster",
+        "description": "See scope versus demand, estimates, and scope creep. Get performance by team members and teams, and make sure your project runs on time.",
+        "primary_button": {
+          "text": "Start your first project",
+          "comic": {
+            "title": "Analytics works best with Cycles + Modules",
+            "description": "First, timebox your issues into Cycles and, if you can, group issues that span more than a cycle into Modules. Check out both on the left nav."
+          }
+        }
+      }
+    }
+  },
+
+  "workspace_projects": {
+    "empty_state": {
+      "general": {
+        "title": "No active projects",
+        "description": "Think of each project as the parent for goal-oriented work. Projects are where Jobs, Cycles, and Modules live and, along with your colleagues, help you achieve that goal. Create a new project or filter for archived projects.",
+        "primary_button": {
+          "text": "Start your first project",
+          "comic": {
+            "title": "Everything starts with a project in Plane",
+            "description": "A project could be a product's roadmap, a marketing campaign, or launching a new car."
+          }
+        }
+      },
+      "no_projects": {
+        "title": "No project",
+        "description": "To create issues or manage your work, you need to create a project or be a part of one.",
+        "primary_button": {
+          "text": "Start your first project",
+          "comic": {
+            "title": "Everything starts with a project in Plane",
+            "description": "A project could be a product's roadmap, a marketing campaign, or launching a new car."
+          }
+        }
+      },
+      "filter": {
+        "title": "No matching projects",
+        "description": "No projects detected with the matching criteria. \n Create a new project instead."
+      }
+    }
+  },
+
+  "workspace_issues": {
+    "empty_state": {
+      "all-issues": {
+        "title": "No issues in the project",
+        "description": "First project done! Now, slice your work into trackable pieces with issues. Let's go!",
+        "primary_button": {
+          "text": "Create new issue"
+        }
+      },
+      "assigned": {
+        "title": "No issues yet",
+        "description": "Issues assigned to you can be tracked from here.",
+        "primary_button": {
+          "text": "Create new issue"
+        }
+      },
+      "created": {
+        "title": "No issues yet",
+        "description": "All issues created by you come here, track them here directly.",
+        "primary_button": {
+          "text": "Create new issue"
+        }
+      },
+      "subscribed": {
+        "title": "No issues yet",
+        "description": "Subscribe to issues you are interested in, track all of them here."
+      },
+      "custom-view": {
+        "title": "No issues yet",
+        "description": "Issues that applies to the filters, track all of them here."
+      }
+    }
+  },
+
+  "workspace_settings": {
+    "label": "Workspace settings",
+    "empty_state": {
+      "api_tokens": {
+        "title": "No API tokens created",
+        "description": "Plane APIs can be used to integrate your data in Plane with any external system. Create a token to get started."
+      },
+      "webhooks": {
+        "title": "No webhooks added",
+        "description": "Create webhooks to receive real-time updates and automate actions."
+      },
+      "exports": {
+        "title": "No exports yet",
+        "description": "Anytime you export, you will also have a copy here for reference."
+      },
+      "imports": {
+        "title": "No imports yet",
+        "description": "Find all your previous imports here and download them."
+      }
+    }
+  },
+
+  "profile": {
+    "label": "Profile",
+    "page_label": "Your work",
     "work": "Work",
     "details": {
         "joined_on": "Joined on",
@@ -355,130 +476,7 @@
       "created": "Created",
       "subscribed": "Subscribed",
       "activity": "Activity"
-=======
-  "connections": "Connections",
-
-  "workspace_dashboard": {
-    "empty_state": {
-      "general": {
-        "title": "Overview of your projects, activity, and metrics",
-        "description": "Welcome to Plane, we are excited to have you here. Create your first project and track your issues, and this page will transform into a space that helps you progress. Admins will also see items which help their team progress.",
-        "primary_button": {
-          "text": "Build your first project",
-          "comic": {
-            "title": "Everything starts with a project in Plane",
-            "description": "A project could be a product's roadmap, a marketing campaign, or launching a new car."
-          }
-        }
-      }
-    }
-  },
-
-  "workspace_analytics": {
-    "empty_state": {
-      "general": {
-        "title": "Track progress, workloads, and allocations. Spot trends, remove blockers, and move work faster",
-        "description": "See scope versus demand, estimates, and scope creep. Get performance by team members and teams, and make sure your project runs on time.",
-        "primary_button": {
-          "text": "Start your first project",
-          "comic": {
-            "title": "Analytics works best with Cycles + Modules",
-            "description": "First, timebox your issues into Cycles and, if you can, group issues that span more than a cycle into Modules. Check out both on the left nav."
-          }
-        }
-      }
-    }
-  },
-
-  "workspace_projects": {
-    "empty_state": {
-      "general": {
-        "title": "No active projects",
-        "description": "Think of each project as the parent for goal-oriented work. Projects are where Jobs, Cycles, and Modules live and, along with your colleagues, help you achieve that goal. Create a new project or filter for archived projects.",
-        "primary_button": {
-          "text": "Start your first project",
-          "comic": {
-            "title": "Everything starts with a project in Plane",
-            "description": "A project could be a product's roadmap, a marketing campaign, or launching a new car."
-          }
-        }
-      },
-      "no_projects": {
-        "title": "No project",
-        "description": "To create issues or manage your work, you need to create a project or be a part of one.",
-        "primary_button": {
-          "text": "Start your first project",
-          "comic": {
-            "title": "Everything starts with a project in Plane",
-            "description": "A project could be a product's roadmap, a marketing campaign, or launching a new car."
-          }
-        }
-      },
-      "filter": {
-        "title": "No matching projects",
-        "description": "No projects detected with the matching criteria. \n Create a new project instead."
-      }
-    }
-  },
-
-  "workspace_issues": {
-    "empty_state": {
-      "all-issues": {
-        "title": "No issues in the project",
-        "description": "First project done! Now, slice your work into trackable pieces with issues. Let's go!",
-        "primary_button": {
-          "text": "Create new issue"
-        }
-      },
-      "assigned": {
-        "title": "No issues yet",
-        "description": "Issues assigned to you can be tracked from here.",
-        "primary_button": {
-          "text": "Create new issue"
-        }
-      },
-      "created": {
-        "title": "No issues yet",
-        "description": "All issues created by you come here, track them here directly.",
-        "primary_button": {
-          "text": "Create new issue"
-        }
-      },
-      "subscribed": {
-        "title": "No issues yet",
-        "description": "Subscribe to issues you are interested in, track all of them here."
-      },
-      "custom-view": {
-        "title": "No issues yet",
-        "description": "Issues that applies to the filters, track all of them here."
-      }
-    }
-  },
-
-  "workspace_settings": {
-    "label": "Workspace settings",
-    "empty_state": {
-      "api_tokens": {
-        "title": "No API tokens created",
-        "description": "Plane APIs can be used to integrate your data in Plane with any external system. Create a token to get started."
-      },
-      "webhooks": {
-        "title": "No webhooks added",
-        "description": "Create webhooks to receive real-time updates and automate actions."
-      },
-      "exports": {
-        "title": "No exports yet",
-        "description": "Anytime you export, you will also have a copy here for reference."
-      },
-      "imports": {
-        "title": "No imports yet",
-        "description": "Find all your previous imports here and download them."
-      }
-    }
-  },
-
-  "profile": {
-    "label": "Profile",
+    },
     "empty_state": {
       "activity": {
         "title": "No activities yet",
@@ -818,7 +816,6 @@
           "text": "Manage widgets"
         }
       }
->>>>>>> ad2dc675
     }
   }
 }