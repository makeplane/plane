--- conflicted
+++ resolved
@@ -323,6 +323,9 @@
   "deleting": "Deleting",
   "make_a_copy": "Make a copy",
   "move_to_project": "Move to project",
+  "deleting": "Deleting",
+  "make_a_copy": "Make a copy",
+  "move_to_project": "Move to project",
   "good": "Good",
   "morning": "morning",
   "afternoon": "afternoon",
@@ -1206,6 +1209,7 @@
 
   "workspace_draft_issues": {
     "draft_an_issue": "Draft an issue",
+    "draft_an_issue": "Draft an issue",
     "empty_state": {
       "title": "Half-written issues, and soon, comments will show up here.",
       "description": "To try this out, start adding an issue and leave it mid-way or create your first draft below. 😉",
@@ -1216,7 +1220,6 @@
     "delete_modal": {
       "title": "Delete draft",
       "description": "Are you sure you want to delete this draft? This can't be undone."
-<<<<<<< HEAD
     },
     "toasts": {
       "created": {
@@ -1226,8 +1229,6 @@
       "deleted": {
         "success": "Draft deleted"
       }
-=======
->>>>>>> 1b914cea
     }
   },
 
