--- conflicted
+++ resolved
@@ -489,14 +489,11 @@
     "cancel": "Cancel",
     "description": "Description",
     "title": "Title",
-<<<<<<< HEAD
     "attachment": "Attachment",
-=======
     "access": {
       "public": "Public",
       "private": "Private"
     },
->>>>>>> a250b7e7
     "order_by": {
       "label": "Order by",
       "manual": "Manual",
