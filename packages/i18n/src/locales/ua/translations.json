--- conflicted
+++ resolved
@@ -873,7 +873,6 @@
     "applying": "Застосовується",
     "users": "Користувачі",
     "admins": "Адміністратори",
-<<<<<<< HEAD
     "guests": "Гості",
     "on_track": "У межах графіку",
     "off_track": "Поза графіком",
@@ -884,9 +883,6 @@
     "in_progress": "В процесі",
     "planned": "Заплановано",
     "paused": "Призупинено"
-=======
-    "guests": "Гості"
->>>>>>> 177c58a4
   },
   "chart": {
     "x_axis": "Вісь X",
