--- conflicted
+++ resolved
@@ -750,12 +750,8 @@
         "message": "Щось пішло не так. Будь ласка, спробуйте ще раз."
       },
       "required": "Це поле є обов'язковим",
-<<<<<<< HEAD
       "entity_required": "{entity} є обов'язковим",
       "restricted_entity": "{entity} обмежено"
-=======
-      "entity_required": "{entity} є обов'язковим"
->>>>>>> f7eaec9f
     },
     "update_link": "Оновити посилання",
     "attach": "Прикріпити",
