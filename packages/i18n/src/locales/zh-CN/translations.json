{
  "submit": "提交",
  "cancel": "取消",
  "loading": "加载中",
  "error": "错误",
  "success": "成功",
  "warning": "警告",
  "info": "信息",
  "close": "关闭",
  "yes": "是",
  "no": "否",
  "ok": "确定",
  "name": "名称",
  "description": "描述",
  "search": "搜索",
  "add_member": "添加成员",
  "remove_member": "移除成员",
  "add_members": "添加成员",
  "remove_members": "移除成员",
  "add": "添加",
  "remove": "移除",
  "add_new": "新增",
  "remove_selected": "移除选中项",
  "first_name": "名字",
  "last_name": "姓氏",
  "email": "电子邮件",
  "display_name": "显示名称",
  "role": "角色",
  "timezone": "时区",
  "avatar": "头像",
  "cover_image": "封面图片",
  "password": "密码",
  "change_cover": "更换封面",
  "language": "语言",
  "saving": "保存中...",
  "save_changes": "保存更改",
  "deactivate_account": "停用账户",
  "deactivate_account_description": "停用账户后，该账户内的所有数据和资源将被永久删除，且无法恢复。",
  "profile_settings": "个人资料设置",
  "your_account": "账户",
  "profile": "个人资料",
  "security": "安全",
  "activity": "活动",
  "appearance": "外观",
  "notifications": "通知",
  "workspaces": "工作区",
  "create_workspace": "创建工作区",
  "invitations": "邀请",
  "summary": "摘要",
  "assigned": "已分配",
  "created": "已创建",
  "subscribed": "已订阅",
  "you_do_not_have_the_permission_to_access_this_page": "您没有权限访问此页面。",
  "failed_to_sign_out_please_try_again": "登出失败，请重试。",
  "password_changed_successfully": "密码已成功更改。",
  "something_went_wrong_please_try_again": "出错了，请重试。",
  "change_password": "更改密码",
  "passwords_dont_match": "密码不匹配",
  "current_password": "当前密码",
  "new_password": "新密码",
  "confirm_password": "确认密码",
  "this_field_is_required": "此字段为必填项",
  "changing_password": "正在更改密码",
  "please_enter_your_password": "请输入您的密码。",
  "password_length_should_me_more_than_8_characters": "密码长度应大于8个字符。",
  "password_is_weak": "密码强度较弱。",
  "password_is_strong": "密码强度较强。",
  "load_more": "加载更多",
  "select_or_customize_your_interface_color_scheme": "选择或自定义界面配色方案。",
  "theme": "主题",
  "system_preference": "系统偏好",
  "light": "浅色",
  "dark": "深色",
  "light_contrast": "浅色高对比",
  "dark_contrast": "深色高对比",
  "custom": "自定义主题",
  "select_your_theme": "选择主题",
  "customize_your_theme": "自定义主题",
  "background_color": "背景颜色",
  "text_color": "文字颜色",
  "primary_color": "主色调",
  "sidebar_background_color": "侧边栏背景颜色",
  "sidebar_text_color": "侧边栏文字颜色",
  "set_theme": "设置主题",
  "enter_a_valid_hex_code_of_6_characters": "请输入6位有效的十六进制代码",
  "background_color_is_required": "背景颜色为必填项",
  "text_color_is_required": "文字颜色为必填项",
  "primary_color_is_required": "主色调为必填项",
  "sidebar_background_color_is_required": "侧边栏背景颜色为必填项",
  "sidebar_text_color_is_required": "侧边栏文字颜色为必填项",
  "updating_theme": "正在更新主题",
  "theme_updated_successfully": "主题已成功更新",
  "failed_to_update_the_theme": "主题更新失败",
  "email_notifications": "电子邮件通知",
  "stay_in_the_loop_on_issues_you_are_subscribed_to_enable_this_to_get_notified": "启用此功能以接收您订阅问题的通知。",
  "email_notification_setting_updated_successfully": "电子邮件通知设置已成功更新",
  "failed_to_update_email_notification_setting": "电子邮件通知设置更新失败",
  "notify_me_when": "在以下情况下通知我",
  "property_changes": "属性更改",
  "property_changes_description": "当负责人、优先级、估算等属性更改时通知。",
  "state_change": "状态更改",
  "state_change_description": "当问题状态更改时通知",
  "issue_completed": "问题完成",
  "issue_completed_description": "仅在问题完成时通知",
  "comments": "评论",
  "comments_description": "当有人在问题中添加评论时通知",
  "mentions": "提及",
  "mentions_description": "仅在评论或描述中提及您时通知",
  "create_your_workspace": "创建工作区",
  "only_your_instance_admin_can_create_workspaces": "只有实例管理员可以创建工作区",
  "only_your_instance_admin_can_create_workspaces_description": "如果您知道实例管理员的电子邮件地址，请点击以下按钮联系他们。",
  "go_back": "返回",
  "request_instance_admin": "请求实例管理员",
  "plane_logo": "Plane 徽标",
  "workspace_creation_disabled": "工作区创建已禁用",
  "workspace_request_subject": "新工作区请求",
  "workspace_request_body": "实例管理员：\n\n请在 URL [/workspace-name] 处创建一个新的工作区。[工作区创建目的]\n\n谢谢。\n{{firstName}} {{lastName}}\n{{email}}",
  "creating_workspace": "正在创建工作区",
  "workspace_created_successfully": "工作区已成功创建",
  "create_workspace_page": "创建工作区页面",
  "workspace_could_not_be_created_please_try_again": "无法创建工作区，请重试。",
  "workspace_could_not_be_created_please_try_again_description": "创建工作区时出错，请重试。",
  "this_is_a_required_field": "此字段为必填项。",
  "name_your_workspace": "为工作区命名",
  "workspaces_names_can_contain_only_space_dash_and_alphanumeric_characters": "工作区名称只能包含空格、破折号和字母数字字符。",
  "limit_your_name_to_80_characters": "名称长度限制为80个字符。",
  "set_your_workspace_url": "设置工作区URL",
  "limit_your_url_to_48_characters": "URL长度限制为48个字符。",
  "how_many_people_will_use_this_workspace": "有多少人将使用此工作区？",
  "how_many_people_will_use_this_workspace_description": "这将帮助确定购买的席位数量。",
  "select_a_range": "选择一个范围",
  "urls_can_contain_only_dash_and_alphanumeric_characters": "URL只能包含破折号和字母数字字符。",
  "something_familiar_and_recognizable_is_always_best": "熟悉且易于识别的名称总是最佳选择。",
  "workspace_url_is_already_taken": "工作区URL已被占用！",
  "old_password": "旧密码",
  "general_settings": "常规设置",
  "sign_out": "登出",
  "signing_out": "正在登出",
  "active_cycles": "活跃周期",
  "active_cycles_description": "监控所有项目的周期，跟踪高优先级问题，并关注需要关注的周期。",
  "on_demand_snapshots_of_all_your_cycles": "所有周期的按需快照",
  "upgrade": "升级",
  "10000_feet_view": "所有活跃周期的概览",
  "10000_feet_view_description": "放大查看所有项目的周期，而不是单独查看每个项目的周期。",
  "get_snapshot_of_each_active_cycle": "获取每个活跃周期的快照",
  "get_snapshot_of_each_active_cycle_description": "跟踪所有活跃周期的高级指标，查看进度并了解范围与截止日期的关系。",
  "compare_burndowns": "比较燃尽图",
  "compare_burndowns_description": "监控每个团队的表现，查看每个周期的燃尽报告。",
  "quickly_see_make_or_break_issues": "快速查看关键问题",
  "quickly_see_make_or_break_issues_description": "预览每个周期中与截止日期相关的高优先级问题。一键查看所有周期的详细信息。",
  "zoom_into_cycles_that_need_attention": "关注需要关注的周期",
  "zoom_into_cycles_that_need_attention_description": "一键调查未达预期的周期状态。",
  "stay_ahead_of_blockers": "提前解决阻碍",
  "stay_ahead_of_blockers_description": "发现项目间的挑战，查看其他视图中不明显的周期依赖关系。",
  "analytics": "分析",
  "workspace_invites": "工作区邀请",
  "workspace_settings": {
    "label": "工作区设置",
    "settings": {
      "general": {
        "title": "常规"
      },
      "members": {
        "title": "会员"
      },
      "billing-and-plans": {
        "title": "账单与计划"
      },
      "exports": {
        "title": "导出"
      },
      "webhooks": {
        "title": "网络钩子"
      },
      "api-tokens": {
        "title": "API 令牌"
      }
    },
    "empty_state": {
      "api_tokens": {
        "title": "尚未创建 API 令牌",
        "description": "Plane API 可用于将您在 Plane 中的数据与任何外部系统集成。创建令牌即可开始使用。"
      },
      "webhooks": {
        "title": "尚未添加网络钩子",
        "description": "创建网络钩子以接收实时更新并自动执行操作。"
      },
      "exports": {
        "title": "尚无导出记录",
        "description": "每次导出时，您都可以在此处找到参考副本。"
      },
      "imports": {
        "title": "尚无导入记录",
        "description": "在此处查找所有以前的导入记录并下载。"
      }
    }
  },
  "enter_god_mode": "进入上帝模式",
  "workspace_logo": "工作区徽标",
  "new_issue": "新建问题",
  "your_work": "您的工作",
  "drafts": "草稿",
  "projects": "项目",
  "views": "视图",
  "workspace": "工作区",
  "archives": "归档",
  "settings": "设置",
  "failed_to_move_favorite": "移动收藏失败",
  "your_favorites": "您的收藏",
  "no_favorites_yet": "尚无收藏",
  "create_folder": "创建文件夹",
  "new_folder": "新建文件夹",
  "favorite_updated_successfully": "收藏已成功更新",
  "favorite_created_successfully": "收藏已成功创建",
  "folder_already_exists": "文件夹已存在",
  "folder_name_cannot_be_empty": "文件夹名称不能为空",
  "something_went_wrong": "出错了",
  "failed_to_reorder_favorite": "重新排序收藏失败",
  "favorite_removed_successfully": "收藏已成功移除",
  "failed_to_create_favorite": "创建收藏失败",
  "failed_to_rename_favorite": "重命名收藏失败",
  "project_link_copied_to_clipboard": "项目链接已复制到剪贴板",
  "link_copied": "链接已复制",
  "your_projects": "您的项目",
  "add_project": "添加项目",
  "create_project": "创建项目",
  "failed_to_remove_project_from_favorites": "无法从收藏中移除项目，请重试。",
  "project_created_successfully": "项目已成功创建",
  "project_created_successfully_description": "项目已成功创建。您现在可以开始添加问题。",
  "project_cover_image_alt": "项目封面图片",
  "name_is_required": "名称为必填项",
  "title_should_be_less_than_255_characters": "标题应少于255个字符",
  "project_name": "项目名称",
  "project_id_must_be_at_least_1_character": "项目ID至少为1个字符",
  "project_id_must_be_at_most_5_characters": "项目ID最多为5个字符",
  "project_id": "项目ID",
  "project_id_tooltip_content": "用于唯一标识项目中的问题。最多5个字符。",
  "description_placeholder": "描述...",
  "only_alphanumeric_non_latin_characters_allowed": "仅允许字母数字和非拉丁字符。",
  "project_id_is_required": "项目ID为必填项",
  "select_network": "选择网络",
  "lead": "负责人",
  "private": "私有",
  "public": "公开",
  "accessible_only_by_invite": "仅限邀请访问",
  "anyone_in_the_workspace_except_guests_can_join": "除访客外，工作区中的任何人都可以加入",
  "creating": "创建中",
  "creating_project": "正在创建项目",
  "adding_project_to_favorites": "正在将项目添加到收藏",
  "project_added_to_favorites": "项目已添加到收藏",
  "couldnt_add_the_project_to_favorites": "无法将项目添加到收藏，请重试。",
  "removing_project_from_favorites": "正在从收藏中移除项目",
  "project_removed_from_favorites": "项目已从收藏中移除",
  "couldnt_remove_the_project_from_favorites": "无法从收藏中移除项目，请重试。",
  "add_to_favorites": "添加到收藏",
  "remove_from_favorites": "从收藏中移除",
  "publish_settings": "发布设置",
  "publish": "发布",
  "copy_link": "复制链接",
  "leave_project": "离开项目",
  "join_the_project_to_rearrange": "加入项目以重新排序",
  "drag_to_rearrange": "拖动以重新排序",
  "congrats": "恭喜！",
  "open_project": "打开项目",
  "issues": "问题",
  "cycles": "周期",
  "modules": "模块",
  "pages": "页面",
  "intake": "接收",
  "time_tracking": "时间跟踪",
  "work_management": "工作管理",
  "projects_and_issues": "项目与问题",
  "projects_and_issues_description": "在此项目上启用或禁用。",
  "cycles_description": "按时间段对项目工作进行时间盒管理，并调整频率。",
  "modules_description": "将工作分组为类似子项目的设置，拥有自己的负责人和分配人。",
  "views_description": "保存排序、过滤和显示选项以供以后使用或共享。",
  "pages_description": "写下一些内容。",
  "intake_description": "启用此功能以接收您订阅问题的通知。",
  "time_tracking_description": "跟踪问题和项目所花费的时间。",
  "work_management_description": "轻松管理工作和项目。",
  "documentation": "文档",
  "message_support": "联系支持",
  "contact_sales": "联系销售",
  "hyper_mode": "超速模式",
  "keyboard_shortcuts": "键盘快捷键",
  "whats_new": "新功能",
  "version": "版本",
  "we_are_having_trouble_fetching_the_updates": "获取更新时出现问题。",
  "our_changelogs": "我们的更新日志",
  "for_the_latest_updates": "获取最新更新，请访问",
  "please_visit": "请访问",
  "docs": "文档",
  "full_changelog": "完整更新日志",
  "support": "支持",
  "discord": "Discord",
  "powered_by_plane_pages": "由 Plane Pages 提供支持",
  "please_select_at_least_one_invitation": "请至少选择一个邀请。",
  "please_select_at_least_one_invitation_description": "请至少选择一个邀请以加入工作区。",
  "we_see_that_someone_has_invited_you_to_join_a_workspace": "我们发现有人邀请您加入一个工作区",
  "join_a_workspace": "加入工作区",
  "we_see_that_someone_has_invited_you_to_join_a_workspace_description": "我们发现有人邀请您加入一个工作区",
  "join_a_workspace_description": "加入工作区",
  "accept_and_join": "接受并加入",
  "go_home": "返回首页",
  "no_pending_invites": "没有待处理的邀请",
  "you_can_see_here_if_someone_invites_you_to_a_workspace": "如果有人邀请您加入工作区，您可以在此处查看",
  "back_to_home": "返回首页",
  "workspace_name": "工作区名称",
  "deactivate_your_account": "停用您的账户",
  "deactivate_your_account_description": "停用后，您将无法再分配问题，工作区的计费也将停止。要重新激活账户，您需要使用此电子邮件地址收到工作区邀请。",
  "deactivating": "正在停用",
  "confirm": "确认",
  "draft_created": "草稿已创建",
  "issue_created_successfully": "问题已成功创建",
  "draft_creation_failed": "草稿创建失败",
  "issue_creation_failed": "问题创建失败",
  "draft_issue": "草稿问题",
  "issue_updated_successfully": "问题已成功更新",
  "issue_could_not_be_updated": "无法更新问题",
  "create_a_draft": "创建草稿",
  "save_to_drafts": "保存为草稿",
  "save": "保存",
  "updating": "正在更新",
  "create_new_issue": "创建新问题",
  "editor_is_not_ready_to_discard_changes": "编辑器尚未准备好丢弃更改",
  "failed_to_move_issue_to_project": "无法将问题移动到项目",
  "create_more": "创建更多",
  "add_to_project": "添加到项目",
  "discard": "丢弃",
  "duplicate_issue_found": "发现重复问题",
  "duplicate_issues_found": "发现重复问题",
  "no_matching_results": "没有匹配的结果",
  "title_is_required": "标题为必填项",
  "title": "标题",
  "state": "状态",
  "priority": "优先级",
  "none": "无",
  "urgent": "紧急",
  "high": "高",
  "medium": "中",
  "low": "低",
  "members": "成员",
  "assignee": "分配人",
  "assignees": "分配人",
  "you": "您",
  "labels": "标签",
  "create_new_label": "创建新标签",
  "start_date": "开始日期",
  "due_date": "截止日期",
  "cycle": "周期",
  "estimate": "估算",
  "change_parent_issue": "更改父问题",
  "remove_parent_issue": "移除父问题",
  "add_parent": "添加父问题",
  "loading_members": "正在加载成员...",
  "inbox": "收件箱",
  "show_all": "显示全部",
  "show_less": "显示较少",
  "no_data_yet": "暂无数据",

  "toast": {
    "success": "成功！",
    "error": "错误！"
  },

  "home": {
    "empty": {
      "create_project": {
        "title": "创建项目",
        "description": "在Plane中，大多数事情都从项目开始。",
        "cta": "开始使用"
      },
      "invite_team": {
        "title": "邀请团队",
        "description": "与同事一起构建、部署和管理。",
        "cta": "邀请成员"
      },
      "configure_workspace": {
        "title": "设置工作空间",
        "description": "开启或关闭功能，或进行更多设置。",
        "cta": "配置此工作空间"
      },
      "personalize_account": {
        "title": "让Plane更个性化",
        "description": "选择您的头像、颜色等更多设置。",
        "cta": "立即个性化"
      }
    },
    "quick_links": {
      "empty": "保存您想随手可得的工作相关链接。",
      "add": "添加快捷链接",
      "title": "快捷链接",
      "title_plural": "快捷链接",
      "toasts": {
        "created": {
          "title": "链接已创建",
          "message": "链接已成功创建"
        },
        "not_created": {
          "title": "链接未创建",
          "message": "无法创建链接"
        },
        "updated": {
          "title": "链接已更新",
          "message": "链接已成功更新"
        },
        "not_updated": {
          "title": "链接未更新",
          "message": "无法更新链接"
        },
        "removed": {
          "title": "链接已删除",
          "message": "链接已成功删除"
        },
        "not_removed": {
          "title": "链接未删除",
          "message": "无法删除链接"
        }
      }
    },
    "recents": {
      "title": "最近",
      "empty": {
        "project": "访问项目后，您的最近项目将显示在这里。",
        "page": "访问页面后，您的最近页面将显示在这里。",
        "issue": "访问问题后，您的最近问题将显示在这里。",
        "default": "您还没有任何最近项目。"
      },
      "filters": {
        "all": "所有项目",
        "projects": "项目",
        "pages": "页面",
        "issues": "问题"
      }
    },
    "my_stickies": {
      "title": "您的便签"
    },
    "new_at_plane": {
      "title": "Plane 新功能"
    },
    "quick_tutorial": {
      "title": "快速教程"
    },
    "widget": {
      "reordered_successfully": "小部件重新排序成功。",
      "reordering_failed": "重新排序小部件时发生错误。"
    },
    "manage_widgets": "管理小部件",
    "title": "首页",
    "star_us_on_github": "在 GitHub 上为我们加星"
  },

  "link": {
    "modal": {
      "url": {
        "text": "网址",
        "required": "网址无效",
        "placeholder": "输入或粘贴网址"
      },
      "title": {
        "text": "显示标题",
        "placeholder": "您希望将此链接显示为什么"
      }
    }
  },
  "common": {
    "all": "全部",
    "states": "状态",
    "state": "状态",
    "state_groups": "状态组",
    "priority": "优先级",
    "team_project": "团队项目",
    "project": "项目",
    "cycle": "周期",
    "cycles": "周期",
    "module": "模块",
    "modules": "模块",
    "labels": "标签",
    "assignees": "分配人",
    "assignee": "分配人",
    "created_by": "创建者",
    "none": "无",
    "link": "链接",
    "estimate": "估算",
    "layout": "布局",
    "filters": "筛选",
    "display": "显示",
    "load_more": "加载更多",
    "no_matches_found": "未找到匹配项",
    "activity": "活动",
    "analytics": "分析",
    "success": "成功",
    "error": "错误",
    "group_by": "分组方式",
    "search": "搜索",
    "epic": "史诗",
    "issue": "问题",
    "warning": "警告",
    "updating": "更新中",
    "update": "更新",
    "creating": "创建中",
    "cancel": "取消",
    "description": "描述",
    "title": "标题",
    "order_by": {
      "label": "排序方式",
      "manual": "手动",
      "last_created": "最近创建",
      "last_updated": "最近更新",
      "start_date": "开始日期",
      "due_date": "截止日期"
    },
    "comments": "评论",
    "updates": "更新"
  },
  "form": {
    "title": {
      "required": "标题为必填项",
      "max_length": "标题不能超过{length}个字符"
    }
  },
  "entity": {
    "grouping_title": "{entity}分组",
    "priority": "{entity}",
    "all": "所有{entity}",
    "drop_here_to_move": "拖放至此以移动{entity}"
  },
  "epic": {
    "all": "所有史诗",
    "label": "{count, plural, one {史诗} other {史诗}}"
  },
  "issue": {
    "label": "{count, plural, one {问题} other {问题}}",
    "all": "所有问题",
    "add": "添加问题",
    "priority": {
      "urgent": "紧急",
      "high": "高",
      "medium": "中",
      "low": "低"
    },
    "display": {
      "properties": {
        "label": "显示属性",
        "id": "ID",
        "issue_type": "问题类型",
        "sub_issue_count": "子问题数量",
        "attachment_count": "附件数量"
      },
      "extra": {
        "show_sub_issues": "显示子问题",
        "show_empty_groups": "显示空分组"
      }
    },
    "layouts": {
      "ordered_by_label": "当前排序方式",
      "list": "列表",
      "kanban": "看板",
      "calendar": "日历",
      "spreadsheet": "表格",
      "gantt": "时间线",
      "title": {
        "list": "列表视图",
        "kanban": "看板视图",
        "calendar": "日历视图",
        "spreadsheet": "表格视图",
        "gantt": "时间线视图"
      }
    },
    "states": {
      "active": "进行中",
      "backlog": "待办"
    },
    "comments": {
      "create": {
        "success": "评论创建成功",
        "error": "评论创建失败，请稍后重试"
      },
      "update": {
        "success": "评论更新成功",
        "error": "评论更新失败，请稍后重试"
      },
      "remove": {
        "success": "评论删除成功",
        "error": "评论删除失败，请稍后重试"
      },
      "upload": {
        "error": "资源上传失败，请稍后重试"
      }
    }
  },

  "project": {
    "label": "{count, plural, one {项目} other {项目}}"
  },

  "view": {
    "create": {
      "label": "创建视图"
    },
    "update": {
      "label": "更新视图"
    }
  },

  "user_profile": {
    "title": "你的工作",
    "work": "工作",
    "details": {
      "joined_on": "加入时间",
      "time_zone": "时区"
    },
    "stats": {
      "workload": "工作量",
      "overview": "概述",
      "created": "已创建问题",
      "assigned": "已分配问题",
      "subscribed": "已订阅问题",
      "state_distribution": {
        "title": "按状态显示的问题",
        "empty": "创建问题以在图表中按状态查看它们，以便更好地分析。"
      },
      "priority_distribution": {
        "title": "按优先级显示的问题",
        "empty": "创建问题以在图表中按优先级查看它们，以便更好地分析。"
      },
      "recent_activity": {
        "title": "最近活动",
        "empty": "我们找不到数据。请查看您的输入"
      }
    },
    "actions": {
      "profile": "个人资料",
      "security": "安全",
      "activity": "活动",
      "appearance": "外观",
      "notifications": "通知"
    },
    "tabs": {
      "summary": "摘要",
      "assigned": "已分配",
      "created": "已创建",
      "subscribed": "已订阅",
      "activity": "活动"
    }
  },

<<<<<<< HEAD
  "themes": {
    "theme_options": {
      "system_preference": {
        "label": "系统偏好"
      },
      "light": {
        "label": "明亮"
      },
      "dark": {
        "label": "暗黑"
      },
      "light_contrast": {
        "label": "高对比度明亮"
      },
      "dark_contrast": {
        "label": "高对比度暗黑"
      },
      "custom": {
        "label": "自定义主题"
=======
  "role_details": {
    "guest": {
      "title": "访客",
      "description": "组织的外部成员可以被邀请为访客。"
    },
    "member": {
      "title": "成员",
      "description": "可以在项目、周期和模块内读取、写入、编辑和删除实体"
    },
    "admin": {
      "title": "管理员",
      "description": "工作区内的所有权限都设置为允许。"
    }
  },

  "user_roles": {
    "product_or_project_manager": "产品/项目经理",
    "development_or_engineering": "开发/工程",
    "founder_or_executive": "创始人/高管",
    "freelancer_or_consultant": "自由职业者/顾问",
    "marketing_or_growth": "市场营销/增长",
    "sales_or_business_development": "销售/业务发展",
    "support_or_operations": "支持/运营",
    "student_or_professor": "学生/教授",
    "human_or_resources": "人力资源",
    "other": "其他"
  },

  "importer": {
    "github": {
      "title": "Github",
      "description": "从 GitHub 仓库导入问题并同步。"
    },
    "jira": {
      "title": "Jira",
      "description": "从 Jira 项目导入问题和史诗。"
    }
  },

  "exporter": {
    "csv": {
      "title": "CSV",
      "description": "将问题导出为 CSV 文件。"
    },
    "xlsx": {
      "title": "Excel",
      "description": "将问题导出为 Excel 文件。"
    },
    "json": {
      "title": "JSON",
      "description": "将问题导出为 JSON 文件。"
    }
  },

  "default_global_view": {
    "all_issues": "所有问题",
    "assigned": "已分配",
    "created": "已创建",
    "subscribed": "已订阅"
  },

  "stickies": {
    "title": "便签",
    "placeholder": "点击此处输入",
    "all": "所有便签",
    "no-data": "记下想法，捕捉灵感，或记录突发奇想。添加便签即可开始。",
    "add": "添加便签",
    "search_placeholder": "按标题搜索",
    "delete": "删除便签",
    "delete_confirmation": "确定要删除这个便签吗？",
    "empty_state": {
      "simple": "记下想法，捕捉灵感，或记录突发奇想。添加便签即可开始。",
      "general": {
        "title": "便签是您随手记下的快速笔记和待办事项。",
        "description": "通过创建便签轻松捕捉您的想法和创意，随时随地都可以访问。",
        "primary_button": {
          "text": "添加便签"
        }
      },
      "search": {
        "title": "没有找到匹配的便签。",
        "description": "尝试使用不同的搜索词，或如果您确定搜索正确，\n请告诉我们。",
        "primary_button": {
          "text": "添加便签"
        }
      }
    },
    "toasts": {
      "errors": {
        "wrong_name": "便签名称不能超过100个字符。",
        "already_exists": "已存在一个没有描述的便签"
      },
      "created": {
        "title": "便签已创建",
        "message": "便签已成功创建"
      },
      "not_created": {
        "title": "便签未创建",
        "message": "无法创建便签"
      },
      "updated": {
        "title": "便签已更新",
        "message": "便签已成功更新"
      },
      "not_updated": {
        "title": "便签未更新",
        "message": "无法更新便签"
      },
      "removed": {
        "title": "便签已删除",
        "message": "便签已成功删除"
      },
      "not_removed": {
        "title": "便签未删除",
        "message": "无法删除便签"
>>>>>>> a4450d34
      }
    }
  }
}<|MERGE_RESOLUTION|>--- conflicted
+++ resolved
@@ -646,27 +646,6 @@
     }
   },
 
-<<<<<<< HEAD
-  "themes": {
-    "theme_options": {
-      "system_preference": {
-        "label": "系统偏好"
-      },
-      "light": {
-        "label": "明亮"
-      },
-      "dark": {
-        "label": "暗黑"
-      },
-      "light_contrast": {
-        "label": "高对比度明亮"
-      },
-      "dark_contrast": {
-        "label": "高对比度暗黑"
-      },
-      "custom": {
-        "label": "自定义主题"
-=======
   "role_details": {
     "guest": {
       "title": "访客",
@@ -782,7 +761,29 @@
       "not_removed": {
         "title": "便签未删除",
         "message": "无法删除便签"
->>>>>>> a4450d34
+      }
+    }
+  },
+
+  "themes": {
+    "theme_options": {
+      "system_preference": {
+        "label": "系统偏好"
+      },
+      "light": {
+        "label": "明亮"
+      },
+      "dark": {
+        "label": "暗黑"
+      },
+      "light_contrast": {
+        "label": "高对比度明亮"
+      },
+      "dark_contrast": {
+        "label": "高对比度暗黑"
+      },
+      "custom": {
+        "label": "自定义主题"
       }
     }
   }
