{
  "submit": "提交",
  "cancel": "取消",
  "loading": "加载中",
  "error": "错误",
  "success": "成功",
  "warning": "警告",
  "info": "信息",
  "close": "关闭",
  "yes": "是",
  "no": "否",
  "ok": "确定",
  "name": "名称",
  "description": "描述",
  "search": "搜索",
  "add_member": "添加成员",
  "remove_member": "移除成员",
  "add_members": "添加成员",
  "remove_members": "移除成员",
  "add": "添加",
  "remove": "移除",
  "add_new": "新增",
  "remove_selected": "移除选中项",
  "first_name": "名字",
  "last_name": "姓氏",
  "email": "电子邮件",
  "display_name": "显示名称",
  "role": "角色",
  "timezone": "时区",
  "avatar": "头像",
  "cover_image": "封面图片",
  "password": "密码",
  "change_cover": "更换封面",
  "language": "语言",
  "saving": "保存中...",
  "save_changes": "保存更改",
  "deactivate_account": "停用账户",
  "deactivate_account_description": "停用账户后，该账户内的所有数据和资源将被永久删除，且无法恢复。",
  "profile_settings": "个人资料设置",
  "your_account": "账户",
  "profile": "个人资料",
  "security": "安全",
  "activity": "活动",
  "appearance": "外观",
  "notifications": "通知",
  "workspaces": "工作区",
  "create_workspace": "创建工作区",
  "invitations": "邀请",
  "summary": "摘要",
  "assigned": "已分配",
  "created": "已创建",
  "subscribed": "已订阅",
  "you_do_not_have_the_permission_to_access_this_page": "您没有权限访问此页面。",
  "failed_to_sign_out_please_try_again": "登出失败，请重试。",
  "password_changed_successfully": "密码已成功更改。",
  "something_went_wrong_please_try_again": "出错了，请重试。",
  "change_password": "更改密码",
  "passwords_dont_match": "密码不匹配",
  "current_password": "当前密码",
  "new_password": "新密码",
  "confirm_password": "确认密码",
  "this_field_is_required": "此字段为必填项",
  "changing_password": "正在更改密码",
  "please_enter_your_password": "请输入您的密码。",
  "password_length_should_me_more_than_8_characters": "密码长度应大于8个字符。",
  "password_is_weak": "密码强度较弱。",
  "password_is_strong": "密码强度较强。",
  "load_more": "加载更多",
  "select_or_customize_your_interface_color_scheme": "选择或自定义界面配色方案。",
  "theme": "主题",
  "system_preference": "系统偏好",
  "light": "浅色",
  "dark": "深色",
  "light_contrast": "浅色高对比",
  "dark_contrast": "深色高对比",
  "custom": "自定义主题",
  "select_your_theme": "选择主题",
  "customize_your_theme": "自定义主题",
  "background_color": "背景颜色",
  "text_color": "文字颜色",
  "primary_color": "主色调",
  "sidebar_background_color": "侧边栏背景颜色",
  "sidebar_text_color": "侧边栏文字颜色",
  "set_theme": "设置主题",
  "enter_a_valid_hex_code_of_6_characters": "请输入6位有效的十六进制代码",
  "background_color_is_required": "背景颜色为必填项",
  "text_color_is_required": "文字颜色为必填项",
  "primary_color_is_required": "主色调为必填项",
  "sidebar_background_color_is_required": "侧边栏背景颜色为必填项",
  "sidebar_text_color_is_required": "侧边栏文字颜色为必填项",
  "updating_theme": "正在更新主题",
  "theme_updated_successfully": "主题已成功更新",
  "failed_to_update_the_theme": "主题更新失败",
  "email_notifications": "电子邮件通知",
  "stay_in_the_loop_on_issues_you_are_subscribed_to_enable_this_to_get_notified": "启用此功能以接收您订阅问题的通知。",
  "email_notification_setting_updated_successfully": "电子邮件通知设置已成功更新",
  "failed_to_update_email_notification_setting": "电子邮件通知设置更新失败",
  "notify_me_when": "在以下情况下通知我",
  "property_changes": "属性更改",
  "property_changes_description": "当负责人、优先级、估算等属性更改时通知。",
  "state_change": "状态更改",
  "state_change_description": "当问题状态更改时通知",
  "issue_completed": "问题完成",
  "issue_completed_description": "仅在问题完成时通知",
  "comments": "评论",
  "comments_description": "当有人在问题中添加评论时通知",
  "mentions": "提及",
  "mentions_description": "仅在评论或描述中提及您时通知",
  "create_your_workspace": "创建工作区",
  "only_your_instance_admin_can_create_workspaces": "只有实例管理员可以创建工作区",
  "only_your_instance_admin_can_create_workspaces_description": "如果您知道实例管理员的电子邮件地址，请点击以下按钮联系他们。",
  "go_back": "返回",
  "request_instance_admin": "请求实例管理员",
  "plane_logo": "Plane 徽标",
  "workspace_creation_disabled": "工作区创建已禁用",
  "workspace_request_subject": "新工作区请求",
  "workspace_request_body": "实例管理员：\n\n请在 URL [/workspace-name] 处创建一个新的工作区。[工作区创建目的]\n\n谢谢。\n{{firstName}} {{lastName}}\n{{email}}",
  "creating_workspace": "正在创建工作区",
  "workspace_created_successfully": "工作区已成功创建",
  "create_workspace_page": "创建工作区页面",
  "workspace_could_not_be_created_please_try_again": "无法创建工作区，请重试。",
  "workspace_could_not_be_created_please_try_again_description": "创建工作区时出错，请重试。",
  "this_is_a_required_field": "此字段为必填项。",
  "name_your_workspace": "为工作区命名",
  "workspaces_names_can_contain_only_space_dash_and_alphanumeric_characters": "工作区名称只能包含空格、破折号和字母数字字符。",
  "limit_your_name_to_80_characters": "名称长度限制为80个字符。",
  "set_your_workspace_url": "设置工作区URL",
  "limit_your_url_to_48_characters": "URL长度限制为48个字符。",
  "how_many_people_will_use_this_workspace": "有多少人将使用此工作区？",
  "how_many_people_will_use_this_workspace_description": "这将帮助确定购买的席位数量。",
  "select_a_range": "选择一个范围",
  "urls_can_contain_only_dash_and_alphanumeric_characters": "URL只能包含破折号和字母数字字符。",
  "something_familiar_and_recognizable_is_always_best": "熟悉且易于识别的名称总是最佳选择。",
  "workspace_url_is_already_taken": "工作区URL已被占用！",
  "old_password": "旧密码",
  "general_settings": "常规设置",
  "sign_out": "登出",
  "signing_out": "正在登出",
  "active_cycles": "活跃周期",
  "active_cycles_description": "监控所有项目的周期，跟踪高优先级问题，并关注需要关注的周期。",
  "on_demand_snapshots_of_all_your_cycles": "所有周期的按需快照",
  "upgrade": "升级",
  "10000_feet_view": "所有活跃周期的概览",
  "10000_feet_view_description": "放大查看所有项目的周期，而不是单独查看每个项目的周期。",
  "get_snapshot_of_each_active_cycle": "获取每个活跃周期的快照",
  "get_snapshot_of_each_active_cycle_description": "跟踪所有活跃周期的高级指标，查看进度并了解范围与截止日期的关系。",
  "compare_burndowns": "比较燃尽图",
  "compare_burndowns_description": "监控每个团队的表现，查看每个周期的燃尽报告。",
  "quickly_see_make_or_break_issues": "快速查看关键问题",
  "quickly_see_make_or_break_issues_description": "预览每个周期中与截止日期相关的高优先级问题。一键查看所有周期的详细信息。",
  "zoom_into_cycles_that_need_attention": "关注需要关注的周期",
  "zoom_into_cycles_that_need_attention_description": "一键调查未达预期的周期状态。",
  "stay_ahead_of_blockers": "提前解决阻碍",
  "stay_ahead_of_blockers_description": "发现项目间的挑战，查看其他视图中不明显的周期依赖关系。",
  "analytics": "分析",
  "workspace_invites": "工作区邀请",
  "workspace_settings": "工作区设置",
  "enter_god_mode": "进入上帝模式",
  "workspace_logo": "工作区徽标",
  "new_issue": "新建问题",
  "your_work": "您的工作",
  "drafts": "草稿",
  "projects": "项目",
  "views": "视图",
  "workspace": "工作区",
  "archives": "归档",
  "settings": "设置",
  "failed_to_move_favorite": "移动收藏失败",
  "your_favorites": "您的收藏",
  "no_favorites_yet": "尚无收藏",
  "create_folder": "创建文件夹",
  "new_folder": "新建文件夹",
  "favorite_updated_successfully": "收藏已成功更新",
  "favorite_created_successfully": "收藏已成功创建",
  "folder_already_exists": "文件夹已存在",
  "folder_name_cannot_be_empty": "文件夹名称不能为空",
  "something_went_wrong": "出错了",
  "failed_to_reorder_favorite": "重新排序收藏失败",
  "favorite_removed_successfully": "收藏已成功移除",
  "failed_to_create_favorite": "创建收藏失败",
  "failed_to_rename_favorite": "重命名收藏失败",
  "project_link_copied_to_clipboard": "项目链接已复制到剪贴板",
  "link_copied": "链接已复制",
  "your_projects": "您的项目",
  "add_project": "添加项目",
  "create_project": "创建项目",
  "failed_to_remove_project_from_favorites": "无法从收藏中移除项目，请重试。",
  "project_created_successfully": "项目已成功创建",
  "project_created_successfully_description": "项目已成功创建。您现在可以开始添加问题。",
  "project_cover_image_alt": "项目封面图片",
  "name_is_required": "名称为必填项",
  "title_should_be_less_than_255_characters": "标题应少于255个字符",
  "project_name": "项目名称",
  "project_id_must_be_at_least_1_character": "项目ID至少为1个字符",
  "project_id_must_be_at_most_5_characters": "项目ID最多为5个字符",
  "project_id": "项目ID",
  "project_id_tooltip_content": "用于唯一标识项目中的问题。最多5个字符。",
  "description_placeholder": "描述...",
  "only_alphanumeric_non_latin_characters_allowed": "仅允许字母数字和非拉丁字符。",
  "project_id_is_required": "项目ID为必填项",
  "select_network": "选择网络",
  "lead": "负责人",
  "private": "私有",
  "public": "公开",
  "accessible_only_by_invite": "仅限邀请访问",
  "anyone_in_the_workspace_except_guests_can_join": "除访客外，工作区中的任何人都可以加入",
  "creating": "创建中",
  "creating_project": "正在创建项目",
  "adding_project_to_favorites": "正在将项目添加到收藏",
  "project_added_to_favorites": "项目已添加到收藏",
  "couldnt_add_the_project_to_favorites": "无法将项目添加到收藏，请重试。",
  "removing_project_from_favorites": "正在从收藏中移除项目",
  "project_removed_from_favorites": "项目已从收藏中移除",
  "couldnt_remove_the_project_from_favorites": "无法从收藏中移除项目，请重试。",
  "add_to_favorites": "添加到收藏",
  "remove_from_favorites": "从收藏中移除",
  "publish_settings": "发布设置",
  "publish": "发布",
  "copy_link": "复制链接",
  "leave_project": "离开项目",
  "join_the_project_to_rearrange": "加入项目以重新排序",
  "drag_to_rearrange": "拖动以重新排序",
  "congrats": "恭喜！",
  "open_project": "打开项目",
  "issues": "问题",
  "cycles": "周期",
  "modules": "模块",
  "pages": "页面",
  "intake": "接收",
  "time_tracking": "时间跟踪",
  "work_management": "工作管理",
  "projects_and_issues": "项目与问题",
  "projects_and_issues_description": "在此项目上启用或禁用。",
  "cycles_description": "按时间段对项目工作进行时间盒管理，并调整频率。",
  "modules_description": "将工作分组为类似子项目的设置，拥有自己的负责人和分配人。",
  "views_description": "保存排序、过滤和显示选项以供以后使用或共享。",
  "pages_description": "写下一些内容。",
  "intake_description": "启用此功能以接收您订阅问题的通知。",
  "time_tracking_description": "跟踪问题和项目所花费的时间。",
  "work_management_description": "轻松管理工作和项目。",
  "documentation": "文档",
  "message_support": "联系支持",
  "contact_sales": "联系销售",
  "hyper_mode": "超速模式",
  "keyboard_shortcuts": "键盘快捷键",
  "whats_new": "新功能",
  "version": "版本",
  "we_are_having_trouble_fetching_the_updates": "获取更新时出现问题。",
  "our_changelogs": "我们的更新日志",
  "for_the_latest_updates": "获取最新更新，请访问",
  "please_visit": "请访问",
  "docs": "文档",
  "full_changelog": "完整更新日志",
  "support": "支持",
  "discord": "Discord",
  "powered_by_plane_pages": "由 Plane Pages 提供支持",
  "please_select_at_least_one_invitation": "请至少选择一个邀请。",
  "please_select_at_least_one_invitation_description": "请至少选择一个邀请以加入工作区。",
  "we_see_that_someone_has_invited_you_to_join_a_workspace": "我们发现有人邀请您加入一个工作区",
  "join_a_workspace": "加入工作区",
  "we_see_that_someone_has_invited_you_to_join_a_workspace_description": "我们发现有人邀请您加入一个工作区",
  "join_a_workspace_description": "加入工作区",
  "accept_and_join": "接受并加入",
  "go_home": "返回首页",
  "no_pending_invites": "没有待处理的邀请",
  "you_can_see_here_if_someone_invites_you_to_a_workspace": "如果有人邀请您加入工作区，您可以在此处查看",
  "back_to_home": "返回首页",
  "workspace_name": "工作区名称",
  "deactivate_your_account": "停用您的账户",
  "deactivate_your_account_description": "停用后，您将无法再分配问题，工作区的计费也将停止。要重新激活账户，您需要使用此电子邮件地址收到工作区邀请。",
  "deactivating": "正在停用",
  "confirm": "确认",
  "draft_created": "草稿已创建",
  "issue_created_successfully": "问题已成功创建",
  "draft_creation_failed": "草稿创建失败",
  "issue_creation_failed": "问题创建失败",
  "draft_issue": "草稿问题",
  "issue_updated_successfully": "问题已成功更新",
  "issue_could_not_be_updated": "无法更新问题",
  "create_a_draft": "创建草稿",
  "save_to_drafts": "保存为草稿",
  "save": "保存",
  "updating": "正在更新",
  "create_new_issue": "创建新问题",
  "editor_is_not_ready_to_discard_changes": "编辑器尚未准备好丢弃更改",
  "failed_to_move_issue_to_project": "无法将问题移动到项目",
  "create_more": "创建更多",
  "add_to_project": "添加到项目",
  "discard": "丢弃",
  "duplicate_issue_found": "发现重复问题",
  "duplicate_issues_found": "发现重复问题",
  "no_matching_results": "没有匹配的结果",
  "title_is_required": "标题为必填项",
  "title": "标题",
  "state": "状态",
  "priority": "优先级",
  "none": "无",
  "urgent": "紧急",
  "high": "高",
  "medium": "中",
  "low": "低",
  "members": "成员",
  "assignee": "分配人",
  "assignees": "分配人",
  "you": "您",
  "labels": "标签",
  "create_new_label": "创建新标签",
  "start_date": "开始日期",
  "due_date": "截止日期",
  "cycle": "周期",
  "estimate": "估算",
  "change_parent_issue": "更改父问题",
  "remove_parent_issue": "移除父问题",
  "add_parent": "添加父问题",
  "loading_members": "正在加载成员...",
  "inbox": "收件箱",
<<<<<<< HEAD
  "show_all": "显示全部",
  "show_less": "显示较少",
  "no_data_yet": "暂无数据",

  "toast": {
    "success": "成功！",
    "error": "错误！"
  },

  "home": {
    "empty": {
      "create_project": {
        "title": "创建项目",
        "description": "在Plane中，大多数事情都从项目开始。",
        "cta": "开始使用"
      },
      "invite_team": {
        "title": "邀请团队",
        "description": "与同事一起构建、部署和管理。",
        "cta": "邀请成员"
      },
      "configure_workspace": {
        "title": "设置工作空间",
        "description": "开启或关闭功能，或进行更多设置。",
        "cta": "配置此工作空间"
      },
      "personalize_account": {
        "title": "让Plane更个性化",
        "description": "选择您的头像、颜色等更多设置。",
        "cta": "立即个性化"
      }
    },
    "quick_links": {
      "empty": "保存您想随手可得的工作相关链接。",
      "add": "添加快捷链接",
      "title": "快捷链接",
      "title_plural": "快捷链接",
      "toasts": {
        "created": {
          "title": "链接已创建",
          "message": "链接已成功创建"
        },
        "not_created": {
          "title": "链接未创建",
          "message": "无法创建链接"
        },
        "updated": {
          "title": "链接已更新",
          "message": "链接已成功更新"
        },
        "not_updated": {
          "title": "链接未更新",
          "message": "无法更新链接"
        },
        "removed": {
          "title": "链接已删除",
          "message": "链接已成功删除"
        },
        "not_removed": {
          "title": "链接未删除",
          "message": "无法删除链接"
        }
      }
    },
    "recents": {
      "title": "最近",
      "empty": {
          "project": "访问项目后，您的最近项目将显示在这里。",
          "page": "访问页面后，您的最近页面将显示在这里。",
          "issue": "访问问题后，您的最近问题将显示在这里。",
          "default": "您还没有任何最近项目。"
      },
      "filters": {
        "all": "所有项目",
        "projects": "项目",
        "pages": "页面",
        "issues": "问题"
      }
    },
    "my_stickies": {
      "title": "您的便签"
    },
    "new_at_plane": {
      "title": "Plane 新功能"
    },
    "quick_tutorial": {
      "title": "快速教程"
    },
    "widget": {
      "reordered_successfully": "小部件重新排序成功。",
      "reordering_failed": "重新排序小部件时发生错误。"
    },
    "manage_widgets": "管理小部件",
    "title": "首页",
    "star_us_on_github": "在 GitHub 上为我们加星"
  },



  "link": {
    "modal": {
      "url": {
        "text": "网址",
        "required": "网址无效",
        "placeholder": "输入或粘贴网址"
      },
      "title": {
        "text": "显示标题",
        "placeholder": "您希望将此链接显示为什么"
      }
    }
  },
=======
  "common": {
    "all": "全部",
    "states": "状态",
    "state": "状态",
    "state_groups": "状态组",
    "priority": "优先级",
    "team_project": "团队项目",
    "project": "项目",
    "cycle": "周期",
    "cycles": "周期",
    "module": "模块",
    "modules": "模块",
    "labels": "标签",
    "assignees": "分配人",
    "assignee": "分配人",
    "created_by": "创建者",
    "none": "无",
    "link": "链接",
    "estimate": "估算",
    "layout": "布局",
    "filters": "筛选",
    "display": "显示",
    "load_more": "加载更多",
    "no_matches_found": "未找到匹配项",
    "activity": "活动",
    "analytics": "分析",
    "success": "成功",
    "error": "错误",
    "group_by": "分组方式",
    "search": "搜索",
    "epic": "史诗",
    "issue": "问题",
    "warning": "警告",
    "updating": "更新中",
    "update": "更新",
    "creating": "创建中",
    "cancel": "取消",
    "description": "描述",
    "title": "标题",
    "order_by": {
      "label": "排序方式",
      "manual": "手动",
      "last_created": "最近创建",
      "last_updated": "最近更新",
      "start_date": "开始日期",
      "due_date": "截止日期"
    },
    "comments": "评论",
    "updates": "更新"
  },
  "form": {
    "title": {
      "required": "标题为必填项",
      "max_length": "标题不能超过{length}个字符"
    }
  },
  "entity": {
    "grouping_title": "{entity}分组",
    "priority": "{entity}",
    "all": "所有{entity}",
    "drop_here_to_move": "拖放至此以移动{entity}"
  },
  "epic": {
    "all": "所有史诗",
    "label": "{count, plural, one {史诗} other {史诗}}"
  },
  "issue": {
    "label": "{count, plural, one {问题} other {问题}}",
    "all": "所有问题",
    "add": "添加问题",
    "priority": {
      "urgent": "紧急",
      "high": "高",
      "medium": "中",
      "low": "低"
    },
    "display": {
      "properties": {
        "label": "显示属性",
        "id": "ID",
        "issue_type": "问题类型",
        "sub_issue_count": "子问题数量",
        "attachment_count": "附件数量"
      },
      "extra": {
        "show_sub_issues": "显示子问题",
        "show_empty_groups": "显示空分组"
      }
    },
    "layouts": {
      "ordered_by_label": "当前排序方式",
      "list": "列表",
      "kanban": "看板",
      "calendar": "日历",
      "spreadsheet": "表格",
      "gantt": "时间线",
      "title": {
        "list": "列表视图",
        "kanban": "看板视图",
        "calendar": "日历视图",
        "spreadsheet": "表格视图",
        "gantt": "时间线视图"
      }
    },
    "states": {
      "active": "进行中",
      "backlog": "待办"
    },
    "comments": {
      "create": {
        "success": "评论创建成功",
        "error": "评论创建失败，请稍后重试"
      },
      "update": {
        "success": "评论更新成功",
        "error": "评论更新失败，请稍后重试"
      },
      "remove": {
        "success": "评论删除成功",
        "error": "评论删除失败，请稍后重试"
      },
      "upload": {
        "error": "资源上传失败，请稍后重试"
      }
    }
  },

  "project": {
    "label": "{count, plural, one {项目} other {项目}}"
  },

  "view": {
    "create": {
      "label": "创建视图"
    },
    "update": {
      "label": "更新视图"
    }
  },

>>>>>>> 2e022a4e
  "user_profile": {
    "title": "你的工作",
    "work": "工作",
    "details": {
      "joined_on": "加入时间",
      "time_zone": "时区"
    },
    "stats": {
      "workload": "工作量",
      "overview": "概述",
      "created": "已创建问题",
      "assigned": "已分配问题",
      "subscribed": "已订阅问题",
      "state_distribution": {
        "title": "按状态显示的问题",
        "empty": "创建问题以在图表中按状态查看它们，以便更好地分析。"
      },
      "priority_distribution": {
        "title": "按优先级显示的问题",
        "empty": "创建问题以在图表中按优先级查看它们，以便更好地分析。"
      },
      "recent_activity": {
        "title": "最近活动",
        "empty": "我们找不到数据。请查看您的输入"
      }
    },
    "actions": {
      "profile": "个人资料",
      "security": "安全",
      "activity": "活动",
      "appearance": "外观",
      "notifications": "通知"
    },
    "tabs": {
      "summary": "摘要",
      "assigned": "已分配",
      "created": "已创建",
      "subscribed": "已订阅",
      "activity": "活动"
    }
  },
  "stickies": {
    "title": "便签",
    "placeholder": "点击此处输入",
    "all": "所有便签",
    "no-data": "记下想法，捕捉灵感，或记录突发奇想。添加便签即可开始。",
    "add": "添加便签",
    "search_placeholder": "按标题搜索",
    "delete": "删除便签",
    "delete_confirmation": "确定要删除这个便签吗？",
    "empty_state": {
      "simple": "记下想法，捕捉灵感，或记录突发奇想。添加便签即可开始。",
      "general": {
        "title": "便签是您随手记下的快速笔记和待办事项。",
        "description": "通过创建便签轻松捕捉您的想法和创意，随时随地都可以访问。",
        "primary_button": {
          "text": "添加便签"
        }
      },
      "search": {
        "title": "没有找到匹配的便签。",
        "description": "尝试使用不同的搜索词，或如果您确定搜索正确，\n请告诉我们。",
        "primary_button": {
          "text": "添加便签"
        }
      }
    },
    "toasts": {
      "errors": {
        "wrong_name": "便签名称不能超过100个字符。",
        "already_exists": "已存在一个没有描述的便签"
      },
      "created": {
        "title": "便签已创建",
        "message": "便签已成功创建"
      },
      "not_created": {
        "title": "便签未创建",
        "message": "无法创建便签"
      },
      "updated": {
        "title": "便签已更新",
        "message": "便签已成功更新"
      },
      "not_updated": {
        "title": "便签未更新",
        "message": "无法更新便签"
      },
      "removed": {
        "title": "便签已删除",
        "message": "便签已成功删除"
      },
      "not_removed": {
        "title": "便签未删除",
        "message": "无法删除便签"
      }
    }
  }
}<|MERGE_RESOLUTION|>--- conflicted
+++ resolved
@@ -314,7 +314,6 @@
   "add_parent": "添加父问题",
   "loading_members": "正在加载成员...",
   "inbox": "收件箱",
-<<<<<<< HEAD
   "show_all": "显示全部",
   "show_less": "显示较少",
   "no_data_yet": "暂无数据",
@@ -427,7 +426,6 @@
       }
     }
   },
-=======
   "common": {
     "all": "全部",
     "states": "状态",
@@ -568,7 +566,6 @@
     }
   },
 
->>>>>>> 2e022a4e
   "user_profile": {
     "title": "你的工作",
     "work": "工作",
