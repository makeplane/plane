--- conflicted
+++ resolved
@@ -815,29 +815,6 @@
       }
     }
   },
-<<<<<<< HEAD
-
-  "themes": {
-    "theme_options": {
-      "system_preference": {
-        "label": "系统偏好"
-      },
-      "light": {
-        "label": "明亮"
-      },
-      "dark": {
-        "label": "暗黑"
-      },
-      "light_contrast": {
-        "label": "高对比度明亮"
-      },
-      "dark_contrast": {
-        "label": "高对比度暗黑"
-      },
-      "custom": {
-        "label": "自定义主题"
-      }
-=======
   "workspace_projects": {
     "network": {
       "private": {
@@ -898,7 +875,29 @@
       "due_date": "截止日期",
       "created_at": "创建日期",
       "manual": "手动"
->>>>>>> 4cd94bb5
+    }
+  }
+
+  "themes": {
+    "theme_options": {
+      "system_preference": {
+        "label": "系统偏好"
+      },
+      "light": {
+        "label": "明亮"
+      },
+      "dark": {
+        "label": "暗黑"
+      },
+      "light_contrast": {
+        "label": "高对比度明亮"
+      },
+      "dark_contrast": {
+        "label": "高对比度暗黑"
+      },
+      "custom": {
+        "label": "自定义主题"
+      }
     }
   }
   
