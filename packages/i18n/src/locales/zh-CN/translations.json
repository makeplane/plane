{
  "sidebar": {
    "projects": "项目",
    "pages": "页面",
    "new_work_item": "新工作项",
    "home": "主页",
    "your_work": "我的工作",
    "inbox": "收件箱",
    "workspace": "工作区",
    "views": "视图",
    "analytics": "分析",
    "your_projects": "我的项目",
    "work_items": "工作项",
    "cycles": "周期",
    "modules": "模块",
    "intake": "收集",
    "drafts": "草稿",
    "your_favorites": "我的收藏",
    "pro": "专业版",
    "upgrade": "升级"
  },

  "auth": {
    "common": {
      "email": {
        "label": "邮箱",
        "placeholder": "name@company.com",
        "errors": {
          "required": "邮箱是必填项",
          "invalid": "邮箱格式无效"
        }
      },
      "password": {
        "label": "密码",
        "set_password": "设置密码",
        "placeholder": "输入密码",
        "confirm_password": {
          "label": "确认密码",
          "placeholder": "确认密码"
        },
        "current_password": {
          "label": "当前密码"
        },
        "new_password": {
          "label": "新密码",
          "placeholder": "输入新密码"
        },
        "change_password": {
          "label": {
            "default": "修改密码",
            "submitting": "正在修改密码"
          }
        },
        "errors": {
          "match": "密码不匹配",
          "empty": "请输入密码",
          "length": "密码长度应超过8个字符",
          "strength": {
            "weak": "密码强度较弱",
            "strong": "密码强度较强"
          }
        },
        "submit": "设置密码",
        "toast": {
          "change_password": {
            "success": {
              "title": "成功！",
              "message": "密码修改成功。"
            },
            "error": {
              "title": "错误！",
              "message": "出现错误。请重试。"
            }
          }
        }
      },
      "unique_code": {
        "label": "唯一码",
        "placeholder": "gets-sets-flys",
        "paste_code": "粘贴发送到您邮箱的验证码",
        "requesting_new_code": "正在请求新验证码",
        "sending_code": "正在发送验证码"
      },
      "already_have_an_account": "已有账号？",
      "login": "登录",
      "create_account": "创建账号",
      "new_to_plane": "首次使用 Plane？",
      "back_to_sign_in": "返回登录",
      "resend_in": "{seconds} 秒后重新发送",
      "sign_in_with_unique_code": "使用唯一码登录",
      "forgot_password": "忘记密码？"
    },
    "sign_up": {
      "header": {
        "label": "创建账号以开始与团队一起管理工作。",
        "step": {
          "email": {
            "header": "注册",
            "sub_header": ""
          },
          "password": {
            "header": "注册",
            "sub_header": "使用邮箱-密码组合注册。"
          },
          "unique_code": {
            "header": "注册",
            "sub_header": "使用发送到上述邮箱的唯一码注册。"
          }
        }
      },
      "errors": {
        "password": {
          "strength": "请设置一个强密码以继续"
        }
      }
    },
    "sign_in": {
      "header": {
        "label": "登录以开始与团队一起管理工作。",
        "step": {
          "email": {
            "header": "登录或注册",
            "sub_header": ""
          },
          "password": {
            "header": "登录或注册",
            "sub_header": "使用您的邮箱-密码组合登录。"
          },
          "unique_code": {
            "header": "登录或注册",
            "sub_header": "使用发送到上述邮箱的唯一码登录。"
          }
        }
      }
    },
    "forgot_password": {
      "title": "重置密码",
      "description": "输入您的用户账号已验证的邮箱地址，我们将向您发送密码重置链接。",
      "email_sent": "我们已将重置链接发送到您的邮箱",
      "send_reset_link": "发送重置链接",
      "errors": {
        "smtp_not_enabled": "我们发现您的管理员未启用 SMTP，我们将无法发送密码重置链接"
      },
      "toast": {
        "success": {
          "title": "邮件已发送",
          "message": "请查看您的收件箱以获取重置密码的链接。如果几分钟内未收到，请检查垃圾邮件文件夹。"
        },
        "error": {
          "title": "错误！",
          "message": "出现错误。请重试。"
        }
      }
    },
    "reset_password": {
      "title": "设置新密码",
      "description": "使用强密码保护您的账号"
    },
    "set_password": {
      "title": "保护您的账号",
      "description": "设置密码有助于您安全登录"
    },
    "sign_out": {
      "toast": {
        "error": {
          "title": "错误！",
          "message": "登出失败。请重试。"
        }
      }
    }
  },

  "submit": "提交",
  "cancel": "取消",
  "loading": "加载中",
  "error": "错误",
  "success": "成功",
  "warning": "警告",
  "info": "信息",
  "close": "关闭",
  "yes": "是",
  "no": "否",
  "ok": "确定",
  "name": "名称",
  "description": "描述",
  "search": "搜索",
  "add_member": "添加成员",
  "adding_members": "正在添加成员",
  "remove_member": "移除成员",
  "add_members": "添加成员",
  "adding_member": "正在添加成员",
  "remove_members": "移除成员",
  "add": "添加",
  "adding": "添加中",
  "remove": "移除",
  "add_new": "添加新的",
  "remove_selected": "移除所选",
  "first_name": "名",
  "last_name": "姓",
  "email": "邮箱",
  "display_name": "显示名称",
  "role": "角色",
  "timezone": "时区",
  "avatar": "头像",
  "cover_image": "封面图片",
  "password": "密码",
  "change_cover": "更改封面",
  "language": "语言",
  "saving": "保存中",
  "save_changes": "保存更改",
  "deactivate_account": "停用账号",
  "deactivate_account_description": "停用账号后，该账号内的所有数据和资源将被永久删除且无法恢复。",
  "profile_settings": "个人资料设置",
  "your_account": "您的账号",
  "security": "安全",
  "activity": "活动",
  "appearance": "外观",
  "notifications": "通知",
  "workspaces": "工作区",
  "create_workspace": "创建工作区",
  "invitations": "邀请",
  "summary": "摘要",
  "assigned": "已分配",
  "created": "已创建",
  "subscribed": "已订阅",
  "you_do_not_have_the_permission_to_access_this_page": "您没有访问此页面的权限。",
  "something_went_wrong_please_try_again": "出现错误。请重试。",
  "load_more": "加载更多",
  "select_or_customize_your_interface_color_scheme": "选择或自定义您的界面配色方案。",
  "theme": "主题",
  "system_preference": "系统偏好",
  "light": "浅色",
  "dark": "深色",
  "light_contrast": "浅色高对比度",
  "dark_contrast": "深色高对比度",
  "custom": "自定义主题",
  "select_your_theme": "选择您的主题",
  "customize_your_theme": "自定义您的主题",
  "background_color": "背景颜色",
  "text_color": "文字颜色",
  "primary_color": "主要(主题)颜色",
  "sidebar_background_color": "侧边栏背景颜色",
  "sidebar_text_color": "侧边栏文字颜色",
  "set_theme": "设置主题",
  "enter_a_valid_hex_code_of_6_characters": "输入有效的6位十六进制代码",
  "background_color_is_required": "背景颜色为必填项",
  "text_color_is_required": "文字颜色为必填项",
  "primary_color_is_required": "主要颜色为必填项",
  "sidebar_background_color_is_required": "侧边栏背景颜色为必填项",
  "sidebar_text_color_is_required": "侧边栏文字颜色为必填项",
  "updating_theme": "正在更新主题",
  "theme_updated_successfully": "主题更新成功",
  "failed_to_update_the_theme": "主题更新失败",
  "email_notifications": "邮件通知",
  "stay_in_the_loop_on_issues_you_are_subscribed_to_enable_this_to_get_notified": "及时了解您订阅的工作项。启用此功能以获取通知。",
  "email_notification_setting_updated_successfully": "邮件通知设置更新成功",
  "failed_to_update_email_notification_setting": "邮件通知设置更新失败",
  "notify_me_when": "在以下情况通知我",
  "property_changes": "属性变更",
  "property_changes_description": "当工作项的属性（如负责人、优先级、估算等）发生变更时通知我。",
  "state_change": "状态变更",
  "state_change_description": "当工作项移动到不同状态时通知我",
  "issue_completed": "工作项完成",
  "issue_completed_description": "仅当工作项完成时通知我",
  "comments": "评论",
  "comments_description": "当有人在工作项上发表评论时通知我",
  "mentions": "提及",
  "mentions_description": "仅当有人在评论或描述中提及我时通知我",
  "old_password": "旧密码",
  "general_settings": "常规设置",
  "sign_out": "退出登录",
  "signing_out": "正在退出登录",
  "active_cycles": "活动周期",
  "active_cycles_description": "监控各个项目的周期，跟踪高优先级工作项，并关注需要注意的周期。",
  "on_demand_snapshots_of_all_your_cycles": "所有周期的实时快照",
  "upgrade": "升级",
  "10000_feet_view": "所有活动周期的全局视图。",
  "10000_feet_view_description": "放大视角，一次性查看所有项目中正在进行的周期，而不是在每个项目中逐个查看周期。",
  "get_snapshot_of_each_active_cycle": "获取每个活动周期的快照。",
  "get_snapshot_of_each_active_cycle_description": "跟踪所有活动周期的高级指标，查看其进度状态，并了解与截止日期相关的范围。",
  "compare_burndowns": "比较燃尽图。",
  "compare_burndowns_description": "通过查看每个周期的燃尽报告，监控每个团队的表现。",
  "quickly_see_make_or_break_issues": "快速查看关键工作项。",
  "quickly_see_make_or_break_issues_description": "预览每个周期中与截止日期相关的高优先级工作项。一键查看每个周期的所有工作项。",
  "zoom_into_cycles_that_need_attention": "关注需要注意的周期。",
  "zoom_into_cycles_that_need_attention_description": "一键调查任何不符合预期的周期状态。",
  "stay_ahead_of_blockers": "提前预防阻塞。",
  "stay_ahead_of_blockers_description": "发现从一个项目到另一个项目的挑战，并查看从其他视图中不易发现的周期间依赖关系。",
  "analytics": "分析",
  "workspace_invites": "工作区邀请",
  "enter_god_mode": "进入管理员模式",
  "workspace_logo": "工作区标志",
  "new_issue": "新工作项",
  "your_work": "我的工作",
  "drafts": "草稿",
  "projects": "项目",
  "views": "视图",
  "workspace": "工作区",
  "archives": "归档",
  "settings": "设置",
  "failed_to_move_favorite": "移动收藏失败",
<<<<<<< HEAD
  "your_favorites": "您的收藏",
  "no_favorites_yet": "暂无收藏",
=======
  "favorites": "收藏",
  "no_favorites_yet": "尚无收藏",
>>>>>>> e244f487
  "create_folder": "创建文件夹",
  "new_folder": "新建文件夹",
  "favorite_updated_successfully": "收藏更新成功",
  "favorite_created_successfully": "收藏创建成功",
  "folder_already_exists": "文件夹已存在",
  "folder_name_cannot_be_empty": "文件夹名称不能为空",
  "something_went_wrong": "出现错误",
  "failed_to_reorder_favorite": "重新排序收藏失败",
  "favorite_removed_successfully": "收藏移除成功",
  "failed_to_create_favorite": "创建收藏失败",
  "failed_to_rename_favorite": "重命名收藏失败",
  "project_link_copied_to_clipboard": "项目链接已复制到剪贴板",
  "link_copied": "链接已复制",
  "add_project": "添加项目",
  "create_project": "创建项目",
  "failed_to_remove_project_from_favorites": "无法从收藏中移除项目。请重试。",
  "project_created_successfully": "项目创建成功",
  "project_created_successfully_description": "项目创建成功。您现在可以开始添加工作项了。",
  "project_cover_image_alt": "项目封面图片",
  "name_is_required": "名称为必填项",
  "title_should_be_less_than_255_characters": "标题应少于255个字符",
  "project_name": "项目名称",
  "project_id_must_be_at_least_1_character": "项目ID至少需要1个字符",
  "project_id_must_be_at_most_5_characters": "项目ID最多只能有5个字符",
  "project_id": "项目ID",
  "project_id_tooltip_content": "帮助您唯一标识项目中的工作项。最多5个字符。",
  "description_placeholder": "描述",
  "only_alphanumeric_non_latin_characters_allowed": "仅允许字母数字和非拉丁字符。",
  "project_id_is_required": "项目ID为必填项",
  "project_id_allowed_char": "仅允许字母数字和非拉丁字符。",
  "project_id_min_char": "项目ID至少需要1个字符",
  "project_id_max_char": "项目ID最多只能有5个字符",
  "project_description_placeholder": "输入项目描述",
  "select_network": "选择网络",
  "lead": "负责人",
  "date_range": "日期范围",
  "private": "私有",
  "public": "公开",
  "accessible_only_by_invite": "仅受邀者可访问",
  "anyone_in_the_workspace_except_guests_can_join": "除访客外的工作区所有成员都可以加入",
  "creating": "创建中",
  "creating_project": "正在创建项目",
  "adding_project_to_favorites": "正在将项目添加到收藏",
  "project_added_to_favorites": "项目已添加到收藏",
  "couldnt_add_the_project_to_favorites": "无法将项目添加到收藏。请重试。",
  "removing_project_from_favorites": "正在从收藏中移除项目",
  "project_removed_from_favorites": "项目已从收藏中移除",
  "couldnt_remove_the_project_from_favorites": "无法从收藏中移除项目。请重试。",
  "add_to_favorites": "添加到收藏",
  "remove_from_favorites": "从收藏中移除",
  "publish_settings": "发布设置",
  "publish": "发布",
  "copy_link": "复制链接",
  "leave_project": "离开项目",
  "join_the_project_to_rearrange": "加入项目以重新排列",
  "drag_to_rearrange": "拖动以重新排列",
  "congrats": "恭喜！",
  "open_project": "打开项目",
  "issues": "工作项",
  "cycles": "周期",
  "modules": "模块",
  "pages": "页面",
  "intake": "收集",
  "time_tracking": "时间跟踪",
  "work_management": "工作管理",
  "projects_and_issues": "项目和工作项",
  "projects_and_issues_description": "在此项目中开启或关闭这些功能。",
  "cycles_description": "根据项目需要设置时间框，可以根据不同时期更改频率。",
  "modules_description": "将工作分组为类似子项目的设置，具有各自的负责人和分配者。",
  "views_description": "保存排序、筛选和显示选项以供后续使用或分享。",
  "pages_description": "像写任何东西一样写任何东西。",
  "intake_description": "及时了解您订阅的工作项。启用此功能以获取通知。",
  "time_tracking_description": "跟踪工作项和项目的时间消耗。",
  "work_management_description": "轻松管理您的工作和项目。",
  "documentation": "文档",
  "message_support": "联系支持",
  "contact_sales": "联系销售",
  "hyper_mode": "超级模式",
  "keyboard_shortcuts": "键盘快捷键",
  "whats_new": "新功能",
  "version": "版本",
  "we_are_having_trouble_fetching_the_updates": "我们在获取更新时遇到问题。",
  "our_changelogs": "我们的更新日志",
  "for_the_latest_updates": "获取最新更新。",
  "please_visit": "请访问",
  "docs": "文档",
  "full_changelog": "完整更新日志",
  "support": "支持",
  "discord": "Discord",
  "powered_by_plane_pages": "由Plane Pages提供支持",
  "please_select_at_least_one_invitation": "请至少选择一个邀请。",
  "please_select_at_least_one_invitation_description": "请至少选择一个加入工作区的邀请。",
  "we_see_that_someone_has_invited_you_to_join_a_workspace": "我们看到有人邀请您加入工作区",
  "join_a_workspace": "加入工作区",
  "we_see_that_someone_has_invited_you_to_join_a_workspace_description": "我们看到有人邀请您加入工作区",
  "join_a_workspace_description": "加入工作区",
  "accept_and_join": "接受并加入",
  "go_home": "返回首页",
  "no_pending_invites": "没有待处理的邀请",
  "you_can_see_here_if_someone_invites_you_to_a_workspace": "如果有人邀请您加入工作区，您可以在这里看到",
  "back_to_home": "返回首页",
  "workspace_name": "工作区名称",
  "deactivate_your_account": "停用您的账户",
  "deactivate_your_account_description": "一旦停用，您将无法被分配工作项，也不会被计入工作区的账单。要重新激活您的账户，您需要收到发送到此电子邮件地址的工作区邀请。",
  "deactivating": "正在停用",
  "confirm": "确认",
  "confirming": "确认中",
  "draft_created": "草稿已创建",
  "issue_created_successfully": "工作项创建成功",
  "draft_creation_failed": "草稿创建失败",
  "issue_creation_failed": "工作项创建失败",
  "draft_issue": "草稿工作项",
  "issue_updated_successfully": "工作项更新成功",
  "issue_could_not_be_updated": "工作项无法更新",
  "create_a_draft": "创建草稿",
  "save_to_drafts": "保存到草稿",
  "save": "保存",
  "update": "更新",
  "updating": "更新中",
  "create_new_issue": "创建新工作项",
  "editor_is_not_ready_to_discard_changes": "编辑器尚未准备好放弃更改",
  "failed_to_move_issue_to_project": "无法将工作项移动到项目",
  "create_more": "创建更多",
  "add_to_project": "添加到项目",
  "discard": "放弃",
  "duplicate_issue_found": "发现重复的工作项",
  "duplicate_issues_found": "发现重复的工作项",
  "no_matching_results": "没有匹配的结果",
  "title_is_required": "标题为必填项",
  "title": "标题",
  "state": "状态",
  "priority": "优先级",
  "none": "无",
  "urgent": "紧急",
  "high": "高",
  "medium": "中",
  "low": "低",
  "members": "成员",
  "assignee": "负责人",
  "assignees": "负责人",
  "you": "您",
  "labels": "标签",
  "create_new_label": "创建新标签",
  "start_date": "开始日期",
  "end_date": "结束日期",
  "due_date": "截止日期",
  "estimate": "估算",
  "change_parent_issue": "更改父工作项",
  "remove_parent_issue": "移除父工作项",
  "add_parent": "添加父项",
  "loading_members": "正在加载成员",
  "view_link_copied_to_clipboard": "视图链接已复制到剪贴板",
  "required": "必填",
  "optional": "可选",
  "Cancel": "取消",
  "edit": "编辑",
  "archive": "归档",
  "restor": "恢复",
  "open_in_new_tab": "在新标签页中打开",
  "delete": "删除",
  "deleting": "删除中",
  "make_a_copy": "创建副本",
  "move_to_project": "移动到项目",
  "good": "早上",
  "morning": "早上",
  "afternoon": "下午",
  "evening": "晚上",
  "show_all": "显示全部",
  "show_less": "显示更少",
  "no_data_yet": "暂无数据",
  "syncing": "同步中",
  "add_work_item": "添加工作项",
  "advanced_description_placeholder": "按'/'使用命令",
  "create_work_item": "创建工作项",
  "attachments": "附件",
  "declining": "拒绝中",
  "declined": "已拒绝",
  "decline": "拒绝",
  "unassigned": "未分配",
  "work_items": "工作项",
  "add_link": "添加链接",
  "points": "点数",
  "no_assignee": "无负责人",
  "no_assignees_yet": "暂无负责人",
  "no_labels_yet": "暂无标签",
  "ideal": "理想",
  "current": "当前",
  "no_matching_members": "没有匹配的成员",
  "leaving": "离开中",
  "removing": "移除中",
  "leave": "离开",
  "refresh": "刷新",
  "refreshing": "刷新中",
  "refresh_status": "刷新状态",
  "prev": "上一个",
  "next": "下一个",
  "re_generating": "重新生成中",
  "re_generate": "重新生成",
  "re_generate_key": "重新生成密钥",
  "export": "导出",
  "member": "{count, plural, other{# 成员}}",

  "project_view": {
    "sort_by": {
      "created_at": "创建时间",
      "updated_at": "更新时间",
      "name": "名称"
    }
  },

  "toast": {
    "success": "成功！",
    "error": "错误！"
  },

  "links": {
    "toasts": {
      "created": {
        "title": "链接已创建",
        "message": "链接已成功创建"
      },
      "not_created": {
        "title": "链接未创建",
        "message": "无法创建链接"
      },
      "updated": {
        "title": "链接已更新",
        "message": "链接已成功更新"
      },
      "not_updated": {
        "title": "链接未更新",
        "message": "无法更新链接"
      },
      "removed": {
        "title": "链接已移除",
        "message": "链接已成功移除"
      },
      "not_removed": {
        "title": "链接未移除",
        "message": "无法移除链接"
      }
    }
  },

  "home": {
    "empty": {
      "create_project": {
        "title": "创建项目",
        "description": "在Plane中，大多数事情都从项目开始。",
        "cta": "开始使用"
      },
      "invite_team": {
        "title": "邀请您的团队",
        "description": "与同事一起构建、发布和管理。",
        "cta": "邀请他们加入"
      },
      "configure_workspace": {
        "title": "设置您的工作区",
        "description": "开启或关闭功能，或进行更多设置。",
        "cta": "配置此工作区"
      },
      "personalize_account": {
        "title": "让Plane更适合您",
        "description": "选择您的头像、颜色等。",
        "cta": "立即个性化"
      },
      "widgets": {
        "title": "没有小部件看起来很安静，开启它们吧",
        "description": "看起来您的所有小部件都已关闭。现在启用它们\n来提升您的体验！",
        "primary_button": {
          "text": "管理小部件"
        }
      }
    },
    "quick_links": {
      "empty": "保存您想要方便访问的工作相关链接。",
      "add": "添加快速链接",
      "title": "快速链接",
      "title_plural": "快速链接"
    },
    "recents": {
      "title": "最近",
      "empty": {
        "project": "访问项目后，您的最近项目将显示在这里。",
        "page": "访问页面后，您的最近页面将显示在这里。",
        "issue": "访问工作项后，您的最近工作项将显示在这里。",
        "default": "您还没有任何最近项目。"
      },
      "filters": {
        "all": "所有项目",
        "projects": "项目",
        "pages": "页面",
        "issues": "工作项"
      }
    },
    "new_at_plane": {
      "title": "Plane新功能"
    },
    "quick_tutorial": {
      "title": "快速教程"
    },
    "widget": {
      "reordered_successfully": "小部件重新排序成功。",
      "reordering_failed": "重新排序小部件时出错。"
    },
    "manage_widgets": "管理小部件",
    "title": "首页",
    "star_us_on_github": "在GitHub上为我们加星"
  },

  "link": {
    "modal": {
      "url": {
        "text": "URL",
        "required": "URL无效",
        "placeholder": "输入或粘贴URL"
      },
      "title": {
        "text": "显示标题",
        "placeholder": "您希望如何显示此链接"
      }
    }
  },

  "common": {
    "all": "全部",
    "states": "状态",
    "state": "状态",
    "state_groups": "状态组",
    "priority": "优先级",
    "team_project": "团队项目",
    "project": "项目",
    "cycle": "周期",
    "cycles": "周期",
    "module": "模块",
    "modules": "模块",
    "labels": "标签",
    "assignees": "负责人",
    "assignee": "负责人",
    "created_by": "创建者",
    "none": "无",
    "link": "链接",
    "estimate": "估算",
    "layout": "布局",
    "filters": "筛选",
    "display": "显示",
    "load_more": "加载更多",
    "activity": "活动",
    "analytics": "分析",
    "dates": "日期",
    "success": "成功！",
    "something_went_wrong": "出现错误",
    "error": {
      "label": "错误！",
      "message": "发生错误。请重试。"
    },
    "group_by": "分组方式",
    "epic": "史诗",
    "epics": "史诗",
    "work_item": "工作项",
    "sub_work_item": "子工作项",
    "add": "添加",
    "warning": "警告",
    "updating": "更新中",
    "adding": "添加中",
    "update": "更新",
    "creating": "创建中",
    "create": "创建",
    "cancel": "取消",
    "description": "描述",
    "title": "标题",
    "attachment": "附件",
    "general": "常规",
    "features": "功能",
    "automation": "自动化",
    "project_name": "项目名称",
    "project_id": "项目ID",
    "project_timezone": "项目时区",
    "created_on": "创建于",
    "update_project": "更新项目",
    "identifier_already_exists": "标识符已存在",
    "add_more": "添加更多",
    "defaults": "默认值",
    "add_label": "添加标签",
    "estimates": "估算",
    "customize_time_range": "自定义时间范围",
    "loading": "加载中",
    "attachments": "附件",
    "properties": "属性",
    "parent": "父项",
    "remove": "移除",
    "archiving": "归档中",
    "archive": "归档",
    "access": {
      "public": "公开",
      "private": "私有"
    },
    "done": "完成",
    "sub_work_items": "子工作项",
    "comment": "评论",
    "workspace_level": "工作区级别",
    "order_by": {
      "label": "排序方式",
      "manual": "手动",
      "last_created": "最近创建",
      "last_updated": "最近更新",
      "start_date": "开始日期",
      "due_date": "截止日期",
      "asc": "升序",
      "desc": "降序",
      "updated_on": "更新时间"
    },
    "sort": {
      "asc": "升序",
      "desc": "降序",
      "created_on": "创建时间",
      "updated_on": "更新时间"
    },
    "comments": "评论",
    "updates": "更新",
    "clear_all": "清除全部",
    "copied": "已复制！",
    "link_copied": "链接已复制！",
    "link_copied_to_clipboard": "链接已复制到剪贴板",
    "copied_to_clipboard": "工作项链接已复制到剪贴板",
    "is_copied_to_clipboard": "工作项已复制到剪贴板",
    "no_links_added_yet": "暂无添加的链接",
    "add_link": "添加链接",
    "links": "链接",
    "go_to_workspace": "前往工作区",
    "progress": "进度",
    "optional": "可选",
    "join": "加入",
    "go_back": "返回",
    "continue": "继续",
    "resend": "重新发送",
    "relations": "关系",
    "errors": {
      "default": {
        "title": "错误！",
        "message": "发生错误。请重试。"
      },
      "required": "此字段为必填项",
      "entity_required": "{entity}为必填项"
    },
    "update_link": "更新链接",
    "attach": "附加",
    "create_new": "创建新的",
    "add_existing": "添加现有",
    "type_or_paste_a_url": "输入或粘贴URL",
    "url_is_invalid": "URL无效",
    "display_title": "显示标题",
    "link_title_placeholder": "您希望如何显示此链接",
    "url": "URL",
    "side_peek": "侧边预览",
    "modal": "模态框",
    "full_screen": "全屏",
    "close_peek_view": "关闭预览视图",
    "toggle_peek_view_layout": "切换预览视图布局",
    "options": "选项",
    "duration": "持续时间",
    "today": "今天",
    "week": "周",
    "month": "月",
    "quarter": "季度",
    "press_for_commands": "按'/'使用命令",
    "click_to_add_description": "点击添加描述",
    "search": {
      "label": "搜索",
      "placeholder": "输入搜索内容",
      "no_matches_found": "未找到匹配项",
      "no_matching_results": "没有匹配的结果"
    },
    "actions": {
      "edit": "编辑",
      "make_a_copy": "创建副本",
      "open_in_new_tab": "在新标签页中打开",
      "copy_link": "复制链接",
      "archive": "归档",
      "delete": "删除",
      "remove_relation": "移除关系",
      "subscribe": "订阅",
      "unsubscribe": "取消订阅",
      "clear_sorting": "清除排序",
      "show_weekends": "显示周末",
      "enable": "启用",
      "disable": "禁用"
    },
    "name": "名称",
    "discard": "放弃",
    "confirm": "确认",
    "confirming": "确认中",
    "read_the_docs": "阅读文档",
    "default": "默认",
    "active": "活动",
    "enabled": "已启用",
    "disabled": "已禁用",
    "mandate": "授权",
    "mandatory": "必需的",
    "yes": "是",
    "no": "否",
    "please_wait": "请稍候",
    "enabling": "正在启用",
    "disabling": "正在禁用",
    "beta": "测试版",
    "or": "或",
    "next": "下一步",
    "back": "返回",
    "cancelling": "正在取消",
    "configuring": "正在配置",
    "clear": "清除",
    "import": "导入",
    "connect": "连接",
    "authorizing": "正在授权",
    "processing": "正在处理",
    "no_data_available": "暂无数据",
    "from": "来自 {name}",
    "authenticated": "已认证",
    "select": "选择",
    "upgrade": "升级",
    "add_seats": "添加席位",
    "label": "标签",
    "priorities": "优先级",
    "projects": "项目",
    "workspace": "工作区",
    "workspaces": "工作区",
    "team": "团队",
    "teams": "团队",
    "entity": "实体",
    "entities": "实体",
    "task": "任务",
    "tasks": "任务",
    "section": "部分",
    "sections": "部分",
    "edit": "编辑",
    "connecting": "正在连接",
    "connected": "已连接",
    "disconnect": "断开连接",
    "disconnecting": "正在断开连接",
    "installing": "正在安装",
    "install": "安装"
  },

  "form": {
    "title": {
      "required": "标题为必填项",
      "max_length": "标题应少于 {length} 个字符"
    }
  },

  "entity": {
    "grouping_title": "{entity}分组",
    "priority": "{entity}优先级",
    "all": "所有{entity}",
    "drop_here_to_move": "拖放到此处以移动{entity}",
    "delete": {
      "label": "删除{entity}",
      "success": "{entity}删除成功",
      "failed": "{entity}删除失败"
    },
    "update": {
      "failed": "{entity}更新失败",
      "success": "{entity}更新成功"
    },
    "link_copied_to_clipboard": "{entity}链接已复制到剪贴板",
    "fetch": {
      "failed": "获取{entity}时出错"
    },
    "add": {
      "success": "{entity}添加成功",
      "failed": "添加{entity}时出错"
    }
  },

  "epic": {
    "all": "所有史诗",
    "label": "{count, plural, one {史诗} other {史诗}}",
    "new": "新建史诗",
    "adding": "正在添加史诗",
    "create": {
      "success": "史诗创建成功"
    },
    "add": {
      "press_enter": "按'Enter'添加另一个史诗",
      "label": "添加史诗"
    },
    "title": {
      "label": "史诗标题",
      "required": "史诗标题为必填项"
    }
  },

  "issue": {
    "label": "{count, plural, one {工作项} other {工作项}}",
    "all": "所有工作项",
    "edit": "编辑工作项",
    "title": {
      "label": "工作项标题",
      "required": "工作项标题为必填项"
    },
    "add": {
      "press_enter": "按'Enter'添加另一个工作项",
      "label": "添加工作项",
      "cycle": {
        "failed": "无法将工作项添加到周期。请重试。",
        "success": "{count, plural, one {工作项} other {工作项}}已成功添加到周期。",
        "loading": "正在将{count, plural, one {工作项} other {工作项}}添加到周期"
      },
      "assignee": "添加负责人",
      "start_date": "添加开始日期",
      "due_date": "添加截止日期",
      "parent": "添加父工作项",
      "sub_issue": "添加子工作项",
      "relation": "添加关系",
      "link": "添加链接",
      "existing": "添加现有工作项"
    },
    "remove": {
      "label": "移除工作项",
      "cycle": {
        "loading": "正在从周期中移除工作项",
        "success": "已成功从周期中移除工作项。",
        "failed": "无法从周期中移除工作项。请重试。"
      },
      "module": {
        "loading": "正在从模块中移除工作项",
        "success": "已成功从模块中移除工作项。",
        "failed": "无法从模块中移除工作项。请重试。"
      },
      "parent": {
        "label": "移除父工作项"
      }
    },
    "new": "新建工作项",
    "adding": "正在添加工作项",
    "create": {
      "success": "工作项创建成功"
    },
    "priority": {
      "urgent": "紧急",
      "high": "高",
      "medium": "中",
      "low": "低"
    },
    "display": {
      "properties": {
        "label": "显示属性",
        "id": "ID",
        "issue_type": "工作项类型",
        "sub_issue_count": "子工作项数量",
        "attachment_count": "附件数量",
        "created_on": "创建于",
        "sub_issue": "子工作项"
      },
      "extra": {
        "show_sub_issues": "显示子工作项",
        "show_empty_groups": "显示空组"
      }
    },
    "layouts": {
      "ordered_by_label": "此布局按以下方式排序",
      "list": "列表",
      "kanban": "看板",
      "calendar": "日历",
      "spreadsheet": "表格",
      "gantt": "时间线",
      "title": {
        "list": "列表布局",
        "kanban": "看板布局",
        "calendar": "日历布局",
        "spreadsheet": "表格布局",
        "gantt": "时间线布局"
      }
    },
    "states": {
      "active": "活动",
      "backlog": "待办"
    },
    "comments": {
      "placeholder": "添加评论",
      "switch": {
        "private": "切换为私密评论",
        "public": "切换为公开评论"
      },
      "create": {
        "success": "评论创建成功",
        "error": "评论创建失败。请稍后重试。"
      },
      "update": {
        "success": "评论更新成功",
        "error": "评论更新失败。请稍后重试。"
      },
      "remove": {
        "success": "评论删除成功",
        "error": "评论删除失败。请稍后重试。"
      },
      "upload": {
        "error": "资源上传失败。请稍后重试。"
      }
    },
    "empty_state": {
      "issue_detail": {
        "title": "工作项不存在",
        "description": "您查找的工作项不存在、已归档或已删除。",
        "primary_button": {
          "text": "查看其他工作项"
        }
      }
    },
    "sibling": {
      "label": "同级工作项"
    },
    "archive": {
      "description": "只有已完成或已取消的\n工作项可以归档",
      "label": "归档工作项",
      "confirm_message": "您确定要归档此工作项吗？所有已归档的工作项稍后可以恢复。",
      "success": {
        "label": "归档成功",
        "message": "您的归档可以在项目归档中找到。"
      },
      "failed": {
        "message": "无法归档工作项。请重试。"
      }
    },
    "restore": {
      "success": {
        "title": "恢复成功",
        "message": "您的工作项可以在项目工作项中找到。"
      },
      "failed": {
        "message": "无法恢复工作项。请重试。"
      }
    },
    "relation": {
      "relates_to": "关联到",
      "duplicate": "重复于",
      "blocked_by": "被阻止于",
      "blocking": "阻止"
    },
    "copy_link": "复制工作项链接",
    "delete": {
      "label": "删除工作项",
      "error": "删除工作项时出错"
    },
    "subscription": {
      "actions": {
        "subscribed": "工作项订阅成功",
        "unsubscribed": "工作项取消订阅成功"
      }
    },
    "select": {
      "error": "请至少选择一个工作项",
      "empty": "未选择工作项",
      "add_selected": "添加所选工作项"
    },
    "open_in_full_screen": "在全屏中打开工作项"
  },

  "attachment": {
    "error": "无法附加文件。请重新上传。",
    "only_one_file_allowed": "一次只能上传一个文件。",
    "file_size_limit": "文件大小必须小于或等于 {size}MB。",
    "drag_and_drop": "拖放到任意位置以上传",
    "delete": "删除附件"
  },

  "label": {
    "select": "选择标签",
    "create": {
      "success": "标签创建成功",
      "failed": "标签创建失败",
      "already_exists": "标签已存在",
      "type": "输入以添加新标签"
    }
  },

  "sub_work_item": {
    "update": {
      "success": "子工作项更新成功",
      "error": "更新子工作项时出错"
    },
    "remove": {
      "success": "子工作项移除成功",
      "error": "移除子工作项时出错"
    }
  },

  "view": {
    "label": "{count, plural, one {视图} other {视图}}",
    "create": {
      "label": "创建视图"
    },
    "update": {
      "label": "更新视图"
    }
  },

  "inbox_issue": {
    "status": {
      "pending": {
        "title": "待处理",
        "description": "待处理"
      },
      "declined": {
        "title": "已拒绝",
        "description": "已拒绝"
      },
      "snoozed": {
        "title": "已暂停",
        "description": "还剩{days, plural, one{# 天} other{# 天}}"
      },
      "accepted": {
        "title": "已接受",
        "description": "已接受"
      },
      "duplicate": {
        "title": "重复",
        "description": "重复"
      }
    },
    "modals": {
      "decline": {
        "title": "拒绝工作项",
        "content": "您确定要拒绝工作项 {value} 吗？"
      },
      "delete": {
        "title": "删除工作项",
        "content": "您确定要删除工作项 {value} 吗？",
        "success": "工作项删除成功"
      }
    },
    "errors": {
      "snooze_permission": "只有项目管理员可以暂停/取消暂停工作项",
      "accept_permission": "只有项目管理员可以接受工作项",
      "decline_permission": "只有项目管理员可以拒绝工作项"
    },
    "actions": {
      "accept": "接受",
      "decline": "拒绝",
      "snooze": "暂停",
      "unsnooze": "取消暂停",
      "copy": "复制工作项链接",
      "delete": "删除",
      "open": "打开工作项",
      "mark_as_duplicate": "标记为重复",
      "move": "将 {value} 移至项目工作项"
    },
    "source": {
      "in-app": "应用内"
    },
    "order_by": {
      "created_at": "创建时间",
      "updated_at": "更新时间",
      "id": "ID"
    },
    "label": "收集",
    "page_label": "{workspace} - 收集",
    "modal": {
      "title": "创建收集工作项"
    },
    "tabs": {
      "open": "未处理",
      "closed": "已处理"
    },
    "empty_state": {
      "sidebar_open_tab": {
        "title": "没有未处理的工作项",
        "description": "在此处查找未处理的工作项。创建新工作项。"
      },
      "sidebar_closed_tab": {
        "title": "没有已处理的工作项",
        "description": "所有已接受或已拒绝的工作项都可以在这里找到。"
      },
      "sidebar_filter": {
        "title": "没有匹配的工作项",
        "description": "收集中没有符合筛选条件的工作项。创建新工作项。"
      },
      "detail": {
        "title": "选择一个工作项以查看其详细信息。"
      }
    }
  },

  "workspace_creation": {
    "heading": "创建您的工作区",
    "subheading": "要开始使用 Plane，您需要创建或加入一个工作区。",
    "form": {
      "name": {
        "label": "为您的工作区命名",
        "placeholder": "熟悉且易于识别的名称总是最好的。"
      },
      "url": {
        "label": "设置您的工作区 URL",
        "placeholder": "输入或粘贴 URL",
        "edit_slug": "您只能编辑 URL 的标识符部分"
      },
      "organization_size": {
        "label": "有多少人将使用这个工作区？",
        "placeholder": "选择一个范围"
      }
    },
    "errors": {
      "creation_disabled": {
        "title": "只有您的实例管理员可以创建工作区",
        "description": "如果您知道实例管理员的电子邮件地址，请点击下方按钮与他们联系。",
        "request_button": "请求实例管理员"
      },
      "validation": {
        "name_alphanumeric": "工作区名称只能包含 (' '), ('-'), ('_') 和字母数字字符。",
        "name_length": "名称限制在 80 个字符以内。",
        "url_alphanumeric": "URL 只能包含 ('-') 和字母数字字符。",
        "url_length": "URL 限制在 48 个字符以内。",
        "url_already_taken": "工作区 URL 已被占用！"
      }
    },
    "request_email": {
      "subject": "请求新工作区",
      "body": "您好，实例管理员：\n\n请为 [创建工作区的目的] 创建一个 URL 为 [/workspace-name] 的新工作区。\n\n谢谢，\n{firstName} {lastName}\n{email}"
    },
    "button": {
      "default": "创建工作区",
      "loading": "正在创建工作区"
    },
    "toast": {
      "success": {
        "title": "成功",
        "message": "工作区创建成功"
      },
      "error": {
        "title": "错误",
        "message": "工作区创建失败。请重试。"
      }
    }
  },

  "workspace_dashboard": {
    "empty_state": {
      "general": {
        "title": "项目、活动和指标概览",
        "description": "欢迎使用 Plane，我们很高兴您能来到这里。创建您的第一个项目并跟踪您的工作项，这个页面将转变为帮助您进展的空间。管理员还将看到帮助团队进展的项目。",
        "primary_button": {
          "text": "构建您的第一个项目",
          "comic": {
            "title": "在 Plane 中一切都从项目开始",
            "description": "项目可以是产品路线图、营销活动或新车发布。"
          }
        }
      }
    }
  },

  "workspace_analytics": {
    "label": "分析",
    "page_label": "{workspace} - 分析",
    "open_tasks": "总开放任务",
    "error": "获取数据时出现错误。",
    "work_items_closed_in": "已关闭的工作项",
    "selected_projects": "已选择的项目",
    "total_members": "总成员数",
    "total_cycles": "总周期数",
    "total_modules": "总模块数",
    "pending_work_items": {
      "title": "待处理工作项",
      "empty_state": "同事的待处理工作项分析将显示在这里。"
    },
    "work_items_closed_in_a_year": {
      "title": "一年内关闭的工作项",
      "empty_state": "关闭工作项以查看以图表形式显示的分析。"
    },
    "most_work_items_created": {
      "title": "创建最多工作项",
      "empty_state": "同事及其创建的工作项数量将显示在这里。"
    },
    "most_work_items_closed": {
      "title": "关闭最多工作项",
      "empty_state": "同事及其关闭的工作项数量将显示在这里。"
    },
    "tabs": {
      "scope_and_demand": "范围和需求",
      "custom": "自定义分析"
    },
    "empty_state": {
      "general": {
        "title": "跟踪进度、工作量和分配。发现趋势、消除障碍并加快工作进度",
        "description": "查看范围与需求、估算和范围蔓延。获取团队成员和团队的表现，确保您的项目按时运行。",
        "primary_button": {
          "text": "开始您的第一个项目",
          "comic": {
            "title": "分析在周期 + 模块中效果最佳",
            "description": "首先，将您的工作项限定在周期中，如果可能的话，将跨越多个周期的工作项分组到模块中。在左侧导航栏中查看这两项。"
          }
        }
      }
    }
  },

  "workspace_projects": {
    "label": "{count, plural, one {项目} other {项目}}",
    "create": {
      "label": "添加项目"
    },
    "network": {
      "private": {
        "title": "私有",
        "description": "仅限邀请访问"
      },
      "public": {
        "title": "公开",
        "description": "工作区中除访客外的任何人都可以加入"
      }
    },
    "error": {
      "permission": "您没有执行此操作的权限。",
      "cycle_delete": "删除周期失败",
      "module_delete": "删除模块失败",
      "issue_delete": "删除工作项失败"
    },
    "state": {
      "backlog": "待办",
      "unstarted": "未开始",
      "started": "进行中",
      "completed": "已完成",
      "cancelled": "已取消"
    },
    "sort": {
      "manual": "手动",
      "name": "名称",
      "created_at": "创建日期",
      "members_length": "成员数量"
    },
    "scope": {
      "my_projects": "我的项目",
      "archived_projects": "已归档"
    },
    "common": {
      "months_count": "{months, plural, one{# 个月} other{# 个月}}"
    },
    "empty_state": {
      "general": {
        "title": "没有活动项目",
        "description": "将每个项目视为目标导向工作的父级。项目是工作项、周期和模块所在的地方，与您的同事一起帮助您实现目标。创建新项目或筛选已归档的项目。",
        "primary_button": {
          "text": "开始您的第一个项目",
          "comic": {
            "title": "在 Plane 中一切都从项目开始",
            "description": "项目可以是产品路线图、营销活动或新车发布。"
          }
        }
      },
      "no_projects": {
        "title": "没有项目",
        "description": "要创建工作项或管理您的工作，您需要创建一个项目或成为项目的一部分。",
        "primary_button": {
          "text": "开始您的第一个项目",
          "comic": {
            "title": "在 Plane 中一切都从项目开始",
            "description": "项目可以是产品路线图、营销活动或新车发布。"
          }
        }
      },
      "filter": {
        "title": "没有匹配的项目",
        "description": "未检测到符合匹配条件的项目。\n创建一个新项目。"
      },
      "search": {
        "description": "未检测到符合匹配条件的项目。\n创建一个新项目"
      }
    }
  },

  "workspace_views": {
    "add_view": "添加视图",
    "empty_state": {
      "all-issues": {
        "title": "项目中没有工作项",
        "description": "第一个项目完成！现在，将您的工作分解成可跟踪的工作项。让我们开始吧！",
        "primary_button": {
          "text": "创建新工作项"
        }
      },
      "assigned": {
        "title": "还没有工作项",
        "description": "可以在这里跟踪分配给您的工作项。",
        "primary_button": {
          "text": "创建新工作项"
        }
      },
      "created": {
        "title": "还没有工作项",
        "description": "您创建的所有工作项都会出现在这里，直接在这里跟踪它们。",
        "primary_button": {
          "text": "创建新工作项"
        }
      },
      "subscribed": {
        "title": "还没有工作项",
        "description": "订阅您感兴趣的工作项，在这里跟踪所有这些工作项。"
      },
      "custom-view": {
        "title": "还没有工作项",
        "description": "符合筛选条件的工作项，在这里跟踪所有这些工作项。"
      }
    }
  },

  "workspace_settings": {
    "label": "工作区设置",
    "page_label": "{workspace} - 常规设置",
    "key_created": "密钥已创建",
    "copy_key": "复制并将此密钥保存在 Plane Pages 中。关闭后您将无法看到此密钥。包含密钥的 CSV 文件已下载。",
    "token_copied": "令牌已复制到剪贴板。",
    "settings": {
      "general": {
        "title": "常规",
        "upload_logo": "上传标志",
        "edit_logo": "编辑标志",
        "name": "工作区名称",
        "company_size": "公司规模",
        "url": "工作区网址",
        "update_workspace": "更新工作区",
        "delete_workspace": "删除工作区",
        "delete_workspace_description": "删除工作区时，该工作区内的所有数据和资源将被永久删除且无法恢复。",
        "delete_btn": "删除我的工作区",
        "errors": {
          "name": {
            "required": "名称为必填项",
            "max_length": "工作区名称不应超过80个字符"
          },
          "company_size": {
            "required": "公司规模为必填项"
          }
        }
      },
      "members": {
        "title": "成员",
        "add_member": "添加成员",
        "invitations_sent_successfully": "邀请发送成功",
        "leave_confirmation": "您确定要离开工作区吗？您将无法再访问此工作区。此操作无法撤消。",
        "details": {
          "full_name": "全名",
          "display_name": "显示名称",
          "email_address": "电子邮件地址",
          "account_type": "账户类型",
          "authentication": "身份验证",
          "joining_date": "加入日期"
        },
        "modal": {
          "title": "邀请人员协作",
          "description": "邀请人员在您的工作区中协作。",
          "button": "发送邀请",
          "button_loading": "正在发送邀请",
          "placeholder": "name@company.com",
          "errors": {
            "required": "我们需要一个电子邮件地址来邀请他们。",
            "invalid": "电子邮件无效"
          }
        }
      },
      "billing_and_plans": {
        "title": "账单与计划",
        "current_plan": "当前计划",
        "free_plan": "您目前使用的是免费计划",
        "view_plans": "查看计划"
      },
      "exports": {
        "title": "导出",
        "exporting": "导出中",
        "previous_exports": "以前的导出",
        "export_separate_files": "将数据导出为单独的文件",
        "modal": {
          "title": "导出到",
          "toasts": {
            "success": {
              "title": "导出成功",
              "message": "您可以从之前的导出中下载导出的{entity}"
            },
            "error": {
              "title": "导出失败",
              "message": "导出未成功。请重试。"
            }
          }
        }
      },
      "webhooks": {
        "title": "Webhooks",
        "add_webhook": "添加 webhook",
        "modal": {
          "title": "创建 webhook",
          "details": "Webhook 详情",
          "payload": "负载 URL",
          "question": "您希望触发此 webhook 的事件有哪些？",
          "error": "URL 为必填项"
        },
        "secret_key": {
          "title": "密钥",
          "message": "生成令牌以登录 webhook 负载"
        },
        "options": {
          "all": "发送所有内容",
          "individual": "选择单个事件"
        },
        "toasts": {
          "created": {
            "title": "Webhook 已创建",
            "message": "Webhook 已成功创建"
          },
          "not_created": {
            "title": "Webhook 未创建",
            "message": "无法创建 webhook"
          },
          "updated": {
            "title": "Webhook 已更新",
            "message": "Webhook 已成功更新"
          },
          "not_updated": {
            "title": "Webhook 未更新",
            "message": "无法更新 webhook"
          },
          "removed": {
            "title": "Webhook 已移除",
            "message": "Webhook 已成功移除"
          },
          "not_removed": {
            "title": "Webhook 未移除",
            "message": "无法移除 webhook"
          },
          "secret_key_copied": {
            "message": "密钥已复制到剪贴板。"
          },
          "secret_key_not_copied": {
            "message": "复制密钥时出错。"
          }
        }
      },
      "api_tokens": {
        "title": "API 令牌",
        "add_token": "添加 API 令牌",
        "create_token": "创建令牌",
        "never_expires": "永不过期",
        "generate_token": "生成令牌",
        "generating": "生成中",
        "delete": {
          "title": "删除 API 令牌",
          "description": "使用此令牌的任何应用程序将无法再访问 Plane 数据。此操作无法撤消。",
          "success": {
            "title": "成功！",
            "message": "API 令牌已成功删除"
          },
          "error": {
            "title": "错误！",
            "message": "无法删除 API 令牌"
          }
        }
      }
    },
    "empty_state": {
      "api_tokens": {
        "title": "尚未创建 API 令牌",
        "description": "Plane API 可用于将您在 Plane 中的数据与任何外部系统集成。创建令牌以开始使用。"
      },
      "webhooks": {
        "title": "尚未添加 webhook",
        "description": "创建 webhook 以接收实时更新并自动执行操作。"
      },
      "exports": {
        "title": "尚无导出",
        "description": "每次导出时，您都会在这里有一个副本以供参考。"
      },
      "imports": {
        "title": "尚无导入",
        "description": "在这里查找所有以前的导入并下载它们。"
      }
    }
  },

  "profile": {
    "label": "个人资料",
    "page_label": "您的工作",
    "work": "工作",
    "details": {
      "joined_on": "加入时间",
      "time_zone": "时区"
    },
    "stats": {
      "workload": "工作量",
      "overview": "概览",
      "created": "已创建的工作项",
      "assigned": "已分配的工作项",
      "subscribed": "已订阅的工作项",
      "state_distribution": {
        "title": "按状态分类的工作项",
        "empty": "创建工作项以在图表中查看按状态分类的工作项，以便更好地分析。"
      },
      "priority_distribution": {
        "title": "按优先级分类的工作项",
        "empty": "创建工作项以在图表中查看按优先级分类的工作项，以便更好地分析。"
      },
      "recent_activity": {
        "title": "最近活动",
        "empty": "我们找不到数据。请查看您的输入",
        "button": "下载今天的活动",
        "button_loading": "下载中"
      }
    },
    "actions": {
      "profile": "个人资料",
      "security": "安全",
      "activity": "活动",
      "appearance": "外观",
      "notifications": "通知"
    },
    "tabs": {
      "summary": "摘要",
      "assigned": "已分配",
      "created": "已创建",
      "subscribed": "已订阅",
      "activity": "活动"
    },
    "empty_state": {
      "activity": {
        "title": "尚无活动",
        "description": "通过创建新工作项开始！为其添加详细信息和属性。在 Plane 中探索更多内容以查看您的活动。"
      },
      "assigned": {
        "title": "没有分配给您的工作项",
        "description": "可以从这里跟踪分配给您的工作项。"
      },
      "created": {
        "title": "尚无工作项",
        "description": "您创建的所有工作项都会出现在这里，直接在这里跟踪它们。"
      },
      "subscribed": {
        "title": "尚无工作项",
        "description": "订阅您感兴趣的工作项，在这里跟踪所有这些工作项。"
      }
    }
  },

  "project_settings": {
    "general": {
      "enter_project_id": "输入项目 ID",
      "please_select_a_timezone": "请选择时区",
      "archive_project": {
        "title": "归档项目",
        "description": "归档项目将从您的侧边导航中取消列出您的项目，但您仍然可以从项目页面访问它。您可以随时恢复或删除项目。",
        "button": "归档项目"
      },
      "delete_project": {
        "title": "删除项目",
        "description": "删除项目时，该项目内的所有数据和资源将被永久删除且无法恢复。",
        "button": "删除我的项目"
      },
      "toast": {
        "success": "项目更新成功",
        "error": "项目无法更新。请重试。"
      }
    },
    "members": {
      "label": "成员",
      "project_lead": "项目负责人",
      "default_assignee": "默认受理人",
      "guest_super_permissions": {
        "title": "为访客用户授予查看所有工作项的权限：",
        "sub_heading": "这将允许访客查看所有项目工作项。"
      },
      "invite_members": {
        "title": "邀请成员",
        "sub_heading": "邀请成员参与您的项目。",
        "select_co_worker": "选择同事"
      }
    },
    "states": {
      "describe_this_state_for_your_members": "为您的成员描述此状态。"
    },
    "labels": {
      "label_title": "标签标题",
      "label_title_is_required": "标签标题为必填项",
      "label_max_char": "标签名称不应超过255个字符",
      "toast": {
        "error": "更新标签时出错"
      }
    },
    "estimates": {
      "title": "为我的项目启用估算",
      "description": "它们有助于您传达团队的复杂性和工作量。"
    },
    "automations": {
      "label": "自动化",
      "auto-archive": {
        "title": "自动归档已关闭的工作项",
        "description": "Plane 将自动归档已完成或已取消的工作项。",
        "duration": "自动归档已关闭"
      },
      "auto-close": {
        "title": "自动关闭工作项",
        "description": "Plane 将自动关闭尚未完成或取消的工作项。",
        "duration": "自动关闭不活跃",
        "auto_close_status": "自动关闭状态"
      }
    },

    "empty_state": {
      "labels": {
        "title": "尚无标签",
        "description": "创建标签以帮助组织和筛选项目中的工作项。"
      },
      "estimates": {
        "title": "尚无估算系统",
        "description": "创建一组估算以传达每个工作项的工作量。",
        "primary_button": "添加估算系统"
      }
    }
  },

  "project_cycles": {
    "add_cycle": "添加周期",
    "more_details": "更多详情",
    "cycle": "周期",
    "update_cycle": "更新周期",
    "create_cycle": "创建周期",
    "no_matching_cycles": "没有匹配的周期",
    "remove_filters_to_see_all_cycles": "移除筛选器以查看所有周期",
    "remove_search_criteria_to_see_all_cycles": "移除搜索条件以查看所有周期",
    "only_completed_cycles_can_be_archived": "只能归档已完成的周期",
    "active_cycle": {
      "label": "活动周期",
      "progress": "进度",
      "chart": "燃尽图",
      "priority_issue": "优先工作项",
      "assignees": "受理人",
      "issue_burndown": "工作项燃尽",
      "ideal": "理想",
      "current": "当前",
      "labels": "标签"
    },
    "upcoming_cycle": {
      "label": "即将到来的周期"
    },
    "completed_cycle": {
      "label": "已完成的周期"
    },
    "status": {
      "days_left": "剩余天数",
      "completed": "已完成",
      "yet_to_start": "尚未开始",
      "in_progress": "进行中",
      "draft": "草稿"
    },
    "action": {
      "restore": {
        "title": "恢复周期",
        "success": {
          "title": "周期已恢复",
          "description": "周期已被恢复。"
        },
        "failed": {
          "title": "周期恢复失败",
          "description": "无法恢复周期。请重试。"
        }
      },
      "favorite": {
        "loading": "正在将周期添加到收藏",
        "success": {
          "description": "周期已添加到收藏。",
          "title": "成功！"
        },
        "failed": {
          "description": "无法将周期添加到收藏。请重试。",
          "title": "错误！"
        }
      },
      "unfavorite": {
        "loading": "正在从收藏中移除周期",
        "success": {
          "description": "周期已从收藏中移除。",
          "title": "成功！"
        },
        "failed": {
          "description": "无法从收藏中移除周期。请重试。",
          "title": "错误！"
        }
      },
      "update": {
        "loading": "正在更新周期",
        "success": {
          "description": "周期更新成功。",
          "title": "成功！"
        },
        "failed": {
          "description": "更新周期时出错。请重试。",
          "title": "错误！"
        },
        "error": {
          "already_exists": "在给定日期范围内已存在周期，如果您想创建草稿周期，可以通过移除两个日期来实现。"
        }
      }
    },
    "empty_state": {
      "general": {
        "title": "在周期中分组和时间框定您的工作。",
        "description": "将工作按时间框分解，从项目截止日期倒推设置日期，并作为团队取得切实的进展。",
        "primary_button": {
          "text": "设置您的第一个周期",
          "comic": {
            "title": "周期是重复的时间框。",
            "description": "冲刺、迭代或您用于每周或每两周跟踪工作的任何其他术语都是一个周期。"
          }
        }
      },
      "no_issues": {
        "title": "尚未向周期添加工作项",
        "description": "添加或创建您希望在此周期内时间框定和交付的工作项",
        "primary_button": {
          "text": "创建新工作项"
        },
        "secondary_button": {
          "text": "添加现有工作项"
        }
      },
      "completed_no_issues": {
        "title": "周期中没有工作项",
        "description": "周期中没有工作项。工作项已被转移或隐藏。要查看隐藏的工作项（如果有），请相应更新您的显示属性。"
      },
      "active": {
        "title": "没有活动周期",
        "description": "活动周期包括其范围内包含今天日期的任何时期。在这里查找活动周期的进度和详细信息。"
      },
      "archived": {
        "title": "尚无已归档的周期",
        "description": "为了整理您的项目，归档已完成的周期。归档后可以在这里找到它们。"
      }
    }
  },

  "project_issues": {
    "empty_state": {
      "no_issues": {
        "title": "创建工作项并将其分配给某人，甚至是您自己",
        "description": "将工作项视为工作、任务或待完成的工作。工作项及其子工作项通常是基于时间的、分配给团队成员的可执行项。您的团队通过创建、分配和完成工作项来推动项目实现其目标。",
        "primary_button": {
          "text": "创建您的第一个工作项",
          "comic": {
            "title": "工作项是 Plane 中的基本构建块。",
            "description": "重新设计 Plane 界面、重塑公司品牌或启动新的燃料喷射系统都是可能包含子工作项的工作项示例。"
          }
        }
      },
      "no_archived_issues": {
        "title": "尚无已归档的工作项",
        "description": "通过手动或自动化方式，您可以归档已完成或已取消的工作项。归档后可以在这里找到它们。",
        "primary_button": {
          "text": "设置自动化"
        }
      },
      "issues_empty_filter": {
        "title": "未找到符合筛选条件的工作项",
        "secondary_button": {
          "text": "清除所有筛选条件"
        }
      }
    }
  },

  "project_module": {
    "add_module": "添加模块",
    "update_module": "更新模块",
    "create_module": "创建模块",
    "archive_module": "归档模块",
    "restore_module": "恢复模块",
    "delete_module": "删除模块",
    "empty_state": {
      "general": {
        "title": "将项目里程碑映射到模块，轻松跟踪汇总工作。",
        "description": "属于逻辑层次结构父级的一组工作项形成一个模块。将其视为按项目里程碑跟踪工作的方式。它们有自己的周期和截止日期以及分析功能，帮助您了解距离里程碑的远近。",
        "primary_button": {
          "text": "构建您的第一个模块",
          "comic": {
            "title": "模块帮助按层次结构对工作进行分组。",
            "description": "购物车模块、底盘模块和仓库模块都是这种分组的好例子。"
          }
        }
      },
      "no_issues": {
        "title": "模块中没有工作项",
        "description": "创建或添加您想作为此模块一部分完成的工作项",
        "primary_button": {
          "text": "创建新工作项"
        },
        "secondary_button": {
          "text": "添加现有工作项"
        }
      },
      "archived": {
        "title": "尚无已归档的模块",
        "description": "为了整理您的项目，归档已完成或已取消的模块。归档后可以在这里找到它们。"
      },
      "sidebar": {
        "in_active": "此模块尚未激活。",
        "invalid_date": "日期无效。请输入有效日期。"
      }
    },
    "quick_actions": {
      "archive_module": "归档模块",
      "archive_module_description": "只有已完成或已取消的\n模块可以归档。",
      "delete_module": "删除模块"
    },
    "toast": {
      "copy": {
        "success": "模块链接已复制到剪贴板"
      },
      "delete": {
        "success": "模块删除成功",
        "error": "删除模块失败"
      }
    }
  },

  "project_views": {
    "empty_state": {
      "general": {
        "title": "为您的项目保存筛选视图。根据需要创建任意数量",
        "description": "视图是您经常使用或想要轻松访问的一组已保存的筛选条件。项目中的所有同事都可以看到每个人的视图，并选择最适合他们需求的视图。",
        "primary_button": {
          "text": "创建您的第一个视图",
          "comic": {
            "title": "视图基于工作项属性运作。",
            "description": "您可以在此处创建一个视图，根据需要使用任意数量的属性作为筛选条件。"
          }
        }
      },
      "filter": {
        "title": "没有匹配的视图",
        "description": "没有符合搜索条件的视图。\n创建一个新视图。"
      }
    }
  },

  "project_page": {
    "empty_state": {
      "general": {
        "title": "写笔记、文档或完整的知识库。让 Plane 的 AI 助手 Galileo 帮助您开始",
        "description": "页面是 Plane 中的思维记录空间。记录会议笔记，轻松格式化，嵌入工作项，使用组件库进行布局，并将它们全部保存在项目上下文中。要快速完成任何文档，可以通过快捷键或点击按钮调用 Plane 的 AI Galileo。",
        "primary_button": {
          "text": "创建您的第一个页面"
        }
      },
      "private": {
        "title": "尚无私人页面",
        "description": "在这里保存您的私人想法。准备好分享时，团队就在一键之遥。",
        "primary_button": {
          "text": "创建您的第一个页面"
        }
      },
      "public": {
        "title": "尚无公共页面",
        "description": "在这里查看与项目中所有人共享的页面。",
        "primary_button": {
          "text": "创建您的第一个页面"
        }
      },
      "archived": {
        "title": "尚无已归档的页面",
        "description": "归档不在您关注范围内的页面。需要时可以在这里访问它们。"
      }
    }
  },

  "command_k": {
    "empty_state": {
      "search": {
        "title": "未找到结果"
      }
    }
  },

  "issue_relation": {
    "empty_state": {
      "search": {
        "title": "未找到匹配的工作项"
      },
      "no_issues": {
        "title": "未找到工作项"
      }
    }
  },

  "issue_comment": {
    "empty_state": {
      "general": {
        "title": "尚无评论",
        "description": "评论可用作工作项的讨论和跟进空间"
      }
    }
  },

  "notification": {
    "label": "收件箱",
    "page_label": "{workspace} - 收件箱",
    "options": {
      "mark_all_as_read": "全部标记为已读",
      "mark_read": "标记为已读",
      "mark_unread": "标记为未读",
      "refresh": "刷新",
      "filters": "收件箱筛选",
      "show_unread": "显示未读",
      "show_snoozed": "显示已暂停",
      "show_archived": "显示已归档",
      "mark_archive": "归档",
      "mark_unarchive": "取消归档",
      "mark_snooze": "暂停",
      "mark_unsnooze": "取消暂停"
    },
    "toasts": {
      "read": "收件箱已标记为已读",
      "unread": "收件箱已标记为未读",
      "archived": "收件箱已标记为已归档",
      "unarchived": "收件箱已标记为未归档",
      "snoozed": "收件箱已暂停",
      "unsnoozed": "收件箱已取消暂停"
    },
    "empty_state": {
      "detail": {
        "title": "选择以查看详情。"
      },
      "all": {
        "title": "没有分配的工作项",
        "description": "在这里可以看到分配给您的工作项的更新"
      },
      "mentions": {
        "title": "没有分配的工作项",
        "description": "在这里可以看到分配给您的工作项的更新"
      }
    },
    "tabs": {
      "all": "全部",
      "mentions": "提及"
    },
    "filter": {
      "assigned": "分配给我",
      "created": "由我创建",
      "subscribed": "由我订阅"
    },
    "snooze": {
      "1_day": "1 天",
      "3_days": "3 天",
      "5_days": "5 天",
      "1_week": "1 周",
      "2_weeks": "2 周",
      "custom": "自定义"
    }
  },

  "active_cycle": {
    "empty_state": {
      "progress": {
        "title": "向周期添加工作项以查看其进度"
      },
      "chart": {
        "title": "向周期添加工作项以查看燃尽图。"
      },
      "priority_issue": {
        "title": "一目了然地观察周期中处理的高优先级工作项。"
      },
      "assignee": {
        "title": "为工作项添加负责人以查看按负责人划分的工作明细。"
      },
      "label": {
        "title": "为工作项添加标签以查看按标签划分的工作明细。"
      }
    }
  },

  "disabled_project": {
    "empty_state": {
      "inbox": {
        "title": "项目未启用收集功能。",
        "description": "收集功能帮助您管理项目的传入请求，并将其添加为工作流中的工作项。从项目设置启用收集功能以管理请求。",
        "primary_button": {
          "text": "管理功能"
        }
      },
      "cycle": {
        "title": "此项目未启用周期功能。",
        "description": "按时间框将工作分解，从项目截止日期倒推设置日期，并作为团队取得切实的进展。为您的项目启用周期功能以开始使用它们。",
        "primary_button": {
          "text": "管理功能"
        }
      },
      "module": {
        "title": "项目未启用模块功能。",
        "description": "模块是项目的基本构建块。从项目设置启用模块以开始使用它们。",
        "primary_button": {
          "text": "管理功能"
        }
      },
      "page": {
        "title": "项目未启用页面功能。",
        "description": "页面是项目的基本构建块。从项目设置启用页面以开始使用它们。",
        "primary_button": {
          "text": "管理功能"
        }
      },
      "view": {
        "title": "项目未启用视图功能。",
        "description": "视图是项目的基本构建块。从项目设置启用视图以开始使用它们。",
        "primary_button": {
          "text": "管理功能"
        }
      }
    }
  },
  "workspace_draft_issues": {
    "draft_an_issue": "起草工作项",
    "empty_state": {
      "title": "半写的工作项，以及即将推出的评论将在这里显示。",
      "description": "要试用此功能，请开始添加工作项并中途离开，或在下方创建您的第一个草稿。😉",
      "primary_button": {
        "text": "创建您的第一个草稿"
      }
    },
    "delete_modal": {
      "title": "删除草稿",
      "description": "您确定要删除此草稿吗？此操作无法撤消。"
    },
    "toasts": {
      "created": {
        "success": "草稿已创建",
        "error": "无法创建工作项。请重试。"
      },
      "deleted": {
        "success": "草稿已删除"
      }
    }
  },

  "stickies": {
    "title": "您的便签",
    "placeholder": "点击此处输入",
    "all": "所有便签",
    "no-data": "记下一个想法，捕捉一个灵感，或记录一个突发奇想。添加便签开始使用。",
    "add": "添加便签",
    "search_placeholder": "按标题搜索",
    "delete": "删除便签",
    "delete_confirmation": "您确定要删除此便签吗？",
    "empty_state": {
      "simple": "记下一个想法，捕捉一个灵感，或记录一个突发奇想。添加便签开始使用。",
      "general": {
        "title": "便签是您随手记下的快速笔记和待办事项。",
        "description": "通过创建随时随地都可以访问的便签，轻松捕捉您的想法和创意。",
        "primary_button": {
          "text": "添加便签"
        }
      },
      "search": {
        "title": "这与您的任何便签都不匹配。",
        "description": "尝试使用不同的术语，或如果您确定\n搜索是正确的，请告诉我们。",
        "primary_button": {
          "text": "添加便签"
        }
      }
    },
    "toasts": {
      "errors": {
        "wrong_name": "便签名称不能超过100个字符。",
        "already_exists": "已存在一个没有描述的便签"
      },
      "created": {
        "title": "便签已创建",
        "message": "便签已成功创建"
      },
      "not_created": {
        "title": "便签未创建",
        "message": "无法创建便签"
      },
      "updated": {
        "title": "便签已更新",
        "message": "便签已成功更新"
      },
      "not_updated": {
        "title": "便签未更新",
        "message": "无法更新便签"
      },
      "removed": {
        "title": "便签已移除",
        "message": "便签已成功移除"
      },
      "not_removed": {
        "title": "便签未移除",
        "message": "无法移除便签"
      }
    }
  },

  "role_details": {
    "guest": {
      "title": "访客",
      "description": "组织的外部成员可以被邀请为访客。"
    },
    "member": {
      "title": "成员",
      "description": "可以在项目、周期和模块内读取、写入、编辑和删除实体"
    },
    "admin": {
      "title": "管理员",
      "description": "在工作区内所有权限均设置为允许。"
    }
  },

  "user_roles": {
    "product_or_project_manager": "产品/项目经理",
    "development_or_engineering": "开发/工程",
    "founder_or_executive": "创始人/高管",
    "freelancer_or_consultant": "自由职业者/顾问",
    "marketing_or_growth": "市场/增长",
    "sales_or_business_development": "销售/业务发展",
    "support_or_operations": "支持/运营",
    "student_or_professor": "学生/教授",
    "human_resources": "人力资源",
    "other": "其他"
  },

  "importer": {
    "github": {
      "title": "GitHub",
      "description": "从 GitHub 仓库导入工作项并同步。"
    },
    "jira": {
      "title": "Jira",
      "description": "从 Jira 项目和史诗导入工作项和史诗。"
    }
  },

  "exporter": {
    "csv": {
      "title": "CSV",
      "description": "将工作项导出为 CSV 文件。",
      "short_description": "导出为 CSV"
    },
    "excel": {
      "title": "Excel",
      "description": "将工作项导出为 Excel 文件。",
      "short_description": "导出为 Excel"
    },
    "xlsx": {
      "title": "Excel",
      "description": "将工作项导出为 Excel 文件。",
      "short_description": "导出为 Excel"
    },
    "json": {
      "title": "JSON",
      "description": "将工作项导出为 JSON 文件。",
      "short_description": "导出为 JSON"
    }
  },
  "default_global_view": {
    "all_issues": "所有工作项",
    "assigned": "已分配",
    "created": "已创建",
    "subscribed": "已订阅"
  },

  "themes": {
    "theme_options": {
      "system_preference": {
        "label": "系统偏好"
      },
      "light": {
        "label": "浅色"
      },
      "dark": {
        "label": "深色"
      },
      "light_contrast": {
        "label": "浅色高对比度"
      },
      "dark_contrast": {
        "label": "深色高对比度"
      },
      "custom": {
        "label": "自定义主题"
      }
    }
  },
  "project_modules": {
    "status": {
      "backlog": "待办",
      "planned": "已计划",
      "in_progress": "进行中",
      "paused": "已暂停",
      "completed": "已完成",
      "cancelled": "已取消"
    },
    "layout": {
      "list": "列表布局",
      "board": "画廊布局",
      "timeline": "时间线布局"
    },
    "order_by": {
      "name": "名称",
      "progress": "进度",
      "issues": "工作项数量",
      "due_date": "截止日期",
      "created_at": "创建日期",
      "manual": "手动"
    }
  },

  "cycle": {
    "label": "{count, plural, one {周期} other {周期}}",
    "no_cycle": "无周期"
  },

  "module": {
    "label": "{count, plural, one {模块} other {模块}}",
    "no_module": "无模块"
  }
}<|MERGE_RESOLUTION|>--- conflicted
+++ resolved
@@ -299,13 +299,8 @@
   "archives": "归档",
   "settings": "设置",
   "failed_to_move_favorite": "移动收藏失败",
-<<<<<<< HEAD
-  "your_favorites": "您的收藏",
+  "favorites": "收藏",
   "no_favorites_yet": "暂无收藏",
-=======
-  "favorites": "收藏",
-  "no_favorites_yet": "尚无收藏",
->>>>>>> e244f487
   "create_folder": "创建文件夹",
   "new_folder": "新建文件夹",
   "favorite_updated_successfully": "收藏更新成功",
