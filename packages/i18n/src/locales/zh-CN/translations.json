--- conflicted
+++ resolved
@@ -501,12 +501,9 @@
   "re_generate_key": "重新生成密钥",
   "export": "导出",
   "member": "{count, plural, other{# 成员}}",
-<<<<<<< HEAD
   "new_password_must_be_different_from_old_password": "新密码必须不同于旧密码",
-=======
   "edited": "已编辑",
   "bot": "机器人",
->>>>>>> 99dba80d
 
   "project_view": {
     "sort_by": {
