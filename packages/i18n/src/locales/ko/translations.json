--- conflicted
+++ resolved
@@ -501,12 +501,9 @@
   "re_generate_key": "키 다시 생성",
   "export": "내보내기",
   "member": "{count, plural, one{# 멤버} other{# 멤버}}",
-<<<<<<< HEAD
   "new_password_must_be_different_from_old_password": "새 비밀번호는 이전 비밀번호와 다르게 설정해야 합니다",
-=======
   "edited": "수정됨",
   "bot": "봇",
->>>>>>> 99dba80d
 
   "project_view": {
     "sort_by": {
