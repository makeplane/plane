{
  "sidebar": {
    "projects": "Projekty",
    "pages": "Strony",
    "new_work_item": "Nowy element pracy",
    "home": "Strona główna",
    "your_work": "Twoja praca",
    "inbox": "Skrzynka odbiorcza",
    "workspace": "Przestrzeń robocza",
    "views": "Widoki",
    "analytics": "Analizy",
    "work_items": "Elementy pracy",
    "cycles": "Cykle",
    "modules": "Moduły",
    "intake": "Zgłoszenia",
    "drafts": "Szkice",
    "favorites": "Ulubione",
    "pro": "Pro",
    "upgrade": "Uaktualnij"
  },
  "auth": {
    "common": {
      "email": {
        "label": "E-mail",
        "placeholder": "imię@firma.pl",
        "errors": {
          "required": "E-mail jest wymagany",
          "invalid": "E-mail jest nieprawidłowy"
        }
      },
      "password": {
        "label": "Hasło",
        "set_password": "Ustaw hasło",
        "placeholder": "Wpisz hasło",
        "confirm_password": {
          "label": "Potwierdź hasło",
          "placeholder": "Potwierdź hasło"
        },
        "current_password": {
          "label": "Obecne hasło"
        },
        "new_password": {
          "label": "Nowe hasło",
          "placeholder": "Wpisz nowe hasło"
        },
        "change_password": {
          "label": {
            "default": "Zmień hasło",
            "submitting": "Trwa zmiana hasła"
          }
        },
        "errors": {
          "match": "Hasła nie pasują do siebie",
          "empty": "Proszę wpisać swoje hasło",
          "length": "Hasło musi mieć więcej niż 8 znaków",
          "strength": {
            "weak": "Hasło jest słabe",
            "strong": "Hasło jest silne"
          }
        },
        "submit": "Ustaw hasło",
        "toast": {
          "change_password": {
            "success": {
              "title": "Sukces!",
              "message": "Hasło zostało pomyślnie zmienione."
            },
            "error": {
              "title": "Błąd!",
              "message": "Coś poszło nie tak. Spróbuj ponownie."
            }
          }
        }
      },
      "unique_code": {
        "label": "Unikalny kod",
        "placeholder": "gets-sets-flys",
        "paste_code": "Wklej kod wysłany na Twój e-mail",
        "requesting_new_code": "Żądanie nowego kodu",
        "sending_code": "Wysyłanie kodu"
      },
      "already_have_an_account": "Masz już konto?",
      "login": "Zaloguj się",
      "create_account": "Utwórz konto",
      "new_to_plane": "Nowy w Plane?",
      "back_to_sign_in": "Powrót do logowania",
      "resend_in": "Wyślij ponownie za {seconds} sekund",
      "sign_in_with_unique_code": "Zaloguj się za pomocą unikalnego kodu",
      "forgot_password": "Zapomniałeś hasła?"
    },
    "sign_up": {
      "header": {
        "label": "Utwórz konto i zacznij zarządzać pracą ze swoim zespołem.",
        "step": {
          "email": {
            "header": "Rejestracja",
            "sub_header": ""
          },
          "password": {
            "header": "Rejestracja",
            "sub_header": "Zarejestruj się, korzystając z kombinacji e-maila i hasła."
          },
          "unique_code": {
            "header": "Rejestracja",
            "sub_header": "Zarejestruj się, używając unikalnego kodu wysłanego na powyższy adres e-mail."
          }
        }
      },
      "errors": {
        "password": {
          "strength": "Użyj silniejszego hasła, aby kontynuować"
        }
      }
    },
    "sign_in": {
      "header": {
        "label": "Zaloguj się i zacznij zarządzać pracą ze swoim zespołem.",
        "step": {
          "email": {
            "header": "Zaloguj się lub zarejestruj",
            "sub_header": ""
          },
          "password": {
            "header": "Zaloguj się lub zarejestruj",
            "sub_header": "Użyj adresu e-mail i hasła, aby się zalogować."
          },
          "unique_code": {
            "header": "Zaloguj się lub zarejestruj",
            "sub_header": "Zaloguj się za pomocą unikalnego kodu wysłanego na powyższy adres e-mail."
          }
        }
      }
    },
    "forgot_password": {
      "title": "Zresetuj swoje hasło",
      "description": "Podaj zweryfikowany adres e-mail konta użytkownika, a wyślemy Ci link do resetowania hasła.",
      "email_sent": "Wysłaliśmy link resetujący na Twój adres e-mail",
      "send_reset_link": "Wyślij link do resetowania",
      "errors": {
        "smtp_not_enabled": "Administrator nie włączył SMTP, nie możemy wysłać linku do resetowania hasła"
      },
      "toast": {
        "success": {
          "title": "E-mail wysłany",
          "message": "Sprawdź skrzynkę pocztową, aby znaleźć link do resetowania hasła. Jeśli nie pojawi się w ciągu kilku minut, sprawdź folder spam."
        },
        "error": {
          "title": "Błąd!",
          "message": "Coś poszło nie tak. Spróbuj ponownie."
        }
      }
    },
    "reset_password": {
      "title": "Ustaw nowe hasło",
      "description": "Zabezpiecz swoje konto silnym hasłem"
    },
    "set_password": {
      "title": "Zabezpiecz swoje konto",
      "description": "Ustawienie hasła pomoże Ci bezpiecznie się logować"
    },
    "sign_out": {
      "toast": {
        "error": {
          "title": "Błąd!",
          "message": "Wylogowanie nie powiodło się. Spróbuj ponownie."
        }
      }
    }
  },
  "submit": "Wyślij",
  "cancel": "Anuluj",
  "loading": "Ładowanie",
  "error": "Błąd",
  "success": "Sukces",
  "warning": "Ostrzeżenie",
  "info": "Informacja",
  "close": "Zamknij",
  "yes": "Tak",
  "no": "Nie",
  "ok": "OK",
  "name": "Nazwa",
  "description": "Opis",
  "search": "Szukaj",
  "add_member": "Dodaj członka",
  "adding_members": "Dodawanie członków",
  "remove_member": "Usuń członka",
  "add_members": "Dodaj członków",
  "adding_member": "Dodawanie członka",
  "remove_members": "Usuń członków",
  "add": "Dodaj",
  "adding": "Dodawanie",
  "remove": "Usuń",
  "add_new": "Dodaj nowy",
  "remove_selected": "Usuń wybrane",
  "first_name": "Imię",
  "last_name": "Nazwisko",
  "email": "E-mail",
  "display_name": "Nazwa wyświetlana",
  "role": "Rola",
  "timezone": "Strefa czasowa",
  "avatar": "Zdjęcie profilowe",
  "cover_image": "Obraz w tle",
  "password": "Hasło",
  "change_cover": "Zmień obraz w tle",
  "language": "Język",
  "saving": "Zapisywanie",
  "save_changes": "Zapisz zmiany",
  "deactivate_account": "Dezaktywuj konto",
  "deactivate_account_description": "Po dezaktywacji konto i wszystkie zasoby z nim związane zostaną trwale usunięte i nie będzie można ich odzyskać.",
  "profile_settings": "Ustawienia profilu",
  "your_account": "Twoje konto",
  "security": "Bezpieczeństwo",
  "activity": "Aktywność",
  "appearance": "Wygląd",
  "notifications": "Powiadomienia",
  "workspaces": "Przestrzenie robocze",
  "create_workspace": "Utwórz przestrzeń roboczą",
  "invitations": "Zaproszenia",
  "summary": "Podsumowanie",
  "assigned": "Przypisane",
  "created": "Utworzone",
  "subscribed": "Subskrybowane",
  "you_do_not_have_the_permission_to_access_this_page": "Nie masz uprawnień do wyświetlenia tej strony.",
  "something_went_wrong_please_try_again": "Coś poszło nie tak. Spróbuj ponownie.",
  "load_more": "Załaduj więcej",
  "select_or_customize_your_interface_color_scheme": "Wybierz lub dostosuj schemat kolorów interfejsu.",
  "theme": "Motyw",
  "system_preference": "Preferencje systemowe",
  "light": "Jasny",
  "dark": "Ciemny",
  "light_contrast": "Jasny wysoki kontrast",
  "dark_contrast": "Ciemny wysoki kontrast",
  "custom": "Motyw niestandardowy",
  "select_your_theme": "Wybierz motyw",
  "customize_your_theme": "Dostosuj motyw",
  "background_color": "Kolor tła",
  "text_color": "Kolor tekstu",
  "primary_color": "Kolor główny (motyw)",
  "sidebar_background_color": "Kolor tła paska bocznego",
  "sidebar_text_color": "Kolor tekstu paska bocznego",
  "set_theme": "Ustaw motyw",
  "enter_a_valid_hex_code_of_6_characters": "Wprowadź prawidłowy kod hex składający się z 6 znaków",
  "background_color_is_required": "Kolor tła jest wymagany",
  "text_color_is_required": "Kolor tekstu jest wymagany",
  "primary_color_is_required": "Kolor główny jest wymagany",
  "sidebar_background_color_is_required": "Kolor tła paska bocznego jest wymagany",
  "sidebar_text_color_is_required": "Kolor tekstu paska bocznego jest wymagany",
  "updating_theme": "Aktualizowanie motywu",
  "theme_updated_successfully": "Motyw zaktualizowano pomyślnie",
  "failed_to_update_the_theme": "Aktualizacja motywu nie powiodła się",
  "email_notifications": "Powiadomienia e-mail",
  "stay_in_the_loop_on_issues_you_are_subscribed_to_enable_this_to_get_notified": "Bądź na bieżąco z subskrybowanymi elementami pracy. Włącz, aby otrzymywać powiadomienia.",
  "email_notification_setting_updated_successfully": "Ustawienia powiadomień e-mail zaktualizowano pomyślnie",
  "failed_to_update_email_notification_setting": "Aktualizacja ustawień powiadomień e-mail nie powiodła się",
  "notify_me_when": "Powiadamiaj mnie, gdy",
  "property_changes": "Zmiany właściwości",
  "property_changes_description": "Powiadamiaj, gdy zmieniają się właściwości elementów pracy, takie jak przypisanie, priorytet, oszacowania lub cokolwiek innego.",
  "state_change": "Zmiana stanu",
  "state_change_description": "Powiadamiaj, gdy element pracy zostaje przeniesiony do innego stanu",
  "issue_completed": "Element pracy ukończony",
  "issue_completed_description": "Powiadamiaj tylko, gdy element pracy zostanie ukończony",
  "comments": "Komentarze",
  "comments_description": "Powiadamiaj, gdy ktoś doda komentarz do elementu pracy",
  "mentions": "Wzmianki",
  "mentions_description": "Powiadamiaj mnie tylko, gdy ktoś mnie wspomni w komentarzach lub opisie",
  "old_password": "Stare hasło",
  "general_settings": "Ustawienia ogólne",
  "sign_out": "Wyloguj się",
  "signing_out": "Wylogowywanie",
  "active_cycles": "Aktywne cykle",
  "active_cycles_description": "Śledź cykle w różnych projektach, monitoruj elementy o wysokim priorytecie i koncentruj się na cyklach wymagających uwagi.",
  "on_demand_snapshots_of_all_your_cycles": "Migawki wszystkich Twoich cykli na żądanie",
  "upgrade": "Uaktualnij",
  "10000_feet_view": "Widok z wysokości 10 000 stóp na wszystkie aktywne cykle.",
  "10000_feet_view_description": "Przybliż wszystkie aktywne cykle w różnych projektach bez konieczności przełączania się między nimi.",
  "get_snapshot_of_each_active_cycle": "Uzyskaj migawkę każdego aktywnego cyklu.",
  "get_snapshot_of_each_active_cycle_description": "Śledź kluczowe metryki wszystkich aktywnych cykli, sprawdzaj postęp i porównuj zakres z terminami.",
  "compare_burndowns": "Porównuj wykresy burndown.",
  "compare_burndowns_description": "Obserwuj wydajność zespołów, przeglądając raporty burndown każdego cyklu.",
  "quickly_see_make_or_break_issues": "Szybko identyfikuj kluczowe elementy pracy.",
  "quickly_see_make_or_break_issues_description": "Przeglądaj elementy o wysokim priorytecie w każdym cyklu w kontekście terminów. Jeden klik i wszystko widzisz.",
  "zoom_into_cycles_that_need_attention": "Skup się na cyklach wymagających uwagi.",
  "zoom_into_cycles_that_need_attention_description": "Zbadaj stan każdego cyklu, który nie spełnia oczekiwań, za pomocą jednego kliknięcia.",
  "stay_ahead_of_blockers": "Wyprzedzaj blokery.",
  "stay_ahead_of_blockers_description": "Identyfikuj problemy między projektami i odkrywaj zależności między cyklami, niewidoczne w innych widokach.",
  "analytics": "Analizy",
  "workspace_invites": "Zaproszenia do przestrzeni roboczej",
  "enter_god_mode": "Wejdź w tryb boga",
  "workspace_logo": "Logo przestrzeni roboczej",
  "new_issue": "Nowy element pracy",
  "your_work": "Twoja praca",
  "drafts": "Szkice",
  "projects": "Projekty",
  "views": "Widoki",
  "workspace": "Przestrzeń robocza",
  "archives": "Archiwa",
  "settings": "Ustawienia",
  "failed_to_move_favorite": "Nie udało się przenieść ulubionego",
  "favorites": "Ulubione",
  "no_favorites_yet": "Brak ulubionych",
  "create_folder": "Utwórz folder",
  "new_folder": "Nowy folder",
  "favorite_updated_successfully": "Ulubione zaktualizowano pomyślnie",
  "favorite_created_successfully": "Ulubione utworzono pomyślnie",
  "folder_already_exists": "Folder już istnieje",
  "folder_name_cannot_be_empty": "Nazwa folderu nie może być pusta",
  "something_went_wrong": "Coś poszło nie tak",
  "failed_to_reorder_favorite": "Nie udało się zmienić kolejności ulubionego",
  "favorite_removed_successfully": "Ulubione usunięto pomyślnie",
  "failed_to_create_favorite": "Nie udało się utworzyć ulubionego",
  "failed_to_rename_favorite": "Nie udało się zmienić nazwy ulubionego",
  "project_link_copied_to_clipboard": "Link do projektu skopiowano do schowka",
  "link_copied": "Link skopiowany",
  "add_project": "Dodaj projekt",
  "create_project": "Utwórz projekt",
  "failed_to_remove_project_from_favorites": "Nie udało się usunąć projektu z ulubionych. Spróbuj ponownie.",
  "project_created_successfully": "Projekt utworzono pomyślnie",
  "project_created_successfully_description": "Projekt został pomyślnie utworzony. Teraz możesz dodawać elementy pracy.",
  "project_cover_image_alt": "Obraz w tle projektu",
  "name_is_required": "Nazwa jest wymagana",
  "title_should_be_less_than_255_characters": "Nazwa musi mieć mniej niż 255 znaków",
  "project_name": "Nazwa projektu",
  "project_id_must_be_at_least_1_character": "ID projektu musi mieć co najmniej 1 znak",
  "project_id_must_be_at_most_5_characters": "ID projektu może mieć maksymalnie 5 znaków",
  "project_id": "ID projektu",
  "project_id_tooltip_content": "Pomaga jednoznacznie identyfikować elementy pracy w projekcie. Max. 5 znaków.",
  "description_placeholder": "Opis",
  "only_alphanumeric_non_latin_characters_allowed": "Dozwolone są tylko znaki alfanumeryczne i nielatynowskie.",
  "project_id_is_required": "ID projektu jest wymagane",
  "project_id_allowed_char": "Dozwolone są tylko znaki alfanumeryczne i nielatynowskie.",
  "project_id_min_char": "ID projektu musi mieć co najmniej 1 znak",
  "project_id_max_char": "ID projektu może mieć maksymalnie 5 znaków",
  "project_description_placeholder": "Wpisz opis projektu",
  "select_network": "Wybierz sieć",
  "lead": "Lead",
  "date_range": "Zakres dat",
  "private": "Prywatny",
  "public": "Publiczny",
  "accessible_only_by_invite": "Dostęp wyłącznie na zaproszenie",
  "anyone_in_the_workspace_except_guests_can_join": "Każdy w przestrzeni, poza gośćmi, może dołączyć",
  "creating": "Tworzenie",
  "creating_project": "Tworzenie projektu",
  "adding_project_to_favorites": "Dodawanie projektu do ulubionych",
  "project_added_to_favorites": "Projekt dodano do ulubionych",
  "couldnt_add_the_project_to_favorites": "Nie udało się dodać projektu do ulubionych. Spróbuj ponownie.",
  "removing_project_from_favorites": "Usuwanie projektu z ulubionych",
  "project_removed_from_favorites": "Projekt usunięto z ulubionych",
  "couldnt_remove_the_project_from_favorites": "Nie udało się usunąć projektu z ulubionych. Spróbuj ponownie.",
  "add_to_favorites": "Dodaj do ulubionych",
  "remove_from_favorites": "Usuń z ulubionych",
  "publish_settings": "Ustawienia publikowania",
  "publish": "Opublikuj",
  "copy_link": "Kopiuj link",
  "leave_project": "Opuść projekt",
  "join_the_project_to_rearrange": "Dołącz do projektu, aby zmienić układ",
  "drag_to_rearrange": "Przeciągnij, aby zmienić układ",
  "congrats": "Gratulacje!",
  "open_project": "Otwórz projekt",
  "issues": "Elementy pracy",
  "cycles": "Cykle",
  "modules": "Moduły",
  "pages": "Strony",
  "intake": "Zgłoszenia",
  "time_tracking": "Śledzenie czasu",
  "work_management": "Zarządzanie pracą",
  "projects_and_issues": "Projekty i elementy pracy",
  "projects_and_issues_description": "Włączaj lub wyłączaj te funkcje w projekcie.",
  "cycles_description": "Ograniczaj pracę w czasie, zmieniaj częstotliwość pomiędzy okresami.",
  "modules_description": "Grupuj pracę w podobne podprojekty z własnymi leaderami i przypisanymi osobami.",
  "views_description": "Zapisuj sortowanie, filtry i opcje wyświetlania do późniejszego użytku lub udostępniania.",
  "pages_description": "Pisz dowolne treści w standardowej formie.",
  "intake_description": "Śledź zgłoszenia, aby mieć wgląd w nowe zadania i prośby.",
  "time_tracking_description": "Rejestruj czas spędzony na poszczególnych elementach pracy i projektach.",
  "work_management_description": "Łatwo zarządzaj swoją pracą i projektami.",
  "documentation": "Dokumentacja",
  "message_support": "Skontaktuj się z pomocą",
  "contact_sales": "Skontaktuj się z działem sprzedaży",
  "hyper_mode": "Tryb Hyper",
  "keyboard_shortcuts": "Skróty klawiaturowe",
  "whats_new": "Co nowego?",
  "version": "Wersja",
  "we_are_having_trouble_fetching_the_updates": "Mamy problem z pobraniem aktualizacji.",
  "our_changelogs": "nasze dzienniki zmian",
  "for_the_latest_updates": "z najnowszymi aktualizacjami.",
  "please_visit": "Odwiedź",
  "docs": "Dokumentację",
  "full_changelog": "Pełny dziennik zmian",
  "support": "Wsparcie",
  "discord": "Discord",
  "powered_by_plane_pages": "Oparte na Plane Pages",
  "please_select_at_least_one_invitation": "Wybierz co najmniej jedno zaproszenie.",
  "please_select_at_least_one_invitation_description": "Wybierz co najmniej jedno zaproszenie, aby dołączyć do przestrzeni roboczej.",
  "we_see_that_someone_has_invited_you_to_join_a_workspace": "Ktoś zaprosił Cię do przestrzeni roboczej",
  "join_a_workspace": "Dołącz do przestrzeni roboczej",
  "we_see_that_someone_has_invited_you_to_join_a_workspace_description": "Widzimy, że ktoś zaprosił Cię do przestrzeni roboczej",
  "join_a_workspace_description": "Dołącz do przestrzeni roboczej",
  "accept_and_join": "Zaakceptuj i dołącz",
  "go_home": "Strona główna",
  "no_pending_invites": "Brak oczekujących zaproszeń",
  "you_can_see_here_if_someone_invites_you_to_a_workspace": "Zobaczysz tutaj, jeśli ktoś zaprosi Cię do przestrzeni roboczej",
  "back_to_home": "Wróć do strony głównej",
  "workspace_name": "nazwa-przestrzeni-roboczej",
  "deactivate_your_account": "Dezaktywuj swoje konto",
  "deactivate_your_account_description": "Po dezaktywacji nie będziesz mógł być przypisywany do elementów pracy, a opłaty za przestrzeń roboczą nie będą naliczane. Aby ponownie aktywować konto, będziesz potrzebować zaproszenia na ten adres e-mail.",
  "deactivating": "Dezaktywowanie",
  "confirm": "Potwierdź",
  "confirming": "Potwierdzanie",
  "draft_created": "Szkic utworzony",
  "issue_created_successfully": "Element pracy utworzony pomyślnie",
  "draft_creation_failed": "Nie udało się utworzyć szkicu",
  "issue_creation_failed": "Nie udało się utworzyć elementu pracy",
  "draft_issue": "Szkic elementu pracy",
  "issue_updated_successfully": "Element pracy zaktualizowano pomyślnie",
  "issue_could_not_be_updated": "Nie udało się zaktualizować elementu pracy",
  "create_a_draft": "Utwórz szkic",
  "save_to_drafts": "Zapisz w szkicach",
  "save": "Zapisz",
  "update": "Aktualizuj",
  "updating": "Aktualizowanie",
  "create_new_issue": "Utwórz nowy element pracy",
  "editor_is_not_ready_to_discard_changes": "Edytor nie jest gotowy do odrzucenia zmian",
  "failed_to_move_issue_to_project": "Nie udało się przenieść elementu pracy do projektu",
  "create_more": "Utwórz więcej",
  "add_to_project": "Dodaj do projektu",
  "discard": "Odrzuć",
  "duplicate_issue_found": "Znaleziono zduplikowany element pracy",
  "duplicate_issues_found": "Znaleziono zduplikowane elementy pracy",
  "no_matching_results": "Brak pasujących wyników",
  "title_is_required": "Tytuł jest wymagany",
  "title": "Tytuł",
  "state": "Stan",
  "priority": "Priorytet",
  "none": "Brak",
  "urgent": "Pilny",
  "high": "Wysoki",
  "medium": "Średni",
  "low": "Niski",
  "members": "Członkowie",
  "assignee": "Przypisano",
  "assignees": "Przypisani",
  "you": "Ty",
  "labels": "Etykiety",
  "create_new_label": "Utwórz nową etykietę",
  "start_date": "Data rozpoczęcia",
  "end_date": "Data zakończenia",
  "due_date": "Termin",
  "estimate": "Szacowanie",
  "change_parent_issue": "Zmień element nadrzędny",
  "remove_parent_issue": "Usuń element nadrzędny",
  "add_parent": "Dodaj element nadrzędny",
  "loading_members": "Ładowanie członków",
  "view_link_copied_to_clipboard": "Link do widoku skopiowano do schowka.",
  "required": "Wymagane",
  "optional": "Opcjonalne",
  "Cancel": "Anuluj",
  "edit": "Edytuj",
  "archive": "Archiwizuj",
  "restore": "Przywróć",
  "open_in_new_tab": "Otwórz w nowej karcie",
  "delete": "Usuń",
  "deleting": "Usuwanie",
  "make_a_copy": "Utwórz kopię",
  "move_to_project": "Przenieś do projektu",
  "good": "Dzień dobry",
  "morning": "rano",
  "afternoon": "po południu",
  "evening": "wieczorem",
  "show_all": "Pokaż wszystko",
  "show_less": "Pokaż mniej",
  "no_data_yet": "Brak danych",
  "syncing": "Synchronizowanie",
  "add_work_item": "Dodaj element pracy",
  "advanced_description_placeholder": "Naciśnij '/' aby wywołać polecenia",
  "create_work_item": "Utwórz element pracy",
  "attachments": "Załączniki",
  "declining": "Odrzucanie",
  "declined": "Odrzucono",
  "decline": "Odrzuć",
  "unassigned": "Nieprzypisane",
  "work_items": "Elementy pracy",
  "add_link": "Dodaj link",
  "points": "Punkty",
  "no_assignee": "Brak przypisanego",
  "no_assignees_yet": "Brak przypisanych",
  "no_labels_yet": "Brak etykiet",
  "ideal": "Idealny",
  "current": "Obecny",
  "no_matching_members": "Brak pasujących członków",
  "leaving": "Opuść",
  "removing": "Usuwanie",
  "leave": "Opuść",
  "refresh": "Odśwież",
  "refreshing": "Odświeżanie",
  "refresh_status": "Odśwież status",
  "prev": "Poprzedni",
  "next": "Następny",
  "re_generating": "Ponowne generowanie",
  "re_generate": "Wygeneruj ponownie",
  "re_generate_key": "Wygeneruj klucz ponownie",
  "export": "Eksportuj",
  "member": "{count, plural, one{# członek} few{# członkowie} other{# członków}}",
<<<<<<< HEAD
  "new_password_must_be_different_from_old_password": "Nowe hasło musi być innym niż stare hasło",
  
=======
  "edited": "Edytowano",
  "bot": "Bot",

>>>>>>> 99dba80d
  "project_view": {
    "sort_by": {
      "created_at": "Utworzono dnia",
      "updated_at": "Zaktualizowano dnia",
      "name": "Nazwa"
    }
  },
  "toast": {
    "success": "Sukces!",
    "error": "Błąd!"
  },
  "links": {
    "toasts": {
      "created": {
        "title": "Link utworzony",
        "message": "Link został pomyślnie utworzony"
      },
      "not_created": {
        "title": "Nie utworzono linku",
        "message": "Nie udało się utworzyć linku"
      },
      "updated": {
        "title": "Link zaktualizowany",
        "message": "Link został pomyślnie zaktualizowany"
      },
      "not_updated": {
        "title": "Link nie został zaktualizowany",
        "message": "Nie udało się zaktualizować linku"
      },
      "removed": {
        "title": "Link usunięty",
        "message": "Link został pomyślnie usunięty"
      },
      "not_removed": {
        "title": "Link nie został usunięty",
        "message": "Nie udało się usunąć linku"
      }
    }
  },
  "home": {
    "empty": {
      "quickstart_guide": "Twój przewodnik szybkiego startu",
      "not_right_now": "Nie teraz",
      "create_project": {
        "title": "Utwórz projekt",
        "description": "Większość rzeczy zaczyna się od projektu w Plane.",
        "cta": "Zacznij"
      },
      "invite_team": {
        "title": "Zaproś zespół",
        "description": "Współpracuj z kolegami, twórz, dostarczaj i zarządzaj.",
        "cta": "Zaproś ich"
      },
      "configure_workspace": {
        "title": "Skonfiguruj swoją przestrzeń roboczą.",
        "description": "Włącz lub wyłącz funkcje albo idź dalej.",
        "cta": "Skonfiguruj tę przestrzeń"
      },
      "personalize_account": {
        "title": "Spersonalizuj Plane.",
        "description": "Wybierz zdjęcie, kolory i inne.",
        "cta": "Dostosuj teraz"
      },
      "widgets": {
        "title": "Jest tu pusto bez widżetów, włącz je",
        "description": "Wygląda na to, że wszystkie Twoje widżety są wyłączone. Włącz je\ndla lepszego doświadczenia!",
        "primary_button": {
          "text": "Zarządzaj widżetami"
        }
      }
    },
    "quick_links": {
      "empty": "Zapisz linki do ważnych rzeczy, które chcesz mieć pod ręką.",
      "add": "Dodaj szybki link",
      "title": "Szybki link",
      "title_plural": "Szybkie linki"
    },
    "recents": {
      "title": "Ostatnie",
      "empty": {
        "project": "Twoje ostatnio odwiedzone projekty pojawią się tutaj.",
        "page": "Twoje ostatnio odwiedzone strony pojawią się tutaj.",
        "issue": "Twoje ostatnio odwiedzone elementy pracy pojawią się tutaj.",
        "default": "Nie masz jeszcze żadnych ostatnich pozycji."
      },
      "filters": {
        "all": "Wszystkie pozycje",
        "projects": "Projekty",
        "pages": "Strony",
        "issues": "Elementy pracy"
      }
    },
    "new_at_plane": {
      "title": "Co nowego w Plane"
    },
    "quick_tutorial": {
      "title": "Szybki samouczek"
    },
    "widget": {
      "reordered_successfully": "Widżet pomyślnie przeniesiono.",
      "reordering_failed": "Wystąpił błąd podczas przenoszenia widżetu."
    },
    "manage_widgets": "Zarządzaj widżetami",
    "title": "Strona główna",
    "star_us_on_github": "Oceń nas na GitHubie"
  },
  "link": {
    "modal": {
      "url": {
        "text": "URL",
        "required": "URL jest nieprawidłowy",
        "placeholder": "Wpisz lub wklej adres URL"
      },
      "title": {
        "text": "Nazwa wyświetlana",
        "placeholder": "Jak chcesz nazwać ten link"
      }
    }
  },
  "common": {
    "all": "Wszystko",
    "states": "Stany",
    "state": "Stan",
    "state_groups": "Grupy stanów",
    "state_group": "Grupa stanów",
    "priorities": "Priorytety",
    "priority": "Priorytet",
    "team_project": "Projekt zespołowy",
    "project": "Projekt",
    "cycle": "Cykl",
    "cycles": "Cykle",
    "module": "Moduł",
    "modules": "Moduły",
    "labels": "Etykiety",
    "label": "Etykieta",
    "assignees": "Przypisani",
    "assignee": "Przypisano",
    "created_by": "Utworzone przez",
    "none": "Brak",
    "link": "Link",
    "estimates": "Szacunki",
    "estimate": "Szacowanie",
    "created_at": "Utworzono dnia",
    "completed_at": "Zakończono dnia",
    "layout": "Układ",
    "filters": "Filtry",
    "display": "Wyświetlanie",
    "load_more": "Załaduj więcej",
    "activity": "Aktywność",
    "analytics": "Analizy",
    "dates": "Daty",
    "success": "Sukces!",
    "something_went_wrong": "Coś poszło nie tak",
    "error": {
      "label": "Błąd!",
      "message": "Wystąpił błąd. Spróbuj ponownie."
    },
    "group_by": "Grupuj według",
    "epic": "Epik",
    "epics": "Epiki",
    "work_item": "Element pracy",
    "work_items": "Elementy pracy",
    "sub_work_item": "Podrzędny element pracy",
    "add": "Dodaj",
    "warning": "Ostrzeżenie",
    "updating": "Aktualizowanie",
    "adding": "Dodawanie",
    "update": "Aktualizuj",
    "creating": "Tworzenie",
    "create": "Utwórz",
    "cancel": "Anuluj",
    "description": "Opis",
    "title": "Tytuł",
    "attachment": "Załącznik",
    "general": "Ogólne",
    "features": "Funkcje",
    "automation": "Automatyzacja",
    "project_name": "Nazwa projektu",
    "project_id": "ID projektu",
    "project_timezone": "Strefa czasowa projektu",
    "created_on": "Utworzono dnia",
    "update_project": "Zaktualizuj projekt",
    "identifier_already_exists": "Identyfikator już istnieje",
    "add_more": "Dodaj więcej",
    "defaults": "Domyślne",
    "add_label": "Dodaj etykietę",
    "customize_time_range": "Dostosuj zakres czasu",
    "loading": "Ładowanie",
    "attachments": "Załączniki",
    "property": "Właściwość",
    "properties": "Właściwości",
    "parent": "Nadrzędny",
    "page": "Strona",
    "remove": "Usuń",
    "archiving": "Archiwizowanie",
    "archive": "Archiwizuj",
    "access": {
      "public": "Publiczny",
      "private": "Prywatny"
    },
    "done": "Gotowe",
    "sub_work_items": "Podrzędne elementy pracy",
    "comment": "Komentarz",
    "workspace_level": "Poziom przestrzeni roboczej",
    "order_by": {
      "label": "Sortuj według",
      "manual": "Ręcznie",
      "last_created": "Ostatnio utworzone",
      "last_updated": "Ostatnio zaktualizowane",
      "start_date": "Data rozpoczęcia",
      "due_date": "Termin",
      "asc": "Rosnąco",
      "desc": "Malejąco",
      "updated_on": "Zaktualizowano dnia"
    },
    "sort": {
      "asc": "Rosnąco",
      "desc": "Malejąco",
      "created_on": "Utworzono dnia",
      "updated_on": "Zaktualizowano dnia"
    },
    "comments": "Komentarze",
    "updates": "Aktualizacje",
    "clear_all": "Wyczyść wszystko",
    "copied": "Skopiowano!",
    "link_copied": "Link skopiowano!",
    "link_copied_to_clipboard": "Link skopiowano do schowka",
    "copied_to_clipboard": "Link do elementu pracy skopiowano do schowka",
    "is_copied_to_clipboard": "Element pracy skopiowany do schowka",
    "no_links_added_yet": "Nie dodano jeszcze żadnych linków",
    "add_link": "Dodaj link",
    "links": "Linki",
    "go_to_workspace": "Przejdź do przestrzeni roboczej",
    "progress": "Postęp",
    "optional": "Opcjonalne",
    "join": "Dołącz",
    "go_back": "Wróć",
    "continue": "Kontynuuj",
    "resend": "Wyślij ponownie",
    "relations": "Relacje",
    "errors": {
      "default": {
        "title": "Błąd!",
        "message": "Coś poszło nie tak. Spróbuj ponownie."
      },
      "required": "To pole jest wymagane",
      "entity_required": "{entity} jest wymagane"
    },
    "update_link": "Zaktualizuj link",
    "attach": "Dołącz",
    "create_new": "Utwórz nowy",
    "add_existing": "Dodaj istniejący",
    "type_or_paste_a_url": "Wpisz lub wklej URL",
    "url_is_invalid": "URL jest nieprawidłowy",
    "display_title": "Nazwa wyświetlana",
    "link_title_placeholder": "Jak chcesz nazwać ten link",
    "url": "URL",
    "side_peek": "Widok boczny",
    "modal": "Okno modalne",
    "full_screen": "Pełny ekran",
    "close_peek_view": "Zamknij podgląd",
    "toggle_peek_view_layout": "Przełącz układ podglądu",
    "options": "Opcje",
    "duration": "Czas trwania",
    "today": "Dziś",
    "week": "Tydzień",
    "month": "Miesiąc",
    "quarter": "Kwartał",
    "press_for_commands": "Naciśnij '/' aby wywołać polecenia",
    "click_to_add_description": "Kliknij, aby dodać opis",
    "search": {
      "label": "Szukaj",
      "placeholder": "Wpisz wyszukiwane hasło",
      "no_matches_found": "Nie znaleziono pasujących wyników",
      "no_matching_results": "Brak pasujących wyników"
    },
    "actions": {
      "edit": "Edytuj",
      "make_a_copy": "Utwórz kopię",
      "open_in_new_tab": "Otwórz w nowej karcie",
      "copy_link": "Kopiuj link",
      "archive": "Archiwizuj",
      "restore": "Przywróć",
      "delete": "Usuń",
      "remove_relation": "Usuń relację",
      "subscribe": "Subskrybuj",
      "unsubscribe": "Anuluj subskrypcję",
      "clear_sorting": "Wyczyść sortowanie",
      "show_weekends": "Pokaż weekendy",
      "enable": "Włącz",
      "disable": "Wyłącz"
    },
    "name": "Nazwa",
    "discard": "Odrzuć",
    "confirm": "Potwierdź",
    "confirming": "Potwierdzanie",
    "read_the_docs": "Przeczytaj dokumentację",
    "default": "Domyślne",
    "active": "Aktywny",
    "enabled": "Włączone",
    "disabled": "Wyłączone",
    "mandate": "Mandat",
    "mandatory": "Wymagane",
    "yes": "Tak",
    "no": "Nie",
    "please_wait": "Proszę czekać",
    "enabling": "Włączanie",
    "disabling": "Wyłączanie",
    "beta": "Beta",
    "or": "lub",
    "next": "Dalej",
    "back": "Wstecz",
    "cancelling": "Anulowanie",
    "configuring": "Konfigurowanie",
    "clear": "Wyczyść",
    "import": "Importuj",
    "connect": "Połącz",
    "authorizing": "Autoryzowanie",
    "processing": "Przetwarzanie",
    "no_data_available": "Brak dostępnych danych",
    "from": "od {name}",
    "authenticated": "Uwierzytelniono",
    "select": "Wybierz",
    "upgrade": "Uaktualnij",
    "add_seats": "Dodaj miejsca",
    "projects": "Projekty",
    "workspace": "Przestrzeń robocza",
    "workspaces": "Przestrzenie robocze",
    "team": "Zespół",
    "teams": "Zespoły",
    "entity": "Encja",
    "entities": "Encje",
    "task": "Zadanie",
    "tasks": "Zadania",
    "section": "Sekcja",
    "sections": "Sekcje",
    "edit": "Edytuj",
    "connecting": "Łączenie",
    "connected": "Połączono",
    "disconnect": "Odłącz",
    "disconnecting": "Odłączanie",
    "installing": "Instalowanie",
    "install": "Zainstaluj",
    "reset": "Resetuj",
    "live": "Na żywo",
    "change_history": "Historia zmian",
    "coming_soon": "Wkrótce",
    "members": "Członkowie",
    "you": "Ty",
    "upgrade_cta": {
      "higher_subscription": "Uaktualnij do wyższego abonamentu",
      "talk_to_sales": "Skontaktuj się z działem sprzedaży"
    },
    "category": "Kategoria",
    "categories": "Kategorie",
    "saving": "Zapisywanie",
    "save_changes": "Zapisz zmiany",
    "delete": "Usuń",
    "deleting": "Usuwanie",
    "pending": "Oczekujące",
    "invite": "Zaproś",
    "view": "Widok"
  },
  "chart": {
    "x_axis": "Oś X",
    "y_axis": "Oś Y",
    "metric": "Metryka"
  },
  "form": {
    "title": {
      "required": "Tytuł jest wymagany",
      "max_length": "Tytuł powinien mieć mniej niż {length} znaków"
    }
  },
  "entity": {
    "grouping_title": "Grupowanie {entity}",
    "priority": "Priorytet {entity}",
    "all": "Wszystkie {entity}",
    "drop_here_to_move": "Przeciągnij tutaj, aby przenieść {entity}",
    "delete": {
      "label": "Usuń {entity}",
      "success": "{entity} pomyślnie usunięto",
      "failed": "Nie udało się usunąć {entity}"
    },
    "update": {
      "failed": "Aktualizacja {entity} nie powiodła się",
      "success": "{entity} zaktualizowano pomyślnie"
    },
    "link_copied_to_clipboard": "Link do {entity} skopiowano do schowka",
    "fetch": {
      "failed": "Błąd podczas pobierania {entity}"
    },
    "add": {
      "success": "{entity} dodano pomyślnie",
      "failed": "Błąd podczas dodawania {entity}"
    }
  },
  "epic": {
    "all": "Wszystkie epiki",
    "label": "{count, plural, one {Epik} other {Epiki}}",
    "new": "Nowy epik",
    "adding": "Dodawanie epiku",
    "create": {
      "success": "Epik utworzono pomyślnie"
    },
    "add": {
      "press_enter": "Naciśnij 'Enter', aby dodać kolejny epik",
      "label": "Dodaj epik"
    },
    "title": {
      "label": "Tytuł epiku",
      "required": "Tytuł epiku jest wymagany."
    }
  },
  "issue": {
    "label": "{count, plural, one {Element pracy} few {Elementy pracy} other {Elementów pracy}}",
    "all": "Wszystkie elementy pracy",
    "edit": "Edytuj element pracy",
    "title": {
      "label": "Tytuł elementu pracy",
      "required": "Tytuł elementu pracy jest wymagany."
    },
    "add": {
      "press_enter": "Naciśnij 'Enter', aby dodać kolejny element pracy",
      "label": "Dodaj element pracy",
      "cycle": {
        "failed": "Nie udało się dodać elementu pracy do cyklu. Spróbuj ponownie.",
        "success": "{count, plural, one {Element pracy} few {Elementy pracy} other {Elementów pracy}} dodano do cyklu.",
        "loading": "Dodawanie {count, plural, one {elementu pracy} few {elementów pracy} other {elementów pracy}} do cyklu"
      },
      "assignee": "Dodaj przypisanego",
      "start_date": "Dodaj datę rozpoczęcia",
      "due_date": "Dodaj termin",
      "parent": "Dodaj element nadrzędny",
      "sub_issue": "Dodaj podrzędny element pracy",
      "relation": "Dodaj relację",
      "link": "Dodaj link",
      "existing": "Dodaj istniejący element pracy"
    },
    "remove": {
      "label": "Usuń element pracy",
      "cycle": {
        "loading": "Usuwanie elementu pracy z cyklu",
        "success": "Element pracy usunięto z cyklu.",
        "failed": "Nie udało się usunąć elementu pracy z cyklu. Spróbuj ponownie."
      },
      "module": {
        "loading": "Usuwanie elementu pracy z modułu",
        "success": "Element pracy usunięto z modułu.",
        "failed": "Nie udało się usunąć elementu pracy z modułu. Spróbuj ponownie."
      },
      "parent": {
        "label": "Usuń element nadrzędny"
      }
    },
    "new": "Nowy element pracy",
    "adding": "Dodawanie elementu pracy",
    "create": {
      "success": "Element pracy utworzono pomyślnie"
    },
    "priority": {
      "urgent": "Pilny",
      "high": "Wysoki",
      "medium": "Średni",
      "low": "Niski"
    },
    "display": {
      "properties": {
        "label": "Wyświetlane właściwości",
        "id": "ID",
        "issue_type": "Typ elementu pracy",
        "sub_issue_count": "Liczba elementów podrzędnych",
        "attachment_count": "Liczba załączników",
        "created_on": "Utworzono dnia",
        "sub_issue": "Element podrzędny",
        "work_item_count": "Liczba elementów pracy"
      },
      "extra": {
        "show_sub_issues": "Pokaż elementy podrzędne",
        "show_empty_groups": "Pokaż puste grupy"
      }
    },
    "layouts": {
      "ordered_by_label": "Ten układ jest sortowany według",
      "list": "Lista",
      "kanban": "Tablica Kanban",
      "calendar": "Kalendarz",
      "spreadsheet": "Arkusz",
      "gantt": "Oś czasu",
      "title": {
        "list": "Układ listy",
        "kanban": "Układ tablicy",
        "calendar": "Układ kalendarza",
        "spreadsheet": "Układ arkusza",
        "gantt": "Układ osi czasu"
      }
    },
    "states": {
      "active": "Aktywny",
      "backlog": "Backlog"
    },
    "comments": {
      "placeholder": "Dodaj komentarz",
      "switch": {
        "private": "Przełącz na komentarz prywatny",
        "public": "Przełącz na komentarz publiczny"
      },
      "create": {
        "success": "Komentarz utworzono pomyślnie",
        "error": "Nie udało się utworzyć komentarza. Spróbuj później."
      },
      "update": {
        "success": "Komentarz zaktualizowano pomyślnie",
        "error": "Nie udało się zaktualizować komentarza. Spróbuj później."
      },
      "remove": {
        "success": "Komentarz usunięto pomyślnie",
        "error": "Nie udało się usunąć komentarza. Spróbuj później."
      },
      "upload": {
        "error": "Nie udało się przesłać załącznika. Spróbuj później."
      }
    },
    "empty_state": {
      "issue_detail": {
        "title": "Element pracy nie istnieje",
        "description": "Element pracy, którego szukasz, nie istnieje, został zarchiwizowany lub usunięty.",
        "primary_button": {
          "text": "Pokaż inne elementy pracy"
        }
      }
    },
    "sibling": {
      "label": "Powiązane elementy pracy"
    },
    "archive": {
      "description": "Można archiwizować tylko elementy pracy w stanie ukończonym lub anulowanym",
      "label": "Archiwizuj element pracy",
      "confirm_message": "Czy na pewno chcesz zarchiwizować ten element pracy? Wszystkie zarchiwizowane elementy można później przywrócić.",
      "success": {
        "label": "Archiwizacja zakończona",
        "message": "Archiwa znajdziesz w archiwum projektu."
      },
      "failed": {
        "message": "Nie udało się zarchiwizować elementu pracy. Spróbuj ponownie."
      }
    },
    "restore": {
      "success": {
        "title": "Przywrócenie zakończone",
        "message": "Twój element pracy można znaleźć w elementach pracy projektu."
      },
      "failed": {
        "message": "Nie udało się przywrócić elementu pracy. Spróbuj ponownie."
      }
    },
    "relation": {
      "relates_to": "Powiązany z",
      "duplicate": "Duplikat",
      "blocked_by": "Zablokowany przez",
      "blocking": "Blokuje"
    },
    "copy_link": "Kopiuj link do elementu pracy",
    "delete": {
      "label": "Usuń element pracy",
      "error": "Błąd podczas usuwania elementu pracy"
    },
    "subscription": {
      "actions": {
        "subscribed": "Subskrypcja elementu pracy powiodła się",
        "unsubscribed": "Anulowano subskrypcję elementu pracy"
      }
    },
    "select": {
      "error": "Wybierz co najmniej jeden element pracy",
      "empty": "Nie wybrano żadnych elementów pracy",
      "add_selected": "Dodaj wybrane elementy pracy"
    },
    "open_in_full_screen": "Otwórz element pracy na pełnym ekranie"
  },
  "attachment": {
    "error": "Nie udało się dodać pliku. Spróbuj ponownie.",
    "only_one_file_allowed": "Możesz przesłać tylko jeden plik naraz.",
    "file_size_limit": "Plik musi być mniejszy niż {size}MB.",
    "drag_and_drop": "Przeciągnij plik w dowolne miejsce, aby przesłać",
    "delete": "Usuń załącznik"
  },
  "label": {
    "select": "Wybierz etykietę",
    "create": {
      "success": "Etykietę utworzono pomyślnie",
      "failed": "Nie udało się utworzyć etykiety",
      "already_exists": "Taka etykieta już istnieje",
      "type": "Wpisz, aby utworzyć nową etykietę"
    }
  },
  "sub_work_item": {
    "update": {
      "success": "Podrzędny element pracy zaktualizowano pomyślnie",
      "error": "Błąd podczas aktualizacji elementu podrzędnego"
    },
    "remove": {
      "success": "Podrzędny element pracy usunięto pomyślnie",
      "error": "Błąd podczas usuwania elementu podrzędnego"
    }
  },
  "view": {
    "label": "{count, plural, one {Widok} few {Widoki} other {Widoków}}",
    "create": {
      "label": "Utwórz widok"
    },
    "update": {
      "label": "Zaktualizuj widok"
    }
  },
  "inbox_issue": {
    "status": {
      "pending": {
        "title": "Oczekujące",
        "description": "Oczekujące"
      },
      "declined": {
        "title": "Odrzucone",
        "description": "Odrzucone"
      },
      "snoozed": {
        "title": "Odłożone",
        "description": "Pozostało {days, plural, one{# dzień} few{# dni} other{# dni}}"
      },
      "accepted": {
        "title": "Zaakceptowane",
        "description": "Zaakceptowane"
      },
      "duplicate": {
        "title": "Duplikat",
        "description": "Duplikat"
      }
    },
    "modals": {
      "decline": {
        "title": "Odrzuć element pracy",
        "content": "Czy na pewno chcesz odrzucić element pracy {value}?"
      },
      "delete": {
        "title": "Usuń element pracy",
        "content": "Czy na pewno chcesz usunąć element pracy {value}?",
        "success": "Element pracy usunięto pomyślnie"
      }
    },
    "errors": {
      "snooze_permission": "Tylko administratorzy projektu mogą odkładać/odkładać ponownie elementy pracy",
      "accept_permission": "Tylko administratorzy projektu mogą akceptować elementy pracy",
      "decline_permission": "Tylko administratorzy projektu mogą odrzucać elementy pracy"
    },
    "actions": {
      "accept": "Zaakceptuj",
      "decline": "Odrzuć",
      "snooze": "Odłóż",
      "unsnooze": "Anuluj odłożenie",
      "copy": "Kopiuj link do elementu pracy",
      "delete": "Usuń",
      "open": "Otwórz element pracy",
      "mark_as_duplicate": "Oznacz jako duplikat",
      "move": "Przenieś {value} do elementów pracy projektu"
    },
    "source": {
      "in-app": "w aplikacji"
    },
    "order_by": {
      "created_at": "Utworzono dnia",
      "updated_at": "Zaktualizowano dnia",
      "id": "ID"
    },
    "label": "Zgłoszenia",
    "page_label": "{workspace} - Zgłoszenia",
    "modal": {
      "title": "Utwórz przyjęty element pracy"
    },
    "tabs": {
      "open": "Otwarte",
      "closed": "Zamknięte"
    },
    "empty_state": {
      "sidebar_open_tab": {
        "title": "Brak otwartych elementów pracy",
        "description": "Tutaj znajdziesz otwarte elementy pracy. Utwórz nowy."
      },
      "sidebar_closed_tab": {
        "title": "Brak zamkniętych elementów pracy",
        "description": "Wszystkie zaakceptowane lub odrzucone elementy pracy pojawią się tutaj."
      },
      "sidebar_filter": {
        "title": "Brak pasujących elementów pracy",
        "description": "Żaden element nie pasuje do filtra w zgłoszeniach. Utwórz nowy."
      },
      "detail": {
        "title": "Wybierz element pracy, aby zobaczyć szczegóły."
      }
    }
  },
  "workspace_creation": {
    "heading": "Utwórz przestrzeń roboczą",
    "subheading": "Aby korzystać z Plane, musisz utworzyć lub dołączyć do przestrzeni roboczej.",
    "form": {
      "name": {
        "label": "Nazwij swoją przestrzeń roboczą",
        "placeholder": "Użyj czegoś rozpoznawalnego."
      },
      "url": {
        "label": "Skonfiguruj adres URL swojej przestrzeni",
        "placeholder": "Wpisz lub wklej adres URL",
        "edit_slug": "Możesz edytować tylko fragment adresu URL (slug)"
      },
      "organization_size": {
        "label": "Ile osób będzie używać tej przestrzeni?",
        "placeholder": "Wybierz zakres"
      }
    },
    "errors": {
      "creation_disabled": {
        "title": "Tylko administrator instancji może tworzyć przestrzenie robocze",
        "description": "Jeśli znasz adres e-mail administratora, kliknij przycisk poniżej, aby się skontaktować.",
        "request_button": "Poproś administratora instancji"
      },
      "validation": {
        "name_alphanumeric": "Nazwy przestrzeni mogą zawierać tylko (' '), ('-'), ('_') i znaki alfanumeryczne.",
        "name_length": "Nazwa ograniczona do 80 znaków.",
        "url_alphanumeric": "Adres URL może zawierać tylko ('-') i znaki alfanumeryczne.",
        "url_length": "Adres URL ograniczony do 48 znaków.",
        "url_already_taken": "Adres URL przestrzeni roboczej jest już zajęty!"
      }
    },
    "request_email": {
      "subject": "Prośba o nową przestrzeń roboczą",
      "body": "Cześć Administratorze,\n\nProszę o utworzenie nowej przestrzeni roboczej z adresem [/workspace-name] dla [cel utworzenia].\n\nDziękuję,\n{firstName} {lastName}\n{email}"
    },
    "button": {
      "default": "Utwórz przestrzeń roboczą",
      "loading": "Tworzenie przestrzeni roboczej"
    },
    "toast": {
      "success": {
        "title": "Sukces",
        "message": "Przestrzeń roboczą utworzono pomyślnie"
      },
      "error": {
        "title": "Błąd",
        "message": "Nie udało się utworzyć przestrzeni roboczej. Spróbuj ponownie."
      }
    }
  },
  "workspace_dashboard": {
    "empty_state": {
      "general": {
        "title": "Podgląd projektów, aktywności i metryk",
        "description": "Witaj w Plane, cieszymy się, że jesteś. Utwórz pierwszy projekt, śledź elementy pracy, a ta strona stanie się centrum Twojego postępu. Administratorzy zobaczą tu również elementy pomocne zespołowi.",
        "primary_button": {
          "text": "Utwórz pierwszy projekt",
          "comic": {
            "title": "Wszystko zaczyna się od projektu w Plane",
            "description": "Projektem może być harmonogram produktu, kampania marketingowa czy wprowadzenie nowego samochodu."
          }
        }
      }
    }
  },
  "workspace_analytics": {
    "label": "Analizy",
    "page_label": "{workspace} - Analizy",
    "open_tasks": "Łączna liczba otwartych zadań",
    "error": "Wystąpił błąd podczas wczytywania danych.",
    "work_items_closed_in": "Elementy pracy zamknięte w",
    "selected_projects": "Wybrane projekty",
    "total_members": "Łączna liczba członków",
    "total_cycles": "Łączna liczba cykli",
    "total_modules": "Łączna liczba modułów",
    "pending_work_items": {
      "title": "Oczekujące elementy pracy",
      "empty_state": "Tutaj zobaczysz analizę oczekujących elementów pracy według współpracowników."
    },
    "work_items_closed_in_a_year": {
      "title": "Elementy pracy zamknięte w ciągu roku",
      "empty_state": "Zamykaj elementy pracy, aby zobaczyć analizę w wykresie."
    },
    "most_work_items_created": {
      "title": "Najwięcej utworzonych elementów",
      "empty_state": "Zostaną wyświetleni współpracownicy oraz liczba utworzonych przez nich elementów."
    },
    "most_work_items_closed": {
      "title": "Najwięcej zamkniętych elementów",
      "empty_state": "Zostaną wyświetleni współpracownicy oraz liczba zamkniętych przez nich elementów."
    },
    "tabs": {
      "scope_and_demand": "Zakres i zapotrzebowanie",
      "custom": "Analizy niestandardowe"
    },
    "empty_state": {
      "general": {
        "title": "Śledź postępy, obciążenie i alokacje. Identyfikuj trendy, usuwaj przeszkody i przyspieszaj pracę",
        "description": "Obserwuj zakres vs. zapotrzebowanie, szacunki i zakres. Sprawdzaj wydajność członków i zespołów, upewnij się, że projekty kończą się na czas.",
        "primary_button": {
          "text": "Zacznij pierwszy projekt",
          "comic": {
            "title": "Analizy najlepiej działają z Cyklem + Modułami",
            "description": "Najpierw ogranicz pracę w cyklach i grupuj zadania w modułach obejmujących wiele cykli. Znajdziesz je w menu po lewej."
          }
        }
      }
    }
  },
  "workspace_projects": {
    "label": "{count, plural, one {Projekt} few {Projekty} other {Projektów}}",
    "create": {
      "label": "Dodaj projekt"
    },
    "network": {
      "label": "Sieć",
      "private": {
        "title": "Prywatny",
        "description": "Dostęp tylko na zaproszenie"
      },
      "public": {
        "title": "Publiczny",
        "description": "Każdy w przestrzeni, poza gośćmi, może dołączyć"
      }
    },
    "error": {
      "permission": "Nie masz uprawnień do wykonania tej akcji.",
      "cycle_delete": "Nie udało się usunąć cyklu",
      "module_delete": "Nie udało się usunąć modułu",
      "issue_delete": "Nie udało się usunąć elementu pracy"
    },
    "state": {
      "backlog": "Backlog",
      "unstarted": "Nierozpoczęty",
      "started": "Rozpoczęty",
      "completed": "Ukończony",
      "cancelled": "Anulowany"
    },
    "sort": {
      "manual": "Ręcznie",
      "name": "Nazwa",
      "created_at": "Data utworzenia",
      "members_length": "Liczba członków"
    },
    "scope": {
      "my_projects": "Moje projekty",
      "archived_projects": "Zarchiwizowane"
    },
    "common": {
      "months_count": "{months, plural, one{# miesiąc} few{# miesiące} other{# miesięcy}}"
    },
    "empty_state": {
      "general": {
        "title": "Brak aktywnych projektów",
        "description": "Projekt to główny cel. Zawiera zadania, cykle i moduły. Utwórz nowy lub poszukaj zarchiwizowanych.",
        "primary_button": {
          "text": "Rozpocznij pierwszy projekt",
          "comic": {
            "title": "Wszystko zaczyna się od projektu w Plane",
            "description": "Projekt może dotyczyć planu produktu, kampanii marketingowej lub uruchomienia nowego samochodu."
          }
        }
      },
      "no_projects": {
        "title": "Brak projektów",
        "description": "Aby tworzyć elementy pracy, musisz utworzyć lub dołączyć do projektu.",
        "primary_button": {
          "text": "Rozpocznij pierwszy projekt",
          "comic": {
            "title": "Wszystko zaczyna się od projektu w Plane",
            "description": "Projekt może dotyczyć planu produktu, kampanii marketingowej lub uruchomienia nowego samochodu."
          }
        }
      },
      "filter": {
        "title": "Brak pasujących projektów",
        "description": "Nie znaleziono projektów spełniających kryteria.\nUtwórz nowy."
      },
      "search": {
        "description": "Nie znaleziono projektów spełniających kryteria.\nUtwórz nowy."
      }
    }
  },
  "workspace_views": {
    "add_view": "Dodaj widok",
    "empty_state": {
      "all-issues": {
        "title": "Brak elementów pracy w projekcie",
        "description": "Utwórz pierwszy element i śledź postępy!",
        "primary_button": {
          "text": "Utwórz element pracy"
        }
      },
      "assigned": {
        "title": "Brak przypisanych elementów",
        "description": "Tutaj zobaczysz elementy przypisane Tobie.",
        "primary_button": {
          "text": "Utwórz element pracy"
        }
      },
      "created": {
        "title": "Brak utworzonych elementów",
        "description": "Tutaj pojawiają się elementy, które utworzyłeś(aś).",
        "primary_button": {
          "text": "Utwórz element pracy"
        }
      },
      "subscribed": {
        "title": "Brak subskrybowanych elementów",
        "description": "Subskrybuj elementy, które Cię interesują."
      },
      "custom-view": {
        "title": "Brak pasujących elementów",
        "description": "Wyświetlane są elementy spełniające filtr."
      }
    }
  },
  "workspace_settings": {
    "label": "Ustawienia przestrzeni roboczej",
    "page_label": "{workspace} - Ustawienia ogólne",
    "key_created": "Klucz utworzony",
    "copy_key": "Skopiuj i zapisz ten klucz w Plane Pages. Po zamknięciu nie będzie widoczny ponownie. Plik CSV z kluczem został pobrany.",
    "token_copied": "Token skopiowano do schowka.",
    "settings": {
      "general": {
        "title": "Ogólne",
        "upload_logo": "Prześlij logo",
        "edit_logo": "Edytuj logo",
        "name": "Nazwa przestrzeni roboczej",
        "company_size": "Rozmiar firmy",
        "url": "URL przestrzeni roboczej",
        "update_workspace": "Zaktualizuj przestrzeń",
        "delete_workspace": "Usuń tę przestrzeń",
        "delete_workspace_description": "Usunięcie przestrzeni spowoduje wymazanie wszystkich danych i zasobów. Ta akcja jest nieodwracalna.",
        "delete_btn": "Usuń przestrzeń",
        "delete_modal": {
          "title": "Czy na pewno chcesz usunąć tę przestrzeń?",
          "description": "Masz aktywną wersję próbną. Najpierw ją anuluj.",
          "dismiss": "Zamknij",
          "cancel": "Anuluj wersję próbną",
          "success_title": "Przestrzeń usunięta.",
          "success_message": "Zostaniesz przekierowany do profilu.",
          "error_title": "Nie udało się.",
          "error_message": "Spróbuj ponownie."
        },
        "errors": {
          "name": {
            "required": "Nazwa jest wymagana",
            "max_length": "Nazwa przestrzeni nie może przekraczać 80 znaków"
          },
          "company_size": {
            "required": "Rozmiar firmy jest wymagany"
          }
        }
      },
      "members": {
        "title": "Członkowie",
        "add_member": "Dodaj członka",
        "pending_invites": "Oczekujące zaproszenia",
        "invitations_sent_successfully": "Zaproszenia wysłano pomyślnie",
        "leave_confirmation": "Czy na pewno chcesz opuścić przestrzeń? Stracisz dostęp. Ta akcja jest nieodwracalna.",
        "details": {
          "full_name": "Imię i nazwisko",
          "display_name": "Nazwa wyświetlana",
          "email_address": "Adres e-mail",
          "account_type": "Typ konta",
          "authentication": "Uwierzytelnianie",
          "joining_date": "Data dołączenia"
        },
        "modal": {
          "title": "Zaproś współpracowników",
          "description": "Zaproś osoby do współpracy.",
          "button": "Wyślij zaproszenia",
          "button_loading": "Wysyłanie zaproszeń",
          "placeholder": "imię@firma.pl",
          "errors": {
            "required": "Wymagany jest adres e-mail.",
            "invalid": "E-mail jest nieprawidłowy"
          }
        }
      },
      "billing_and_plans": {
        "title": "Rozliczenia i plany",
        "current_plan": "Obecny plan",
        "free_plan": "Używasz bezpłatnego planu",
        "view_plans": "Wyświetl plany"
      },
      "exports": {
        "title": "Eksporty",
        "exporting": "Eksportowanie",
        "previous_exports": "Poprzednie eksporty",
        "export_separate_files": "Eksportuj dane do oddzielnych plików",
        "modal": {
          "title": "Eksport do",
          "toasts": {
            "success": {
              "title": "Eksport zakończony sukcesem",
              "message": "Wyeksportowane {entity} można pobrać z poprzednich eksportów."
            },
            "error": {
              "title": "Eksport nie powiódł się",
              "message": "Spróbuj ponownie."
            }
          }
        }
      },
      "webhooks": {
        "title": "Webhooki",
        "add_webhook": "Dodaj webhook",
        "modal": {
          "title": "Utwórz webhook",
          "details": "Szczegóły webhooka",
          "payload": "URL payloadu",
          "question": "Które zdarzenia mają uruchamiać ten webhook?",
          "error": "URL jest wymagany"
        },
        "secret_key": {
          "title": "Klucz tajny",
          "message": "Wygeneruj token do logowania webhooka"
        },
        "options": {
          "all": "Wysyłaj wszystko",
          "individual": "Wybierz pojedyncze zdarzenia"
        },
        "toasts": {
          "created": {
            "title": "Webhook utworzony",
            "message": "Webhook został pomyślnie utworzony"
          },
          "not_created": {
            "title": "Webhook nie został utworzony",
            "message": "Nie udało się utworzyć webhooka"
          },
          "updated": {
            "title": "Webhook zaktualizowany",
            "message": "Webhook został pomyślnie zaktualizowany"
          },
          "not_updated": {
            "title": "Aktualizacja webhooka nie powiodła się",
            "message": "Nie udało się zaktualizować webhooka"
          },
          "removed": {
            "title": "Webhook usunięty",
            "message": "Webhook został pomyślnie usunięty"
          },
          "not_removed": {
            "title": "Usunięcie webhooka nie powiodło się",
            "message": "Nie udało się usunąć webhooka"
          },
          "secret_key_copied": {
            "message": "Klucz tajny skopiowany do schowka."
          },
          "secret_key_not_copied": {
            "message": "Błąd podczas kopiowania klucza."
          }
        }
      },
      "api_tokens": {
        "title": "Tokeny API",
        "add_token": "Dodaj token API",
        "create_token": "Utwórz token",
        "never_expires": "Nigdy nie wygasa",
        "generate_token": "Wygeneruj token",
        "generating": "Generowanie",
        "delete": {
          "title": "Usuń token API",
          "description": "Aplikacje używające tego tokena stracą dostęp. Ta akcja jest nieodwracalna.",
          "success": {
            "title": "Sukces!",
            "message": "Token pomyślnie usunięto"
          },
          "error": {
            "title": "Błąd!",
            "message": "Usunięcie tokena nie powiodło się"
          }
        }
      }
    },
    "empty_state": {
      "api_tokens": {
        "title": "Brak tokenów API",
        "description": "Używaj API, aby zintegrować Plane z zewnętrznymi systemami."
      },
      "webhooks": {
        "title": "Brak webhooków",
        "description": "Utwórz webhooki, aby zautomatyzować działania."
      },
      "exports": {
        "title": "Brak eksportów",
        "description": "Znajdziesz tu historię swoich eksportów."
      },
      "imports": {
        "title": "Brak importów",
        "description": "Znajdziesz tu historię swoich importów."
      }
    }
  },
  "profile": {
    "label": "Profil",
    "page_label": "Twoja praca",
    "work": "Praca",
    "details": {
      "joined_on": "Dołączył(a) dnia",
      "time_zone": "Strefa czasowa"
    },
    "stats": {
      "workload": "Obciążenie",
      "overview": "Przegląd",
      "created": "Utworzone elementy",
      "assigned": "Przypisane elementy",
      "subscribed": "Subskrybowane elementy",
      "state_distribution": {
        "title": "Elementy według stanu",
        "empty": "Twórz elementy, aby móc analizować stany."
      },
      "priority_distribution": {
        "title": "Elementy według priorytetu",
        "empty": "Twórz elementy, aby móc analizować priorytety."
      },
      "recent_activity": {
        "title": "Ostatnia aktywność",
        "empty": "Brak aktywności.",
        "button": "Pobierz dzisiejszą aktywność",
        "button_loading": "Pobieranie"
      }
    },
    "actions": {
      "profile": "Profil",
      "security": "Bezpieczeństwo",
      "activity": "Aktywność",
      "appearance": "Wygląd",
      "notifications": "Powiadomienia"
    },
    "tabs": {
      "summary": "Podsumowanie",
      "assigned": "Przypisane",
      "created": "Utworzone",
      "subscribed": "Subskrybowane",
      "activity": "Aktywność"
    },
    "empty_state": {
      "activity": {
        "title": "Brak aktywności",
        "description": "Utwórz element pracy, aby zacząć."
      },
      "assigned": {
        "title": "Brak przypisanych elementów pracy",
        "description": "Tutaj zobaczysz elementy pracy przypisane do Ciebie."
      },
      "created": {
        "title": "Brak utworzonych elementów pracy",
        "description": "Tutaj są elementy pracy, które utworzyłeś(aś)."
      },
      "subscribed": {
        "title": "Brak subskrybowanych elementów pracy",
        "description": "Subskrybuj interesujące Cię elementy pracy, a pojawią się tutaj."
      }
    }
  },
  "project_settings": {
    "general": {
      "enter_project_id": "Wpisz ID projektu",
      "please_select_a_timezone": "Wybierz strefę czasową",
      "archive_project": {
        "title": "Archiwizuj projekt",
        "description": "Archiwizacja ukryje projekt w menu. Dostęp będzie możliwy przez stronę projektów.",
        "button": "Archiwizuj projekt"
      },
      "delete_project": {
        "title": "Usuń projekt",
        "description": "Usunięcie projektu spowoduje trwałe wymazanie wszystkich danych. Ta akcja jest nieodwracalna.",
        "button": "Usuń projekt"
      },
      "toast": {
        "success": "Projekt zaktualizowano",
        "error": "Aktualizacja nie powiodła się. Spróbuj ponownie."
      }
    },
    "members": {
      "label": "Członkowie",
      "project_lead": "Lider projektu",
      "default_assignee": "Domyślnie przypisany",
      "guest_super_permissions": {
        "title": "Nadaj gościom dostęp do wszystkich elementów:",
        "sub_heading": "Goście zobaczą wszystkie elementy w projekcie."
      },
      "invite_members": {
        "title": "Zaproś członków",
        "sub_heading": "Zaproś członków do projektu.",
        "select_co_worker": "Wybierz współpracownika"
      }
    },
    "states": {
      "describe_this_state_for_your_members": "Opisz ten stan członkom projektu.",
      "empty_state": {
        "title": "Brak stanów w grupie {groupKey}",
        "description": "Utwórz nowy stan"
      }
    },
    "labels": {
      "label_title": "Nazwa etykiety",
      "label_title_is_required": "Nazwa etykiety jest wymagana",
      "label_max_char": "Nazwa etykiety nie może mieć więcej niż 255 znaków",
      "toast": {
        "error": "Błąd podczas aktualizacji etykiety"
      }
    },
    "estimates": {
      "title": "Włącz szacowania w projekcie",
      "description": "Pomaga komunikować złożoność i obciążenie zespołu."
    },
    "automations": {
      "label": "Automatyzacje",
      "auto-archive": {
        "title": "Automatycznie archiwizuj zamknięte elementy",
        "description": "Plane będzie archiwizował ukończone lub anulowane elementy.",
        "duration": "Archiwizuj elementy zamknięte dłużej niż"
      },
      "auto-close": {
        "title": "Automatycznie zamykaj elementy",
        "description": "Plane będzie zamykać nieaktywne elementy.",
        "duration": "Zamknij elementy nieaktywne dłużej niż",
        "auto_close_status": "Stan do automatycznego zamknięcia"
      }
    },
    "empty_state": {
      "labels": {
        "title": "Brak etykiet",
        "description": "Utwórz etykiety, aby organizować elementy pracy."
      },
      "estimates": {
        "title": "Brak systemów szacowania",
        "description": "Utwórz system szacowania, aby komunikować obciążenie.",
        "primary_button": "Dodaj system szacowania"
      }
    }
  },
  "project_cycles": {
    "add_cycle": "Dodaj cykl",
    "more_details": "Więcej szczegółów",
    "cycle": "Cykl",
    "update_cycle": "Zaktualizuj cykl",
    "create_cycle": "Utwórz cykl",
    "no_matching_cycles": "Brak pasujących cykli",
    "remove_filters_to_see_all_cycles": "Usuń filtry, aby wyświetlić wszystkie cykle",
    "remove_search_criteria_to_see_all_cycles": "Usuń kryteria wyszukiwania, aby wyświetlić wszystkie cykle",
    "only_completed_cycles_can_be_archived": "Można archiwizować tylko ukończone cykle",
    "start_date": "Data początku",
    "end_date": "Data końca",
    "in_your_timezone": "W Twojej strefie czasowej",
    "transfer_work_items": "Przenieś {count} elementów pracy",
    "date_range": "Zakres dat",
    "add_date": "Dodaj datę",
    "active_cycle": {
      "label": "Aktywny cykl",
      "progress": "Postęp",
      "chart": "Wykres burndown",
      "priority_issue": "Elementy o wysokim priorytecie",
      "assignees": "Przypisani",
      "issue_burndown": "Burndown elementów pracy",
      "ideal": "Idealny",
      "current": "Obecny",
      "labels": "Etykiety"
    },
    "upcoming_cycle": {
      "label": "Nadchodzący cykl"
    },
    "completed_cycle": {
      "label": "Ukończony cykl"
    },
    "status": {
      "days_left": "Pozostało dni",
      "completed": "Ukończono",
      "yet_to_start": "Jeszcze nierozpoczęty",
      "in_progress": "W trakcie",
      "draft": "Szkic"
    },
    "action": {
      "restore": {
        "title": "Przywróć cykl",
        "success": {
          "title": "Cykl przywrócony",
          "description": "Cykl został przywrócony."
        },
        "failed": {
          "title": "Przywracanie nie powiodło się",
          "description": "Nie udało się przywrócić cyklu."
        }
      },
      "favorite": {
        "loading": "Dodawanie do ulubionych",
        "success": {
          "description": "Cykl dodano do ulubionych.",
          "title": "Sukces!"
        },
        "failed": {
          "description": "Nie udało się dodać do ulubionych.",
          "title": "Błąd!"
        }
      },
      "unfavorite": {
        "loading": "Usuwanie z ulubionych",
        "success": {
          "description": "Cykl usunięto z ulubionych.",
          "title": "Sukces!"
        },
        "failed": {
          "description": "Nie udało się usunąć z ulubionych.",
          "title": "Błąd!"
        }
      },
      "update": {
        "loading": "Aktualizowanie cyklu",
        "success": {
          "description": "Cykl zaktualizowano.",
          "title": "Sukces!"
        },
        "failed": {
          "description": "Aktualizacja nie powiodła się.",
          "title": "Błąd!"
        },
        "error": {
          "already_exists": "Cykl o tych datach już istnieje. Aby mieć szkic, usuń daty."
        }
      }
    },
    "empty_state": {
      "general": {
        "title": "Grupuj pracę w cykle.",
        "description": "Ograniczaj pracę w czasie, śledź terminy i monitoruj postępy.",
        "primary_button": {
          "text": "Utwórz pierwszy cykl",
          "comic": {
            "title": "Cykle to powtarzalne okresy czasu.",
            "description": "Sprint, iteracja lub inny okres, w którym śledzisz pracę."
          }
        }
      },
      "no_issues": {
        "title": "Brak elementów w cyklu",
        "description": "Dodaj elementy, które chcesz śledzić.",
        "primary_button": {
          "text": "Utwórz element"
        },
        "secondary_button": {
          "text": "Dodaj istniejący element"
        }
      },
      "completed_no_issues": {
        "title": "Brak elementów w cyklu",
        "description": "Elementy zostały przeniesione lub ukryte. Aby je zobaczyć, zmień właściwości."
      },
      "active": {
        "title": "Brak aktywnego cyklu",
        "description": "Aktywny cykl obejmuje aktualną datę. Będzie wyświetlany tutaj."
      },
      "archived": {
        "title": "Brak zarchiwizowanych cykli",
        "description": "Archiwizuj ukończone cykle, aby zachować porządek."
      }
    }
  },
  "project_issues": {
    "empty_state": {
      "no_issues": {
        "title": "Utwórz i przypisz element pracy",
        "description": "Elementy to zadania, które przypisujesz sobie lub zespołowi. Śledź ich postęp.",
        "primary_button": {
          "text": "Utwórz pierwszy element",
          "comic": {
            "title": "Elementy to podstawowe zadania",
            "description": "Przykłady: przeprojektowanie interfejsu, rebranding, nowy system."
          }
        }
      },
      "no_archived_issues": {
        "title": "Brak zarchiwizowanych elementów",
        "description": "Archiwizuj elementy ukończone lub anulowane. Skonfiguruj automatyzację.",
        "primary_button": {
          "text": "Skonfiguruj automatyzację"
        }
      },
      "issues_empty_filter": {
        "title": "Brak pasujących elementów",
        "secondary_button": {
          "text": "Wyczyść filtry"
        }
      }
    }
  },
  "project_module": {
    "add_module": "Dodaj moduł",
    "update_module": "Zaktualizuj moduł",
    "create_module": "Utwórz moduł",
    "archive_module": "Archiwizuj moduł",
    "restore_module": "Przywróć moduł",
    "delete_module": "Usuń moduł",
    "empty_state": {
      "general": {
        "title": "Grupuj etapy w moduły.",
        "description": "Moduły grupują elementy pod wspólnym nadrzędnym celem. Śledź terminy i postępy.",
        "primary_button": {
          "text": "Utwórz pierwszy moduł",
          "comic": {
            "title": "Moduły grupują elementy hierarchicznie.",
            "description": "Przykłady: moduł koszyka, podwozia, magazynu."
          }
        }
      },
      "no_issues": {
        "title": "Brak elementów w module",
        "description": "Dodaj elementy do modułu.",
        "primary_button": {
          "text": "Utwórz elementy"
        },
        "secondary_button": {
          "text": "Dodaj istniejący element"
        }
      },
      "archived": {
        "title": "Brak zarchiwizowanych modułów",
        "description": "Archiwizuj moduły ukończone lub anulowane."
      },
      "sidebar": {
        "in_active": "Moduł nie jest aktywny.",
        "invalid_date": "Nieprawidłowa data. Wpisz prawidłową."
      }
    },
    "quick_actions": {
      "archive_module": "Archiwizuj moduł",
      "archive_module_description": "Można archiwizować tylko ukończone/anulowane moduły.",
      "delete_module": "Usuń moduł"
    },
    "toast": {
      "copy": {
        "success": "Link do modułu skopiowano"
      },
      "delete": {
        "success": "Moduł usunięto",
        "error": "Nie udało się usunąć modułu"
      }
    }
  },
  "project_views": {
    "empty_state": {
      "general": {
        "title": "Zapisuj filtry jako widoki.",
        "description": "Widoki to zapisane filtry zapewniające łatwy dostęp. Udostępnij je zespołowi.",
        "primary_button": {
          "text": "Utwórz pierwszy widok",
          "comic": {
            "title": "Widoki działają z właściwościami elementów pracy.",
            "description": "Utwórz widok z żądanymi filtrami."
          }
        }
      },
      "filter": {
        "title": "Brak pasujących widoków",
        "description": "Utwórz nowy widok."
      }
    }
  },
  "project_page": {
    "empty_state": {
      "general": {
        "title": "Notuj, dokumentuj lub twórz bazę wiedzy. Użyj AI Galileo.",
        "description": "Strony to obszar na Twoje myśli. Pisz, formatuj, osadzaj elementy i używaj komponentów.",
        "primary_button": {
          "text": "Utwórz pierwszą stronę"
        }
      },
      "private": {
        "title": "Brak prywatnych stron",
        "description": "Przechowuj prywatne notatki. Udostępnij je później, gdy będziesz gotowy.",
        "primary_button": {
          "text": "Utwórz stronę"
        }
      },
      "public": {
        "title": "Brak publicznych stron",
        "description": "Tutaj zobaczysz strony udostępnione w projekcie.",
        "primary_button": {
          "text": "Utwórz stronę"
        }
      },
      "archived": {
        "title": "Brak zarchiwizowanych stron",
        "description": "Archiwizuj strony do późniejszego użytku."
      }
    }
  },
  "command_k": {
    "empty_state": {
      "search": {
        "title": "Nie znaleziono wyników"
      }
    }
  },
  "issue_relation": {
    "empty_state": {
      "search": {
        "title": "Brak pasujących elementów"
      },
      "no_issues": {
        "title": "Brak elementów"
      }
    }
  },
  "issue_comment": {
    "empty_state": {
      "general": {
        "title": "Brak komentarzy",
        "description": "Komentarze służą do dyskusji i śledzenia elementów."
      }
    }
  },
  "notification": {
    "label": "Skrzynka",
    "page_label": "{workspace} - Skrzynka",
    "options": {
      "mark_all_as_read": "Oznacz wszystko jako przeczytane",
      "mark_read": "Oznacz jako przeczytane",
      "mark_unread": "Oznacz jako nieprzeczytane",
      "refresh": "Odśwież",
      "filters": "Filtry skrzynki",
      "show_unread": "Pokaż nieprzeczytane",
      "show_snoozed": "Pokaż odłożone",
      "show_archived": "Pokaż zarchiwizowane",
      "mark_archive": "Archiwizuj",
      "mark_unarchive": "Przywróć z archiwum",
      "mark_snooze": "Odłóż",
      "mark_unsnooze": "Anuluj odłożenie"
    },
    "toasts": {
      "read": "Powiadomienie oznaczono jako przeczytane",
      "unread": "Oznaczono jako nieprzeczytane",
      "archived": "Zarchiwizowano",
      "unarchived": "Przywrócono z archiwum",
      "snoozed": "Odłożono",
      "unsnoozed": "Anulowano odłożenie"
    },
    "empty_state": {
      "detail": {
        "title": "Wybierz, aby zobaczyć szczegóły."
      },
      "all": {
        "title": "Brak przypisanych elementów",
        "description": "Aktualizacje przypisanych elementów pojawią się tutaj."
      },
      "mentions": {
        "title": "Brak wzmianek",
        "description": "Twoje wzmianki pojawią się tutaj."
      }
    },
    "tabs": {
      "all": "Wszystko",
      "mentions": "Wzmianki"
    },
    "filter": {
      "assigned": "Przypisano mnie",
      "created": "Utworzyłem(am)",
      "subscribed": "Subskrybuję"
    },
    "snooze": {
      "1_day": "1 dzień",
      "3_days": "3 dni",
      "5_days": "5 dni",
      "1_week": "1 tydzień",
      "2_weeks": "2 tygodnie",
      "custom": "Niestandardowe"
    }
  },
  "active_cycle": {
    "empty_state": {
      "progress": {
        "title": "Dodaj elementy pracy, aby śledzić postęp"
      },
      "chart": {
        "title": "Dodaj elementy pracy, aby wyświetlić wykres burndown."
      },
      "priority_issue": {
        "title": "Tutaj pojawią się elementy o wysokim priorytecie."
      },
      "assignee": {
        "title": "Przypisz elementy, aby zobaczyć podział przypisania."
      },
      "label": {
        "title": "Dodaj etykiety, aby przeprowadzić analizę według etykiet."
      }
    }
  },
  "disabled_project": {
    "empty_state": {
      "inbox": {
        "title": "Zgłoszenia nie są włączone",
        "description": "Włącz zgłoszenia w ustawieniach projektu, aby zarządzać prośbami.",
        "primary_button": {
          "text": "Zarządzaj funkcjami"
        }
      },
      "cycle": {
        "title": "Cykle nie są włączone",
        "description": "Włącz cykle, aby ograniczać pracę w czasie.",
        "primary_button": {
          "text": "Zarządzaj funkcjami"
        }
      },
      "module": {
        "title": "Moduły nie są włączone",
        "description": "Włącz moduły w ustawieniach projektu.",
        "primary_button": {
          "text": "Zarządzaj funkcjami"
        }
      },
      "page": {
        "title": "Strony nie są włączone",
        "description": "Włącz strony w ustawieniach projektu.",
        "primary_button": {
          "text": "Zarządzaj funkcjami"
        }
      },
      "view": {
        "title": "Widoki nie są włączone",
        "description": "Włącz widoki w ustawieniach projektu.",
        "primary_button": {
          "text": "Zarządzaj funkcjami"
        }
      }
    }
  },
  "workspace_draft_issues": {
    "draft_an_issue": "Utwórz szkic elementu pracy",
    "empty_state": {
      "title": "Robocze elementy pracy i komentarze pojawią się tutaj.",
      "description": "Rozpocznij tworzenie elementu pracy i zostaw go w formie szkicu.",
      "primary_button": {
        "text": "Utwórz pierwszy szkic"
      }
    },
    "delete_modal": {
      "title": "Usuń szkic",
      "description": "Czy na pewno chcesz usunąć ten szkic? Ta akcja jest nieodwracalna."
    },
    "toasts": {
      "created": {
        "success": "Szkic utworzono",
        "error": "Nie udało się utworzyć"
      },
      "deleted": {
        "success": "Szkic usunięto"
      }
    }
  },
  "stickies": {
    "title": "Twoje notatki",
    "placeholder": "kliknij, aby zacząć pisać",
    "all": "Wszystkie notatki",
    "no-data": "Zapisuj pomysły i myśli. Dodaj pierwszą notatkę.",
    "add": "Dodaj notatkę",
    "search_placeholder": "Szukaj według nazwy",
    "delete": "Usuń notatkę",
    "delete_confirmation": "Czy na pewno chcesz usunąć tę notatkę?",
    "empty_state": {
      "simple": "Zapisuj pomysły i myśli. Dodaj pierwszą notatkę.",
      "general": {
        "title": "Notatki to szybkie zapiski.",
        "description": "Zapisuj pomysły i uzyskuj do nich dostęp z dowolnego miejsca.",
        "primary_button": {
          "text": "Dodaj notatkę"
        }
      },
      "search": {
        "title": "Nie znaleziono żadnych notatek.",
        "description": "Spróbuj innego wyrażenia lub utwórz nową notatkę.",
        "primary_button": {
          "text": "Dodaj notatkę"
        }
      }
    },
    "toasts": {
      "errors": {
        "wrong_name": "Nazwa notatki może mieć maks. 100 znaków.",
        "already_exists": "Notatka bez opisu już istnieje"
      },
      "created": {
        "title": "Notatkę utworzono",
        "message": "Notatkę utworzono pomyślnie"
      },
      "not_created": {
        "title": "Nie udało się utworzyć",
        "message": "Nie można utworzyć notatki"
      },
      "updated": {
        "title": "Notatkę zaktualizowano",
        "message": "Notatkę zaktualizowano pomyślnie"
      },
      "not_updated": {
        "title": "Aktualizacja się nie powiodła",
        "message": "Nie można zaktualizować notatki"
      },
      "removed": {
        "title": "Notatkę usunięto",
        "message": "Notatkę usunięto pomyślnie"
      },
      "not_removed": {
        "title": "Usunięcie się nie powiodło",
        "message": "Nie można usunąć notatki"
      }
    }
  },
  "role_details": {
    "guest": {
      "title": "Gość",
      "description": "Użytkownicy zewnętrzni mogą być zapraszani jako goście."
    },
    "member": {
      "title": "Członek",
      "description": "Może czytać, tworzyć, edytować i usuwać encje."
    },
    "admin": {
      "title": "Administrator",
      "description": "Posiada wszystkie uprawnienia w przestrzeni."
    }
  },
  "user_roles": {
    "product_or_project_manager": "Menadżer produktu/projektu",
    "development_or_engineering": "Deweloper/Inżynier",
    "founder_or_executive": "Założyciel/Dyrektor",
    "freelancer_or_consultant": "Freelancer/Konsultant",
    "marketing_or_growth": "Marketing/Rozwój",
    "sales_or_business_development": "Sprzedaż/Business Development",
    "support_or_operations": "Wsparcie/Operacje",
    "student_or_professor": "Student/Profesor",
    "human_resources": "Zasoby ludzkie",
    "other": "Inne"
  },
  "importer": {
    "github": {
      "title": "GitHub",
      "description": "Importuj elementy z repozytoriów GitHub."
    },
    "jira": {
      "title": "Jira",
      "description": "Importuj elementy i epiki z Jiry."
    }
  },
  "exporter": {
    "csv": {
      "title": "CSV",
      "description": "Eksportuj elementy do pliku CSV.",
      "short_description": "Eksportuj jako CSV"
    },
    "excel": {
      "title": "Excel",
      "description": "Eksportuj elementy do pliku Excel.",
      "short_description": "Eksportuj jako Excel"
    },
    "xlsx": {
      "title": "Excel",
      "description": "Eksportuj elementy do pliku Excel.",
      "short_description": "Eksportuj jako Excel"
    },
    "json": {
      "title": "JSON",
      "description": "Eksportuj elementy do pliku JSON.",
      "short_description": "Eksportuj jako JSON"
    }
  },
  "default_global_view": {
    "all_issues": "Wszystkie elementy",
    "assigned": "Przypisane",
    "created": "Utworzone",
    "subscribed": "Subskrybowane"
  },
  "themes": {
    "theme_options": {
      "system_preference": {
        "label": "Preferencje systemowe"
      },
      "light": {
        "label": "Jasny"
      },
      "dark": {
        "label": "Ciemny"
      },
      "light_contrast": {
        "label": "Jasny wysoki kontrast"
      },
      "dark_contrast": {
        "label": "Ciemny wysoki kontrast"
      },
      "custom": {
        "label": "Motyw niestandardowy"
      }
    }
  },
  "project_modules": {
    "status": {
      "backlog": "Backlog",
      "planned": "Planowane",
      "in_progress": "W trakcie",
      "paused": "Wstrzymane",
      "completed": "Ukończone",
      "cancelled": "Anulowane"
    },
    "layout": {
      "list": "Lista",
      "board": "Tablica",
      "timeline": "Oś czasu"
    },
    "order_by": {
      "name": "Nazwa",
      "progress": "Postęp",
      "issues": "Liczba elementów",
      "due_date": "Termin",
      "created_at": "Data utworzenia",
      "manual": "Ręcznie"
    }
  },
  "cycle": {
    "label": "{count, plural, one {Cykl} few {Cykle} other {Cyklów}}",
    "no_cycle": "Brak cyklu"
  },
  "module": {
    "label": "{count, plural, one {Moduł} few {Moduły} other {Modułów}}",
    "no_module": "Brak modułu"
  }
}<|MERGE_RESOLUTION|>--- conflicted
+++ resolved
@@ -499,14 +499,11 @@
   "re_generate_key": "Wygeneruj klucz ponownie",
   "export": "Eksportuj",
   "member": "{count, plural, one{# członek} few{# członkowie} other{# członków}}",
-<<<<<<< HEAD
   "new_password_must_be_different_from_old_password": "Nowe hasło musi być innym niż stare hasło",
   
-=======
   "edited": "Edytowano",
   "bot": "Bot",
 
->>>>>>> 99dba80d
   "project_view": {
     "sort_by": {
       "created_at": "Utworzono dnia",
