--- conflicted
+++ resolved
@@ -873,7 +873,6 @@
     "applying": "Zastosowanie",
     "users": "Użytkownicy",
     "admins": "Administratorzy",
-<<<<<<< HEAD
     "guests": "Goście",
     "on_track": "Na dobrej drodze",
     "off_track": "Poza planem",
@@ -884,9 +883,6 @@
     "in_progress": "W trakcie",
     "planned": "Zaplanowane",
     "paused": "Wstrzymane"
-=======
-    "guests": "Goście"
->>>>>>> 177c58a4
   },
   "chart": {
     "x_axis": "Oś X",
