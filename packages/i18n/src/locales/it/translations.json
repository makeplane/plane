--- conflicted
+++ resolved
@@ -500,14 +500,11 @@
   "re_generate_key": "Rigenera chiave",
   "export": "Esporta",
   "member": "{count, plural, one {# membro} other {# membri}}",
-<<<<<<< HEAD
   "new_password_must_be_different_from_old_password": "La nuova password deve essere diversa dalla password precedente",
   
-=======
   "edited": "Modificato",
   "bot": "Bot",
 
->>>>>>> 99dba80d
   "project_view": {
     "sort_by": {
       "created_at": "Creato il",
