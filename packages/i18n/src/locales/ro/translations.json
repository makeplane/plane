{
  "sidebar": {
    "projects": "Proiecte",
    "pages": "Documentație",
    "new_work_item": "Activitate nouă",
    "home": "Acasă",
    "your_work": "Munca ta",
    "inbox": "Căsuță de mesaje",
    "workspace": "Spațiu de lucru",
    "views": "Perspective",
    "analytics": "Statistici",
    "work_items": "Activități",
    "cycles": "Cicluri",
    "modules": "Module",
    "intake": "Cereri",
    "drafts": "Schițe",
    "favorites": "Favorite",
    "pro": "Pro",
    "upgrade": "Treci la versiunea superioară"
  },
  "auth": {
    "common": {
      "email": {
        "label": "Email",
        "placeholder": "nume@companie.ro",
        "errors": {
          "required": "Email-ul este obligatoriu",
          "invalid": "Email-ul nu este valid"
        }
      },
      "password": {
        "label": "Parolă",
        "set_password": "Setează o parolă",
        "placeholder": "Introdu parola",
        "confirm_password": {
          "label": "Confirmă parola",
          "placeholder": "Confirmă parola"
        },
        "current_password": {
          "label": "Parola curentă"
        },
        "new_password": {
          "label": "Parolă nouă",
          "placeholder": "Introdu parola nouă"
        },
        "change_password": {
          "label": {
            "default": "Schimbă parola",
            "submitting": "Se schimbă parola"
          }
        },
        "errors": {
          "match": "Parolele nu se potrivesc",
          "empty": "Te rugăm să introduci parola",
          "length": "Parola trebuie să aibă mai mult de 8 caractere",
          "strength": {
            "weak": "Parola este slabă",
            "strong": "Parola este puternică"
          }
        },
        "submit": "Setează parola",
        "toast": {
          "change_password": {
            "success": {
              "title": "Succes!",
              "message": "Parola a fost schimbată cu succes."
            },
            "error": {
              "title": "Eroare!",
              "message": "Ceva nu a funcționat. Te rugăm să încerci din nou."
            }
          }
        }
      },
      "unique_code": {
        "label": "Cod unic",
        "placeholder": "exemplu-cod-unic",
        "paste_code": "Introdu codul trimis pe email",
        "requesting_new_code": "Se solicită un cod nou",
        "sending_code": "Se trimite codul"
      },
      "already_have_an_account": "Ai deja un cont?",
      "login": "Autentificare",
      "create_account": "Creează un cont",
      "new_to_plane": "Ești nou în Plane?",
      "back_to_sign_in": "Înapoi la autentificare",
      "resend_in": "Retrimite în {seconds} secunde",
      "sign_in_with_unique_code": "Autentificare cu cod unic",
      "forgot_password": "Ți-ai uitat parola?"
    },
    "sign_up": {
      "header": {
        "label": "Creează un cont pentru a începe să-ți gestionezi activitatea împreună cu echipa ta.",
        "step": {
          "email": {
            "header": "Înregistrare",
            "sub_header": ""
          },
          "password": {
            "header": "Înregistrare",
            "sub_header": "Înregistrează-te folosind o combinație email-parolă."
          },
          "unique_code": {
            "header": "Înregistrare",
            "sub_header": "Înregistrează-te folosind un cod unic trimis pe adresa de email de mai sus."
          }
        }
      },
      "errors": {
        "password": {
          "strength": "Setează o parolă puternică pentru a continua"
        }
      }
    },
    "sign_in": {
      "header": {
        "label": "Autentifică-te pentru a începe să-ți gestionezi activitatea împreună cu echipa ta.",
        "step": {
          "email": {
            "header": "Autentificare sau înregistrare",
            "sub_header": ""
          },
          "password": {
            "header": "Autentificare sau înregistrare",
            "sub_header": "Folosește combinația email-parolă pentru a te autentifica."
          },
          "unique_code": {
            "header": "Autentificare sau înregistrare",
            "sub_header": "Autentifică-te folosind un cod unic trimis pe adresa de email de mai sus."
          }
        }
      }
    },
    "forgot_password": {
      "title": "Resetează-ți parola",
      "description": "Introdu adresa de email verificată a contului tău și îți vom trimite un link pentru resetarea parolei.",
      "email_sent": "Am trimis link-ul de resetare pe adresa ta de email",
      "send_reset_link": "Trimite link-ul de resetare",
      "errors": {
        "smtp_not_enabled": "Se pare că administratorul nu a activat SMTP, nu putem trimite link-ul de resetare a parolei"
      },
      "toast": {
        "success": {
          "title": "Email trimis",
          "message": "Verifică-ți căsuța de mesaje pentru link-ul de resetare a parolei. Dacă nu apare în câteva minute, verifică folderul de spam."
        },
        "error": {
          "title": "Eroare!",
          "message": "Ceva nu a funcționat. Te rugăm să încerci din nou."
        }
      }
    },
    "reset_password": {
      "title": "Setează o parolă nouă",
      "description": "Protejează-ți contul cu o parolă puternică"
    },
    "set_password": {
      "title": "Protejează-ți contul",
      "description": "Setarea parolei te ajută să te autentifici în siguranță"
    },
    "sign_out": {
      "toast": {
        "error": {
          "title": "Eroare!",
          "message": "Deconectarea a eșuat. Te rugăm să încerci din nou."
        }
      }
    }
  },
  "submit": "Trimite",
  "cancel": "Anulează",
  "loading": "Se încarcă",
  "error": "Eroare",
  "success": "Succes",
  "warning": "Avertisment",
  "info": "Informații",
  "close": "Închide",
  "yes": "Da",
  "no": "Nu",
  "ok": "OK",
  "name": "Nume",
  "description": "Descriere",
  "search": "Caută",
  "add_member": "Adaugă membru",
  "adding_members": "Se adaugă membri",
  "remove_member": "Elimină membru",
  "add_members": "Adaugă membri",
  "adding_member": "Se adaugă membru",
  "remove_members": "Elimină membri",
  "add": "Adaugă",
  "adding": "Se adaugă",
  "remove": "Elimină",
  "add_new": "Adaugă nou",
  "remove_selected": "Elimină selecția",
  "first_name": "Prenume",
  "last_name": "Nume de familie",
  "email": "Email",
  "display_name": "Nume afișat",
  "role": "Rol",
  "timezone": "Fus orar",
  "avatar": "Imagine de profil",
  "cover_image": "Copertă",
  "password": "Parolă",
  "change_cover": "Schimbă coperta",
  "language": "Limbă",
  "saving": "Se salvează",
  "save_changes": "Salvează modificările",
  "deactivate_account": "Dezactivează contul",
  "deactivate_account_description": "Când dezactivezi un cont, toate datele și activitățile din acel cont vor fi șterse permanent și nu pot fi recuperate.",
  "profile_settings": "Setări profil",
  "your_account": "Contul tău",
  "security": "Securitate",
  "activity": "Activitate",
  "appearance": "Aspect",
  "notifications": "Notificări",
  "workspaces": "Spații de lucru",
  "create_workspace": "Creează spațiu de lucru",
  "invitations": "Invitații",
  "summary": "Rezumat",
  "assigned": "Responsabil",
  "created": "Creat",
  "subscribed": "Abonat",
  "you_do_not_have_the_permission_to_access_this_page": "Nu ai permisiunea de a accesa această pagină.",
  "something_went_wrong_please_try_again": "Ceva nu a funcționat. Te rugăm să încerci din nou.",
  "load_more": "Încarcă mai mult",
  "select_or_customize_your_interface_color_scheme": "Selectați sau personalizați schema de culori a interfeței dvs.",
  "select_the_cursor_motion_style_that_feels_right_for_you": "Selectați stilul de mișcare al cursorului care vi se potrivește.",
  "theme": "Temă",
  "smooth_cursor": "Cursor lin",
  "system_preference": "Preferință sistem",
  "light": "Luminos",
  "dark": "Întunecat",
  "light_contrast": "Luminos - contrast ridicat",
  "dark_contrast": "Întunecat - contrast ridicat",
  "custom": "Temă personalizată",
  "select_your_theme": "Selectează tema",
  "customize_your_theme": "Personalizează tema",
  "background_color": "Culoare fundal",
  "text_color": "Culoare text",
  "primary_color": "Culoare principală (temă)",
  "sidebar_background_color": "Culoare fundal bară laterală",
  "sidebar_text_color": "Culoare text bară laterală",
  "set_theme": "Setează tema",
  "enter_a_valid_hex_code_of_6_characters": "Introdu un cod hexadecimal valid de 6 caractere",
  "background_color_is_required": "Culoarea de fundal este obligatorie",
  "text_color_is_required": "Culoarea textului este obligatorie",
  "primary_color_is_required": "Culoarea principală este obligatorie",
  "sidebar_background_color_is_required": "Culoarea de fundal a barei laterale este obligatorie",
  "sidebar_text_color_is_required": "Culoarea textului din bara laterală este obligatorie",
  "updating_theme": "Se actualizează tema",
  "theme_updated_successfully": "Tema a fost actualizată cu succes",
  "failed_to_update_the_theme": "Eroare la actualizarea temei",
  "email_notifications": "Notificări prin email",
  "stay_in_the_loop_on_issues_you_are_subscribed_to_enable_this_to_get_notified": "Rămâi la curent cu activitățile la care ești abonat. Activează această opțiune pentru a primi notificări.",
  "email_notification_setting_updated_successfully": "Setarea notificărilor prin email a fost actualizată cu succes",
  "failed_to_update_email_notification_setting": "Eroare la actualizarea setării notificărilor prin email",
  "notify_me_when": "Notifică-mă când",
  "property_changes": "Se modifică proprietățile",
  "property_changes_description": "Notifică-mă când proprietăți precum responsabilii, prioritatea, estimările sau altele se modifică.",
  "state_change": "Se schimbă starea",
  "state_change_description": "Notifică-mă când activitățile trec într-o stare diferită",
  "issue_completed": "Activitate finalizată",
  "issue_completed_description": "Notifică-mă doar când o activitate este finalizată",
  "comments": "Comentarii",
  "comments_description": "Notifică-mă când cineva lasă un comentariu la o activitate",
  "mentions": "Mențiuni",
  "mentions_description": "Notifică-mă doar când cineva mă menționează în comentarii sau descriere",
  "old_password": "Parolă veche",
  "general_settings": "Setări generale",
  "sign_out": "Deconectează-te",
  "signing_out": "Se deconectează",
  "active_cycles": "Cicluri active",
  "active_cycles_description": "Monitorizează ciclurile din proiecte, urmărește activitățile prioritare și focalizează-te pe ciclurile care necesită atenție.",
  "on_demand_snapshots_of_all_your_cycles": "Instantanee la cerere ale tuturor ciclurilor tale",
  "upgrade": "Treci la o versiune superioră",
  "10000_feet_view": "Vedere de ansamblu asupra tuturor ciclurilor active.",
  "10000_feet_view_description": "Vezi în ansamblu și simultan toate ciclurile active din proiectele tale, fără a naviga individual la fiecare ciclu.",
  "get_snapshot_of_each_active_cycle": "Obține un instantaneu al fiecărui ciclu activ.",
  "get_snapshot_of_each_active_cycle_description": "Urmărește statisticile generale pentru toate ciclurile active, vezi progresul și estimează volumul de muncă în raport cu termenele limită.",
  "compare_burndowns": "Compară graficele de finalizare a activităților ",
  "compare_burndowns_description": "Monitorizează performanța echipelor tale, analizând graficul de finalizare a activităților ale fiecărui ciclu.",
  "quickly_see_make_or_break_issues": "Vezi rapid activitățile critice.",
  "quickly_see_make_or_break_issues_description": "Previzualizează activitățile prioritare pentru fiecare ciclu în funcție de termene. Vizualizează-le pe toate dintr-un singur click.",
  "zoom_into_cycles_that_need_attention": "Concentrează-te pe ciclurile care necesită atenție.",
  "zoom_into_cycles_that_need_attention_description": "Analizează starea oricărui ciclu care nu corespunde așteptărilor, dintr-un singur click.",
  "stay_ahead_of_blockers": "Anticipează blocajele.",
  "stay_ahead_of_blockers_description": "Identifică provocările între proiecte și vezi dependențele între cicluri care altfel nu sunt evidente.",
  "analytics": "Statistici",
  "workspace_invites": "Invitațiile din spațiul de lucru",
  "enter_god_mode": "Activează modul Dumnezeu",
  "workspace_logo": "Sigla spațiului de lucru",
  "new_issue": "Activitate nouă",
  "your_work": "Munca ta",
  "drafts": "Schițe",
  "projects": "Proiecte",
  "views": "Perspective",
  "workspace": "Spațiu de lucru",
  "archives": "Arhive",
  "settings": "Setări",
  "failed_to_move_favorite": "Nu s-a putut muta favorita",
  "favorites": "Favorite",
  "no_favorites_yet": "Nicio favorită încă",
  "create_folder": "Creează dosar",
  "new_folder": "Dosar nou",
  "favorite_updated_successfully": "Favorita a fost actualizată cu succes",
  "favorite_created_successfully": "Favorita a fost creată cu succes",
  "folder_already_exists": "Dosarul există deja",
  "folder_name_cannot_be_empty": "Numele dosarului nu poate fi gol",
  "something_went_wrong": "Ceva nu a funcționat",
  "failed_to_reorder_favorite": "Nu s-a putut reordona favorita",
  "favorite_removed_successfully": "Favorita a fost eliminată cu succes",
  "failed_to_create_favorite": "Nu s-a putut crea favorita",
  "failed_to_rename_favorite": "Nu s-a putut redenumi favorita",
  "project_link_copied_to_clipboard": "Link-ul proiectului a fost copiat în memoria temporară",
  "link_copied": "Link copiat",
  "add_project": "Adaugă proiect",
  "create_project": "Creează proiect",
  "failed_to_remove_project_from_favorites": "Nu s-a putut elimina proiectul din favorite. Încearcă din nou.",
  "project_created_successfully": "Proiect creat cu succes",
  "project_created_successfully_description": "Proiect creat cu succes. Poți începe să adaugi activități în el.",
  "project_cover_image_alt": "Coperta proiectului",
  "name_is_required": "Numele este obligatoriu",
  "title_should_be_less_than_255_characters": "Titlul trebuie să conțină mai puțin de 255 de caractere",
  "project_name": "Numele proiectului",
  "project_id_must_be_at_least_1_character": "ID-ul proiectului trebuie să conțină cel puțin 1 caracter",
  "project_id_must_be_at_most_5_characters": "ID-ul proiectului trebuie să conțină cel mult 5 caractere",
  "project_id": "ID-ul Proiectului",
  "project_id_tooltip_content": "Te ajută să identifici unic activitățile din proiect. Maxim 5 caractere.",
  "description_placeholder": "Descriere",
  "only_alphanumeric_non_latin_characters_allowed": "Sunt permise doar caractere alfanumerice și non-latine.",
  "project_id_is_required": "ID-ul proiectului este obligatoriu",
  "project_id_allowed_char": "Sunt permise doar caractere alfanumerice și non-latine.",
  "project_id_min_char": "ID-ul proiectului trebuie să aibă cel puțin 1 caracter",
  "project_id_max_char": "ID-ul proiectului trebuie să aibă cel mult 5 caractere",
  "project_description_placeholder": "Introdu descrierea proiectului",
  "select_network": "Selectează rețeaua",
  "lead": "Lider",
  "date_range": "Interval de date",
  "private": "Privat",
  "public": "Public",
  "accessible_only_by_invite": "Accesibil doar prin invitație",
  "anyone_in_the_workspace_except_guests_can_join": "Oricine din spațiul de lucru, cu excepția celor de tip Invitat, se poate alătura",
  "creating": "Se creează",
  "creating_project": "Se creează proiectul",
  "adding_project_to_favorites": "Se adaugă proiectul la favorite",
  "project_added_to_favorites": "Proiectul a fost adăugat la favorite",
  "couldnt_add_the_project_to_favorites": "Nu s-a putut adăuga proiectul la favorite. Încearcă din nou.",
  "removing_project_from_favorites": "Se elimină proiectul din favorite",
  "project_removed_from_favorites": "Proiectul a fost eliminat din favorite",
  "couldnt_remove_the_project_from_favorites": "Nu s-a putut elimina proiectul din favorite. Încearcă din nou.",
  "add_to_favorites": "Adaugă la favorite",
  "remove_from_favorites": "Elimină din favorite",
  "publish_project": "Publică proiectul",
  "publish": "Publică",
  "copy_link": "Copiază link-ul",
  "leave_project": "Părăsește proiectul",
  "join_the_project_to_rearrange": "Alătură-te proiectului pentru a rearanja",
  "drag_to_rearrange": "Trage pentru a rearanja",
  "congrats": "Felicitări!",
  "open_project": "Deschide proiectul",
  "issues": "Activități",
  "cycles": "Cicluri",
  "modules": "Module",
  "pages": "Documentație",
  "intake": "Cereri",
  "time_tracking": "Monitorizare timp",
  "work_management": "Gestionare muncă",
  "projects_and_issues": "Proiecte și activități",
  "projects_and_issues_description": "Activează sau dezactivează aceste opțiuni pentru proiect.",
  "cycles_description": "Stabilește perioade de timp pentru fiecare proiect și ajustează-le după cum este necesar. Un ciclu poate dura 2 săptămâni, următorul 1 săptămână.",
  "modules_description": "Organizează munca în sub-proiecte cu lideri și responsabili dedicați.",
  "views_description": "Salvează sortările, filtrele și opțiunile de afișare personalizate sau distribuie-le echipei tale.",
  "pages_description": "Creează și editează conținut liber: note, documente, orice.",
  "intake_description": "Permite utilizatorilor care nu sunt membri să trimită erori, feedback și sugestii fără a perturba fluxul de lucru.",
  "time_tracking_description": "Înregistrează timpul petrecut pe activități și proiecte.",
  "work_management_description": "Gestionează-ți munca și proiectele cu ușurință.",
  "documentation": "Documentație",
  "message_support": "Trimite mesaj la suport",
  "contact_sales": "Contactează vânzările",
  "hyper_mode": "Mod Hyper",
  "keyboard_shortcuts": "Scurtături tastatură",
  "whats_new": "Ce e nou?",
  "version": "Versiune",
  "we_are_having_trouble_fetching_the_updates": "Avem probleme în a prelua actualizările.",
  "our_changelogs": "jurnalele noastre de modificări",
  "for_the_latest_updates": "pentru cele mai recente actualizări.",
  "please_visit": "Te rugăm să vizitezi",
  "docs": "Documentație",
  "full_changelog": "Jurnal complet al modificărilor",
  "support": "Suport",
  "discord": "Discord",
  "powered_by_plane_pages": "Oferit de Plane Documentație",
  "please_select_at_least_one_invitation": "Te rugăm să selectezi cel puțin o invitație.",
  "please_select_at_least_one_invitation_description": "Te rugăm să selectezi cel puțin o invitație pentru a te alătura spațiului de lucru.",
  "we_see_that_someone_has_invited_you_to_join_a_workspace": "Se pare că cineva te-a invitat să te alături unui spațiu de lucru",
  "join_a_workspace": "Alătură-te unui spațiu de lucru",
  "we_see_that_someone_has_invited_you_to_join_a_workspace_description": "Se pare că cineva te-a invitat să te alături unui spațiu de lucru",
  "join_a_workspace_description": "Alătură-te unui spațiu de lucru",
  "accept_and_join": "Acceptă și alătură-te",
  "go_home": "Mergi la început",
  "no_pending_invites": "Nicio invitație în așteptare",
  "you_can_see_here_if_someone_invites_you_to_a_workspace": "Aici vei vedea dacă cineva te-a invitat într-un spațiu de lucru",
  "back_to_home": "Înapoi la început",
  "workspace_name": "nume-spațiu-de-lucru",
  "deactivate_your_account": "Dezactivează-ți contul",
  "deactivate_your_account_description": "Odată dezactivat, nu vei mai putea primi activități sau fi taxat pentru spațiul tău de lucru. Pentru a-ți reactiva contul, vei avea nevoie de o invitație către un spațiu de lucru la această adresă de email.",
  "deactivating": "Se dezactivează",
  "confirm": "Confirmă",
  "confirming": "Se confirmă",
  "draft_created": "Schiță creată",
  "issue_created_successfully": "Activitate creată cu succes",
  "draft_creation_failed": "Crearea schiței a eșuat",
  "issue_creation_failed": "Crearea activității a eșuat",
  "draft_issue": "Schiță activitate",
  "issue_updated_successfully": "Activitate actualizată cu succes",
  "issue_could_not_be_updated": "Activitatea nu a putut fi actualizată",
  "create_a_draft": "Creează o schiță",
  "save_to_drafts": "Salvează în schițe",
  "save": "Salvează",
  "update": "Actualizează",
  "updating": "Se actualizează",
  "create_new_issue": "Creează activate nouă",
  "editor_is_not_ready_to_discard_changes": "Editorul nu este pregătit să renunțe la modificări",
  "failed_to_move_issue_to_project": "Nu s-a putut muta activitatea în proiect",
  "create_more": "Creează mai multe",
  "add_to_project": "Adaugă la proiect",
  "discard": "Renunță",
  "duplicate_issue_found": "Activitate duplicată găsită",
  "duplicate_issues_found": "Activități duplicate găsite",
  "no_matching_results": "Nu există rezultate potrivite",
  "title_is_required": "Titlul este obligatoriu",
  "title": "Titlu",
  "state": "Stare",
  "priority": "Prioritate",
  "none": "Niciuna",
  "urgent": "Urgentă",
  "high": "Importantă",
  "medium": "Medie",
  "low": "Scăzută",
  "members": "Membri",
  "assignee": "Responsabil",
  "assignees": "Responsabili",
  "you": "Tu",
  "labels": "Etichete",
  "create_new_label": "Creează etichetă nouă",
  "start_date": "Data de început",
  "end_date": "Data de sfârșit",
  "due_date": "Data limită",
  "estimate": "Estimare",
  "change_parent_issue": "Schimbă activitatea părinte",
  "remove_parent_issue": "Elimină activitatea părinte",
  "add_parent": "Adaugă părinte",
  "loading_members": "Se încarcă membrii",
  "view_link_copied_to_clipboard": "Link-ul de perspectivă a fost copiat în memoria temporară.",
  "required": "Obligatoriu",
  "optional": "Opțional",
  "Cancel": "Anulează",
  "edit": "Editează",
  "archive": "Arhivează",
  "restore": "Restaurează",
  "open_in_new_tab": "Deschide într-un nou tab",
  "delete": "Șterge",
  "deleting": "Se șterge",
  "make_a_copy": "Creează o copie",
  "move_to_project": "Mută în proiect",
  "good": "Bună",
  "morning": "dimineața",
  "afternoon": "după-amiaza",
  "evening": "seara",
  "show_all": "Arată tot",
  "show_less": "Arată mai puțin",
  "no_data_yet": "Nicio dată încă",
  "syncing": "Se sincronizează",
  "add_work_item": "Adaugă activitate",
  "advanced_description_placeholder": "Apasă '/' pentru comenzi",
  "create_work_item": "Creează activitate",
  "attachments": "Atașamente",
  "declining": "Se refuză",
  "declined": "Refuzat",
  "decline": "Refuză",
  "unassigned": "Fără responsabil",
  "work_items": "Activități",
  "add_link": "Adaugă link",
  "points": "Puncte",
  "no_assignee": "Fără responsabil",
  "no_assignees_yet": "Niciun responsabil încă",
  "no_labels_yet": "Nicio etichetă încă",
  "ideal": "Ideal",
  "current": "Curent",
  "no_matching_members": "Niciun membru potrivit",
  "leaving": "Se părăsește",
  "removing": "Se elimină",
  "leave": "Părăsește",
  "refresh": "Reîncarcă",
  "refreshing": "Se reîncarcă",
  "refresh_status": "Reîncarcă statusul",
  "prev": "Înapoi",
  "next": "Înainte",
  "re_generating": "Se regenerează",
  "re_generate": "Regenerează",
  "re_generate_key": "Regenerează cheia",
  "export": "Exportă",
  "member": "{count, plural, one{# membru} other{# membri}}",
  "new_password_must_be_different_from_old_password": "Parola nouă trebuie să fie diferită de parola veche",
  "project_view": {
    "sort_by": {
      "created_at": "Creat la",
      "updated_at": "Actualizat la",
      "name": "Nume"
    }
  },
  "toast": {
    "success": "Succes!",
    "error": "Eroare!"
  },
  "links": {
    "toasts": {
      "created": {
        "title": "Link creat",
        "message": "Link-ul a fost creat cu succes"
      },
      "not_created": {
        "title": "Link-ul nu a fost creat",
        "message": "Link-ul nu a putut fi creat"
      },
      "updated": {
        "title": "Link actualizat",
        "message": "Link-ul a fost actualizat cu succes"
      },
      "not_updated": {
        "title": "Link-ul nu a fost actualizat",
        "message": "Link-ul nu a putut fi actualizat"
      },
      "removed": {
        "title": "Link eliminat",
        "message": "Link-ul a fost eliminat cu succes"
      },
      "not_removed": {
        "title": "Link-ul nu a fost eliminat",
        "message": "Link-ul nu a putut fi eliminat"
      }
    }
  },
  "home": {
    "empty": {
      "quickstart_guide": "Ghid de pornire rapidă",
      "not_right_now": "Nu acum",
      "create_project": {
        "title": "Creează un proiect",
        "description": "Majoritatea lucrurilor încep cu un proiect în Plane.",
        "cta": "Începe acum"
      },
      "invite_team": {
        "title": "Invită-ți echipa",
        "description": "Construiește, livrează și gestionează împreună cu colegii.",
        "cta": "Invită-i"
      },
      "configure_workspace": {
        "title": "Configurează-ți spațiul de lucru.",
        "description": "Activează sau dezactivează opțiuni sau mergi mai departe.",
        "cta": "Configurează acest spațiu de lucru"
      },
      "personalize_account": {
        "title": "Personalizează Plane.",
        "description": "Alege-ți poza de profil, culorile și multe altele.",
        "cta": "Personalizează acum"
      },
      "widgets": {
        "title": "Este liniște fără mini-aplicații, activează-le",
        "description": "Se pare că toate mini-aplicațiile tale sunt dezactivate. Activează-le acum pentru a-ți îmbunătăți experiența!",
        "primary_button": {
          "text": "Gestionează mini-aplicațiile"
        }
      }
    },
    "quick_links": {
      "empty": "Salvează link-uri către elementele utile pe care vrei să le ai la îndemână.",
      "add": "Adaugă link rapid",
      "title": "Link rapid",
      "title_plural": "Linkuri rapide"
    },
    "recents": {
      "title": "Recente",
      "empty": {
        "project": "Proiectele vizitate recent vor apărea aici.",
        "page": "Documentele din Documentație vizitate recent vor apărea aici.",
        "issue": "Activitățile vizitate recent vor apărea aici.",
        "default": "Nu ai nimic recent încă."
      },
      "filters": {
        "all": "Toate",
        "projects": "Proiecte",
        "pages": "Documentație",
        "issues": "Activități"
      }
    },
    "new_at_plane": {
      "title": "Noutăți în Plane"
    },
    "quick_tutorial": {
      "title": "Tutorial rapid"
    },
    "widget": {
      "reordered_successfully": "Mini-aplicație reordonată cu succes.",
      "reordering_failed": "Eroare la reordonarea mini-aplicației."
    },
    "manage_widgets": "Gestionează mini-aplicațiile",
    "title": "Acasă",
    "star_us_on_github": "Dă-ne o stea pe GitHub"
  },
  "link": {
    "modal": {
      "url": {
        "text": "URL",
        "required": "URL-ul nu este valid",
        "placeholder": "Tastează sau lipește un URL"
      },
      "title": {
        "text": "Titlu afișat",
        "placeholder": "Cum vrei să se vadă acest link"
      }
    }
  },
  "common": {
    "all": "Toate",
    "states": "Stări",
    "state": "Stare",
    "state_groups": "Grupuri de stări",
    "state_group": "Grup de stare",
    "priorities": "Priorități",
    "priority": "Prioritate",
    "team_project": "Proiect de echipă",
    "project": "Proiect",
    "cycle": "Ciclu",
    "cycles": "Cicluri",
    "module": "Modul",
    "modules": "Module",
    "labels": "Etichete",
    "label": "Etichetă",
    "assignees": "Responsabili",
    "assignee": "Responsabil",
    "created_by": "Creat de",
    "none": "Niciuna",
    "link": "Link",
    "estimates": "Estimări",
    "estimate": "Estimare",
    "created_at": "Creat la",
    "completed_at": "Finalizat la",
    "layout": "Aspect",
    "filters": "Filtre",
    "display": "Afișare",
    "load_more": "Încarcă mai mult",
    "activity": "Activitate",
    "analytics": "Analitice",
    "dates": "Date",
    "success": "Succes!",
    "something_went_wrong": "Ceva a mers greșit",
    "error": {
      "label": "Eroare!",
      "message": "A apărut o eroare. Te rugăm să încerci din nou."
    },
    "group_by": "Grupează după",
    "epic": "Sarcină majoră",
    "epics": "Sarcini majore",
    "work_item": "Activitate",
    "work_items": "Activități",
    "sub_work_item": "Sub-activitate",
    "add": "Adaugă",
    "warning": "Avertisment",
    "updating": "Se actualizează",
    "adding": "Se adaugă",
    "update": "Actualizează",
    "creating": "Se creează",
    "create": "Creează",
    "cancel": "Anulează",
    "description": "Descriere",
    "title": "Titlu",
    "attachment": "Atașament",
    "general": "General",
    "features": "Funcționalități",
    "automation": "Automatizare",
    "project_name": "Nume proiect",
    "project_id": "ID Proiect",
    "project_timezone": "Fus orar proiect",
    "created_on": "Creat la",
    "update_project": "Actualizează proiectul",
    "identifier_already_exists": "Identificatorul există deja",
    "add_more": "Adaugă mai mult",
    "defaults": "Implicit",
    "add_label": "Adaugă etichetă",
    "customize_time_range": "Personalizează intervalul de timp",
    "loading": "Se încarcă",
    "attachments": "Atașamente",
    "property": "Proprietate",
    "properties": "Proprietăți",
    "parent": "Părinte",
    "page": "Document",
    "remove": "Elimină",
    "archiving": "Se arhivează",
    "archive": "Arhivează",
    "access": {
      "public": "Public",
      "private": "Privat"
    },
    "done": "Gata",
    "sub_work_items": "Sub-activități",
    "comment": "Comentariu",
    "workspace_level": "La nivel de spațiu de lucru",
    "order_by": {
      "label": "Ordonează după",
      "manual": "Manual",
      "last_created": "Ultima creată",
      "last_updated": "Ultima actualizată",
      "start_date": "Data de început",
      "due_date": "Data limită",
      "asc": "Crescător",
      "desc": "Descrescător",
      "updated_on": "Actualizat la"
    },
    "sort": {
      "asc": "Crescător",
      "desc": "Descrescător",
      "created_on": "Creată la",
      "updated_on": "Actualizată la"
    },
    "comments": "Comentarii",
    "updates": "Actualizări",
    "clear_all": "Șterge tot",
    "copied": "Copiat!",
    "link_copied": "Link copiat!",
    "link_copied_to_clipboard": "Link-ul a fost copiat în memoria temporară",
    "copied_to_clipboard": "Link-ul activității copiat în memoria temporară",
    "is_copied_to_clipboard": "Activitatea a fost copiată în memoria temporară",
    "no_links_added_yet": "Niciun link adăugat încă",
    "add_link": "Adaugă link",
    "links": "Linkuri",
    "go_to_workspace": "Mergi la spațiul de lucru",
    "progress": "Progres",
    "optional": "Opțional",
    "join": "Alătură-te",
    "go_back": "Înapoi",
    "continue": "Continuă",
    "resend": "Retrimite",
    "relations": "Relații",
    "errors": {
      "default": {
        "title": "Eroare!",
        "message": "Ceva a funcționat greșit. Te rugăm să încerci din nou."
      },
      "required": "Acest câmp este obligatoriu",
      "entity_required": "{entity} este obligatoriu",
      "restricted_entity": "{entity} este restricționat"
    },
    "update_link": "Actualizează link-ul",
    "attach": "Atașează",
    "create_new": "Creează nou",
    "add_existing": "Adaugă existent",
    "type_or_paste_a_url": "Tastează sau lipește un URL",
    "url_is_invalid": "URL-ul nu este valid",
    "display_title": "Titlu afișat",
    "link_title_placeholder": "Cum vrei să se vadă acest link",
    "url": "URL",
    "side_peek": "Previzualizare laterală",
    "modal": "Fereastră modală",
    "full_screen": "Ecran complet",
    "close_peek_view": "Închide previzualizarea",
    "toggle_peek_view_layout": "Comută aspectul previzualizării",
    "options": "Opțiuni",
    "duration": "Durată",
    "today": "Astăzi",
    "week": "Săptămână",
    "month": "Lună",
    "quarter": "Trimestru",
    "press_for_commands": "Apasă '/' pentru comenzi",
    "click_to_add_description": "Apasă pentru a adăuga descriere",
    "search": {
      "label": "Caută",
      "placeholder": "Tastează pentru a căuta",
      "no_matches_found": "Nu s-au găsit rezultate",
      "no_matching_results": "Nicio potrivire găsită"
    },
    "actions": {
      "edit": "Editează",
      "make_a_copy": "Fă o copie",
      "open_in_new_tab": "Deschide într-un nou tab",
      "copy_link": "Copiază link-ul",
      "archive": "Arhivează",
      "restore": "Restaurează",
      "delete": "Șterge",
      "remove_relation": "Elimină relația",
      "subscribe": "Abonează-te",
      "unsubscribe": "Dezabonează-te",
      "clear_sorting": "Șterge sortarea",
      "show_weekends": "Arată sfârșiturile de săptămână",
      "enable": "Activează",
      "disable": "Dezactivează"
    },
    "name": "Nume",
    "discard": "Renunță",
    "confirm": "Confirmă",
    "confirming": "Se confirmă",
    "read_the_docs": "Citește documentația",
    "default": "Implicit",
    "active": "Activ",
    "enabled": "Activat",
    "disabled": "Dezactivat",
    "mandate": "Împuternicire",
    "mandatory": "Obligatoriu",
    "yes": "Da",
    "no": "Nu",
    "please_wait": "Te rog așteaptă",
    "enabling": "Se activează",
    "disabling": "Se dezactivează",
    "beta": "Testare",
    "or": "sau",
    "next": "Înainte",
    "back": "Înapoi",
    "cancelling": "Se anulează",
    "configuring": "Se configurează",
    "clear": "Șterge",
    "import": "Importă",
    "connect": "Conectează",
    "authorizing": "Se autorizează",
    "processing": "Se procesează",
    "no_data_available": "Nicio dată disponibilă",
    "from": "de la {name}",
    "authenticated": "Autentificat",
    "select": "Selectează",
    "upgrade": "Treci la o versiune superioră",
    "add_seats": "Adaugă locuri",
    "projects": "Proiecte",
    "workspace": "Spațiu de lucru",
    "workspaces": "Spații de lucru",
    "team": "Echipă",
    "teams": "Echipe",
    "entity": "Entitate",
    "entities": "Entități",
    "task": "Sarcină",
    "tasks": "Sarcini",
    "section": "Secțiune",
    "sections": "Secțiuni",
    "edit": "Editează",
    "connecting": "Se conectează",
    "connected": "Conectat",
    "disconnect": "Deconectează",
    "disconnecting": "Se deconectează",
    "installing": "Se instalează",
    "install": "Instalează",
    "reset": "Resetează",
    "live": "În direct",
    "change_history": "Istoric modificări",
    "coming_soon": "În curând",
    "member": "Membru",
    "members": "Membri",
    "you": "Tu",
    "upgrade_cta": {
      "higher_subscription": "Treci la un abonament superior",
      "talk_to_sales": "Discută cu vânzările"
    },
    "category": "Categorie",
    "categories": "Categorii",
    "saving": "Se salvează",
    "save_changes": "Salvează modificările",
    "delete": "Șterge",
    "deleting": "Se șterge",
    "pending": "În așteptare",
    "invite": "Invită",
    "view": "Vizualizează",
    "deactivated_user": "Utilizator dezactivat",
    "apply": "Aplică",
    "applying": "Aplicând",
    "users": "Utilizatori",
    "admins": "Administratori",
<<<<<<< HEAD
    "guests": "Invitați",
    "on_track": "Pe drumul cel bun",
    "off_track": "În afara traiectoriei",
    "timeline": "Cronologie",
    "completion": "Finalizare",
    "upcoming": "Viitor",
    "completed": "Finalizat",
    "in_progress": "În desfășurare",
    "planned": "Planificat",
    "paused": "Pauzat"
=======
    "guests": "Invitați"
>>>>>>> 177c58a4
  },
  "chart": {
    "x_axis": "axa-X",
    "y_axis": "axa-Y",
    "metric": "Indicator"
  },
  "form": {
    "title": {
      "required": "Titlul este obligatoriu",
      "max_length": "Titlul trebuie să conțină mai puțin de {length} caractere"
    }
  },
  "entity": {
    "grouping_title": "Grupare {entity}",
    "priority": "Prioritate {entity}",
    "all": "Toate {entity}",
    "drop_here_to_move": "Trage aici pentru a muta {entity}",
    "delete": {
      "label": "Șterge {entity}",
      "success": "{entity} a fost ștearsă cu succes",
      "failed": "Ștergerea {entity} a eșuat"
    },
    "update": {
      "failed": "Actualizarea {entity} a eșuat",
      "success": "{entity} a fost actualizată cu succes"
    },
    "link_copied_to_clipboard": "Link-ul {entity} a fost copiat în memoria temporară",
    "fetch": {
      "failed": "Eroare la preluarea {entity}"
    },
    "add": {
      "success": "{entity} a fost adăugată cu succes",
      "failed": "Eroare la adăugarea {entity}"
    }
  },
  "epic": {
    "all": "Toate Sarcinile majore",
    "label": "{count, plural, one {Sarcină majoră} other {Sarcini majore}}",
    "new": "Sarcină majoră",
    "adding": "Se adaugă sarcină majoră",
    "create": {
      "success": "Sarcină majoră creată cu succes"
    },
    "add": {
      "press_enter": "Apasă 'Enter' pentru a adăuga o altă sarcină majoră",
      "label": "Adaugă sarcină majoră"
    },
    "title": {
      "label": "Titlu sarcină majoră",
      "required": "Titlul sarcinii majore este obligatoriu."
    }
  },
  "issue": {
    "label": "{count, plural, one {Activitate} other {Activități}}",
    "all": "Toate activitățile",
    "edit": "Editează activitatea",
    "title": {
      "label": "Titlul activității",
      "required": "Titlul activității este obligatoriu."
    },
    "add": {
      "press_enter": "Apasă 'Enter' pentru a adăuga o altă activitate",
      "label": "Adaugă activitate",
      "cycle": {
        "failed": "Activitatea nu a putut fi adăugată în ciclu. Te rugăm să încerci din nou.",
        "success": "{count, plural, one {Activitate} other {Activități}} adăugată(e) în ciclu cu succes.",
        "loading": "Se adaugă {count, plural, one {activitate} other {activități}} în ciclu"
      },
      "assignee": "Adaugă responsabili",
      "start_date": "Adaugă data de început",
      "due_date": "Adaugă termenul limită",
      "parent": "Adaugă activitate părinte",
      "sub_issue": "Adaugă sub-activitate",
      "relation": "Adaugă relație",
      "link": "Adaugă link",
      "existing": "Adaugă activitate existentă"
    },
    "remove": {
      "label": "Elimină activitatea",
      "cycle": {
        "loading": "Se elimină activitatea din ciclu",
        "success": "Activitatea a fost eliminată din ciclu cu succes.",
        "failed": "Activitatea nu a putut fi eliminată din ciclu. Te rugăm să încerci din nou."
      },
      "module": {
        "loading": "Se elimină activitatea din modul",
        "success": "Activitatea a fost eliminată din modul cu succes.",
        "failed": "Activitatea nu a putut fi eliminată din modul. Te rugăm să încerci din nou."
      },
      "parent": {
        "label": "Elimină activitatea părinte"
      }
    },
    "new": "Activitate nouă",
    "adding": "Se adaugă activitatea",
    "create": {
      "success": "Activitatea a fost creată cu succes"
    },
    "priority": {
      "urgent": "Urgentă",
      "high": "Ridicată",
      "medium": "Medie",
      "low": "Scăzută"
    },
    "display": {
      "properties": {
        "label": "Afișează proprietățile",
        "id": "ID",
        "issue_type": "Tipul activității",
        "sub_issue_count": "Număr de sub-activități",
        "attachment_count": "Număr de atașamente",
        "created_on": "Creată la",
        "sub_issue": "Sub-activitate",
        "work_item_count": "Număr de activități"
      },
      "extra": {
        "show_sub_issues": "Afișează sub-activitățile",
        "show_empty_groups": "Afișează grupurile goale"
      }
    },
    "layouts": {
      "ordered_by_label": "Această vizualizare este ordonată după",
      "list": "Listă",
      "kanban": "Tablă",
      "calendar": "Calendar",
      "spreadsheet": "Tabel",
      "gantt": "Cronologic",
      "title": {
        "list": "Vizualizare tip Listă",
        "kanban": "Vizualizare tip Tablă",
        "calendar": "Vizualizare tip Calendar",
        "spreadsheet": "Vizualizare tip Tabel",
        "gantt": "Vizualizare tip Cronologic"
      }
    },
    "states": {
      "active": "Active",
      "backlog": "Restante"
    },
    "comments": {
      "placeholder": "Adaugă comentariu",
      "switch": {
        "private": "Comută pe comentariu privat",
        "public": "Comută pe comentariu public"
      },
      "create": {
        "success": "Comentariu adăugat cu succes",
        "error": "Adăugarea comentariului a eșuat. Te rugăm să încerci mai târziu."
      },
      "update": {
        "success": "Comentariu actualizat cu succes",
        "error": "Actualizarea comentariului a eșuat. Te rugăm să încerci mai târziu."
      },
      "remove": {
        "success": "Comentariu șters cu succes",
        "error": "Ștergerea comentariului a eșuat. Te rugăm să încerci mai târziu."
      },
      "upload": {
        "error": "Încărcarea fișierului a eșuat. Te rugăm să încerci mai târziu."
      }
    },
    "empty_state": {
      "issue_detail": {
        "title": "Activitatea nu există",
        "description": "Activitatea căutată nu există, a fost arhivată sau ștearsă.",
        "primary_button": {
          "text": "Vezi alte activități"
        }
      }
    },
    "sibling": {
      "label": "Activități înrudite"
    },
    "archive": {
      "description": "Doar activitățile finalizate sau anulate\npot fi arhivate",
      "label": "Arhivează activitatea",
      "confirm_message": "Ești sigur că vrei să arhivezi această activitate? Toate activitățile arhivate pot fi restaurate ulterior.",
      "success": {
        "label": "Arhivare reușită",
        "message": "Arhivele tale pot fi găsite în arhiva proiectului."
      },
      "failed": {
        "message": "Activitatea nu a putut fi arhivată. Te rugăm să încerci din nou."
      }
    },
    "restore": {
      "success": {
        "title": "Restaurare reușită",
        "message": "Activitatea poate fi găsită în lista de activități ale proiectului."
      },
      "failed": {
        "message": "Activitatea nu a putut fi restaurată. Te rugăm să încerci din nou."
      }
    },
    "relation": {
      "relates_to": "Este legată de",
      "duplicate": "Duplicată a",
      "blocked_by": "Blocată de",
      "blocking": "Blochează"
    },
    "copy_link": "Copiază link-ul activității",
    "delete": {
      "label": "Șterge activitatea",
      "error": "Eroare la ștergerea activității"
    },
    "subscription": {
      "actions": {
        "subscribed": "Abonarea la activitate realizată cu succes",
        "unsubscribed": "Dezabonarea de la activitate realizată cu succes"
      }
    },
    "select": {
      "error": "Selectează cel puțin o activitate",
      "empty": "Nicio activitate selectată",
      "add_selected": "Adaugă activitățile selectate",
      "select_all": "Selectează tot",
      "deselect_all": "Deselează tot"
    },
    "open_in_full_screen": "Deschide activitatea pe tot ecranul"
  },
  "attachment": {
    "error": "Fișierul nu a putut fi atașat. Încearcă să încarci din nou.",
    "only_one_file_allowed": "Se poate încărca doar un fișier o dată.",
    "file_size_limit": "Fișierul trebuie să aibă {size}MB sau mai puțin.",
    "drag_and_drop": "Trage și plasează oriunde pentru a încărca",
    "delete": "Șterge atașamentul"
  },
  "label": {
    "select": "Selectează eticheta",
    "create": {
      "success": "Etichetă creată cu succes",
      "failed": "Crearea etichetei a eșuat",
      "already_exists": "Eticheta există deja",
      "type": "Tastează pentru a adăuga o etichetă nouă"
    }
  },
  "sub_work_item": {
    "update": {
      "success": "Sub-activitatea a fost actualizată cu succes",
      "error": "Eroare la actualizarea sub-activității"
    },
    "remove": {
      "success": "Sub-activitatea a fost eliminată cu succes",
      "error": "Eroare la eliminarea sub-activității"
    },
    "empty_state": {
      "sub_list_filters": {
        "title": "Nu ai sub-elemente de lucru care corespund filtrelor pe care le-ai aplicat.",
        "description": "Pentru a vedea toate sub-elementele de lucru, șterge toate filtrele aplicate.",
        "action": "Șterge filtrele"
      },
      "list_filters": {
        "title": "Nu ai elemente de lucru care corespund filtrelor pe care le-ai aplicat.",
        "description": "Pentru a vedea toate elementele de lucru, șterge toate filtrele aplicate.",
        "action": "Șterge filtrele"
      }
    }
  },
  "view": {
    "label": "{count, plural, one {Perspectivă} other {Perspective}}",
    "create": {
      "label": "Creează perspectivă"
    },
    "update": {
      "label": "Actualizează perspectiva"
    }
  },
  "inbox_issue": {
    "status": {
      "pending": {
        "title": "În așteptare",
        "description": "În așteptare"
      },
      "declined": {
        "title": "Respinse",
        "description": "Respinse"
      },
      "snoozed": {
        "title": "Amânate",
        "description": "{days, plural, one{# zi} other{# zile}} rămase"
      },
      "accepted": {
        "title": "Acceptate",
        "description": "Acceptate"
      },
      "duplicate": {
        "title": "Duplicate",
        "description": "Duplicate"
      }
    },
    "modals": {
      "decline": {
        "title": "Respinge activitatea",
        "content": "Ești sigur că vrei să respingi activitatea {value}?"
      },
      "delete": {
        "title": "Șterge activitatea",
        "content": "Ești sigur că vrei să ștergi activitatea {value}?",
        "success": "Activitatea a fost ștersă cu succes"
      }
    },
    "errors": {
      "snooze_permission": "Doar administratorii proiectului pot amâna/dezactiva amânarea activităților",
      "accept_permission": "Doar administratorii proiectului pot accepta activități",
      "decline_permission": "Doar administratorii proiectului pot respinge activități"
    },
    "actions": {
      "accept": "Acceptă",
      "decline": "Respinge",
      "snooze": "Amână",
      "unsnooze": "Dezactivează amânarea",
      "copy": "Copiază link-ul activității",
      "delete": "Șterge",
      "open": "Deschide activitatea",
      "mark_as_duplicate": "Marchează ca duplicat",
      "move": "Mută {value} în activitățile proiectului"
    },
    "source": {
      "in-app": "în aplicație"
    },
    "order_by": {
      "created_at": "Creată la",
      "updated_at": "Actualizată la",
      "id": "ID"
    },
    "label": "Cereri",
    "page_label": "{workspace} - Cereri",
    "modal": {
      "title": "Creează o cerere în Cereri"
    },
    "tabs": {
      "open": "Deschise",
      "closed": "Închise"
    },
    "empty_state": {
      "sidebar_open_tab": {
        "title": "Nicio cerere deschisă",
        "description": "Găsește aici cererile primite. Creează o cerere nouă."
      },
      "sidebar_closed_tab": {
        "title": "Nicio cerere închisă",
        "description": "Toate cererile, fie acceptate, fie respinse, pot fi găsite aici."
      },
      "sidebar_filter": {
        "title": "Nicio cerere gasită",
        "description": "Nicio cerere nu se potrivește cu filtrul aplicat în Cereri. Creează o cerere nouă."
      },
      "detail": {
        "title": "Selectează o cerere pentru a-i vedea detaliile."
      }
    }
  },
  "workspace_creation": {
    "heading": "Creează spațiul tău de lucru",
    "subheading": "Pentru a începe să folosești Plane, trebuie să creezi sau să te alături unui spațiu de lucru.",
    "form": {
      "name": {
        "label": "Denumește-ți spațiul de lucru",
        "placeholder": "Cel mai bine este să alegi ceva familiar și ușor de recunoscut."
      },
      "url": {
        "label": "Setează URL-ul spațiului de lucru",
        "placeholder": "Tastează sau lipește un URL",
        "edit_slug": "Poți edita doar identificatorul URL-ului"
      },
      "organization_size": {
        "label": "Câți oameni vor folosi acest spațiu de lucru?",
        "placeholder": "Selectează un interval"
      }
    },
    "errors": {
      "creation_disabled": {
        "title": "Doar administratorul instanței poate crea spații de lucru",
        "description": "Dacă știi adresa de email a administratorului instanței tale, apasă butonul de mai jos pentru a-l contacta.",
        "request_button": "Solicită administratorul instanței"
      },
      "validation": {
        "name_alphanumeric": "Numele spațiilor de lucru pot conține doar (' '), ('-'), ('_') și caractere alfanumerice.",
        "name_length": "Limitează numele la 80 de caractere.",
        "url_alphanumeric": "URL-urile pot conține doar ('-') și caractere alfanumerice.",
        "url_length": "Limitează URL-ul la 48 de caractere.",
        "url_already_taken": "URL-ul spațiului de lucru este deja folosit!"
      }
    },
    "request_email": {
      "subject": "Solicitare creare spațiu de lucru nou",
      "body": "Salut administrator(i) instanței,\n\nVă rog să creați un nou spațiu de lucru cu URL-ul [/workspace-name] pentru [scopul creării spațiului de lucru].\n\nMulțumesc,\n{firstName} {lastName}\n{email}"
    },
    "button": {
      "default": "Creează spațiu de lucru",
      "loading": "Se creează spațiul de lucru"
    },
    "toast": {
      "success": {
        "title": "Succes",
        "message": "Spațiul de lucru a fost creat cu succes"
      },
      "error": {
        "title": "Eroare",
        "message": "Spațiul de lucru nu a putut fi creat. Te rugăm să încerci din nou."
      }
    }
  },
  "workspace_dashboard": {
    "empty_state": {
      "general": {
        "title": "Prezentare generală a proiectelor, activităților și statisticilor tale",
        "description": "Bine ai venit în Plane, suntem încântați să te avem aici. Creează primul tău proiect și urmărește activitățile, iar această pagină se va transforma într-un spațiu care te ajută să progresezi. Administratorii vor vedea și elementele care ajută echipa lor să progreseze.",
        "primary_button": {
          "text": "Creează primul tău proiect",
          "comic": {
            "title": "Totul începe cu un proiect în Plane",
            "description": "Un proiect poate fi planul de dezvoltare a unui produs, o campanie de marketing sau lansarea unei noi mașini."
          }
        }
      }
    }
  },
  "workspace_analytics": {
    "label": "Statistici",
    "page_label": "{workspace} - Statistici",
    "open_tasks": "Total activități deschise",
    "error": "A apărut o eroare la preluarea datelor.",
    "work_items_closed_in": "Activități finalizate în",
    "selected_projects": "Proiecte selectate",
    "total_members": "Total membri",
    "total_cycles": "Total cicluri",
    "total_modules": "Total module",
    "pending_work_items": {
      "title": "Activități în așteptare",
      "empty_state": "Aici apare analiza activităților în așteptare atribuite colegilor."
    },
    "work_items_closed_in_a_year": {
      "title": "Activități finalizate într-un an",
      "empty_state": "Închide activități pentru a vedea statisticile sub formă de grafic."
    },
    "most_work_items_created": {
      "title": "Cele mai multe activități create",
      "empty_state": "Aici vor apărea colegii și numărul de activități create de aceștia."
    },
    "most_work_items_closed": {
      "title": "Cele mai multe activități finalizate",
      "empty_state": "Aici vor apărea colegii și numărul de activități finalizate de aceștia."
    },
    "tabs": {
      "scope_and_demand": "Activități asumate și cerere",
      "custom": "Analitice personalizate"
    },
    "empty_state": {
      "customized_insights": {
        "description": "Elementele de lucru atribuite ție, împărțite pe stări, vor apărea aici.",
        "title": "Nu există date încă"
      },
      "created_vs_resolved": {
        "description": "Elementele de lucru create și rezolvate în timp vor apărea aici.",
        "title": "Nu există date încă"
      },
      "project_insights": {
        "title": "Nu există date încă",
        "description": "Elementele de lucru atribuite ție, împărțite pe stări, vor apărea aici."
      }
    },
    "created_vs_resolved": "Creat vs Rezolvat",
    "customized_insights": "Perspective personalizate",
    "backlog_work_items": "{entity} din backlog",
    "active_projects": "Proiecte active",
    "trend_on_charts": "Tendință în grafice",
    "all_projects": "Toate proiectele",
    "summary_of_projects": "Sumarul proiectelor",
    "project_insights": "Informații despre proiect",
    "started_work_items": "{entity} începute",
    "total_work_items": "Totalul {entity}",
    "total_projects": "Total proiecte",
    "total_admins": "Total administratori",
    "total_users": "Total utilizatori",
    "total_intake": "Venit total",
    "un_started_work_items": "{entity} neîncepute",
    "total_guests": "Total invitați",
    "completed_work_items": "{entity} finalizate",
    "total": "Totalul {entity}"
  },
  "workspace_projects": {
    "label": "{count, plural, one {Proiect} other {Proiecte}}",
    "create": {
      "label": "Adaugă proiect"
    },
    "network": {
      "label": "Rețea",
      "private": {
        "title": "Privat",
        "description": "Accesibil doar pe bază de invitație"
      },
      "public": {
        "title": "Public",
        "description": "Oricine din spațiul de lucru, cu excepția celor din categoria Invitați, se poate alătura"
      }
    },
    "error": {
      "permission": "Nu ai permisiunea să efectuezi această acțiune.",
      "cycle_delete": "Ștergerea ciclului a eșuat",
      "module_delete": "Ștergerea modulului a eșuat",
      "issue_delete": "Ștergerea activității a eșuat"
    },
    "state": {
      "backlog": "Restante",
      "unstarted": "Neîncepute",
      "started": "În desfășurare",
      "completed": "Finalizate",
      "cancelled": "Anulate"
    },
    "sort": {
      "manual": "Manual",
      "name": "Nume",
      "created_at": "Data creării",
      "members_length": "Număr de membri"
    },
    "scope": {
      "my_projects": "Proiectele mele",
      "archived_projects": "Arhivate"
    },
    "common": {
      "months_count": "{months, plural, one{# lună} other{# luni}}"
    },
    "empty_state": {
      "general": {
        "title": "Niciun proiect activ",
        "description": "Gândește-te la fiecare proiect ca la părintele muncii orientate pe obiectiv. Proiectele sunt locul unde trăiesc Activitățile, Ciclurile și Modulele și, împreună cu colegii tăi, te ajută să îți atingi obiectivul. Creează un proiect nou sau filtrează pentru a vedea proiectele arhivate.",
        "primary_button": {
          "text": "Începe primul tău proiect",
          "comic": {
            "title": "Totul începe cu un proiect în Plane",
            "description": "Un proiect poate fi o foaie de parcurs pentru un produs, o campanie de marketing sau lansarea unei noi mașini."
          }
        }
      },
      "no_projects": {
        "title": "Niciun proiect",
        "description": "Pentru a crea activități sau a-ți gestiona activitatea, trebuie să creezi un proiect sau să faci parte dintr-unul.",
        "primary_button": {
          "text": "Începe primul tău proiect",
          "comic": {
            "title": "Totul începe cu un proiect în Plane",
            "description": "Un proiect poate fi o foaie de parcurs pentru un produs, o campanie de marketing sau lansarea unei noi mașini."
          }
        }
      },
      "filter": {
        "title": "Niciun proiect care să corespundă filtrului",
        "description": "Nu s-au găsit proiecte care să corespundă criteriilor aplicate.\n Creează un proiect nou."
      },
      "search": {
        "description": "Nu s-au găsit proiecte care să corespundă criteriilor.\nCreează un proiect nou."
      }
    }
  },
  "workspace_views": {
    "add_view": "Adaugă perspectivă",
    "empty_state": {
      "all-issues": {
        "title": "Nicio activitate în proiect",
        "description": "Primul proiect este gata! Acum împarte-ți munca în bucăți gestionabile prin activități. Hai să începem!",
        "primary_button": {
          "text": "Creează o nouă activitate"
        }
      },
      "assigned": {
        "title": "Nicio activitate încă",
        "description": "Activitățile care ți-au fost atribuite pot fi urmărite de aici.",
        "primary_button": {
          "text": "Creează o nouă activitate"
        }
      },
      "created": {
        "title": "Nicio activitate încă",
        "description": "Toate activitățile create de tine vor apărea aici. Le poți urmări direct din această pagină.",
        "primary_button": {
          "text": "Creează o nouă activitate"
        }
      },
      "subscribed": {
        "title": "Nicio activitate încă",
        "description": "Abonează-te la activitățile care te interesează și urmărește-le pe toate aici."
      },
      "custom-view": {
        "title": "Nicio activitate încă",
        "description": "Elementele de lucru care corespund filtrelor aplicate vor fi afișate aici."
      }
    }
  },
  "workspace_settings": {
    "label": "Setări spațiu de lucru",
    "page_label": "{workspace} - Setări generale",
    "key_created": "Cheie creată",
    "copy_key": "Copiază și salvează această cheie secretă în Plane Documentație. Nu vei mai putea vedea această cheie după ce închizi. Un fișier CSV care conține cheia a fost descărcat.",
    "token_copied": "Token-ul a fost copiat în memoria temporară.",
    "settings": {
      "general": {
        "title": "General",
        "upload_logo": "Încarcă siglă",
        "edit_logo": "Editează siglă",
        "name": "Numele spațiului de lucru",
        "company_size": "Dimensiunea companiei",
        "url": "URL-ul spațiului de lucru",
        "update_workspace": "Actualizează spațiul de lucru",
        "delete_workspace": "Șterge acest spațiu de lucru",
        "delete_workspace_description": "La ștergerea spațiului de lucru, toate datele și resursele din cadrul acestuia vor fi eliminate definitiv și nu vor putea fi recuperate.",
        "delete_btn": "Șterge acest spațiu de lucru",
        "delete_modal": {
          "title": "Ești sigur că vrei să ștergi acest spațiu de lucru?",
          "description": "Ai o perioadă de probă activă pentru unul dintre planurile noastre plătite. Te rugăm să o anulezi înainte de a continua.",
          "dismiss": "Renunță",
          "cancel": "Anulează perioadă de probă",
          "success_title": "Spațiul de lucru a fost șters.",
          "success_message": "Vei fi redirecționat în curând către pagina de profil.",
          "error_title": "Ceva nu a funcționat.",
          "error_message": "Încearcă din nou, te rog."
        },
        "errors": {
          "name": {
            "required": "Numele este obligatoriu",
            "max_length": "Numele spațiului de lucru nu trebuie să depășească 80 de caractere"
          },
          "company_size": {
            "required": "Dimensiunea companiei este obligatorie",
            "select_a_range": "Selectează dimensiunea companiei"
          }
        }
      },
      "members": {
        "title": "Membri",
        "add_member": "Adaugă membru",
        "pending_invites": "Invitații în așteptare",
        "invitations_sent_successfully": "Invitațiile au fost trimise cu succes",
        "leave_confirmation": "Ești sigur că vrei să părăsești spațiul de lucru? Nu vei mai avea acces la acest spațiu. Această acțiune este ireversibilă.",
        "details": {
          "full_name": "Nume complet",
          "display_name": "Nume afișat",
          "email_address": "Adresă de email",
          "account_type": "Tip cont",
          "authentication": "Autentificare",
          "joining_date": "Data înscrierii"
        },
        "modal": {
          "title": "Invită persoane cu care să colaborezi",
          "description": "Invită persoane cu care să colaborezi în spațiul tău de lucru.",
          "button": "Trimite invitațiile",
          "button_loading": "Se trimit invitațiile",
          "placeholder": "nume@companie.ro",
          "errors": {
            "required": "Avem nevoie de o adresă de email pentru a trimite invitația.",
            "invalid": "Adresa de email este invalidă"
          }
        }
      },
      "billing_and_plans": {
        "title": "Facturare și Abonamente",
        "current_plan": "Abonament curent",
        "free_plan": "Folosești în prezent abonamentul gratuit",
        "view_plans": "Vezi abonamentele"
      },
      "exports": {
        "title": "Exporturi",
        "exporting": "Se exportă",
        "previous_exports": "Exporturi anterioare",
        "export_separate_files": "Exportă datele în fișiere separate",
        "modal": {
          "title": "Exportă în",
          "toasts": {
            "success": {
              "title": "Export reușit",
              "message": "Vei putea descărca exportul {entity} din secțiunea de exporturi anterioare."
            },
            "error": {
              "title": "Export eșuat",
              "message": "Exportul a eșuat. Te rugăm să încerci din nou."
            }
          }
        }
      },
      "webhooks": {
        "title": "Puncte de notificare (Webhooks)",
        "add_webhook": "Adaugă punct de notificare (webhook)",
        "modal": {
          "title": "Creează punct de notificare (webhook)",
          "details": "Detalii punct de notificare (webhook)",
          "payload": " URL-ul de trimitere a datelor",
          "question": "La ce evenimente vrei să activezi acest punct de notificare (webhook)?",
          "error": "URL-ul este obligatoriu"
        },
        "secret_key": {
          "title": "Cheie secretă",
          "message": "Generează o cheie de acces pentru a semna datele trimise la punctul de notificare (webhook)"
        },
        "options": {
          "all": "Trimite-mi tot",
          "individual": "Selectează evenimente individuale"
        },
        "toasts": {
          "created": {
            "title": "Punct de notificare (webhook) creat",
            "message": "Punctul de notificare (webhook) a fost creat cu succes"
          },
          "not_created": {
            "title": "Punctul de notificare (webhook) nu a fost creat",
            "message": "Punctul de notificare (webhook) nu a putut fi creat"
          },
          "updated": {
            "title": "Punctul de notificare (webhook) actualizat",
            "message": "Punctul de notificare (webhook) a fost actualizat cu succes"
          },
          "not_updated": {
            "title": "Punctul de notificare (webhook) nu a fost actualizat",
            "message": "Punctul de notificare (webhook) nu a putut fi actualizat"
          },
          "removed": {
            "title": "Punct de notificare (webhook) șters",
            "message": "Punctul de notificare (webhook) a fost șters cu succes"
          },
          "not_removed": {
            "title": "Punctul de notificare (webhook) nu a fost șters",
            "message": "Punctul de notificare (webhook) nu a putut fi șters"
          },
          "secret_key_copied": {
            "message": "Cheia secretă a fost copiată în memoria temporară."
          },
          "secret_key_not_copied": {
            "message": "A apărut o eroare la copierea cheii secrete."
          }
        }
      },
      "api_tokens": {
        "title": "Chei secrete API",
        "add_token": "Adaugă cheie secretă API",
        "create_token": "Creează cheie secretă",
        "never_expires": "Nu expiră niciodată",
        "generate_token": "Generează cheie secretă",
        "generating": "Se generează",
        "delete": {
          "title": "Șterge cheia secretă API",
          "description": "Orice aplicație care folosește această cheie secretă nu va mai avea acces la datele Plane. Această acțiune este ireversibilă.",
          "success": {
            "title": "Succes!",
            "message": "Cheia secretă API a fost ștearsă cu succes"
          },
          "error": {
            "title": "Eroare!",
            "message": "Cheia secretă API nu a putut fi ștearsă"
          }
        }
      }
    },
    "empty_state": {
      "api_tokens": {
        "title": "Nicio cheie secretă API creată",
        "description": "API-ul Plane poate fi folosit pentru a integra datele tale din Plane cu orice sistem extern. Creează o cheie secretă pentru a începe."
      },
      "webhooks": {
        "title": "Niciun punctul de notificare (webhook) adăugat",
        "description": "Creează puncte de notificare (webhooks) pentru a primi actualizări în timp real și a automatiza acțiuni."
      },
      "exports": {
        "title": "Niciun export efectuat",
        "description": "Ori de câte ori exporți, vei avea o copie și aici pentru referință."
      },
      "imports": {
        "title": "Niciun import efectuat",
        "description": "Găsește aici toate importurile anterioare și descarcă-le."
      }
    }
  },
  "profile": {
    "label": "Profil",
    "page_label": "Munca ta",
    "work": "Muncă",
    "details": {
      "joined_on": "S-a înscris la",
      "time_zone": "Fus orar"
    },
    "stats": {
      "workload": "Volum de muncă",
      "overview": "Prezentare generală",
      "created": "Activități create",
      "assigned": "Activități atribuite",
      "subscribed": "Activități urmărite",
      "state_distribution": {
        "title": "Activități după stare",
        "empty": "Creează activități pentru a le vedea distribuite pe stări în grafic, pentru o analiză mai bună."
      },
      "priority_distribution": {
        "title": "Activități după prioritate",
        "empty": "Creează activități pentru a le vedea distribuite pe priorități în grafic, pentru o analiză mai bună."
      },
      "recent_activity": {
        "title": "Activitate recentă",
        "empty": "Nu am găsit date. Te rugăm să verifici activitățile tale.",
        "button": "Descarcă activitatea de azi",
        "button_loading": "Se descarcă"
      }
    },
    "actions": {
      "profile": "Profil",
      "security": "Securitate",
      "activity": "Activitate",
      "appearance": "Aspect",
      "notifications": "Notificări"
    },
    "tabs": {
      "summary": "Sumar",
      "assigned": "Atribuite",
      "created": "Create",
      "subscribed": "Urmărite",
      "activity": "Activitate"
    },
    "empty_state": {
      "activity": {
        "title": "Nicio activitate încă",
        "description": "Începe prin a crea o nouă activitate! Adaugă detalii și proprietăți. Explorează mai mult în Plane pentru a-ți vedea activitatea."
      },
      "assigned": {
        "title": "Nicio activitate atribuită ție",
        "description": "Elementele de lucru care ți-au fost atribuite pot fi urmărite de aici."
      },
      "created": {
        "title": "Nicio activitate creată",
        "description": "Toate activitățile create de tine vor apărea aici. Le poți urmări direct din această pagină."
      },
      "subscribed": {
        "title": "Nicio activitate urmărită",
        "description": "Abonează-te la activitățile care te interesează și urmărește-le pe toate aici."
      }
    }
  },
  "project_settings": {
    "general": {
      "enter_project_id": "Introdu ID-ul proiectului",
      "please_select_a_timezone": "Te rugăm să selectezi un fus orar",
      "archive_project": {
        "title": "Arhivează proiectul",
        "description": "Arhivarea unui proiect îl va elimina din navigarea laterală, dar vei putea accesa proiectul din pagina ta de proiecte. Poți restaura sau șterge proiectul oricând dorești.",
        "button": "Arhivează proiectul"
      },
      "delete_project": {
        "title": "Șterge proiectul",
        "description": "La ștergerea unui proiect, toate datele și resursele din cadrul proiectului vor fi eliminate definitiv și nu vor putea fi recuperate.",
        "button": "Șterge proiectul meu"
      },
      "toast": {
        "success": "Proiect actualizat cu succes",
        "error": "Proiectul nu a putut fi actualizat. Te rugăm să încerci din nou."
      }
    },
    "members": {
      "label": "Membri",
      "project_lead": "Lider de proiect",
      "default_assignee": "Persoană atribuită implicit",
      "guest_super_permissions": {
        "title": "Acordă acces la perspectivă pentru toți utilizatorii de tip Invitat:",
        "sub_heading": "Aceasta va permite utilizatorilor din categoria Invitați să vadă toate activitățile din proiect."
      },
      "invite_members": {
        "title": "Invită membri",
        "sub_heading": "Invită membri să lucreze la proiectul tău.",
        "select_co_worker": "Selectează colegul de echipă"
      }
    },
    "states": {
      "describe_this_state_for_your_members": "Descrie această stare pentru membrii tăi.",
      "empty_state": {
        "title": "Nicio stare disponibilă pentru grupul {groupKey}",
        "description": "Te rog să creezi o stare nouă"
      }
    },
    "labels": {
      "label_title": "Titlu etichetă",
      "label_title_is_required": "Titlul etichetei este obligatoriu",
      "label_max_char": "Numele etichetei nu trebuie să depășească 255 de caractere",
      "toast": {
        "error": "Eroare la actualizarea etichetei"
      }
    },
    "estimates": {
      "label": "Estimări",
      "title": "Activează estimările pentru proiectul meu",
      "description": "Te ajută să comunici complexitatea și volumul de muncă al echipei.",
      "no_estimate": "Fără estimare",
      "new": "Noul sistem de estimare",
      "create": {
        "custom": "Personalizat",
        "start_from_scratch": "Începe de la zero",
        "choose_template": "Alege un șablon",
        "choose_estimate_system": "Alege un sistem de estimare",
        "enter_estimate_point": "Introdu estimarea",
        "step": "Pasul {step} de {total}",
        "label": "Creează estimare"
      },
      "toasts": {
        "created": {
          "success": {
            "title": "Estimare creată",
            "message": "Estimarea a fost creată cu succes"
          },
          "error": {
            "title": "Crearea estimării a eșuat",
            "message": "Nu am putut crea noua estimare, te rugăm să încerci din nou."
          }
        },
        "updated": {
          "success": {
            "title": "Estimare modificată",
            "message": "Estimarea a fost actualizată în proiectul tău."
          },
          "error": {
            "title": "Modificarea estimării a eșuat",
            "message": "Nu am putut modifica estimarea, te rugăm să încerci din nou"
          }
        },
        "enabled": {
          "success": {
            "title": "Succes!",
            "message": "Estimările au fost activate."
          }
        },
        "disabled": {
          "success": {
            "title": "Succes!",
            "message": "Estimările au fost dezactivate."
          },
          "error": {
            "title": "Eroare!",
            "message": "Estimarea nu a putut fi dezactivată. Te rugăm să încerci din nou"
          }
        }
      },
      "validation": {
        "min_length": "Estimarea trebuie să fie mai mare decât 0.",
        "unable_to_process": "Nu putem procesa cererea ta, te rugăm să încerci din nou.",
        "numeric": "Estimarea trebuie să fie o valoare numerică.",
        "character": "Estimarea trebuie să fie o valoare de tip caracter.",
        "empty": "Valoarea estimării nu poate fi goală.",
        "already_exists": "Valoarea estimării există deja.",
        "unsaved_changes": "Ai modificări nesalvate, te rugăm să le salvezi înainte de a finaliza",
        "remove_empty": "Estimarea nu poate fi goală. Introdu o valoare în fiecare câmp sau elimină câmpurile pentru care nu ai valori."
      },
      "systems": {
        "points": {
          "label": "Puncte",
          "fibonacci": "Fibonacci",
          "linear": "Linear",
          "squares": "Pătrate",
          "custom": "Personalizat"
        },
        "categories": {
          "label": "Categorii",
          "t_shirt_sizes": "Mărimi tricou",
          "easy_to_hard": "De la ușor la greu",
          "custom": "Personalizat"
        },
        "time": {
          "label": "Timp",
          "hours": "Ore"
        }
      }
    },
    "automations": {
      "label": "Automatizări",
      "auto-archive": {
        "title": "Auto-arhivează activitățile finalizate",
        "description": "Plane va arhiva automat activitățile care au fost finalizate sau anulate.",
        "duration": "Auto-arhivează activitățile finalizate de"
      },
      "auto-close": {
        "title": "Închide automat activitățile",
        "description": "Plane va închide automat activitățile care nu au fost finalizate sau anulate.",
        "duration": "Închide automat activitățile inactive de",
        "auto_close_status": "Stare închidere automată"
      }
    },
    "empty_state": {
      "labels": {
        "title": "Nicio etichetă încă",
        "description": "Creează etichete pentru a organiza și filtra activitățile din proiect."
      },
      "estimates": {
        "title": "Nicio estimare configurată",
        "description": "Creează un set de estimări pentru a comunica volumul de muncă pentru fiecare activitate.",
        "primary_button": "Adaugă sistem de estimare"
      }
    }
  },
  "project_cycles": {
    "add_cycle": "Adaugă ciclu",
    "more_details": "Mai multe detalii",
    "cycle": "Ciclu",
    "update_cycle": "Actualizează ciclul",
    "create_cycle": "Creează ciclu",
    "no_matching_cycles": "Niciun ciclu găsit",
    "remove_filters_to_see_all_cycles": "Elimină filtrele pentru a vedea toate ciclurile",
    "remove_search_criteria_to_see_all_cycles": "Elimină criteriile de căutare pentru a vedea toate ciclurile",
    "only_completed_cycles_can_be_archived": "Doar ciclurile finalizate pot fi arhivate",
    "active_cycle": {
      "label": "Ciclu activ",
      "progress": "Progres",
      "chart": "Ritmul de finalizare a activităților",
      "priority_issue": "Activități prioritare",
      "assignees": "Persoane atribuite",
      "issue_burndown": "Grafic de finalizare a activităților",
      "ideal": "Ideal",
      "current": "Curent",
      "labels": "Etichete"
    },
    "upcoming_cycle": {
      "label": "Ciclu viitor"
    },
    "completed_cycle": {
      "label": "Ciclu finalizat"
    },
    "status": {
      "days_left": "Zile rămase",
      "completed": "Finalizat",
      "yet_to_start": "Nu a început",
      "in_progress": "În desfășurare",
      "draft": "Schiță"
    },
    "action": {
      "restore": {
        "title": "Restaurează ciclul",
        "success": {
          "title": "Ciclu restaurat",
          "description": "Ciclul a fost restaurat."
        },
        "failed": {
          "title": "Restaurarea ciclului a eșuat",
          "description": "Ciclul nu a putut fi restaurat. Te rugăm să încerci din nou."
        }
      },
      "favorite": {
        "loading": "Se adaugă ciclul la favorite",
        "success": {
          "description": "Ciclul a fost adăugat la favorite.",
          "title": "Succes!"
        },
        "failed": {
          "description": "Nu s-a putut adăuga ciclul la favorite. Te rugăm să încerci din nou.",
          "title": "Eroare!"
        }
      },
      "unfavorite": {
        "loading": "Se elimină ciclul din favorite",
        "success": {
          "description": "Ciclul a fost eliminat din favorite.",
          "title": "Succes!"
        },
        "failed": {
          "description": "Nu s-a putut elimina ciclul din favorite. Te rugăm să încerci din nou.",
          "title": "Eroare!"
        }
      },
      "update": {
        "loading": "Se actualizează ciclul",
        "success": {
          "description": "Ciclul a fost actualizat cu succes.",
          "title": "Succes!"
        },
        "failed": {
          "description": "Eroare la actualizarea ciclului. Te rugăm să încerci din nou.",
          "title": "Eroare!"
        },
        "error": {
          "already_exists": "Ai deja un ciclu în datele selectate. Dacă vrei să creezi o schiță, poți face asta eliminând ambele date."
        }
      }
    },
    "empty_state": {
      "general": {
        "title": "Grupează și delimitează în timp munca ta în Cicluri.",
        "description": "Împarte munca în intervale de timp, stabilește datele în funcție de termenul limită al proiectului și progresează vizibil ca echipă.",
        "primary_button": {
          "text": "Setează primul tău ciclu",
          "comic": {
            "title": "Ciclurile sunt intervale repetitive de timp.",
            "description": "O iterație sau orice alt termen folosit pentru urmărirea săptămânală sau bilunară a muncii este un ciclu."
          }
        }
      },
      "no_issues": {
        "title": "Nicio activitate adăugată în ciclu",
        "description": "Adaugă sau creează activități pe care vrei să le implementezi în acest ciclu",
        "primary_button": {
          "text": "Creează o activitate nouă"
        },
        "secondary_button": {
          "text": "Adaugă o activitate existentă"
        }
      },
      "completed_no_issues": {
        "title": "Nicio activitate în ciclu",
        "description": "Nu există activități în ciclu. Acestea au fost fie transferate, fie ascunse. Pentru a vedea activitățile ascunse, actualizează proprietățile de afișare."
      },
      "active": {
        "title": "Niciun ciclu activ",
        "description": "Un ciclu activ include orice perioadă care conține data de azi în intervalul său. Progresul și detaliile ciclului activ apar aici."
      },
      "archived": {
        "title": "Niciun ciclu arhivat încă",
        "description": "Pentru a păstra proiectul ordonat, arhivează ciclurile completate. Le vei găsi aici după arhivare."
      }
    }
  },
  "project_issues": {
    "empty_state": {
      "no_issues": {
        "title": "Creează o activitate și atribuie-o cuiva, chiar și ție",
        "description": "Gândește-te la activități ca la sarcini sau lucruri care trebuie făcute. O activitate și sub-activitățile sale sunt acțiuni care trebuie realizate într-un interval de timp de către membrii echipei tale. Echipa creează, atribuie și finalizează activități pentru a duce proiectul spre obiectivul său.",
        "primary_button": {
          "text": "Creează prima ta activitate",
          "comic": {
            "title": "Activitățile sunt elemente de bază în Plane.",
            "description": "Reproiectarea interfeței Plane, modernizarea imaginii companiei sau lansarea noului sistem de injecție sunt exemple de activități care au, cel mai probabil, sub-activități."
          }
        }
      },
      "no_archived_issues": {
        "title": "Nicio activitate arhivată încă",
        "description": "Manual sau automat, poți arhiva activitățile care sunt finalizate sau anulate. Le vei găsi aici după arhivare.",
        "primary_button": {
          "text": "Setează automatizarea"
        }
      },
      "issues_empty_filter": {
        "title": "Nicio activitate găsită conform filtrelor aplicate",
        "secondary_button": {
          "text": "Șterge toate filtrele"
        }
      }
    }
  },
  "project_module": {
    "add_module": "Adaugă Modul",
    "update_module": "Actualizează Modul",
    "create_module": "Creează Modul",
    "archive_module": "Arhivează Modul",
    "restore_module": "Restaurează Modul",
    "delete_module": "Șterge modulul",
    "empty_state": {
      "general": {
        "title": "Mapează etapele proiectului în Module și urmărește munca agregată cu ușurință.",
        "description": "Un grup de activități care aparțin unui părinte logic și ierarhic formează un modul. Gândește-te la module ca la un mod de a urmări munca în funcție de etapele proiectului. Au propriile perioade, termene limită și statistici pentru a-ți arăta cât de aproape sau departe ești de un reper.",
        "primary_button": {
          "text": "Construiește primul tău modul",
          "comic": {
            "title": "Modulele ajută la organizarea muncii pe niveluri ierarhice.",
            "description": "Un modul pentru caroserie, un modul pentru șasiu sau un modul pentru depozit sunt exemple bune de astfel de grupare."
          }
        }
      },
      "no_issues": {
        "title": "Nicio activitate în modul",
        "description": "Creează sau adaugă activități pe care vrei să le finalizezi ca parte a acestui modul",
        "primary_button": {
          "text": "Creează activități noi"
        },
        "secondary_button": {
          "text": "Adaugă o activitate existentă"
        }
      },
      "archived": {
        "title": "Niciun modul arhivat încă",
        "description": "Pentru a păstra proiectul ordonat, arhivează modulele finalizate sau anulate. Le vei găsi aici după arhivare."
      },
      "sidebar": {
        "in_active": "Acest modul nu este încă activ.",
        "invalid_date": "Dată invalidă. Te rugăm să introduci o dată validă."
      }
    },
    "quick_actions": {
      "archive_module": "Arhivează modulul",
      "archive_module_description": "Doar modulele finalizate sau anulate pot fi arhivate.",
      "delete_module": "Șterge modulul"
    },
    "toast": {
      "copy": {
        "success": "Link-ul modulului a fost copiat în memoria temporară"
      },
      "delete": {
        "success": "Modulul a fost șters cu succes",
        "error": "Ștergerea modulului a eșuat"
      }
    }
  },
  "project_views": {
    "empty_state": {
      "general": {
        "title": "Salvează perspective filtrate pentru proiectul tău. Creează câte ai nevoie",
        "description": "Perspectivele sunt seturi de filtre salvate pe care le folosești frecvent sau la care vrei acces rapid. Toți colegii tăi dintr-un proiect pot vedea perspectivele tuturor și pot alege ce li se potrivește cel mai bine.",
        "primary_button": {
          "text": "Creează prima ta perspectivă",
          "comic": {
            "title": "Perspectivele funcționează pe baza proprietăților activităților.",
            "description": "Poți crea o perspectivă de aici, cu oricâte proprietăți și filtre consideri necesare."
          }
        }
      },
      "filter": {
        "title": "Nicio perspectivă potrivită",
        "description": "Nicio perspectivă nu se potrivește criteriilor de căutare.\n Creează o nouă perspectivă în schimb."
      }
    }
  },
  "project_page": {
    "empty_state": {
      "general": {
        "title": "Scrie o notiță, un document sau o bază completă de cunoștințe. Folosește-l pe Galileo, Inteligența Artificială a Plane, ca să te ajute să începi",
        "description": "Documentația e spațiul în care îți notezi gândurile în Plane. Ia notițe de la ședințe, formatează-le ușor, inserează activități, așază-le folosind o bibliotecă de componente și păstrează-le pe toate în contextul proiectului tău. Pentru a redacta rapid orice document, apelează la Galileo, Inteligența Artificială a Plane, cu un shortcut sau un click.",
        "primary_button": {
          "text": "Creează primul tău document"
        }
      },
      "private": {
        "title": "Niciun document privată încă",
        "description": "Păstrează-ți gândurile private aici. Când ești gata să le împarți, echipa e la un click distanță.",
        "primary_button": {
          "text": "Creează primul tău document"
        }
      },
      "public": {
        "title": "Niciun document public încă",
        "description": "Vezi aici documentele distribuite cu toată echipa ta din proiect.",
        "primary_button": {
          "text": "Creează primul tău document"
        }
      },
      "archived": {
        "title": "Niciun document arhivat încă",
        "description": "Arhivează documentele de care nu mai ai nevoie. Le poți accesa de aici oricând."
      }
    }
  },
  "command_k": {
    "empty_state": {
      "search": {
        "title": "Niciun rezultat găsit"
      }
    }
  },
  "issue_relation": {
    "empty_state": {
      "search": {
        "title": "Nu au fost găsite activități potrivite"
      },
      "no_issues": {
        "title": "Nu au fost găsite activități"
      }
    }
  },
  "issue_comment": {
    "empty_state": {
      "general": {
        "title": "Niciun comentariu încă",
        "description": "Comentariile pot fi folosite ca spațiu de discuții și urmărire pentru activități"
      }
    }
  },
  "notification": {
    "label": "Căsuță de mesaje",
    "page_label": "{workspace} - Căsuță de mesaje",
    "options": {
      "mark_all_as_read": "Marchează toate ca citite",
      "mark_read": "Marchează ca citit",
      "mark_unread": "Marchează ca necitit",
      "refresh": "Reîmprospătează",
      "filters": "Filtre Căsuță de mesaje",
      "show_unread": "Afișează necitite",
      "show_snoozed": "Afișează amânate",
      "show_archived": "Afișează arhivate",
      "mark_archive": "Arhivează",
      "mark_unarchive": "Dezarhivează",
      "mark_snooze": "Amână",
      "mark_unsnooze": "Dezactivează amânarea"
    },
    "toasts": {
      "read": "Notificare marcată ca citită",
      "unread": "Notificare marcată ca necitită",
      "archived": "Notificare arhivată",
      "unarchived": "Notificare dezarhivată",
      "snoozed": "Notificare amânată",
      "unsnoozed": "Notificare reactivată"
    },
    "empty_state": {
      "detail": {
        "title": "Selectează pentru a vedea detalii."
      },
      "all": {
        "title": "Nicio activitate atribuită",
        "description": "Actualizările pentru activitățile atribuite ție pot fi\nvăzute aici"
      },
      "mentions": {
        "title": "Nicio activitate atribuită",
        "description": "Actualizările pentru activitățile atribuite ție pot fi\nvăzute aici"
      }
    },
    "tabs": {
      "all": "Toate",
      "mentions": "Mențiuni"
    },
    "filter": {
      "assigned": "Atribuite mie",
      "created": "Create de mine",
      "subscribed": "Urmărite de mine"
    },
    "snooze": {
      "1_day": "1 zi",
      "3_days": "3 zile",
      "5_days": "5 zile",
      "1_week": "1 săptămână",
      "2_weeks": "2 săptămâni",
      "custom": "Personalizat"
    }
  },
  "active_cycle": {
    "empty_state": {
      "progress": {
        "title": "Adaugă activități în ciclu pentru a vedea progresul"
      },
      "chart": {
        "title": "Adaugă activități în ciclu pentru a vedea graficul de finalizare a activităților."
      },
      "priority_issue": {
        "title": "Observă rapid activitățile cu prioritate ridicată abordate în ciclu."
      },
      "assignee": {
        "title": "Adaugă responsabili pentru a vedea repartizarea muncii pe persoane."
      },
      "label": {
        "title": "Adaugă etichete activităților pentru a vedea repartizarea muncii pe etichete."
      }
    }
  },
  "disabled_project": {
    "empty_state": {
      "inbox": {
        "title": "Funcția Cereri nu este activată pentru proiect.",
        "description": "Funcția Cereri te ajută să gestionezi cererile care vin în proiectul tău și să le adaugi ca activități în fluxul tău. Activează Cereri din setările proiectului pentru a gestiona cererile.",
        "primary_button": {
          "text": "Gestionează funcțiile"
        }
      },
      "cycle": {
        "title": "Funcția Cicluri nu este activată pentru acest proiect.",
        "description": "Împarte munca în intervale de timp, pleacă de la termenul limită al proiectului pentru a seta date și progresează vizibil ca echipă. Activează funcția de cicluri pentru a începe să o folosești.",
        "primary_button": {
          "text": "Gestionează funcțiile"
        }
      },
      "module": {
        "title": "Funcția Module nu este activată pentru proiect.",
        "description": "Modulele sunt componentele de bază ale proiectului tău. Activează modulele din setările proiectului pentru a începe să le folosești.",
        "primary_button": {
          "text": "Gestionează funcțiile"
        }
      },
      "page": {
        "title": "Funcția Documentație nu este activată pentru proiect.",
        "description": "Paginile sunt componentele de bază ale proiectului tău. Activează paginile din setările proiectului pentru a începe să le folosești.",
        "primary_button": {
          "text": "Gestionează funcțiile"
        }
      },
      "view": {
        "title": "Funcția Perspective nu este activată pentru proiect.",
        "description": "Perspectivele sunt componentele de bază ale proiectului tău. Activează perspectivele din setările proiectului pentru a începe să le folosești.",
        "primary_button": {
          "text": "Gestionează funcțiile"
        }
      }
    }
  },
  "workspace_draft_issues": {
    "draft_an_issue": "Salvează o activitate ca schiță",
    "empty_state": {
      "title": "Elementele de lucru scrise pe jumătate, și în curând și comentariile, vor apărea aici.",
      "description": "Ca să testezi, începe să adaugi o activitate și las-o nefinalizată sau creează prima ta schiță mai jos. 😉",
      "primary_button": {
        "text": "Creează prima ta schiță"
      }
    },
    "delete_modal": {
      "title": "Șterge schița",
      "description": "Ești sigur că vrei să ștergi această schiță? Această acțiune este ireversibilă."
    },
    "toasts": {
      "created": {
        "success": "Schiță creată",
        "error": "Activitatea nu a putut fi creată. Te rugăm să încerci din nou."
      },
      "deleted": {
        "success": "Schiță ștearsă"
      }
    }
  },
  "stickies": {
    "title": "Notițele tale",
    "placeholder": "click pentru a scrie aici",
    "all": "Toate notițele",
    "no-data": "Notează o idee, surprinde un moment de inspirație sau înregistrează o idee. Adaugă o notiță pentru a începe.",
    "add": "Adaugă notiță",
    "search_placeholder": "Caută după titlu",
    "delete": "Șterge notița",
    "delete_confirmation": "Ești sigur că vrei să ștergi această notiță?",
    "empty_state": {
      "simple": "Notează o idee, surprinde un moment de inspirație sau înregistrează o idee. Adaugă o notiță pentru a începe.",
      "general": {
        "title": "Notițele sunt observații rapide și lucruri de făcut pe care le notezi din mers.",
        "description": "Surprinde-ți gândurile și ideile fără efort, creând notițe la care poți avea acces oricând și de oriunde.",
        "primary_button": {
          "text": "Adaugă notiță"
        }
      },
      "search": {
        "title": "Nu se potrivește cu nicio notiță existentă.",
        "description": "Încearcă un alt termen sau anunță-ne\n dacă ești sigur că ai căutat corect.",
        "primary_button": {
          "text": "Adaugă notiță"
        }
      }
    },
    "toasts": {
      "errors": {
        "wrong_name": "Numele notiței nu poate depăși 100 de caractere.",
        "already_exists": "Există deja o notiță fără descriere"
      },
      "created": {
        "title": "Notiță creată",
        "message": "Notița a fost creată cu succes"
      },
      "not_created": {
        "title": "Notiță necreată",
        "message": "Notița nu a putut fi creată"
      },
      "updated": {
        "title": "Notiță actualizată",
        "message": "Notița a fost actualizată cu succes"
      },
      "not_updated": {
        "title": "Notiță neactualizată",
        "message": "Notița nu a putut fi actualizată"
      },
      "removed": {
        "title": "Notiță ștearsă",
        "message": "Notița a fost ștearsă cu succes"
      },
      "not_removed": {
        "title": "Notiță neștearsă",
        "message": "Notița nu a putut fi ștearsă"
      }
    }
  },
  "role_details": {
    "guest": {
      "title": "Invitat",
      "description": "Membrii externi ai organizațiilor pot fi incluși ca invitați."
    },
    "member": {
      "title": "Membru",
      "description": "Poate citi, scrie, edita și șterge entități în proiecte, cicluri și module"
    },
    "admin": {
      "title": "Administrator",
      "description": "Toate permisiunile setate pe adevărat în cadrul workspace-ului."
    }
  },
  "user_roles": {
    "product_or_project_manager": "Manager de produs / proiect",
    "development_or_engineering": "Dezvoltare / Inginerie",
    "founder_or_executive": "Fondator / Director executiv",
    "freelancer_or_consultant": "Liber profesionist / Consultant",
    "marketing_or_growth": "Marketing / Creștere",
    "sales_or_business_development": "Vânzări / Dezvoltare afaceri",
    "support_or_operations": "Suport / Operațiuni",
    "student_or_professor": "Student / Profesor",
    "human_resources": "Resurse umane",
    "other": "Altceva"
  },
  "importer": {
    "github": {
      "title": "Github",
      "description": "Importă activități din arhivele de cod GitHub și sincronizează-le."
    },
    "jira": {
      "title": "Jira",
      "description": "Importă activități și episoade din proiectele și episoadele Jira."
    }
  },
  "exporter": {
    "csv": {
      "title": "CSV",
      "description": "Exportă activitățile într-un fișier CSV.",
      "short_description": "Exportă ca CSV"
    },
    "excel": {
      "title": "Excel",
      "description": "Exportă activitățile într-un fișier Excel.",
      "short_description": "Exportă ca Excel"
    },
    "xlsx": {
      "title": "Excel",
      "description": "Exportă activitățile într-un fișier Excel.",
      "short_description": "Exportă ca Excel"
    },
    "json": {
      "title": "JSON",
      "description": "Exportă activitățile într-un fișier JSON.",
      "short_description": "Exportă ca JSON"
    }
  },
  "default_global_view": {
    "all_issues": "Toate activitățile",
    "assigned": "Atribuite",
    "created": "Create",
    "subscribed": "Urmărite"
  },
  "themes": {
    "theme_options": {
      "system_preference": {
        "label": "Preferință sistem"
      },
      "light": {
        "label": "Luminos"
      },
      "dark": {
        "label": "Întunecat"
      },
      "light_contrast": {
        "label": "Luminos cu contrast ridicat"
      },
      "dark_contrast": {
        "label": "Întunecat cu contrast ridicat"
      },
      "custom": {
        "label": "Temă personalizată"
      }
    }
  },
  "project_modules": {
    "status": {
      "backlog": "Restante",
      "planned": "Planificate",
      "in_progress": "În desfășurare",
      "paused": "În pauză",
      "completed": "Finalizat",
      "cancelled": "Anulat"
    },
    "layout": {
      "list": "Aspect listă",
      "board": "Aspect galerie",
      "timeline": "Aspect cronologic"
    },
    "order_by": {
      "name": "Nume",
      "progress": "Progres",
      "issues": "Număr de activități",
      "due_date": "Termen limită",
      "created_at": "Dată creare",
      "manual": "Manual"
    }
  },
  "cycle": {
    "label": "{count, plural, one {Ciclu} other {Cicluri}}",
    "no_cycle": "Niciun ciclu"
  },
  "module": {
    "label": "{count, plural, one {Modul} other {Module}}",
    "no_module": "Niciun modul"
  },
  "description_versions": {
    "last_edited_by": "Ultima editare de către",
    "previously_edited_by": "Editat anterior de către",
    "edited_by": "Editat de"
  },
  "self_hosted_maintenance_message": {
    "plane_didnt_start_up_this_could_be_because_one_or_more_plane_services_failed_to_start": "Plane nu a pornit. Aceasta ar putea fi din cauza că unul sau mai multe servicii Plane au eșuat să pornească.",
    "choose_view_logs_from_setup_sh_and_docker_logs_to_be_sure": "Alegeți View Logs din setup.sh și logurile Docker pentru a fi siguri."
  }
}<|MERGE_RESOLUTION|>--- conflicted
+++ resolved
@@ -871,7 +871,6 @@
     "applying": "Aplicând",
     "users": "Utilizatori",
     "admins": "Administratori",
-<<<<<<< HEAD
     "guests": "Invitați",
     "on_track": "Pe drumul cel bun",
     "off_track": "În afara traiectoriei",
@@ -882,9 +881,6 @@
     "in_progress": "În desfășurare",
     "planned": "Planificat",
     "paused": "Pauzat"
-=======
-    "guests": "Invitați"
->>>>>>> 177c58a4
   },
   "chart": {
     "x_axis": "axa-X",
