--- conflicted
+++ resolved
@@ -500,7 +500,6 @@
   "export": "Exportă",
   "member": "{count, plural, one{# membru} other{# membri}}",
   "new_password_must_be_different_from_old_password": "Parola nouă trebuie să fie diferită de parola veche",
-<<<<<<< HEAD
   "choose_workspace_for_integration": "Alegeți un spațiu de lucru pentru a conecta această aplicație",
   "integrations_description": "Aplicațiile care funcționează cu Plane trebuie să se conecteze la un spațiu de lucru unde sunteți administrator.",
   "create_a_new_workspace": "Creați un nou spațiu de lucru",
@@ -508,8 +507,6 @@
   "no_workspaces_to_connect_description": "Trebuie să creați un spațiu de lucru pentru a putea conecta integrări și modele",
   "learn_more_about_workspaces": "Află mai multe despre spațiile de lucru",
 
-=======
->>>>>>> ac5b974d
   "project_view": {
     "sort_by": {
       "created_at": "Creat la",
