{
  "sidebar": {
    "projects": "Projekty",
    "pages": "Stránky",
    "new_work_item": "Nová pracovní položka",
    "home": "Domov",
    "your_work": "Vaše práce",
    "inbox": "Doručená pošta",
    "workspace": "Pracovní prostor",
    "views": "Pohledy",
    "analytics": "Analytika",
    "work_items": "Pracovní položky",
    "cycles": "Cykly",
    "modules": "Moduly",
    "intake": "Příjem",
    "drafts": "Koncepty",
    "favorites": "Oblíbené",
    "pro": "Pro",
    "upgrade": "Upgrade"
  },
  "auth": {
    "common": {
      "email": {
        "label": "E-mail",
        "placeholder": "jmeno@spolecnost.cz",
        "errors": {
          "required": "E-mail je povinný",
          "invalid": "E-mail je neplatný"
        }
      },
      "password": {
        "label": "Heslo",
        "set_password": "Nastavit heslo",
        "placeholder": "Zadejte heslo",
        "confirm_password": {
          "label": "Potvrďte heslo",
          "placeholder": "Potvrďte heslo"
        },
        "current_password": {
          "label": "Aktuální heslo"
        },
        "new_password": {
          "label": "Nové heslo",
          "placeholder": "Zadejte nové heslo"
        },
        "change_password": {
          "label": {
            "default": "Změnit heslo",
            "submitting": "Mění se heslo"
          }
        },
        "errors": {
          "match": "Hesla se neshodují",
          "empty": "Zadejte prosím své heslo",
          "length": "Délka hesla by měla být více než 8 znaků",
          "strength": {
            "weak": "Heslo je slabé",
            "strong": "Heslo je silné"
          }
        },
        "submit": "Nastavit heslo",
        "toast": {
          "change_password": {
            "success": {
              "title": "Úspěch!",
              "message": "Heslo bylo úspěšně změněno."
            },
            "error": {
              "title": "Chyba!",
              "message": "Něco se pokazilo. Zkuste to prosím znovu."
            }
          }
        }
      },
      "unique_code": {
        "label": "Jedinečný kód",
        "placeholder": "gets-sets-flys",
        "paste_code": "Vložte kód zaslaný na váš e-mail",
        "requesting_new_code": "Žádám o nový kód",
        "sending_code": "Odesílám kód"
      },
      "already_have_an_account": "Už máte účet?",
      "login": "Přihlásit se",
      "create_account": "Vytvořit účet",
      "new_to_plane": "Nový v Plane?",
      "back_to_sign_in": "Zpět k přihlášení",
      "resend_in": "Znovu odeslat za {seconds} sekund",
      "sign_in_with_unique_code": "Přihlásit se pomocí jedinečného kódu",
      "forgot_password": "Zapomněli jste heslo?"
    },
    "sign_up": {
      "header": {
        "label": "Vytvořte účet a začněte spravovat práci se svým týmem.",
        "step": {
          "email": {
            "header": "Registrace",
            "sub_header": ""
          },
          "password": {
            "header": "Registrace",
            "sub_header": "Zaregistrujte se pomocí kombinace e-mailu a hesla."
          },
          "unique_code": {
            "header": "Registrace",
            "sub_header": "Zaregistrujte se pomocí jedinečného kódu zaslaného na výše uvedenou e-mailovou adresu."
          }
        }
      },
      "errors": {
        "password": {
          "strength": "Zkuste nastavit silné heslo, abyste mohli pokračovat"
        }
      }
    },
    "sign_in": {
      "header": {
        "label": "Přihlaste se a začněte spravovat práci se svým týmem.",
        "step": {
          "email": {
            "header": "Přihlásit se nebo zaregistrovat",
            "sub_header": ""
          },
          "password": {
            "header": "Přihlásit se nebo zaregistrovat",
            "sub_header": "Použijte svou kombinaci e-mailu a hesla pro přihlášení."
          },
          "unique_code": {
            "header": "Přihlásit se nebo zaregistrovat",
            "sub_header": "Přihlaste se pomocí jedinečného kódu zaslaného na výše uvedenou e-mailovou adresu."
          }
        }
      }
    },
    "forgot_password": {
      "title": "Obnovte své heslo",
      "description": "Zadejte ověřenou e-mailovou adresu vašeho uživatelského účtu a my vám zašleme odkaz na obnovení hesla.",
      "email_sent": "Odeslali jsme odkaz na obnovení na vaši e-mailovou adresu",
      "send_reset_link": "Odeslat odkaz na obnovení",
      "errors": {
        "smtp_not_enabled": "Vidíme, že váš správce neaktivoval SMTP, nebudeme schopni odeslat odkaz na obnovení hesla"
      },
      "toast": {
        "success": {
          "title": "E-mail odeslán",
          "message": "Zkontrolujte svou doručenou poštu pro odkaz na obnovení hesla. Pokud se neobjeví během několika minut, zkontrolujte svou složku se spamem."
        },
        "error": {
          "title": "Chyba!",
          "message": "Něco se pokazilo. Zkuste to prosím znovu."
        }
      }
    },
    "reset_password": {
      "title": "Nastavit nové heslo",
      "description": "Zabezpečte svůj účet silným heslem"
    },
    "set_password": {
      "title": "Zabezpečte svůj účet",
      "description": "Nastavení hesla vám pomůže bezpečně se přihlásit"
    },
    "sign_out": {
      "toast": {
        "error": {
          "title": "Chyba!",
          "message": "Nepodařilo se odhlásit. Zkuste to prosím znovu."
        }
      }
    }
  },
  "submit": "Odeslat",
  "cancel": "Zrušit",
  "loading": "Načítání",
  "error": "Chyba",
  "success": "Úspěch",
  "warning": "Varování",
  "info": "Informace",
  "close": "Zavřít",
  "yes": "Ano",
  "no": "Ne",
  "ok": "OK",
  "name": "Název",
  "description": "Popis",
  "search": "Hledat",
  "add_member": "Přidat člena",
  "adding_members": "Přidávání členů",
  "remove_member": "Odebrat člena",
  "add_members": "Přidat členy",
  "adding_member": "Přidávání členů",
  "remove_members": "Odebrat členy",
  "add": "Přidat",
  "adding": "Přidávání",
  "remove": "Odebrat",
  "add_new": "Přidat nový",
  "remove_selected": "Odebrat vybrané",
  "first_name": "Křestní jméno",
  "last_name": "Příjmení",
  "email": "E-mail",
  "display_name": "Zobrazované jméno",
  "role": "Role",
  "timezone": "Časové pásmo",
  "avatar": "Profilový obrázek",
  "cover_image": "Úvodní obrázek",
  "password": "Heslo",
  "change_cover": "Změnit úvodní obrázek",
  "language": "Jazyk",
  "saving": "Ukládání",
  "save_changes": "Uložit změny",
  "deactivate_account": "Deaktivovat účet",
  "deactivate_account_description": "Při deaktivaci účtu budou všechna data a prostředky v rámci tohoto účtu trvale odstraněny a nelze je obnovit.",
  "profile_settings": "Nastavení profilu",
  "your_account": "Váš účet",
  "security": "Zabezpečení",
  "activity": "Aktivita",
  "appearance": "Vzhled",
  "notifications": "Oznámení",
  "workspaces": "Pracovní prostory",
  "create_workspace": "Vytvořit pracovní prostor",
  "invitations": "Pozvánky",
  "summary": "Shrnutí",
  "assigned": "Přiřazeno",
  "created": "Vytvořeno",
  "subscribed": "Odebíráno",
  "you_do_not_have_the_permission_to_access_this_page": "Nemáte oprávnění pro přístup k této stránce.",
  "something_went_wrong_please_try_again": "Něco se pokazilo. Zkuste to prosím znovu.",
  "load_more": "Načíst více",
  "select_or_customize_your_interface_color_scheme": "Vyberte nebo přizpůsobte barevné schéma rozhraní.",
  "select_the_cursor_motion_style_that_feels_right_for_you": "Vyberte styl pohybu kurzoru, který vám vyhovuje.",
  "theme": "Téma",
  "smooth_cursor": "Plynulý kurzor",
  "system_preference": "Systémové předvolby",
  "light": "Světlé",
  "dark": "Tmavé",
  "light_contrast": "Světlý vysoký kontrast",
  "dark_contrast": "Tmavý vysoký kontrast",
  "custom": "Vlastní téma",
  "select_your_theme": "Vyberte téma",
  "customize_your_theme": "Přizpůsobte si téma",
  "background_color": "Barva pozadí",
  "text_color": "Barva textu",
  "primary_color": "Hlavní barva (téma)",
  "sidebar_background_color": "Barva pozadí postranního panelu",
  "sidebar_text_color": "Barva textu postranního panelu",
  "set_theme": "Nastavit téma",
  "enter_a_valid_hex_code_of_6_characters": "Zadejte platný hexadecimální kód o 6 znacích",
  "background_color_is_required": "Barva pozadí je povinná",
  "text_color_is_required": "Barva textu je povinná",
  "primary_color_is_required": "Hlavní barva je povinná",
  "sidebar_background_color_is_required": "Barva pozadí postranního panelu je povinná",
  "sidebar_text_color_is_required": "Barva textu postranního panelu je povinná",
  "updating_theme": "Aktualizace tématu",
  "theme_updated_successfully": "Téma úspěšně aktualizováno",
  "failed_to_update_the_theme": "Aktualizace tématu se nezdařila",
  "email_notifications": "E-mailová oznámení",
  "stay_in_the_loop_on_issues_you_are_subscribed_to_enable_this_to_get_notified": "Zůstaňte v obraze u pracovních položek, které odebíráte. Aktivujte toto pro zasílání oznámení.",
  "email_notification_setting_updated_successfully": "Nastavení e-mailových oznámení úspěšně aktualizováno",
  "failed_to_update_email_notification_setting": "Aktualizace nastavení e-mailových oznámení se nezdařila",
  "notify_me_when": "Upozornit mě, když",
  "property_changes": "Změny vlastností",
  "property_changes_description": "Upozornit mě, když se změní vlastnosti pracovních položek jako přiřazení, priorita, odhady nebo cokoli jiného.",
  "state_change": "Změna stavu",
  "state_change_description": "Upozornit mě, když se pracovní položka přesune do jiného stavu",
  "issue_completed": "Pracovní položka dokončena",
  "issue_completed_description": "Upozornit mě pouze při dokončení pracovní položky",
  "comments": "Komentáře",
  "comments_description": "Upozornit mě, když někdo přidá komentář k pracovní položce",
  "mentions": "Zmínky",
  "mentions_description": "Upozornit mě pouze, když mě někdo zmíní v komentářích nebo popisu",
  "old_password": "Staré heslo",
  "general_settings": "Obecná nastavení",
  "sign_out": "Odhlásit se",
  "signing_out": "Odhlašování",
  "active_cycles": "Aktivní cykly",
  "active_cycles_description": "Sledujte cykly napříč projekty, monitorujte vysoce prioritní pracovní položky a zaměřte se na cykly vyžadující pozornost.",
  "on_demand_snapshots_of_all_your_cycles": "Snapshots všech vašich cyklů na vyžádání",
  "upgrade": "Upgradovat",
  "10000_feet_view": "Pohled z 10 000 stop na všechny aktivní cykly.",
  "10000_feet_view_description": "Přibližte si všechny běžící cykly napříč všemi projekty najednou, místo přepínání mezi cykly v každém projektu.",
  "get_snapshot_of_each_active_cycle": "Získejte snapshot každého aktivního cyklu.",
  "get_snapshot_of_each_active_cycle_description": "Sledujte klíčové metriky pro všechny aktivní cykly, zjistěte jejich průběh a porovnejte rozsah s termíny.",
  "compare_burndowns": "Porovnejte burndowny.",
  "compare_burndowns_description": "Sledujte výkonnost týmů prostřednictvím přehledu burndown reportů každého cyklu.",
  "quickly_see_make_or_break_issues": "Rychle zjistěte kritické pracovní položky.",
  "quickly_see_make_or_break_issues_description": "Prohlédněte si vysoce prioritní pracovní položky pro každý cyklus vzhledem k termínům. Zobrazte všechny na jedno kliknutí.",
  "zoom_into_cycles_that_need_attention": "Zaměřte se na cykly vyžadující pozornost.",
  "zoom_into_cycles_that_need_attention_description": "Prozkoumejte stav jakéhokoli cyklu, který nesplňuje očekávání, na jedno kliknutí.",
  "stay_ahead_of_blockers": "Předvídejte překážky.",
  "stay_ahead_of_blockers_description": "Identifikujte problémy mezi projekty a zjistěte závislosti mezi cykly, které nejsou z jiných pohledů zřejmé.",
  "analytics": "Analytika",
  "workspace_invites": "Pozvánky do pracovního prostoru",
  "enter_god_mode": "Vstoupit do režimu boha",
  "workspace_logo": "Logo pracovního prostoru",
  "new_issue": "Nová pracovní položka",
  "your_work": "Vaše práce",
  "drafts": "Koncepty",
  "projects": "Projekty",
  "views": "Pohledy",
  "workspace": "Pracovní prostor",
  "archives": "Archivy",
  "settings": "Nastavení",
  "failed_to_move_favorite": "Přesunutí oblíbeného se nezdařilo",
  "favorites": "Oblíbené",
  "no_favorites_yet": "Zatím žádné oblíbené",
  "create_folder": "Vytvořit složku",
  "new_folder": "Nová složka",
  "favorite_updated_successfully": "Oblíbené úspěšně aktualizováno",
  "favorite_created_successfully": "Oblíbené úspěšně vytvořeno",
  "folder_already_exists": "Složka již existuje",
  "folder_name_cannot_be_empty": "Název složky nemůže být prázdný",
  "something_went_wrong": "Něco se pokazilo",
  "failed_to_reorder_favorite": "Změna pořadí oblíbeného se nezdařila",
  "favorite_removed_successfully": "Oblíbené úspěšně odstraněno",
  "failed_to_create_favorite": "Vytvoření oblíbeného se nezdařilo",
  "failed_to_rename_favorite": "Přejmenování oblíbeného se nezdařilo",
  "project_link_copied_to_clipboard": "Odkaz na projekt zkopírován do schránky",
  "link_copied": "Odkaz zkopírován",
  "add_project": "Přidat projekt",
  "create_project": "Vytvořit projekt",
  "failed_to_remove_project_from_favorites": "Nepodařilo se odstranit projekt z oblíbených. Zkuste to prosím znovu.",
  "project_created_successfully": "Projekt úspěšně vytvořen",
  "project_created_successfully_description": "Projekt byl úspěšně vytvořen. Nyní můžete začít přidávat pracovní položky.",
  "project_cover_image_alt": "Úvodní obrázek projektu",
  "name_is_required": "Název je povinný",
  "title_should_be_less_than_255_characters": "Název by měl být kratší než 255 znaků",
  "project_name": "Název projektu",
  "project_id_must_be_at_least_1_character": "ID projektu musí mít alespoň 1 znak",
  "project_id_must_be_at_most_5_characters": "ID projektu může mít maximálně 5 znaků",
  "project_id": "ID projektu",
  "project_id_tooltip_content": "Pomáhá jednoznačně identifikovat pracovní položky v projektu. Max. 5 znaků.",
  "description_placeholder": "Popis",
  "only_alphanumeric_non_latin_characters_allowed": "Jsou povoleny pouze alfanumerické a nelatinské znaky.",
  "project_id_is_required": "ID projektu je povinné",
  "project_id_allowed_char": "Jsou povoleny pouze alfanumerické a nelatinské znaky.",
  "project_id_min_char": "ID projektu musí mít alespoň 1 znak",
  "project_id_max_char": "ID projektu může mít maximálně 5 znaků",
  "project_description_placeholder": "Zadejte popis projektu",
  "select_network": "Vybrat síť",
  "lead": "Vedoucí",
  "date_range": "Rozsah dat",
  "private": "Soukromý",
  "public": "Veřejný",
  "accessible_only_by_invite": "Přístupné pouze na pozvání",
  "anyone_in_the_workspace_except_guests_can_join": "Kdokoli v pracovním prostoru kromě hostů se může připojit",
  "creating": "Vytváření",
  "creating_project": "Vytváření projektu",
  "adding_project_to_favorites": "Přidávání projektu do oblíbených",
  "project_added_to_favorites": "Projekt přidán do oblíbených",
  "couldnt_add_the_project_to_favorites": "Nepodařilo se přidat projekt do oblíbených. Zkuste to prosím znovu.",
  "removing_project_from_favorites": "Odebírání projektu z oblíbených",
  "project_removed_from_favorites": "Projekt odstraněn z oblíbených",
  "couldnt_remove_the_project_from_favorites": "Nepodařilo se odstranit projekt z oblíbených. Zkuste to prosím znovu.",
  "add_to_favorites": "Přidat do oblíbených",
  "remove_from_favorites": "Odebrat z oblíbených",
  "publish_project": "Publikovat projekt",
  "publish": "Publikovat",
  "copy_link": "Kopírovat odkaz",
  "leave_project": "Opustit projekt",
  "join_the_project_to_rearrange": "Připojte se k projektu pro změnu uspořádání",
  "drag_to_rearrange": "Přetáhněte pro uspořádání",
  "congrats": "Gratulujeme!",
  "open_project": "Otevřít projekt",
  "issues": "Pracovní položky",
  "cycles": "Cykly",
  "modules": "Moduly",
  "pages": "Stránky",
  "intake": "Příjem",
  "time_tracking": "Sledování času",
  "work_management": "Správa práce",
  "projects_and_issues": "Projekty a pracovní položky",
  "projects_and_issues_description": "Aktivujte nebo deaktivujte tyto funkce v projektu.",
  "cycles_description": "Časově vymezte práci podle projektu a podle potřeby upravte období. Jeden cyklus může trvat 2 týdny, další jen 1 týden.",
  "modules_description": "Organizujte práci do podprojektů s vyhrazenými vedoucími a přiřazenými osobami.",
  "views_description": "Uložte vlastní řazení, filtry a možnosti zobrazení nebo je sdílejte se svým týmem.",
  "pages_description": "Vytvářejte a upravujte volně strukturovaný obsah – poznámky, dokumenty, cokoli.",
  "intake_description": "Umožněte nečlenům sdílet chyby, zpětnou vazbu a návrhy, aniž by narušili váš pracovní postup.",
  "time_tracking_description": "Zaznamenávejte čas strávený na pracovních položkách a projektech.",
  "work_management_description": "Spravujte svou práci a projekty snadno.",
  "documentation": "Dokumentace",
  "message_support": "Kontaktovat podporu",
  "contact_sales": "Kontaktovat prodej",
  "hyper_mode": "Hyper režim",
  "keyboard_shortcuts": "Klávesové zkratky",
  "whats_new": "Co je nového?",
  "version": "Verze",
  "we_are_having_trouble_fetching_the_updates": "Máme potíže s načítáním aktualizací.",
  "our_changelogs": "naše změnové protokoly",
  "for_the_latest_updates": "pro nejnovější aktualizace.",
  "please_visit": "Navštivte",
  "docs": "Dokumentace",
  "full_changelog": "Úplný změnový protokol",
  "support": "Podpora",
  "discord": "Discord",
  "powered_by_plane_pages": "Poháněno Plane Pages",
  "please_select_at_least_one_invitation": "Vyberte alespoň jednu pozvánku.",
  "please_select_at_least_one_invitation_description": "Vyberte alespoň jednu pozvánku pro připojení k pracovnímu prostoru.",
  "we_see_that_someone_has_invited_you_to_join_a_workspace": "Vidíme, že vás někdo pozval do pracovního prostoru",
  "join_a_workspace": "Připojit se k pracovnímu prostoru",
  "we_see_that_someone_has_invited_you_to_join_a_workspace_description": "Vidíme, že vás někdo pozval do pracovního prostoru",
  "join_a_workspace_description": "Připojit se k pracovnímu prostoru",
  "accept_and_join": "Přijmout a připojit se",
  "go_home": "Domů",
  "no_pending_invites": "Žádné čekající pozvánky",
  "you_can_see_here_if_someone_invites_you_to_a_workspace": "Zde uvidíte, pokud vás někdo pozve do pracovního prostoru",
  "back_to_home": "Zpět na domovskou stránku",
  "workspace_name": "název-pracovního-prostoru",
  "deactivate_your_account": "Deaktivovat váš účet",
  "deactivate_your_account_description": "Po deaktivaci nebudete moci být přiřazeni k pracovním položkám a nebude vám účtován poplatek za pracovní prostor. Pro opětovnou aktivaci účtu budete potřebovat pozvánku do pracovního prostoru na tento e-mail.",
  "deactivating": "Deaktivace",
  "confirm": "Potvrdit",
  "confirming": "Potvrzování",
  "draft_created": "Koncept vytvořen",
  "issue_created_successfully": "Pracovní položka úspěšně vytvořena",
  "draft_creation_failed": "Vytvoření konceptu se nezdařilo",
  "issue_creation_failed": "Vytvoření pracovní položky se nezdařilo",
  "draft_issue": "Koncept pracovní položky",
  "issue_updated_successfully": "Pracovní položka úspěšně aktualizována",
  "issue_could_not_be_updated": "Aktualizace pracovní položky se nezdařila",
  "create_a_draft": "Vytvořit koncept",
  "save_to_drafts": "Uložit do konceptů",
  "save": "Uložit",
  "update": "Aktualizovat",
  "updating": "Aktualizace",
  "create_new_issue": "Vytvořit novou pracovní položku",
  "editor_is_not_ready_to_discard_changes": "Editor není připraven zahodit změny",
  "failed_to_move_issue_to_project": "Přesunutí pracovní položky do projektu se nezdařilo",
  "create_more": "Vytvořit více",
  "add_to_project": "Přidat do projektu",
  "discard": "Zahodit",
  "duplicate_issue_found": "Nalezena duplicitní pracovní položka",
  "duplicate_issues_found": "Nalezeny duplicitní pracovní položky",
  "no_matching_results": "Žádné odpovídající výsledky",
  "title_is_required": "Název je povinný",
  "title": "Název",
  "state": "Stav",
  "priority": "Priorita",
  "none": "Žádná",
  "urgent": "Naléhavá",
  "high": "Vysoká",
  "medium": "Střední",
  "low": "Nízká",
  "members": "Členové",
  "assignee": "Přiřazeno",
  "assignees": "Přiřazení",
  "you": "Vy",
  "labels": "Štítky",
  "create_new_label": "Vytvořit nový štítek",
  "start_date": "Datum začátku",
  "end_date": "Datum ukončení",
  "due_date": "Termín",
  "estimate": "Odhad",
  "change_parent_issue": "Změnit nadřazenou pracovní položku",
  "remove_parent_issue": "Odebrat nadřazenou pracovní položku",
  "add_parent": "Přidat nadřazenou",
  "loading_members": "Načítání členů",
  "view_link_copied_to_clipboard": "Odkaz na pohled zkopírován do schránky.",
  "required": "Povinné",
  "optional": "Volitelné",
  "Cancel": "Zrušit",
  "edit": "Upravit",
  "archive": "Archivovat",
  "restore": "Obnovit",
  "open_in_new_tab": "Otevřít v nové záložce",
  "delete": "Smazat",
  "deleting": "Mazání",
  "make_a_copy": "Vytvořit kopii",
  "move_to_project": "Přesunout do projektu",
  "good": "Dobrý",
  "morning": "ráno",
  "afternoon": "odpoledne",
  "evening": "večer",
  "show_all": "Zobrazit vše",
  "show_less": "Zobrazit méně",
  "no_data_yet": "Zatím žádná data",
  "syncing": "Synchronizace",
  "add_work_item": "Přidat pracovní položku",
  "advanced_description_placeholder": "Stiskněte '/' pro příkazy",
  "create_work_item": "Vytvořit pracovní položku",
  "attachments": "Přílohy",
  "declining": "Odmítání",
  "declined": "Odmítnuto",
  "decline": "Odmítnout",
  "unassigned": "Nepřiřazeno",
  "work_items": "Pracovní položky",
  "add_link": "Přidat odkaz",
  "points": "Body",
  "no_assignee": "Žádné přiřazení",
  "no_assignees_yet": "Zatím žádní přiřazení",
  "no_labels_yet": "Zatím žádné štítky",
  "ideal": "Ideální",
  "current": "Aktuální",
  "no_matching_members": "Žádní odpovídající členové",
  "leaving": "Opouštění",
  "removing": "Odebírání",
  "leave": "Opustit",
  "refresh": "Obnovit",
  "refreshing": "Obnovování",
  "refresh_status": "Obnovit stav",
  "prev": "Předchozí",
  "next": "Další",
  "re_generating": "Znovu generování",
  "re_generate": "Znovu generovat",
  "re_generate_key": "Znovu generovat klíč",
  "export": "Exportovat",
  "member": "{count, plural, one{# člen} few{# členové} other{# členů}}",
  "new_password_must_be_different_from_old_password": "Nové heslo musí být odlišné od starého hesla",
  "project_view": {
    "sort_by": {
      "created_at": "Vytvořeno dne",
      "updated_at": "Aktualizováno dne",
      "name": "Název"
    }
  },
  "toast": {
    "success": "Úspěch!",
    "error": "Chyba!"
  },
  "links": {
    "toasts": {
      "created": {
        "title": "Odkaz vytvořen",
        "message": "Odkaz byl úspěšně vytvořen"
      },
      "not_created": {
        "title": "Odkaz nebyl vytvořen",
        "message": "Odkaz se nepodařilo vytvořit"
      },
      "updated": {
        "title": "Odkaz aktualizován",
        "message": "Odkaz byl úspěšně aktualizován"
      },
      "not_updated": {
        "title": "Odkaz nebyl aktualizován",
        "message": "Odkaz se nepodařilo aktualizovat"
      },
      "removed": {
        "title": "Odkaz odstraněn",
        "message": "Odkaz byl úspěšně odstraněn"
      },
      "not_removed": {
        "title": "Odkaz nebyl odstraněn",
        "message": "Odkaz se nepodařilo odstranit"
      }
    }
  },
  "home": {
    "empty": {
      "quickstart_guide": "Váš průvodce rychlým startem",
      "not_right_now": "Teď ne",
      "create_project": {
        "title": "Vytvořit projekt",
        "description": "Většina věcí začíná projektem v Plane.",
        "cta": "Začít"
      },
      "invite_team": {
        "title": "Pozvat tým",
        "description": "Spolupracujte s kolegy na tvorbě, dodávkách a správě.",
        "cta": "Pozvat je"
      },
      "configure_workspace": {
        "title": "Nastavte svůj pracovní prostor.",
        "description": "Aktivujte nebo deaktivujte funkce nebo jděte dále.",
        "cta": "Konfigurovat tento prostor"
      },
      "personalize_account": {
        "title": "Přizpůsobte si Plane.",
        "description": "Vyberte si obrázek, barvy a další.",
        "cta": "Personalizovat nyní"
      },
      "widgets": {
        "title": "Je ticho bez widgetů, zapněte je",
        "description": "Vypadá to, že všechny vaše widgety jsou vypnuté. Zapněte je\npro lepší zážitek!",
        "primary_button": {
          "text": "Spravovat widgety"
        }
      }
    },
    "quick_links": {
      "empty": "Uložte si odkazy na důležité věci, které chcete mít po ruce.",
      "add": "Přidat rychlý odkaz",
      "title": "Rychlý odkaz",
      "title_plural": "Rychlé odkazy"
    },
    "recents": {
      "title": "Nedávné",
      "empty": {
        "project": "Vaše nedávné projekty se zde zobrazí po návštěvě.",
        "page": "Vaše nedávné stránky se zde zobrazí po návštěvě.",
        "issue": "Vaše nedávné pracovní položky se zde zobrazí po návštěvě.",
        "default": "Zatím nemáte žádné nedávné položky."
      },
      "filters": {
        "all": "Vše",
        "projects": "Projekty",
        "pages": "Stránky",
        "issues": "Úkoly"
      }
    },
    "new_at_plane": {
      "title": "Novinky v Plane"
    },
    "quick_tutorial": {
      "title": "Rychlý tutoriál"
    },
    "widget": {
      "reordered_successfully": "Widget úspěšně přesunut.",
      "reordering_failed": "Při přesouvání widgetu došlo k chybě."
    },
    "manage_widgets": "Spravovat widgety",
    "title": "Domů",
    "star_us_on_github": "Ohodnoťte nás na GitHubu"
  },
  "link": {
    "modal": {
      "url": {
        "text": "URL",
        "required": "URL je neplatná",
        "placeholder": "Zadejte nebo vložte URL"
      },
      "title": {
        "text": "Zobrazovaný název",
        "placeholder": "Jak chcete tento odkaz vidět"
      }
    }
  },
  "common": {
    "all": "Vše",
    "states": "Stavy",
    "state": "Stav",
    "state_groups": "Skupiny stavů",
    "state_group": "Skupina stavů",
    "priorities": "Priority",
    "priority": "Priorita",
    "team_project": "Týmový projekt",
    "project": "Projekt",
    "cycle": "Cyklus",
    "cycles": "Cykly",
    "module": "Modul",
    "modules": "Moduly",
    "labels": "Štítky",
    "label": "Štítek",
    "assignees": "Přiřazení",
    "assignee": "Přiřazeno",
    "created_by": "Vytvořil",
    "none": "Žádné",
    "link": "Odkaz",
    "estimates": "Odhady",
    "estimate": "Odhad",
    "created_at": "Vytvořeno dne",
    "completed_at": "Dokončeno dne",
    "layout": "Rozložení",
    "filters": "Filtry",
    "display": "Zobrazení",
    "load_more": "Načíst více",
    "activity": "Aktivita",
    "analytics": "Analytika",
    "dates": "Data",
    "success": "Úspěch!",
    "something_went_wrong": "Něco se pokazilo",
    "error": {
      "label": "Chyba!",
      "message": "Došlo k chybě. Zkuste to prosím znovu."
    },
    "group_by": "Seskupit podle",
    "epic": "Epika",
    "epics": "Epiky",
    "work_item": "Pracovní položka",
    "work_items": "Pracovní položky",
    "sub_work_item": "Podřízená pracovní položka",
    "add": "Přidat",
    "warning": "Varování",
    "updating": "Aktualizace",
    "adding": "Přidávání",
    "update": "Aktualizovat",
    "creating": "Vytváření",
    "create": "Vytvořit",
    "cancel": "Zrušit",
    "description": "Popis",
    "title": "Název",
    "attachment": "Příloha",
    "general": "Obecné",
    "features": "Funkce",
    "automation": "Automatizace",
    "project_name": "Název projektu",
    "project_id": "ID projektu",
    "project_timezone": "Časové pásmo projektu",
    "created_on": "Vytvořeno dne",
    "update_project": "Aktualizovat projekt",
    "identifier_already_exists": "Identifikátor již existuje",
    "add_more": "Přidat více",
    "defaults": "Výchozí",
    "add_label": "Přidat štítek",
    "customize_time_range": "Přizpůsobit časový rozsah",
    "loading": "Načítání",
    "attachments": "Přílohy",
    "property": "Vlastnost",
    "properties": "Vlastnosti",
    "parent": "Nadřazený",
    "page": "Stránka",
    "remove": "Odebrat",
    "archiving": "Archivace",
    "archive": "Archivovat",
    "access": {
      "public": "Veřejný",
      "private": "Soukromý"
    },
    "done": "Hotovo",
    "sub_work_items": "Podřízené pracovní položky",
    "comment": "Komentář",
    "workspace_level": "Úroveň pracovního prostoru",
    "order_by": {
      "label": "Řadit podle",
      "manual": "Ručně",
      "last_created": "Naposledy vytvořené",
      "last_updated": "Naposledy aktualizované",
      "start_date": "Datum začátku",
      "due_date": "Termín",
      "asc": "Vzestupně",
      "desc": "Sestupně",
      "updated_on": "Aktualizováno dne"
    },
    "sort": {
      "asc": "Vzestupně",
      "desc": "Sestupně",
      "created_on": "Vytvořeno dne",
      "updated_on": "Aktualizováno dne"
    },
    "comments": "Komentáře",
    "updates": "Aktualizace",
    "clear_all": "Vymazat vše",
    "copied": "Zkopírováno!",
    "link_copied": "Odkaz zkopírován!",
    "link_copied_to_clipboard": "Odkaz zkopírován do schránky",
    "copied_to_clipboard": "Odkaz na pracovní položku zkopírován do schránky",
    "is_copied_to_clipboard": "Pracovní položka zkopírována do schránky",
    "no_links_added_yet": "Zatím nejsou přidány žádné odkazy",
    "add_link": "Přidat odkaz",
    "links": "Odkazy",
    "go_to_workspace": "Přejít do pracovního prostoru",
    "progress": "Pokrok",
    "optional": "Volitelné",
    "join": "Připojit se",
    "go_back": "Zpět",
    "continue": "Pokračovat",
    "resend": "Znovu odeslat",
    "relations": "Vztahy",
    "errors": {
      "default": {
        "title": "Chyba!",
        "message": "Něco se pokazilo. Zkuste to prosím znovu."
      },
      "required": "Toto pole je povinné",
      "entity_required": "{entity} je povinná",
      "restricted_entity": "{entity} je omezen"
    },
    "update_link": "Aktualizovat odkaz",
    "attach": "Připojit",
    "create_new": "Vytvořit nový",
    "add_existing": "Přidat existující",
    "type_or_paste_a_url": "Zadejte nebo vložte URL",
    "url_is_invalid": "URL je neplatná",
    "display_title": "Zobrazovaný název",
    "link_title_placeholder": "Jak chcete tento odkaz vidět",
    "url": "URL",
    "side_peek": "Postranní náhled",
    "modal": "Modální okno",
    "full_screen": "Celá obrazovka",
    "close_peek_view": "Zavřít náhled",
    "toggle_peek_view_layout": "Přepnout rozložení náhledu",
    "options": "Možnosti",
    "duration": "Trvání",
    "today": "Dnes",
    "week": "Týden",
    "month": "Měsíc",
    "quarter": "Čtvrtletí",
    "press_for_commands": "Stiskněte '/' pro příkazy",
    "click_to_add_description": "Klikněte pro přidání popisu",
    "search": {
      "label": "Hledat",
      "placeholder": "Zadejte hledaný výraz",
      "no_matches_found": "Nenalezeny žádné shody",
      "no_matching_results": "Žádné odpovídající výsledky"
    },
    "actions": {
      "edit": "Upravit",
      "make_a_copy": "Vytvořit kopii",
      "open_in_new_tab": "Otevřít v nové záložce",
      "copy_link": "Kopírovat odkaz",
      "archive": "Archivovat",
      "restore": "Obnovit",
      "delete": "Smazat",
      "remove_relation": "Odebrat vztah",
      "subscribe": "Odebírat",
      "unsubscribe": "Zrušit odběr",
      "clear_sorting": "Vymazat řazení",
      "show_weekends": "Zobrazit víkendy",
      "enable": "Povolit",
      "disable": "Zakázat"
    },
    "name": "Název",
    "discard": "Zahodit",
    "confirm": "Potvrdit",
    "confirming": "Potvrzování",
    "read_the_docs": "Přečtěte si dokumentaci",
    "default": "Výchozí",
    "active": "Aktivní",
    "enabled": "Povoleno",
    "disabled": "Zakázáno",
    "mandate": "Mandát",
    "mandatory": "Povinné",
    "yes": "Ano",
    "no": "Ne",
    "please_wait": "Prosím čekejte",
    "enabling": "Povolování",
    "disabling": "Zakazování",
    "beta": "Beta",
    "or": "nebo",
    "next": "Další",
    "back": "Zpět",
    "cancelling": "Rušení",
    "configuring": "Konfigurace",
    "clear": "Vymazat",
    "import": "Importovat",
    "connect": "Připojit",
    "authorizing": "Autorizace",
    "processing": "Zpracování",
    "no_data_available": "Nejsou k dispozici žádná data",
    "from": "od {name}",
    "authenticated": "Ověřeno",
    "select": "Vybrat",
    "upgrade": "Upgradovat",
    "add_seats": "Přidat místa",
    "projects": "Projekty",
    "workspace": "Pracovní prostor",
    "workspaces": "Pracovní prostory",
    "team": "Tým",
    "teams": "Týmy",
    "entity": "Entita",
    "entities": "Entity",
    "task": "Úkol",
    "tasks": "Úkoly",
    "section": "Sekce",
    "sections": "Sekce",
    "edit": "Upravit",
    "connecting": "Připojování",
    "connected": "Připojeno",
    "disconnect": "Odpojit",
    "disconnecting": "Odpojování",
    "installing": "Instalace",
    "install": "Nainstalovat",
    "reset": "Resetovat",
    "live": "Živě",
    "change_history": "Historie změn",
    "coming_soon": "Již brzy",
    "member": "Člen",
    "members": "Členové",
    "you": "Vy",
    "upgrade_cta": {
      "higher_subscription": "Upgradovat na vyšší předplatné",
      "talk_to_sales": "Promluvte si s prodejem"
    },
    "category": "Kategorie",
    "categories": "Kategorie",
    "saving": "Ukládání",
    "save_changes": "Uložit změny",
    "delete": "Smazat",
    "deleting": "Mazání",
    "pending": "Čekající",
    "invite": "Pozvat",
    "view": "Pohled",
    "deactivated_user": "Deaktivovaný uživatel",
    "apply": "Použít",
    "applying": "Používání",
    "users": "Uživatelé",
    "admins": "Administrátoři",
<<<<<<< HEAD
    "guests": "Hosté",
    "on_track": "Na správné cestě",
    "off_track": "Mimo plán",
    "timeline": "Časová osa",
    "completion": "Dokončení",
    "upcoming": "Nadcházející",
    "completed": "Dokončeno",
    "in_progress": "Probíhá",
    "planned": "Plánováno",
    "paused": "Pozastaveno"
=======
    "guests": "Hosté"
>>>>>>> 177c58a4
  },
  "chart": {
    "x_axis": "Osa X",
    "y_axis": "Osa Y",
    "metric": "Metrika"
  },
  "form": {
    "title": {
      "required": "Název je povinný",
      "max_length": "Název by měl být kratší než {length} znaků"
    }
  },
  "entity": {
    "grouping_title": "Seskupení {entity}",
    "priority": "Priorita {entity}",
    "all": "Všechny {entity}",
    "drop_here_to_move": "Přetáhněte sem pro přesunutí {entity}",
    "delete": {
      "label": "Smazat {entity}",
      "success": "{entity} úspěšně smazána",
      "failed": "Mazání {entity} se nezdařilo"
    },
    "update": {
      "failed": "Aktualizace {entity} se nezdařila",
      "success": "{entity} úspěšně aktualizována"
    },
    "link_copied_to_clipboard": "Odkaz na {entity} zkopírován do schránky",
    "fetch": {
      "failed": "Chyba při načítání {entity}"
    },
    "add": {
      "success": "{entity} úspěšně přidána",
      "failed": "Chyba při přidávání {entity}"
    }
  },
  "epic": {
    "all": "Všechny epiky",
    "label": "{count, plural, one {Epik} other {Epiky}}",
    "new": "Nový epik",
    "adding": "Přidávám epik",
    "create": {
      "success": "Epik úspěšně vytvořen"
    },
    "add": {
      "press_enter": "Pro přidání dalšího epiku stiskněte 'Enter'",
      "label": "Přidat epik"
    },
    "title": {
      "label": "Název epiku",
      "required": "Název epiku je povinný."
    }
  },
  "issue": {
    "label": "{count, plural, one {Pracovní položka} few {Pracovní položky} other {Pracovních položek}}",
    "all": "Všechny pracovní položky",
    "edit": "Upravit pracovní položku",
    "title": {
      "label": "Název pracovní položky",
      "required": "Název pracovní položky je povinný."
    },
    "add": {
      "press_enter": "Stiskněte 'Enter' pro přidání další pracovní položky",
      "label": "Přidat pracovní položku",
      "cycle": {
        "failed": "Přidání pracovní položky do cyklu se nezdařilo. Zkuste to prosím znovu.",
        "success": "{count, plural, one {Pracovní položka} few {Pracovní položky} other {Pracovních položek}} přidána do cyklu.",
        "loading": "Přidávání {count, plural, one {pracovní položky} few {pracovních položek} other {pracovních položek}} do cyklu"
      },
      "assignee": "Přidat přiřazené",
      "start_date": "Přidat datum začátku",
      "due_date": "Přidat termín",
      "parent": "Přidat nadřazenou pracovní položku",
      "sub_issue": "Přidat podřízenou pracovní položku",
      "relation": "Přidat vztah",
      "link": "Přidat odkaz",
      "existing": "Přidat existující pracovní položku"
    },
    "remove": {
      "label": "Odebrat pracovní položku",
      "cycle": {
        "loading": "Odebírání pracovní položky z cyklu",
        "success": "Pracovní položka odebrána z cyklu.",
        "failed": "Odebrání pracovní položky z cyklu se nezdařilo. Zkuste to prosím znovu."
      },
      "module": {
        "loading": "Odebírání pracovní položky z modulu",
        "success": "Pracovní položka odebrána z modulu.",
        "failed": "Odebrání pracovní položky z modulu se nezdařilo. Zkuste to prosím znovu."
      },
      "parent": {
        "label": "Odebrat nadřazenou pracovní položku"
      }
    },
    "new": "Nová pracovní položka",
    "adding": "Přidávání pracovní položky",
    "create": {
      "success": "Pracovní položka úspěšně vytvořena"
    },
    "priority": {
      "urgent": "Naléhavá",
      "high": "Vysoká",
      "medium": "Střední",
      "low": "Nízká"
    },
    "display": {
      "properties": {
        "label": "Zobrazované vlastnosti",
        "id": "ID",
        "issue_type": "Typ pracovní položky",
        "sub_issue_count": "Počet podřízených položek",
        "attachment_count": "Počet příloh",
        "created_on": "Vytvořeno dne",
        "sub_issue": "Podřízená položka",
        "work_item_count": "Počet pracovních položek"
      },
      "extra": {
        "show_sub_issues": "Zobrazit podřízené položky",
        "show_empty_groups": "Zobrazit prázdné skupiny"
      }
    },
    "layouts": {
      "ordered_by_label": "Toto rozložení je řazeno podle",
      "list": "Seznam",
      "kanban": "Nástěnka",
      "calendar": "Kalendář",
      "spreadsheet": "Tabulka",
      "gantt": "Časová osa",
      "title": {
        "list": "Seznamové rozložení",
        "kanban": "Nástěnkové rozložení",
        "calendar": "Kalendářové rozložení",
        "spreadsheet": "Tabulkové rozložení",
        "gantt": "Rozložení časové osy"
      }
    },
    "states": {
      "active": "Aktivní",
      "backlog": "Backlog"
    },
    "comments": {
      "placeholder": "Přidat komentář",
      "switch": {
        "private": "Přepnout na soukromý komentář",
        "public": "Přepnout na veřejný komentář"
      },
      "create": {
        "success": "Komentář úspěšně vytvořen",
        "error": "Vytvoření komentáře se nezdařilo. Zkuste to prosím později."
      },
      "update": {
        "success": "Komentář úspěšně aktualizován",
        "error": "Aktualizace komentáře se nezdařila. Zkuste to prosím později."
      },
      "remove": {
        "success": "Komentář úspěšně odstraněn",
        "error": "Odstranění komentáře se nezdařilo. Zkuste to prosím později."
      },
      "upload": {
        "error": "Nahrání přílohy se nezdařilo. Zkuste to prosím později."
      }
    },
    "empty_state": {
      "issue_detail": {
        "title": "Pracovní položka neexistuje",
        "description": "Pracovní položka, kterou hledáte, neexistuje, byla archivována nebo smazána.",
        "primary_button": {
          "text": "Zobrazit další pracovní položky"
        }
      }
    },
    "sibling": {
      "label": "Související pracovní položky"
    },
    "archive": {
      "description": "Lze archivovat pouze dokončené nebo zrušené\npracovní položky",
      "label": "Archivovat pracovní položku",
      "confirm_message": "Opravdu chcete archivovat tuto pracovní položku? Všechny archivované položky lze později obnovit.",
      "success": {
        "label": "Archivace úspěšná",
        "message": "Vaše archivy najdete v archivech projektu."
      },
      "failed": {
        "message": "Archivace pracovní položky se nezdařila. Zkuste to prosím znovu."
      }
    },
    "restore": {
      "success": {
        "title": "Obnovení úspěšné",
        "message": "Vaše pracovní položka je k nalezení v pracovních položkách projektu."
      },
      "failed": {
        "message": "Obnovení pracovní položky se nezdařilo. Zkuste to prosím znovu."
      }
    },
    "relation": {
      "relates_to": "Související s",
      "duplicate": "Duplikát",
      "blocked_by": "Blokováno",
      "blocking": "Blokující"
    },
    "copy_link": "Kopírovat odkaz na pracovní položku",
    "delete": {
      "label": "Smazat pracovní položku",
      "error": "Chyba při mazání pracovní položky"
    },
    "subscription": {
      "actions": {
        "subscribed": "Pracovní položka úspěšně přihlášena k odběru",
        "unsubscribed": "Odběr pracovní položky zrušen"
      }
    },
    "select": {
      "error": "Vyberte alespoň jednu pracovní položku",
      "empty": "Nevybrány žádné pracovní položky",
      "add_selected": "Přidat vybrané pracovní položky",
      "select_all": "Vybrat vše",
      "deselect_all": "Zrušit výběr všeho"
    },
    "open_in_full_screen": "Otevřít pracovní položku na celou obrazovku"
  },
  "attachment": {
    "error": "Soubor nelze připojit. Zkuste to prosím znovu.",
    "only_one_file_allowed": "Je možné nahrát pouze jeden soubor najednou.",
    "file_size_limit": "Soubor musí být menší než {size}MB.",
    "drag_and_drop": "Přetáhněte soubor kamkoli pro nahrání",
    "delete": "Smazat přílohu"
  },
  "label": {
    "select": "Vybrat štítek",
    "create": {
      "success": "Štítek úspěšně vytvořen",
      "failed": "Vytvoření štítku se nezdařilo",
      "already_exists": "Štítek již existuje",
      "type": "Zadejte pro vytvoření nového štítku"
    }
  },
  "sub_work_item": {
    "update": {
      "success": "Podřízená pracovní položka úspěšně aktualizována",
      "error": "Chyba při aktualizaci podřízené položky"
    },
    "remove": {
      "success": "Podřízená pracovní položka úspěšně odebrána",
      "error": "Chyba při odebírání podřízené položky"
    },
    "empty_state": {
      "sub_list_filters": {
        "title": "Nemáte podřízené pracovní položky, které odpovídají použitým filtrům.",
        "description": "Chcete-li zobrazit všechny podřízené pracovní položky, odstraňte všechny použité filtry.",
        "action": "Odstranit filtry"
      },
      "list_filters": {
        "title": "Nemáte pracovní položky, které odpovídají použitým filtrům.",
        "description": "Chcete-li zobrazit všechny pracovní položky, odstraňte všechny použité filtry.",
        "action": "Odstranit filtry"
      }
    }
  },
  "view": {
    "label": "{count, plural, one {Pohled} few {Pohledy} other {Pohledů}}",
    "create": {
      "label": "Vytvořit pohled"
    },
    "update": {
      "label": "Aktualizovat pohled"
    }
  },
  "inbox_issue": {
    "status": {
      "pending": {
        "title": "Čekající",
        "description": "Čekající"
      },
      "declined": {
        "title": "Odmítnuto",
        "description": "Odmítnuto"
      },
      "snoozed": {
        "title": "Odloženo",
        "description": "Zbývá {days, plural, one{# den} few{# dny} other{# dnů}}"
      },
      "accepted": {
        "title": "Přijato",
        "description": "Přijato"
      },
      "duplicate": {
        "title": "Duplikát",
        "description": "Duplikát"
      }
    },
    "modals": {
      "decline": {
        "title": "Odmítnout pracovní položku",
        "content": "Opravdu chcete odmítnout pracovní položku {value}?"
      },
      "delete": {
        "title": "Smazat pracovní položku",
        "content": "Opravdu chcete smazat pracovní položku {value}?",
        "success": "Pracovní položka úspěšně smazána"
      }
    },
    "errors": {
      "snooze_permission": "Pouze správci projektu mohou odkládat/zrušit odložení pracovních položek",
      "accept_permission": "Pouze správci projektu mohou přijímat pracovní položky",
      "decline_permission": "Pouze správci projektu mohou odmítnout pracovní položky"
    },
    "actions": {
      "accept": "Přijmout",
      "decline": "Odmítnout",
      "snooze": "Odložit",
      "unsnooze": "Zrušit odložení",
      "copy": "Kopírovat odkaz na pracovní položku",
      "delete": "Smazat",
      "open": "Otevřít pracovní položku",
      "mark_as_duplicate": "Označit jako duplikát",
      "move": "Přesunout {value} do pracovních položek projektu"
    },
    "source": {
      "in-app": "v aplikaci"
    },
    "order_by": {
      "created_at": "Vytvořeno dne",
      "updated_at": "Aktualizováno dne",
      "id": "ID"
    },
    "label": "Příjem",
    "page_label": "{workspace} - Příjem",
    "modal": {
      "title": "Vytvořit přijatou pracovní položku"
    },
    "tabs": {
      "open": "Otevřené",
      "closed": "Uzavřené"
    },
    "empty_state": {
      "sidebar_open_tab": {
        "title": "Žádné otevřené pracovní položky",
        "description": "Zde najdete otevřené pracovní položky. Vytvořte novou."
      },
      "sidebar_closed_tab": {
        "title": "Žádné uzavřené pracovní položky",
        "description": "Všechny přijaté nebo odmítnuté pracovní položky najdete zde."
      },
      "sidebar_filter": {
        "title": "Žádné odpovídající pracovní položky",
        "description": "Žádná položka neodpovídá filtru v příjmu. Vytvořte novou."
      },
      "detail": {
        "title": "Vyberte pracovní položku pro zobrazení podrobností."
      }
    }
  },
  "workspace_creation": {
    "heading": "Vytvořte si pracovní prostor",
    "subheading": "Pro používání Plane musíte vytvořit nebo se připojit k pracovnímu prostoru.",
    "form": {
      "name": {
        "label": "Pojmenujte svůj pracovní prostor",
        "placeholder": "Vhodné je použít něco známého a rozpoznatelného."
      },
      "url": {
        "label": "Nastavte URL vašeho prostoru",
        "placeholder": "Zadejte nebo vložte URL",
        "edit_slug": "Můžete upravit pouze část URL (slug)"
      },
      "organization_size": {
        "label": "Kolik lidí bude tento prostor používat?",
        "placeholder": "Vyberte rozsah"
      }
    },
    "errors": {
      "creation_disabled": {
        "title": "Pouze správce instance může vytvářet pracovní prostory",
        "description": "Pokud znáte e-mail správce instance, klikněte na tlačítko níže pro kontakt.",
        "request_button": "Požádat správce instance"
      },
      "validation": {
        "name_alphanumeric": "Názvy pracovních prostorů mohou obsahovat pouze (' '), ('-'), ('_') a alfanumerické znaky.",
        "name_length": "Název omezen na 80 znaků.",
        "url_alphanumeric": "URL mohou obsahovat pouze ('-') a alfanumerické znaky.",
        "url_length": "URL omezena na 48 znaků.",
        "url_already_taken": "URL pracovního prostoru je již obsazena!"
      }
    },
    "request_email": {
      "subject": "Žádost o nový pracovní prostor",
      "body": "Ahoj správci,\n\nProsím vytvořte nový pracovní prostor s URL [/workspace-name] pro [účel vytvoření].\n\nDíky,\n{firstName} {lastName}\n{email}"
    },
    "button": {
      "default": "Vytvořit pracovní prostor",
      "loading": "Vytváření pracovního prostoru"
    },
    "toast": {
      "success": {
        "title": "Úspěch",
        "message": "Pracovní prostor úspěšně vytvořen"
      },
      "error": {
        "title": "Chyba",
        "message": "Vytvoření pracovního prostoru se nezdařilo. Zkuste to prosím znovu."
      }
    }
  },
  "workspace_dashboard": {
    "empty_state": {
      "general": {
        "title": "Přehled projektů, aktivit a metrik",
        "description": "Vítejte v Plane, jsme rádi, že jste zde. Vytvořte první projekt, sledujte pracovní položky a tato stránka se promění v prostor pro váš pokrok. Správci zde uvidí i položky pomáhající týmu.",
        "primary_button": {
          "text": "Vytvořte první projekt",
          "comic": {
            "title": "Vše začíná projektem v Plane",
            "description": "Projektem může být roadmapa produktu, marketingová kampaň nebo uvedení nového auta."
          }
        }
      }
    }
  },
  "workspace_analytics": {
    "label": "Analytika",
    "page_label": "{workspace} - Analytika",
    "open_tasks": "Celkem otevřených úkolů",
    "error": "Při načítání dat došlo k chybě.",
    "work_items_closed_in": "Pracovní položky uzavřené v",
    "selected_projects": "Vybrané projekty",
    "total_members": "Celkem členů",
    "total_cycles": "Celkem cyklů",
    "total_modules": "Celkem modulů",
    "pending_work_items": {
      "title": "Čekající pracovní položky",
      "empty_state": "Zde se zobrazí analýza čekajících položek podle spolupracovníků."
    },
    "work_items_closed_in_a_year": {
      "title": "Pracovní položky uzavřené v roce",
      "empty_state": "Uzavírejte položky pro zobrazení analýzy v grafu."
    },
    "most_work_items_created": {
      "title": "Nejvíce vytvořených položek",
      "empty_state": "Zobrazí se spolupracovníci a počet jimi vytvořených položek."
    },
    "most_work_items_closed": {
      "title": "Nejvíce uzavřených položek",
      "empty_state": "Zobrazí se spolupracovníci a počet jimi uzavřených položek."
    },
    "tabs": {
      "scope_and_demand": "Rozsah a poptávka",
      "custom": "Vlastní analytika"
    },
    "empty_state": {
      "customized_insights": {
        "description": "Pracovní položky přiřazené vám, rozdělené podle stavu, se zde zobrazí.",
        "title": "Zatím žádná data"
      },
      "created_vs_resolved": {
        "description": "Pracovní položky vytvořené a vyřešené v průběhu času se zde zobrazí.",
        "title": "Zatím žádná data"
      },
      "project_insights": {
        "title": "Zatím žádná data",
        "description": "Pracovní položky přiřazené vám, rozdělené podle stavu, se zde zobrazí."
      }
    },
    "created_vs_resolved": "Vytvořeno vs Vyřešeno",
    "customized_insights": "Přizpůsobené přehledy",
    "backlog_work_items": "Backlog {entity}",
    "active_projects": "Aktivní projekty",
    "trend_on_charts": "Trend na grafech",
    "all_projects": "Všechny projekty",
    "summary_of_projects": "Souhrn projektů",
    "project_insights": "Přehled projektu",
    "started_work_items": "Zahájené {entity}",
    "total_work_items": "Celkový počet {entity}",
    "total_projects": "Celkový počet projektů",
    "total_admins": "Celkový počet administrátorů",
    "total_users": "Celkový počet uživatelů",
    "total_intake": "Celkový příjem",
    "un_started_work_items": "Nezahájené {entity}",
    "total_guests": "Celkový počet hostů",
    "completed_work_items": "Dokončené {entity}",
    "total": "Celkový počet {entity}"
  },
  "workspace_projects": {
    "label": "{count, plural, one {Projekt} few {Projekty} other {Projektů}}",
    "create": {
      "label": "Přidat projekt"
    },
    "network": {
      "label": "Síť",
      "private": {
        "title": "Soukromý",
        "description": "Přístupné pouze na pozvání"
      },
      "public": {
        "title": "Veřejný",
        "description": "Kdokoli v prostoru kromě hostů se může připojit"
      }
    },
    "error": {
      "permission": "Nemáte oprávnění k této akci.",
      "cycle_delete": "Odstranění cyklu se nezdařilo",
      "module_delete": "Odstranění modulu se nezdařilo",
      "issue_delete": "Odstranění pracovní položky se nezdařilo"
    },
    "state": {
      "backlog": "Backlog",
      "unstarted": "Nezačato",
      "started": "Zahájeno",
      "completed": "Dokončeno",
      "cancelled": "Zrušeno"
    },
    "sort": {
      "manual": "Ručně",
      "name": "Název",
      "created_at": "Datum vytvoření",
      "members_length": "Počet členů"
    },
    "scope": {
      "my_projects": "Moje projekty",
      "archived_projects": "Archivované"
    },
    "common": {
      "months_count": "{months, plural, one{# měsíc} few{# měsíce} other{# měsíců}}"
    },
    "empty_state": {
      "general": {
        "title": "Žádné aktivní projekty",
        "description": "Projekt je nadřazený cílům. Projekty obsahují Úkoly, Cykly a Moduly. Vytvořte nový nebo filtrujte archivované.",
        "primary_button": {
          "text": "Začněte první projekt",
          "comic": {
            "title": "Vše začíná projektem v Plane",
            "description": "Projektem může být roadmapa produktu, marketingová kampaň nebo uvedení nového auta."
          }
        }
      },
      "no_projects": {
        "title": "Žádné projekty",
        "description": "Pro vytváření pracovních položek potřebujete vytvořit nebo být součástí projektu.",
        "primary_button": {
          "text": "Začněte první projekt",
          "comic": {
            "title": "Vše začíná projektem v Plane",
            "description": "Projektem může být roadmapa produktu, marketingová kampaň nebo uvedení nového auta."
          }
        }
      },
      "filter": {
        "title": "Žádné odpovídající projekty",
        "description": "Nenalezeny projekty odpovídající kritériím. \n Vytvořte nový."
      },
      "search": {
        "description": "Nenalezeny projekty odpovídající kritériím.\nVytvořte nový."
      }
    }
  },
  "workspace_views": {
    "add_view": "Přidat pohled",
    "empty_state": {
      "all-issues": {
        "title": "Žádné pracovní položky v projektu",
        "description": "Vytvořte první položku a sledujte svůj pokrok!",
        "primary_button": {
          "text": "Vytvořit pracovní položku"
        }
      },
      "assigned": {
        "title": "Žádné přiřazené položky",
        "description": "Zde uvidíte položky přiřazené vám.",
        "primary_button": {
          "text": "Vytvořit pracovní položku"
        }
      },
      "created": {
        "title": "Žádné vytvořené položky",
        "description": "Zde jsou položky, které jste vytvořili.",
        "primary_button": {
          "text": "Vytvořit pracovní položku"
        }
      },
      "subscribed": {
        "title": "Žádné odebírané položky",
        "description": "Přihlaste se k odběru položek, které vás zajímají."
      },
      "custom-view": {
        "title": "Žádné odpovídající položky",
        "description": "Zobrazí se položky odpovídající filtru."
      }
    }
  },
  "workspace_settings": {
    "label": "Nastavení pracovního prostoru",
    "page_label": "{workspace} - Obecná nastavení",
    "key_created": "Klíč vytvořen",
    "copy_key": "Zkopírujte a uložte tento klíč do Plane Pages. Po zavření jej neuvidíte. CSV soubor s klíčem byl stažen.",
    "token_copied": "Token zkopírován do schránky.",
    "settings": {
      "general": {
        "title": "Obecné",
        "upload_logo": "Nahrát logo",
        "edit_logo": "Upravit logo",
        "name": "Název pracovního prostoru",
        "company_size": "Velikost společnosti",
        "url": "URL pracovního prostoru",
        "update_workspace": "Aktualizovat prostor",
        "delete_workspace": "Smazat tento prostor",
        "delete_workspace_description": "Smazáním prostoru odstraníte všechna data a zdroje. Akce je nevratná.",
        "delete_btn": "Smazat prostor",
        "delete_modal": {
          "title": "Opravdu chcete smazat tento prostor?",
          "description": "Máte aktivní zkušební verzi. Nejprve ji zrušte.",
          "dismiss": "Zavřít",
          "cancel": "Zrušit zkušební verzi",
          "success_title": "Prostor smazán.",
          "success_message": "Budete přesměrováni na profil.",
          "error_title": "Nepodařilo se.",
          "error_message": "Zkuste to prosím znovu."
        },
        "errors": {
          "name": {
            "required": "Název je povinný",
            "max_length": "Název prostoru nesmí přesáhnout 80 znaků"
          },
          "company_size": {
            "required": "Velikost společnosti je povinná",
            "select_a_range": "Vyberte velikost organizace"
          }
        }
      },
      "members": {
        "title": "Členové",
        "add_member": "Přidat člena",
        "pending_invites": "Čekající pozvánky",
        "invitations_sent_successfully": "Pozvánky úspěšně odeslány",
        "leave_confirmation": "Opravdu chcete opustit prostor? Ztratíte přístup. Akce je nevratná.",
        "details": {
          "full_name": "Celé jméno",
          "display_name": "Zobrazované jméno",
          "email_address": "E-mailová adresa",
          "account_type": "Typ účtu",
          "authentication": "Ověřování",
          "joining_date": "Datum připojení"
        },
        "modal": {
          "title": "Pozvat spolupracovníky",
          "description": "Pozvěte lidi ke spolupráci.",
          "button": "Odeslat pozvánky",
          "button_loading": "Odesílání pozvánek",
          "placeholder": "jmeno@spolecnost.cz",
          "errors": {
            "required": "Vyžaduje se e-mailová adresa.",
            "invalid": "E-mail je neplatný"
          }
        }
      },
      "billing_and_plans": {
        "title": "Fakturace a plány",
        "current_plan": "Aktuální plán",
        "free_plan": "Používáte bezplatný plán",
        "view_plans": "Zobrazit plány"
      },
      "exports": {
        "title": "Exporty",
        "exporting": "Exportování",
        "previous_exports": "Předchozí exporty",
        "export_separate_files": "Exportovat data do samostatných souborů",
        "modal": {
          "title": "Exportovat do",
          "toasts": {
            "success": {
              "title": "Export úspěšný",
              "message": "Exportované {entity} si můžete stáhnout z předchozího exportu."
            },
            "error": {
              "title": "Export selhal",
              "message": "Zkuste to prosím znovu."
            }
          }
        }
      },
      "webhooks": {
        "title": "Webhooky",
        "add_webhook": "Přidat webhook",
        "modal": {
          "title": "Vytvořit webhook",
          "details": "Podrobnosti webhooku",
          "payload": "URL pro payload",
          "question": "Které události mají spustit tento webhook?",
          "error": "URL je povinná"
        },
        "secret_key": {
          "title": "Tajný klíč",
          "message": "Vygenerujte token pro přihlášení k webhooku"
        },
        "options": {
          "all": "Posílat vše",
          "individual": "Vybrat jednotlivé události"
        },
        "toasts": {
          "created": {
            "title": "Webhook vytvořen",
            "message": "Webhook úspěšně vytvořen"
          },
          "not_created": {
            "title": "Webhook nebyl vytvořen",
            "message": "Vytvoření webhooku se nezdařilo"
          },
          "updated": {
            "title": "Webhook aktualizován",
            "message": "Webhook úspěšně aktualizován"
          },
          "not_updated": {
            "title": "Aktualizace webhooku selhala",
            "message": "Webhook se nepodařilo aktualizovat"
          },
          "removed": {
            "title": "Webhook odstraněn",
            "message": "Webhook úspěšně odstraněn"
          },
          "not_removed": {
            "title": "Odstranění webhooku selhalo",
            "message": "Webhook se nepodařilo odstranit"
          },
          "secret_key_copied": {
            "message": "Tajný klíč zkopírován do schránky."
          },
          "secret_key_not_copied": {
            "message": "Chyba při kopírování klíče."
          }
        }
      },
      "api_tokens": {
        "title": "API Tokeny",
        "add_token": "Přidat API token",
        "create_token": "Vytvořit token",
        "never_expires": "Nikdy neexpiruje",
        "generate_token": "Generovat token",
        "generating": "Generování",
        "delete": {
          "title": "Smazat API token",
          "description": "Aplikace používající tento token ztratí přístup. Akce je nevratná.",
          "success": {
            "title": "Úspěch!",
            "message": "Token úspěšně smazán"
          },
          "error": {
            "title": "Chyba!",
            "message": "Mazání tokenu selhalo"
          }
        }
      }
    },
    "empty_state": {
      "api_tokens": {
        "title": "Žádné API tokeny",
        "description": "Používejte API pro integraci Plane s externími systémy."
      },
      "webhooks": {
        "title": "Žádné webhooky",
        "description": "Vytvořte webhooky pro automatizaci akcí."
      },
      "exports": {
        "title": "Žádné exporty",
        "description": "Zde najdete historii exportů."
      },
      "imports": {
        "title": "Žádné importy",
        "description": "Zde najdete historii importů."
      }
    }
  },
  "profile": {
    "label": "Profil",
    "page_label": "Vaše práce",
    "work": "Práce",
    "details": {
      "joined_on": "Připojeno dne",
      "time_zone": "Časové pásmo"
    },
    "stats": {
      "workload": "Vytížení",
      "overview": "Přehled",
      "created": "Vytvořené položky",
      "assigned": "Přiřazené položky",
      "subscribed": "Odebírané položky",
      "state_distribution": {
        "title": "Položky podle stavu",
        "empty": "Vytvářejte položky pro analýzu stavů."
      },
      "priority_distribution": {
        "title": "Položky podle priority",
        "empty": "Vytvářejte položky pro analýzu priorit."
      },
      "recent_activity": {
        "title": "Nedávná aktivita",
        "empty": "Nenalezena žádná aktivita.",
        "button": "Stáhnout dnešní aktivitu",
        "button_loading": "Stahování"
      }
    },
    "actions": {
      "profile": "Profil",
      "security": "Zabezpečení",
      "activity": "Aktivita",
      "appearance": "Vzhled",
      "notifications": "Oznámení"
    },
    "tabs": {
      "summary": "Shrnutí",
      "assigned": "Přiřazeno",
      "created": "Vytvořeno",
      "subscribed": "Odebíráno",
      "activity": "Aktivita"
    },
    "empty_state": {
      "activity": {
        "title": "Žádná aktivita",
        "description": "Vytvořte pracovní položku pro začátek."
      },
      "assigned": {
        "title": "Žádné přiřazené pracovní položky",
        "description": "Zde uvidíte přiřazené pracovní položky."
      },
      "created": {
        "title": "Žádné vytvořené pracovní položky",
        "description": "Zde jsou pracovní položky, které jste vytvořili."
      },
      "subscribed": {
        "title": "Žádné odebírané pracovní položky",
        "description": "Odebírejte pracovní položky, které vás zajímají, a sledujte je zde."
      }
    }
  },
  "project_settings": {
    "general": {
      "enter_project_id": "Zadejte ID projektu",
      "please_select_a_timezone": "Vyberte časové pásmo",
      "archive_project": {
        "title": "Archivovat projekt",
        "description": "Archivace skryje projekt z menu. Přístup zůstane přes stránku projektů.",
        "button": "Archivovat projekt"
      },
      "delete_project": {
        "title": "Smazat projekt",
        "description": "Smazáním projektu odstraníte všechna data. Akce je nevratná.",
        "button": "Smazat projekt"
      },
      "toast": {
        "success": "Projekt aktualizován",
        "error": "Aktualizace se nezdařila. Zkuste to znovu."
      }
    },
    "members": {
      "label": "Členové",
      "project_lead": "Vedoucí projektu",
      "default_assignee": "Výchozí přiřazení",
      "guest_super_permissions": {
        "title": "Udělit hostům přístup ke všem položkám:",
        "sub_heading": "Hosté uvidí všechny položky v projektu."
      },
      "invite_members": {
        "title": "Pozvat členy",
        "sub_heading": "Pozvěte členy do projektu.",
        "select_co_worker": "Vybrat spolupracovníka"
      }
    },
    "states": {
      "describe_this_state_for_your_members": "Popište tento stav členům.",
      "empty_state": {
        "title": "Žádné stavy pro skupinu {groupKey}",
        "description": "Vytvořte nový stav"
      }
    },
    "labels": {
      "label_title": "Název štítku",
      "label_title_is_required": "Název štítku je povinný",
      "label_max_char": "Název štítku nesmí přesáhnout 255 znaků",
      "toast": {
        "error": "Chyba při aktualizaci štítku"
      }
    },
    "estimates": {
      "label": "Odhady",
      "title": "Povolit odhady pro můj projekt",
      "description": "Pomáhají vám komunikovat složitost a pracovní zátěž týmu.",
      "no_estimate": "Bez odhadu",
      "new": "Nový systém odhadů",
      "create": {
        "custom": "Vlastní",
        "start_from_scratch": "Začít od nuly",
        "choose_template": "Vybrat šablonu",
        "choose_estimate_system": "Vybrat systém odhadů",
        "enter_estimate_point": "Zadat odhad",
        "step": "Krok {step} z {total}",
        "label": "Vytvořit odhad"
      },
      "toasts": {
        "created": {
          "success": {
            "title": "Odhad vytvořen",
            "message": "Odhad byl úspěšně vytvořen"
          },
          "error": {
            "title": "Vytvoření odhadu selhalo",
            "message": "Nepodařilo se vytvořit nový odhad, zkuste to prosím znovu."
          }
        },
        "updated": {
          "success": {
            "title": "Odhad upraven",
            "message": "Odhad byl aktualizován ve vašem projektu."
          },
          "error": {
            "title": "Úprava odhadu selhala",
            "message": "Nepodařilo se upravit odhad, zkuste to prosím znovu"
          }
        },
        "enabled": {
          "success": {
            "title": "Úspěch!",
            "message": "Odhady byly povoleny."
          }
        },
        "disabled": {
          "success": {
            "title": "Úspěch!",
            "message": "Odhady byly zakázány."
          },
          "error": {
            "title": "Chyba!",
            "message": "Odhad nemohl být zakázán. Zkuste to prosím znovu"
          }
        }
      },
      "validation": {
        "min_length": "Odhad musí být větší než 0.",
        "unable_to_process": "Nemůžeme zpracovat váš požadavek, zkuste to prosím znovu.",
        "numeric": "Odhad musí být číselná hodnota.",
        "character": "Odhad musí být znakový.",
        "empty": "Hodnota odhadu nemůže být prázdná.",
        "already_exists": "Hodnota odhadu již existuje.",
        "unsaved_changes": "Máte neuložené změny. Před kliknutím na hotovo je prosím uložte",
        "remove_empty": "Odhad nemůže být prázdný. Zadejte hodnotu do každého pole nebo odstraňte ta, pro která nemáte hodnoty."
      },
      "systems": {
        "points": {
          "label": "Body",
          "fibonacci": "Fibonacci",
          "linear": "Lineární",
          "squares": "Čtverce",
          "custom": "Vlastní"
        },
        "categories": {
          "label": "Kategorie",
          "t_shirt_sizes": "Velikosti triček",
          "easy_to_hard": "Od snadného po těžké",
          "custom": "Vlastní"
        },
        "time": {
          "label": "Čas",
          "hours": "Hodiny"
        }
      }
    },
    "automations": {
      "label": "Automatizace",
      "auto-archive": {
        "title": "Automaticky archivovat uzavřené pracovní položky",
        "description": "Plane bude automaticky archivovat pracovní položky, které byly dokončeny nebo zrušeny.",
        "duration": "Automaticky archivovat pracovní položky, které jsou uzavřené po dobu"
      },
      "auto-close": {
        "title": "Automaticky uzavírat pracovní položky",
        "description": "Plane automaticky uzavře pracovní položky, které nebyly dokončeny nebo zrušeny.",
        "duration": "Automaticky uzavřít pracovní položky, které jsou neaktivní po dobu",
        "auto_close_status": "Stav automatického uzavření"
      }
    },
    "empty_state": {
      "labels": {
        "title": "Zatím žádné štítky",
        "description": "Vytvořte štítky pro organizaci a filtrování pracovních položek ve vašem projektu."
      },
      "estimates": {
        "title": "Zatím žádné systémy odhadů",
        "description": "Vytvořte sadu odhadů pro komunikaci množství práce na pracovní položku.",
        "primary_button": "Přidat systém odhadů"
      }
    }
  },
  "project_cycles": {
    "add_cycle": "Přidat cyklus",
    "more_details": "Více detailů",
    "cycle": "Cyklus",
    "update_cycle": "Aktualizovat cyklus",
    "create_cycle": "Vytvořit cyklus",
    "no_matching_cycles": "Žádné odpovídající cykly",
    "remove_filters_to_see_all_cycles": "Odeberte filtry pro zobrazení všech cyklů",
    "remove_search_criteria_to_see_all_cycles": "Odeberte kritéria pro zobrazení všech cyklů",
    "only_completed_cycles_can_be_archived": "Lze archivovat pouze dokončené cykly",
    "start_date": "Začátek data",
    "end_date": "Konec data",
    "in_your_timezone": "V časovém pásmu",
    "transfer_work_items": "Převést {count} pracovních položek",
    "date_range": "Období data",
    "add_date": "Přidat datum",
    "active_cycle": {
      "label": "Aktivní cyklus",
      "progress": "Pokrok",
      "chart": "Burndown graf",
      "priority_issue": "Vysoce prioritní položky",
      "assignees": "Přiřazení",
      "issue_burndown": "Burndown pracovních položek",
      "ideal": "Ideální",
      "current": "Aktuální",
      "labels": "Štítky"
    },
    "upcoming_cycle": {
      "label": "Nadcházející cyklus"
    },
    "completed_cycle": {
      "label": "Dokončený cyklus"
    },
    "status": {
      "days_left": "Zbývá dnů",
      "completed": "Dokončeno",
      "yet_to_start": "Ještě nezačato",
      "in_progress": "V průběhu",
      "draft": "Koncept"
    },
    "action": {
      "restore": {
        "title": "Obnovit cyklus",
        "success": {
          "title": "Cyklus obnoven",
          "description": "Cyklus byl obnoven."
        },
        "failed": {
          "title": "Obnovení selhalo",
          "description": "Obnovení cyklu se nezdařilo."
        }
      },
      "favorite": {
        "loading": "Přidávání do oblíbených",
        "success": {
          "description": "Cyklus přidán do oblíbených.",
          "title": "Úspěch!"
        },
        "failed": {
          "description": "Přidání do oblíbených selhalo.",
          "title": "Chyba!"
        }
      },
      "unfavorite": {
        "loading": "Odebírání z oblíbených",
        "success": {
          "description": "Cyklus odebrán z oblíbených.",
          "title": "Úspěch!"
        },
        "failed": {
          "description": "Odebrání selhalo.",
          "title": "Chyba!"
        }
      },
      "update": {
        "loading": "Aktualizace cyklu",
        "success": {
          "description": "Cyklus aktualizován.",
          "title": "Úspěch!"
        },
        "failed": {
          "description": "Aktualizace selhala.",
          "title": "Chyba!"
        },
        "error": {
          "already_exists": "Cyklus s těmito daty již existuje. Pro koncept odstraňte data."
        }
      }
    },
    "empty_state": {
      "general": {
        "title": "Seskupujte práci do cyklů.",
        "description": "Časově ohraničte práci, sledujte termíny a dělejte pokroky.",
        "primary_button": {
          "text": "Vytvořte první cyklus",
          "comic": {
            "title": "Cykly jsou opakovaná časová období.",
            "description": "Sprint, iterace nebo jakékoli jiné časové období pro sledování práce."
          }
        }
      },
      "no_issues": {
        "title": "Žádné položky v cyklu",
        "description": "Přidejte položky, které chcete sledovat.",
        "primary_button": {
          "text": "Vytvořit položku"
        },
        "secondary_button": {
          "text": "Přidat existující položku"
        }
      },
      "completed_no_issues": {
        "title": "Žádné položky v cyklu",
        "description": "Položky byly přesunuty nebo skryty. Pro zobrazení upravte vlastnosti."
      },
      "active": {
        "title": "Žádný aktivní cyklus",
        "description": "Aktivní cyklus zahrnuje dnešní datum. Sledujte jeho průběh zde."
      },
      "archived": {
        "title": "Žádné archivované cykly",
        "description": "Archivujte dokončené cykly pro úklid."
      }
    }
  },
  "project_issues": {
    "empty_state": {
      "no_issues": {
        "title": "Vytvořte a přiřaďte pracovní položku",
        "description": "Položky jsou úkoly, které přiřazujete sobě nebo týmu. Sledujte jejich postup.",
        "primary_button": {
          "text": "Vytvořit první položku",
          "comic": {
            "title": "Položky jsou stavebními kameny",
            "description": "Příklady: Redesign UI, Rebranding, Nový systém."
          }
        }
      },
      "no_archived_issues": {
        "title": "Žádné archivované položky",
        "description": "Archivujte dokončené nebo zrušené položky. Nastavte automatizaci.",
        "primary_button": {
          "text": "Nastavit automatizaci"
        }
      },
      "issues_empty_filter": {
        "title": "Žádné odpovídající položky",
        "secondary_button": {
          "text": "Vymazat filtry"
        }
      }
    }
  },
  "project_module": {
    "add_module": "Přidat modul",
    "update_module": "Aktualizovat modul",
    "create_module": "Vytvořit modul",
    "archive_module": "Archivovat modul",
    "restore_module": "Obnovit modul",
    "delete_module": "Smazat modul",
    "empty_state": {
      "general": {
        "title": "Seskupujte milníky do modulů.",
        "description": "Moduly seskupují položky pod logického nadřazeného. Sledujte termíny a pokrok.",
        "primary_button": {
          "text": "Vytvořte první modul",
          "comic": {
            "title": "Moduly skupinují hierarchicky.",
            "description": "Příklady: Modul košíku, podvozku, skladu."
          }
        }
      },
      "no_issues": {
        "title": "Žádné položky v modulu",
        "description": "Přidejte položky do modulu.",
        "primary_button": {
          "text": "Vytvořit položky"
        },
        "secondary_button": {
          "text": "Přidat existující položku"
        }
      },
      "archived": {
        "title": "Žádné archivované moduly",
        "description": "Archivujte dokončené nebo zrušené moduly."
      },
      "sidebar": {
        "in_active": "Modul není aktivní.",
        "invalid_date": "Neplatné datum. Zadejte platné."
      }
    },
    "quick_actions": {
      "archive_module": "Archivovat modul",
      "archive_module_description": "Lze archivovat pouze dokončené/zrušené moduly.",
      "delete_module": "Smazat modul"
    },
    "toast": {
      "copy": {
        "success": "Odkaz na modul zkopírován"
      },
      "delete": {
        "success": "Modul smazán",
        "error": "Mazání selhalo"
      }
    }
  },
  "project_views": {
    "empty_state": {
      "general": {
        "title": "Ukládejte filtry jako pohledy.",
        "description": "Pohledy jsou uložené filtry pro snadný přístup. Sdílejte je v týmu.",
        "primary_button": {
          "text": "Vytvořit první pohled",
          "comic": {
            "title": "Pohledy pracují s vlastnostmi položek.",
            "description": "Vytvořte pohled s požadovanými filtry."
          }
        }
      },
      "filter": {
        "title": "Žádné odpovídající pohledy",
        "description": "Vytvořte nový pohled."
      }
    }
  },
  "project_page": {
    "empty_state": {
      "general": {
        "title": "Pište poznámky, dokumenty nebo znalostní báze. Využijte AI Galileo.",
        "description": "Stránky jsou prostorem pro myšlenky. Pište, formátujte, vkládejte položky a využívejte komponenty.",
        "primary_button": {
          "text": "Vytvořit první stránku"
        }
      },
      "private": {
        "title": "Žádné soukromé stránky",
        "description": "Uchovávejte soukromé myšlenky. Sdílejte, až budete připraveni.",
        "primary_button": {
          "text": "Vytvořit stránku"
        }
      },
      "public": {
        "title": "Žádné veřejné stránky",
        "description": "Zde uvidíte stránky sdílené v projektu.",
        "primary_button": {
          "text": "Vytvořit stránku"
        }
      },
      "archived": {
        "title": "Žádné archivované stránky",
        "description": "Archivujte stránky pro pozdější přístup."
      }
    }
  },
  "command_k": {
    "empty_state": {
      "search": {
        "title": "Nenalezeny výsledky"
      }
    }
  },
  "issue_relation": {
    "empty_state": {
      "search": {
        "title": "Žádné odpovídající položky"
      },
      "no_issues": {
        "title": "Žádné položky"
      }
    }
  },
  "issue_comment": {
    "empty_state": {
      "general": {
        "title": "Žádné komentáře",
        "description": "Komentáře slouží k diskusi a sledování položek."
      }
    }
  },
  "notification": {
    "label": "Schránka",
    "page_label": "{workspace} - Schránka",
    "options": {
      "mark_all_as_read": "Označit vše jako přečtené",
      "mark_read": "Označit jako přečtené",
      "mark_unread": "Označit jako nepřečtené",
      "refresh": "Obnovit",
      "filters": "Filtry schránky",
      "show_unread": "Zobrazit nepřečtené",
      "show_snoozed": "Zobrazit odložené",
      "show_archived": "Zobrazit archivované",
      "mark_archive": "Archivovat",
      "mark_unarchive": "Zrušit archivaci",
      "mark_snooze": "Odložit",
      "mark_unsnooze": "Zrušit odložení"
    },
    "toasts": {
      "read": "Oznámení přečteno",
      "unread": "Označeno jako nepřečtené",
      "archived": "Archivováno",
      "unarchived": "Zrušena archivace",
      "snoozed": "Odloženo",
      "unsnoozed": "Zrušeno odložení"
    },
    "empty_state": {
      "detail": {
        "title": "Vyberte pro podrobnosti."
      },
      "all": {
        "title": "Žádné přiřazené položky",
        "description": "Zobrazí se zde aktualizace přiřazených položek."
      },
      "mentions": {
        "title": "Žádné zmínky",
        "description": "Zobrazí se zde zmínky o vás."
      }
    },
    "tabs": {
      "all": "Vše",
      "mentions": "Zmínky"
    },
    "filter": {
      "assigned": "Přiřazeno mě",
      "created": "Vytvořil jsem",
      "subscribed": "Odebírám"
    },
    "snooze": {
      "1_day": "1 den",
      "3_days": "3 dny",
      "5_days": "5 dní",
      "1_week": "1 týden",
      "2_weeks": "2 týdny",
      "custom": "Vlastní"
    }
  },
  "active_cycle": {
    "empty_state": {
      "progress": {
        "title": "Přidejte položky pro sledování pokroku"
      },
      "chart": {
        "title": "Přidejte položky pro zobrazení burndown grafu."
      },
      "priority_issue": {
        "title": "Zobrazí se vysoce prioritní položky."
      },
      "assignee": {
        "title": "Přiřaďte položky pro přehled přiřazení."
      },
      "label": {
        "title": "Přidejte štítky pro analýzu podle štítků."
      }
    }
  },
  "disabled_project": {
    "empty_state": {
      "inbox": {
        "title": "Příjem není povolen",
        "description": "Aktivujte příjem v nastavení projektu pro správu požadavků.",
        "primary_button": {
          "text": "Spravovat funkce"
        }
      },
      "cycle": {
        "title": "Cykly nejsou povoleny",
        "description": "Aktivujte cykly pro časové ohraničení práce.",
        "primary_button": {
          "text": "Spravovat funkce"
        }
      },
      "module": {
        "title": "Moduly nejsou povoleny",
        "description": "Aktivujte moduly v nastavení projektu.",
        "primary_button": {
          "text": "Spravovat funkce"
        }
      },
      "page": {
        "title": "Stránky nejsou povoleny",
        "description": "Aktivujte stránky v nastavení projektu.",
        "primary_button": {
          "text": "Spravovat funkce"
        }
      },
      "view": {
        "title": "Pohledy nejsou povoleny",
        "description": "Aktivujte pohledy v nastavení projektu.",
        "primary_button": {
          "text": "Spravovat funkce"
        }
      }
    }
  },
  "workspace_draft_issues": {
    "draft_an_issue": "Vytvořit koncept položky",
    "empty_state": {
      "title": "Rozpracované položky a komentáře se zde zobrazí.",
      "description": "Začněte vytvářet položku a nechte ji rozpracovanou.",
      "primary_button": {
        "text": "Vytvořit první koncept"
      }
    },
    "delete_modal": {
      "title": "Smazat koncept",
      "description": "Opravdu chcete smazat tento koncept? Akce je nevratná."
    },
    "toasts": {
      "created": {
        "success": "Koncept vytvořen",
        "error": "Vytvoření se nezdařilo"
      },
      "deleted": {
        "success": "Koncept smazán"
      }
    }
  },
  "stickies": {
    "title": "Vaše poznámky",
    "placeholder": "kliknutím začněte psát",
    "all": "Všechny poznámky",
    "no-data": "Zapisujte nápady a myšlenky. Přidejte první poznámku.",
    "add": "Přidat poznámku",
    "search_placeholder": "Hledat podle názvu",
    "delete": "Smazat poznámku",
    "delete_confirmation": "Opravdu chcete smazat tuto poznámku?",
    "empty_state": {
      "simple": "Zapisujte nápady a myšlenky. Přidejte první poznámku.",
      "general": {
        "title": "Poznámky jsou rychlé záznamy.",
        "description": "Zapisujte myšlenky a přistupujte k nim odkudkoli.",
        "primary_button": {
          "text": "Přidat poznámku"
        }
      },
      "search": {
        "title": "Nenalezeny žádné poznámky.",
        "description": "Zkuste jiný termín nebo vytvořte novou.",
        "primary_button": {
          "text": "Přidat poznámku"
        }
      }
    },
    "toasts": {
      "errors": {
        "wrong_name": "Název poznámky může mít max. 100 znaků.",
        "already_exists": "Poznámka bez popisu již existuje"
      },
      "created": {
        "title": "Poznámka vytvořena",
        "message": "Poznámka úspěšně vytvořena"
      },
      "not_created": {
        "title": "Vytvoření selhalo",
        "message": "Poznámku nelze vytvořit"
      },
      "updated": {
        "title": "Poznámka aktualizována",
        "message": "Poznámka úspěšně aktualizována"
      },
      "not_updated": {
        "title": "Aktualizace selhala",
        "message": "Poznámku nelze aktualizovat"
      },
      "removed": {
        "title": "Poznámka smazána",
        "message": "Poznámka úspěšně smazána"
      },
      "not_removed": {
        "title": "Mazání selhalo",
        "message": "Poznámku nelze smazat"
      }
    }
  },
  "role_details": {
    "guest": {
      "title": "Host",
      "description": "Externí členové mohou být pozváni jako hosté."
    },
    "member": {
      "title": "Člen",
      "description": "Může číst, psát, upravovat a mazat entity."
    },
    "admin": {
      "title": "Správce",
      "description": "Má všechna oprávnění v prostoru."
    }
  },
  "user_roles": {
    "product_or_project_manager": "Produktový/Projektový manažer",
    "development_or_engineering": "Vývoj/Inženýrství",
    "founder_or_executive": "Zakladatel/Vedoucí pracovník",
    "freelancer_or_consultant": "Freelancer/Konzultant",
    "marketing_or_growth": "Marketing/Růst",
    "sales_or_business_development": "Prodej/Business Development",
    "support_or_operations": "Podpora/Operace",
    "student_or_professor": "Student/Profesor",
    "human_resources": "Lidské zdroje",
    "other": "Jiné"
  },
  "importer": {
    "github": {
      "title": "GitHub",
      "description": "Importujte položky z repozitářů GitHub."
    },
    "jira": {
      "title": "Jira",
      "description": "Importujte položky a epiky z Jira."
    }
  },
  "exporter": {
    "csv": {
      "title": "CSV",
      "description": "Exportujte položky do CSV.",
      "short_description": "Exportovat jako CSV"
    },
    "excel": {
      "title": "Excel",
      "description": "Exportujte položky do Excelu.",
      "short_description": "Exportovat jako Excel"
    },
    "xlsx": {
      "title": "Excel",
      "description": "Exportujte položky do Excelu.",
      "short_description": "Exportovat jako Excel"
    },
    "json": {
      "title": "JSON",
      "description": "Exportujte položky do JSON.",
      "short_description": "Exportovat jako JSON"
    }
  },
  "default_global_view": {
    "all_issues": "Všechny položky",
    "assigned": "Přiřazeno",
    "created": "Vytvořeno",
    "subscribed": "Odebíráno"
  },
  "themes": {
    "theme_options": {
      "system_preference": {
        "label": "Systémové předvolby"
      },
      "light": {
        "label": "Světlé"
      },
      "dark": {
        "label": "Tmavé"
      },
      "light_contrast": {
        "label": "Světlý vysoký kontrast"
      },
      "dark_contrast": {
        "label": "Tmavý vysoký kontrast"
      },
      "custom": {
        "label": "Vlastní téma"
      }
    }
  },
  "project_modules": {
    "status": {
      "backlog": "Backlog",
      "planned": "Plánováno",
      "in_progress": "V průběhu",
      "paused": "Pozastaveno",
      "completed": "Dokončeno",
      "cancelled": "Zrušeno"
    },
    "layout": {
      "list": "Seznam",
      "board": "Nástěnka",
      "timeline": "Časová osa"
    },
    "order_by": {
      "name": "Název",
      "progress": "Pokrok",
      "issues": "Počet položek",
      "due_date": "Termín",
      "created_at": "Datum vytvoření",
      "manual": "Ručně"
    }
  },
  "cycle": {
    "label": "{count, plural, one {Cyklus} few {Cykly} other {Cyklů}}",
    "no_cycle": "Žádný cyklus"
  },
  "module": {
    "label": "{count, plural, one {Modul} few {Moduly} other {Modulů}}",
    "no_module": "Žádný modul"
  },
  "description_versions": {
    "last_edited_by": "Naposledy upraveno uživatelem",
    "previously_edited_by": "Dříve upraveno uživatelem",
    "edited_by": "Upraveno uživatelem"
  },
  "self_hosted_maintenance_message": {
    "plane_didnt_start_up_this_could_be_because_one_or_more_plane_services_failed_to_start": "Plane se nespustil. To může být způsobeno tím, že se jeden nebo více služeb Plane nepodařilo spustit.",
    "choose_view_logs_from_setup_sh_and_docker_logs_to_be_sure": "Vyberte View Logs z setup.sh a Docker logů, abyste si byli jisti."
  }
}<|MERGE_RESOLUTION|>--- conflicted
+++ resolved
@@ -871,7 +871,6 @@
     "applying": "Používání",
     "users": "Uživatelé",
     "admins": "Administrátoři",
-<<<<<<< HEAD
     "guests": "Hosté",
     "on_track": "Na správné cestě",
     "off_track": "Mimo plán",
@@ -882,9 +881,6 @@
     "in_progress": "Probíhá",
     "planned": "Plánováno",
     "paused": "Pozastaveno"
-=======
-    "guests": "Hosté"
->>>>>>> 177c58a4
   },
   "chart": {
     "x_axis": "Osa X",
