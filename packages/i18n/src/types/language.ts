<<<<<<< HEAD
export type TLanguage = "en" | "fr" | "es" | "ja" | "zh-CN" | "zh-TW" | "ru" | "it" | "cs";
=======
export type TLanguage = "en" | "fr" | "es" | "ja" | "zh-CN" | "ru" | "it" | "cs" | "sk" | "de" | "ua" | "pl" | "ko";
>>>>>>> b080d9a3

export interface ILanguageOption {
  label: string;
  value: TLanguage;
}<|MERGE_RESOLUTION|>--- conflicted
+++ resolved
@@ -1,8 +1,4 @@
-<<<<<<< HEAD
-export type TLanguage = "en" | "fr" | "es" | "ja" | "zh-CN" | "zh-TW" | "ru" | "it" | "cs";
-=======
-export type TLanguage = "en" | "fr" | "es" | "ja" | "zh-CN" | "ru" | "it" | "cs" | "sk" | "de" | "ua" | "pl" | "ko";
->>>>>>> b080d9a3
+export type TLanguage = "en" | "fr" | "es" | "ja" | "zh-CN" | "zh-TW" | "ru" | "it" | "cs" | "sk" | "de" | "ua" | "pl" | "ko";
 
 export interface ILanguageOption {
   label: string;
