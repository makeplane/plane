--- conflicted
+++ resolved
@@ -32,10 +32,6 @@
 }
 declare const RadialProgressBar: FC<IRadialProgressBar>;
 
-<<<<<<< HEAD
-export { Button, ButtonProps, Input, InputProps, RadialProgressBar, TextArea, TextAreaProps };
-=======
 declare const Spinner: React.FC;
 
-export { Button, Input, InputProps, RadialProgressBar, Spinner, TextArea, TextAreaProps };
->>>>>>> 57e2ed24
+export { Button, ButtonProps, Input, InputProps, RadialProgressBar, Spinner, TextArea, TextAreaProps };