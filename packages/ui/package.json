{
  "name": "@plane/ui",
  "description": "UI components shared across multiple apps internally",
  "private": true,
  "version": "0.16.0",
  "main": "./dist/index.js",
  "module": "./dist/index.mjs",
  "types": "./dist/index.d.ts",
  "sideEffects": false,
  "license": "MIT",
  "files": [
    "dist/**"
  ],
  "scripts": {
    "build": "tsup src/index.ts --format esm,cjs --dts --external react --minify",
    "dev": "tsup src/index.ts --format esm,cjs --watch --dts --external react",
    "lint": "eslint src/",
    "clean": "rm -rf .turbo && rm -rf node_modules && rm -rf dist"
  },
  "dependencies": {
    "@blueprintjs/core": "^4.16.3",
    "@blueprintjs/popover2": "^1.13.3",
    "@headlessui/react": "^1.7.17",
    "@popperjs/core": "^2.11.8",
    "clsx": "^2.0.0",
    "react-color": "^2.19.3",
    "react-dom": "^18.2.0",
    "react-popper": "^2.3.0",
    "tailwind-merge": "^2.0.0"
  },
  "devDependencies": {
    "@types/node": "^20.5.2",
    "@types/react": "^18.2.42",
    "@types/react-color": "^3.0.9",
    "@types/react-dom": "^18.2.17",
    "classnames": "^2.3.2",
    "eslint-config-custom": "*",
    "react": "^18.2.0",
    "tailwind-config-custom": "*",
    "tsconfig": "*",
    "tsup": "^5.10.1",
    "typescript": "4.7.4"
<<<<<<< HEAD
  },
  "dependencies": {
    "@blueprintjs/core": "^4.16.3",
    "@blueprintjs/popover2": "^1.13.3",
    "@headlessui/react": "^1.7.17",
    "@popperjs/core": "^2.11.8",
    "emoji-picker-react": "^4.5.16",
    "react-color": "^2.19.3",
    "react-popper": "^2.3.0"
=======
>>>>>>> c950e3d3
  }
}<|MERGE_RESOLUTION|>--- conflicted
+++ resolved
@@ -23,6 +23,7 @@
     "@headlessui/react": "^1.7.17",
     "@popperjs/core": "^2.11.8",
     "clsx": "^2.0.0",
+    "emoji-picker-react": "^4.5.16",
     "react-color": "^2.19.3",
     "react-dom": "^18.2.0",
     "react-popper": "^2.3.0",
@@ -40,17 +41,5 @@
     "tsconfig": "*",
     "tsup": "^5.10.1",
     "typescript": "4.7.4"
-<<<<<<< HEAD
-  },
-  "dependencies": {
-    "@blueprintjs/core": "^4.16.3",
-    "@blueprintjs/popover2": "^1.13.3",
-    "@headlessui/react": "^1.7.17",
-    "@popperjs/core": "^2.11.8",
-    "emoji-picker-react": "^4.5.16",
-    "react-color": "^2.19.3",
-    "react-popper": "^2.3.0"
-=======
->>>>>>> c950e3d3
   }
 }