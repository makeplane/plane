--- conflicted
+++ resolved
@@ -39,8 +39,6 @@
     "tsconfig": "*",
     "tsup": "^5.10.1",
     "typescript": "4.7.4"
-<<<<<<< HEAD
-=======
   },
   "dependencies": {
     "@blueprintjs/core": "^4.16.3",
@@ -50,6 +48,5 @@
     "react-color": "^2.19.3",
     "react-dom": "^18.2.0",
     "react-popper": "^2.3.0"
->>>>>>> 1c06c3f4
   }
 }