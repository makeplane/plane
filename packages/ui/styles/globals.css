@tailwind base;
@tailwind components;
@tailwind utilities;

@layer components {
  .text-1\.5xl {
    font-size: 1.375rem;
    line-height: 1.875rem;
  }

  .text-2\.5xl {
    font-size: 1.75rem;
    line-height: 2.25rem;
  }
}

@layer base {
  html {
    font-family: "Inter", sans-serif;
  }

  :root {
    color-scheme: light !important;

    --color-primary-10: 236, 241, 255;
    --color-primary-20: 217, 228, 255;
    --color-primary-30: 197, 214, 255;
    --color-primary-40: 178, 200, 255;
    --color-primary-50: 159, 187, 255;
    --color-primary-60: 140, 173, 255;
    --color-primary-70: 121, 159, 255;
    --color-primary-80: 101, 145, 255;
    --color-primary-90: 82, 132, 255;
    --color-primary-100: 63, 118, 255;
    --color-primary-200: 57, 106, 230;
    --color-primary-300: 50, 94, 204;
    --color-primary-400: 44, 83, 179;
    --color-primary-500: 38, 71, 153;
    --color-primary-600: 32, 59, 128;
    --color-primary-700: 25, 47, 102;
    --color-primary-800: 19, 35, 76;
    --color-primary-900: 13, 24, 51;

    --color-background-100: 255, 255, 255; /* primary bg */
    --color-background-90: 247, 247, 247; /* secondary bg */
    --color-background-80: 232, 232, 232; /* tertiary bg */

    --color-text-100: 23, 23, 23; /* primary text */
    --color-text-200: 58, 58, 58; /* secondary text */
    --color-text-300: 82, 82, 82; /* tertiary text */
    --color-text-400: 163, 163, 163; /* placeholder text */

    --color-scrollbar: 163, 163, 163; /* scrollbar thumb */

    --color-border-100: 245, 245, 245; /* subtle border= 1 */
    --color-border-200: 229, 229, 229; /* subtle border- 2 */
    --color-border-300: 212, 212, 212; /* strong border- 1 */
    --color-border-400: 185, 185, 185; /* strong border- 2 */

    --color-shadow-2xs: 0px 0px 1px 0px rgba(23, 23, 23, 0.06), 0px 1px 2px 0px rgba(23, 23, 23, 0.06),
      0px 1px 2px 0px rgba(23, 23, 23, 0.14);
    --color-shadow-xs: 0px 1px 2px 0px rgba(0, 0, 0, 0.16), 0px 2px 4px 0px rgba(16, 24, 40, 0.12),
      0px 1px 8px -1px rgba(16, 24, 40, 0.1);
    --color-shadow-sm: 0px 1px 4px 0px rgba(0, 0, 0, 0.01), 0px 4px 8px 0px rgba(0, 0, 0, 0.02),
      0px 1px 12px 0px rgba(0, 0, 0, 0.12);
    --color-shadow-rg: 0px 3px 6px 0px rgba(0, 0, 0, 0.1), 0px 4px 4px 0px rgba(16, 24, 40, 0.08),
      0px 1px 12px 0px rgba(16, 24, 40, 0.04);
    --color-shadow-md: 0px 4px 8px 0px rgba(0, 0, 0, 0.12), 0px 6px 12px 0px rgba(16, 24, 40, 0.12),
      0px 1px 16px 0px rgba(16, 24, 40, 0.12);
    --color-shadow-lg: 0px 6px 12px 0px rgba(0, 0, 0, 0.12), 0px 8px 16px 0px rgba(0, 0, 0, 0.12),
      0px 1px 24px 0px rgba(16, 24, 40, 0.12);
    --color-shadow-xl: 0px 0px 18px 0px rgba(0, 0, 0, 0.16), 0px 0px 24px 0px rgba(16, 24, 40, 0.16),
      0px 0px 52px 0px rgba(16, 24, 40, 0.16);
    --color-shadow-2xl: 0px 8px 16px 0px rgba(0, 0, 0, 0.12), 0px 12px 24px 0px rgba(16, 24, 40, 0.12),
      0px 1px 32px 0px rgba(16, 24, 40, 0.12);
    --color-shadow-3xl: 0px 12px 24px 0px rgba(0, 0, 0, 0.12), 0px 16px 32px 0px rgba(0, 0, 0, 0.12),
      0px 1px 48px 0px rgba(16, 24, 40, 0.12);
    --color-shadow-4xl: 0px 8px 40px 0px rgba(0, 0, 61, 0.05), 0px 12px 32px -16px rgba(0, 0, 0, 0.05);

    --color-sidebar-background-100: var(--color-background-100); /* primary sidebar bg */
    --color-sidebar-background-90: var(--color-background-90); /* secondary sidebar bg */
    --color-sidebar-background-80: var(--color-background-80); /* tertiary sidebar bg */

    --color-sidebar-text-100: var(--color-text-100); /* primary sidebar text */
    --color-sidebar-text-200: var(--color-text-200); /* secondary sidebar text */
    --color-sidebar-text-300: var(--color-text-300); /* tertiary sidebar text */
    --color-sidebar-text-400: var(--color-text-400); /* sidebar placeholder text */

    --color-sidebar-border-100: var(--color-border-100); /* subtle sidebar border= 1 */
    --color-sidebar-border-200: var(--color-border-100); /* subtle sidebar border- 2 */
    --color-sidebar-border-300: var(--color-border-100); /* strong sidebar border- 1 */
    --color-sidebar-border-400: var(--color-border-100); /* strong sidebar border- 2 */

    --color-sidebar-shadow-2xs: var(--color-shadow-2xs);
    --color-sidebar-shadow-xs: var(--color-shadow-xs);
    --color-sidebar-shadow-sm: var(--color-shadow-sm);
    --color-sidebar-shadow-rg: var(--color-shadow-rg);
    --color-sidebar-shadow-md: var(--color-shadow-md);
    --color-sidebar-shadow-lg: var(--color-shadow-lg);
    --color-sidebar-shadow-xl: var(--color-shadow-xl);
    --color-sidebar-shadow-2xl: var(--color-shadow-2xl);
    --color-sidebar-shadow-3xl: var(--color-shadow-3xl);
    --color-sidebar-shadow-4xl: var(--color-shadow-4xl);

    /* pi */
<<<<<<< HEAD
    --color-pi-50: var(--color-background-90);
    --color-pi-100: var(--color-background-90);
    --color-pi-200: var(--color-primary-200);
    --color-pi-300: var(--color-primary-200);
    --color-pi-400: var(--color-primary-200);
    --color-pi-500: var(--color-primary-200);
    --color-pi-600: 151, 150, 246;
    --color-pi-700: var(--color-primary-100);
=======
    --color-pi-50: 249, 249, 255;
    --color-pi-100: 245, 245, 255;
    --color-pi-200: 231, 231, 255;
    --color-pi-300: 217, 216, 253;
    --color-pi-400: 202, 201, 252;
    --color-pi-500: 182, 181, 255;
    --color-pi-600: 151, 150, 246;
    --color-pi-700: 107, 106, 209;
>>>>>>> c5abf161
    --color-pi-800: 57, 56, 149;
    --color-pi-900: 30, 29, 78;
    --color-pi-950: 14, 14, 37;
  }

  [data-theme="light"],
  [data-theme="light-contrast"] {
    color-scheme: light !important;

    --color-background-100: 255, 255, 255; /* primary bg */
    --color-background-90: 247, 247, 247; /* secondary bg */
    --color-background-80: 232, 232, 232; /* tertiary bg */

<<<<<<< HEAD
    /* pi */
    --color-pi-50: var(--color-background-90);
    --color-pi-100: var(--color-background-90);
    --color-pi-200: var(--color-primary-200);
    --color-pi-300: var(--color-primary-200);
    --color-pi-400: var(--color-primary-200);
    --color-pi-500: var(--color-primary-200);
    --color-pi-600: 151, 150, 246;
    --color-pi-700: var(--color-primary-100);
=======
    --color-pi-50: 249, 249, 255;
    --color-pi-100: 245, 245, 255;
    --color-pi-200: 231, 231, 255;
    --color-pi-300: 217, 216, 253;
    --color-pi-400: 202, 201, 252;
    --color-pi-500: 182, 181, 255;
    --color-pi-600: 151, 150, 246;
    --color-pi-700: 107, 106, 209;
>>>>>>> c5abf161
    --color-pi-800: 57, 56, 149;
    --color-pi-900: 30, 29, 78;
    --color-pi-950: 14, 14, 37;
  }

  [data-theme="light"] {
    --color-text-100: 23, 23, 23; /* primary text */
    --color-text-200: 58, 58, 58; /* secondary text */
    --color-text-300: 82, 82, 82; /* tertiary text */
    --color-text-400: 163, 163, 163; /* placeholder text */

    --color-scrollbar: 163, 163, 163; /* scrollbar thumb */

    --color-border-100: 245, 245, 245; /* subtle border= 1 */
    --color-border-200: 229, 229, 229; /* subtle border- 2 */
    --color-border-300: 212, 212, 212; /* strong border- 1 */
    --color-border-400: 185, 185, 185; /* strong border- 2 */

    /* onboarding colors */
    --gradient-onboarding-100: linear-gradient(106deg, #f2f6ff 29.8%, #e1eaff 99.34%);
    --gradient-onboarding-200: linear-gradient(129deg, rgba(255, 255, 255, 0) -22.23%, rgba(255, 255, 255, 0.8) 62.98%);
    --gradient-onboarding-300: linear-gradient(164deg, #fff 4.25%, rgba(255, 255, 255, 0.06) 93.5%);
    --gradient-onboarding-400: linear-gradient(129deg, rgba(255, 255, 255, 0) -22.23%, rgba(255, 255, 255, 0.8) 62.98%);

    --color-onboarding-text-100: 23, 23, 23;
    --color-onboarding-text-200: 58, 58, 58;
    --color-onboarding-text-300: 82, 82, 82;
    --color-onboarding-text-400: 163, 163, 163;

    --color-onboarding-background-100: 236, 241, 255;
    --color-onboarding-background-200: 255, 255, 255;
    --color-onboarding-background-300: 236, 241, 255;
    --color-onboarding-background-400: 177, 206, 250;

    --color-onboarding-border-100: 229, 229, 229;
    --color-onboarding-border-200: 217, 228, 255;
    --color-onboarding-border-300: 229, 229, 229, 0.5;

    --color-onboarding-shadow-sm: 0px 4px 20px 0px rgba(126, 139, 171, 0.1);

    /* toast theme */
    --color-toast-success-text: 62, 155, 79;
    --color-toast-error-text: 220, 62, 66;
    --color-toast-warning-text: 255, 186, 24;
    --color-toast-info-text: 51, 88, 212;
    --color-toast-loading-text: 28, 32, 36;
    --color-toast-secondary-text: 128, 131, 141;
    --color-toast-tertiary-text: 96, 100, 108;

    --color-toast-success-background: 253, 253, 254;
    --color-toast-error-background: 255, 252, 252;
    --color-toast-warning-background: 254, 253, 251;
    --color-toast-info-background: 253, 253, 254;
    --color-toast-loading-background: 253, 253, 254;

    --color-toast-success-border: 218, 241, 219;
    --color-toast-error-border: 255, 219, 220;
    --color-toast-warning-border: 255, 247, 194;
    --color-toast-info-border: 210, 222, 255;
    --color-toast-loading-border: 224, 225, 230;

    /* pi */
    --color-pi-50: 249, 249, 255;
    --color-pi-100: 245, 245, 255;
    --color-pi-200: 231, 231, 255;
    --color-pi-300: 217, 216, 253;
    --color-pi-400: 202, 201, 252;
    --color-pi-500: 182, 181, 255;
    --color-pi-600: 151, 150, 246;
    --color-pi-700: 107, 106, 209;
    --color-pi-800: 57, 56, 149;
    --color-pi-900: 30, 29, 78;
    --color-pi-950: 14, 14, 37;
  }

  [data-theme="light-contrast"] {
    --color-text-100: 11, 11, 11; /* primary text */
    --color-text-200: 38, 38, 38; /* secondary text */
    --color-text-300: 58, 58, 58; /* tertiary text */
    --color-text-400: 115, 115, 115; /* placeholder text */

    --color-scrollbar: 115, 115, 115; /* scrollbar thumb */

    --color-border-100: 34, 34, 34; /* subtle border= 1 */
    --color-border-200: 38, 38, 38; /* subtle border- 2 */
    --color-border-300: 46, 46, 46; /* strong border- 1 */
    --color-border-400: 58, 58, 58; /* strong border- 2 */

    /* pi */
    --color-pi-50: 249, 249, 255;
    --color-pi-100: 245, 245, 255;
    --color-pi-200: 231, 231, 255;
    --color-pi-300: 217, 216, 253;
    --color-pi-400: 202, 201, 252;
    --color-pi-500: 182, 181, 255;
    --color-pi-600: 151, 150, 246;
    --color-pi-700: 107, 106, 209;
    --color-pi-800: 57, 56, 149;
    --color-pi-900: 30, 29, 78;
    --color-pi-950: 14, 14, 37;
  }

  [data-theme="dark"],
  [data-theme="dark-contrast"] {
    color-scheme: dark !important;

    --color-background-100: 25, 25, 25; /* primary bg */
    --color-background-90: 32, 32, 32; /* secondary bg */
    --color-background-80: 44, 44, 44; /* tertiary bg */

    --color-shadow-2xs: 0px 0px 1px 0px rgba(0, 0, 0, 0.15), 0px 1px 3px 0px rgba(0, 0, 0, 0.5);
    --color-shadow-xs: 0px 0px 2px 0px rgba(0, 0, 0, 0.2), 0px 2px 4px 0px rgba(0, 0, 0, 0.5);
    --color-shadow-sm: 0px 0px 4px 0px rgba(0, 0, 0, 0.2), 0px 2px 6px 0px rgba(0, 0, 0, 0.5);
    --color-shadow-rg: 0px 0px 6px 0px rgba(0, 0, 0, 0.2), 0px 4px 6px 0px rgba(0, 0, 0, 0.5);
    --color-shadow-md: 0px 2px 8px 0px rgba(0, 0, 0, 0.2), 0px 4px 8px 0px rgba(0, 0, 0, 0.5);
    --color-shadow-lg: 0px 4px 12px 0px rgba(0, 0, 0, 0.25), 0px 4px 10px 0px rgba(0, 0, 0, 0.55);
    --color-shadow-xl: 0px 0px 14px 0px rgba(0, 0, 0, 0.25), 0px 6px 10px 0px rgba(0, 0, 0, 0.55);
    --color-shadow-2xl: 0px 0px 18px 0px rgba(0, 0, 0, 0.25), 0px 8px 12px 0px rgba(0, 0, 0, 0.6);
    --color-shadow-3xl: 0px 4px 24px 0px rgba(0, 0, 0, 0.3), 0px 12px 40px 0px rgba(0, 0, 0, 0.65);
<<<<<<< HEAD
    /* pi */
    --color-pi-50: var(--color-background-90);
    --color-pi-100: var(--color-background-90);
    --color-pi-200: var(--color-primary-200);
    --color-pi-300: var(--color-primary-200);
    --color-pi-400: var(--color-primary-200);
    --color-pi-500: var(--color-primary-200);
    --color-pi-600: 151, 150, 246;
    --color-pi-700: var(--color-primary-100);
    --color-pi-800: 57, 56, 149;
    --color-pi-900: 30, 29, 78;
    --color-pi-950: 14, 14, 37;
=======

    --color-pi-50: 14, 14, 37;
    --color-pi-100: 30, 29, 78;
    --color-pi-200: 57, 56, 149;
    --color-pi-300: 107, 106, 209;
    --color-pi-400: 151, 150, 246;
    --color-pi-500: 182, 181, 255;
    --color-pi-600: 202, 201, 252;
    --color-pi-700: 217, 216, 253;
    --color-pi-800: 231, 231, 255;
    --color-pi-900: 245, 245, 255;
    --color-pi-950: 249, 249, 255;
>>>>>>> c5abf161
  }

  [data-theme="dark"] {
    --color-text-100: 229, 229, 229; /* primary text */
    --color-text-200: 163, 163, 163; /* secondary text */
    --color-text-300: 115, 115, 115; /* tertiary text */
    --color-text-400: 82, 82, 82; /* placeholder text */

    --color-scrollbar: 82, 82, 82; /* scrollbar thumb */

    --color-border-100: 34, 34, 34; /* subtle border= 1 */
    --color-border-200: 38, 38, 38; /* subtle border- 2 */
    --color-border-300: 46, 46, 46; /* strong border- 1 */
    --color-border-400: 58, 58, 58; /* strong border- 2 */

    /* onboarding colors */
    --gradient-onboarding-100: linear-gradient(106deg, #18191b 25.17%, #18191b 99.34%);
    --gradient-onboarding-200: linear-gradient(129deg, rgba(47, 49, 53, 0.8) -22.23%, rgba(33, 34, 37, 0.8) 62.98%);
    --gradient-onboarding-300: linear-gradient(167deg, rgba(47, 49, 53, 0.45) 19.22%, #212225 98.48%);

    --color-onboarding-text-100: 237, 238, 240;
    --color-onboarding-text-200: 176, 180, 187;
    --color-onboarding-text-300: 118, 123, 132;
    --color-onboarding-text-400: 105, 110, 119;

    --color-onboarding-background-100: 54, 58, 64;
    --color-onboarding-background-200: 40, 42, 45;
    --color-onboarding-background-300: 40, 42, 45;
    --color-onboarding-background-400: 67, 72, 79;

    --color-onboarding-border-100: 54, 58, 64;
    --color-onboarding-border-200: 54, 58, 64;
    --color-onboarding-border-300: 34, 35, 38, 0.5;

    --color-onboarding-shadow-sm: 0px 4px 20px 0px rgba(39, 44, 56, 0.1);

    /* toast theme */
    --color-toast-success-text: 178, 221, 181;
    --color-toast-error-text: 206, 44, 49;
    --color-toast-warning-text: 255, 186, 24;
    --color-toast-info-text: 141, 164, 239;
    --color-toast-loading-text: 255, 255, 255;
    --color-toast-secondary-text: 185, 187, 198;
    --color-toast-tertiary-text: 139, 141, 152;

    --color-toast-success-background: 46, 46, 46;
    --color-toast-error-background: 46, 46, 46;
    --color-toast-warning-background: 46, 46, 46;
    --color-toast-info-background: 46, 46, 46;
    --color-toast-loading-background: 46, 46, 46;

    --color-toast-success-border: 42, 126, 59;
    --color-toast-error-border: 100, 23, 35;
    --color-toast-warning-border: 79, 52, 34;
    --color-toast-info-border: 58, 91, 199;
    --color-toast-loading-border: 96, 100, 108;

    --color-pi-50: 14, 14, 37;
    --color-pi-100: 30, 29, 78;
    --color-pi-200: 57, 56, 149;
    --color-pi-300: 107, 106, 209;
    --color-pi-400: 151, 150, 246;
    --color-pi-500: 182, 181, 255;
    --color-pi-600: 202, 201, 252;
    --color-pi-700: 217, 216, 253;
    --color-pi-800: 231, 231, 255;
    --color-pi-900: 245, 245, 255;
    --color-pi-950: 249, 249, 255;
  }

  [data-theme="dark-contrast"] {
    --color-text-100: 250, 250, 250; /* primary text */
    --color-text-200: 241, 241, 241; /* secondary text */
    --color-text-300: 212, 212, 212; /* tertiary text */
    --color-text-400: 115, 115, 115; /* placeholder text */

    --color-scrollbar: 115, 115, 115; /* scrollbar thumb */

    --color-border-100: 245, 245, 245; /* subtle border= 1 */
    --color-border-200: 229, 229, 229; /* subtle border- 2 */
    --color-border-300: 212, 212, 212; /* strong border- 1 */
    --color-border-400: 185, 185, 185; /* strong border- 2 */

    --color-pi-50: 14, 14, 37;
    --color-pi-100: 30, 29, 78;
    --color-pi-200: 57, 56, 149;
    --color-pi-300: 107, 106, 209;
    --color-pi-400: 151, 150, 246;
    --color-pi-500: 182, 181, 255;
    --color-pi-600: 202, 201, 252;
    --color-pi-700: 217, 216, 253;
    --color-pi-800: 231, 231, 255;
    --color-pi-900: 245, 245, 255;
    --color-pi-950: 249, 249, 255;
  }

  [data-theme="light"],
  [data-theme="dark"],
  [data-theme="light-contrast"],
  [data-theme="dark-contrast"] {
    --color-primary-10: 236, 241, 255;
    --color-primary-20: 217, 228, 255;
    --color-primary-30: 197, 214, 255;
    --color-primary-40: 178, 200, 255;
    --color-primary-50: 159, 187, 255;
    --color-primary-60: 140, 173, 255;
    --color-primary-70: 121, 159, 255;
    --color-primary-80: 101, 145, 255;
    --color-primary-90: 82, 132, 255;
    --color-primary-100: 63, 118, 255;
    --color-primary-200: 57, 106, 230;
    --color-primary-300: 50, 94, 204;
    --color-primary-400: 44, 83, 179;
    --color-primary-500: 38, 71, 153;
    --color-primary-600: 32, 59, 128;
    --color-primary-700: 25, 47, 102;
    --color-primary-800: 19, 35, 76;
    --color-primary-900: 13, 24, 51;

    --color-sidebar-background-100: var(--color-background-100); /* primary sidebar bg */
    --color-sidebar-background-90: var(--color-background-90); /* secondary sidebar bg */
    --color-sidebar-background-80: var(--color-background-80); /* tertiary sidebar bg */

    --color-sidebar-text-100: var(--color-text-100); /* primary sidebar text */
    --color-sidebar-text-200: var(--color-text-200); /* secondary sidebar text */
    --color-sidebar-text-300: var(--color-text-300); /* tertiary sidebar text */
    --color-sidebar-text-400: var(--color-text-400); /* sidebar placeholder text */

    --color-sidebar-border-100: var(--color-border-100); /* subtle sidebar border= 1 */
    --color-sidebar-border-200: var(--color-border-200); /* subtle sidebar border- 2 */
    --color-sidebar-border-300: var(--color-border-300); /* strong sidebar border- 1 */
    --color-sidebar-border-400: var(--color-border-400); /* strong sidebar border- 2 */
  }
}

* {
  margin: 0;
  padding: 0;
  box-sizing: border-box;
  -webkit-text-size-adjust: 100%;
  -ms-text-size-adjust: 100%;
  font-variant-ligatures: none;
  -webkit-font-variant-ligatures: none;
  text-rendering: optimizeLegibility;
  -moz-osx-font-smoothing: grayscale;
  -webkit-font-smoothing: antialiased;
}

body {
  color: rgba(var(--color-text-100));
}

/* scrollbar style */
::-webkit-scrollbar {
  display: none;
}

.tags-input-container {
  border: 2px solid #000;
  padding: 0.5em;
  border-radius: 3px;
  width: min(80vw, 600px);
  margin-top: 1em;
  display: flex;
  align-items: center;
  flex-wrap: wrap;
  gap: 0.5em;
}

.tag-item {
  background-color: rgb(218, 216, 216);
  display: inline-block;
  padding: 0.5em 0.75em;
  border-radius: 20px;
}
.tag-item .close {
  height: 20px;
  width: 20px;
  background-color: rgb(48, 48, 48);
  color: #fff;
  border-radius: 50%;
  display: inline-flex;
  justify-content: center;
  align-items: center;
  margin-left: 0.5em;
  font-size: 18px;
  cursor: pointer;
}

.tags-input {
  flex-grow: 1;
  padding: 0.5em 0;
  border: none;
  outline: none;
}

/* emoji icon picker */
.conical-gradient {
  background: conic-gradient(
    from 180deg at 50% 50%,
    #ff6b00 0deg,
    #f7ae59 70.5deg,
    #3f76ff 151.12deg,
    #05c3ff 213deg,
    #18914f 289.87deg,
    #f6f172 329.25deg,
    #ff6b00 360deg
  );
}

/* progress bar */
.progress-bar {
  fill: currentColor;
  color: rgba(var(--color-sidebar-background-100));
}

/* lineclamp */
.lineclamp {
  overflow: hidden;
  display: -webkit-box;
  -webkit-box-orient: vertical;
  -webkit-line-clamp: 1;
}

/* popover2 styling */
.bp4-popover2-transition-container {
  z-index: 1 !important;
}

::-webkit-input-placeholder,
::placeholder,
:-ms-input-placeholder {
  color: rgb(var(--color-text-400));
}

.bp4-overlay-content {
  z-index: 555 !important;
}

.disable-scroll {
  overflow: hidden !important;
}

.vertical-lr {
  writing-mode: vertical-lr;
  -webkit-writing-mode: vertical-lr;
  -ms-writing-mode: vertical-lr;
  width: fit-content;
}

div.web-view-spinner {
  position: relative;
  width: 54px;
  height: 54px;
  display: inline-block;
  margin-left: 50%;
  margin-right: 50%;
  padding: 10px;
  border-radius: 10px;
}

div.web-view-spinner div {
  width: 6%;
  height: 16%;
  background: rgb(var(--color-text-400));
  position: absolute;
  left: 49%;
  top: 43%;
  opacity: 0;
  border-radius: 50px;
  -webkit-border-radius: 50px;
  box-shadow: 0 0 3px rgba(0, 0, 0, 0.2);
  -webkit-box-shadow: 0 0 3px rgba(0, 0, 0, 0.2);
  animation: fade 1s linear infinite;
  -webkit-animation: fade 1s linear infinite;
}

@keyframes fade {
  from {
    opacity: 1;
  }
  to {
    opacity: 0.25;
  }
}
@-webkit-keyframes fade {
  from {
    opacity: 1;
  }
  to {
    opacity: 0.25;
  }
}

div.web-view-spinner div.bar1 {
  transform: rotate(0deg) translate(0, -130%);
  -webkit-transform: rotate(0deg) translate(0, -130%);
  animation-delay: 0s;
  -webkit-animation-delay: 0s;
}

div.web-view-spinner div.bar2 {
  transform: rotate(30deg) translate(0, -130%);
  -webkit-transform: rotate(30deg) translate(0, -130%);
  animation-delay: -0.9167s;
  -webkit-animation-delay: -0.9167s;
}

div.web-view-spinner div.bar3 {
  transform: rotate(60deg) translate(0, -130%);
  -webkit-transform: rotate(60deg) translate(0, -130%);
  animation-delay: -0.833s;
  -webkit-animation-delay: -0.833s;
}
div.web-view-spinner div.bar4 {
  transform: rotate(90deg) translate(0, -130%);
  -webkit-transform: rotate(90deg) translate(0, -130%);
  animation-delay: -0.7497s;
  -webkit-animation-delay: -0.7497s;
}
div.web-view-spinner div.bar5 {
  transform: rotate(120deg) translate(0, -130%);
  -webkit-transform: rotate(120deg) translate(0, -130%);
  animation-delay: -0.667s;
  -webkit-animation-delay: -0.667s;
}
div.web-view-spinner div.bar6 {
  transform: rotate(150deg) translate(0, -130%);
  -webkit-transform: rotate(150deg) translate(0, -130%);
  animation-delay: -0.5837s;
  -webkit-animation-delay: -0.5837s;
}
div.web-view-spinner div.bar7 {
  transform: rotate(180deg) translate(0, -130%);
  -webkit-transform: rotate(180deg) translate(0, -130%);
  animation-delay: -0.5s;
  -webkit-animation-delay: -0.5s;
}
div.web-view-spinner div.bar8 {
  transform: rotate(210deg) translate(0, -130%);
  -webkit-transform: rotate(210deg) translate(0, -130%);
  animation-delay: -0.4167s;
  -webkit-animation-delay: -0.4167s;
}
div.web-view-spinner div.bar9 {
  transform: rotate(240deg) translate(0, -130%);
  -webkit-transform: rotate(240deg) translate(0, -130%);
  animation-delay: -0.333s;
  -webkit-animation-delay: -0.333s;
}
div.web-view-spinner div.bar10 {
  transform: rotate(270deg) translate(0, -130%);
  -webkit-transform: rotate(270deg) translate(0, -130%);
  animation-delay: -0.2497s;
  -webkit-animation-delay: -0.2497s;
}
div.web-view-spinner div.bar11 {
  transform: rotate(300deg) translate(0, -130%);
  -webkit-transform: rotate(300deg) translate(0, -130%);
  animation-delay: -0.167s;
  -webkit-animation-delay: -0.167s;
}
div.web-view-spinner div.bar12 {
  transform: rotate(330deg) translate(0, -130%);
  -webkit-transform: rotate(330deg) translate(0, -130%);
  animation-delay: -0.0833s;
  -webkit-animation-delay: -0.0833s;
}

@-moz-document url-prefix() {
  * {
    scrollbar-width: none;
  }
  .vertical-scrollbar,
  .horizontal-scrollbar {
    scrollbar-width: initial;
    scrollbar-color: rgba(96, 100, 108, 0.1) transparent;
  }
  .vertical-scrollbar:hover,
  .horizontal-scrollbar:hover {
    scrollbar-color: rgba(96, 100, 108, 0.25) transparent;
  }
  .vertical-scrollbar:active,
  .horizontal-scrollbar:active {
    scrollbar-color: rgba(96, 100, 108, 0.7) transparent;
  }
}

.vertical-scrollbar {
  overflow-y: auto;
}
.horizontal-scrollbar {
  overflow-x: auto;
}
.vertical-scrollbar::-webkit-scrollbar,
.horizontal-scrollbar::-webkit-scrollbar {
  display: block;
}
.vertical-scrollbar::-webkit-scrollbar-track,
.horizontal-scrollbar::-webkit-scrollbar-track {
  background-color: transparent;
  border-radius: 9999px;
}
.vertical-scrollbar::-webkit-scrollbar-thumb,
.horizontal-scrollbar::-webkit-scrollbar-thumb {
  background-clip: padding-box;
  background-color: rgba(96, 100, 108, 0.1);
  border-radius: 9999px;
}
.vertical-scrollbar:hover::-webkit-scrollbar-thumb,
.horizontal-scrollbar:hover::-webkit-scrollbar-thumb {
  background-color: rgba(96, 100, 108, 0.25);
}
.vertical-scrollbar::-webkit-scrollbar-thumb:hover,
.horizontal-scrollbar::-webkit-scrollbar-thumb:hover {
  background-color: rgba(96, 100, 108, 0.5);
}
.vertical-scrollbar::-webkit-scrollbar-thumb:active,
.horizontal-scrollbar::-webkit-scrollbar-thumb:active {
  background-color: rgba(96, 100, 108, 0.7);
}
.vertical-scrollbar::-webkit-scrollbar-corner,
.horizontal-scrollbar::-webkit-scrollbar-corner {
  background-color: transparent;
}
.vertical-scrollbar-margin-top-md::-webkit-scrollbar-track {
  margin-top: 44px;
}

/* scrollbar sm size */
.scrollbar-sm::-webkit-scrollbar {
  height: 12px;
  width: 12px;
}
.scrollbar-sm::-webkit-scrollbar-thumb {
  border: 3px solid rgba(0, 0, 0, 0);
}
/* scrollbar md size */
.scrollbar-md::-webkit-scrollbar {
  height: 14px;
  width: 14px;
}
.scrollbar-md::-webkit-scrollbar-thumb {
  border: 3px solid rgba(0, 0, 0, 0);
}
/* scrollbar lg size */

.scrollbar-lg::-webkit-scrollbar {
  height: 16px;
  width: 16px;
}
.scrollbar-lg::-webkit-scrollbar-thumb {
  border: 4px solid rgba(0, 0, 0, 0);
}

/* highlight class */
.highlight {
  border: 1px solid rgb(var(--color-primary-100)) !important;
}
.highlight-with-line {
  border-left: 5px solid rgb(var(--color-primary-100)) !important;
  background: rgb(var(--color-background-80));
}

/* By applying below class, the autofilled text in form fields will not have the default autofill background color and styles applied by WebKit browsers  */

.disable-autofill-style:-webkit-autofill,
.disable-autofill-style:-webkit-autofill:hover,
.disable-autofill-style:-webkit-autofill:focus,
.disable-autofill-style:-webkit-autofill:active {
  -webkit-background-clip: text;
}<|MERGE_RESOLUTION|>--- conflicted
+++ resolved
@@ -103,7 +103,6 @@
     --color-sidebar-shadow-4xl: var(--color-shadow-4xl);
 
     /* pi */
-<<<<<<< HEAD
     --color-pi-50: var(--color-background-90);
     --color-pi-100: var(--color-background-90);
     --color-pi-200: var(--color-primary-200);
@@ -112,16 +111,6 @@
     --color-pi-500: var(--color-primary-200);
     --color-pi-600: 151, 150, 246;
     --color-pi-700: var(--color-primary-100);
-=======
-    --color-pi-50: 249, 249, 255;
-    --color-pi-100: 245, 245, 255;
-    --color-pi-200: 231, 231, 255;
-    --color-pi-300: 217, 216, 253;
-    --color-pi-400: 202, 201, 252;
-    --color-pi-500: 182, 181, 255;
-    --color-pi-600: 151, 150, 246;
-    --color-pi-700: 107, 106, 209;
->>>>>>> c5abf161
     --color-pi-800: 57, 56, 149;
     --color-pi-900: 30, 29, 78;
     --color-pi-950: 14, 14, 37;
@@ -135,7 +124,6 @@
     --color-background-90: 247, 247, 247; /* secondary bg */
     --color-background-80: 232, 232, 232; /* tertiary bg */
 
-<<<<<<< HEAD
     /* pi */
     --color-pi-50: var(--color-background-90);
     --color-pi-100: var(--color-background-90);
@@ -145,16 +133,6 @@
     --color-pi-500: var(--color-primary-200);
     --color-pi-600: 151, 150, 246;
     --color-pi-700: var(--color-primary-100);
-=======
-    --color-pi-50: 249, 249, 255;
-    --color-pi-100: 245, 245, 255;
-    --color-pi-200: 231, 231, 255;
-    --color-pi-300: 217, 216, 253;
-    --color-pi-400: 202, 201, 252;
-    --color-pi-500: 182, 181, 255;
-    --color-pi-600: 151, 150, 246;
-    --color-pi-700: 107, 106, 209;
->>>>>>> c5abf161
     --color-pi-800: 57, 56, 149;
     --color-pi-900: 30, 29, 78;
     --color-pi-950: 14, 14, 37;
@@ -274,7 +252,6 @@
     --color-shadow-xl: 0px 0px 14px 0px rgba(0, 0, 0, 0.25), 0px 6px 10px 0px rgba(0, 0, 0, 0.55);
     --color-shadow-2xl: 0px 0px 18px 0px rgba(0, 0, 0, 0.25), 0px 8px 12px 0px rgba(0, 0, 0, 0.6);
     --color-shadow-3xl: 0px 4px 24px 0px rgba(0, 0, 0, 0.3), 0px 12px 40px 0px rgba(0, 0, 0, 0.65);
-<<<<<<< HEAD
     /* pi */
     --color-pi-50: var(--color-background-90);
     --color-pi-100: var(--color-background-90);
@@ -287,20 +264,6 @@
     --color-pi-800: 57, 56, 149;
     --color-pi-900: 30, 29, 78;
     --color-pi-950: 14, 14, 37;
-=======
-
-    --color-pi-50: 14, 14, 37;
-    --color-pi-100: 30, 29, 78;
-    --color-pi-200: 57, 56, 149;
-    --color-pi-300: 107, 106, 209;
-    --color-pi-400: 151, 150, 246;
-    --color-pi-500: 182, 181, 255;
-    --color-pi-600: 202, 201, 252;
-    --color-pi-700: 217, 216, 253;
-    --color-pi-800: 231, 231, 255;
-    --color-pi-900: 245, 245, 255;
-    --color-pi-950: 249, 249, 255;
->>>>>>> c5abf161
   }
 
   [data-theme="dark"] {
