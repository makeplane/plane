import { Combobox } from "@headlessui/react";
import React, { Fragment } from "react";
// helper
<<<<<<< HEAD
import { cn } from "@/utils";
=======
import { cn } from "../../utils";
>>>>>>> d317755a
import { IMultiSelectDropdownButton, ISingleSelectDropdownButton } from "../dropdown";

export const DropdownButton: React.FC<IMultiSelectDropdownButton | ISingleSelectDropdownButton> = (props) => {
  const {
    isOpen,
    buttonContent,
    buttonClassName,
    buttonContainerClassName,
    handleOnClick,
    value,
    setReferenceElement,
    disabled,
  } = props;
  return (
    <Combobox.Button as={Fragment}>
      <button
        ref={setReferenceElement}
        type="button"
        className={cn(
          "clickable block h-full max-w-full outline-none",
          {
            "cursor-not-allowed text-custom-text-200": disabled,
            "cursor-pointer": !disabled,
          },
          buttonContainerClassName
        )}
        onClick={handleOnClick}
      >
        {buttonContent ? <>{buttonContent(isOpen, value)}</> : <span className={cn("", buttonClassName)}>{value}</span>}
      </button>
    </Combobox.Button>
  );
};<|MERGE_RESOLUTION|>--- conflicted
+++ resolved
@@ -1,11 +1,7 @@
 import { Combobox } from "@headlessui/react";
 import React, { Fragment } from "react";
 // helper
-<<<<<<< HEAD
-import { cn } from "@/utils";
-=======
 import { cn } from "../../utils";
->>>>>>> d317755a
 import { IMultiSelectDropdownButton, ISingleSelectDropdownButton } from "../dropdown";
 
 export const DropdownButton: React.FC<IMultiSelectDropdownButton | ISingleSelectDropdownButton> = (props) => {
