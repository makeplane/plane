--- conflicted
+++ resolved
@@ -42,11 +42,7 @@
         inputContainerClassName
       )}
     >
-<<<<<<< HEAD
-      {inputIcon ? <>{inputIcon}</> : <SearchIcon className="h-4 w-4 text-custom-text-300" aria-hidden="true" />}
-=======
-      {inputIcon ? <>{inputIcon}</> : <Search className="h-4 w-4 text-tertiary" aria-hidden="true" />}
->>>>>>> e3ba7c28
+      {inputIcon ? <>{inputIcon}</> : <SearchIcon className="h-4 w-4 text-tertiary" aria-hidden="true" />}
       <Combobox.Input
         as="input"
         ref={inputRef}
