import * as React from "react";
import { Toaster, toast } from "sonner";
// icons
import { AlertTriangle, CheckCircle2, X, XCircle } from "lucide-react";
// spinner
import { CircularBarSpinner } from "../spinners";
// helper
<<<<<<< HEAD
import { cn } from "@/utils";
=======
import { cn } from "../utils";
>>>>>>> d317755a

export enum TOAST_TYPE {
  SUCCESS = "success",
  ERROR = "error",
  INFO = "info",
  WARNING = "warning",
  LOADING = "loading",
}

type SetToastProps =
  | {
      type: TOAST_TYPE.LOADING;
      title?: string;
    }
  | {
      id?: string | number;
      type: Exclude<TOAST_TYPE, TOAST_TYPE.LOADING>;
      title: string;
      message?: string;
      actionItems?: React.ReactNode;
    };

type PromiseToastCallback<ToastData> = (data: ToastData) => string;
type ActionItemsPromiseToastCallback<ToastData> = (data: ToastData) => React.ReactNode;

type PromiseToastData<ToastData> = {
  title: string;
  message?: PromiseToastCallback<ToastData>;
  actionItems?: ActionItemsPromiseToastCallback<ToastData>;
};

type PromiseToastOptions<ToastData> = {
  loading?: string;
  success: PromiseToastData<ToastData>;
  error: PromiseToastData<ToastData>;
};

type ToastContentProps = {
  toastId: string | number;
  icon?: React.ReactNode;
  textColorClassName: string;
  backgroundColorClassName: string;
  borderColorClassName: string;
};

type ToastProps = {
  theme: "light" | "dark" | "system";
};

export const Toast = (props: ToastProps) => {
  const { theme } = props;
  return <Toaster visibleToasts={5} gap={16} theme={theme} />;
};

export const setToast = (props: SetToastProps) => {
  const renderToastContent = ({
    toastId,
    icon,
    textColorClassName,
    backgroundColorClassName,
    borderColorClassName,
  }: ToastContentProps) =>
    props.type === TOAST_TYPE.LOADING ? (
      <div className="flex items-center h-[98px] w-[350px]" data-prevent-outside-click>
        <div
          onMouseDown={(e) => {
            e.stopPropagation();
            e.preventDefault();
          }}
          className={cn("w-full rounded-lg border shadow-sm p-2", backgroundColorClassName, borderColorClassName)}
        >
          <div className="w-full h-full flex items-center justify-center px-4 py-2">
            {icon && <div className="flex items-center justify-center">{icon}</div>}
            <div className={cn("w-full flex items-center gap-0.5 pr-1", icon ? "pl-4" : "pl-1")}>
              <div className={cn("grow text-sm font-semibold", textColorClassName)}>{props.title ?? "Loading..."}</div>
              <div className="flex-shrink-0">
                <X
                  className="text-toast-text-secondary hover:text-toast-text-tertiary cursor-pointer"
                  strokeWidth={1.5}
                  width={14}
                  height={14}
                  onClick={() => toast.dismiss(toastId)}
                />
              </div>
            </div>
          </div>
        </div>
      </div>
    ) : (
      <div
        data-prevent-outside-click
        onMouseDown={(e) => {
          e.stopPropagation();
          e.preventDefault();
        }}
        className={cn(
          "relative group flex flex-col w-[350px] rounded-lg border shadow-sm p-2",
          backgroundColorClassName,
          borderColorClassName
        )}
      >
        <X
          className="absolute top-2 right-2.5 text-toast-text-secondary hover:text-toast-text-tertiary cursor-pointer"
          strokeWidth={1.5}
          width={14}
          height={14}
          onClick={() => toast.dismiss(toastId)}
        />
        <div className="w-full flex flex-col gap-2 p-2">
          <div className="flex items-center w-full">
            {icon && <div className="flex items-center justify-center">{icon}</div>}
            <div className={cn("flex flex-col gap-0.5 pr-1", icon ? "pl-4" : "pl-1")}>
              <div className={cn("text-sm font-semibold", textColorClassName)}>{props.title}</div>
              {props.message && <div className="text-toast-text-secondary text-xs font-medium">{props.message}</div>}
            </div>
          </div>
          {props.actionItems && <div className="flex items-center pl-[32px]">{props.actionItems}</div>}
        </div>
      </div>
    );

  switch (props.type) {
    case TOAST_TYPE.SUCCESS:
      return toast.custom(
        (toastId) =>
          renderToastContent({
            toastId,
            icon: <CheckCircle2 width={24} height={24} strokeWidth={1.5} className="text-toast-text-success" />,
            textColorClassName: "text-toast-text-success",
            backgroundColorClassName: "bg-toast-background-success",
            borderColorClassName: "border-toast-border-success",
          }),
        props.id ? { id: props.id } : {}
      );
    case TOAST_TYPE.ERROR:
      return toast.custom(
        (toastId) =>
          renderToastContent({
            toastId,
            icon: <XCircle width={24} height={24} strokeWidth={1.5} className="text-toast-text-error" />,
            textColorClassName: "text-toast-text-error",
            backgroundColorClassName: "bg-toast-background-error",
            borderColorClassName: "border-toast-border-error",
          }),
        props.id ? { id: props.id } : {}
      );
    case TOAST_TYPE.WARNING:
      return toast.custom(
        (toastId) =>
          renderToastContent({
            toastId,
            icon: <AlertTriangle width={24} height={24} strokeWidth={1.5} className="text-toast-text-warning" />,
            textColorClassName: "text-toast-text-warning",
            backgroundColorClassName: "bg-toast-background-warning",
            borderColorClassName: "border-toast-border-warning",
          }),
        props.id ? { id: props.id } : {}
      );
    case TOAST_TYPE.INFO:
      return toast.custom(
        (toastId) =>
          renderToastContent({
            toastId,
            textColorClassName: "text-toast-text-info",
            backgroundColorClassName: "bg-toast-background-info",
            borderColorClassName: "border-toast-border-info",
          }),
        props.id ? { id: props.id } : {}
      );

    case TOAST_TYPE.LOADING:
      return toast.custom((toastId) =>
        renderToastContent({
          toastId,
          icon: <CircularBarSpinner className="text-toast-text-tertiary" />,
          textColorClassName: "text-toast-text-loading",
          backgroundColorClassName: "bg-toast-background-loading",
          borderColorClassName: "border-toast-border-loading",
        })
      );
  }
};

export const setPromiseToast = <ToastData,>(
  promise: Promise<ToastData>,
  options: PromiseToastOptions<ToastData>
): void => {
  const tId = setToast({ type: TOAST_TYPE.LOADING, title: options.loading });

  promise
    .then((data: ToastData) => {
      setToast({
        type: TOAST_TYPE.SUCCESS,
        id: tId,
        title: options.success.title,
        message: options.success.message?.(data),
        actionItems: options.success.actionItems?.(data),
      });
    })
    .catch((data: ToastData) => {
      setToast({
        type: TOAST_TYPE.ERROR,
        id: tId,
        title: options.error.title,
        message: options.error.message?.(data),
        actionItems: options.error.actionItems?.(data),
      });
    });
};<|MERGE_RESOLUTION|>--- conflicted
+++ resolved
@@ -5,11 +5,7 @@
 // spinner
 import { CircularBarSpinner } from "../spinners";
 // helper
-<<<<<<< HEAD
-import { cn } from "@/utils";
-=======
 import { cn } from "../utils";
->>>>>>> d317755a
 
 export enum TOAST_TYPE {
   SUCCESS = "success",
