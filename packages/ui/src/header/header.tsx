import * as React from "react";
<<<<<<< HEAD
import { cn } from "@/utils";
=======
import { cn } from "../utils";
>>>>>>> d317755a
import { EHeaderVariant, getHeaderStyle, THeaderVariant } from "./helper";
import { ERowVariant, Row } from "../row";

export interface HeaderProps {
  variant?: THeaderVariant;
  setHeight?: boolean;
  className?: string;
  children: React.ReactNode;
  showOnMobile?: boolean;
}

const HeaderContext = React.createContext<THeaderVariant | null>(null);
const Header = (props: HeaderProps) => {
  const {
    variant = EHeaderVariant.PRIMARY,
    className = "",
    showOnMobile = true,
    setHeight = true,
    children,
    ...rest
  } = props;

  const style = getHeaderStyle(variant, setHeight, showOnMobile);
  return (
    <HeaderContext.Provider value={variant}>
      <Row
        variant={variant === EHeaderVariant.PRIMARY ? ERowVariant.HUGGING : ERowVariant.REGULAR}
        className={cn(style, className)}
        {...rest}
      >
        {children}
      </Row>
    </HeaderContext.Provider>
  );
};

const LeftItem = (props: HeaderProps) => (
  <div
    className={cn(
      "flex flex-wrap items-center gap-2 overflow-ellipsis whitespace-nowrap max-w-[80%] flex-grow",
      props.className
    )}
  >
    {props.children}
  </div>
);
const RightItem = (props: HeaderProps) => {
  const variant = React.useContext(HeaderContext);
  if (variant === undefined) throw new Error("RightItem must be used within Header");
  return (
    <div
      className={cn(
        "flex justify-end gap-3 w-auto items-start",
        {
          "items-baseline": variant === EHeaderVariant.TERNARY,
        },
        props.className
      )}
    >
      {props.children}
    </div>
  );
};

Header.LeftItem = LeftItem;
Header.RightItem = RightItem;
Header.displayName = "plane-ui-header";

export { Header, EHeaderVariant };<|MERGE_RESOLUTION|>--- conflicted
+++ resolved
@@ -1,9 +1,5 @@
 import * as React from "react";
-<<<<<<< HEAD
-import { cn } from "@/utils";
-=======
 import { cn } from "../utils";
->>>>>>> d317755a
 import { EHeaderVariant, getHeaderStyle, THeaderVariant } from "./helper";
 import { ERowVariant, Row } from "../row";
 
