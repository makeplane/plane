--- conflicted
+++ resolved
@@ -1,11 +1,7 @@
 import * as React from "react";
 import { Switch } from "@headlessui/react";
 // helpers
-<<<<<<< HEAD
-import { cn } from "@/utils";
-=======
 import { cn } from "../utils";
->>>>>>> d317755a
 
 interface IToggleSwitchProps {
   value: boolean;
