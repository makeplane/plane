import React, { Fragment } from "react";
// components
import { Popover } from "./popover";
// helpers
<<<<<<< HEAD
import { cn } from "@/utils";
=======
import { cn } from "../utils";
>>>>>>> d317755a
// types
import { TPopoverMenu } from "./types";

export const PopoverMenu = <T,>(props: TPopoverMenu<T>) => {
  const {
    popperPosition = "bottom-end",
    popperPadding = 0,
    buttonClassName = "",
    button,
    disabled,
    panelClassName = "",
    data,
    popoverClassName = "",
    keyExtractor,
    render,
    popoverButtonRef,
  } = props;

  return (
    <Popover
      popperPosition={popperPosition}
      popperPadding={popperPadding}
      buttonClassName={buttonClassName}
      button={button}
      disabled={disabled}
      panelClassName={cn(
        "my-1 w-48 rounded border-[0.5px] border-custom-border-300 bg-custom-background-100 px-2 py-2 text-xs shadow-custom-shadow-rg focus:outline-none",
        panelClassName
      )}
      popoverClassName={popoverClassName}
      popoverButtonRef={popoverButtonRef}
    >
      <Fragment>
        {data.map((item, index) => (
          <Fragment key={keyExtractor(item, index)}>{render(item, index)}</Fragment>
        ))}
      </Fragment>
    </Popover>
  );
};<|MERGE_RESOLUTION|>--- conflicted
+++ resolved
@@ -2,11 +2,7 @@
 // components
 import { Popover } from "./popover";
 // helpers
-<<<<<<< HEAD
-import { cn } from "@/utils";
-=======
 import { cn } from "../utils";
->>>>>>> d317755a
 // types
 import { TPopoverMenu } from "./types";
 
