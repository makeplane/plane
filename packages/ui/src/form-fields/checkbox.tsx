--- conflicted
+++ resolved
@@ -11,11 +11,7 @@
   const { id, name, checked, intermediate = false, disabled, className = "", ...rest } = props;
 
   return (
-<<<<<<< HEAD
-    <div className={`relative flex gap-2 ${className}`}>
-=======
     <div className={cn("relative w-full flex gap-2", className)}>
->>>>>>> 0c880bbb
       <input
         id={id}
         ref={ref}
