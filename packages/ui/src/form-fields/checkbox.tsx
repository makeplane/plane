import * as React from "react";
// helpers
import { cn } from "../../helpers";

export interface CheckboxProps extends React.InputHTMLAttributes<HTMLInputElement> {
  containerClassName?: string;
  iconClassName?: string;
  indeterminate?: boolean;
}

const Checkbox = React.forwardRef<HTMLInputElement, CheckboxProps>((props, ref) => {
  const {
    id,
    name,
    checked,
    indeterminate = false,
    disabled,
    containerClassName,
    iconClassName,
    className,
    ...rest
  } = props;

  return (
<<<<<<< HEAD
    <div className={cn("relative w-full flex gap-2", containerClassName)}>
=======
    <div className={cn("relative flex-shrink-0 flex gap-2", containerClassName)}>
>>>>>>> 17f83d64
      <input
        id={id}
        ref={ref}
        type="checkbox"
        name={name}
        checked={checked}
        className={cn(
          "appearance-none shrink-0 size-4 border rounded-[3px] focus:outline-1 focus:outline-offset-4 focus:outline-custom-primary-50 cursor-pointer",
          {
            "border-custom-border-200 bg-custom-background-80 cursor-not-allowed": disabled,
            "border-custom-border-300 hover:border-custom-border-400 bg-transparent": !disabled,
            "border-custom-primary-40 hover:border-custom-primary-40 bg-custom-primary-100 hover:bg-custom-primary-200":
              !disabled && (checked || indeterminate),
          },
          className
        )}
        disabled={disabled}
        {...rest}
      />
      <svg
        className={cn(
          "absolute top-1/2 left-1/2 -translate-x-1/2 -translate-y-1/2 size-4 p-0.5 pointer-events-none outline-none hidden stroke-white",
          {
            block: checked,
            "stroke-custom-text-400 opacity-40": disabled,
          },
          iconClassName
        )}
        xmlns="http://www.w3.org/2000/svg"
        viewBox="0 0 24 24"
        fill="none"
        stroke="currentColor"
        strokeWidth="3"
        strokeLinecap="round"
        strokeLinejoin="round"
      >
        <polyline points="20 6 9 17 4 12" />
      </svg>
      <svg
        className={cn(
          "absolute top-1/2 left-1/2 -translate-x-1/2 -translate-y-1/2 size-4 p-0.5 pointer-events-none outline-none stroke-white hidden",
          {
            "stroke-custom-text-400 opacity-40": disabled,
            block: indeterminate && !checked,
          },
          iconClassName
        )}
        xmlns="http://www.w3.org/2000/svg"
        viewBox="0 0 8 8"
        fill="none"
        stroke="currentColor"
        strokeWidth="3"
        strokeLinecap="round"
        strokeLinejoin="round"
      >
        <path d="M5.75 4H2.25" stroke-width="1.5" stroke-linecap="round" stroke-linejoin="round" />
      </svg>
    </div>
  );
});
Checkbox.displayName = "form-checkbox-field";

export { Checkbox };<|MERGE_RESOLUTION|>--- conflicted
+++ resolved
@@ -22,11 +22,7 @@
   } = props;
 
   return (
-<<<<<<< HEAD
-    <div className={cn("relative w-full flex gap-2", containerClassName)}>
-=======
     <div className={cn("relative flex-shrink-0 flex gap-2", containerClassName)}>
->>>>>>> 17f83d64
       <input
         id={id}
         ref={ref}
