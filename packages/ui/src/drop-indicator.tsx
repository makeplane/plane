--- conflicted
+++ resolved
@@ -1,9 +1,5 @@
 import React from "react";
-<<<<<<< HEAD
-import { cn } from "@/utils";
-=======
 import { cn } from "./utils";
->>>>>>> d317755a
 
 type Props = {
   isVisible: boolean;
