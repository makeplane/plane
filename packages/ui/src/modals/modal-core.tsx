import React, { Fragment } from "react";
import { Dialog, Transition } from "@headlessui/react";
// constants
import { EModalPosition, EModalWidth } from "./constants";
// helpers
<<<<<<< HEAD
import { cn } from "@/utils";
=======
import { cn } from "../utils";
>>>>>>> d317755a

type Props = {
  children: React.ReactNode;
  handleClose?: () => void;
  isOpen: boolean;
  position?: EModalPosition;
  width?: EModalWidth;
  className?: string;
};
export const ModalCore: React.FC<Props> = (props) => {
  const {
    children,
    handleClose,
    isOpen,
    position = EModalPosition.CENTER,
    width = EModalWidth.XXL,
    className = "",
  } = props;

  return (
    <Transition.Root show={isOpen} as={Fragment}>
      <Dialog as="div" className="relative z-30" onClose={() => handleClose && handleClose()}>
        <Transition.Child
          as={Fragment}
          enter="ease-out duration-300"
          enterFrom="opacity-0"
          enterTo="opacity-100"
          leave="ease-in duration-200"
          leaveFrom="opacity-100"
          leaveTo="opacity-0"
        >
          <div className="fixed inset-0 bg-custom-backdrop transition-opacity" />
        </Transition.Child>

        <div className="fixed inset-0 z-30 overflow-y-auto">
          <div className={position}>
            <Transition.Child
              as={Fragment}
              enter="ease-out duration-300"
              enterFrom="opacity-0 translate-y-4 sm:translate-y-0 sm:scale-95"
              enterTo="opacity-100 translate-y-0 sm:scale-100"
              leave="ease-in duration-200"
              leaveFrom="opacity-100 translate-y-0 sm:scale-100"
              leaveTo="opacity-0 translate-y-4 sm:translate-y-0 sm:scale-95"
            >
              <Dialog.Panel
                className={cn(
                  "relative transform rounded-lg bg-custom-background-100 text-left shadow-custom-shadow-md transition-all w-full",
                  width,
                  className
                )}
              >
                {children}
              </Dialog.Panel>
            </Transition.Child>
          </div>
        </div>
      </Dialog>
    </Transition.Root>
  );
};<|MERGE_RESOLUTION|>--- conflicted
+++ resolved
@@ -3,11 +3,7 @@
 // constants
 import { EModalPosition, EModalWidth } from "./constants";
 // helpers
-<<<<<<< HEAD
-import { cn } from "@/utils";
-=======
 import { cn } from "../utils";
->>>>>>> d317755a
 
 type Props = {
   children: React.ReactNode;
