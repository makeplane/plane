--- conflicted
+++ resolved
@@ -2,11 +2,7 @@
 import React, { useEffect, useState } from "react";
 // local imports
 import { LUCIDE_ICONS_LIST } from "..";
-<<<<<<< HEAD
-import { cn } from "@/utils";
-=======
 import { cn } from "../utils";
->>>>>>> d317755a
 import { Input } from "../form-fields";
 import { InfoIcon } from "../icons";
 import { DEFAULT_COLORS, TIconsListProps, adjustColorForContrast } from "./emoji-icon-helper";
