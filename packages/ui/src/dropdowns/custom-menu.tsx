--- conflicted
+++ resolved
@@ -154,32 +154,7 @@
               )}
             </>
           )}
-<<<<<<< HEAD
-          {isOpen && (
-            <Menu.Items className="fixed z-10">
-              <div
-                className={`my-1 overflow-y-scroll space-y-1 rounded border-[0.5px] border-custom-border-300 bg-custom-background-100 px-2 py-2.5 text-xs shadow-custom-shadow-rg focus:outline-none ${
-                  maxHeight === "lg"
-                    ? "max-h-60"
-                    : maxHeight === "md"
-                      ? "max-h-48"
-                      : maxHeight === "rg"
-                        ? "max-h-36"
-                        : maxHeight === "sm"
-                          ? "max-h-28"
-                          : ""
-                } ${width === "auto" ? "min-w-[12rem] whitespace-nowrap" : width} ${optionsClassName}`}
-                ref={setPopperElement}
-                style={styles.popper}
-                {...attributes.popper}
-              >
-                {children}
-              </div>
-            </Menu.Items>
-          )}
-=======
           {isOpen && menuItems}
->>>>>>> 1c06c3f4
         </>
       )}
     </Menu>
