import * as React from "react";
import ReactDOM from "react-dom";
// react-poppper
import { usePopper } from "react-popper";
// hooks
import { useDropdownKeyDown } from "../hooks/use-dropdown-key-down";
import useOutsideClickDetector from "../hooks/use-outside-click-detector";
// headless ui
import { Menu } from "@headlessui/react";
// type
import { ICustomMenuDropdownProps, ICustomMenuItemProps } from "./helper";
// icons
import { ChevronDown, MoreHorizontal } from "lucide-react";

const CustomMenu = (props: ICustomMenuDropdownProps) => {
  const {
    buttonClassName = "",
    customButtonClassName = "",
    placement,
    children,
    className = "",
    customButton,
    disabled = false,
    ellipsis = false,
    label,
    maxHeight = "md",
    noBorder = false,
    noChevron = false,
    optionsClassName = "",
    verticalEllipsis = false,
    width = "auto",
    portalElement,
    menuButtonOnClick,
    tabIndex,
  } = props;

  const [referenceElement, setReferenceElement] = React.useState<HTMLButtonElement | null>(null);
  const [popperElement, setPopperElement] = React.useState<HTMLDivElement | null>(null);
  const [isOpen, setIsOpen] = React.useState(false);
  // refs
  const dropdownRef = React.useRef<HTMLDivElement | null>(null);

  const { styles, attributes } = usePopper(referenceElement, popperElement, {
    placement: placement ?? "auto",
  });

<<<<<<< HEAD
  let menuItems = 
    (<Menu.Items className="fixed z-10">
      <div
        className={`my-1 overflow-y-scroll whitespace-nowrap rounded-md border border-custom-border-300 bg-custom-background-90 p-1 text-xs shadow-custom-shadow-rg focus:outline-none ${
          maxHeight === "lg"
            ? "max-h-60"
            : maxHeight === "md"
              ? "max-h-48"
              : maxHeight === "rg"
                ? "max-h-36"
                : maxHeight === "sm"
                  ? "max-h-28"
                  : ""
        } ${width === "auto" ? "min-w-[8rem] whitespace-nowrap" : width} ${optionsClassName}`}
        ref={setPopperElement}
        style={styles.popper}
        {...attributes.popper}
      >
        {children}
      </div>
    </Menu.Items>);

    if(portalElement) {
      menuItems = ReactDOM.createPortal(menuItems, portalElement)
    }
=======
  const openDropdown = () => {
    setIsOpen(true);
    if (referenceElement) referenceElement.focus();
  };
  const closeDropdown = () => setIsOpen(false);
  const handleKeyDown = useDropdownKeyDown(openDropdown, closeDropdown, isOpen);
  useOutsideClickDetector(dropdownRef, closeDropdown);
>>>>>>> 73eed69a

  return (
    <Menu
      as="div"
      ref={dropdownRef}
      tabIndex={tabIndex}
      className={`relative w-min text-left ${className}`}
      onKeyDown={handleKeyDown}
    >
      {({ open }) => (
        <>
          {customButton ? (
            <Menu.Button as={React.Fragment}>
              <button
                ref={setReferenceElement}
                type="button"
                onClick={() => {
                  openDropdown();
                  if (menuButtonOnClick) menuButtonOnClick();
                }}
                className={customButtonClassName}
              >
                {customButton}
              </button>
            </Menu.Button>
          ) : (
            <>
              {ellipsis || verticalEllipsis ? (
                <Menu.Button as={React.Fragment}>
                  <button
                    ref={setReferenceElement}
                    type="button"
                    onClick={() => {
                      openDropdown();
                      if (menuButtonOnClick) menuButtonOnClick();
                    }}
                    disabled={disabled}
                    className={`relative grid place-items-center rounded p-1 text-custom-text-200 outline-none hover:text-custom-text-100 ${
                      disabled ? "cursor-not-allowed" : "cursor-pointer hover:bg-custom-background-80"
                    } ${buttonClassName}`}
                  >
                    <MoreHorizontal className={`h-3.5 w-3.5 ${verticalEllipsis ? "rotate-90" : ""}`} />
                  </button>
                </Menu.Button>
              ) : (
                <Menu.Button as={React.Fragment}>
                  <button
                    ref={setReferenceElement}
                    type="button"
                    className={`flex items-center justify-between gap-1 whitespace-nowrap rounded-md px-2.5 py-1 text-xs duration-300 ${
                      open ? "bg-custom-background-90 text-custom-text-100" : "text-custom-text-200"
                    } ${noBorder ? "" : "border border-custom-border-300 shadow-sm focus:outline-none"} ${
                      disabled
                        ? "cursor-not-allowed text-custom-text-200"
                        : "cursor-pointer hover:bg-custom-background-80"
                    } ${buttonClassName}`}
                    onClick={() => {
                      openDropdown();
                      if (menuButtonOnClick) menuButtonOnClick();
                    }}
                  >
                    {label}
                    {!noChevron && <ChevronDown className="h-3.5 w-3.5" />}
                  </button>
                </Menu.Button>
              )}
            </>
          )}
<<<<<<< HEAD
          {menuItems}
=======
          {isOpen && (
            <Menu.Items className="fixed z-10" static>
              <div
                className={`my-1 overflow-y-scroll whitespace-nowrap rounded-md border border-custom-border-300 bg-custom-background-90 p-1 text-xs shadow-custom-shadow-rg focus:outline-none ${
                  maxHeight === "lg"
                    ? "max-h-60"
                    : maxHeight === "md"
                      ? "max-h-48"
                      : maxHeight === "rg"
                        ? "max-h-36"
                        : maxHeight === "sm"
                          ? "max-h-28"
                          : ""
                } ${width === "auto" ? "min-w-[8rem] whitespace-nowrap" : width} ${optionsClassName}`}
                ref={setPopperElement}
                style={styles.popper}
                {...attributes.popper}
              >
                {children}
              </div>
            </Menu.Items>
          )}
>>>>>>> 73eed69a
        </>
      )}
    </Menu>
  );
};

const MenuItem: React.FC<ICustomMenuItemProps> = (props) => {
  const { children, onClick, className = "" } = props;
  return (
    <Menu.Item as="div">
      {({ active, close }) => (
        <button
          type="button"
          className={`w-full select-none truncate rounded px-1 py-1.5 text-left text-custom-text-200 hover:bg-custom-background-80 ${
            active ? "bg-custom-background-80" : ""
          } ${className}`}
          onClick={(e) => {
            close();
            onClick && onClick(e);
          }}
        >
          {children}
        </button>
      )}
    </Menu.Item>
  );
};

CustomMenu.MenuItem = MenuItem;

export { CustomMenu };<|MERGE_RESOLUTION|>--- conflicted
+++ resolved
@@ -44,33 +44,32 @@
     placement: placement ?? "auto",
   });
 
-<<<<<<< HEAD
   let menuItems = 
-    (<Menu.Items className="fixed z-10">
-      <div
-        className={`my-1 overflow-y-scroll whitespace-nowrap rounded-md border border-custom-border-300 bg-custom-background-90 p-1 text-xs shadow-custom-shadow-rg focus:outline-none ${
-          maxHeight === "lg"
-            ? "max-h-60"
-            : maxHeight === "md"
-              ? "max-h-48"
-              : maxHeight === "rg"
-                ? "max-h-36"
-                : maxHeight === "sm"
-                  ? "max-h-28"
-                  : ""
-        } ${width === "auto" ? "min-w-[8rem] whitespace-nowrap" : width} ${optionsClassName}`}
-        ref={setPopperElement}
-        style={styles.popper}
-        {...attributes.popper}
-      >
-        {children}
-      </div>
-    </Menu.Items>);
+    (<Menu.Items className="fixed z-10" static>
+    <div
+      className={`my-1 overflow-y-scroll whitespace-nowrap rounded-md border border-custom-border-300 bg-custom-background-90 p-1 text-xs shadow-custom-shadow-rg focus:outline-none ${
+        maxHeight === "lg"
+          ? "max-h-60"
+          : maxHeight === "md"
+            ? "max-h-48"
+            : maxHeight === "rg"
+              ? "max-h-36"
+              : maxHeight === "sm"
+                ? "max-h-28"
+                : ""
+      } ${width === "auto" ? "min-w-[8rem] whitespace-nowrap" : width} ${optionsClassName}`}
+      ref={setPopperElement}
+      style={styles.popper}
+      {...attributes.popper}
+    >
+      {children}
+    </div>
+  </Menu.Items>);
 
     if(portalElement) {
       menuItems = ReactDOM.createPortal(menuItems, portalElement)
     }
-=======
+
   const openDropdown = () => {
     setIsOpen(true);
     if (referenceElement) referenceElement.focus();
@@ -78,7 +77,6 @@
   const closeDropdown = () => setIsOpen(false);
   const handleKeyDown = useDropdownKeyDown(openDropdown, closeDropdown, isOpen);
   useOutsideClickDetector(dropdownRef, closeDropdown);
->>>>>>> 73eed69a
 
   return (
     <Menu
@@ -147,32 +145,7 @@
               )}
             </>
           )}
-<<<<<<< HEAD
-          {menuItems}
-=======
-          {isOpen && (
-            <Menu.Items className="fixed z-10" static>
-              <div
-                className={`my-1 overflow-y-scroll whitespace-nowrap rounded-md border border-custom-border-300 bg-custom-background-90 p-1 text-xs shadow-custom-shadow-rg focus:outline-none ${
-                  maxHeight === "lg"
-                    ? "max-h-60"
-                    : maxHeight === "md"
-                      ? "max-h-48"
-                      : maxHeight === "rg"
-                        ? "max-h-36"
-                        : maxHeight === "sm"
-                          ? "max-h-28"
-                          : ""
-                } ${width === "auto" ? "min-w-[8rem] whitespace-nowrap" : width} ${optionsClassName}`}
-                ref={setPopperElement}
-                style={styles.popper}
-                {...attributes.popper}
-              >
-                {children}
-              </div>
-            </Menu.Items>
-          )}
->>>>>>> 73eed69a
+          {isOpen && menuItems}
         </>
       )}
     </Menu>
