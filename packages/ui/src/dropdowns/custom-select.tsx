import { Combobox } from "@headlessui/react";
import { Check } from "lucide-react";
import React, { createContext, useCallback, useContext, useRef, useState } from "react";
import { createPortal } from "react-dom";
import { usePopper } from "react-popper";
import { useOutsideClickDetector } from "@plane/hooks";
import { ChevronDownIcon } from "@plane/propel/icons";
// plane helpers
// hooks
import { useDropdownKeyDown } from "../hooks/use-dropdown-key-down";
// helpers
import { cn } from "../utils";
// types
import type { ICustomSelectItemProps, ICustomSelectProps } from "./helper";

// Context to share the close handler with option components
const DropdownContext = createContext<() => void>(() => {});

function CustomSelect(props: ICustomSelectProps) {
  const {
    customButtonClassName = "",
    buttonClassName = "",
    placement,
    children,
    className = "",
    customButton,
    disabled = false,
    input = false,
    label,
    maxHeight = "md",
    noChevron = false,
    onChange,
    optionsClassName = "",
    value,
    tabIndex,
  } = props;
  // states
  const [referenceElement, setReferenceElement] = useState<HTMLButtonElement | null>(null);
  const [popperElement, setPopperElement] = useState<HTMLDivElement | null>(null);
  const [isOpen, setIsOpen] = useState(false);
  // refs
  const dropdownRef = useRef<HTMLDivElement | null>(null);

  const { styles, attributes } = usePopper(referenceElement, popperElement, {
    placement: placement ?? "bottom-start",
  });

  const openDropdown = useCallback(() => {
    setIsOpen(true);
    if (referenceElement) referenceElement.focus();
  }, [referenceElement]);

  const closeDropdown = useCallback(() => setIsOpen(false), []);
  const handleKeyDown = useDropdownKeyDown(openDropdown, closeDropdown, isOpen);
  useOutsideClickDetector(dropdownRef, closeDropdown);

  const toggleDropdown = useCallback(() => {
    if (isOpen) closeDropdown();
    else openDropdown();
  }, [closeDropdown, isOpen, openDropdown]);

  return (
<<<<<<< HEAD
    <Combobox
      as="div"
      ref={dropdownRef}
      tabIndex={tabIndex}
      value={value}
      onChange={onChange}
      className={cn("relative flex-shrink-0 text-left", className)}
      onKeyDown={handleKeyDown}
      disabled={disabled}
    >
      <>
        {customButton ? (
          <Combobox.Button as={React.Fragment}>
            <button
              ref={setReferenceElement}
              type="button"
              className={`flex items-center justify-between gap-1 text-11 ${
                disabled ? "cursor-not-allowed text-secondary" : "cursor-pointer hover:bg-layer-transparent-hover"
              } ${customButtonClassName}`}
              onClick={toggleDropdown}
            >
              {customButton}
            </button>
          </Combobox.Button>
        ) : (
          <Combobox.Button as={React.Fragment}>
            <button
              ref={setReferenceElement}
              type="button"
              className={cn(
                "flex w-full items-center justify-between gap-1 rounded-sm border-[0.5px] border-strong",
                {
                  "px-3 py-2 text-13": input,
                  "px-2 py-1 text-11": !input,
                  "cursor-not-allowed text-secondary": disabled,
                  "cursor-pointer hover:bg-layer-transparent-hover": !disabled,
                },
                buttonClassName
              )}
              onClick={toggleDropdown}
            >
              {label}
              {!noChevron && !disabled && <ChevronDownIcon className="h-3 w-3" aria-hidden="true" />}
            </button>
          </Combobox.Button>
        )}
      </>
      {isOpen &&
        createPortal(
          <Combobox.Options data-prevent-outside-click static>
            <div
              className={cn(
                "my-1 overflow-y-scroll rounded-md border-[0.5px] border-subtle-1 bg-surface-1 px-2 py-2.5 text-11 focus:outline-none min-w-48 whitespace-nowrap z-30",
                optionsClassName
              )}
              ref={setPopperElement}
              style={styles.popper}
              {...attributes.popper}
            >
=======
    <DropdownContext.Provider value={closeDropdown}>
      <Combobox
        as="div"
        ref={dropdownRef}
        tabIndex={tabIndex}
        value={value}
        onChange={(val) => {
          onChange?.(val);
          closeDropdown();
        }}
        className={cn("relative flex-shrink-0 text-left", className)}
        onKeyDown={handleKeyDown}
        disabled={disabled}
      >
        <>
          {customButton ? (
            <Combobox.Button as={React.Fragment}>
              <button
                ref={setReferenceElement}
                type="button"
                className={`flex items-center justify-between gap-1 text-xs rounded ${
                  disabled ? "cursor-not-allowed text-custom-text-200" : "cursor-pointer hover:bg-custom-background-80"
                } ${customButtonClassName}`}
                onClick={toggleDropdown}
              >
                {customButton}
              </button>
            </Combobox.Button>
          ) : (
            <Combobox.Button as={React.Fragment}>
              <button
                ref={setReferenceElement}
                type="button"
                className={cn(
                  "flex w-full items-center justify-between gap-1 rounded border-[0.5px] border-custom-border-300",
                  {
                    "px-3 py-2 text-sm": input,
                    "px-2 py-1 text-xs": !input,
                    "cursor-not-allowed text-custom-text-200": disabled,
                    "cursor-pointer hover:bg-custom-background-80": !disabled,
                  },
                  buttonClassName
                )}
                onClick={toggleDropdown}
              >
                {label}
                {!noChevron && !disabled && <ChevronDownIcon className="h-3 w-3" aria-hidden="true" />}
              </button>
            </Combobox.Button>
          )}
        </>
        {isOpen &&
          createPortal(
            <Combobox.Options data-prevent-outside-click>
>>>>>>> 7124e8e7
              <div
                className={cn(
                  "my-1 overflow-y-scroll rounded-md border-[0.5px] border-custom-border-300 bg-custom-background-100 px-2 py-2.5 text-xs shadow-custom-shadow-rg focus:outline-none min-w-48 whitespace-nowrap z-30",
                  optionsClassName
                )}
                ref={setPopperElement}
                style={styles.popper}
                {...attributes.popper}
              >
                <div
                  className={cn("space-y-1 overflow-y-scroll", {
                    "max-h-60": maxHeight === "lg",
                    "max-h-48": maxHeight === "md",
                    "max-h-36": maxHeight === "rg",
                    "max-h-28": maxHeight === "sm",
                  })}
                >
                  {children}
                </div>
              </div>
            </Combobox.Options>,
            document.body
          )}
      </Combobox>
    </DropdownContext.Provider>
  );
}

function Option(props: ICustomSelectItemProps) {
  const { children, value, className } = props;
  const closeDropdown = useContext(DropdownContext);

  const handleMouseDown = useCallback(() => {
    // Close dropdown for both new and already-selected options.
    requestAnimationFrame(() => closeDropdown());
  }, [closeDropdown]);

  return (
    <Combobox.Option
      value={value}
      className={({ active }) =>
        cn(
          "cursor-pointer select-none truncate rounded-sm px-1 py-1.5 text-secondary flex items-center justify-between gap-2",
          {
            "bg-layer-transparent-hover": active,
          },
          className
        )
      }
    >
      {({ selected }) => (
        <div onMouseDown={handleMouseDown} className="flex items-center justify-between gap-2 w-full">
          {children}
          {selected && <Check className="h-3.5 w-3.5 flex-shrink-0" />}
        </div>
      )}
    </Combobox.Option>
  );
}

CustomSelect.Option = Option;

export { CustomSelect };<|MERGE_RESOLUTION|>--- conflicted
+++ resolved
@@ -60,67 +60,6 @@
   }, [closeDropdown, isOpen, openDropdown]);
 
   return (
-<<<<<<< HEAD
-    <Combobox
-      as="div"
-      ref={dropdownRef}
-      tabIndex={tabIndex}
-      value={value}
-      onChange={onChange}
-      className={cn("relative flex-shrink-0 text-left", className)}
-      onKeyDown={handleKeyDown}
-      disabled={disabled}
-    >
-      <>
-        {customButton ? (
-          <Combobox.Button as={React.Fragment}>
-            <button
-              ref={setReferenceElement}
-              type="button"
-              className={`flex items-center justify-between gap-1 text-11 ${
-                disabled ? "cursor-not-allowed text-secondary" : "cursor-pointer hover:bg-layer-transparent-hover"
-              } ${customButtonClassName}`}
-              onClick={toggleDropdown}
-            >
-              {customButton}
-            </button>
-          </Combobox.Button>
-        ) : (
-          <Combobox.Button as={React.Fragment}>
-            <button
-              ref={setReferenceElement}
-              type="button"
-              className={cn(
-                "flex w-full items-center justify-between gap-1 rounded-sm border-[0.5px] border-strong",
-                {
-                  "px-3 py-2 text-13": input,
-                  "px-2 py-1 text-11": !input,
-                  "cursor-not-allowed text-secondary": disabled,
-                  "cursor-pointer hover:bg-layer-transparent-hover": !disabled,
-                },
-                buttonClassName
-              )}
-              onClick={toggleDropdown}
-            >
-              {label}
-              {!noChevron && !disabled && <ChevronDownIcon className="h-3 w-3" aria-hidden="true" />}
-            </button>
-          </Combobox.Button>
-        )}
-      </>
-      {isOpen &&
-        createPortal(
-          <Combobox.Options data-prevent-outside-click static>
-            <div
-              className={cn(
-                "my-1 overflow-y-scroll rounded-md border-[0.5px] border-subtle-1 bg-surface-1 px-2 py-2.5 text-11 focus:outline-none min-w-48 whitespace-nowrap z-30",
-                optionsClassName
-              )}
-              ref={setPopperElement}
-              style={styles.popper}
-              {...attributes.popper}
-            >
-=======
     <DropdownContext.Provider value={closeDropdown}>
       <Combobox
         as="div"
@@ -141,8 +80,8 @@
               <button
                 ref={setReferenceElement}
                 type="button"
-                className={`flex items-center justify-between gap-1 text-xs rounded ${
-                  disabled ? "cursor-not-allowed text-custom-text-200" : "cursor-pointer hover:bg-custom-background-80"
+                className={`flex items-center justify-between gap-1 text-11 rounded ${
+                  disabled ? "cursor-not-allowed text-secondary" : "cursor-pointer hover:bg-layer-transparent-hover"
                 } ${customButtonClassName}`}
                 onClick={toggleDropdown}
               >
@@ -155,12 +94,12 @@
                 ref={setReferenceElement}
                 type="button"
                 className={cn(
-                  "flex w-full items-center justify-between gap-1 rounded border-[0.5px] border-custom-border-300",
+                  "flex w-full items-center justify-between gap-1 rounded border-[0.5px] border-strong",
                   {
-                    "px-3 py-2 text-sm": input,
-                    "px-2 py-1 text-xs": !input,
-                    "cursor-not-allowed text-custom-text-200": disabled,
-                    "cursor-pointer hover:bg-custom-background-80": !disabled,
+                    "px-3 py-2 text-13": input,
+                    "px-2 py-1 text-11": !input,
+                    "cursor-not-allowed text-secondary": disabled,
+                    "cursor-pointer hover:bg-layer-transparent-hover": !disabled,
                   },
                   buttonClassName
                 )}
@@ -175,10 +114,9 @@
         {isOpen &&
           createPortal(
             <Combobox.Options data-prevent-outside-click>
->>>>>>> 7124e8e7
               <div
                 className={cn(
-                  "my-1 overflow-y-scroll rounded-md border-[0.5px] border-custom-border-300 bg-custom-background-100 px-2 py-2.5 text-xs shadow-custom-shadow-rg focus:outline-none min-w-48 whitespace-nowrap z-30",
+                  "my-1 overflow-y-scroll rounded-md border-[0.5px] border-subtle-1 bg-surface-1 px-2 py-2.5 text-11 focus:outline-none min-w-48 whitespace-nowrap z-30",
                   optionsClassName
                 )}
                 ref={setPopperElement}
