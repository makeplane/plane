--- conflicted
+++ resolved
@@ -1,11 +1,6 @@
 import { Combobox } from "@headlessui/react";
-<<<<<<< HEAD
 
-import React, { useRef, useState } from "react";
-=======
-import { Check } from "lucide-react";
 import React, { createContext, useCallback, useContext, useRef, useState } from "react";
->>>>>>> ff544c98
 import { createPortal } from "react-dom";
 import { usePopper } from "react-popper";
 import { useOutsideClickDetector } from "@plane/hooks";
@@ -172,13 +167,8 @@
       {({ selected }) => (
         <div onMouseDown={handleMouseDown} className="flex items-center justify-between gap-2 w-full">
           {children}
-<<<<<<< HEAD
           {selected && <CheckIcon className="h-3.5 w-3.5 flex-shrink-0" />}
-        </>
-=======
-          {selected && <Check className="h-3.5 w-3.5 flex-shrink-0" />}
         </div>
->>>>>>> ff544c98
       )}
     </Combobox.Option>
   );
