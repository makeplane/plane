--- conflicted
+++ resolved
@@ -32,7 +32,4 @@
 export * from "./planned-icon";
 export * from "./in-progress-icon";
 export * from "./done-icon";
-<<<<<<< HEAD
-=======
-export * from "./pending-icon";
->>>>>>> db919420
+export * from "./pending-icon";