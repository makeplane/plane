--- conflicted
+++ resolved
@@ -40,13 +40,8 @@
       {withContainer ? (
         <div
           className={cn(
-<<<<<<< HEAD
-            "grid place-items-center border rounded p-0.5 flex-shrink-0",
+            "flex items-center justify-center border rounded p-0.5 flex-shrink-0",
             priorityClasses[priority ?? "none"],
-=======
-            "flex items-center justify-center border rounded p-0.5 flex-shrink-0",
-            priorityClasses[priority],
->>>>>>> 69901701
             containerClassName
           )}
         >
