import DOMPurify from "isomorphic-dompurify";

<<<<<<< HEAD

/**
 * @description Adds space between camelCase words
 * @param {string} str - String to add spaces to
 * @returns {string} String with spaces between camelCase words
 * @example
 * addSpaceIfCamelCase("camelCase") // returns "camel Case"
 * addSpaceIfCamelCase("thisIsATest") // returns "this Is A Test"
 */
export const addSpaceIfCamelCase = (str: string) => {
  if (str === undefined || str === null) return "";

  if (typeof str !== "string") str = `${str}`;

  return str.replace(/([a-z])([A-Z])/g, "$1 $2");
};

/**
 * @description Replaces underscores with spaces in snake_case strings
 * @param {string} str - String to replace underscores in
 * @returns {string} String with underscores replaced by spaces
 * @example
 * replaceUnderscoreIfSnakeCase("snake_case") // returns "snake case"
 */
export const replaceUnderscoreIfSnakeCase = (str: string) => str.replace(/_/g, " ");

/**
 * @description Truncates text to specified length and adds ellipsis
 * @param {string} str - String to truncate
 * @param {number} length - Maximum length before truncation
 * @returns {string} Truncated string with ellipsis if needed
 * @example
 * truncateText("This is a long text", 7) // returns "This is..."
 */
export const truncateText = (str: string, length: number) => {
  if (!str || str === "") return "";

  return str.length > length ? `${str.substring(0, length)}...` : str;
};

/**
 * @description Creates a similar string by randomly shuffling characters
 * @param {string} str - String to shuffle
 * @returns {string} Shuffled string with same characters
 * @example
 * createSimilarString("hello") // might return "olleh" or "lehol"
 */
export const createSimilarString = (str: string) => {
  const shuffled = str
    .split("")
    .sort(() => Math.random() - 0.5)
    .join("");

  return shuffled;
};

/**
 * @description Copies full URL (origin + path) to clipboard
 * @param {string} path - URL path to copy
 * @returns {Promise<void>} Promise that resolves when copying is complete
 * @example
 * await copyUrlToClipboard("issues/123") // copies "https://example.com/issues/123"
 */
/**
 * @description Copies text to clipboard
 * @param {string} text - Text to copy
 * @returns {Promise<void>} Promise that resolves when copying is complete
 * @example
 * await copyTextToClipboard("Hello, World!") // copies "Hello, World!" to clipboard
 */
export const copyTextToClipboard = async (text: string): Promise<void> => {
  if (typeof navigator === "undefined") return;
  try {
    await navigator.clipboard.writeText(text);
  } catch (err) {
    console.error("Failed to copy text: ", err);
  }
};

/**
 * @description Copies full URL (origin + path) to clipboard
 * @param {string} path - URL path to copy
 * @returns {Promise<void>} Promise that resolves when copying is complete
 * @example
 * await copyUrlToClipboard("issues/123") // copies "https://example.com/issues/123"
 */
export const copyUrlToClipboard = async (path: string) => {
  const originUrl = typeof window !== "undefined" && window.location.origin ? window.location.origin : "";
  await copyTextToClipboard(`${originUrl}/${path}`);
};

/**
 * @description Generates a deterministic HSL color based on input string
 * @param {string} string - Input string to generate color from
 * @returns {string} HSL color string
 * @example
 * generateRandomColor("hello") // returns consistent HSL color for "hello"
 * generateRandomColor("") // returns "rgb(var(--color-primary-100))"
 */
export const generateRandomColor = (string: string): string => {
  if (!string) return "rgb(var(--color-primary-100))";

  string = `${string}`;

  const uniqueId = string.length.toString() + string;
  const combinedString = uniqueId + string;

  const hash = Array.from(combinedString).reduce((acc, char) => {
    const charCode = char.charCodeAt(0);
    return (acc << 5) - acc + charCode;
  }, 0);

  const hue = hash % 360;
  const saturation = 70;
  const lightness = 60;

  const randomColor = `hsl(${hue}, ${saturation}%, ${lightness}%)`;

  return randomColor;
};

/**
 * @description Gets first character of first word or first characters of first two words
 * @param {string} str - Input string
 * @returns {string} First character(s)
 * @example
 * getFirstCharacters("John") // returns "J"
 * getFirstCharacters("John Doe") // returns "JD"
 */
export const getFirstCharacters = (str: string) => {
  const words = str.trim().split(" ");
  if (words.length === 1) {
    return words[0].charAt(0);
  } else {
    return words[0].charAt(0) + words[1].charAt(0);
  }
};

/**
 * @description Formats number count, showing "99+" for numbers over 99
 * @param {number} number - Number to format
 * @returns {string} Formatted number string
 * @example
 * getNumberCount(50) // returns "50"
 * getNumberCount(100) // returns "99+"
 */
export const getNumberCount = (number: number): string => {
  if (number > 99) {
    return "99+";
  }
  return number.toString();
};

/**
 * @description Converts object to URL query parameters string
 * @param {Object} obj - Object to convert
 * @returns {string} URL query parameters string
 * @example
 * objToQueryParams({ page: 1, search: "test" }) // returns "page=1&search=test"
 * objToQueryParams({ a: null, b: "test" }) // returns "b=test"
 */
export const objToQueryParams = (obj: any) => {
  const params = new URLSearchParams();

  if (!obj) return params.toString();

  for (const [key, value] of Object.entries(obj)) {
    if (value !== undefined && value !== null) params.append(key, value as string);
  }

  return params.toString();
};
=======
export const addSpaceIfCamelCase = (str: string) => str.replace(/([a-z])([A-Z])/g, "$1 $2");

export const replaceUnderscoreIfSnakeCase = (str: string) => str.replace(/_/g, " ");

export const capitalizeFirstLetter = (str: string) => str.charAt(0).toUpperCase() + str.slice(1);
>>>>>>> f54f3a60

/**
 * @description: This function will remove all the HTML tags from the string
 * @param {string} html
 * @return {string}
 * @example:
 * const html = "<p>Some text</p>";
 * const text = stripHTML(html);
 * console.log(text); // Some text
 */
/**
 * @description Sanitizes HTML string by removing tags and properly escaping entities
 * @param {string} htmlString - HTML string to sanitize
 * @returns {string} Sanitized string with escaped HTML entities
 * @example
 * sanitizeHTML("<p>Hello & 'world'</p>") // returns "Hello &amp; &apos;world&apos;"
 */
export const sanitizeHTML = (htmlString: string) => {
<<<<<<< HEAD
  if (!htmlString) return "";

  // First use DOMPurify to remove all HTML tags while preserving text content
  const sanitizedText = DOMPurify.sanitize(htmlString, { 
    ALLOWED_TAGS: [], 
    ALLOWED_ATTR: [],
    USE_PROFILES: {
      html: false,
      svg: false,
      svgFilters: false,
      mathMl: false
    }
  });

  // Additional escaping for quotes and apostrophes
  return sanitizedText
    .trim()
    .replace(/'/g, "&apos;")
    .replace(/"/g, "&quot;");
};
=======
  const sanitizedText = DOMPurify.sanitize(htmlString, { ALLOWED_TAGS: [] }); // sanitize the string to remove all HTML tags
  return sanitizedText.trim(); // trim the string to remove leading and trailing whitespaces
};

/**
 * @returns {boolean} true if email is valid, false otherwise
 * @description Returns true if email is valid, false otherwise
 * @param {string} email string to check if it is a valid email
 * @example checkEmailValidity("hello world") => false
 * @example checkEmailValidity("example@plane.so") => true
 */
export const checkEmailValidity = (email: string): boolean => {
  if (!email) return false;

  const isEmailValid =
    /^(([^<>()[\]\\.,;:\s@\"]+(\.[^<>()[\]\\.,;:\s@\"]+)*)|(\".+\"))@((\[[0-9]{1,3}\.[0-9]{1,3}\.[0-9]{1,3}\.[0-9]{1,3}\])|(([a-zA-Z\-0-9]+\.)+[a-zA-Z]{2,}))$/.test(
      email
    );

  return isEmailValid;
};

export const isEmptyHtmlString = (htmlString: string, allowedHTMLTags: string[] = []) => {
  // Remove HTML tags using DOMPurify
  const cleanText = DOMPurify.sanitize(htmlString, { ALLOWED_TAGS: allowedHTMLTags });
  // Trim the string and check if it's empty
  return cleanText.trim() === "";
};

/**
 * @description this function returns whether a comment is empty or not by checking for the following conditions-
 * 1. If comment is undefined
 * 2. If comment is an empty string
 * 3. If comment is "<p></p>"
 * @param {string | undefined} comment
 * @returns {boolean}
 */
export const isCommentEmpty = (comment: string | undefined): boolean => {
  // return true if comment is undefined
  if (!comment) return true;
  return (
    comment?.trim() === "" ||
    comment === "<p></p>" ||
    isEmptyHtmlString(comment ?? "", ["img", "mention-component", "image-component"])
  );
};

/**
 * @description
 * This function test whether a URL is valid or not.
 *
 * It accepts URLs with or without the protocol.
 * @param {string} url
 * @returns {boolean}
 * @example
 * checkURLValidity("https://example.com") => true
 * checkURLValidity("example.com") => true
 * checkURLValidity("example") => false
 */
export const checkURLValidity = (url: string): boolean => {
  if (!url) return false;

  // regex to support complex query parameters and fragments
  const urlPattern =
    /^(https?:\/\/)?((([a-z\d-]+\.)*[a-z\d-]+\.[a-z]{2,6})|(\d{1,3}\.\d{1,3}\.\d{1,3}\.\d{1,3}))(:\d+)?(\/[\w.-]*)*(\?[^#\s]*)?(#[\w-]*)?$/i;

  return urlPattern.test(url);
};

// Browser-only clipboard functions
let copyTextToClipboard: (text: string) => Promise<void>;

if (typeof window !== "undefined") {
  const fallbackCopyTextToClipboard = (text: string) => {
    const textArea = document.createElement("textarea");
    textArea.value = text;

    // Avoid scrolling to bottom
    textArea.style.top = "0";
    textArea.style.left = "0";
    textArea.style.position = "fixed";

    document.body.appendChild(textArea);
    textArea.focus();
    textArea.select();

    try {
      // FIXME: Even though we are using this as a fallback, execCommand is deprecated 👎. We should find a better way to do this.
      // https://developer.mozilla.org/en-US/docs/Web/API/Document/execCommand
      document.execCommand("copy");
    } catch (err) {}

    document.body.removeChild(textArea);
  };

  copyTextToClipboard = async (text: string) => {
    if (!navigator.clipboard) {
      fallbackCopyTextToClipboard(text);
      return;
    }
    await navigator.clipboard.writeText(text);
  };
} else {
  copyTextToClipboard = async () => {
    throw new Error("copyTextToClipboard is only available in browser environments");
  };
}

export { copyTextToClipboard };
>>>>>>> f54f3a60
<|MERGE_RESOLUTION|>--- conflicted
+++ resolved
@@ -1,6 +1,4 @@
 import DOMPurify from "isomorphic-dompurify";
-
-<<<<<<< HEAD
 
 /**
  * @description Adds space between camelCase words
@@ -173,13 +171,13 @@
 
   return params.toString();
 };
-=======
-export const addSpaceIfCamelCase = (str: string) => str.replace(/([a-z])([A-Z])/g, "$1 $2");
-
-export const replaceUnderscoreIfSnakeCase = (str: string) => str.replace(/_/g, " ");
-
+
+/**
+ * @description: This function will capitalize the first letter of a string
+ * @param str String
+ * @returns String
+ */
 export const capitalizeFirstLetter = (str: string) => str.charAt(0).toUpperCase() + str.slice(1);
->>>>>>> f54f3a60
 
 /**
  * @description: This function will remove all the HTML tags from the string
@@ -198,30 +196,22 @@
  * sanitizeHTML("<p>Hello & 'world'</p>") // returns "Hello &amp; &apos;world&apos;"
  */
 export const sanitizeHTML = (htmlString: string) => {
-<<<<<<< HEAD
   if (!htmlString) return "";
 
   // First use DOMPurify to remove all HTML tags while preserving text content
-  const sanitizedText = DOMPurify.sanitize(htmlString, { 
-    ALLOWED_TAGS: [], 
+  const sanitizedText = DOMPurify.sanitize(htmlString, {
+    ALLOWED_TAGS: [],
     ALLOWED_ATTR: [],
     USE_PROFILES: {
       html: false,
       svg: false,
       svgFilters: false,
-      mathMl: false
-    }
+      mathMl: false,
+    },
   });
 
   // Additional escaping for quotes and apostrophes
-  return sanitizedText
-    .trim()
-    .replace(/'/g, "&apos;")
-    .replace(/"/g, "&quot;");
-};
-=======
-  const sanitizedText = DOMPurify.sanitize(htmlString, { ALLOWED_TAGS: [] }); // sanitize the string to remove all HTML tags
-  return sanitizedText.trim(); // trim the string to remove leading and trailing whitespaces
+  return sanitizedText.trim().replace(/'/g, "&apos;").replace(/"/g, "&quot;");
 };
 
 /**
@@ -290,43 +280,42 @@
 };
 
 // Browser-only clipboard functions
-let copyTextToClipboard: (text: string) => Promise<void>;
-
-if (typeof window !== "undefined") {
-  const fallbackCopyTextToClipboard = (text: string) => {
-    const textArea = document.createElement("textarea");
-    textArea.value = text;
-
-    // Avoid scrolling to bottom
-    textArea.style.top = "0";
-    textArea.style.left = "0";
-    textArea.style.position = "fixed";
-
-    document.body.appendChild(textArea);
-    textArea.focus();
-    textArea.select();
-
-    try {
-      // FIXME: Even though we are using this as a fallback, execCommand is deprecated 👎. We should find a better way to do this.
-      // https://developer.mozilla.org/en-US/docs/Web/API/Document/execCommand
-      document.execCommand("copy");
-    } catch (err) {}
-
-    document.body.removeChild(textArea);
-  };
-
-  copyTextToClipboard = async (text: string) => {
-    if (!navigator.clipboard) {
-      fallbackCopyTextToClipboard(text);
-      return;
-    }
-    await navigator.clipboard.writeText(text);
-  };
-} else {
-  copyTextToClipboard = async () => {
-    throw new Error("copyTextToClipboard is only available in browser environments");
-  };
-}
-
-export { copyTextToClipboard };
->>>>>>> f54f3a60
+// let copyTextToClipboard: (text: string) => Promise<void>;
+
+// if (typeof window !== "undefined") {
+//   const fallbackCopyTextToClipboard = (text: string) => {
+//     const textArea = document.createElement("textarea");
+//     textArea.value = text;
+
+//     // Avoid scrolling to bottom
+//     textArea.style.top = "0";
+//     textArea.style.left = "0";
+//     textArea.style.position = "fixed";
+
+//     document.body.appendChild(textArea);
+//     textArea.focus();
+//     textArea.select();
+
+//     try {
+//       // FIXME: Even though we are using this as a fallback, execCommand is deprecated 👎. We should find a better way to do this.
+//       // https://developer.mozilla.org/en-US/docs/Web/API/Document/execCommand
+//       document.execCommand("copy");
+//     } catch (err) {}
+
+//     document.body.removeChild(textArea);
+//   };
+
+//   copyTextToClipboard = async (text: string) => {
+//     if (!navigator.clipboard) {
+//       fallbackCopyTextToClipboard(text);
+//       return;
+//     }
+//     await navigator.clipboard.writeText(text);
+//   };
+// } else {
+//   copyTextToClipboard = async () => {
+//     throw new Error("copyTextToClipboard is only available in browser environments");
+//   };
+// }
+
+// export { copyTextToClipboard };