/**
 * Theme Application Utilities
 * Applies generated palettes to CSS variables for Plane's theme system
 */

import { hexToOKLCH, oklchToCSS, getRelativeLuminance, getPerceptualBrightness } from "./color-conversion";
import type { OKLCH } from "./color-conversion";
import { ALPHA_MAPPING, EDITOR_COLORS_LIGHT, EDITOR_COLORS_DARK } from "./constants";
import { generateThemePalettes } from "./palette-generator";
import { getBrandMapping, getNeutralMapping, invertPalette } from "./theme-inversion";

/**
 * Color darkness detection methods
 */
export type DarknessDetectionMethod = "wcag" | "oklch" | "perceptual";

/**
 * Determine if a color is dark using various methods
 *
 * Methods:
 * - 'wcag': Uses WCAG relative luminance (0-1 scale, threshold 0.5) - Most accurate for accessibility
 * - 'oklch': Uses OKLCH lightness (0-1 scale, threshold 0.5) - Good for perceptual uniformity
 * - 'perceptual': Uses weighted RGB brightness (0-255 scale, threshold 128) - Simple and fast
 *
 * @param brandColor - Brand color in hex format
 * @param method - Detection method to use (default: 'wcag')
 * @returns true if the color is dark, false if light
 */
export function isColorDark(brandColor: string, method: DarknessDetectionMethod = "wcag"): boolean {
  switch (method) {
    case "wcag": {
      // WCAG relative luminance: 0 (black) to 1 (white)
      // Threshold of 0.5 means colors darker than 50% gray are considered dark
      const luminance = getRelativeLuminance(brandColor);
      return luminance < 0.5;
    }
    case "oklch": {
      // OKLCH lightness: 0 (black) to 1 (white)
      // Threshold of 0.5 provides good balance for most colors
      const oklch = hexToOKLCH(brandColor);
      return oklch.l < 0.5;
    }
    case "perceptual": {
      // Perceptual brightness: 0 (black) to 255 (white)
      // Threshold of 128 is the midpoint
      const brightness = getPerceptualBrightness(brandColor);
      return brightness < 128;
    }
    default:
      return getRelativeLuminance(brandColor) < 0.5;
  }
}

/**
 * Get contrasting text colors for use on a colored background
 * Returns white text for dark backgrounds, black text for light backgrounds
 *
 * @param brandColor - Brand color in hex format
 * @param method - Detection method to use (default: 'wcag')
 * @returns Object with text and icon colors in OKLCH format
 */
export function getOnColorTextColors(
  brandColor: string,
  method: DarknessDetectionMethod = "wcag"
): {
  textColor: OKLCH;
  iconColor: OKLCH;
} {
  const isDark = isColorDark(brandColor, method);
  const white: OKLCH = { l: 1, c: 0, h: 0 };
  const black: OKLCH = { l: 0, c: 0, h: 0 };

  return {
    textColor: isDark ? white : black,
    iconColor: isDark ? black : white,
  };
}

/**
 * Apply custom theme using 2-color palette system
 * Generates full palettes from brand and neutral colors
 * and maps them to CSS variables
 *
 * @param brandColor - Brand accent color (hex with or without #)
 * @param neutralColor - Neutral/background color (hex with or without #)
 * @param mode - 'light' or 'dark' theme mode
 */
export function applyCustomTheme(brandColor: string, neutralColor: string, mode: "light" | "dark"): void {
  if (!brandColor || !neutralColor) {
    console.warn("applyCustomTheme: brandColor and neutralColor are required");
    return;
  }

  const themeElement = document?.querySelector("html");
  if (!themeElement) {
    console.warn("applyCustomTheme: html element not found");
    return;
  }

  // Generate palettes directly in OKLCH color space
  const { brandPalette, neutralPalette } = generateThemePalettes(brandColor, neutralColor, mode);
  const neutralOKLCH = hexToOKLCH(neutralColor);

  // For dark mode, invert the palettes
  const activeBrandPalette = mode === "dark" ? invertPalette(brandPalette) : brandPalette;
  const activeNeutralPalette = mode === "dark" ? invertPalette(neutralPalette) : neutralPalette;

  // Get CSS variable mappings
  const neutralMapping = getNeutralMapping(activeNeutralPalette);
  const brandMapping = getBrandMapping(activeBrandPalette);

  // Apply base palette colors
  // This updates the source palette variables that semantic colors reference
  Object.entries(neutralMapping).forEach(([key, value]) => {
    themeElement.style.setProperty(`--neutral-${key}`, value);
  });

  Object.entries(brandMapping).forEach(([key, value]) => {
    themeElement.style.setProperty(`--brand-${key}`, value);
  });

  Object.entries(ALPHA_MAPPING).forEach(([key, value]) => {
    themeElement.style.setProperty(`-alpha-white-${key}`, oklchToCSS(neutralOKLCH, value * 100));
    themeElement.style.setProperty(`--alpha-black-${key}`, oklchToCSS(neutralOKLCH, value * 100));
  });

  // Apply contrasting text colors for use on colored backgrounds
  // Uses WCAG relative luminance for accurate contrast determination
  const { textColor, iconColor } = getOnColorTextColors(brandColor, "wcag");
<<<<<<< HEAD
  themeElement.style.setProperty(`--txt-on-color`, oklchToCSS(textColor));
  themeElement.style.setProperty(`--txt-icon-on-color`, oklchToCSS(iconColor));
=======
  themeElement.style.setProperty(`--text-color-on-color`, oklchToCSS(textColor));
  themeElement.style.setProperty(`--text-color-icon-on-color`, oklchToCSS(iconColor));

  // Apply editor color backgrounds based on mode
  const editorColors = mode === "dark" ? EDITOR_COLORS_DARK : EDITOR_COLORS_LIGHT;
  Object.entries(editorColors).forEach(([color, value]) => {
    themeElement.style.setProperty(`--editor-colors-${color}-background`, value);
  });
>>>>>>> 2bc7080d
}

/**
 * Clear custom theme CSS variables
 * Removes base palette color overrides
 */
export function clearCustomTheme(): void {
  const themeElement = document?.querySelector("html");
  if (!themeElement) return;

  // Clear neutral base palette colors
  const neutralKeys = [
    "white",
    "100",
    "200",
    "300",
    "400",
    "500",
    "600",
    "700",
    "800",
    "900",
    "1000",
    "1100",
    "1200",
    "black",
  ];
  neutralKeys.forEach((key) => {
    themeElement.style.removeProperty(`--neutral-${key}`);
  });

  // Clear brand base palette colors
  const brandKeys = ["100", "200", "300", "400", "500", "600", "700", "800", "900", "1000", "1100", "1200", "default"];
  brandKeys.forEach((key) => {
    themeElement.style.removeProperty(`--brand-${key}`);
  });

  Object.keys(ALPHA_MAPPING).forEach((key) => {
    themeElement.style.removeProperty(`--alpha-white-${key}`);
    themeElement.style.removeProperty(`--alpha-black-${key}`);
  });

<<<<<<< HEAD
  themeElement.style.removeProperty(`--txt-on-color`);
  themeElement.style.removeProperty(`--txt-icon-on-color`);
=======
  themeElement.style.removeProperty(`--text-color-on-color`);
  themeElement.style.removeProperty(`--text-color-icon-on-color`);

  // Clear editor color background overrides
  Object.keys(EDITOR_COLORS_LIGHT).forEach((color) => {
    themeElement.style.removeProperty(`--editor-colors-${color}-background`);
  });
>>>>>>> 2bc7080d
}<|MERGE_RESOLUTION|>--- conflicted
+++ resolved
@@ -127,19 +127,14 @@
   // Apply contrasting text colors for use on colored backgrounds
   // Uses WCAG relative luminance for accurate contrast determination
   const { textColor, iconColor } = getOnColorTextColors(brandColor, "wcag");
-<<<<<<< HEAD
   themeElement.style.setProperty(`--txt-on-color`, oklchToCSS(textColor));
   themeElement.style.setProperty(`--txt-icon-on-color`, oklchToCSS(iconColor));
-=======
-  themeElement.style.setProperty(`--text-color-on-color`, oklchToCSS(textColor));
-  themeElement.style.setProperty(`--text-color-icon-on-color`, oklchToCSS(iconColor));
 
   // Apply editor color backgrounds based on mode
   const editorColors = mode === "dark" ? EDITOR_COLORS_DARK : EDITOR_COLORS_LIGHT;
   Object.entries(editorColors).forEach(([color, value]) => {
     themeElement.style.setProperty(`--editor-colors-${color}-background`, value);
   });
->>>>>>> 2bc7080d
 }
 
 /**
@@ -182,16 +177,11 @@
     themeElement.style.removeProperty(`--alpha-black-${key}`);
   });
 
-<<<<<<< HEAD
   themeElement.style.removeProperty(`--txt-on-color`);
   themeElement.style.removeProperty(`--txt-icon-on-color`);
-=======
-  themeElement.style.removeProperty(`--text-color-on-color`);
-  themeElement.style.removeProperty(`--text-color-icon-on-color`);
 
   // Clear editor color background overrides
   Object.keys(EDITOR_COLORS_LIGHT).forEach((color) => {
     themeElement.style.removeProperty(`--editor-colors-${color}-background`);
   });
->>>>>>> 2bc7080d
 }