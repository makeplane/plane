--- conflicted
+++ resolved
@@ -12,21 +12,12 @@
 export * from "./state";
 export * from "./string";
 export * from "./subscription";
+export * from "./subscription-extented";
+export * from "./teamspace";
+export * from "./templates";
 export * from "./theme";
-<<<<<<< HEAD
 export * from "./work-item";
-export * from "./workspace";
-=======
-export * from "./workspace";
-export * from "./teamspace";
+export * from "./work-item-properties";
 export * from "./work-item-types";
-export * from "./work-item-properties";
-export * from "./subscription";
-export * from "./subscription-extented";
-export * from "./workspace";
-export * from "./templates";
-export * from "./work-item";
-export * from "./get-icon-for-link";
-export * from "./subscription";
 export * from "./workflow";
->>>>>>> c6648d75
+export * from "./workspace";