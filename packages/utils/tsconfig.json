{
  "extends": "@plane/typescript-config/react-library.json",
<<<<<<< HEAD
  "compilerOptions": {
    "noEmit": true
  },
  "include": ["./src"]
=======
  "include": ["./src"],
  "exclude": ["dist", "build", "node_modules"]
>>>>>>> 3cbb6041
}<|MERGE_RESOLUTION|>--- conflicted
+++ resolved
@@ -1,12 +1,8 @@
 {
   "extends": "@plane/typescript-config/react-library.json",
-<<<<<<< HEAD
   "compilerOptions": {
     "noEmit": true
   },
-  "include": ["./src"]
-=======
   "include": ["./src"],
   "exclude": ["dist", "build", "node_modules"]
->>>>>>> 3cbb6041
 }