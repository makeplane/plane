--- conflicted
+++ resolved
@@ -13,13 +13,8 @@
     "./package.json": "./package.json"
   },
   "scripts": {
-<<<<<<< HEAD
-    "build": "tsc && tsup",
-    "dev": "tsup --watch",
-=======
-    "build": "tsdown",
+    "build": "tsc && tsdown",
     "dev": "tsdown --watch",
->>>>>>> 3cbb6041
     "check:lint": "eslint . --max-warnings 20",
     "check:types": "tsc",
     "check:format": "prettier --check \"**/*.{ts,tsx,md,json,css,scss}\"",
