--- conflicted
+++ resolved
@@ -18,10 +18,7 @@
     "clsx": "^2.1.1",
     "date-fns": "^4.1.0",
     "isomorphic-dompurify": "^2.16.0",
-<<<<<<< HEAD
     "lodash": "^4.17.21",
-=======
->>>>>>> f54f3a60
     "react": "^18.3.1",
     "tailwind-merge": "^2.5.5",
     "zxcvbn": "^4.4.2"
