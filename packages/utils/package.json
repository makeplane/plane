--- conflicted
+++ resolved
@@ -35,13 +35,8 @@
     "@plane/eslint-config": "*",
     "@plane/typescript-config": "*",
     "@types/node": "^22.5.4",
-<<<<<<< HEAD
     "@types/react": "^19.1.6",
-    "@types/zxcvbn": "^4.4.5",
-=======
-    "@types/react": "^18.3.11",
     "@types/uuid": "^9.0.8",
->>>>>>> dffe3a84
     "tsup": "8.4.0",
     "typescript": "5.8.3"
   }
