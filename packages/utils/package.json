--- conflicted
+++ resolved
@@ -45,11 +45,8 @@
   "devDependencies": {
     "@plane/eslint-config": "workspace:*",
     "@plane/typescript-config": "workspace:*",
-<<<<<<< HEAD
     "@prettier/plugin-oxc": "0.0.4",
-=======
     "@types/hast": "^3.0.4",
->>>>>>> f3031a44
     "@types/lodash-es": "catalog:",
     "@types/mdast": "^4.0.4",
     "@types/node": "catalog:",
