{
  "name": "@plane/utils",
  "version": "1.0.0",
  "description": "Helper functions shared across multiple apps internally",
  "license": "AGPL-3.0",
  "private": true,
  "main": "./dist/index.js",
  "module": "./dist/index.mjs",
  "types": "./dist/index.d.ts",
  "files": [
    "dist"
  ],
  "scripts": {
    "build": "tsc --noEmit && tsdown",
    "dev": "tsdown --watch",
    "check:lint": "eslint . --max-warnings 20",
    "check:types": "tsc --noEmit",
    "check:format": "prettier --check \"**/*.{ts,tsx,md,json,css,scss}\"",
    "fix:lint": "eslint . --fix",
    "fix:format": "prettier --write \"**/*.{ts,tsx,md,json,css,scss}\"",
    "clean": "rm -rf .turbo && rm -rf node_modules && rm -rf dist"
  },
  "dependencies": {
    "@plane/constants": "workspace:*",
    "@plane/types": "workspace:*",
    "clsx": "^2.1.1",
    "date-fns": "^4.1.0",
    "isomorphic-dompurify": "^2.16.0",
    "lodash": "^4.17.21",
    "lucide-react": "^0.469.0",
    "react": "catalog:",
    "tailwind-merge": "^2.5.5",
    "tlds": "1.259.0",
    "uuid": "^10.0.0"
  },
  "devDependencies": {
    "@plane/eslint-config": "workspace:*",
    "@plane/typescript-config": "workspace:*",
    "@types/lodash": "4.17.20",
    "@types/node": "^22.5.4",
    "@types/react": "catalog:",
    "@types/uuid": "^9.0.8",
<<<<<<< HEAD
    "tsdown": "^0.14.2",
    "typescript": "5.8.3"
=======
    "tsup": "catalog:",
    "typescript": "catalog:"
>>>>>>> e679dc3d
  }
}<|MERGE_RESOLUTION|>--- conflicted
+++ resolved
@@ -40,12 +40,7 @@
     "@types/node": "^22.5.4",
     "@types/react": "catalog:",
     "@types/uuid": "^9.0.8",
-<<<<<<< HEAD
-    "tsdown": "^0.14.2",
-    "typescript": "5.8.3"
-=======
-    "tsup": "catalog:",
+    "tsdown": "catalog:",
     "typescript": "catalog:"
->>>>>>> e679dc3d
   }
 }