{
  "name": "@plane/utils",
  "version": "1.2.0",
  "description": "Helper functions shared across multiple apps internally",
  "license": "AGPL-3.0",
  "private": true,
  "type": "module",
  "exports": {
    ".": {
      "types": "./dist/index.d.ts",
      "import": "./dist/index.js"
    },
    "./package.json": "./package.json"
  },
  "scripts": {
    "build": "tsdown",
    "dev": "tsdown --watch",
    "check:lint": "eslint . --cache --cache-location node_modules/.cache/eslint/ --max-warnings=1062",
    "check:types": "tsc --noEmit",
    "check:format": "prettier . --cache --check",
    "fix:lint": "eslint . --cache --cache-location node_modules/.cache/eslint/ --fix --max-warnings=1062",
    "fix:format": "prettier . --cache --write",
    "clean": "rm -rf .turbo && rm -rf node_modules && rm -rf dist"
  },
  "dependencies": {
    "@plane/constants": "workspace:*",
    "@plane/types": "workspace:*",
    "clsx": "^2.1.1",
    "date-fns": "^4.1.0",
    "hast": "^1.0.0",
    "hast-util-to-mdast": "^10.1.2",
    "lodash-es": "catalog:",
    "lucide-react": "catalog:",
    "mdast": "^3.0.0",
    "react": "catalog:",
    "rehype-parse": "^9.0.1",
    "rehype-remark": "^10.0.1",
    "remark-gfm": "^4.0.1",
    "remark-stringify": "^11.0.0",
<<<<<<< HEAD
    "tailwind-merge": "3.4.0",
=======
    "sanitize-html": "2.17.0",
    "tailwind-merge": "^2.5.5",
>>>>>>> 248acdc4
    "unified": "^11.0.5",
    "uuid": "catalog:"
  },
  "devDependencies": {
    "@plane/typescript-config": "workspace:*",
    "@types/hast": "^3.0.4",
    "@types/lodash-es": "catalog:",
    "@types/mdast": "^4.0.4",
    "@types/node": "catalog:",
    "@types/react": "catalog:",
    "@types/sanitize-html": "2.16.0",
    "tsdown": "catalog:",
    "typescript": "catalog:"
  },
  "main": "./dist/index.js",
  "module": "./dist/index.js",
  "types": "./dist/index.d.ts"
}<|MERGE_RESOLUTION|>--- conflicted
+++ resolved
@@ -37,12 +37,8 @@
     "rehype-remark": "^10.0.1",
     "remark-gfm": "^4.0.1",
     "remark-stringify": "^11.0.0",
-<<<<<<< HEAD
+    "sanitize-html": "2.17.0",
     "tailwind-merge": "3.4.0",
-=======
-    "sanitize-html": "2.17.0",
-    "tailwind-merge": "^2.5.5",
->>>>>>> 248acdc4
     "unified": "^11.0.5",
     "uuid": "catalog:"
   },
