--- conflicted
+++ resolved
@@ -3,12 +3,6 @@
   "version": "0.27.0",
   "license": "AGPL-3.0",
   "private": true,
-<<<<<<< HEAD
-  "types": "./src/index.d.ts",
-  "main": "./src/index.d.ts",
-  "dependencies": {
-    "@plane/constants": "workspace:*"
-=======
   "type": "module",
   "types": "./dist/index.d.ts",
   "main": "./dist/index.js",
@@ -33,9 +27,8 @@
     "fix:format": "prettier --write \"**/*.{ts,tsx,md}\""
   },
   "devDependencies": {
-    "@plane/eslint-config": "*",
-    "@plane/typescript-config": "*",
+    "@plane/eslint-config": "workspace:*",
+    "@plane/typescript-config": "workspace:*",
     "tsup": "8.4.0"
->>>>>>> 805cfed1
   }
 }