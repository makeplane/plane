--- conflicted
+++ resolved
@@ -1,45 +1,31 @@
-export * from "./users";
-export * from "./workspace";
+export * from "./ai";
 export * from "./cycles";
 export * from "./dashboard";
+export * from "./estimate";
+export * from "./importer";
+export * from "./integration";
+export * from "./issues";
+export * from "./modules";
+export * from "./pages";
 export * from "./projects";
 export * from "./state";
-export * from "./issues";
-export * from "./modules";
+export * from "./users";
 export * from "./views";
-export * from "./integration";
-export * from "./pages";
-export * from "./ai";
-export * from "./estimate";
-export * from "./importer";
+export * from "./workspace";
 
 // FIXME: Remove this after development and the refactor/mobx-store-issue branch is stable
 export * from "./inbox/root";
 
 export * from "./analytics";
+export * from "./api_token";
+export * from "./app";
+export * from "./auth";
 export * from "./calendar";
+export * from "./instance";
+export * from "./issues/base"; // TODO: Remove this after development and the refactor/mobx-store-issue branch is stable
 export * from "./notifications";
-export * from "./waitlist";
 export * from "./reaction";
 export * from "./view-props";
-export * from "./workspace-views";
+export * from "./waitlist";
 export * from "./webhook";
-export * from "./issues/base"; // TODO: Remove this after development and the refactor/mobx-store-issue branch is stable
-export * from "./auth";
-export * from "./api_token";
-export * from "./instance";
-<<<<<<< HEAD
-export * from "./app";
-
-export * from "./current-user";
-
-export type NestedKeyOf<ObjectType extends object> = {
-  [Key in keyof ObjectType & (string | number)]: ObjectType[Key] extends object
-    ? ObjectType[Key] extends { pop: any; push: any }
-      ? `${Key}`
-      : `${Key}` | `${Key}.${NestedKeyOf<ObjectType[Key]>}`
-    : `${Key}`;
-}[keyof ObjectType & (string | number)];
-=======
-export * from "./app";
->>>>>>> bce69bcb
+export * from "./workspace-views";