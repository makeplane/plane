import { IUserLite } from "../users";
import {
  TInstanceAIConfigurationKeys,
  TInstanceEmailConfigurationKeys,
  TInstanceImageConfigurationKeys,
  TInstanceAuthenticationKeys,
  TInstanceWorkspaceConfigurationKeys,
  // enterprise
  TInstanceEnterpriseAuthenticationKeys,
} from "./";

type TProductType = "plane-ce" | "plane-one";

export interface IInstanceInfo {
  instance: IInstance;
  config: IInstanceConfig;
}

export interface IInstance {
  id: string;
  created_at: string;
  updated_at: string;
  instance_name: string | undefined;
  whitelist_emails: string | undefined;
  instance_id: string | undefined;
  license_key: string | undefined;
  current_version: string | undefined;
  latest_version: string | undefined;
  product: TProductType;
  domain: string | undefined;
  last_checked_at: string | undefined;
  namespace: string | undefined;
  is_telemetry_enabled: boolean;
  is_support_required: boolean;
  is_activated: boolean;
  is_setup_done: boolean;
  is_signup_screen_visited: boolean;
  user_count: number | undefined;
  is_verified: boolean;
  created_by: string | undefined;
  updated_by: string | undefined;
  workspaces_exist: boolean;
}

export interface IInstanceConfig {
  is_workspace_creation_disabled: boolean;
  is_google_enabled: boolean;
  is_github_enabled: boolean;
  is_gitlab_enabled: boolean;
  is_magic_login_enabled: boolean;
  is_email_password_enabled: boolean;
  github_app_name: string | undefined;
  slack_client_id: string | undefined;
  posthog_api_key: string | undefined;
  posthog_host: string | undefined;
  has_unsplash_configured: boolean;
  has_openai_configured: boolean;
  file_size_limit: number | undefined;
  is_smtp_configured: boolean;
  app_base_url: string | undefined;
  space_base_url: string | undefined;
  admin_base_url: string | undefined;
  // intercom
  is_intercom_enabled: boolean;
  intercom_app_id: string | undefined;
<<<<<<< HEAD
  instance_changelog_url?: string;
=======
  // enterprise
  is_oidc_enabled: boolean;
  oidc_provider_name: string | undefined;
  is_saml_enabled: boolean;
  saml_provider_name: string | undefined;
  payment_server_base_url?: string;
  prime_server_base_url?: string;
  feature_flag_server_base_url?: string;
  // silo
  silo_base_url: string | undefined;
}

export interface IInstanceUpdate {
  current_version: string;
  latest_version: string;
>>>>>>> 1cbd8e34
}

export interface IInstanceAdmin {
  created_at: string;
  created_by: string;
  id: string;
  instance: string;
  role: string;
  updated_at: string;
  updated_by: string;
  user: string;
  user_detail: IUserLite;
}

export type TInstanceIntercomConfigurationKeys =
  | "IS_INTERCOM_ENABLED"
  | "INTERCOM_APP_ID";

export type TInstanceConfigurationKeys =
  | TInstanceAIConfigurationKeys
  | TInstanceEmailConfigurationKeys
  | TInstanceImageConfigurationKeys
  | TInstanceAuthenticationKeys
  | TInstanceIntercomConfigurationKeys
  | TInstanceWorkspaceConfigurationKeys
  | TInstanceEnterpriseAuthenticationKeys; // enterprise

export interface IInstanceConfiguration {
  id: string;
  created_at: string;
  updated_at: string;
  key: TInstanceConfigurationKeys;
  value: string;
  created_by: string | null;
  updated_by: string | null;
}

export type IFormattedInstanceConfiguration = {
  [key in TInstanceConfigurationKeys]: string;
};<|MERGE_RESOLUTION|>--- conflicted
+++ resolved
@@ -63,9 +63,7 @@
   // intercom
   is_intercom_enabled: boolean;
   intercom_app_id: string | undefined;
-<<<<<<< HEAD
   instance_changelog_url?: string;
-=======
   // enterprise
   is_oidc_enabled: boolean;
   oidc_provider_name: string | undefined;
@@ -81,7 +79,6 @@
 export interface IInstanceUpdate {
   current_version: string;
   latest_version: string;
->>>>>>> 1cbd8e34
 }
 
 export interface IInstanceAdmin {
