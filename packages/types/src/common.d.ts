export type TPaginationInfo = {
  count: number;
  extra_stats: string | null;
  next_cursor: string;
  next_page_results: boolean;
  prev_cursor: string;
  prev_page_results: boolean;
  total_pages: number;
  per_page?: number;
  total_results: number;
};

export type TLogoProps = {
  in_use: "emoji" | "icon";
  emoji?: {
    value?: string;
    url?: string;
  };
  icon?: {
    name?: string;
    color?: string;
    background_color?: string;
  };
};

export type TNameDescriptionLoader = "submitting" | "submitted" | "saved";

<<<<<<< HEAD
=======
export type TStateAnalytics = {
  overdue_issues: number;
  backlog_issues: number;
  unstarted_issues: number;
  started_issues: number;
  completed_issues: number;
  cancelled_issues: number;
};

>>>>>>> f5f97456
export type TFetchStatus = "partial" | "complete" | undefined;<|MERGE_RESOLUTION|>--- conflicted
+++ resolved
@@ -25,8 +25,6 @@
 
 export type TNameDescriptionLoader = "submitting" | "submitted" | "saved";
 
-<<<<<<< HEAD
-=======
 export type TStateAnalytics = {
   overdue_issues: number;
   backlog_issues: number;
@@ -36,5 +34,4 @@
   cancelled_issues: number;
 };
 
->>>>>>> f5f97456
 export type TFetchStatus = "partial" | "complete" | undefined;