import { EUserProjectRoles } from "@plane/constants";
import type { IUser, IUserLite, IWorkspace, TLogoProps, TProjectExtended, TStateGroups } from "..";
import { TUserPermissions } from "../enums";
import type { TProjectIssuesSearchParams as TProjectIssuesSearchParamsExtended } from "./project-extended";

export interface IPartialProject {
  id: string;
  name: string;
  identifier: string;
  sort_order: number | null;
  logo_props: TLogoProps;
  member_role?: TUserPermissions | EUserProjectRoles | null;
  archived_at: string | null;
  workspace: IWorkspace | string;
  cycle_view: boolean;
  issue_views_view: boolean;
  module_view: boolean;
  page_view: boolean;
  inbox_view: boolean;
  guest_view_all_features?: boolean;
  project_lead?: IUserLite | string | null;
  network?: number;
  // Timestamps
  created_at?: Date;
  updated_at?: Date;
  // actor
  created_by?: string;
  updated_by?: string;
}

export interface IProject extends IPartialProject {
  archive_in?: number;
  close_in?: number;
  // only for uploading the cover image
  cover_image_asset?: null;
  cover_image?: string;
  // only for rendering the cover image
  readonly cover_image_url?: string;
  default_assignee?: IUser | string | null;
  default_state?: string | null;
  description?: string;
  estimate?: string | null;
  anchor?: string | null;
  is_favorite?: boolean;
  members?: string[];
  timezone?: string;
}

export type TProjectAnalyticsCountParams = {
  project_ids?: string;
  fields?: string;
};

export type TProjectAnalyticsCount = Pick<IProject, "id"> & {
  total_issues?: number;
  completed_issues?: number;
  total_cycles?: number;
  total_members?: number;
  total_modules?: number;
};

export interface IProjectLite {
  id: string;
  name: string;
  identifier: string;
  logo_props: TLogoProps;
}

type ProjectPreferences = {
  pages: {
    block_display: boolean;
  };
};

export interface IProjectMap {
  [id: string]: IProject;
}

export interface IProjectMemberLite {
  id: string;
  member__avatar_url: string;
  member__display_name: string;
  member_id: string;
}

export type TProjectMembership = {
  member: string;
  role: TUserPermissions | EUserProjectRoles;
} & (
  | {
      id: string;
      original_role: EUserProjectRoles;
      created_at: string;
    }
  | {
      id: null;
      original_role: null;
      created_at: null;
    }
);

export interface IProjectBulkAddFormData {
  members: { role: TUserPermissions | EUserProjectRoles; member_id: string }[];
}

export interface IGithubRepository {
  id: string;
  full_name: string;
  html_url: string;
  url: string;
}

export interface GithubRepositoriesResponse {
  repositories: IGithubRepository[];
  total_count: number;
}

export type TProjectIssuesSearchParams = TProjectIssuesSearchParamsExtended & {
  search: string;
  parent?: boolean;
  issue_relation?: boolean;
  cycle?: boolean;
  module?: string;
  sub_issue?: boolean;
  issue_id?: string;
  workspace_search: boolean;
  target_date?: string;
  epic?: boolean;
};

export interface ISearchIssueResponse {
  id: string;
  name: string;
  project_id: string;
  project__identifier: string;
  project__name: string;
  sequence_id: number;
  start_date: string | null;
  state__color: string;
  state__group: TStateGroups;
  state__name: string;
  workspace__slug: string;
  type_id: string;
}

export type TPartialProject = IPartialProject;

<<<<<<< HEAD
export type TProject =  TPartialProject & IProject;
=======
export type TProject =  TPartialProject & IProject & TProjectExtended;
>>>>>>> 98fee2ac
<|MERGE_RESOLUTION|>--- conflicted
+++ resolved
@@ -145,8 +145,4 @@
 
 export type TPartialProject = IPartialProject;
 
-<<<<<<< HEAD
-export type TProject =  TPartialProject & IProject;
-=======
-export type TProject =  TPartialProject & IProject & TProjectExtended;
->>>>>>> 98fee2ac
+export type TProject = TPartialProject & IProject & TProjectExtended;