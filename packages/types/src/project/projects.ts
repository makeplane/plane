--- conflicted
+++ resolved
@@ -153,8 +153,4 @@
 
 export type TPartialProject = IPartialProject;
 
-<<<<<<< HEAD
-export type TProject = TPartialProject & IProject;
-=======
-export type TProject = TPartialProject & IProject & TProjectExtended;
->>>>>>> 29ad29e6
+export type TProject = TPartialProject & IProject & TProjectExtended;