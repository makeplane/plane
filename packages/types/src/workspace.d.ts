<<<<<<< HEAD
import type { ICycle, IProjectMember, IUser, IUserLite, IWorkspaceViewProps } from "@plane/types";
=======
import type {
  ICycle,
  IProjectMember,
  IUser,
  IUserLite,
  IWorkspaceViewProps,
} from "@plane/types";
import { EUserWorkspaceRoles } from "@plane/constants"; // TODO: check if importing this over here causes circular dependency
>>>>>>> 7a6b50a6
import { TUserPermissions } from "./enums";

export interface IWorkspace {
  readonly id: string;
  readonly owner: IUser;
  readonly created_at: Date;
  readonly updated_at: Date;
  name: string;
  url: string;
  logo_url: string | null;
  readonly total_members: number;
  readonly slug: string;
  readonly created_by: string;
  readonly updated_by: string;
  organization_size: string;
  total_issues: number;
  total_projects?: number;
  current_plan?: string;
  role: number;
}

export interface IWorkspaceLite {
  readonly id: string;
  name: string;
  slug: string;
}

export interface IWorkspaceMemberInvitation {
  accepted: boolean;
  email: string;
  id: string;
  message: string;
  responded_at: Date;
  role: TUserPermissions;
  token: string;
  workspace: {
    id: string;
    logo: string;
    name: string;
    slug: string;
  };
}

export interface IWorkspaceBulkInviteFormData {
  emails: { email: string; role: TUserPermissions }[];
}

export type Properties = {
  assignee: boolean;
  start_date: boolean;
  due_date: boolean;
  labels: boolean;
  key: boolean;
  priority: boolean;
  state: boolean;
  sub_issue_count: boolean;
  link: boolean;
  attachment_count: boolean;
  estimate: boolean;
  created_on: boolean;
  updated_on: boolean;
};

export interface IWorkspaceMember {
  id: string;
  member: IUserLite;
  role: TUserPermissions | EUserWorkspaceRoles;
  created_at?: string;
  avatar_url?: string;
  email?: string;
  first_name?: string;
  last_name?: string;
  joining_date?: string;
  display_name?: string;
  last_login_medium?: string;
}

export interface IWorkspaceMemberMe {
  company_role: string | null;
  created_at: Date;
  created_by: string;
  default_props: IWorkspaceViewProps;
  id: string;
  member: string;
  role: TUserPermissions | EUserWorkspaceRoles;
  updated_at: Date;
  updated_by: string;
  view_props: IWorkspaceViewProps;
  workspace: string;
  draft_issue_count: number;
}

export interface ILastActiveWorkspaceDetails {
  workspace_details: IWorkspace;
  project_details?: IProjectMember[];
}

export interface IWorkspaceDefaultSearchResult {
  id: string;
  name: string;
  project_id: string;
  project__identifier: string;
  workspace__slug: string;
}
export interface IWorkspaceSearchResult {
  id: string;
  name: string;
  slug: string;
}

export interface IWorkspaceIssueSearchResult {
  id: string;
  name: string;
  project__identifier: string;
  project_id: string;
  sequence_id: number;
  workspace__slug: string;
  type_id: string;
}

export interface IWorkspacePageSearchResult {
  id: string;
  name: string;
  project_ids: string[];
  project__identifiers: string[];
  workspace__slug: string;
}

export interface IWorkspaceProjectSearchResult {
  id: string;
  identifier: string;
  name: string;
  workspace__slug: string;
}

export interface IWorkspaceSearchResults {
  results: {
    workspace: IWorkspaceSearchResult[];
    project: IWorkspaceProjectSearchResult[];
    issue: IWorkspaceIssueSearchResult[];
    cycle: IWorkspaceDefaultSearchResult[];
    module: IWorkspaceDefaultSearchResult[];
    issue_view: IWorkspaceDefaultSearchResult[];
    page: IWorkspacePageSearchResult[];
  };
}

export interface IProductUpdateResponse {
  url: string;
  assets_url: string;
  upload_url: string;
  html_url: string;
  id: number;
  author: {
    login: string;
    id: string;
    node_id: string;
    avatar_url: string;
    gravatar_id: "";
    url: string;
    html_url: string;
    followers_url: string;
    following_url: string;
    gists_url: string;
    starred_url: string;
    subscriptions_url: string;
    organizations_url: string;
    repos_url: string;
    events_url: string;
    received_events_url: string;
    type: string;
    site_admin: false;
  };
  node_id: string;
  tag_name: string;
  target_commitish: string;
  name: string;
  draft: boolean;
  prerelease: true;
  created_at: string;
  published_at: string;
  assets: [];
  tarball_url: string;
  zipball_url: string;
  body: string;
  reactions: {
    url: string;
    total_count: number;
    "+1": number;
    "-1": number;
    laugh: number;
    hooray: number;
    confused: number;
    heart: number;
    rocket: number;
    eyes: number;
  };
}

export interface IWorkspaceActiveCyclesResponse {
  count: number;
  extra_stats: null;
  next_cursor: string;
  next_page_results: boolean;
  prev_cursor: string;
  prev_page_results: boolean;
  results: ICycle[];
  total_pages: number;
}

export interface IWorkspaceProgressResponse {
  completed_issues: number;
  total_issues: number;
  started_issues: number;
  cancelled_issues: number;
  unstarted_issues: number;
}
export interface IWorkspaceAnalyticsResponse {
  completion_chart: any;
}

export type TWorkspacePaginationInfo = TPaginationInfo & {
  results: IWorkspace[];
};<|MERGE_RESOLUTION|>--- conflicted
+++ resolved
@@ -1,6 +1,3 @@
-<<<<<<< HEAD
-import type { ICycle, IProjectMember, IUser, IUserLite, IWorkspaceViewProps } from "@plane/types";
-=======
 import type {
   ICycle,
   IProjectMember,
@@ -9,7 +6,6 @@
   IWorkspaceViewProps,
 } from "@plane/types";
 import { EUserWorkspaceRoles } from "@plane/constants"; // TODO: check if importing this over here causes circular dependency
->>>>>>> 7a6b50a6
 import { TUserPermissions } from "./enums";
 
 export interface IWorkspace {
