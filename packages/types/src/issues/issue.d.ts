import { EIssueServiceType } from "@plane/constants";
import { TIssuePriorities } from "../issues";
import { TIssueAttachment } from "./issue_attachment";
import { TIssueLink } from "./issue_link";
import { TIssueReaction, IIssuePublicReaction, IPublicVote } from "./issue_reaction";
import { TIssueRelationTypes } from "./issue_relation";
import { TIssuePublicComment } from "./activity/issue_comment";
import { TWorkItemExtended, TWorkItemDetailExtended } from "./issue-extended";
import { EUpdateStatus } from "../enums";

// new issue structure types

export type TBaseIssue = {
  id: string;
  sequence_id: number;
  name: string;
  sort_order: number;

  state_id: string | null;
  priority: TIssuePriorities | null;
  label_ids: string[];
  assignee_ids: string[];
  estimate_point: string | null;

  sub_issues_count: number;
  attachment_count: number;
  link_count: number;

  project_id: string | null;
  parent_id: string | null;
  cycle_id: string | null;
  module_ids: string[] | null;
  type_id: string | null;

  created_at: string;
  updated_at: string;
  start_date: string | null;
  target_date: string | null;
  completed_at: string | null;
  archived_at: string | null;

  created_by: string;
  updated_by: string;

  is_draft: boolean;
  is_epic?: boolean;
};

export type IssueRelation = {
  id: string;
  name: string;
  project_id: string;
  relation_type: TIssueRelationTypes;
  sequence_id: number;
};

export type TIssue = TBaseIssue &
  TWorkItemExtended & {
    description_html?: string;
    is_subscribed?: boolean;
    parent?: Partial<TBaseIssue>;
    issue_reactions?: TIssueReaction[];
    issue_attachments?: TIssueAttachment[];
    issue_link?: TIssueLink[];
    issue_relation?: IssueRelation[];
    issue_related?: IssueRelation[];
    // tempId is used for optimistic updates. It is not a part of the API response.
    tempId?: string;
    // sourceIssueId is used to store the original issue id when creating a copy of an issue. Used in cloning property values. It is not a part of the API response.
    sourceIssueId?: string;
    state__group?: string | null;
    update_status?: EUpdateStatus | undefined;
    state__group?: string | null;
  };

export type TIssueMap = {
  [issue_id: string]: TIssue;
};

type TIssueResponseResults =
  | TBaseIssue[]
  | {
      [key: string]: {
        results:
          | TBaseIssue[]
          | {
              [key: string]: {
                results: TBaseIssue[];
                total_results: number;
              };
            };
        total_results: number;
      };
    };

export type TIssuesResponse = {
  grouped_by: string;
  next_cursor: string;
  prev_cursor: string;
  next_page_results: boolean;
  prev_page_results: boolean;
  total_count: number;
  count: number;
  total_pages: number;
  extra_stats: null;
  results: TIssueResponseResults;
  total_results: number;
};

export type TBulkIssueProperties = Pick<
  TIssue,
  | "state_id"
  | "priority"
  | "label_ids"
  | "assignee_ids"
  | "start_date"
  | "target_date"
  | "module_ids"
  | "cycle_id"
  | "estimate_point"
  | "type_id"
>;

export type TBulkOperationsPayload = {
  issue_ids: string[];
  properties: Partial<TBulkIssueProperties>;
};

<<<<<<< HEAD
export type TWorkItemWidgets = "sub-work-items" | "relations" | "links" | "attachments";
=======
export type TIssueDetailWidget = "sub-issues" | "relations" | "links" | "attachments" | TWorkItemDetailExtended;
>>>>>>> 19702429

export type TIssueServiceType = EIssueServiceType.ISSUES | EIssueServiceType.EPICS | EIssueServiceType.WORK_ITEMS;

export interface IPublicIssue
  extends Pick<
    TIssue,
    | "description_html"
    | "created_at"
    | "updated_at"
    | "created_by"
    | "id"
    | "name"
    | "priority"
    | "state_id"
    | "project_id"
    | "sequence_id"
    | "sort_order"
    | "start_date"
    | "target_date"
    | "cycle_id"
    | "module_ids"
    | "label_ids"
    | "assignee_ids"
    | "attachment_count"
    | "sub_issues_count"
    | "link_count"
    | "estimate_point"
  > {
  comments: TIssuePublicComment[];
  reaction_items: IIssuePublicReaction[];
  vote_items: IPublicVote[];
}

type TPublicIssueResponseResults =
  | IPublicIssue[]
  | {
      [key: string]: {
        results:
          | IPublicIssue[]
          | {
              [key: string]: {
                results: IPublicIssue[];
                total_results: number;
              };
            };
        total_results: number;
      };
    };

export type TPublicIssuesResponse = {
  grouped_by: string;
  next_cursor: string;
  prev_cursor: string;
  next_page_results: boolean;
  prev_page_results: boolean;
  total_count: number;
  count: number;
  total_pages: number;
  extra_stats: null;
  results: TPublicIssueResponseResults;
};<|MERGE_RESOLUTION|>--- conflicted
+++ resolved
@@ -126,11 +126,8 @@
   properties: Partial<TBulkIssueProperties>;
 };
 
-<<<<<<< HEAD
-export type TWorkItemWidgets = "sub-work-items" | "relations" | "links" | "attachments";
-=======
-export type TIssueDetailWidget = "sub-issues" | "relations" | "links" | "attachments" | TWorkItemDetailExtended;
->>>>>>> 19702429
+
+export type TWorkItemWidgets = "sub-work-items" | "relations" | "links" | "attachments" | TWorkItemDetailExtended;
 
 export type TIssueServiceType = EIssueServiceType.ISSUES | EIssueServiceType.EPICS | EIssueServiceType.WORK_ITEMS;
 
