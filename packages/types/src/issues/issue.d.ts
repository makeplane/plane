import { TIssuePriorities } from "../issues";
import { TIssueAttachment } from "./issue_attachment";
import { TIssueLink } from "./issue_link";
import { TIssueReaction } from "./issue_reaction";

// new issue structure types

export type TBaseIssue = {
  id: string;
  sequence_id: number;
  name: string;
  sort_order: number;

  state_id: string | null;
  priority: TIssuePriorities | null;
  label_ids: string[];
  assignee_ids: string[];
  estimate_point: string | null;

  sub_issues_count: number;
  attachment_count: number;
  link_count: number;

  project_id: string | null;
  parent_id: string | null;
  cycle_id: string | null;
  module_ids: string[] | null;

  created_at: string;
  updated_at: string;
  start_date: string | null;
  target_date: string | null;
  completed_at: string | null;
  archived_at: string | null;

  created_by: string;
  updated_by: string;

  is_draft: boolean;
};

export type TIssue = TBaseIssue & {
  description_html?: string;
  is_subscribed?: boolean;
<<<<<<< HEAD
  parent?: Partial<TBaseIssue>;
=======
  parent?: partial<TIssue>;
>>>>>>> 4d978c1a
  issue_reactions?: TIssueReaction[];
  issue_attachment?: TIssueAttachment[];
  issue_link?: TIssueLink[];
  // tempId is used for optimistic updates. It is not a part of the API response.
  tempId?: string;
};

export type TIssueMap = {
  [issue_id: string]: TIssue;
};

type TIssueResponseResults =
  | TBaseIssue[]
  | {
      [key: string]: {
        results:
          | TBaseIssue[]
          | {
              [key: string]: {
                results: TBaseIssue[];
                total_results: number;
              };
            };
        total_results: number;
      };
    };

export type TIssuesResponse = {
  grouped_by: string;
  next_cursor: string;
  prev_cursor: string;
  next_page_results: boolean;
  prev_page_results: boolean;
  total_count: number;
  count: number;
  total_pages: number;
  extra_stats: null;
  results: TIssueResponseResults;
};

export type TBulkIssueProperties = Pick<
  TIssue,
  | "state_id"
  | "priority"
  | "label_ids"
  | "assignee_ids"
  | "start_date"
  | "target_date"
  | "module_ids"
  | "cycle_id"
  | "estimate_point"
>;

export type TBulkOperationsPayload = {
  issue_ids: string[];
  properties: Partial<TBulkIssueProperties>;
};

export type TIssueDetailWidget =
  | "sub-issues"
  | "relations"
  | "links"
  | "attachments";<|MERGE_RESOLUTION|>--- conflicted
+++ resolved
@@ -42,11 +42,7 @@
 export type TIssue = TBaseIssue & {
   description_html?: string;
   is_subscribed?: boolean;
-<<<<<<< HEAD
   parent?: Partial<TBaseIssue>;
-=======
-  parent?: partial<TIssue>;
->>>>>>> 4d978c1a
   issue_reactions?: TIssueReaction[];
   issue_attachment?: TIssueAttachment[];
   issue_link?: TIssueLink[];
