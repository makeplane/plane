--- conflicted
+++ resolved
@@ -9,12 +9,7 @@
 };
 
 // new issue structure types
-<<<<<<< HEAD
 export type TIssue = TIssueDescription & {
-=======
-
-export type TBaseIssue = {
->>>>>>> 9145234a
   id: string;
   sequence_id: number;
   name: string;
