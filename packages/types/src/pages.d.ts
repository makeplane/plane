import { EPageAccess } from "./enums";

<<<<<<< HEAD
export interface IPage {
  access: number;
  archived_at: string | null;
  blocks: IPageBlock[];
  color: string;
  created_at: string | null;
  created_by: string;
  description: string;
  description_html: string;
  description_stripped: string | null;
  id: string;
  is_favorite: boolean;
  is_locked: boolean;
  label_details: IIssueLabel[];
  labels: string[];
  name: string;
  owned_by: string;
  project: string;
  project_detail: IProjectLite;
  updated_at: string | null;
  updated_by: string;
  workspace: string;
  workspace_detail: IWorkspaceLite;
}
=======
export type TPage = {
  id: string | undefined;
  name: string | undefined;
  description_html: string | undefined;
  color: string | undefined;
  labels: string[] | undefined;
  owned_by: string | undefined;
  access: EPageAccess | undefined;
  is_favorite: boolean;
  is_locked: boolean;
  archived_at: string | undefined;
  workspace: string | undefined;
  project: string | undefined;
  created_by: string | undefined;
  updated_by: string | undefined;
  created_at: Date | undefined;
  updated_at: Date | undefined;
};
>>>>>>> ea245f69

// page filters
export type TPageNavigationTabs = "public" | "private" | "archived";

export type TPageFiltersSortKey =
  | "name"
  | "created_at"
  | "updated_at"
  | "opened_at";

export type TPageFiltersSortBy = "asc" | "desc";

export type TPageFilterProps = {
  created_at?: string[] | null;
  created_by?: string[] | null;
  favorites?: boolean;
  labels?: string[] | null;
};

export type TPageFilters = {
  searchQuery: string;
  sortKey: TPageFiltersSortKey;
  sortBy: TPageFiltersSortBy;
  filters?: TPageFilterProps;
};<|MERGE_RESOLUTION|>--- conflicted
+++ resolved
@@ -1,31 +1,5 @@
 import { EPageAccess } from "./enums";
 
-<<<<<<< HEAD
-export interface IPage {
-  access: number;
-  archived_at: string | null;
-  blocks: IPageBlock[];
-  color: string;
-  created_at: string | null;
-  created_by: string;
-  description: string;
-  description_html: string;
-  description_stripped: string | null;
-  id: string;
-  is_favorite: boolean;
-  is_locked: boolean;
-  label_details: IIssueLabel[];
-  labels: string[];
-  name: string;
-  owned_by: string;
-  project: string;
-  project_detail: IProjectLite;
-  updated_at: string | null;
-  updated_by: string;
-  workspace: string;
-  workspace_detail: IWorkspaceLite;
-}
-=======
 export type TPage = {
   id: string | undefined;
   name: string | undefined;
@@ -44,7 +18,6 @@
   created_at: Date | undefined;
   updated_at: Date | undefined;
 };
->>>>>>> ea245f69
 
 // page filters
 export type TPageNavigationTabs = "public" | "private" | "archived";
