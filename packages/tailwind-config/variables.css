--- conflicted
+++ resolved
@@ -73,13 +73,7 @@
   --border-width-lg: 2px;
   --border-width-xl: 2.5px;
   --default-border-width: 1px;
-<<<<<<< HEAD
-}
-
-@theme {
-=======
-
->>>>>>> 9bd88822
+
   /* Neutral colors */
   --color-neutral-white: oklch(1 0 0);
   --color-neutral-100: oklch(0.9851 0 129.63);
@@ -636,8 +630,6 @@
   }
 }
 
-<<<<<<< HEAD
-=======
 /* ---------- Typography tokens ---------- */
 @theme {
   /* ---------- Font family ---------- */
@@ -921,7 +913,6 @@
   --text-caption-xs-bold--font-weight: var(--font-weight-bold);
 }
 
->>>>>>> 9bd88822
 @utility outline-* {
   outline-width: --value(--border-width-*);
   outline-color: --value(--border-color-*);
