@custom-variant dark (&:where([data-theme="dark"], [data-theme="dark"] *));

/* ---------- Static tokens ---------- */
@theme {
  --color-*: initial;

  /* ---------- Common colors ---------- */
  /* White with opacity */
  --color-alpha-white-0: oklch(1 0 0 / 0%);
  --color-alpha-white-100: oklch(1 0 0 / 5%);
  --color-alpha-white-200: oklch(1 0 0 / 10%);
  --color-alpha-white-300: oklch(1 0 0 / 15%);
  --color-alpha-white-400: oklch(1 0 0 / 20%);
  --color-alpha-white-500: oklch(1 0 0 / 30%);
  --color-alpha-white-600: oklch(1 0 0 / 40%);
  --color-alpha-white-700: oklch(1 0 0 / 50%);
  --color-alpha-white-800: oklch(1 0 0 / 60%);
  --color-alpha-white-900: oklch(1 0 0 / 70%);
  --color-alpha-white-1000: oklch(1 0 0 / 80%);
  --color-alpha-white-1100: oklch(1 0 0 / 90%);
  --color-alpha-white-1200: oklch(1 0 0 / 95%);

  /* Black with opacity */
  --color-alpha-black-0: oklch(0.1482 0.0034 196.79 / 0%);
  --color-alpha-black-100: oklch(0.1482 0.0034 196.79 / 5%);
  --color-alpha-black-200: oklch(0.1482 0.0034 196.79 / 10%);
  --color-alpha-black-300: oklch(0.1482 0.0034 196.79 / 15%);
  --color-alpha-black-400: oklch(0.1482 0.0034 196.79 / 20%);
  --color-alpha-black-500: oklch(0.1482 0.0034 196.79 / 30%);
  --color-alpha-black-600: oklch(0.1482 0.0034 196.79 / 40%);
  --color-alpha-black-700: oklch(0.1482 0.0034 196.79 / 50%);
  --color-alpha-black-800: oklch(0.1482 0.0034 196.79 / 60%);
  --color-alpha-black-900: oklch(0.1482 0.0034 196.79 / 70%);
  --color-alpha-black-1000: oklch(0.1482 0.0034 196.79 / 80%);
  --color-alpha-black-1100: oklch(0.1482 0.0034 196.79 / 90%);
  --color-alpha-black-1200: oklch(0.1482 0.0034 196.79 / 95%);

  --background-color-backdrop: oklch(0 0 0 / 25%);

  /* ---------- Spacing ---------- */
  /* --spacing-0: 0;
  --spacing-25: 0.0625rem;
  --spacing-50: 0.125rem;
  --spacing-100: 0.25rem;
  --spacing-150: 0.375rem;
  --spacing-200: 0.5rem;
  --spacing-300: 0.75rem;
  --spacing-400: 1rem;
  --spacing-500: 1.25rem;
  --spacing-600: 1.5rem;
  --spacing-700: 1.75rem;
  --spacing-800: 2rem;
  --spacing-900: 2.25rem;
  --spacing-1000: 2.5rem;
  --spacing-1100: 2.75rem;
  --spacing-1200: 3rem; */

  /* ---------- Borders radius ---------- */
  --radius-*: initial;
  --radius-none: 0;
  --radius-xs: 0.125rem;
  --radius-sm: 0.25rem;
  --radius-md: 0.375rem;
  --radius-lg: 0.5rem;
  --radius-xl: 0.75rem;
  --radius-2xl: 1rem;
  --radius-3xl: 1.5rem;
  --radius-full: 9999px;

  /* ---------- Border width ---------- */
  --border-width-*: initial;
  --border-width-sm: 1px;
  --border-width-md: 1.5px;
  --border-width-lg: 2px;
  --border-width-xl: 2.5px;
  --default-border-width: 1px;
<<<<<<< HEAD

  /* ---------- Font family ---------- */
  --font-family-*: initial;
  --font-family-heading: Inter;
  --font-family-body: Inter;
  --font-family-code: IBM Mono;

  /* ---------- Font weight ---------- */
  --font-weight-*: initial;
  --font-weight-light: 300;
  --font-weight-regular: 400;
  --font-weight-medium: 500;
  --font-weight-semibold: 600;
  --font-weight-bold: 700;
  --font-weight-heavy: 800;

  /* ---------- Font size ---------- */
  --text-*: initial;
  --text-9: 0.5625rem;
  --text-10: 0.625rem;
  --text-11: 0.6875rem;
  --text-12: 0.75rem;
  --text-13: 0.8125rem;
  --text-14: 0.875rem;
  --text-16: 1rem;
  --text-18: 1.125rem;
  --text-20: 1.25rem;
  --text-24: 1.5rem;
  --text-28: 1.75rem;
  --text-32: 2rem;
  --text-40: 2.5rem;

  /* ---------- Letter spacing ---------- */
  --tracking-*: initial;
  --tracking-extra-tight: -0.025rem;
  --tracking-tight: -0.05rem;
  --tracking-default: 0;
  --tracking-wide: 0.05rem;
=======
>>>>>>> 929137c1
}

@theme {
  /* Neutral colors */
  --color-neutral-white: oklch(1 0 0);
  --color-neutral-100: oklch(0.9851 0 129.63);
  --color-neutral-200: oklch(0.9694 0.0011 197.14);
  --color-neutral-300: oklch(0.9544 0.0011 197.14);
  --color-neutral-400: oklch(0.9393 0.0011 197.14);
  --color-neutral-500: oklch(0.9237 0.0026 228.79);
  --color-neutral-600: oklch(0.8932 0.0026 228.79);
  --color-neutral-700: oklch(0.8617 0.0036 219.54);
  --color-neutral-800: oklch(0.6994 0.0072 233.69);
  --color-neutral-900: oklch(0.616 0.0084 228.93);
  --color-neutral-1000: oklch(0.5279 0.0078 233.75);
  --color-neutral-1100: oklch(0.4384 0.0072 223.57);
  --color-neutral-1200: oklch(0.2376 0.0036 228.95);
  --color-neutral-black: oklch(0.1472 0.0034 196.79);

  /* Brand colors */
  --color-brand-100: oklch(0.9847 0.0083 236.56);
  --color-brand-200: oklch(0.9715 0.0167 230.9);
  --color-brand-300: oklch(0.9428 0.0341 230.22);
  --color-brand-400: oklch(0.9008 0.0587 232);
  --color-brand-500: oklch(0.8414 0.0947 233.08);
  --color-brand-600: oklch(0.7649 0.1392 236.3);
  --color-brand-700: oklch(0.6766 0.1665 243.91);
  --color-brand-900: oklch(0.4347 0.104093 242.4823);
  --color-brand-1000: oklch(0.3399 0.0783 240.32);
  --color-brand-1100: oklch(0.2626 0.0578 237.5);
  --color-brand-1200: oklch(0.2093 0.0438 234.02);
  --color-brand-default: oklch(0.4799 0.1158 242.91);

  /* Green/Success colors */
  --color-green-100: oklch(0.9819 0.0181 155.83);
  --color-green-200: oklch(0.9624 0.0434 156.74);
  --color-green-300: oklch(0.9258 0.0845 155.86);
  --color-green-400: oklch(0.8704 0.149 154.62);
  --color-green-500: oklch(0.7914 0.2091 151.66);
  --color-green-600: oklch(0.7289 0.2119 147.82);
  --color-green-700: oklch(0.632 0.185972 147.3695);
  --color-green-800: oklch(0.5296 0.149485 148.9899);
  --color-green-900: oklch(0.4468 0.1187 151.4);
  --color-green-1000: oklch(0.3935 0.0957 152.28);
  --color-green-1100: oklch(0.2654 0.0651 152.77);

  /* Amber/Warning colors */
  --color-amber-100: oklch(0.9869 0.0214 95.28);
  --color-amber-200: oklch(0.9617 0.0592 95.89);
  --color-amber-300: oklch(0.9244 0.1203 95.85);
  --color-amber-400: oklch(0.8781 0.1688 91.86);
  --color-amber-500: oklch(0.829 0.1712 81.04);
  --color-amber-600: oklch(0.7724 0.172798 65.367);
  --color-amber-700: oklch(0.6671 0.1685 53.38);
  --color-amber-800: oklch(0.557 0.158291 45.3594);
  --color-amber-900: oklch(0.4747 0.135757 44.9806);
  --color-amber-1000: oklch(0.4149 0.1126 45.88);
  --color-amber-1100: oklch(0.279 0.0773 45.6);

  /* Red/Danger colors */
  --color-red-100: oklch(0.9705 0.0129 17.38);
  --color-red-200: oklch(0.9365 0.032 17.74);
  --color-red-300: oklch(0.8834 0.0616 18.39);
  --color-red-400: oklch(0.8053 0.1109 19.78);
  --color-red-500: oklch(0.7022 0.1892 22.23);
  --color-red-600: oklch(0.6378 0.2373 25.44);
  --color-red-700: oklch(0.583 0.238666 28.4765);
  --color-red-800: oklch(0.5095 0.208583 28.513);
  --color-red-900: oklch(0.4446 0.1774 26.79);
  --color-red-1000: oklch(0.3967 0.1408 25.71);
  --color-red-1100: oklch(0.3493 0.1215 25.21);

  /* --------- Extended colors ---------- */
  /* Purple colors */
  --extended-color-purple-25: oklch(0.981 0.0054 297.73);
  --extended-color-purple-50: oklch(0.9421 0.0162 293.74);
  --extended-color-purple-100: oklch(0.8808 0.0343 293.03);
  --extended-color-purple-200: oklch(0.779 0.0639 293.01);
  --extended-color-purple-300: oklch(0.6978 0.0888 291.44);
  --extended-color-purple-400: oklch(0.6139 0.1164 290.19);
  --extended-color-purple-500: oklch(0.5527 0.1361 288.8);
  --extended-color-purple-600: oklch(0.4895 0.157 286.65);
  --extended-color-purple-700: oklch(0.42 0.1303 287.25);
  --extended-color-purple-800: oklch(0.3617 0.1077 287.53);
  --extended-color-purple-900: oklch(0.2861 0.0795 287.41);
  --extended-color-purple-950: oklch(0.219 0.0552 288.93);

  /* Orange colors */
  --extended-color-orange-25: oklch(0.9856 0.0084 56.32);
  --extended-color-orange-50: oklch(0.964 0.0219 58.79);
  --extended-color-orange-100: oklch(0.9152 0.0522 56.77);
  --extended-color-orange-200: oklch(0.8504 0.097 56.87);
  --extended-color-orange-300: oklch(0.801 0.1323 55.27);
  --extended-color-orange-400: oklch(0.7563 0.1644 52.56);
  --extended-color-orange-500: oklch(0.7177 0.1905 47.86);
  --extended-color-orange-600: oklch(0.6601 0.1884 45.09);
  --extended-color-orange-700: oklch(0.5737 0.162 45.72);
  --extended-color-orange-800: oklch(0.5059 0.141467 46.3267);
  --extended-color-orange-900: oklch(0.3897 0.105571 48.3415);
  --extended-color-orange-950: oklch(0.2896 0.0746 51.86);

  /* Crimson colors */
  --extended-color-crimson-25: oklch(0.9805 0.0066 28.83);
  --extended-color-crimson-50: oklch(0.9503 0.0186 21.57);
  --extended-color-crimson-100: oklch(0.8847 0.0455 23.1);
  --extended-color-crimson-200: oklch(0.791 0.0874 23.59);
  --extended-color-crimson-300: oklch(0.72 0.124 24.83);
  --extended-color-crimson-400: oklch(0.6556 0.1604 26.47);
  --extended-color-crimson-500: oklch(0.5954 0.1956 28.51);
  --extended-color-crimson-600: oklch(0.5284 0.185 28.96);
  --extended-color-crimson-700: oklch(0.4754 0.1647 28.98);
  --extended-color-crimson-800: oklch(0.4209 0.1438 29.01);
  --extended-color-crimson-900: oklch(0.3249 0.106 28.39);
  --extended-color-crimson-950: oklch(0.2457 0.0742 27.56);

  /* Emerald colors */
  --extended-color-emerald-25: oklch(0.9884 0.0082 157.1);
  --extended-color-emerald-50: oklch(0.9563 0.0256 154.47);
  --extended-color-emerald-100: oklch(0.9153 0.0531 153.59);
  --extended-color-emerald-200: oklch(0.8679 0.0829 153.02);
  --extended-color-emerald-300: oklch(0.8221 0.1121 152.16);
  --extended-color-emerald-400: oklch(0.7785 0.1398 151.07);
  --extended-color-emerald-500: oklch(0.7401 0.166 149.61);
  --extended-color-emerald-600: oklch(0.6567 0.1599 148.98);
  --extended-color-emerald-700: oklch(0.5883 0.1413 149.06);
  --extended-color-emerald-800: oklch(0.4965 0.1172 149.18);
  --extended-color-emerald-900: oklch(0.4003 0.0918 149.37);
  --extended-color-emerald-950: oklch(0.2982 0.0631 150.55);

  /* Pink colors */
  --extended-color-pink-25: oklch(0.9828 0.005 345.28);
  --extended-color-pink-50: oklch(0.9394 0.0201 340.71);
  --extended-color-pink-100: oklch(0.8759 0.0418 339.71);
  --extended-color-pink-200: oklch(0.805 0.0664 341.18);
  --extended-color-pink-300: oklch(0.736 0.0938 342.16);
  --extended-color-pink-400: oklch(0.6673 0.1206 342.89);
  --extended-color-pink-500: oklch(0.6185 0.1388 344.06);
  --extended-color-pink-600: oklch(0.5704 0.1574 345.25);
  --extended-color-pink-700: oklch(0.4947 0.1333 344.88);
  --extended-color-pink-800: oklch(0.4162 0.1108 344.66);
  --extended-color-pink-900: oklch(0.326 0.0807 344.57);
  --extended-color-pink-950: oklch(0.2474 0.0553 344.95);

  /* yellow colors */
  --extended-color-yellow-25: oklch(0.989 0.0073 80.72);
  --extended-color-yellow-50: oklch(0.9631 0.0268 85.66);
  --extended-color-yellow-100: oklch(0.9297 0.0545 86.15);
  --extended-color-yellow-200: oklch(0.8893 0.0843 85.3);
  --extended-color-yellow-300: oklch(0.8522 0.1121 85.14);
  --extended-color-yellow-400: oklch(0.8167 0.1342 83.9);
  --extended-color-yellow-500: oklch(0.79 0.1466 82.04);
  --extended-color-yellow-600: oklch(0.7399 0.1487 79.36);
  --extended-color-yellow-700: oklch(0.683 0.1365 79.84);
  --extended-color-yellow-800: oklch(0.5522 0.1093 80.44);
  --extended-color-yellow-900: oklch(0.425 0.0824 81.46);
  --extended-color-yellow-950: oklch(0.3142 0.0586 82.21);

  /* indigo colors */
  --extended-color-indigo-25: oklch(0.9813 0.0074 260.73);
  --extended-color-indigo-50: oklch(0.9415 0.022 263.19);
  --extended-color-indigo-100: oklch(0.8828 0.045 263.07);
  --extended-color-indigo-200: oklch(0.7852 0.086 263.89);
  --extended-color-indigo-300: oklch(0.7066 0.121 263.57);
  --extended-color-indigo-400: oklch(0.6322 0.1556 262.59);
  --extended-color-indigo-500: oklch(0.579 0.1807 262.31);
  --extended-color-indigo-600: oklch(0.5291 0.2045 262.05);
  --extended-color-indigo-700: oklch(0.458 0.1753 262.2);
  --extended-color-indigo-800: oklch(0.3862 0.1436 262.12);
  --extended-color-indigo-900: oklch(0.3019 0.1051 262.16);
  --extended-color-indigo-950: oklch(0.2308 0.0713 261.96);

  /* grey colors */
  --extended-color-grey-25: oklch(0.9851 0 0);
  --extended-color-grey-50: oklch(0.9461 0 0);
  --extended-color-grey-100: oklch(0.9067 0 0);
  --extended-color-grey-200: oklch(0.8297 0 0);
  --extended-color-grey-300: oklch(0.7668 0 0);
  --extended-color-grey-400: oklch(0.6993 0 0);
  --extended-color-grey-500: oklch(0.65 0 0);
  --extended-color-grey-600: oklch(0.5999 0 0);
  --extended-color-grey-700: oklch(0.5208 0 0);
  --extended-color-grey-800: oklch(0.4386 0 0);
  --extended-color-grey-900: oklch(0.3407 0 0);
  --extended-color-grey-950: oklch(0.2603 0 0);

  /* -------------------- Light mode custom(derived) colors -------------------- */
  /* Background colors */
  --background-color-canvas: var(--color-neutral-300);
  --background-color-surface-1: var(--color-neutral-white);
  --background-color-surface-2: var(--color-neutral-100);
  --background-color-layer-1: var(--color-neutral-200);
  --background-color-layer-1-hover: var(--color-alpha-black-100);
  --background-color-layer-1-active: var(--color-alpha-black-200);
  --background-color-layer-1-selected: var(--color-alpha-black-300);
  --background-color-layer-2: var(--color-neutral-white);
  --background-color-layer-2-hover: var(--color-alpha-black-100);
  --background-color-layer-2-active: var(--color-alpha-black-200);
  --background-color-layer-2-selected: var(--color-alpha-black-300);
  --background-color-layer-3: var(--color-neutral-200);
  --background-color-layer-3-hover: var(--color-alpha-black-100);
  --background-color-layer-3-active: var(--color-alpha-black-200);
  --background-color-layer-3-selected: var(--color-alpha-black-300);
  --background-color-layer-transparent: var(--color-alpha-white-0);
  --background-color-layer-transparent-hover: var(--color-alpha-black-100);
  --background-color-layer-transparent-active: var(--color-alpha-black-200);
  --background-color-layer-transparent-selected: var(--color-alpha-black-300);
  --background-color-layer-disabled: var(--color-neutral-400);
  --background-color-accent-primary: var(--color-brand-default);
  --background-color-accent-primary-hover: var(--color-brand-900);
  --background-color-accent-primary-active: var(--color-brand-1000);
  --background-color-accent-subtle: var(--color-brand-100);
  --background-color-accent-subtle-hover: var(--color-brand-200);
  --background-color-accent-subtle-active: var(--color-brand-300);
  --background-color-success-primary: var(--color-green-700);
  --background-color-success-subtle: var(--color-green-100);
  --background-color-success-subtle-1: var(--color-green-200);
  --background-color-warning-primary: var(--color-amber-600);
  --background-color-warning-subtle: var(--color-amber-100);
  --background-color-danger-primary: var(--color-red-700);
  --background-color-danger-primary-hover: var(--color-red-800);
  --background-color-danger-primary-active: var(--color-red-900);
  --background-color-danger-primary-selected: var(--color-red-900);
  --background-color-danger-subtle: var(--color-red-100);
  --background-color-danger-subtle-hover: var(--color-red-200);
  --background-color-danger-subtle-active: var(--color-red-300);
  --background-color-danger-subtle-selected: var(--color-red-300);
  --background-color-danger-transparent: var(--color-red-100);
  --background-color-danger-transparent-hover: var(--color-red-100);
  --background-color-danger-transparent-active: var(--color-red-100);
  --background-color-danger-transparent-selected: var(--color-red-100);

  /* Border colors */
  --border-color-subtle: var(--color-neutral-400);
  --border-color-subtle-1: var(--color-neutral-500);
  --border-color-strong: var(--color-neutral-600);
  --border-color-strong-1: var(--color-neutral-700);
  --border-color-inverse: var(--color-neutral-white);
  --border-color-disabled: var(--color-neutral-300);
  --border-color-accent-strong: var(--color-brand-default);
  --border-color-accent-subtle: var(--color-brand-300);
  --border-color-success-strong: var(--color-green-700);
  --border-color-success-subtle: var(--color-green-300);
  --border-color-warning-strong: var(--color-amber-700);
  --border-color-warning-subtle: var(--color-amber-400);
  --border-color-danger-strong: var(--color-red-700);
  --border-color-danger-subtle: var(--color-red-400);

  /* Text colors */
  --text-color-primary: var(--color-neutral-1200);
  --text-color-secondary: var(--color-neutral-1100);
  --text-color-tertiary: var(--color-neutral-1000);
  --text-color-placeholder: var(--color-neutral-900);
  --text-color-disabled: var(--color-neutral-800);
  --text-color-accent-primary: var(--color-brand-default);
  --text-color-on-color: var(--color-neutral-100);
  --text-color-accent-secondary: var(--color-brand-700);
  --text-color-on-color-disabled: hsla(201, 7%, 18%, 0.25);
  --text-color-inverse: var(--color-neutral-white);
  --text-color-success: var(--color-green-700);
  --text-color-success-primary: var(--color-green-900);
  --text-color-success-secondary: var(--color-green-700);
  --text-color-warning: var(--color-amber-700);
  --text-color-warning-primary: var(--color-amber-900);
  --text-color-warning-secondary: var(--color-amber-700);
  --text-color-danger: var(--color-red-700);
  --text-color-danger-primary: var(--color-red-900);
  --text-color-danger-secondary: var(--color-red-700);

  /* Icon colors */
  --text-color-icon-primary: var(--color-neutral-1200);
  --text-color-icon-accent-subtle: var(--color-brand-500);
  --text-color-icon-accent-primary: var(--color-brand-default);
  --text-color-icon-danger-primary: var(--color-red-900);
  --text-color-icon-danger-secondary: var(--color-red-700);
  --text-color-icon-success-primary: var(--color-green-900);
  --text-color-icon-success-secondary: var(--color-green-700);
  --text-color-icon-warning-primary: var(--color-amber-900);
  --text-color-icon-warning-secondary: var(--color-amber-700);
  --text-color-icon-accent-primary-inverse: var(--color-brand-900);
  --text-color-icon-accent-secondary: var(--color-brand-1200);
  --text-color-icon-secondary: var(--color-neutral-1100);
  --text-color-icon-tertiary: var(--color-neutral-900);
  --text-color-icon-placeholder: var(--color-neutral-800);
  --text-color-icon-disabled: var(--color-neutral-700);
  --text-color-icon-danger: var(--color-red-700);
  --text-color-icon-on-color: var(--color-neutral-white);
  --text-color-icon-on-color-disabled: hsla(201, 7%, 18%, 0.25);
  --text-color-icon-inverse: var(--color-neutral-white);

  /* Link colors */
  --text-color-link-primary: var(--color-brand-default);
  --text-color-link-primary-hover: var(--color-brand-900);
  --text-color-link-secondary: var(--color-neutral-900);

  /* Label colors */
  --label-indigo-bg: var(--extended-color-indigo-100);
  --label-indigo-bg-strong: var(--extended-color-indigo-700);
  --label-indigo-hover: var(--extended-color-indigo-300);
  --label-indigo-icon: var(--extended-color-indigo-700);
  --label-indigo-text: var(--extended-color-indigo-700);
  --label-indigo-border: hsla(0, 0%, 100%, 0);
  --label-indigo-focus: var(--extended-color-indigo-500);
  --label-emerald-bg: var(--extended-color-emerald-50);
  --label-emerald-bg-strong: var(--extended-color-emerald-600);
  --label-emerald-hover: var(--extended-color-emerald-200);
  --label-emerald-icon: var(--extended-color-emerald-600);
  --label-emerald-text: var(--extended-color-emerald-800);
  --label-emerald-border: hsla(0, 0%, 100%, 0);
  --label-emerald-focus: var(--extended-color-emerald-700);
  --label-grey-bg: var(--extended-color-grey-50);
  --label-grey-bg-strong: var(--extended-color-grey-700);
  --label-grey-hover: var(--extended-color-grey-100);
  --label-grey-icon: var(--extended-color-grey-700);
  --label-grey-text: var(--extended-color-grey-700);
  --label-grey-border: hsla(0, 0%, 100%, 0);
  --label-grey-focus: var(--extended-color-grey-500);
  --label-crimson-bg: var(--extended-color-crimson-50);
  --label-crimson-bg-strong: var(--extended-color-crimson-700);
  --label-crimson-hover: var(--extended-color-crimson-100);
  --label-crimson-icon: var(--extended-color-crimson-700);
  --label-crimson-text: var(--extended-color-crimson-700);
  --label-crimson-border: hsla(0, 0%, 100%, 0);
  --label-crimson-focus: var(--extended-color-crimson-500);

  /* Illustration colors */
  --illustration-fill-white: var(--color-neutral-white);
  --illustration-fill-1: var(--color-neutral-200);
  --illustration-fill-2: var(--color-neutral-400);
  --illustration-fill-3: var(--color-neutral-700);
  --illustration-stroke-1: var(--color-neutral-700);
  --illustration-stroke-2: var(--color-neutral-800);
  --illustration-stroke-3: var(--color-neutral-1200);
}

@layer theme {
  :root {
    @variant dark {
      /* ---------- Dark mode color tokens ---------- */
      /* Neutral colors */
      --color-neutral-black: oklch(0.1689 0.0021 286.18);
      --color-neutral-100: oklch(0.2039 0.0025 247.95);
      --color-neutral-200: oklch(0.216 0.0037 228.98);
      --color-neutral-300: oklch(0.2376 0.0036 228.95);
      --color-neutral-400: oklch(0.2586 0.0035 228.93);
      --color-neutral-500: oklch(0.302 0.0067 229.06);
      --color-neutral-600: oklch(0.3421 0.0045 219.61);
      --color-neutral-700: oklch(0.3996 0.0052 236.62);
      --color-neutral-800: oklch(0.6994 0.0072 233.69);
      --color-neutral-900: oklch(0.7485 0.0063 239.85);
      --color-neutral-1000: oklch(0.7966 0.0044 236.51);
      --color-neutral-1100: oklch(0.8463 0.0036 219.54);
      --color-neutral-1200: oklch(0.9237 0.0026 228.79);
      --color-neutral-white: oklch(0.9702 0 0);

      /* Brand colors */
      --color-brand-100: oklch(0.2029 0.03 232.24);
      --color-brand-200: oklch(0.2513 0.0418 234.6);
      --color-brand-300: oklch(0.3208 0.05806 236.44);
      --color-brand-400: oklch(0.4088 0.077702 237.13);
      --color-brand-500: oklch(0.4511 0.087024 237.37);
      --color-brand-700: oklch(0.7408 0.100309 233.89);
      --color-brand-800: oklch(0.8318 0.065614 232.07);
      --color-brand-900: oklch(0.8969 0.040089 231.35);
      --color-brand-1000: oklch(0.9409 0.022883 231.01);
      --color-brand-1100: oklch(0.9704 0.011421 230.82);
      --color-brand-1200: oklch(0.9856 0.005 228.82);
      --color-brand-default: oklch(0.6311 0.126281 238.01);

      /* Green colors */
      --color-green-100: oklch(0.2721 0.067322 152.52);
      --color-green-200: oklch(0.3935 0.0957 152.28);
      --color-green-300: oklch(0.4468 0.1187 151.4);
      --color-green-400: oklch(0.5296 0.149485 148.9899);
      --color-green-500: oklch(0.632 0.185972 147.3695);
      --color-green-600: oklch(0.7289 0.2119 147.82);
      --color-green-700: oklch(0.7914 0.2091 151.66);
      --color-green-800: oklch(0.8704 0.149 154.62);
      --color-green-900: oklch(0.9258 0.0845 155.86);
      --color-green-1000: oklch(0.9624 0.0434 156.74);
      --color-green-1100: oklch(0.9819 0.0181 155.83);

      /* Amber colors */
      --color-amber-100: oklch(0.3042 0.0853 45.16);
      --color-amber-200: oklch(0.4149 0.1126 45.88);
      --color-amber-300: oklch(0.4747 0.135757 44.9806);
      --color-amber-400: oklch(0.557 0.158291 45.3594);
      --color-amber-500: oklch(0.6671 0.1685 53.38);
      --color-amber-600: oklch(0.7724 0.172798 65.367);
      --color-amber-700: oklch(0.829 0.1712 81.04);
      --color-amber-800: oklch(0.8781 0.1688 91.86);
      --color-amber-900: oklch(0.9244 0.1203 95.85);
      --color-amber-1000: oklch(0.9617 0.0592 95.89);
      --color-amber-1100: oklch(0.9869 0.0214 95.28);

      /* Red colors */
      --color-red-100: oklch(0.2615 0.085 24.41);
      --color-red-200: oklch(0.3967 0.1408 25.71);
      --color-red-300: oklch(0.4446 0.1774 26.79);
      --color-red-400: oklch(0.5095 0.208583 28.513);
      --color-red-500: oklch(0.583 0.238666 28.4765);
      --color-red-600: oklch(0.6378 0.2373 25.44);
      --color-red-700: oklch(0.7022 0.1892 22.23);
      --color-red-800: oklch(0.8053 0.1109 19.78);
      --color-red-900: oklch(0.8834 0.0616 18.39);
      --color-red-1000: oklch(0.9365 0.032 17.74);
      --color-red-1100: oklch(0.9705 0.0129 17.38);

      /* -------------------- Dark mode custom(derived) colors -------------------- */
      /* Background colors */
      --background-color-canvas: var(--color-neutral-black);
      --background-color-surface-1: var(--color-neutral-100);
      --background-color-surface-2: var(--color-neutral-100);
      --background-color-layer-1: var(--color-neutral-200);
      --background-color-layer-1-hover: var(--color-alpha-white-100);
      --background-color-layer-1-active: var(--color-alpha-white-200);
      --background-color-layer-1-selected: var(--color-alpha-white-300);
      --background-color-layer-2: var(--color-neutral-300);
      --background-color-layer-2-hover: var(--color-alpha-white-100);
      --background-color-layer-2-active: var(--color-alpha-white-200);
      --background-color-layer-2-selected: var(--color-alpha-white-300);
      --background-color-layer-3: var(--color-neutral-400);
      --background-color-layer-3-hover: var(--color-alpha-white-100);
      --background-color-layer-3-active: var(--color-alpha-white-200);
      --background-color-layer-3-selected: var(--color-alpha-white-300);
      --background-color-layer-transparent: var(--alpha-black-0);
      --background-color-layer-transparent-hover: var(--color-alpha-white-100);
      --background-color-layer-transparent-active: var(--color-alpha-white-200);
      --background-color-layer-transparent-selected: var(--color-alpha-white-300);
      --background-color-layer-disabled: var(--color-neutral-700);
      --background-color-accent-primary: var(--color-brand-default);
      --background-color-accent-primary-hover: var(--color-brand-500);
      --background-color-accent-primary-active: var(--color-brand-400);
      --background-color-accent-subtle: var(--color-brand-100);
      --background-color-accent-subtle-hover: var(--color-brand-200);
      --background-color-accent-subtle-active: var(--color-brand-300);
      --background-color-success-primary: var(--color-green-700);
      --background-color-success-subtle: var(--color-green-100);
      --background-color-success-subtle-1: var(--color-green-100);
      --background-color-warning-primary: hsla(201, 100%, 48%, 1);
      --background-color-warning-subtle: var(--color-amber-100);
      --background-color-danger-primary: var(--color-red-300);
      --background-color-danger-primary-hover: var(--color-red-400);
      --background-color-danger-primary-active: var(--color-red-500);
      --background-color-danger-primary-selected: var(--color-red-500);
      --background-color-danger-subtle: var(--color-red-100);
      --background-color-danger-subtle-hover: var(--color-red-200);
      --background-color-danger-subtle-active: var(--color-red-300);
      --background-color-danger-subtle-selected: var(--color-red-300);
      --background-color-danger-transparent: var(--color-red-100);
      --background-color-danger-transparent-hover: var(--color-red-100);
      --background-color-danger-transparent-active: var(--color-red-100);
      --background-color-danger-transparent-selected: var(--color-red-100);

      /* Border colors */
      --border-color-subtle: var(--color-neutral-400);
      --border-color-subtle-1: var(--color-neutral-500);
      --border-color-strong: var(--color-neutral-600);
      --border-color-strong-1: var(--color-neutral-700);
      --border-color-inverse: var(--color-neutral-100);
      --border-color-disabled: var(--color-neutral-300);
      --border-color-accent-strong: var(--color-brand-default);
      --border-color-accent-subtle: var(--color-brand-300);
      --border-color-success-strong: var(--color-green-400);
      --border-color-success-subtle: var(--color-green-200);
      --border-color-warning-strong: var(--color-amber-400);
      --border-color-warning-subtle: var(--color-amber-200);
      --border-color-danger-strong: var(--color-red-400);
      --border-color-danger-subtle: var(--color-red-200);

      /* Text colors */
      --text-color-primary: var(--color-neutral-1200);
      --text-color-secondary: var(--color-neutral-1100);
      --text-color-tertiary: var(--color-neutral-1000);
      --text-color-placeholder: var(--color-neutral-900);
      --text-color-disabled: var(--color-neutral-800);
      --text-color-accent-primary: var(--color-brand-default);
      --text-color-on-color: var(--color-neutral-1200);
      --text-color-accent-secondary: var(--color-brand-700);
      --text-color-on-color-disabled: hsla(201, 7%, 92%, 0.25);
      --text-color-inverse: var(--color-neutral-black);
      --text-color-success: var(--color-green-700);
      --text-color-success-primary: var(--color-green-900);
      --text-color-success-secondary: var(--color-green-700);
      --text-color-warning: var(--color-amber-700);
      --text-color-warning-primary: var(--color-amber-900);
      --text-color-warning-secondary: var(--color-amber-700);
      --text-color-danger: var(--color-red-700);
      --text-color-danger-primary: var(--color-red-900);
      --text-color-danger-secondary: var(--color-red-700);

      /* Icon colors */
      --text-color-icon-primary: var(--color-neutral-1200);
      --text-color-icon-accent-subtle: var(--brand-light-500);
      --text-color-icon-accent-primary: var(--color-brand-default);
      --text-color-icon-danger-primary: var(--color-red-900);
      --text-color-icon-danger-secondary: var(--color-red-700);
      --text-color-icon-success-primary: var(--color-green-900);
      --text-color-icon-success-secondary: var(--color-green-700);
      --text-color-icon-warning-primary: var(--color-amber-900);
      --text-color-icon-warning-secondary: var(--color-amber-700);
      --text-color-icon-accent-primary-inverse: var(--color-brand-900);
      --text-color-icon-accent-secondary: var(--color-brand-1200);
      --text-color-icon-secondary: var(--color-neutral-1100);
      --text-color-icon-tertiary: var(--color-neutral-1000);
      --text-color-icon-placeholder: var(--color-neutral-800);
      --text-color-icon-disabled: var(--color-neutral-700);
      --text-color-icon-danger: var(--color-red-700);
      --text-color-icon-on-color: var(--color-neutral-white);
      --text-color-icon-on-color-disabled: hsla(201, 7%, 92%, 0.25);
      --text-color-icon-inverse: var(--color-neutral-black);

      /* Link colors */
      --text-color-link-primary: var(--color-brand-default);
      --text-color-link-primary-hover: var(--brand-light-600);
      --text-color-link-secondary: var(--color-neutral-1100);

      /* Label colors */
      --label-indigo-bg: var(--extended-color-indigo-800);
      --label-indigo-bg-strong: var(--extended-color-indigo-500);
      --label-indigo-hover: var(--extended-color-indigo-700);
      --label-indigo-icon: var(--extended-color-indigo-500);
      --label-indigo-text: var(--extended-color-indigo-500);
      --label-indigo-border: hsla(0, 0%, 100%, 0);
      --label-indigo-focus: var(--extended-color-indigo-400);
      --label-emerald-bg: var(--extended-color-emerald-700);
      --label-emerald-bg-strong: var(--extended-color-emerald-600);
      --label-emerald-hover: var(--extended-color-emerald-800);
      --label-emerald-icon: var(--extended-color-emerald-600);
      --label-emerald-text: var(--extended-color-emerald-400);
      --label-emerald-border: hsla(0, 0%, 100%, 0);
      --label-emerald-focus: var(--extended-color-emerald-700);
      --label-grey-bg: var(--extended-color-grey-800);
      --label-grey-bg-strong: var(--extended-color-grey-500);
      --label-grey-hover: var(--extended-color-grey-700);
      --label-grey-icon: var(--extended-color-grey-500);
      --label-grey-text: var(--extended-color-grey-500);
      --label-grey-border: hsla(0, 0%, 100%, 0);
      --label-grey-focus: var(--extended-color-grey-400);
      --label-crimson-bg: var(--extended-color-crimson-800);
      --label-crimson-bg-strong: var(--extended-color-crimson-500);
      --label-crimson-hover: var(--extended-color-crimson-700);
      --label-crimson-icon: var(--extended-color-crimson-500);
      --label-crimson-text: var(--extended-color-crimson-500);
      --label-crimson-border: hsla(0, 0%, 100%, 0);
      --label-crimson-focus: var(--extended-color-crimson-400);

      /* Illustration colors */
      --illustration-fill-white: var(--color-neutral-400);
      --illustration-fill-1: var(--color-neutral-500);
      --illustration-fill-2: var(--color-neutral-700);
      --illustration-fill-3: var(--color-neutral-700);
      --illustration-stroke-1: var(--color-neutral-700);
      --illustration-stroke-2: var(--color-neutral-800);
      --illustration-stroke-3: var(--color-neutral-1000);
    }
  }
}

@utility outline-* {
  outline-width: --value(--border-width-*);
  outline-color: --value(--border-color-*);
}

@utility px-page-x {
  padding-left: 1.35rem;
  padding-right: 1.35rem;
}

@utility py-page-y {
  padding-top: 1.35rem;
  padding-bottom: 1.35rem;
}<|MERGE_RESOLUTION|>--- conflicted
+++ resolved
@@ -74,47 +74,6 @@
   --border-width-lg: 2px;
   --border-width-xl: 2.5px;
   --default-border-width: 1px;
-<<<<<<< HEAD
-
-  /* ---------- Font family ---------- */
-  --font-family-*: initial;
-  --font-family-heading: Inter;
-  --font-family-body: Inter;
-  --font-family-code: IBM Mono;
-
-  /* ---------- Font weight ---------- */
-  --font-weight-*: initial;
-  --font-weight-light: 300;
-  --font-weight-regular: 400;
-  --font-weight-medium: 500;
-  --font-weight-semibold: 600;
-  --font-weight-bold: 700;
-  --font-weight-heavy: 800;
-
-  /* ---------- Font size ---------- */
-  --text-*: initial;
-  --text-9: 0.5625rem;
-  --text-10: 0.625rem;
-  --text-11: 0.6875rem;
-  --text-12: 0.75rem;
-  --text-13: 0.8125rem;
-  --text-14: 0.875rem;
-  --text-16: 1rem;
-  --text-18: 1.125rem;
-  --text-20: 1.25rem;
-  --text-24: 1.5rem;
-  --text-28: 1.75rem;
-  --text-32: 2rem;
-  --text-40: 2.5rem;
-
-  /* ---------- Letter spacing ---------- */
-  --tracking-*: initial;
-  --tracking-extra-tight: -0.025rem;
-  --tracking-tight: -0.05rem;
-  --tracking-default: 0;
-  --tracking-wide: 0.05rem;
-=======
->>>>>>> 929137c1
 }
 
 @theme {
