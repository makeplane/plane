{
  "name": "@plane/logger",
  "version": "0.26.1",
  "license": "AGPL-3.0",
  "description": "Logger shared across multiple apps internally",
  "private": true,
  "main": "./dist/index.js",
  "module": "./dist/index.mjs",
  "types": "./dist/index.d.ts",
  "files": [
    "dist/**"
  ],
  "scripts": {
    "build": "tsup",
    "dev": "tsup --watch",
    "lint": "eslint src --ext .ts,.tsx",
    "lint:errors": "eslint src --ext .ts,.tsx --quiet",
    "clean": "rm -rf .turbo && rm -rf node_modules && rm -rf dist"
  },
  "dependencies": {
    "winston": "^3.17.0",
    "winston-daily-rotate-file": "^5.0.0"
  },
  "devDependencies": {
    "@plane/eslint-config": "*",
    "@types/node": "^22.5.4",
<<<<<<< HEAD
    "tsup": "8.3.0",
    "typescript": "^5.3.3"
  },
  "tsup": {
    "entry": [
      "src/index.ts"
    ],
    "format": [
      "cjs",
      "esm"
    ],
    "dts": true,
    "splitting": false,
    "sourcemap": true,
    "clean": true,
    "minify": false
=======
    "tsup": "8.4.0",
    "typescript": "5.8.3"
>>>>>>> 7045a1f2
  }
}<|MERGE_RESOLUTION|>--- conflicted
+++ resolved
@@ -24,7 +24,6 @@
   "devDependencies": {
     "@plane/eslint-config": "*",
     "@types/node": "^22.5.4",
-<<<<<<< HEAD
     "tsup": "8.3.0",
     "typescript": "^5.3.3"
   },
@@ -41,9 +40,5 @@
     "sourcemap": true,
     "clean": true,
     "minify": false
-=======
-    "tsup": "8.4.0",
-    "typescript": "5.8.3"
->>>>>>> 7045a1f2
   }
 }