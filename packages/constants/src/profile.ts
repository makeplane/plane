export const PROFILE_SETTINGS = {
  profile: {
    key: "profile",
    i18n_label: "profile.actions.profile",
    href: `/settings/account`,
    highlight: (pathname: string) => pathname === "/settings/account/",
  },
  security: {
    key: "security",
    i18n_label: "profile.actions.security",
    href: `/settings/account/security`,
    highlight: (pathname: string) => pathname === "/settings/account/security/",
  },
  activity: {
    key: "activity",
    i18n_label: "profile.actions.activity",
    href: `/settings/account/activity`,
    highlight: (pathname: string) => pathname === "/settings/account/activity/",
  },
  preferences: {
    key: "preferences",
    i18n_label: "profile.actions.preferences",
    href: `/settings/account/preferences`,
    highlight: (pathname: string) => pathname.includes("/settings/account/preferences"),
  },
  notifications: {
    key: "notifications",
    i18n_label: "profile.actions.notifications",
    href: `/settings/account/notifications`,
    highlight: (pathname: string) => pathname === "/settings/account/notifications/",
  },
  "api-tokens": {
    key: "api-tokens",
    i18n_label: "profile.actions.api-tokens",
    href: `/settings/account/api-tokens`,
    highlight: (pathname: string) => pathname === "/settings/account/api-tokens/",
  },
};
export const PROFILE_ACTION_LINKS: {
  key: string;
  i18n_label: string;
  href: string;
  highlight: (pathname: string) => boolean;
}[] = [
  PROFILE_SETTINGS["profile"],
  PROFILE_SETTINGS["security"],
  PROFILE_SETTINGS["activity"],
  PROFILE_SETTINGS["preferences"],
  PROFILE_SETTINGS["notifications"],
  PROFILE_SETTINGS["api-tokens"],
];

export const PROFILE_VIEWER_TAB = [
  {
    key: "summary",
    route: "",
    i18n_label: "profile.tabs.summary",
    selected: "/",
  },
];

export const PROFILE_ADMINS_TAB = [
  {
    key: "assigned",
    route: "assigned",
    i18n_label: "profile.tabs.assigned",
    selected: "/assigned/",
  },
  {
    key: "created",
    route: "created",
    i18n_label: "profile.tabs.created",
    selected: "/created/",
  },
  {
    key: "subscribed",
    route: "subscribed",
    i18n_label: "profile.tabs.subscribed",
    selected: "/subscribed/",
  },
  {
    key: "activity",
    route: "activity",
    i18n_label: "profile.tabs.activity",
    selected: "/activity/",
  },
];

<<<<<<< HEAD
export const PREFERENCE_OPTIONS: {
  id: string;
  title: string;
  description: string;
}[] = [
  {
    id: "theme",
    title: "theme",
    description: "select_or_customize_your_interface_color_scheme",
=======
/**
 * @description The start of the week for the user
 * @enum {number}
 */
export enum EStartOfTheWeek {
  SUNDAY = 0,
  MONDAY = 1,
  TUESDAY = 2,
  WEDNESDAY = 3,
  THURSDAY = 4,
  FRIDAY = 5,
  SATURDAY = 6,
}

/**
 * @description The options for the start of the week
 * @type {Array<{value: EStartOfTheWeek, label: string}>}
 * @constant
 */
export const START_OF_THE_WEEK_OPTIONS = [
  {
    value: EStartOfTheWeek.SUNDAY,
    label: "Sunday",
  },
  {
    value: EStartOfTheWeek.MONDAY,
    label: "Monday",
  },
  {
    value: EStartOfTheWeek.TUESDAY,
    label: "Tuesday",
  },
  {
    value: EStartOfTheWeek.WEDNESDAY,
    label: "Wednesday",
  },
  {
    value: EStartOfTheWeek.THURSDAY,
    label: "Thursday",
  },
  {
    value: EStartOfTheWeek.FRIDAY,
    label: "Friday",
  },
  {
    value: EStartOfTheWeek.SATURDAY,
    label: "Saturday",
>>>>>>> 75d81f9e
  },
];<|MERGE_RESOLUTION|>--- conflicted
+++ resolved
@@ -86,7 +86,6 @@
   },
 ];
 
-<<<<<<< HEAD
 export const PREFERENCE_OPTIONS: {
   id: string;
   title: string;
@@ -96,7 +95,9 @@
     id: "theme",
     title: "theme",
     description: "select_or_customize_your_interface_color_scheme",
-=======
+  },
+];
+
 /**
  * @description The start of the week for the user
  * @enum {number}
@@ -144,6 +145,5 @@
   {
     value: EStartOfTheWeek.SATURDAY,
     label: "Saturday",
->>>>>>> 75d81f9e
   },
 ];