// Dashboard Events
export const GITHUB_REDIRECTED_TRACKER_EVENT = "github_redirected";
export const HEADER_GITHUB_ICON = "header_github_icon";

// Groups
export const GROUP_WORKSPACE_TRACKER_EVENT = "workspace_metrics";

// Command palette tracker
export const COMMAND_PALETTE_TRACKER_ELEMENTS = {
  COMMAND_PALETTE_SHORTCUT_KEY: "command_palette_shortcut_key",
};

export const WORKSPACE_TRACKER_EVENTS = {
  create: "workspace_created",
  update: "workspace_updated",
  delete: "workspace_deleted",
};
export const WORKSPACE_TRACKER_ELEMENTS = {
  DELETE_WORKSPACE_BUTTON: "delete_workspace_button",
  ONBOARDING_CREATE_WORKSPACE_BUTTON: "onboarding_create_workspace_button",
  CREATE_WORKSPACE_BUTTON: "create_workspace_button",
  UPDATE_WORKSPACE_BUTTON: "update_workspace_button",
};

export const PROJECT_TRACKER_EVENTS = {
  create: "project_created",
  update: "project_updated",
  delete: "project_deleted",
};
export const PROJECT_TRACKER_ELEMENTS = {
  EXTENDED_SIDEBAR_ADD_BUTTON: "extended_sidebar_add_project_button",
  SIDEBAR_CREATE_PROJECT_BUTTON: "sidebar_create_project_button",
  SIDEBAR_CREATE_PROJECT_TOOLTIP: "sidebar_create_project_tooltip",
  COMMAND_PALETTE_CREATE_BUTTON: "command_palette_create_project_button",
  COMMAND_PALETTE_SHORTCUT_CREATE_BUTTON: "command_palette_shortcut_create_project_button",
  EMPTY_STATE_CREATE_PROJECT_BUTTON: "empty_state_create_project_button",
  CREATE_HEADER_BUTTON: "create_project_header_button",
  CREATE_FIRST_PROJECT_BUTTON: "create_first_project_button",
  DELETE_PROJECT_BUTTON: "delete_project_button",
  UPDATE_PROJECT_BUTTON: "update_project_button",
  CREATE_PROJECT_JIRA_IMPORT_DETAIL_PAGE: "create_project_jira_import_detail_page",
  TOGGLE_FEATURE: "toggle_project_feature",
};

export const CYCLE_TRACKER_EVENTS = {
  create: "cycle_created",
  update: "cycle_updated",
  delete: "cycle_deleted",
  favorite: "cycle_favorited",
  unfavorite: "cycle_unfavorited",
  archive: "cycle_archived",
  restore: "cycle_restored",
};
export const CYCLE_TRACKER_ELEMENTS = {
  RIGHT_HEADER_ADD_BUTTON: "right_header_add_cycle_button",
  EMPTY_STATE_ADD_BUTTON: "empty_state_add_cycle_button",
  COMMAND_PALETTE_ADD_ITEM: "command_palette_add_cycle_item",
  RIGHT_SIDEBAR: "cycle_right_sidebar",
  QUICK_ACTIONS: "cycle_quick_actions",
  CONTEXT_MENU: "cycle_context_menu",
  LIST_ITEM: "cycle_list_item",
} as const;

export const MODULE_TRACKER_EVENTS = {
  create: "module_created",
  update: "module_updated",
  delete: "module_deleted",
  favorite: "module_favorited",
  unfavorite: "module_unfavorited",
  archive: "module_archived",
  restore: "module_restored",
  link: {
    create: "module_link_created",
    update: "module_link_updated",
    delete: "module_link_deleted",
  },
};
export const MODULE_TRACKER_ELEMENTS = {
  RIGHT_HEADER_ADD_BUTTON: "right_header_add_module_button",
  EMPTY_STATE_ADD_BUTTON: "empty_state_add_module_button",
  COMMAND_PALETTE_ADD_ITEM: "command_palette_add_module_item",
  RIGHT_SIDEBAR: "module_right_sidebar",
  QUICK_ACTIONS: "module_quick_actions",
  CONTEXT_MENU: "module_context_menu",
  LIST_ITEM: "module_list_item",
  CARD_ITEM: "module_card_item",
} as const;

export const WORK_ITEM_TRACKER_EVENTS = {
  create: "work_item_created",
  add_existing: "work_item_add_existing",
  update: "work_item_updated",
  delete: "work_item_deleted",
  archive: "work_item_archived",
  restore: "work_item_restored",
  attachment: {
    add: "work_item_attachment_added",
    remove: "work_item_attachment_removed",
  },
  sub_issue: {
    update: "sub_issue_updated",
    remove: "sub_issue_removed",
    delete: "sub_issue_deleted",
    create: "sub_issue_created",
    add_existing: "sub_issue_add_existing",
  },
  draft: {
    create: "draft_work_item_created",
  },
};
export const WORK_ITEM_TRACKER_ELEMENTS = {
  HEADER_ADD_BUTTON: {
    WORK_ITEMS: "work_items_header_add_work_item_button",
    PROJECT_VIEW: "project_view_header_add_work_item_button",
    CYCLE: "cycle_header_add_work_item_button",
    MODULE: "module_header_add_work_item_button",
  },
  COMMAND_PALETTE_ADD_BUTTON: "command_palette_add_work_item_button",
  EMPTY_STATE_ADD_BUTTON: {
    WORK_ITEMS: "work_items_empty_state_add_work_item_button",
    PROJECT_VIEW: "project_view_empty_state_add_work_item_button",
    CYCLE: "cycle_empty_state_add_work_item_button",
    MODULE: "module_empty_state_add_work_item_button",
    GLOBAL_VIEW: "global_view_empty_state_add_work_item_button",
  },
  QUICK_ACTIONS: {
    WORK_ITEMS: "work_items_quick_actions",
    PROJECT_VIEW: "project_view_work_items_quick_actions",
    CYCLE: "cycle_work_items_quick_actions",
    MODULE: "module_work_items_quick_actions",
    GLOBAL_VIEW: "global_view_work_items_quick_actions",
    ARCHIVED: "archived_work_items_quick_actions",
    DRAFT: "draft_work_items_quick_actions",
  },
  CONTEXT_MENU: {
    WORK_ITEMS: "work_items_context_menu",
    PROJECT_VIEW: "project_view_context_menu",
    CYCLE: "cycle_context_menu",
    MODULE: "module_context_menu",
    GLOBAL_VIEW: "global_view_context_menu",
    ARCHIVED: "archived_context_menu",
    DRAFT: "draft_context_menu",
  },
} as const;

export const STATE_TRACKER_EVENTS = {
  create: "state_created",
  update: "state_updated",
  delete: "state_deleted",
};
export const STATE_TRACKER_ELEMENTS = {
  STATE_GROUP_ADD_BUTTON: "state_group_add_button",
  STATE_LIST_DELETE_BUTTON: "state_list_delete_button",
  STATE_LIST_EDIT_BUTTON: "state_list_edit_button",
};

export const PROJECT_PAGE_TRACKER_EVENTS = {
  create: "project_page_created",
  update: "project_page_updated",
  delete: "project_page_deleted",
  archive: "project_page_archived",
  restore: "project_page_restored",
  lock: "project_page_locked",
  unlock: "project_page_unlocked",
  access_update: "project_page_access_updated",
  duplicate: "project_page_duplicated",
  favorite: "project_page_favorited",
  unfavorite: "project_page_unfavorited",
  move: "project_page_moved",
};
export const PROJECT_PAGE_TRACKER_ELEMENTS = {
  COMMAND_PALETTE_SHORTCUT_CREATE_BUTTON: "command_palette_shortcut_create_page_button",
  EMPTY_STATE_CREATE_BUTTON: "empty_state_create_page_button",
  COMMAND_PALETTE_CREATE_BUTTON: "command_palette_create_page_button",
  CONTEXT_MENU: "page_context_menu",
  QUICK_ACTIONS: "page_quick_actions",
  LIST_ITEM: "page_list_item",
  FAVORITE_BUTTON: "page_favorite_button",
  ARCHIVE_BUTTON: "page_archive_button",
  LOCK_BUTTON: "page_lock_button",
  ACCESS_TOGGLE: "page_access_toggle",
  DUPLICATE_BUTTON: "page_duplicate_button",
<<<<<<< HEAD
=======
  SIDEBAR: "page_sidebar",
>>>>>>> e051bc5b
} as const;

export const MEMBER_TRACKER_EVENTS = {
  invite: "member_invited",
  accept: "member_accepted",
  project: {
    add: "project_member_added",
    leave: "project_member_left",
  },
  workspace: {
    leave: "workspace_member_left",
  },
};
export const MEMBER_TRACKER_ELEMENTS = {
  HEADER_ADD_BUTTON: "header_add_member_button",
  ACCEPT_INVITATION_BUTTON: "accept_invitation_button",
  ONBOARDING_JOIN_WORKSPACE: "workspace_join_continue_to_workspace_button",
  ONBOARDING_INVITE_MEMBER: "invite_member_continue_button",
  SIDEBAR_PROJECT_QUICK_ACTIONS: "sidebar_project_quick_actions",
  PROJECT_MEMBER_TABLE_CONTEXT_MENU: "project_member_table_context_menu",
  WORKSPACE_MEMBER_TABLE_CONTEXT_MENU: "workspace_member_table_context_menu",
  WORKSPACE_INVITATIONS_LIST_CONTEXT_MENU: "workspace_invitations_list_context_menu",
} as const;

export const AUTH_TRACKER_EVENTS = {
  code_verify: "code_verified",
  sign_up_with_password: "sign_up_with_password",
  sign_in_with_password: "sign_in_with_password",
  forgot_password: "forgot_password_clicked",
  new_code_requested: "new_code_requested",
};
export const AUTH_TRACKER_ELEMENTS = {
  NAVIGATE_TO_SIGN_UP: "navigate_to_sign_up",
  FORGOT_PASSWORD_FROM_SIGNIN: "forgot_password_from_signin",
  SIGNUP_FROM_FORGOT_PASSWORD: "signup_from_forgot_password",
  SIGN_IN_FROM_SIGNUP: "sign_in_from_signup",
  SIGN_IN_WITH_UNIQUE_CODE: "sign_in_with_unique_code",
  REQUEST_NEW_CODE: "request_new_code",
  VERIFY_CODE: "verify_code",
};

export const GLOBAL_VIEW_TRACKER_EVENTS = {
  create: "global_view_created",
  update: "global_view_updated",
  delete: "global_view_deleted",
  open: "global_view_opened",
};
export const GLOBAL_VIEW_TRACKER_ELEMENTS = {
  RIGHT_HEADER_ADD_BUTTON: "global_view_right_header_add_button",
  HEADER_SAVE_VIEW_BUTTON: "global_view_header_save_view_button",
  QUICK_ACTIONS: "global_view_quick_actions",
  LIST_ITEM: "global_view_list_item",
};

export const PRODUCT_TOUR_TRACKER_EVENTS = {
  complete: "product_tour_completed",
};
export const PRODUCT_TOUR_TRACKER_ELEMENTS = {
  START_BUTTON: "product_tour_start_button",
  SKIP_BUTTON: "product_tour_skip_button",
  CREATE_PROJECT_BUTTON: "product_tour_create_project_button",
};

export const NOTIFICATION_TRACKER_EVENTS = {
  archive: "notification_archived",
  unarchive: "notification_unarchived",
  mark_read: "notification_marked_read",
  mark_unread: "notification_marked_unread",
  all_marked_read: "all_notifications_marked_read",
};
export const NOTIFICATION_TRACKER_ELEMENTS = {
  MARK_ALL_AS_READ_BUTTON: "mark_all_as_read_button",
  ARCHIVE_UNARCHIVE_BUTTON: "archive_unarchive_button",
  MARK_READ_UNREAD_BUTTON: "mark_read_unread_button",
};

export const USER_TRACKER_EVENTS = {
  add_details: "user_details_added",
  onboarding_complete: "user_onboarding_completed",
};
export const ONBOARDING_TRACKER_ELEMENTS = {
  PROFILE_SETUP_FORM: "onboarding_profile_setup_form",
<<<<<<< HEAD
};

export const SIDEBAR_TRACKER_ELEMENTS = {
  USER_MENU_ITEM: "sidenav_user_menu_item",
  CREATE_WORK_ITEM_BUTTON: "sidebar_create_work_item_button",
};
=======
};

export const SIDEBAR_TRACKER_ELEMENTS = {
  USER_MENU_ITEM: "sidenav_user_menu_item",
  CREATE_WORK_ITEM_BUTTON: "sidebar_create_work_item_button",
};

export const PAGE_HEADER_NAVBAR_TRACKER_ELEMENT = "navbar";
>>>>>>> e051bc5b
<|MERGE_RESOLUTION|>--- conflicted
+++ resolved
@@ -180,10 +180,7 @@
   LOCK_BUTTON: "page_lock_button",
   ACCESS_TOGGLE: "page_access_toggle",
   DUPLICATE_BUTTON: "page_duplicate_button",
-<<<<<<< HEAD
-=======
   SIDEBAR: "page_sidebar",
->>>>>>> e051bc5b
 } as const;
 
 export const MEMBER_TRACKER_EVENTS = {
@@ -266,20 +263,11 @@
 };
 export const ONBOARDING_TRACKER_ELEMENTS = {
   PROFILE_SETUP_FORM: "onboarding_profile_setup_form",
-<<<<<<< HEAD
 };
 
 export const SIDEBAR_TRACKER_ELEMENTS = {
   USER_MENU_ITEM: "sidenav_user_menu_item",
   CREATE_WORK_ITEM_BUTTON: "sidebar_create_work_item_button",
 };
-=======
-};
-
-export const SIDEBAR_TRACKER_ELEMENTS = {
-  USER_MENU_ITEM: "sidenav_user_menu_item",
-  CREATE_WORK_ITEM_BUTTON: "sidebar_create_work_item_button",
-};
-
-export const PAGE_HEADER_NAVBAR_TRACKER_ELEMENT = "navbar";
->>>>>>> e051bc5b
+
+export const PAGE_HEADER_NAVBAR_TRACKER_ELEMENT = "navbar";