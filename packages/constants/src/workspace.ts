import { TStaticViewTypes, IWorkspaceSearchResults, EUserWorkspaceRoles } from "@plane/types";
import {
  EXTENDED_WORKSPACE_RESULT_ENTITIES,
  EXTENDED_WORKSPACE_SETTINGS,
  EXTENDED_WORKSPACE_SIDEBAR_DYNAMIC_NAVIGATION_ITEMS,
} from "./workspace-extended";

export const ORGANIZATION_SIZE = ["Just myself", "2-10", "11-50", "51-200", "201-500", "500+"];

export const RESTRICTED_URLS = [
  "404",
  "accounts",
  "api",
  "create-workspace",
  "god-mode",
  "installations",
  "invitations",
  "onboarding",
  "profile",
  "spaces",
  "workspace-invitations",
  "password",
  "flags",
  "monitor",
  "monitoring",
  "ingest",
  "plane-pro",
  "plane-ultimate",
  "enterprise",
  "plane-enterprise",
  "disco",
  "silo",
  "chat",
  "calendar",
  "drive",
  "channels",
  "upgrade",
  "billing",
  "sign-in",
  "sign-up",
  "signin",
  "signup",
  "config",
  "live",
  "admin",
  "m",
  "import",
  "importers",
  "integrations",
  "integration",
  "configuration",
  "initiatives",
  "initiative",
  "config",
  "workflow",
  "workflows",
  "epics",
  "epic",
  "story",
  "mobile",
  "dashboard",
  "desktop",
  "onload",
  "real-time",
  "one",
  "pages",
  "mobile",
  "business",
  "pro",
  "settings",
  "monitor",
  "license",
  "licenses",
  "instances",
  "instance",
  "oauth",
  "applications",
];

export const WORKSPACE_SETTINGS = {
  general: {
    key: "general",
    i18n_label: "workspace_settings.settings.general.title",
    href: `/settings`,
    access: [EUserWorkspaceRoles.ADMIN, EUserWorkspaceRoles.MEMBER],
    highlight: (pathname: string, baseUrl: string) => pathname === `${baseUrl}/settings/`,
  },
  members: {
    key: "members",
    i18n_label: "workspace_settings.settings.members.title",
    href: `/settings/members`,
    access: [EUserWorkspaceRoles.ADMIN, EUserWorkspaceRoles.MEMBER],
    highlight: (pathname: string, baseUrl: string) => pathname === `${baseUrl}/settings/members/`,
  },
  "billing-and-plans": {
    key: "billing-and-plans",
    i18n_label: "workspace_settings.settings.billing_and_plans.title",
    href: `/settings/billing`,
    access: [EUserWorkspaceRoles.ADMIN],
    highlight: (pathname: string, baseUrl: string) => pathname === `${baseUrl}/settings/billing/`,
  },
  export: {
    key: "export",
    i18n_label: "workspace_settings.settings.exports.title",
    href: `/settings/exports`,
    access: [EUserWorkspaceRoles.ADMIN],
    highlight: (pathname: string, baseUrl: string) => pathname === `${baseUrl}/settings/exports/`,
  },
  webhooks: {
    key: "webhooks",
    i18n_label: "workspace_settings.settings.webhooks.title",
    href: `/settings/webhooks`,
    access: [EUserWorkspaceRoles.ADMIN],
    highlight: (pathname: string, baseUrl: string) => pathname === `${baseUrl}/settings/webhooks/`,
  },
  ...EXTENDED_WORKSPACE_SETTINGS,
};

export const WORKSPACE_SETTINGS_ACCESS = Object.fromEntries(
  Object.entries(WORKSPACE_SETTINGS).map(([_, { href, access }]) => [href, access])
);

export const WORKSPACE_SETTINGS_LINKS: {
  key: string;
  i18n_label: string;
  href: string;
  access: EUserWorkspaceRoles[];
  highlight: (pathname: string, baseUrl: string) => boolean;
}[] = [
  WORKSPACE_SETTINGS["general"],
  WORKSPACE_SETTINGS["members"],
  WORKSPACE_SETTINGS["project_states"],
  WORKSPACE_SETTINGS["billing-and-plans"],
  WORKSPACE_SETTINGS["integrations"],
  WORKSPACE_SETTINGS["applications"],
  WORKSPACE_SETTINGS["import"],
  WORKSPACE_SETTINGS["export"],
  WORKSPACE_SETTINGS["webhooks"],
  WORKSPACE_SETTINGS["worklogs"],
  WORKSPACE_SETTINGS["teamspaces"],
  WORKSPACE_SETTINGS["initiatives"],
  WORKSPACE_SETTINGS["customers"],
  WORKSPACE_SETTINGS["templates"],
];

export const ROLE = {
  [EUserWorkspaceRoles.GUEST]: "Guest",
  [EUserWorkspaceRoles.MEMBER]: "Member",
  [EUserWorkspaceRoles.ADMIN]: "Admin",
};

export const ROLE_DETAILS = {
  [EUserWorkspaceRoles.GUEST]: {
    i18n_title: "role_details.guest.title",
    i18n_description: "role_details.guest.description",
  },
  [EUserWorkspaceRoles.MEMBER]: {
    i18n_title: "role_details.member.title",
    i18n_description: "role_details.member.description",
  },
  [EUserWorkspaceRoles.ADMIN]: {
    i18n_title: "role_details.admin.title",
    i18n_description: "role_details.admin.description",
  },
};

export const USER_ROLES = [
  {
    value: "Product / Project Manager",
    i18n_label: "user_roles.product_or_project_manager",
  },
  {
    value: "Development / Engineering",
    i18n_label: "user_roles.development_or_engineering",
  },
  {
    value: "Founder / Executive",
    i18n_label: "user_roles.founder_or_executive",
  },
  {
    value: "Freelancer / Consultant",
    i18n_label: "user_roles.freelancer_or_consultant",
  },
  { value: "Marketing / Growth", i18n_label: "user_roles.marketing_or_growth" },
  {
    value: "Sales / Business Development",
    i18n_label: "user_roles.sales_or_business_development",
  },
  {
    value: "Support / Operations",
    i18n_label: "user_roles.support_or_operations",
  },
  {
    value: "Student / Professor",
    i18n_label: "user_roles.student_or_professor",
  },
  { value: "Human Resources", i18n_label: "user_roles.human_resources" },
  { value: "Other", i18n_label: "user_roles.other" },
];

export const IMPORTERS_LIST = [
  {
    provider: "github",
    type: "import",
    i18n_title: "importer.github.title",
    i18n_description: "importer.github.description",
  },
  {
    provider: "jira",
    type: "import",
    i18n_title: "importer.jira.title",
    i18n_description: "importer.jira.description",
  },
];

export const EXPORTERS_LIST = [
  {
    provider: "csv",
    type: "export",
    i18n_title: "exporter.csv.title",
    i18n_description: "exporter.csv.description",
  },
  {
    provider: "xlsx",
    type: "export",
    i18n_title: "exporter.excel.title",
    i18n_description: "exporter.csv.description",
  },
  {
    provider: "json",
    type: "export",
    i18n_title: "exporter.json.title",
    i18n_description: "exporter.csv.description",
  },
];

export const DEFAULT_GLOBAL_VIEWS_LIST: {
  key: TStaticViewTypes;
  i18n_label: string;
}[] = [
  {
    key: "all-issues",
    i18n_label: "default_global_view.all_issues",
  },
  {
    key: "assigned",
    i18n_label: "default_global_view.assigned",
  },
  {
    key: "created",
    i18n_label: "default_global_view.created",
  },
  {
    key: "subscribed",
    i18n_label: "default_global_view.subscribed",
  },
];

export interface IWorkspaceSidebarNavigationItem {
  key: string;
  labelTranslationKey: string;
  href: string;
  highlight: (pathname: string, url: string) => boolean;
  access: EUserWorkspaceRoles[];
  highlight: (pathname: string, url: string) => boolean;
}

export const WORKSPACE_SIDEBAR_DYNAMIC_NAVIGATION_ITEMS: Record<string, IWorkspaceSidebarNavigationItem> = {
  views: {
    key: "views",
    labelTranslationKey: "views",
    href: `/workspace-views/all-issues/`,
    access: [EUserWorkspaceRoles.ADMIN, EUserWorkspaceRoles.MEMBER, EUserWorkspaceRoles.GUEST],
<<<<<<< HEAD
    highlight: (pathname: string, url: string) => pathname === url,
=======
    highlight: (pathname: string, url: string) => pathname.includes(url),
>>>>>>> 29f5d06a
  },
  analytics: {
    key: "analytics",
    labelTranslationKey: "analytics",
    href: `/analytics/`,
    access: [EUserWorkspaceRoles.ADMIN, EUserWorkspaceRoles.MEMBER],
    highlight: (pathname: string, url: string) => pathname.includes(url),
  },
  drafts: {
    key: "drafts",
    labelTranslationKey: "drafts",
    href: `/drafts/`,
    access: [EUserWorkspaceRoles.ADMIN, EUserWorkspaceRoles.MEMBER],
    highlight: (pathname: string, url: string) => pathname.includes(url),
  },
  archives: {
    key: "archives",
    labelTranslationKey: "archives",
    href: `/projects/archives/`,
    access: [EUserWorkspaceRoles.ADMIN, EUserWorkspaceRoles.MEMBER],
    highlight: (pathname: string, url: string) => pathname.includes(url),
  },
};

export const WORKSPACE_SIDEBAR_DYNAMIC_NAVIGATION_ITEMS_LINKS: IWorkspaceSidebarNavigationItem[] = [
  EXTENDED_WORKSPACE_SIDEBAR_DYNAMIC_NAVIGATION_ITEMS["dashboards"],
  WORKSPACE_SIDEBAR_DYNAMIC_NAVIGATION_ITEMS["views"],
  EXTENDED_WORKSPACE_SIDEBAR_DYNAMIC_NAVIGATION_ITEMS["active-cycles"],
  WORKSPACE_SIDEBAR_DYNAMIC_NAVIGATION_ITEMS["analytics"],
  WORKSPACE_SIDEBAR_DYNAMIC_NAVIGATION_ITEMS["drafts"],
  WORKSPACE_SIDEBAR_DYNAMIC_NAVIGATION_ITEMS["archives"],
  EXTENDED_WORKSPACE_SIDEBAR_DYNAMIC_NAVIGATION_ITEMS["initiatives"],
  EXTENDED_WORKSPACE_SIDEBAR_DYNAMIC_NAVIGATION_ITEMS["teamspaces"],
  EXTENDED_WORKSPACE_SIDEBAR_DYNAMIC_NAVIGATION_ITEMS["customers"],
];

export const WORKSPACE_SIDEBAR_STATIC_NAVIGATION_ITEMS: Record<string, IWorkspaceSidebarNavigationItem> = {
  home: {
    key: "home",
    labelTranslationKey: "home.title",
    href: `/`,
    access: [EUserWorkspaceRoles.ADMIN, EUserWorkspaceRoles.MEMBER, EUserWorkspaceRoles.GUEST],
    highlight: (pathname: string, url: string) => pathname === url,
  },
  inbox: {
    key: "inbox",
    labelTranslationKey: "notification.label",
    href: `/notifications/`,
    access: [EUserWorkspaceRoles.ADMIN, EUserWorkspaceRoles.MEMBER, EUserWorkspaceRoles.GUEST],
    highlight: (pathname: string, url: string) => pathname.includes(url),
  },
  "your-work": {
    key: "your_work",
    labelTranslationKey: "your_work",
    href: `/profile/`,
    access: [EUserWorkspaceRoles.ADMIN, EUserWorkspaceRoles.MEMBER],
    highlight: (pathname: string, url: string) => pathname.includes(url),
  },
  projects: {
    key: "projects",
    labelTranslationKey: "projects",
    href: `/projects/`,
    access: [EUserWorkspaceRoles.ADMIN, EUserWorkspaceRoles.MEMBER, EUserWorkspaceRoles.GUEST],
    highlight: (pathname: string, url: string) => pathname.includes(url),
  },
};

export const WORKSPACE_SIDEBAR_STATIC_NAVIGATION_ITEMS_LINKS: IWorkspaceSidebarNavigationItem[] = [
  WORKSPACE_SIDEBAR_STATIC_NAVIGATION_ITEMS["home"]!,
  WORKSPACE_SIDEBAR_STATIC_NAVIGATION_ITEMS["inbox"]!,
  WORKSPACE_SIDEBAR_STATIC_NAVIGATION_ITEMS["your-work"]!,
];

export const WORKSPACE_SIDEBAR_STATIC_PINNED_NAVIGATION_ITEMS_LINKS: IWorkspaceSidebarNavigationItem[] = [
  WORKSPACE_SIDEBAR_STATIC_NAVIGATION_ITEMS["projects"]!,
];

export const IS_FAVORITE_MENU_OPEN = "is_favorite_menu_open";
export const WORKSPACE_DEFAULT_SEARCH_RESULT: IWorkspaceSearchResults = {
  results: {
    workspace: [],
    project: [],
    issue: [],
    cycle: [],
    module: [],
    issue_view: [],
    page: [],
    ...EXTENDED_WORKSPACE_RESULT_ENTITIES,
  },
};

export const USE_CASES = [
  "Plan and track product roadmaps",
  "Manage engineering sprints",
  "Coordinate cross-functional projects",
  "Replace our current tool",
  "Just exploring",
];<|MERGE_RESOLUTION|>--- conflicted
+++ resolved
@@ -260,7 +260,6 @@
   key: string;
   labelTranslationKey: string;
   href: string;
-  highlight: (pathname: string, url: string) => boolean;
   access: EUserWorkspaceRoles[];
   highlight: (pathname: string, url: string) => boolean;
 }
@@ -271,11 +270,7 @@
     labelTranslationKey: "views",
     href: `/workspace-views/all-issues/`,
     access: [EUserWorkspaceRoles.ADMIN, EUserWorkspaceRoles.MEMBER, EUserWorkspaceRoles.GUEST],
-<<<<<<< HEAD
-    highlight: (pathname: string, url: string) => pathname === url,
-=======
-    highlight: (pathname: string, url: string) => pathname.includes(url),
->>>>>>> 29f5d06a
+    highlight: (pathname: string, url: string) => pathname.includes(url),
   },
   analytics: {
     key: "analytics",
