--- conflicted
+++ resolved
@@ -1,8 +1,4 @@
-<<<<<<< HEAD
 import { ILayoutDisplayFiltersOptions, TIssueActivityComment } from "@plane/types";
-=======
-import { IIssueDisplayProperties, ILayoutDisplayFiltersOptions, TIssueActivityComment } from "@plane/types";
->>>>>>> 126e7ff5
 import {
   TIssueFilterPriorityObject,
   ISSUE_DISPLAY_PROPERTIES_KEYS,
@@ -412,26 +408,18 @@
   onClick: () => void;
 };
 
-<<<<<<< HEAD
-export const defaultActivityFilters: TActivityFilters[] = [EActivityFilterType.ACTIVITY, EActivityFilterType.COMMENT];
-=======
 export const defaultActivityFilters: TActivityFilters[] = [
   EActivityFilterType.ACTIVITY,
   EActivityFilterType.COMMENT,
   EActivityFilterTypeEE.WORKLOG, // EE: worklog filter.
 ];
->>>>>>> 126e7ff5
 
 export const filterActivityOnSelectedFilters = (
   activity: TIssueActivityComment[],
   filters: TActivityFilters[]
 ): TIssueActivityComment[] =>
-<<<<<<< HEAD
-  activity.filter((activity) => filters.includes(activity.activity_type as TActivityFilters));
-=======
   activity.filter(
     (activity) => filters.some((filter) => shouldRenderActivity(activity, filter)) // EE: Render activity based on the selected filters.
   );
->>>>>>> 126e7ff5
 
 export const ENABLE_ISSUE_DEPENDENCIES = true; // EE: enabled only in EE