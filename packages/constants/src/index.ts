--- conflicted
+++ resolved
@@ -14,8 +14,5 @@
 export * from "./user";
 export * from "./workspace";
 export * from "./stickies";
-<<<<<<< HEAD
 export * from "./inbox";
-=======
-export * from "./profile";
->>>>>>> 2e022a4e
+export * from "./profile";