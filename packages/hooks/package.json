{
  "name": "@plane/hooks",
  "version": "1.1.0",
  "license": "AGPL-3.0",
  "description": "React hooks that are shared across multiple apps internally",
  "private": true,
  "type": "module",
  "exports": {
    ".": {
      "types": "./dist/index.d.ts",
      "import": "./dist/index.js"
    },
    "./package.json": "./package.json"
  },
  "scripts": {
    "build": "tsdown",
    "dev": "tsdown --watch",
    "check:lint": "eslint . --max-warnings=60",
    "check:types": "tsc --noEmit",
    "check:format": "prettier --check .",
    "fix:lint": "eslint . --fix --max-warnings=60",
    "fix:format": "prettier --write .",
    "clean": "rm -rf .turbo && rm -rf .next && rm -rf node_modules && rm -rf dist"
  },
  "dependencies": {
    "react": "catalog:"
  },
  "devDependencies": {
    "@plane/typescript-config": "workspace:*",
<<<<<<< HEAD
    "@prettier/plugin-oxc": "0.1.3",
=======
>>>>>>> 5c46d98c
    "@types/node": "catalog:",
    "@types/react": "catalog:",
    "tsdown": "catalog:",
    "typescript": "catalog:"
  },
  "main": "./dist/index.js",
  "module": "./dist/index.js",
  "types": "./dist/index.d.ts"
}<|MERGE_RESOLUTION|>--- conflicted
+++ resolved
@@ -27,10 +27,6 @@
   },
   "devDependencies": {
     "@plane/typescript-config": "workspace:*",
-<<<<<<< HEAD
-    "@prettier/plugin-oxc": "0.1.3",
-=======
->>>>>>> 5c46d98c
     "@types/node": "catalog:",
     "@types/react": "catalog:",
     "tsdown": "catalog:",
