{
  "name": "@plane/decorators",
  "version": "0.1.0",
  "description": "Controller and route decorators for Express.js applications",
  "license": "AGPL-3.0",
  "private": true,
  "main": "./dist/index.js",
  "module": "./dist/index.mjs",
  "types": "./dist/index.d.ts",
  "files": [
    "dist/**"
  ],
  "scripts": {
<<<<<<< HEAD
    "build": "tsc --noEmit && tsup --minify",
    "dev": "tsup --watch",
    "check:lint": "eslint . --max-warnings 0",
=======
    "build": "tsdown",
    "dev": "tsdown --watch",
    "check:lint": "eslint . --max-warnings 1",
>>>>>>> 9965fc75
    "check:types": "tsc --noEmit",
    "check:format": "prettier --check \"**/*.{ts,tsx,md,json,css,scss}\"",
    "fix:lint": "eslint . --fix",
    "fix:format": "prettier --write \"**/*.{ts,tsx,md,json,css,scss}\"",
    "clean": "rm -rf .turbo && rm -rf .next && rm -rf node_modules && rm -rf dist"
  },
  "devDependencies": {
    "@plane/eslint-config": "workspace:*",
    "@plane/typescript-config": "workspace:*",
    "@types/express": "^4.17.21",
    "@types/node": "^20.14.9",
    "@types/ws": "^8.5.10",
    "reflect-metadata": "^0.2.2",
<<<<<<< HEAD
    "tsup": "8.4.0",
    "typescript": "5.8.3"
=======
    "tsdown": "catalog:",
    "typescript": "catalog:"
>>>>>>> 9965fc75
  }
}<|MERGE_RESOLUTION|>--- conflicted
+++ resolved
@@ -11,15 +11,9 @@
     "dist/**"
   ],
   "scripts": {
-<<<<<<< HEAD
     "build": "tsc --noEmit && tsup --minify",
     "dev": "tsup --watch",
     "check:lint": "eslint . --max-warnings 0",
-=======
-    "build": "tsdown",
-    "dev": "tsdown --watch",
-    "check:lint": "eslint . --max-warnings 1",
->>>>>>> 9965fc75
     "check:types": "tsc --noEmit",
     "check:format": "prettier --check \"**/*.{ts,tsx,md,json,css,scss}\"",
     "fix:lint": "eslint . --fix",
@@ -33,12 +27,7 @@
     "@types/node": "^20.14.9",
     "@types/ws": "^8.5.10",
     "reflect-metadata": "^0.2.2",
-<<<<<<< HEAD
-    "tsup": "8.4.0",
-    "typescript": "5.8.3"
-=======
     "tsdown": "catalog:",
     "typescript": "catalog:"
->>>>>>> 9965fc75
   }
 }