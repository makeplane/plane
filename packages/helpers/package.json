{
  "name": "@plane/helpers",
  "version": "0.23.1",
  "description": "Helper functions shared across multiple apps internally",
  "private": true,
  "main": "./dist/index.js",
  "module": "./dist/index.mjs",
  "types": "./dist/index.d.ts",
  "files": [
    "dist/**"
  ],
  "scripts": {
    "build": "tsup ./index.ts --format esm,cjs --dts --external react --minify"
  },
  "devDependencies": {
    "@types/node": "^22.5.4",
<<<<<<< HEAD
    "@types/react": "^18.3.5",
    "tsup": "^7.2.0",
    "typescript": "^5.6.2"
=======
    "@types/react": "^18.3.11",
    "typescript": "^5.3.3",
    "tsup": "^7.2.0"
>>>>>>> ad25a972
  },
  "dependencies": {
    "isomorphic-dompurify": "^2.16.0",
    "react": "^18.3.1"
  }
}<|MERGE_RESOLUTION|>--- conflicted
+++ resolved
@@ -14,15 +14,9 @@
   },
   "devDependencies": {
     "@types/node": "^22.5.4",
-<<<<<<< HEAD
-    "@types/react": "^18.3.5",
+    "@types/react": "^18.3.11",
     "tsup": "^7.2.0",
     "typescript": "^5.6.2"
-=======
-    "@types/react": "^18.3.11",
-    "typescript": "^5.3.3",
-    "tsup": "^7.2.0"
->>>>>>> ad25a972
   },
   "dependencies": {
     "isomorphic-dompurify": "^2.16.0",
