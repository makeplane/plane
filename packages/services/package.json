{
  "name": "@plane/services",
  "version": "0.28.0",
  "license": "AGPL-3.0",
  "private": true,
  "main": "./src/index.ts",
  "scripts": {
    "build": "tsc --noEmit && tsup --minify",
    "dev": "tsup --watch",
    "check:lint": "eslint . --max-warnings 62",
    "check:types": "tsc --noEmit",
    "check:format": "prettier --check \"**/*.{ts,tsx,md,json,css,scss}\"",
    "fix:lint": "eslint . --fix",
    "fix:format": "prettier --write \"**/*.{ts,tsx,md,json,css,scss}\"",
    "clean": "rm -rf .turbo && rm -rf .next && rm -rf node_modules && rm -rf dist"
  },
  "dependencies": {
<<<<<<< HEAD
    "@plane/constants": "workspace:*",
    "@plane/types": "workspace:*",
    "axios": "^1.8.3"
=======
    "@plane/constants": "*",
    "axios": "1.11.0"
  },
  "devDependencies": {
    "@plane/eslint-config": "*",
    "@plane/typescript-config": "*",
    "tsup": "8.4.0",
    "typescript": "5.8.3"
>>>>>>> dffe3a84
  }
}<|MERGE_RESOLUTION|>--- conflicted
+++ resolved
@@ -15,12 +15,8 @@
     "clean": "rm -rf .turbo && rm -rf .next && rm -rf node_modules && rm -rf dist"
   },
   "dependencies": {
-<<<<<<< HEAD
     "@plane/constants": "workspace:*",
     "@plane/types": "workspace:*",
-    "axios": "^1.8.3"
-=======
-    "@plane/constants": "*",
     "axios": "1.11.0"
   },
   "devDependencies": {
@@ -28,6 +24,5 @@
     "@plane/typescript-config": "*",
     "tsup": "8.4.0",
     "typescript": "5.8.3"
->>>>>>> dffe3a84
   }
 }