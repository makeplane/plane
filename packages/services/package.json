{
  "name": "@plane/services",
  "version": "1.1.0",
  "license": "AGPL-3.0",
  "private": true,
<<<<<<< HEAD
  "main": "./dist/index.js",
  "module": "./dist/index.mjs",
  "types": "./dist/index.d.ts",
=======
  "type": "module",
>>>>>>> 696fb96e
  "exports": {
    ".": {
      "import": "./dist/index.js",
      "require": "./dist/index.cjs"
    },
    "./package.json": "./package.json"
  },
  "scripts": {
    "build": "tsc && tsdown",
    "dev": "tsdown --watch",
    "check:lint": "eslint . --max-warnings 62",
    "check:types": "tsc",
    "check:format": "prettier --check \"**/*.{ts,tsx,md,json,css,scss}\"",
    "fix:lint": "eslint . --fix",
    "fix:format": "prettier --write \"**/*.{ts,tsx,md,json,css,scss}\"",
    "clean": "rm -rf .turbo && rm -rf .next && rm -rf node_modules && rm -rf dist"
  },
  "dependencies": {
    "@plane/constants": "workspace:*",
    "@plane/types": "workspace:*",
    "axios": "catalog:",
    "file-type": "^21.0.0"
  },
  "devDependencies": {
    "@plane/eslint-config": "workspace:*",
    "@plane/typescript-config": "workspace:*",
    "tsdown": "catalog:",
    "typescript": "catalog:"
<<<<<<< HEAD
  }
=======
  },
  "main": "./dist/index.cjs",
  "module": "./dist/index.js",
  "types": "./dist/index.d.cts"
>>>>>>> 696fb96e
}<|MERGE_RESOLUTION|>--- conflicted
+++ resolved
@@ -3,13 +3,6 @@
   "version": "1.1.0",
   "license": "AGPL-3.0",
   "private": true,
-<<<<<<< HEAD
-  "main": "./dist/index.js",
-  "module": "./dist/index.mjs",
-  "types": "./dist/index.d.ts",
-=======
-  "type": "module",
->>>>>>> 696fb96e
   "exports": {
     ".": {
       "import": "./dist/index.js",
@@ -38,12 +31,8 @@
     "@plane/typescript-config": "workspace:*",
     "tsdown": "catalog:",
     "typescript": "catalog:"
-<<<<<<< HEAD
-  }
-=======
   },
   "main": "./dist/index.cjs",
   "module": "./dist/index.js",
   "types": "./dist/index.d.cts"
->>>>>>> 696fb96e
 }