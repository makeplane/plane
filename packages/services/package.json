{
  "name": "@plane/services",
  "version": "1.1.0",
  "license": "AGPL-3.0",
  "private": true,
  "type": "module",
  "exports": {
    ".": {
      "types": "./dist/index-BliaS-AT.d.ts",
      "import": "./dist/index.js"
    },
    "./package.json": "./package.json"
  },
  "scripts": {
    "build": "tsdown",
    "dev": "tsdown --watch",
    "check:lint": "eslint . --max-warnings=1131",
    "check:types": "tsc --noEmit",
    "check:format": "prettier --check .",
    "fix:lint": "eslint . --fix --max-warnings=1131",
    "fix:format": "prettier --write .",
    "clean": "rm -rf .turbo && rm -rf .next && rm -rf node_modules && rm -rf dist"
  },
  "dependencies": {
    "@plane/constants": "workspace:*",
    "@plane/types": "workspace:*",
    "axios": "catalog:",
    "file-type": "^21.0.0"
  },
  "devDependencies": {
    "@plane/typescript-config": "workspace:*",
<<<<<<< HEAD
    "@prettier/plugin-oxc": "0.1.3",
=======
>>>>>>> 5c46d98c
    "tsdown": "catalog:",
    "typescript": "catalog:"
  },
  "main": "./dist/index.js",
  "module": "./dist/index.js",
  "types": "./dist/index.d.ts"
}<|MERGE_RESOLUTION|>--- conflicted
+++ resolved
@@ -29,10 +29,6 @@
   },
   "devDependencies": {
     "@plane/typescript-config": "workspace:*",
-<<<<<<< HEAD
-    "@prettier/plugin-oxc": "0.1.3",
-=======
->>>>>>> 5c46d98c
     "tsdown": "catalog:",
     "typescript": "catalog:"
   },
