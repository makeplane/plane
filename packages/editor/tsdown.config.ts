--- conflicted
+++ resolved
@@ -6,13 +6,8 @@
   format: ["esm", "cjs"],
   copy: ["src/styles"],
   exports: {
-<<<<<<< HEAD
-    customExports: (out) => ({
-      ...out,
-=======
     customExports: (exports) => ({
       ...exports,
->>>>>>> 67d2ba86
       "./styles.css": "./dist/styles/index.css",
       "./styles": "./dist/styles/index.css",
     }),
