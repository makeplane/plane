--- conflicted
+++ resolved
@@ -4,20 +4,9 @@
   entry: ["src/index.ts", "src/lib.ts"],
   outDir: "dist",
   format: ["esm", "cjs"],
-<<<<<<< HEAD
-=======
   dts: true,
   clean: false,
   sourcemap: true,
   minify: true,
->>>>>>> 2f8a3926
   copy: ["src/styles"],
-  exports: {
-    customExports: (out) => ({
-      ...out,
-      "./styles": "./dist/styles/index.css",
-    }),
-  },
-  dts: true,
-  clean: true,
 });