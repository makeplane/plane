import * as React from "react";
import {
  UploadImage,
  DeleteImage,
  IMentionSuggestion,
  RestoreImage,
  EditorContainer,
  EditorContentWrapper,
  getEditorClassNames,
  useEditor,
  IMentionHighlight,
  EditorRefApi,
} from "@plane/editor-core";
import { LiteTextEditorExtensions } from "src/ui/extensions";

export interface ILiteTextEditor {
  initialValue: string;
  value?: string | null;
  fileHandler: {
    cancel: () => void;
    delete: DeleteImage;
    upload: UploadImage;
    restore: RestoreImage;
  };
  containerClassName?: string;
  editorClassName?: string;
  onChange?: (json: object, html: string) => void;
  forwardedRef?: React.MutableRefObject<EditorRefApi | null>;
  onEnterKeyPress?: (e?: any) => void;
  mentionHandler: {
    highlights: () => Promise<IMentionHighlight[]>;
    suggestions?: () => Promise<IMentionSuggestion[]>;
  };
  tabIndex?: number;
  placeholder?: string | ((isFocused: boolean) => string);
}

const LiteTextEditor = (props: ILiteTextEditor) => {
  const {
    onChange,
    initialValue,
    fileHandler,
    value,
    containerClassName,
    editorClassName = "",
    forwardedRef,
    onEnterKeyPress,
    tabIndex,
    mentionHandler,
<<<<<<< HEAD
=======
    placeholder = "Add comment...",
>>>>>>> 963d078a
  } = props;

  const editor = useEditor({
    onChange,
    initialValue,
    value,
    editorClassName,
    restoreFile: fileHandler.restore,
    uploadFile: fileHandler.upload,
    deleteFile: fileHandler.delete,
    cancelUploadImage: fileHandler.cancel,
    forwardedRef,
    extensions: LiteTextEditorExtensions(onEnterKeyPress),
    mentionHandler,
<<<<<<< HEAD
=======
    placeholder,
>>>>>>> 963d078a
  });

  const editorContainerClassName = getEditorClassNames({
    noBorder: true,
    borderOnFocus: false,
    containerClassName,
  });

  if (!editor) return null;

  return (
    <EditorContainer editor={editor} editorContainerClassName={editorContainerClassName}>
      <div className="flex flex-col">
        <EditorContentWrapper tabIndex={tabIndex} editor={editor} />
      </div>
    </EditorContainer>
  );
};

const LiteTextEditorWithRef = React.forwardRef<EditorRefApi, ILiteTextEditor>((props, ref) => (
  <LiteTextEditor {...props} forwardedRef={ref as React.MutableRefObject<EditorRefApi | null>} />
));

LiteTextEditorWithRef.displayName = "LiteTextEditorWithRef";

export { LiteTextEditor, LiteTextEditorWithRef };<|MERGE_RESOLUTION|>--- conflicted
+++ resolved
@@ -47,10 +47,7 @@
     onEnterKeyPress,
     tabIndex,
     mentionHandler,
-<<<<<<< HEAD
-=======
     placeholder = "Add comment...",
->>>>>>> 963d078a
   } = props;
 
   const editor = useEditor({
@@ -65,10 +62,7 @@
     forwardedRef,
     extensions: LiteTextEditorExtensions(onEnterKeyPress),
     mentionHandler,
-<<<<<<< HEAD
-=======
     placeholder,
->>>>>>> 963d078a
   });
 
   const editorContainerClassName = getEditorClassNames({
