import { useEditor as useCustomEditor, Editor } from "@tiptap/react";
import { useImperativeHandle, useRef, MutableRefObject, useEffect } from "react";
import { CoreReadOnlyEditorExtensions } from "src/ui/read-only/extensions";
import { CoreReadOnlyEditorProps } from "src/ui/read-only/props";
import { EditorProps } from "@tiptap/pm/view";
import { EditorReadOnlyRefApi } from "src/types/editor-ref-api";
import { IMarking, scrollSummary } from "src/helpers/scroll-to-node";
import { IMentionHighlight } from "src/types/mention-suggestion";

interface CustomReadOnlyEditorProps {
<<<<<<< HEAD
  initialValue: string;
=======
  value: string;
>>>>>>> 9f4d88fd
  forwardedRef?: MutableRefObject<EditorReadOnlyRefApi | null>;
  extensions?: any;
  editorProps?: EditorProps;
  handleEditorReady?: (value: boolean) => void;
  mentionHandler: {
    highlights: () => Promise<IMentionHighlight[]>;
  };
}

export const useReadOnlyEditor = ({
<<<<<<< HEAD
  initialValue,
=======
  value,
>>>>>>> 9f4d88fd
  forwardedRef,
  extensions = [],
  editorProps = {},
  handleEditorReady,
  mentionHandler,
}: CustomReadOnlyEditorProps) => {
  const editor = useCustomEditor({
    editable: false,
    content: typeof initialValue === "string" && initialValue.trim() !== "" ? initialValue : "<p></p>",
    editorProps: {
      ...CoreReadOnlyEditorProps,
      ...editorProps,
    },
    onCreate: async () => {
      handleEditorReady?.(true);
    },
    extensions: [
      ...CoreReadOnlyEditorExtensions({
        mentionHighlights: mentionHandler.highlights,
      }),
      ...extensions,
    ],
    onDestroy: () => {
      handleEditorReady?.(false);
    },
  });

  // for syncing swr data on tab refocus etc
  useEffect(() => {
<<<<<<< HEAD
    if (editor && !editor.isDestroyed) editor?.commands.setContent(initialValue);
  }, [editor, initialValue]);
=======
    if (editor && !editor.isDestroyed) editor?.commands.setContent(value);
  }, [editor, value]);
>>>>>>> 9f4d88fd

  const editorRef: MutableRefObject<Editor | null> = useRef(null);

  useImperativeHandle(forwardedRef, () => ({
    clearEditor: () => {
      editorRef.current?.commands.clearContent();
    },
    setEditorValue: (content: string) => {
      editorRef.current?.commands.setContent(content);
    },
    getMarkDown: (): string => {
      const markdownOutput = editorRef.current?.storage.markdown.getMarkdown();
      return markdownOutput;
    },
    scrollSummary: (marking: IMarking): void => {
      if (!editorRef.current) return;
      scrollSummary(editorRef.current, marking);
    },
  }));

  if (!editor) {
    return null;
  }

  editorRef.current = editor;
  return editor;
};<|MERGE_RESOLUTION|>--- conflicted
+++ resolved
@@ -8,11 +8,7 @@
 import { IMentionHighlight } from "src/types/mention-suggestion";
 
 interface CustomReadOnlyEditorProps {
-<<<<<<< HEAD
   initialValue: string;
-=======
-  value: string;
->>>>>>> 9f4d88fd
   forwardedRef?: MutableRefObject<EditorReadOnlyRefApi | null>;
   extensions?: any;
   editorProps?: EditorProps;
@@ -23,11 +19,7 @@
 }
 
 export const useReadOnlyEditor = ({
-<<<<<<< HEAD
   initialValue,
-=======
-  value,
->>>>>>> 9f4d88fd
   forwardedRef,
   extensions = [],
   editorProps = {},
@@ -57,13 +49,9 @@
 
   // for syncing swr data on tab refocus etc
   useEffect(() => {
-<<<<<<< HEAD
+    if (initialValue === null || initialValue === undefined) return;
     if (editor && !editor.isDestroyed) editor?.commands.setContent(initialValue);
   }, [editor, initialValue]);
-=======
-    if (editor && !editor.isDestroyed) editor?.commands.setContent(value);
-  }, [editor, value]);
->>>>>>> 9f4d88fd
 
   const editorRef: MutableRefObject<Editor | null> = useRef(null);
 
