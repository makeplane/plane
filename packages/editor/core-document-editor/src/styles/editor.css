.ProseMirror p.is-editor-empty:first-child::before {
  content: attr(data-placeholder);
  float: left;
  color: rgb(var(--color-text-400));
  pointer-events: none;
  height: 0;
}

/* block quotes */
.ProseMirror blockquote p::before,
.ProseMirror blockquote p::after {
  display: none;
}

<<<<<<< HEAD
=======
.ProseMirror code {
  color: rgba(var(--color-primary-100));
}

>>>>>>> 39b6d31d
.ProseMirror code::before,
.ProseMirror code::after {
  display: none;
}

.ProseMirror .is-empty::before {
  content: attr(data-placeholder);
  float: left;
  color: rgb(var(--color-text-400));
  pointer-events: none;
  height: 0;
}

/* Custom image styles */
.ProseMirror img {
  transition: filter 0.1s ease-in-out;
  margin-top: 0 !important;
  margin-bottom: 0 !important;

  &:hover {
    cursor: pointer;
    filter: brightness(90%);
  }

  &.ProseMirror-selectednode {
    outline: 3px solid #5abbf7;
    filter: brightness(90%);
  }
}

/* Custom list item styles */

/* Custom gap cursor styles  */
.ProseMirror-gapcursor:after {
  border-top: 1px solid rgb(var(--color-text-100)) !important;
}

/* Custom TODO list checkboxes – shoutout to this awesome tutorial: https://moderncss.dev/pure-css-custom-checkbox-style/ */

ul[data-type="taskList"] li > label {
  margin-right: 0.2rem;
  user-select: none;
}

ul[data-type="taskList"] li > label input[type="checkbox"] {
  border: 1px solid rgba(var(--color-border-300)) !important;
  outline: none;
  border-radius: 2px;
  transform: scale(1.2);
}

ul[data-type="taskList"] li > label input[type="checkbox"]:hover {
  background-color: rgba(var(--color-background-80)) !important;
}

ul[data-type="taskList"] li > label input[type="checkbox"]:checked {
  background-color: rgba(var(--color-primary-100)) !important;
  border-color: rgba(var(--color-primary-100)) !important;
  color: white !important;
}

ul[data-type="taskList"] li > label input[type="checkbox"]:checked:hover {
  background-color: rgba(var(--color-primary-300)) !important;
  border-color: rgba(var(--color-primary-300)) !important;
}

@media screen and (max-width: 768px) {
  ul[data-type="taskList"] li > label {
    margin-right: 0.5rem;
  }
}

ul[data-type="taskList"] li > label input[type="checkbox"] {
  -webkit-appearance: none;
  appearance: none;
  background-color: rgb(var(--color-background-100));
  margin: 0;
  cursor: pointer;
  width: 0.8rem;
  height: 0.8rem;
  position: relative;
  border: 1.5px solid rgb(var(--color-text-100));
  margin-right: 0.2rem;
  margin-top: 0.15rem;
  display: grid;
  place-content: center;

  &:hover {
    background-color: rgb(var(--color-background-80));
  }

  &:active {
    background-color: rgb(var(--color-background-90));
  }

  /* &::before {
    content: "";
    width: 0.5em;
    height: 0.5em;
    transform: scale(0);
    transition: 120ms transform ease-in-out;
    box-shadow: inset 1em 1em;
    transform-origin: center;
    clip-path: polygon(14% 44%, 0 65%, 50% 100%, 100% 16%, 80% 0%, 43% 62%);
  } */

  &:checked::before {
    transform: scale(1);
  }
}

ul[data-type="taskList"] li[data-checked="true"] > div > p {
  color: rgb(var(--color-text-400));
  text-decoration: line-through;
  text-decoration-thickness: 2px;
}

/* Overwrite tippy-box original max-width */

.tippy-box {
  max-width: 400px !important;
}

.ProseMirror {
  position: relative;
  word-wrap: break-word;
  white-space: pre-wrap;
  -moz-tab-size: 4;
  tab-size: 4;
  -webkit-user-select: text;
  -moz-user-select: text;
  -ms-user-select: text;
  user-select: text;
  outline: none;
  cursor: text;
  line-height: 1.2;
  font-family: inherit;
  font-size: 14px;
  color: inherit;
  -moz-box-sizing: border-box;
  box-sizing: border-box;
  appearance: textfield;
  -webkit-appearance: textfield;
  -moz-appearance: textfield;
}

.fadeIn {
  opacity: 1;
  transition: opacity 0.3s ease-in;
}

.fadeOut {
  opacity: 0;
  transition: opacity 0.2s ease-out;
}

.img-placeholder {
  position: relative;
  width: 35%;
  margin-top: 0 !important;
  margin-bottom: 0 !important;

  &:before {
    content: "";
    box-sizing: border-box;
    position: absolute;
    top: 50%;
    left: 45%;
    width: 20px;
    height: 20px;
    border-radius: 50%;
    border: 3px solid rgba(var(--color-text-200));
    border-top-color: rgba(var(--color-text-800));
    animation: spinning 0.6s linear infinite;
  }
}

@keyframes spinning {
  to {
    transform: rotate(360deg);
  }
}

.resize-cursor {
  cursor: ew-resize;
  cursor: col-resize;
}

.ProseMirror table * p {
  padding: 0px 1px;
  margin: 6px 2px;
}

.ProseMirror table * .is-empty::before {
  opacity: 0;
}

.ProseMirror pre {
  background: rgba(var(--color-background-80));
  border-radius: 0.5rem;
  color: rgba(var(--color-text-100));
  font-family: "JetBrainsMono", monospace;
  padding: 0.75rem 1rem;
}

.ProseMirror pre code {
  background: none;
  color: inherit;
  font-size: 0.8rem;
  padding: 0;
}

div[data-type="horizontalRule"] {
  line-height: 0;
  padding: 0.25rem 0;
  margin-top: 0;
  margin-bottom: 0;

  & > div {
    border-bottom: 1px solid rgb(var(--color-text-100));
  }
}

/* image resizer */
.moveable-control-box {
  z-index: 10 !important;
}

/* Cursor styles for the inline code blocks */
@keyframes blink {
  49% {
    border-color: unset;
  }
  50% {
    border-color: transparent;
  }
  99% {
    border-color: transparent;
  }
}

.no-cursor {
  caret-color: transparent;
}

div:focus .fake-cursor,
span:focus .fake-cursor {
  margin-right: -1px;
  border-left-width: 1.5px;
  border-left-style: solid;
  animation: blink 1s;
  animation-iteration-count: infinite;
  position: relative;
  z-index: 1;
}<|MERGE_RESOLUTION|>--- conflicted
+++ resolved
@@ -12,13 +12,10 @@
   display: none;
 }
 
-<<<<<<< HEAD
-=======
 .ProseMirror code {
   color: rgba(var(--color-primary-100));
 }
 
->>>>>>> 39b6d31d
 .ProseMirror code::before,
 .ProseMirror code::after {
   display: none;
