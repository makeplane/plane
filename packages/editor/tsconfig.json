{
  "extends": "@plane/typescript-config/react-library.json",
  "compilerOptions": {
    "jsx": "react-jsx",
    "lib": ["ES2022", "DOM"],
    "module": "ES2022",
    "moduleResolution": "Bundler",
    "noEmit": true,
    "strict": true,
    "skipLibCheck": true,
    "sourceMap": true,
<<<<<<< HEAD
=======
    "target": "ESNext",
>>>>>>> 2f8a3926
    "baseUrl": ".",
    "paths": {
      "@/*": ["./src/core/*"],
      "@/styles/*": ["./src/styles/*"],
      "@/plane-editor/*": ["./src/ce/*"]
    },
    "strictNullChecks": true,
    "allowSyntheticDefaultImports": true
  },
  "include": ["src/**/*", "index.d.ts"],
  "exclude": ["dist", "build", "node_modules"]
}<|MERGE_RESOLUTION|>--- conflicted
+++ resolved
@@ -1,18 +1,14 @@
 {
-  "extends": "@plane/typescript-config/react-library.json",
   "compilerOptions": {
     "jsx": "react-jsx",
     "lib": ["ES2022", "DOM"],
-    "module": "ES2022",
-    "moduleResolution": "Bundler",
+    "module": "ESNext",
+    "moduleResolution": "bundler",
     "noEmit": true,
     "strict": true,
     "skipLibCheck": true,
     "sourceMap": true,
-<<<<<<< HEAD
-=======
     "target": "ESNext",
->>>>>>> 2f8a3926
     "baseUrl": ".",
     "paths": {
       "@/*": ["./src/core/*"],
