import { Editor } from "@tiptap/react";
<<<<<<< HEAD
import { Lock, ArchiveIcon, MenuSquare } from "lucide-react";
import { useRef, useState } from "react";
import { usePopper } from "react-popper";
=======
import { Archive, Info, Lock } from "lucide-react";
>>>>>>> 67de6d07
import { IMarking, UploadImage } from "..";
import { FixedMenu } from "../menu";
import { DocumentDetails } from "../types/editor-types";
import { AlertLabel } from "./alert-label";
<<<<<<< HEAD
import { ContentBrowser } from "./content-browser";
=======
>>>>>>> 67de6d07
import {
  IVerticalDropdownItemProps,
  VerticalDropdownMenu,
} from "./vertical-dropdown-menu";
<<<<<<< HEAD
=======
import { SummaryPopover } from "./summary-popover";
import { InfoPopover } from "./info-popover";
>>>>>>> 67de6d07

interface IEditorHeader {
  editor: Editor;
  KanbanMenuOptions: IVerticalDropdownItemProps[];
<<<<<<< HEAD
  sidePeakVisible: boolean;
  setSidePeakVisible: (currentState: boolean) => void;
=======
  sidePeekVisible: boolean;
  setSidePeekVisible: (sidePeekState: boolean) => void;
>>>>>>> 67de6d07
  markings: IMarking[];
  isLocked: boolean;
  isArchived: boolean;
  archivedAt?: Date;
  readonly: boolean;
  uploadFile?: UploadImage;
  setIsSubmitting?: (
    isSubmitting: "submitting" | "submitted" | "saved",
  ) => void;
  documentDetails: DocumentDetails;
}

<<<<<<< HEAD
export const EditorHeader = ({
  documentDetails,
  archivedAt,
  editor,
  sidePeakVisible,
  readonly,
  setSidePeakVisible,
  markings,
  uploadFile,
  setIsSubmitting,
  KanbanMenuOptions,
  isArchived,
  isLocked,
}: IEditorHeader) => {
  const summaryMenuRef = useRef(null);
  const summaryButtonRef = useRef(null);
  const [summaryPopoverVisible, setSummaryPopoverVisible] = useState(false);

  const { styles: summaryPopoverStyles, attributes: summaryPopoverAttributes } =
    usePopper(summaryButtonRef.current, summaryMenuRef.current, {
      placement: "bottom-start",
    });

  return (
    <div className="border-custom-border self-stretch flex flex-col border-b border-solid max-md:max-w-full">
      <div className="self-center flex ml-0 w-full items-start justify-between gap-5 max-md:max-w-full max-md:flex-wrap max-md:justify-center">
        <div className={"flex flex-row items-center"}>
          <div
            onMouseEnter={() => setSummaryPopoverVisible(true)}
            onMouseLeave={() => setSummaryPopoverVisible(false)}
          >
            <button
              ref={summaryButtonRef}
              className={
                "p-2 text-custom-text-300 hover:bg-custom-primary-100/5 active:bg-custom-primary-100/5 transition-colors"
              }
              onClick={() => {
                setSidePeakVisible(!sidePeakVisible);
                setSummaryPopoverVisible(false);
              }}
            >
              <MenuSquare size={20} />
            </button>
            {summaryPopoverVisible && (
              <div
                style={summaryPopoverStyles.popper}
                {...summaryPopoverAttributes.popper}
                className="z-10 h-[300px] w-[300px] ml-[40px] mt-[40px] shadow-xl rounded border-custom-border border-solid border-2 bg-custom-background-100 border-b pl-3 pr-3 pb-3 overflow-scroll"
              >
                <ContentBrowser editor={editor} markings={markings} />
              </div>
            )}
          </div>
          {isLocked && (
            <AlertLabel
              Icon={Lock}
              backgroundColor={"bg-red-200"}
              label={"Locked"}
            />
          )}
          {isArchived && archivedAt && (
            <AlertLabel
              Icon={ArchiveIcon}
              backgroundColor={"bg-blue-200"}
              label={`Archived at ${new Date(archivedAt).toLocaleString()}`}
            />
          )}
        </div>

        {!readonly && uploadFile && (
          <FixedMenu
            editor={editor}
            uploadFile={uploadFile}
            setIsSubmitting={setIsSubmitting}
          />
        )}
        <div className="self-center flex items-start gap-3 my-auto max-md:justify-center">
          {!isArchived && (
            <p className="text-sm text-custom-text-300">{`Last updated at ${new Date(
              documentDetails.last_updated_at,
            ).toLocaleString()}`}</p>
          )}
          <VerticalDropdownMenu items={KanbanMenuOptions} />
        </div>
=======
export const EditorHeader = (props: IEditorHeader) => {
  const {
    documentDetails,
    archivedAt,
    editor,
    sidePeekVisible,
    readonly,
    setSidePeekVisible,
    markings,
    uploadFile,
    setIsSubmitting,
    KanbanMenuOptions,
    isArchived,
    isLocked,
  } = props;

  return (
    <div className="flex items-center border-b border-custom-border-200 py-2 px-5">
      <div className="flex-shrink-0 w-56 lg:w-72">
        <SummaryPopover
          editor={editor}
          markings={markings}
          sidePeekVisible={sidePeekVisible}
          setSidePeekVisible={setSidePeekVisible}
        />
      </div>

      <div className="flex-shrink-0">
        {!readonly && uploadFile && (
          <FixedMenu
            editor={editor}
            uploadFile={uploadFile}
            setIsSubmitting={setIsSubmitting}
          />
        )}
      </div>

      <div className="flex-grow flex items-center justify-end gap-3">
        {isLocked && (
          <AlertLabel
            Icon={Lock}
            backgroundColor="bg-custom-background-80"
            textColor="text-custom-text-300"
            label="Locked"
          />
        )}
        {isArchived && archivedAt && (
          <AlertLabel
            Icon={Archive}
            backgroundColor="bg-blue-500/20"
            textColor="text-blue-500"
            label={`Archived at ${new Date(archivedAt).toLocaleString()}`}
          />
        )}
        {!isArchived && <InfoPopover documentDetails={documentDetails} />}
        <VerticalDropdownMenu items={KanbanMenuOptions} />
>>>>>>> 67de6d07
      </div>
    </div>
  );
};<|MERGE_RESOLUTION|>--- conflicted
+++ resolved
@@ -1,39 +1,21 @@
 import { Editor } from "@tiptap/react";
-<<<<<<< HEAD
-import { Lock, ArchiveIcon, MenuSquare } from "lucide-react";
-import { useRef, useState } from "react";
-import { usePopper } from "react-popper";
-=======
 import { Archive, Info, Lock } from "lucide-react";
->>>>>>> 67de6d07
 import { IMarking, UploadImage } from "..";
 import { FixedMenu } from "../menu";
 import { DocumentDetails } from "../types/editor-types";
 import { AlertLabel } from "./alert-label";
-<<<<<<< HEAD
-import { ContentBrowser } from "./content-browser";
-=======
->>>>>>> 67de6d07
 import {
   IVerticalDropdownItemProps,
   VerticalDropdownMenu,
 } from "./vertical-dropdown-menu";
-<<<<<<< HEAD
-=======
 import { SummaryPopover } from "./summary-popover";
 import { InfoPopover } from "./info-popover";
->>>>>>> 67de6d07
 
 interface IEditorHeader {
   editor: Editor;
   KanbanMenuOptions: IVerticalDropdownItemProps[];
-<<<<<<< HEAD
-  sidePeakVisible: boolean;
-  setSidePeakVisible: (currentState: boolean) => void;
-=======
   sidePeekVisible: boolean;
   setSidePeekVisible: (sidePeekState: boolean) => void;
->>>>>>> 67de6d07
   markings: IMarking[];
   isLocked: boolean;
   isArchived: boolean;
@@ -46,92 +28,6 @@
   documentDetails: DocumentDetails;
 }
 
-<<<<<<< HEAD
-export const EditorHeader = ({
-  documentDetails,
-  archivedAt,
-  editor,
-  sidePeakVisible,
-  readonly,
-  setSidePeakVisible,
-  markings,
-  uploadFile,
-  setIsSubmitting,
-  KanbanMenuOptions,
-  isArchived,
-  isLocked,
-}: IEditorHeader) => {
-  const summaryMenuRef = useRef(null);
-  const summaryButtonRef = useRef(null);
-  const [summaryPopoverVisible, setSummaryPopoverVisible] = useState(false);
-
-  const { styles: summaryPopoverStyles, attributes: summaryPopoverAttributes } =
-    usePopper(summaryButtonRef.current, summaryMenuRef.current, {
-      placement: "bottom-start",
-    });
-
-  return (
-    <div className="border-custom-border self-stretch flex flex-col border-b border-solid max-md:max-w-full">
-      <div className="self-center flex ml-0 w-full items-start justify-between gap-5 max-md:max-w-full max-md:flex-wrap max-md:justify-center">
-        <div className={"flex flex-row items-center"}>
-          <div
-            onMouseEnter={() => setSummaryPopoverVisible(true)}
-            onMouseLeave={() => setSummaryPopoverVisible(false)}
-          >
-            <button
-              ref={summaryButtonRef}
-              className={
-                "p-2 text-custom-text-300 hover:bg-custom-primary-100/5 active:bg-custom-primary-100/5 transition-colors"
-              }
-              onClick={() => {
-                setSidePeakVisible(!sidePeakVisible);
-                setSummaryPopoverVisible(false);
-              }}
-            >
-              <MenuSquare size={20} />
-            </button>
-            {summaryPopoverVisible && (
-              <div
-                style={summaryPopoverStyles.popper}
-                {...summaryPopoverAttributes.popper}
-                className="z-10 h-[300px] w-[300px] ml-[40px] mt-[40px] shadow-xl rounded border-custom-border border-solid border-2 bg-custom-background-100 border-b pl-3 pr-3 pb-3 overflow-scroll"
-              >
-                <ContentBrowser editor={editor} markings={markings} />
-              </div>
-            )}
-          </div>
-          {isLocked && (
-            <AlertLabel
-              Icon={Lock}
-              backgroundColor={"bg-red-200"}
-              label={"Locked"}
-            />
-          )}
-          {isArchived && archivedAt && (
-            <AlertLabel
-              Icon={ArchiveIcon}
-              backgroundColor={"bg-blue-200"}
-              label={`Archived at ${new Date(archivedAt).toLocaleString()}`}
-            />
-          )}
-        </div>
-
-        {!readonly && uploadFile && (
-          <FixedMenu
-            editor={editor}
-            uploadFile={uploadFile}
-            setIsSubmitting={setIsSubmitting}
-          />
-        )}
-        <div className="self-center flex items-start gap-3 my-auto max-md:justify-center">
-          {!isArchived && (
-            <p className="text-sm text-custom-text-300">{`Last updated at ${new Date(
-              documentDetails.last_updated_at,
-            ).toLocaleString()}`}</p>
-          )}
-          <VerticalDropdownMenu items={KanbanMenuOptions} />
-        </div>
-=======
 export const EditorHeader = (props: IEditorHeader) => {
   const {
     documentDetails,
@@ -188,7 +84,6 @@
         )}
         {!isArchived && <InfoPopover documentDetails={documentDetails} />}
         <VerticalDropdownMenu items={KanbanMenuOptions} />
->>>>>>> 67de6d07
       </div>
     </div>
   );
