--- conflicted
+++ resolved
@@ -5,31 +5,18 @@
 interface ISummarySideBarProps {
   editor: Editor;
   markings: IMarking[];
-<<<<<<< HEAD
-  sidePeakVisible: boolean;
-=======
   sidePeekVisible: boolean;
->>>>>>> 67de6d07
 }
 
 export const SummarySideBar = ({
   editor,
   markings,
-<<<<<<< HEAD
-  sidePeakVisible,
-}: ISummarySideBarProps) => {
-  return (
-    <div
-      className={`flex flex-col items-stretch w-[21%] max-md:w-full max-md:ml-0 border-custom-border border-r border-solid transition-all duration-200 ease-in-out transform ${
-        sidePeakVisible ? "translate-x-0" : "-translate-x-full"
-=======
   sidePeekVisible,
 }: ISummarySideBarProps) => {
   return (
     <div
       className={`h-full p-5 transition-all duration-200 transform overflow-hidden ${
         sidePeekVisible ? "translate-x-0" : "-translate-x-full"
->>>>>>> 67de6d07
       }`}
     >
       <ContentBrowser editor={editor} markings={markings} />
