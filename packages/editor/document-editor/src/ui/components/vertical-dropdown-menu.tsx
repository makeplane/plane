--- conflicted
+++ resolved
@@ -29,23 +29,9 @@
   action,
 }: IVerticalDropdownItemProps) => {
   return (
-<<<<<<< HEAD
-    <CustomMenu.MenuItem>
-      <Button
-        variant={"neutral-primary"}
-        onClick={action}
-        className="flex flex-row border-none items-center m-1 max-md:pr-5 cursor-pointer"
-      >
-        <Icon size={16} />
-        <div className="text-custom-text-300 ml-2 mr-2 leading-5 tracking-tight whitespace-nowrap self-start text-md">
-          {label}
-        </div>
-      </Button>
-=======
     <CustomMenu.MenuItem onClick={action} className="flex items-center gap-2">
       <Icon className="h-3 w-3" />
       <div className="text-custom-text-300">{label}</div>
->>>>>>> 67de6d07
     </CustomMenu.MenuItem>
   );
 };
@@ -59,11 +45,7 @@
       optionsClassName={
         "border-custom-border border-r border-solid transition-all duration-200 ease-in-out "
       }
-<<<<<<< HEAD
-      customButton={<MoreVertical size={18} />}
-=======
       customButton={<MoreVertical size={14} />}
->>>>>>> 67de6d07
     >
       {items.map((item, index) => (
         <VerticalDropdownItem
