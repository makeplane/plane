import { Icon } from "lucide-react";

interface IAlertLabelProps {
<<<<<<< HEAD
  Icon: Icon;
=======
  Icon?: Icon;
>>>>>>> 67de6d07
  backgroundColor: string;
  textColor?: string;
  label: string;
}

<<<<<<< HEAD
export const AlertLabel = ({
  Icon,
  backgroundColor,
  textColor,
  label,
}: IAlertLabelProps) => {
  return (
    <div
      className={`text-xs flex items-center gap-1 ${backgroundColor} p-0.5 pl-3 pr-3 mr-1 rounded`}
    >
      <Icon size={12} />
      <span className={`normal-case ${textColor}`}>{label}</span>
=======
export const AlertLabel = (props: IAlertLabelProps) => {
  const { Icon, backgroundColor, textColor, label } = props;

  return (
    <div
      className={`h-7 flex items-center gap-2 font-medium py-0.5 px-3 rounded-full text-xs ${backgroundColor} ${textColor}`}
    >
      {Icon && <Icon className="h-3 w-3" />}
      <span>{label}</span>
>>>>>>> 67de6d07
    </div>
  );
};<|MERGE_RESOLUTION|>--- conflicted
+++ resolved
@@ -1,30 +1,12 @@
 import { Icon } from "lucide-react";
 
 interface IAlertLabelProps {
-<<<<<<< HEAD
-  Icon: Icon;
-=======
   Icon?: Icon;
->>>>>>> 67de6d07
   backgroundColor: string;
   textColor?: string;
   label: string;
 }
 
-<<<<<<< HEAD
-export const AlertLabel = ({
-  Icon,
-  backgroundColor,
-  textColor,
-  label,
-}: IAlertLabelProps) => {
-  return (
-    <div
-      className={`text-xs flex items-center gap-1 ${backgroundColor} p-0.5 pl-3 pr-3 mr-1 rounded`}
-    >
-      <Icon size={12} />
-      <span className={`normal-case ${textColor}`}>{label}</span>
-=======
 export const AlertLabel = (props: IAlertLabelProps) => {
   const { Icon, backgroundColor, textColor, label } = props;
 
@@ -34,7 +16,6 @@
     >
       {Icon && <Icon className="h-3 w-3" />}
       <span>{label}</span>
->>>>>>> 67de6d07
     </div>
   );
 };