<<<<<<< HEAD
import { forwardRef, MutableRefObject, useEffect } from "react";
// hooks
=======
import { getEditorClassNames, IMentionHighlight, useReadOnlyEditor } from "@plane/editor-core";
import { useRouter } from "next/router";
import { useState, forwardRef, useEffect } from "react";
import { EditorHeader } from "src/ui/components/editor-header";
import { PageRenderer } from "src/ui/components/page-renderer";
import { SummarySideBar } from "src/ui/components/summary-side-bar";
>>>>>>> aae4d34e
import { useEditorMarkings } from "src/hooks/use-editor-markings";
import { EditorReadOnlyRefApi, getEditorClassNames, useReadOnlyEditor } from "@plane/editor-document-core";
// components
import { PageRenderer } from "src/ui/components/page-renderer";
import { IssueWidgetPlaceholder } from "../extensions/widgets/issue-embed-widget";

interface IDocumentReadOnlyEditor {
  value: string;
  customClassName: string;
<<<<<<< HEAD
=======
  documentDetails: DocumentDetails;
  pageLockConfig?: IPageLockConfig;
  pageArchiveConfig?: IPageArchiveConfig;
  mentionHighlights?: () => Promise<IMentionHighlight[]>;

  pageDuplicationConfig?: IDuplicationConfig;
  onActionCompleteHandler: (action: {
    title: string;
    message: string;
    type: "success" | "error" | "warning" | "info";
  }) => void;
>>>>>>> aae4d34e
  tabIndex?: number;
  title: string;
  handleEditorReady?: (value: boolean) => void;
  forwardedRef?: React.MutableRefObject<EditorReadOnlyRefApi | null>;
}

<<<<<<< HEAD
const DocumentReadOnlyEditor = (props: IDocumentReadOnlyEditor) => {
  const { customClassName, value, title, forwardedRef, tabIndex, handleEditorReady } = props;
  const { updateMarkings } = useEditorMarkings();
=======
interface DocumentReadOnlyEditorProps extends IDocumentReadOnlyEditor {
  forwardedRef?: React.Ref<EditorHandle>;
}

interface EditorHandle {
  clearEditor: () => void;
  setEditorValue: (content: string) => void;
}

const DocumentReadOnlyEditor = ({
  noBorder,
  borderOnFocus,
  customClassName,
  value,
  mentionHighlights,
  documentDetails,
  forwardedRef,
  pageDuplicationConfig,
  pageLockConfig,
  pageArchiveConfig,
  rerenderOnPropsChange,
  onActionCompleteHandler,
  tabIndex,
}: DocumentReadOnlyEditorProps) => {
  const router = useRouter();
  const [sidePeekVisible, setSidePeekVisible] = useState(true);
  const { markings, updateMarkings } = useEditorMarkings();
>>>>>>> aae4d34e

  const editor = useReadOnlyEditor({
    value,
    mentionHighlights,
    forwardedRef,
    handleEditorReady,
    extensions: [IssueWidgetPlaceholder()],
  });

  useEffect(() => {
    if (editor) {
      updateMarkings(editor.getHTML());
    }
<<<<<<< HEAD
  }, [editor, updateMarkings]);
=======
    // eslint-disable-next-line react-hooks/exhaustive-deps
  }, [editor]);
>>>>>>> aae4d34e

  if (!editor) {
    return null;
  }

  const editorClassNames = getEditorClassNames({
    customClassName,
  });

  return (
    <PageRenderer
      tabIndex={tabIndex}
      updatePageTitle={() => Promise.resolve()}
      readonly
      editor={editor}
      editorClassNames={editorClassNames}
      title={title}
    />
  );
};

const DocumentReadOnlyEditorWithRef = forwardRef<EditorReadOnlyRefApi, IDocumentReadOnlyEditor>((props, ref) => (
  <DocumentReadOnlyEditor {...props} forwardedRef={ref as MutableRefObject<EditorReadOnlyRefApi | null>} />
));

DocumentReadOnlyEditorWithRef.displayName = "DocumentReadOnlyEditorWithRef";

export { DocumentReadOnlyEditor, DocumentReadOnlyEditorWithRef };<|MERGE_RESOLUTION|>--- conflicted
+++ resolved
@@ -1,16 +1,12 @@
-<<<<<<< HEAD
 import { forwardRef, MutableRefObject, useEffect } from "react";
 // hooks
-=======
-import { getEditorClassNames, IMentionHighlight, useReadOnlyEditor } from "@plane/editor-core";
-import { useRouter } from "next/router";
-import { useState, forwardRef, useEffect } from "react";
-import { EditorHeader } from "src/ui/components/editor-header";
-import { PageRenderer } from "src/ui/components/page-renderer";
-import { SummarySideBar } from "src/ui/components/summary-side-bar";
->>>>>>> aae4d34e
 import { useEditorMarkings } from "src/hooks/use-editor-markings";
-import { EditorReadOnlyRefApi, getEditorClassNames, useReadOnlyEditor } from "@plane/editor-document-core";
+import {
+  EditorReadOnlyRefApi,
+  getEditorClassNames,
+  IMentionHighlight,
+  useReadOnlyEditor,
+} from "@plane/editor-document-core";
 // components
 import { PageRenderer } from "src/ui/components/page-renderer";
 import { IssueWidgetPlaceholder } from "../extensions/widgets/issue-embed-widget";
@@ -18,59 +14,17 @@
 interface IDocumentReadOnlyEditor {
   value: string;
   customClassName: string;
-<<<<<<< HEAD
-=======
-  documentDetails: DocumentDetails;
-  pageLockConfig?: IPageLockConfig;
-  pageArchiveConfig?: IPageArchiveConfig;
-  mentionHighlights?: () => Promise<IMentionHighlight[]>;
-
-  pageDuplicationConfig?: IDuplicationConfig;
-  onActionCompleteHandler: (action: {
-    title: string;
-    message: string;
-    type: "success" | "error" | "warning" | "info";
-  }) => void;
->>>>>>> aae4d34e
   tabIndex?: number;
   title: string;
   handleEditorReady?: (value: boolean) => void;
+  mentionHighlights?: () => Promise<IMentionHighlight[]>;
+
   forwardedRef?: React.MutableRefObject<EditorReadOnlyRefApi | null>;
 }
 
-<<<<<<< HEAD
 const DocumentReadOnlyEditor = (props: IDocumentReadOnlyEditor) => {
-  const { customClassName, value, title, forwardedRef, tabIndex, handleEditorReady } = props;
+  const { customClassName, value, title, forwardedRef, tabIndex, handleEditorReady, mentionHighlights } = props;
   const { updateMarkings } = useEditorMarkings();
-=======
-interface DocumentReadOnlyEditorProps extends IDocumentReadOnlyEditor {
-  forwardedRef?: React.Ref<EditorHandle>;
-}
-
-interface EditorHandle {
-  clearEditor: () => void;
-  setEditorValue: (content: string) => void;
-}
-
-const DocumentReadOnlyEditor = ({
-  noBorder,
-  borderOnFocus,
-  customClassName,
-  value,
-  mentionHighlights,
-  documentDetails,
-  forwardedRef,
-  pageDuplicationConfig,
-  pageLockConfig,
-  pageArchiveConfig,
-  rerenderOnPropsChange,
-  onActionCompleteHandler,
-  tabIndex,
-}: DocumentReadOnlyEditorProps) => {
-  const router = useRouter();
-  const [sidePeekVisible, setSidePeekVisible] = useState(true);
-  const { markings, updateMarkings } = useEditorMarkings();
->>>>>>> aae4d34e
 
   const editor = useReadOnlyEditor({
     value,
@@ -84,12 +38,7 @@
     if (editor) {
       updateMarkings(editor.getHTML());
     }
-<<<<<<< HEAD
   }, [editor, updateMarkings]);
-=======
-    // eslint-disable-next-line react-hooks/exhaustive-deps
-  }, [editor]);
->>>>>>> aae4d34e
 
   if (!editor) {
     return null;
