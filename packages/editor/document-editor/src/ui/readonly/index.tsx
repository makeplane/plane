<<<<<<< HEAD
import { cn, getEditorClassNames, useReadOnlyEditor } from "@plane/editor-core";
=======
import { getEditorClassNames, useReadOnlyEditor } from "@plane/editor-core";
>>>>>>> 67de6d07
import { useRouter } from "next/router";
import { useState, forwardRef, useEffect } from "react";
import { EditorHeader } from "../components/editor-header";
import { PageRenderer } from "../components/page-renderer";
import { SummarySideBar } from "../components/summary-side-bar";
import { useEditorMarkings } from "../hooks/use-editor-markings";
import { DocumentDetails } from "../types/editor-types";
import {
  IPageArchiveConfig,
  IPageLockConfig,
  IDuplicationConfig,
} from "../types/menu-actions";
import { getMenuOptions } from "../utils/menu-options";

interface IDocumentReadOnlyEditor {
  value: string;
  noBorder: boolean;
  borderOnFocus: boolean;
  customClassName: string;
  documentDetails: DocumentDetails;
  pageLockConfig?: IPageLockConfig;
  pageArchiveConfig?: IPageArchiveConfig;
  pageDuplicationConfig?: IDuplicationConfig;
}

interface DocumentReadOnlyEditorProps extends IDocumentReadOnlyEditor {
  forwardedRef?: React.Ref<EditorHandle>;
}

interface EditorHandle {
  clearEditor: () => void;
  setEditorValue: (content: string) => void;
}

const DocumentReadOnlyEditor = ({
  noBorder,
  borderOnFocus,
  customClassName,
  value,
  documentDetails,
  forwardedRef,
  pageDuplicationConfig,
  pageLockConfig,
  pageArchiveConfig,
}: DocumentReadOnlyEditorProps) => {
  const router = useRouter();
<<<<<<< HEAD
  const [sidePeakVisible, setSidePeakVisible] = useState(true);
=======
  const [sidePeekVisible, setSidePeekVisible] = useState(true);
>>>>>>> 67de6d07
  const { markings, updateMarkings } = useEditorMarkings();

  const editor = useReadOnlyEditor({
    value,
    forwardedRef,
  });

  useEffect(() => {
    if (editor) {
      updateMarkings(editor.getJSON());
    }
  }, [editor?.getJSON()]);

  if (!editor) {
    return null;
  }

  const editorClassNames = getEditorClassNames({
    noBorder,
    borderOnFocus,
    customClassName,
  });

  const KanbanMenuOptions = getMenuOptions({
    editor: editor,
    router: router,
    pageArchiveConfig: pageArchiveConfig,
    pageLockConfig: pageLockConfig,
    duplicationConfig: pageDuplicationConfig,
  });

  return (
<<<<<<< HEAD
    <div className="flex flex-col">
      <div className="top-0 sticky z-10 bg-custom-background-100">
        <EditorHeader
          isLocked={!pageLockConfig ? false : pageLockConfig.is_locked}
          isArchived={
            !pageArchiveConfig ? false : pageArchiveConfig.is_archived
          }
          readonly={true}
          editor={editor}
          sidePeakVisible={sidePeakVisible}
          setSidePeakVisible={setSidePeakVisible}
          KanbanMenuOptions={KanbanMenuOptions}
          markings={markings}
          documentDetails={documentDetails}
          archivedAt={pageArchiveConfig && pageArchiveConfig.archived_at}
        />
      </div>
      <div className="self-center items-stretch w-full max-md:max-w-full overflow-y-hidden">
        <div
          className={cn(
            "gap-5 flex max-md:flex-col max-md:items-stretch max-md:gap-0 overflow-y-hidden",
            { "justify-center": !sidePeakVisible },
          )}
        >
=======
    <div className="h-full w-full flex flex-col overflow-hidden">
      <EditorHeader
        isLocked={!pageLockConfig ? false : pageLockConfig.is_locked}
        isArchived={!pageArchiveConfig ? false : pageArchiveConfig.is_archived}
        readonly
        editor={editor}
        sidePeekVisible={sidePeekVisible}
        setSidePeekVisible={setSidePeekVisible}
        KanbanMenuOptions={KanbanMenuOptions}
        markings={markings}
        documentDetails={documentDetails}
        archivedAt={pageArchiveConfig && pageArchiveConfig.archived_at}
      />
      <div className="h-full w-full flex overflow-y-auto">
        <div className="flex-shrink-0 h-full w-56 lg:w-80 sticky top-0">
>>>>>>> 67de6d07
          <SummarySideBar
            editor={editor}
            markings={markings}
            sidePeekVisible={sidePeekVisible}
          />
        </div>
        <div className="h-full w-full">
          <PageRenderer
            editor={editor}
            editorClassNames={editorClassNames}
            documentDetails={documentDetails}
          />
        </div>
        <div className="hidden lg:block flex-shrink-0 w-56 lg:w-80" />
      </div>
    </div>
  );
};

const DocumentReadOnlyEditorWithRef = forwardRef<
  EditorHandle,
  IDocumentReadOnlyEditor
>((props, ref) => <DocumentReadOnlyEditor {...props} forwardedRef={ref} />);

DocumentReadOnlyEditorWithRef.displayName = "DocumentReadOnlyEditorWithRef";

export { DocumentReadOnlyEditor, DocumentReadOnlyEditorWithRef };<|MERGE_RESOLUTION|>--- conflicted
+++ resolved
@@ -1,8 +1,4 @@
-<<<<<<< HEAD
-import { cn, getEditorClassNames, useReadOnlyEditor } from "@plane/editor-core";
-=======
 import { getEditorClassNames, useReadOnlyEditor } from "@plane/editor-core";
->>>>>>> 67de6d07
 import { useRouter } from "next/router";
 import { useState, forwardRef, useEffect } from "react";
 import { EditorHeader } from "../components/editor-header";
@@ -49,11 +45,7 @@
   pageArchiveConfig,
 }: DocumentReadOnlyEditorProps) => {
   const router = useRouter();
-<<<<<<< HEAD
-  const [sidePeakVisible, setSidePeakVisible] = useState(true);
-=======
   const [sidePeekVisible, setSidePeekVisible] = useState(true);
->>>>>>> 67de6d07
   const { markings, updateMarkings } = useEditorMarkings();
 
   const editor = useReadOnlyEditor({
@@ -86,32 +78,6 @@
   });
 
   return (
-<<<<<<< HEAD
-    <div className="flex flex-col">
-      <div className="top-0 sticky z-10 bg-custom-background-100">
-        <EditorHeader
-          isLocked={!pageLockConfig ? false : pageLockConfig.is_locked}
-          isArchived={
-            !pageArchiveConfig ? false : pageArchiveConfig.is_archived
-          }
-          readonly={true}
-          editor={editor}
-          sidePeakVisible={sidePeakVisible}
-          setSidePeakVisible={setSidePeakVisible}
-          KanbanMenuOptions={KanbanMenuOptions}
-          markings={markings}
-          documentDetails={documentDetails}
-          archivedAt={pageArchiveConfig && pageArchiveConfig.archived_at}
-        />
-      </div>
-      <div className="self-center items-stretch w-full max-md:max-w-full overflow-y-hidden">
-        <div
-          className={cn(
-            "gap-5 flex max-md:flex-col max-md:items-stretch max-md:gap-0 overflow-y-hidden",
-            { "justify-center": !sidePeakVisible },
-          )}
-        >
-=======
     <div className="h-full w-full flex flex-col overflow-hidden">
       <EditorHeader
         isLocked={!pageLockConfig ? false : pageLockConfig.is_locked}
@@ -127,7 +93,6 @@
       />
       <div className="h-full w-full flex overflow-y-auto">
         <div className="flex-shrink-0 h-full w-56 lg:w-80 sticky top-0">
->>>>>>> 67de6d07
           <SummarySideBar
             editor={editor}
             markings={markings}
