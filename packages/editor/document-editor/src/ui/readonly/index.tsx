--- conflicted
+++ resolved
@@ -29,11 +29,8 @@
     message: string;
     type: "success" | "error" | "warning" | "info";
   }) => void;
-<<<<<<< HEAD
   embedConfig?: IEmbedConfig;
-=======
   tabIndex?: number;
->>>>>>> bca3e132
 }
 
 interface DocumentReadOnlyEditorProps extends IDocumentReadOnlyEditor {
