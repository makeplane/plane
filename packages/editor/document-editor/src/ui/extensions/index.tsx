--- conflicted
+++ resolved
@@ -11,26 +11,5 @@
 export const DocumentEditorExtensions = ({ uploadFile, setHideDragHandle }: TArguments) => [
   SlashCommand(uploadFile),
   DragAndDrop(setHideDragHandle),
-<<<<<<< HEAD
-  Placeholder.configure({
-    placeholder: ({ editor, node }) => {
-      if (editor?.storage.image.uploadInProgress) {
-        return "";
-      }
-
-      if (node.type.name === "heading") {
-        return `Heading ${node.attrs.level}`;
-      }
-
-      if (editor.isActive("table") || editor.isActive("codeBlock") || editor.isActive("image")) {
-        return "";
-      }
-
-      return "Press '/' for commands...";
-    },
-    includeChildren: true,
-  }),
-=======
->>>>>>> 41d8005f
   IssueWidgetPlaceholder(),
 ];