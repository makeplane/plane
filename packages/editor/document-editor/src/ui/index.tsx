"use client";
import React, { useState } from "react";
import { UploadImage, DeleteImage, RestoreImage, getEditorClassNames, useEditor } from "@plane/editor-core";
import { DocumentEditorExtensions } from "src/ui/extensions";
import { IDuplicationConfig, IPageArchiveConfig, IPageLockConfig } from "src/types/menu-actions";
import { EditorHeader } from "src/ui/components/editor-header";
import { useEditorMarkings } from "src/hooks/use-editor-markings";
import { SummarySideBar } from "src/ui/components/summary-side-bar";
import { DocumentDetails } from "src/types/editor-types";
import { PageRenderer } from "src/ui/components/page-renderer";
import { getMenuOptions } from "src/utils/menu-options";
import { useRouter } from "next/router";

interface IDocumentEditor {
  // document info
  documentDetails: DocumentDetails;
  value: string;
  rerenderOnPropsChange?: {
    id: string;
    description_html: string;
  };

  // file operations
  uploadFile: UploadImage;
  deleteFile: DeleteImage;
  restoreFile: RestoreImage;
  cancelUploadImage: () => any;

  // editor state managers
  onActionCompleteHandler: (action: {
    title: string;
    message: string;
    type: "success" | "error" | "warning" | "info";
  }) => void;
  customClassName?: string;
  editorContentCustomClassNames?: string;
  onChange: (json: any, html: string) => void;
  setIsSubmitting?: (isSubmitting: "submitting" | "submitted" | "saved") => void;
  setShouldShowAlert?: (showAlert: boolean) => void;
  forwardedRef?: any;
  updatePageTitle: (title: string) => void;
  debouncedUpdatesEnabled?: boolean;
  isSubmitting: "submitting" | "submitted" | "saved";

  // embed configuration
  duplicationConfig?: IDuplicationConfig;
  pageLockConfig?: IPageLockConfig;
  pageArchiveConfig?: IPageArchiveConfig;
}
interface DocumentEditorProps extends IDocumentEditor {
  forwardedRef?: React.Ref<EditorHandle>;
}

interface EditorHandle {
  clearEditor: () => void;
  setEditorValue: (content: string) => void;
}

const DocumentEditor = ({
  documentDetails,
  onChange,
  debouncedUpdatesEnabled,
  setIsSubmitting,
  setShouldShowAlert,
  editorContentCustomClassNames,
  value,
  uploadFile,
  deleteFile,
  restoreFile,
  isSubmitting,
  customClassName,
  forwardedRef,
  duplicationConfig,
  pageLockConfig,
  pageArchiveConfig,
  updatePageTitle,
  cancelUploadImage,
  onActionCompleteHandler,
  rerenderOnPropsChange,
}: IDocumentEditor) => {
  const { markings, updateMarkings } = useEditorMarkings();
  const [sidePeekVisible, setSidePeekVisible] = useState(true);
  const router = useRouter();

  const [hideDragHandleOnMouseLeave, setHideDragHandleOnMouseLeave] = React.useState<() => void>(() => {});

  // this essentially sets the hideDragHandle function from the DragAndDrop extension as the Plugin
  // loads such that we can invoke it from react when the cursor leaves the container
  const setHideDragHandleFunction = (hideDragHandlerFromDragDrop: () => void) => {
    setHideDragHandleOnMouseLeave(() => hideDragHandlerFromDragDrop);
  };

  const editor = useEditor({
    onChange(json, html) {
      updateMarkings(json);
      onChange(json, html);
    },
    onStart(json) {
      updateMarkings(json);
    },
    debouncedUpdatesEnabled,
    restoreFile,
    setIsSubmitting,
    setShouldShowAlert,
    value,
    uploadFile,
    deleteFile,
    cancelUploadImage,
    rerenderOnPropsChange,
    forwardedRef,
<<<<<<< HEAD
    extensions: DocumentEditorExtensions(uploadFile, setIsSubmitting),
=======
    extensions: DocumentEditorExtensions(
      uploadFile,
      embedConfig?.issueEmbedConfig,
      setIsSubmitting,
      setHideDragHandleFunction
    ),
>>>>>>> e23e4bc3
  });

  if (!editor) {
    return null;
  }

  const KanbanMenuOptions = getMenuOptions({
    editor: editor,
    router: router,
    duplicationConfig: duplicationConfig,
    pageLockConfig: pageLockConfig,
    pageArchiveConfig: pageArchiveConfig,
    onActionCompleteHandler,
  });

  const editorClassNames = getEditorClassNames({
    noBorder: true,
    borderOnFocus: false,
    customClassName,
  });

  if (!editor) return null;

  return (
    <div className="flex h-full w-full flex-col overflow-hidden">
      <EditorHeader
        readonly={false}
        KanbanMenuOptions={KanbanMenuOptions}
        editor={editor}
        sidePeekVisible={sidePeekVisible}
        setSidePeekVisible={(val) => setSidePeekVisible(val)}
        markings={markings}
        uploadFile={uploadFile}
        setIsSubmitting={setIsSubmitting}
        isLocked={!pageLockConfig ? false : pageLockConfig.is_locked}
        isArchived={!pageArchiveConfig ? false : pageArchiveConfig.is_archived}
        archivedAt={pageArchiveConfig && pageArchiveConfig.archived_at}
        documentDetails={documentDetails}
        isSubmitting={isSubmitting}
      />
      <div className="flex h-full w-full overflow-y-auto frame-renderer">
        <div className="sticky top-0 h-full w-56 flex-shrink-0 lg:w-72">
          <SummarySideBar editor={editor} markings={markings} sidePeekVisible={sidePeekVisible} />
        </div>
        <div className="h-full w-[calc(100%-14rem)] lg:w-[calc(100%-18rem-18rem)] page-renderer">
          <PageRenderer
            onActionCompleteHandler={onActionCompleteHandler}
            hideDragHandle={hideDragHandleOnMouseLeave}
            readonly={false}
            editor={editor}
            editorContentCustomClassNames={editorContentCustomClassNames}
            editorClassNames={editorClassNames}
            documentDetails={documentDetails}
            updatePageTitle={updatePageTitle}
          />
        </div>
        <div className="hidden w-56 flex-shrink-0 lg:block lg:w-72" />
      </div>
    </div>
  );
};

const DocumentEditorWithRef = React.forwardRef<EditorHandle, IDocumentEditor>((props, ref) => (
  <DocumentEditor {...props} forwardedRef={ref} />
));

DocumentEditorWithRef.displayName = "DocumentEditorWithRef";

export { DocumentEditor, DocumentEditorWithRef };<|MERGE_RESOLUTION|>--- conflicted
+++ resolved
@@ -108,16 +108,7 @@
     cancelUploadImage,
     rerenderOnPropsChange,
     forwardedRef,
-<<<<<<< HEAD
-    extensions: DocumentEditorExtensions(uploadFile, setIsSubmitting),
-=======
-    extensions: DocumentEditorExtensions(
-      uploadFile,
-      embedConfig?.issueEmbedConfig,
-      setIsSubmitting,
-      setHideDragHandleFunction
-    ),
->>>>>>> e23e4bc3
+    extensions: DocumentEditorExtensions(uploadFile, setIsSubmitting, setHideDragHandleFunction),
   });
 
   if (!editor) {
