"use client";
import React, { useState } from "react";
<<<<<<< HEAD
import { cn, getEditorClassNames, useEditor } from "@plane/editor-core";
=======
import { getEditorClassNames, useEditor } from "@plane/editor-core";
>>>>>>> 67de6d07
import { DocumentEditorExtensions } from "./extensions";
import {
  IDuplicationConfig,
  IPageArchiveConfig,
  IPageLockConfig,
} from "./types/menu-actions";
import { EditorHeader } from "./components/editor-header";
import { useEditorMarkings } from "./hooks/use-editor-markings";
import { SummarySideBar } from "./components/summary-side-bar";
import { DocumentDetails } from "./types/editor-types";
import { PageRenderer } from "./components/page-renderer";
import { getMenuOptions } from "./utils/menu-options";
import { useRouter } from "next/router";

export type UploadImage = (file: File) => Promise<string>;
export type DeleteImage = (assetUrlWithWorkspaceId: string) => Promise<any>;

interface IDocumentEditor {
  documentDetails: DocumentDetails;
  value: string;
  uploadFile: UploadImage;
  deleteFile: DeleteImage;
  customClassName?: string;
  editorContentCustomClassNames?: string;
  onChange: (json: any, html: string) => void;
  setIsSubmitting?: (
    isSubmitting: "submitting" | "submitted" | "saved",
  ) => void;
  setShouldShowAlert?: (showAlert: boolean) => void;
  forwardedRef?: any;
  debouncedUpdatesEnabled?: boolean;
  duplicationConfig?: IDuplicationConfig;
  pageLockConfig?: IPageLockConfig;
  pageArchiveConfig?: IPageArchiveConfig;
}
interface DocumentEditorProps extends IDocumentEditor {
  forwardedRef?: React.Ref<EditorHandle>;
}

interface EditorHandle {
  clearEditor: () => void;
  setEditorValue: (content: string) => void;
}

export interface IMarking {
  type: "heading";
  level: number;
  text: string;
  sequence: number;
}

const DocumentEditor = ({
  documentDetails,
  onChange,
  debouncedUpdatesEnabled,
  setIsSubmitting,
  setShouldShowAlert,
  editorContentCustomClassNames,
  value,
  uploadFile,
  deleteFile,
  customClassName,
  forwardedRef,
  duplicationConfig,
  pageLockConfig,
  pageArchiveConfig,
}: IDocumentEditor) => {
  // const [alert, setAlert] = useState<string>("")
  const { markings, updateMarkings } = useEditorMarkings();
<<<<<<< HEAD
  const [sidePeakVisible, setSidePeakVisible] = useState(true);
=======
  const [sidePeekVisible, setSidePeekVisible] = useState(true);
>>>>>>> 67de6d07
  const router = useRouter();

  const editor = useEditor({
    onChange(json, html) {
      updateMarkings(json);
      onChange(json, html);
    },
    onStart(json) {
      updateMarkings(json);
    },
    debouncedUpdatesEnabled,
    setIsSubmitting,
    setShouldShowAlert,
    value,
    uploadFile,
    deleteFile,
    forwardedRef,
    extensions: DocumentEditorExtensions(uploadFile, setIsSubmitting),
  });

  if (!editor) {
    return null;
  }

  const KanbanMenuOptions = getMenuOptions({
    editor: editor,
    router: router,
    duplicationConfig: duplicationConfig,
    pageLockConfig: pageLockConfig,
    pageArchiveConfig: pageArchiveConfig,
  });
  const editorClassNames = getEditorClassNames({
    noBorder: true,
    borderOnFocus: false,
    customClassName,
  });

  if (!editor) return null;

  return (
<<<<<<< HEAD
    <div className="flex flex-col">
      <div className="top-0 sticky z-10 bg-custom-background-100">
        <EditorHeader
          readonly={false}
          KanbanMenuOptions={KanbanMenuOptions}
          editor={editor}
          sidePeakVisible={sidePeakVisible}
          setSidePeakVisible={setSidePeakVisible}
          markings={markings}
          uploadFile={uploadFile}
          setIsSubmitting={setIsSubmitting}
          isLocked={!pageLockConfig ? false : pageLockConfig.is_locked}
          isArchived={
            !pageArchiveConfig ? false : pageArchiveConfig.is_archived
          }
          archivedAt={pageArchiveConfig && pageArchiveConfig.archived_at}
          documentDetails={documentDetails}
        />
      </div>
      <div className="self-center items-stretch w-full max-md:max-w-full h-full">
        <div
          className={cn(
            "gap-5 flex max-md:flex-col max-md:items-stretch max-md:gap-0 h-full",
            { "justify-center": !sidePeakVisible },
          )}
        >
=======
    <div className="h-full w-full flex flex-col overflow-hidden">
      <EditorHeader
        readonly={false}
        KanbanMenuOptions={KanbanMenuOptions}
        editor={editor}
        sidePeekVisible={sidePeekVisible}
        setSidePeekVisible={(val) => setSidePeekVisible(val)}
        markings={markings}
        uploadFile={uploadFile}
        setIsSubmitting={setIsSubmitting}
        isLocked={!pageLockConfig ? false : pageLockConfig.is_locked}
        isArchived={!pageArchiveConfig ? false : pageArchiveConfig.is_archived}
        archivedAt={pageArchiveConfig && pageArchiveConfig.archived_at}
        documentDetails={documentDetails}
      />
      <div className="h-full w-full flex overflow-y-auto">
        <div className="flex-shrink-0 h-full w-56 lg:w-72 sticky top-0">
>>>>>>> 67de6d07
          <SummarySideBar
            editor={editor}
            markings={markings}
            sidePeekVisible={sidePeekVisible}
          />
        </div>
        <div className="h-full w-[calc(100%-14rem)] lg:w-[calc(100%-18rem-18rem)]">
          <PageRenderer
            editor={editor}
            editorContentCustomClassNames={editorContentCustomClassNames}
            editorClassNames={editorClassNames}
            documentDetails={documentDetails}
          />
        </div>
        <div className="hidden lg:block flex-shrink-0 w-56 lg:w-72" />
      </div>
    </div>
  );
};

const DocumentEditorWithRef = React.forwardRef<EditorHandle, IDocumentEditor>(
  (props, ref) => <DocumentEditor {...props} forwardedRef={ref} />,
);

DocumentEditorWithRef.displayName = "DocumentEditorWithRef";

export { DocumentEditor, DocumentEditorWithRef };<|MERGE_RESOLUTION|>--- conflicted
+++ resolved
@@ -1,10 +1,6 @@
 "use client";
 import React, { useState } from "react";
-<<<<<<< HEAD
-import { cn, getEditorClassNames, useEditor } from "@plane/editor-core";
-=======
 import { getEditorClassNames, useEditor } from "@plane/editor-core";
->>>>>>> 67de6d07
 import { DocumentEditorExtensions } from "./extensions";
 import {
   IDuplicationConfig,
@@ -74,11 +70,7 @@
 }: IDocumentEditor) => {
   // const [alert, setAlert] = useState<string>("")
   const { markings, updateMarkings } = useEditorMarkings();
-<<<<<<< HEAD
-  const [sidePeakVisible, setSidePeakVisible] = useState(true);
-=======
   const [sidePeekVisible, setSidePeekVisible] = useState(true);
->>>>>>> 67de6d07
   const router = useRouter();
 
   const editor = useEditor({
@@ -119,34 +111,6 @@
   if (!editor) return null;
 
   return (
-<<<<<<< HEAD
-    <div className="flex flex-col">
-      <div className="top-0 sticky z-10 bg-custom-background-100">
-        <EditorHeader
-          readonly={false}
-          KanbanMenuOptions={KanbanMenuOptions}
-          editor={editor}
-          sidePeakVisible={sidePeakVisible}
-          setSidePeakVisible={setSidePeakVisible}
-          markings={markings}
-          uploadFile={uploadFile}
-          setIsSubmitting={setIsSubmitting}
-          isLocked={!pageLockConfig ? false : pageLockConfig.is_locked}
-          isArchived={
-            !pageArchiveConfig ? false : pageArchiveConfig.is_archived
-          }
-          archivedAt={pageArchiveConfig && pageArchiveConfig.archived_at}
-          documentDetails={documentDetails}
-        />
-      </div>
-      <div className="self-center items-stretch w-full max-md:max-w-full h-full">
-        <div
-          className={cn(
-            "gap-5 flex max-md:flex-col max-md:items-stretch max-md:gap-0 h-full",
-            { "justify-center": !sidePeakVisible },
-          )}
-        >
-=======
     <div className="h-full w-full flex flex-col overflow-hidden">
       <EditorHeader
         readonly={false}
@@ -164,7 +128,6 @@
       />
       <div className="h-full w-full flex overflow-y-auto">
         <div className="flex-shrink-0 h-full w-56 lg:w-72 sticky top-0">
->>>>>>> 67de6d07
           <SummarySideBar
             editor={editor}
             markings={markings}
