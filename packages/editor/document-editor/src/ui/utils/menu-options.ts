--- conflicted
+++ resolved
@@ -40,18 +40,7 @@
       type: "copy_markdown",
       Icon: ClipboardIcon,
       action: () => copyMarkdownToClipboard(editor),
-<<<<<<< HEAD
-      label: "Copy Markdown",
-    },
-    {
-      key: 2,
-      type: "close_page",
-      Icon: XCircle,
-      action: () => router.back(),
-      label: "Close the page",
-=======
       label: "Copy markdown",
->>>>>>> 67de6d07
     },
     // {
     //   key: 2,
@@ -65,11 +54,7 @@
       type: "copy_page_link",
       Icon: Link,
       action: () => CopyPageLink(),
-<<<<<<< HEAD
-      label: "Copy Page Link",
-=======
       label: "Copy page link",
->>>>>>> 67de6d07
     },
   ];
 
@@ -89,11 +74,7 @@
       key: KanbanMenuOptions.length++,
       type: pageLockConfig.is_locked ? "unlock_page" : "lock_page",
       Icon: pageLockConfig.is_locked ? Unlock : Lock,
-<<<<<<< HEAD
-      label: pageLockConfig.is_locked ? "Unlock Page" : "Lock Page",
-=======
       label: pageLockConfig.is_locked ? "Unlock page" : "Lock page",
->>>>>>> 67de6d07
       action: pageLockConfig.action,
     });
   }
