--- conflicted
+++ resolved
@@ -12,15 +12,7 @@
     let h2Sequence: number = 0;
     if (nodes) {
       nodes.forEach((node) => {
-<<<<<<< HEAD
         if (node.type === "heading" && (node.attrs.level === 1 || node.attrs.level === 2 || node.attrs.level === 3) && node.content) {
-=======
-        if (
-          node.type === "heading" &&
-          (node.attrs.level === 1 || node.attrs.level === 2) &&
-          node.content
-        ) {
->>>>>>> 62c06150
           tempMarkings.push({
             type: "heading",
             level: node.attrs.level,
@@ -36,10 +28,5 @@
   return {
     updateMarkings,
     markings,
-<<<<<<< HEAD
-  }
-}
-=======
   };
-};
->>>>>>> 62c06150
+};