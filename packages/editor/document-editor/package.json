--- conflicted
+++ resolved
@@ -34,14 +34,11 @@
     "@plane/ui": "*",
     "@tiptap/core": "^2.1.7",
     "@tiptap/extension-placeholder": "^2.1.11",
-<<<<<<< HEAD
     "@tiptap/pm": "^2.1.12",
     "@tiptap/suggestion": "^2.1.12",
     "@types/node": "18.15.3",
     "@types/react": "^18.2.39",
     "@types/react-dom": "18.0.11",
-=======
->>>>>>> 8ea42aa0
     "eslint": "8.36.0",
     "eslint-config-next": "13.2.4",
     "react-popper": "^2.3.0",
