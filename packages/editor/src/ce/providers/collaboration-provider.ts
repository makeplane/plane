import { IndexeddbPersistence } from "y-indexeddb";
import * as Y from "yjs";

export interface CompleteCollaboratorProviderConfiguration {
  /**
   * The identifier/name of your document
   */
  name: string;
  /**
   * The actual Y.js document
   */
  document: Y.Doc;
  /**
   * onChange callback
   */
  onChange: (updates: Uint8Array, source?: string) => void;
  /**
   * Whether connection to the database has been established and all available content has been loaded or not.
   */
  hasIndexedDBSynced: boolean;
}

export type CollaborationProviderConfiguration = Required<Pick<CompleteCollaboratorProviderConfiguration, "name">> &
  Partial<CompleteCollaboratorProviderConfiguration>;

export class CollaborationProvider {
  public configuration: CompleteCollaboratorProviderConfiguration = {
    name: "",
    document: new Y.Doc(),
    onChange: () => {},
    hasIndexedDBSynced: false,
  };

  unsyncedChanges = 0;

  private initialSync = false;

  constructor(configuration: CollaborationProviderConfiguration) {
    this.setConfiguration(configuration);

    this.indexeddbProvider = new IndexeddbPersistence(`page-${this.configuration.name}`, this.document);
    this.indexeddbProvider.on("synced", () => {
      this.configuration.hasIndexedDBSynced = true;
    });
    this.document.on("update", this.documentUpdateHandler.bind(this));
    this.document.on("destroy", this.documentDestroyHandler.bind(this));
  }

  private indexeddbProvider: IndexeddbPersistence;

  public setConfiguration(configuration: Partial<CompleteCollaboratorProviderConfiguration> = {}): void {
    this.configuration = {
      ...this.configuration,
      ...configuration,
    };
  }

  get document() {
    return this.configuration.document;
  }

  public hasUnsyncedChanges(): boolean {
    return this.unsyncedChanges > 0;
  }

  private resetUnsyncedChanges() {
    this.unsyncedChanges = 0;
  }

  private incrementUnsyncedChanges() {
    this.unsyncedChanges += 1;
  }

  public setSynced() {
    this.resetUnsyncedChanges();
  }

  public async hasIndexedDBSynced() {
    await this.indexeddbProvider.whenSynced;
    return this.configuration.hasIndexedDBSynced;
  }

  async documentUpdateHandler(_update: Uint8Array, origin: any) {
    await this.indexeddbProvider.whenSynced;
<<<<<<< HEAD
    console.log("arara", this.unsyncedChanges);
=======
>>>>>>> 36fccd25

    // return if the update is from the provider itself
    if (origin === this) return;

    // call onChange with the update
    const stateVector = Y.encodeStateAsUpdate(this.document);

    if (!this.initialSync) {
      this.configuration.onChange?.(stateVector, "initialSync");
      this.initialSync = true;
      return;
    }

    this.configuration.onChange?.(stateVector);
    this.incrementUnsyncedChanges();
  }

  getUpdateFromIndexedDB(): Uint8Array {
    const update = Y.encodeStateAsUpdate(this.document);
    return update;
  }

  documentDestroyHandler() {
    this.document.off("update", this.documentUpdateHandler);
    this.document.off("destroy", this.documentDestroyHandler);
  }
}<|MERGE_RESOLUTION|>--- conflicted
+++ resolved
@@ -82,10 +82,6 @@
 
   async documentUpdateHandler(_update: Uint8Array, origin: any) {
     await this.indexeddbProvider.whenSynced;
-<<<<<<< HEAD
-    console.log("arara", this.unsyncedChanges);
-=======
->>>>>>> 36fccd25
 
     // return if the update is from the provider itself
     if (origin === this) return;
