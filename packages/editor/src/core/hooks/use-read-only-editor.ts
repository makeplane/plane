import { useImperativeHandle, useRef, MutableRefObject, useEffect } from "react";
import { HocuspocusProvider } from "@hocuspocus/provider";
import { EditorProps } from "@tiptap/pm/view";
import { useEditor as useCustomEditor, Editor } from "@tiptap/react";
import * as Y from "yjs";
// extensions
import { CoreReadOnlyEditorExtensions } from "@/extensions";
// helpers
import { getParagraphCount } from "@/helpers/common";
import { IMarking, scrollSummary } from "@/helpers/scroll-to-node";
// props
import { CoreReadOnlyEditorProps } from "@/props";
// types
<<<<<<< HEAD
import { EditorReadOnlyRefApi, IMentionHighlight, TDocumentEventsServer, TFileHandler } from "@/types";
=======
import { EditorReadOnlyRefApi, IMentionHighlight, TExtensions, TFileHandler } from "@/types";
>>>>>>> 8c04aa6f

interface CustomReadOnlyEditorProps {
  disabledExtensions: TExtensions[];
  editorClassName: string;
  editorProps?: EditorProps;
  extensions?: any;
  forwardedRef?: MutableRefObject<EditorReadOnlyRefApi | null>;
  initialValue?: string;
  fileHandler: Pick<TFileHandler, "getAssetSrc">;
  handleEditorReady?: (value: boolean) => void;
  mentionHandler: {
    highlights: () => Promise<IMentionHighlight[]>;
  };
  provider?: HocuspocusProvider;
}

export const useReadOnlyEditor = (props: CustomReadOnlyEditorProps) => {
  const {
    disabledExtensions,
    initialValue,
    editorClassName,
    forwardedRef,
    extensions = [],
    editorProps = {},
    fileHandler,
    handleEditorReady,
    mentionHandler,
    provider,
  } = props;

  const editor = useCustomEditor({
    editable: false,
    content: typeof initialValue === "string" && initialValue.trim() !== "" ? initialValue : "<p></p>",
    editorProps: {
      ...CoreReadOnlyEditorProps({
        editorClassName,
      }),
      ...editorProps,
    },
    onCreate: async () => {
      handleEditorReady?.(true);
    },
    extensions: [
      ...CoreReadOnlyEditorExtensions({
        disabledExtensions,
        mentionConfig: {
          mentionHighlights: mentionHandler.highlights,
        },
        fileHandler,
      }),
      ...extensions,
    ],
    onDestroy: () => {
      handleEditorReady?.(false);
    },
  });

  // for syncing swr data on tab refocus etc
  useEffect(() => {
    if (initialValue === null || initialValue === undefined) return;
    if (editor && !editor.isDestroyed) editor?.commands.setContent(initialValue, false, { preserveWhitespace: "full" });
  }, [editor, initialValue]);

  const editorRef: MutableRefObject<Editor | null> = useRef(null);

  useImperativeHandle(forwardedRef, () => ({
    clearEditor: (emitUpdate = false) => {
      editorRef.current?.chain().setMeta("skipImageDeletion", true).clearContent(emitUpdate).run();
    },
    setEditorValue: (content: string) => {
      editorRef.current?.commands.setContent(content, false, { preserveWhitespace: "full" });
    },
    getMarkDown: (): string => {
      const markdownOutput = editorRef.current?.storage.markdown.getMarkdown();
      return markdownOutput;
    },
    getDocument: () => {
      const documentBinary = provider?.document ? Y.encodeStateAsUpdate(provider?.document) : null;
      const documentHTML = editorRef.current?.getHTML() ?? "<p></p>";
      const documentJSON = editorRef.current?.getJSON() ?? null;

      return {
        binary: documentBinary,
        html: documentHTML,
        json: documentJSON,
      };
    },
    scrollSummary: (marking: IMarking): void => {
      if (!editorRef.current) return;
      scrollSummary(editorRef.current, marking);
    },
    getDocumentInfo: () => ({
      characters: editorRef?.current?.storage?.characterCount?.characters?.() ?? 0,
      paragraphs: getParagraphCount(editorRef?.current?.state),
      words: editorRef?.current?.storage?.characterCount?.words?.() ?? 0,
    }),
    onHeadingChange: (callback: (headings: IMarking[]) => void) => {
      // Subscribe to update event emitted from headers extension
      editorRef.current?.on("update", () => {
        callback(editorRef.current?.storage.headingList.headings);
      });
      // Return a function to unsubscribe to the continuous transactions of
      // the editor on unmounting the component that has subscribed to this
      // method
      return () => {
        editorRef.current?.off("update");
      };
    },
    emitRealTimeUpdate: (message: TDocumentEventsServer) => provider?.sendStateless(message),
    listenToRealTimeUpdate: () => provider && { on: provider.on.bind(provider), off: provider.off.bind(provider) },
    getHeadings: () => editorRef?.current?.storage.headingList.headings,
  }));

  if (!editor) {
    return null;
  }

  editorRef.current = editor;
  return editor;
};<|MERGE_RESOLUTION|>--- conflicted
+++ resolved
@@ -11,11 +11,7 @@
 // props
 import { CoreReadOnlyEditorProps } from "@/props";
 // types
-<<<<<<< HEAD
-import { EditorReadOnlyRefApi, IMentionHighlight, TDocumentEventsServer, TFileHandler } from "@/types";
-=======
-import { EditorReadOnlyRefApi, IMentionHighlight, TExtensions, TFileHandler } from "@/types";
->>>>>>> 8c04aa6f
+import type { EditorReadOnlyRefApi, IMentionHighlight, TExtensions, TDocumentEventsServer, TFileHandler } from "@/types";
 
 interface CustomReadOnlyEditorProps {
   disabledExtensions: TExtensions[];
