--- conflicted
+++ resolved
@@ -1,15 +1,5 @@
-<<<<<<< HEAD
-import { HocuspocusProvider } from "@hocuspocus/provider";
-import { EditorProps } from "@tiptap/pm/view";
-import { useEditor as useTiptapEditor, Extensions } from "@tiptap/react";
-import { useImperativeHandle, MutableRefObject, useEffect } from "react";
-=======
 import { useEditor as useTiptapEditor } from "@tiptap/react";
 import { useImperativeHandle, useEffect } from "react";
-import * as Y from "yjs";
-// constants
-import { CORE_EDITOR_META } from "@/constants/meta";
->>>>>>> 64fd0b28
 // extensions
 import { CoreReadOnlyEditorExtensions } from "@/extensions";
 // helpers
@@ -17,24 +7,7 @@
 // props
 import { CoreReadOnlyEditorProps } from "@/props";
 // types
-<<<<<<< HEAD
-import type { EditorReadOnlyRefApi, TExtensions, TReadOnlyFileHandler, TReadOnlyMentionHandler } from "@/types";
-
-interface CustomReadOnlyEditorProps {
-  disabledExtensions: TExtensions[];
-  editorClassName: string;
-  editorProps?: EditorProps;
-  extensions?: Extensions;
-  forwardedRef?: MutableRefObject<EditorReadOnlyRefApi | null>;
-  initialValue?: string;
-  fileHandler: TReadOnlyFileHandler;
-  handleEditorReady?: (value: boolean) => void;
-  mentionHandler: TReadOnlyMentionHandler;
-  provider?: HocuspocusProvider;
-}
-=======
 import type { TReadOnlyEditorHookProps } from "@/types";
->>>>>>> 64fd0b28
 
 export const useReadOnlyEditor = (props: TReadOnlyEditorHookProps) => {
   const {
