import type { HocuspocusProvider } from "@hocuspocus/provider";
import type { Extensions } from "@tiptap/core";
import Collaboration from "@tiptap/extension-collaboration";
// react
import type React from "react";
import { useEffect, useMemo } from "react";
// extensions
import { HeadingListExtension, SideMenuExtension } from "@/extensions";
// hooks
import { useEditor } from "@/hooks/use-editor";
// plane editor extensions
import { DocumentEditorAdditionalExtensions } from "@/plane-editor/extensions";
// types
import type {
  TCollaborativeEditorHookProps,
  ICollaborativeDocumentEditorProps,
  IEditorPropsExtended,
  IEditorProps,
  TEditorHookProps,
  EditorTitleRefApi,
} from "@/types";
// local imports
import { useEditorNavigation } from "./use-editor-navigation";
import { useTitleEditor } from "./use-title-editor";

type UseCollaborativeEditorArgs = Omit<TCollaborativeEditorHookProps, "realtimeConfig" | "serverHandler" | "user"> & {
  provider: HocuspocusProvider;
  user: TCollaborativeEditorHookProps["user"];
  actions: {
    signalForcedClose: (value: boolean) => void;
  };
};

export const useCollaborativeEditor = (props: UseCollaborativeEditorArgs) => {
  const {
    provider,
    onAssetChange,
    onChange,
    onTransaction,
    disabledExtensions,
    editable,
    editorClassName = "",
    editorProps = {},
    extendedEditorProps,
    extensions = [],
    fileHandler,
    flaggedExtensions,
    forwardedRef,
    getEditorMetaData,
    handleEditorReady,
    id,
    mentionHandler,
    dragDropEnabled = true,
    isTouchDevice,
    onEditorFocus,
    placeholder,
<<<<<<< HEAD
=======
    showPlaceholderOnEmpty,
>>>>>>> f1761c65
    tabIndex,
    titleRef,
    updatePageProperties,
    user,
    actions,
  } = props;

  const { mainNavigationExtension, titleNavigationExtension, setMainEditor, setTitleEditor } = useEditorNavigation();

  // Memoize extensions to avoid unnecessary editor recreations
  const editorExtensions = useMemo(
    () => [
      SideMenuExtension({
        aiEnabled: !disabledExtensions?.includes("ai"),
        dragDropEnabled,
      }),
      HeadingListExtension,
      Collaboration.configure({
        document: provider.document,
        field: "default",
      }),
      ...extensions,
      ...DocumentEditorAdditionalExtensions({
        disabledExtensions,
        extendedEditorProps,
        fileHandler,
        flaggedExtensions,
        isEditable: editable,
        provider,
        userDetails: user,
      }),
      mainNavigationExtension,
    ],
    [
      provider,
      disabledExtensions,
      dragDropEnabled,
      extensions,
      extendedEditorProps,
      fileHandler,
      flaggedExtensions,
      editable,
      user,
      mainNavigationExtension,
    ]
  );

  // Editor configuration
  const editorConfig = useMemo<TEditorHookProps>(
    () => ({
      disabledExtensions,
      extendedEditorProps,
      id,
      editable,
      editorProps,
      editorClassName,
      enableHistory: false,
      extensions: editorExtensions,
      fileHandler,
      flaggedExtensions,
      forwardedRef,
      getEditorMetaData,
      handleEditorReady,
      isTouchDevice,
      mentionHandler,
      onAssetChange,
      onChange,
      onEditorFocus,
      onTransaction,
      placeholder,
<<<<<<< HEAD
=======
      showPlaceholderOnEmpty,
>>>>>>> f1761c65
      provider,
      tabIndex,
    }),
    [
      provider,
      disabledExtensions,
      extendedEditorProps,
      id,
      editable,
      editorProps,
      editorClassName,
      editorExtensions,
      fileHandler,
      flaggedExtensions,
      forwardedRef,
      getEditorMetaData,
      handleEditorReady,
      isTouchDevice,
      mentionHandler,
      onAssetChange,
      onChange,
      onEditorFocus,
      onTransaction,
      placeholder,
<<<<<<< HEAD
=======
      showPlaceholderOnEmpty,
>>>>>>> f1761c65
      tabIndex,
    ]
  );

  const editor = useEditor(editorConfig);

  const titleExtensions = useMemo(
    () => [
      Collaboration.configure({
        document: provider.document,
        field: "title",
      }),
      titleNavigationExtension,
    ],
    [provider, titleNavigationExtension]
  );

  const titleEditorConfig = useMemo<{
    id: string;
    editable: boolean;
    provider: HocuspocusProvider;
    titleRef?: React.MutableRefObject<EditorTitleRefApi | null>;
    updatePageProperties?: ICollaborativeDocumentEditorProps["updatePageProperties"];
    extensions: Extensions;
    extendedEditorProps?: IEditorPropsExtended;
    getEditorMetaData?: IEditorProps["getEditorMetaData"];
  }>(
    () => ({
      id,
      editable,
      provider,
      titleRef,
      updatePageProperties,
      extensions: titleExtensions,
      extendedEditorProps,
      getEditorMetaData,
    }),
    [provider, id, editable, titleRef, updatePageProperties, titleExtensions, extendedEditorProps, getEditorMetaData]
  );

  const titleEditor = useTitleEditor(titleEditorConfig as Parameters<typeof useTitleEditor>[0]);

  useEffect(() => {
    if (editor && titleEditor) {
      setMainEditor(editor);
      setTitleEditor(titleEditor);
    }
  }, [editor, titleEditor, setMainEditor, setTitleEditor]);

  return {
    editor,
    titleEditor,
  };
};<|MERGE_RESOLUTION|>--- conflicted
+++ resolved
@@ -54,10 +54,7 @@
     isTouchDevice,
     onEditorFocus,
     placeholder,
-<<<<<<< HEAD
-=======
     showPlaceholderOnEmpty,
->>>>>>> f1761c65
     tabIndex,
     titleRef,
     updatePageProperties,
@@ -128,10 +125,7 @@
       onEditorFocus,
       onTransaction,
       placeholder,
-<<<<<<< HEAD
-=======
       showPlaceholderOnEmpty,
->>>>>>> f1761c65
       provider,
       tabIndex,
     }),
@@ -156,10 +150,7 @@
       onEditorFocus,
       onTransaction,
       placeholder,
-<<<<<<< HEAD
-=======
       showPlaceholderOnEmpty,
->>>>>>> f1761c65
       tabIndex,
     ]
   );
