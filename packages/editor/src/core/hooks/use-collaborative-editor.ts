import { HocuspocusProvider } from "@hocuspocus/provider";
import Collaboration from "@tiptap/extension-collaboration";
import { useEffect, useMemo, useState } from "react";
import { IndexeddbPersistence } from "y-indexeddb";
// extensions
import { HeadingListExtension, SideMenuExtension } from "@/extensions";
// hooks
import { useEditor } from "@/hooks/use-editor";
// plane editor extensions
import { DocumentEditorAdditionalExtensions } from "@/plane-editor/extensions";
// types
import { TCollaborativeEditorHookProps } from "@/types";

export const useCollaborativeEditor = (props: TCollaborativeEditorHookProps) => {
  const {
<<<<<<< HEAD
    onAssetChange,
=======
    onChange,
>>>>>>> 7045a1f2
    onTransaction,
    disabledExtensions,
    editable,
    editorClassName = "",
    editorProps = {},
    embedHandler,
    extensions = [],
    fileHandler,
    flaggedExtensions,
    forwardedRef,
    handleEditorReady,
    id,
    mentionHandler,
    placeholder,
    realtimeConfig,
    serverHandler,
    tabIndex,
    user,
  } = props;
  // states
  const [hasServerConnectionFailed, setHasServerConnectionFailed] = useState(false);
  const [hasServerSynced, setHasServerSynced] = useState(false);
  // initialize Hocuspocus provider
  const provider = useMemo(
    () =>
      new HocuspocusProvider({
        name: id,
        parameters: realtimeConfig.queryParams,
        // using user id as a token to verify the user on the server
        token: JSON.stringify(user),
        url: realtimeConfig.url,
        onAuthenticationFailed: () => {
          serverHandler?.onServerError?.();
          setHasServerConnectionFailed(true);
        },
        onConnect: () => serverHandler?.onConnect?.(),
        onClose: (data) => {
          if (data.event.code === 1006) {
            serverHandler?.onServerError?.();
            setHasServerConnectionFailed(true);
          }
        },
        onSynced: () => setHasServerSynced(true),
      }),
    [id, realtimeConfig, serverHandler, user]
  );

  const localProvider = useMemo(
    () => (id ? new IndexeddbPersistence(id, provider.document) : undefined),
    [id, provider]
  );

  // destroy and disconnect all providers connection on unmount
  useEffect(
    () => () => {
      provider?.destroy();
      localProvider?.destroy();
    },
    [provider, localProvider]
  );

  const editor = useEditor({
    disabledExtensions,
    id,
    editable,
    editorProps,
    editorClassName,
    enableHistory: false,
    extensions: [
      SideMenuExtension({
        aiEnabled: !disabledExtensions?.includes("ai"),
        dragDropEnabled: true,
      }),
      HeadingListExtension,
      Collaboration.configure({
        document: provider.document,
      }),
      ...extensions,
      ...DocumentEditorAdditionalExtensions({
        disabledExtensions,
        embedConfig: embedHandler,
        fileHandler,
        flaggedExtensions,
        provider,
        userDetails: user,
      }),
    ],
    fileHandler,
    flaggedExtensions,
    forwardedRef,
    handleEditorReady,
    mentionHandler,
<<<<<<< HEAD
    onAssetChange,
=======
    onChange,
>>>>>>> 7045a1f2
    onTransaction,
    placeholder,
    provider,
    tabIndex,
  });

  return {
    editor,
    hasServerConnectionFailed,
    hasServerSynced,
  };
};<|MERGE_RESOLUTION|>--- conflicted
+++ resolved
@@ -13,11 +13,8 @@
 
 export const useCollaborativeEditor = (props: TCollaborativeEditorHookProps) => {
   const {
-<<<<<<< HEAD
     onAssetChange,
-=======
     onChange,
->>>>>>> 7045a1f2
     onTransaction,
     disabledExtensions,
     editable,
@@ -110,11 +107,8 @@
     forwardedRef,
     handleEditorReady,
     mentionHandler,
-<<<<<<< HEAD
     onAssetChange,
-=======
     onChange,
->>>>>>> 7045a1f2
     onTransaction,
     placeholder,
     provider,
