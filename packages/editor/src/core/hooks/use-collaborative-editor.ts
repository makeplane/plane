--- conflicted
+++ resolved
@@ -40,14 +40,10 @@
       new HocuspocusProvider({
         websocketProvider: socket,
         name: id,
-<<<<<<< HEAD
-        token: user.id,
-=======
         parameters: realtimeConfig.queryParams,
         // using user id as a token to verify the user on the server
         token: JSON.stringify(user),
         url: realtimeConfig.url,
->>>>>>> eebc327b
         onAuthenticationFailed: () => {
           serverHandler?.onServerError?.();
           setHasServerConnectionFailed(true);
