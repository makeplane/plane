--- conflicted
+++ resolved
@@ -163,11 +163,8 @@
     flaggedExtensions,
     forwardedRef,
     handleEditorReady,
-<<<<<<< HEAD
     isTouchDevice,
-=======
     isSmoothCursorEnabled,
->>>>>>> 65e400f4
     mentionHandler,
     onAssetChange,
     onChange,
