--- conflicted
+++ resolved
@@ -52,13 +52,7 @@
             setHasServerConnectionFailed(true);
           }
         },
-<<<<<<< HEAD
-        onSynced: () => {
-          serverHandler?.onSynced?.();
-        },
-=======
         onSynced: () => setHasServerSynced(true),
->>>>>>> 632282d0
       }),
     [id, realtimeConfig, serverHandler, user.id]
   );
