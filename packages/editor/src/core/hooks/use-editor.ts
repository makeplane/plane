import { useImperativeHandle, MutableRefObject, useEffect, useState } from "react";
import { HocuspocusProvider } from "@hocuspocus/provider";
import { DOMSerializer } from "@tiptap/pm/model";
import { EditorProps } from "@tiptap/pm/view";
<<<<<<< HEAD
import { Editor, useEditorState, useEditor as useTiptapEditor } from "@tiptap/react";
=======
import { useEditor as useTiptapEditor, Editor, Extensions } from "@tiptap/react";
>>>>>>> ba1a3146
import * as Y from "yjs";
// components
import { getEditorMenuItems } from "@/components/menus";
// extensions
import { CoreEditorExtensions } from "@/extensions";
// helpers
import { getParagraphCount } from "@/helpers/common";
import { insertContentAtSavedSelection } from "@/helpers/insert-content-at-cursor-position";
import { IMarking, scrollSummary, scrollToNodeViaDOMCoordinates } from "@/helpers/scroll-to-node";
// props
import { CoreEditorProps } from "@/props";
// types
import type {
  TDocumentEventsServer,
  EditorRefApi,
  TEditorCommands,
  TFileHandler,
  TExtensions,
  TMentionHandler,
} from "@/types";

export interface CustomEditorProps {
  editable: boolean;
  editorClassName: string;
  editorProps?: EditorProps;
  enableHistory: boolean;
  disabledExtensions: TExtensions[];
  extensions?: Extensions;
  fileHandler: TFileHandler;
  forwardedRef?: MutableRefObject<EditorRefApi | null>;
  handleEditorReady?: (value: boolean) => void;
  id?: string;
  initialValue?: string;
  mentionHandler: TMentionHandler;
  onChange?: (json: object, html: string) => void;
  onTransaction?: () => void;
  autofocus?: boolean;
  placeholder?: string | ((isFocused: boolean, value: string) => string);
  provider?: HocuspocusProvider;
  tabIndex?: number;
  // undefined when prop is not passed, null if intentionally passed to stop
  // swr syncing
  value?: string | null | undefined;
}

export const useEditor = (props: CustomEditorProps) => {
  const {
    disabledExtensions,
    editable = true,
    editorClassName,
    editorProps = {},
    enableHistory,
    extensions = [],
    fileHandler,
    forwardedRef,
    handleEditorReady,
    id = "",
    initialValue,
    mentionHandler,
    onChange,
    onTransaction,
    placeholder,
    tabIndex,
    value,
    provider,
    autofocus = false,
  } = props;
<<<<<<< HEAD

  const editor = useTiptapEditor({
    immediatelyRender: true,
    shouldRerenderOnTransaction: false,
    autofocus,
    editorProps: {
      ...CoreEditorProps({
        editorClassName,
      }),
      ...editorProps,
    },
    extensions: [
      ...CoreEditorExtensions({
        disabledExtensions,
        enableHistory,
        fileHandler,
        mentionConfig: {
          mentionSuggestions: mentionHandler.suggestions ?? (() => Promise.resolve<IMentionSuggestion[]>([])),
          mentionHighlights: mentionHandler.highlights,
        },
        placeholder,
        tabIndex,
      }),
      ...extensions,
    ],
    content: typeof initialValue === "string" && initialValue.trim() !== "" ? initialValue : "<p></p>",
    onCreate: () => handleEditorReady?.(true),
    onTransaction: () => {
      onTransaction?.();
=======
  // states
  const [savedSelection, setSavedSelection] = useState<Selection | null>(null);
  // refs
  const editorRef: MutableRefObject<Editor | null> = useRef(null);
  const savedSelectionRef = useRef(savedSelection);
  const editor = useTiptapEditor(
    {
      editable,
      autofocus,
      editorProps: {
        ...CoreEditorProps({
          editorClassName,
        }),
        ...editorProps,
      },
      extensions: [
        ...CoreEditorExtensions({
          editable,
          disabledExtensions,
          enableHistory,
          fileHandler,
          mentionHandler,
          placeholder,
          tabIndex,
        }),
        ...extensions,
      ],
      content: typeof initialValue === "string" && initialValue.trim() !== "" ? initialValue : "<p></p>",
      onCreate: () => handleEditorReady?.(true),
      onTransaction: ({ editor }) => {
        setSavedSelection(editor.state.selection);
        onTransaction?.();
      },
      onUpdate: ({ editor }) => onChange?.(editor.getJSON(), editor.getHTML()),
      onDestroy: () => handleEditorReady?.(false),
>>>>>>> ba1a3146
    },
    [editable]
  );

  const editorState = useEditorState({
    editor,
    // This function will be called every time the editor state changes
    selector: ({ editor: editorInstance }: { editor: Editor }) => ({
      // It will only re-render if the bold or italic state changes
      isBold: editorInstance.isActive("bold"),
      isItalic: editorInstance.isActive("italic"),
    }),
  });

  console.log("editorState", editorState);
  const [currentEditorState, setCurrentEditorState] = useState(editorState);
  // Effect for syncing SWR data
  useEffect(() => {
    // value is null when intentionally passed where syncing is not yet
    // supported and value is undefined when the data from swr is not populated
    if (value === null || value === undefined) return;
    if (editor && !editor.isDestroyed && !editor.storage.imageComponent.uploadInProgress) {
      try {
        editor.commands.setContent(value, false, { preserveWhitespace: "full" });
        if (editor.state.selection) {
          const docLength = editor.state.doc.content.size;
          const relativePosition = Math.min(editor.state.selection.from, docLength - 1);
          editor.commands.setTextSelection(relativePosition);
        }
      } catch (error) {
        console.error("Error syncing editor content with external value:", error);
      }
    }
  }, [editor, value, id]);
  useEffect(() => {
    setCurrentEditorState(editorState);
  }, [editorState]);

  useImperativeHandle(
    forwardedRef,
    () => ({
      blur: () => editor.commands.blur(),
      scrollToNodeViaDOMCoordinates(behavior?: ScrollBehavior, pos?: number) {
        const resolvedPos = pos ?? editor.state.selection.from;
        if (!editor || !resolvedPos) return;
        scrollToNodeViaDOMCoordinates(editor, resolvedPos, behavior);
      },
      getCurrentCursorPosition: () => editor.state.selection.from,
      clearEditor: (emitUpdate = false) => {
        editor?.chain().setMeta("skipImageDeletion", true).clearContent(emitUpdate).run();
      },
      setEditorValue: (content: string) => {
        editor?.commands.setContent(content, false, { preserveWhitespace: "full" });
      },
      setEditorValueAtCursorPosition: (content: string) => {
        if (editor.state.selection) {
          insertContentAtSavedSelection(editor, content);
        }
      },
      executeMenuItemCommand: (props) => {
        const { itemKey } = props;
        const editorItems = getEditorMenuItems(editor);

        const getEditorMenuItem = (itemKey: TEditorCommands) => editorItems.find((item) => item.key === itemKey);

        const item = getEditorMenuItem(itemKey);
        if (item) {
          item.command(props);
        } else {
          console.warn(`No command found for item: ${itemKey}`);
        }
      },
      isMenuItemActive: (props) => {
        const { itemKey } = props;
        const editorItems = getEditorMenuItems(editor);

        const getEditorMenuItem = (itemKey: TEditorCommands) => editorItems.find((item) => item.key === itemKey);
        const item = getEditorMenuItem(itemKey);
        if (!item) return false;

        return item.isActive(props);
      },
      onHeadingChange: (callback: (headings: IMarking[]) => void) => {
        // Subscribe to update event emitted from headers extension
        editor?.on("update", () => {
          callback(editor?.storage.headingList.headings);
        });
        // Return a function to unsubscribe to the continuous transactions of
        // the editor on unmounting the component that has subscribed to this
        // method
        return () => {
          editor?.off("update");
        };
      },
      getHeadings: () => editor?.storage.headingList.headings,
      onStateChange: (callback: () => void) => {
        // Subscribe to editor state changes
        editor?.on("transaction", () => {
          callback();
        });

        // Return a function to unsubscribe to the continuous transactions of
        // the editor on unmounting the component that has subscribed to this
        // method
        return () => {
          editor?.off("transaction");
        };
      },
      getMarkDown: (): string => {
        const markdownOutput = editor?.storage.markdown.getMarkdown();
        return markdownOutput;
      },
      getDocument: () => {
        const documentBinary = provider?.document ? Y.encodeStateAsUpdate(provider?.document) : null;
        const documentHTML = editor?.getHTML() ?? "<p></p>";
        const documentJSON = editor.getJSON() ?? null;

        return {
          binary: documentBinary,
          html: documentHTML,
          json: documentJSON,
        };
      },
      scrollSummary: (marking: IMarking): void => {
        if (editor) return;
        scrollSummary(editor, marking);
      },
      isEditorReadyToDiscard: () => editor?.storage.imageComponent.uploadInProgress === false,
      setFocusAtPosition: (position: number) => {
        if (!editor || editor.isDestroyed) {
          console.error("Editor reference is not available or has been destroyed.");
          return;
        }
        try {
          const docSize = editor.state.doc.content.size;
          const safePosition = Math.max(0, Math.min(position, docSize));
          editor
            .chain()
            .insertContentAt(safePosition, [{ type: "paragraph" }])
            .focus()
            .run();
        } catch (error) {
          console.error("An error occurred while setting focus at position:", error);
        }
      },
      getSelectedText: () => {
        if (!editor) return null;

        const { state } = editor;
        const { from, to, empty } = state.selection;

        if (empty) return null;

        const nodesArray: string[] = [];
        state.doc.nodesBetween(from, to, (node, _pos, parent) => {
          if (parent === state.doc && editor) {
            const serializer = DOMSerializer.fromSchema(editor.schema);
            const dom = serializer.serializeNode(node);
            const tempDiv = document.createElement("div");
            tempDiv.appendChild(dom);
            nodesArray.push(tempDiv.innerHTML);
          }
        });
        const selection = nodesArray.join("");
        return selection;
      },
      insertText: (contentHTML, insertOnNextLine) => {
        if (!editor) return;
        const { from, to, empty } = editor.state.selection;
        if (empty) return;
        if (insertOnNextLine) {
          // move cursor to the end of the selection and insert a new line
          editor.chain().focus().setTextSelection(to).insertContent("<br />").insertContent(contentHTML).run();
        } else {
          // replace selected text with the content provided
          editor.chain().focus().deleteRange({ from, to }).insertContent(contentHTML).run();
        }
      },
      getDocumentInfo: () => ({
        characters: editor?.storage?.characterCount?.characters?.() ?? 0,
        paragraphs: getParagraphCount(editor?.state),
        words: editor?.storage?.characterCount?.words?.() ?? 0,
      }),
      setProviderDocument: (value) => {
        const document = provider?.document;
        if (!document) return;
        Y.applyUpdate(document, value);
      },
      emitRealTimeUpdate: (message: TDocumentEventsServer) => provider?.sendStateless(message),
      listenToRealTimeUpdate: () => provider && { on: provider.on.bind(provider), off: provider.off.bind(provider) },
    }),
    [editor, currentEditorState]
  );

  if (!editor) {
    return null;
  }

  return editor;
};<|MERGE_RESOLUTION|>--- conflicted
+++ resolved
@@ -2,11 +2,8 @@
 import { HocuspocusProvider } from "@hocuspocus/provider";
 import { DOMSerializer } from "@tiptap/pm/model";
 import { EditorProps } from "@tiptap/pm/view";
-<<<<<<< HEAD
 import { Editor, useEditorState, useEditor as useTiptapEditor } from "@tiptap/react";
-=======
 import { useEditor as useTiptapEditor, Editor, Extensions } from "@tiptap/react";
->>>>>>> ba1a3146
 import * as Y from "yjs";
 // components
 import { getEditorMenuItems } from "@/components/menus";
@@ -74,7 +71,6 @@
     provider,
     autofocus = false,
   } = props;
-<<<<<<< HEAD
 
   const editor = useTiptapEditor({
     immediatelyRender: true,
@@ -104,7 +100,10 @@
     onCreate: () => handleEditorReady?.(true),
     onTransaction: () => {
       onTransaction?.();
-=======
+    },
+    onUpdate: ({ editor }) => onChange?.(editor.getJSON(), editor.getHTML()),
+    onDestroy: () => handleEditorReady?.(false),
+  });
   // states
   const [savedSelection, setSavedSelection] = useState<Selection | null>(null);
   // refs
@@ -140,7 +139,6 @@
       },
       onUpdate: ({ editor }) => onChange?.(editor.getJSON(), editor.getHTML()),
       onDestroy: () => handleEditorReady?.(false),
->>>>>>> ba1a3146
     },
     [editable]
   );
