import { useImperativeHandle, useRef, MutableRefObject, useState, useEffect } from "react";
import { HocuspocusProvider } from "@hocuspocus/provider";
import { DOMSerializer } from "@tiptap/pm/model";
import { Selection } from "@tiptap/pm/state";
import { EditorProps } from "@tiptap/pm/view";
import { useEditor as useTiptapEditor, Editor } from "@tiptap/react";
import * as Y from "yjs";
// components
import { EditorMenuItem, getEditorMenuItems } from "@/components/menus";
// extensions
import { CoreEditorExtensions } from "@/extensions";
// helpers
import { getParagraphCount } from "@/helpers/common";
import { insertContentAtSavedSelection } from "@/helpers/insert-content-at-cursor-position";
import { IMarking, scrollSummary, scrollToNodeViaDOMCoordinates } from "@/helpers/scroll-to-node";
// props
import { CoreEditorProps } from "@/props";
// types
<<<<<<< HEAD
import type {
  TDocumentEventsServer,
=======
import {
>>>>>>> 8c04aa6f
  EditorRefApi,
  IMentionHighlight,
  IMentionSuggestion,
  TEditorCommands,
<<<<<<< HEAD
  TFileHandler,
  TDocumentEventEmitter,
=======
  TExtensions,
  TFileHandler,
>>>>>>> 8c04aa6f
} from "@/types";

export interface CustomEditorProps {
  editorClassName: string;
  editorProps?: EditorProps;
  enableHistory: boolean;
  disabledExtensions: TExtensions[];
  extensions?: any;
  fileHandler: TFileHandler;
  forwardedRef?: MutableRefObject<EditorRefApi | null>;
  handleEditorReady?: (value: boolean) => void;
  id?: string;
  initialValue?: string;
  mentionHandler: {
    highlights: () => Promise<IMentionHighlight[]>;
    suggestions?: () => Promise<IMentionSuggestion[]>;
  };
  onChange?: (json: object, html: string) => void;
  onTransaction?: () => void;
  autofocus?: boolean;
  placeholder?: string | ((isFocused: boolean, value: string) => string);
  provider?: HocuspocusProvider;
  tabIndex?: number;
  // undefined when prop is not passed, null if intentionally passed to stop
  // swr syncing
  value?: string | null | undefined;
}

export const useEditor = (props: CustomEditorProps) => {
  const {
    disabledExtensions,
    editorClassName,
    editorProps = {},
    enableHistory,
    extensions = [],
    fileHandler,
    forwardedRef,
    handleEditorReady,
    id = "",
    initialValue,
    mentionHandler,
    onChange,
    onTransaction,
    placeholder,
    tabIndex,
    value,
    provider,
    autofocus = false,
  } = props;
  // states

  const [savedSelection, setSavedSelection] = useState<Selection | null>(null);
  // refs
  const editorRef: MutableRefObject<Editor | null> = useRef(null);
  const savedSelectionRef = useRef(savedSelection);
  const editor = useTiptapEditor({
    autofocus,
    editorProps: {
      ...CoreEditorProps({
        editorClassName,
      }),
      ...editorProps,
    },
    extensions: [
      ...CoreEditorExtensions({
        disabledExtensions,
        enableHistory,
        fileHandler,
        mentionConfig: {
          mentionSuggestions: mentionHandler.suggestions ?? (() => Promise.resolve<IMentionSuggestion[]>([])),
          mentionHighlights: mentionHandler.highlights,
        },
        placeholder,
        tabIndex,
      }),
      ...extensions,
    ],
    content: typeof initialValue === "string" && initialValue.trim() !== "" ? initialValue : "<p></p>",
    onCreate: () => handleEditorReady?.(true),
    onTransaction: ({ editor }) => {
      setSavedSelection(editor.state.selection);
      onTransaction?.();
    },
    onUpdate: ({ editor }) => onChange?.(editor.getJSON(), editor.getHTML()),
    onDestroy: () => handleEditorReady?.(false),
  });

  // Update the ref whenever savedSelection changes
  useEffect(() => {
    savedSelectionRef.current = savedSelection;
  }, [savedSelection]);

  // Effect for syncing SWR data
  useEffect(() => {
    // value is null when intentionally passed where syncing is not yet
    // supported and value is undefined when the data from swr is not populated
    if (value === null || value === undefined) return;
    if (editor && !editor.isDestroyed && !editor.storage.imageComponent.uploadInProgress) {
      try {
        editor.commands.setContent(value, false, { preserveWhitespace: "full" });
        const currentSavedSelection = savedSelectionRef.current;
        if (currentSavedSelection) {
          const docLength = editor.state.doc.content.size;
          const relativePosition = Math.min(currentSavedSelection.from, docLength - 1);
          editor.commands.setTextSelection(relativePosition);
        }
      } catch (error) {
        console.error("Error syncing editor content with external value:", error);
      }
    }
  }, [editor, value, id]);

  useImperativeHandle(
    forwardedRef,
    () => ({
      blur: () => editorRef.current?.commands.blur(),
      scrollToNodeViaDOMCoordinates(behavior?: ScrollBehavior, pos?: number) {
        const resolvedPos = pos ?? savedSelection?.from;
        if (!editorRef.current || !resolvedPos) return;
        scrollToNodeViaDOMCoordinates(editorRef.current, resolvedPos, behavior);
      },
      getCurrentCursorPosition: () => savedSelection?.from,
      clearEditor: (emitUpdate = false) => {
        editorRef.current?.chain().setMeta("skipImageDeletion", true).clearContent(emitUpdate).run();
      },
      setEditorValue: (content: string) => {
        editorRef.current?.commands.setContent(content, false, { preserveWhitespace: "full" });
      },
      setEditorValueAtCursorPosition: (content: string) => {
        if (savedSelection) {
          insertContentAtSavedSelection(editorRef, content, savedSelection);
        }
      },
      executeMenuItemCommand: (props) => {
        const { itemKey } = props;
        const editorItems = getEditorMenuItems(editorRef.current);

        const getEditorMenuItem = (itemKey: TEditorCommands) => editorItems.find((item) => item.key === itemKey);

        const item = getEditorMenuItem(itemKey);
        if (item) {
          if (item.key === "image") {
            (item as EditorMenuItem<"image">).command({
              savedSelection: savedSelectionRef.current,
            });
          } else {
            item.command(props);
          }
        } else {
          console.warn(`No command found for item: ${itemKey}`);
        }
      },
      isMenuItemActive: (props) => {
        const { itemKey } = props;
        const editorItems = getEditorMenuItems(editorRef.current);

        const getEditorMenuItem = (itemKey: TEditorCommands) => editorItems.find((item) => item.key === itemKey);
        const item = getEditorMenuItem(itemKey);
        if (!item) return false;

        return item.isActive(props);
      },
      onHeadingChange: (callback: (headings: IMarking[]) => void) => {
        // Subscribe to update event emitted from headers extension
        editorRef.current?.on("update", () => {
          callback(editorRef.current?.storage.headingList.headings);
        });
        // Return a function to unsubscribe to the continuous transactions of
        // the editor on unmounting the component that has subscribed to this
        // method
        return () => {
          editorRef.current?.off("update");
        };
      },
      getHeadings: () => editorRef?.current?.storage.headingList.headings,
      onStateChange: (callback: () => void) => {
        // Subscribe to editor state changes
        editorRef.current?.on("transaction", () => {
          callback();
        });

        // Return a function to unsubscribe to the continuous transactions of
        // the editor on unmounting the component that has subscribed to this
        // method
        return () => {
          editorRef.current?.off("transaction");
        };
      },
      getMarkDown: (): string => {
        const markdownOutput = editorRef.current?.storage.markdown.getMarkdown();
        return markdownOutput;
      },
      getDocument: () => {
        const documentBinary = provider?.document ? Y.encodeStateAsUpdate(provider?.document) : null;
        const documentHTML = editorRef.current?.getHTML() ?? "<p></p>";
        const documentJSON = editorRef.current?.getJSON() ?? null;

        return {
          binary: documentBinary,
          html: documentHTML,
          json: documentJSON,
        };
      },
      scrollSummary: (marking: IMarking): void => {
        if (!editorRef.current) return;
        scrollSummary(editorRef.current, marking);
      },
      isEditorReadyToDiscard: () => editorRef.current?.storage.imageComponent.uploadInProgress === false,
      setFocusAtPosition: (position: number) => {
        if (!editorRef.current || editorRef.current.isDestroyed) {
          console.error("Editor reference is not available or has been destroyed.");
          return;
        }
        try {
          const docSize = editorRef.current.state.doc.content.size;
          const safePosition = Math.max(0, Math.min(position, docSize));
          editorRef.current
            .chain()
            .insertContentAt(safePosition, [{ type: "paragraph" }])
            .focus()
            .run();
        } catch (error) {
          console.error("An error occurred while setting focus at position:", error);
        }
      },
      getSelectedText: () => {
        if (!editorRef.current) return null;

        const { state } = editorRef.current;
        const { from, to, empty } = state.selection;

        if (empty) return null;

        const nodesArray: string[] = [];
        state.doc.nodesBetween(from, to, (node, _pos, parent) => {
          if (parent === state.doc && editorRef.current) {
            const serializer = DOMSerializer.fromSchema(editorRef.current?.schema);
            const dom = serializer.serializeNode(node);
            const tempDiv = document.createElement("div");
            tempDiv.appendChild(dom);
            nodesArray.push(tempDiv.innerHTML);
          }
        });
        const selection = nodesArray.join("");
        return selection;
      },
      insertText: (contentHTML, insertOnNextLine) => {
        if (!editorRef.current) return;
        // get selection
        const { from, to, empty } = editorRef.current.state.selection;
        if (empty) return;
        if (insertOnNextLine) {
          // move cursor to the end of the selection and insert a new line
          editorRef.current
            .chain()
            .focus()
            .setTextSelection(to)
            .insertContent("<br />")
            .insertContent(contentHTML)
            .run();
        } else {
          // replace selected text with the content provided
          editorRef.current.chain().focus().deleteRange({ from, to }).insertContent(contentHTML).run();
        }
      },
      getDocumentInfo: () => ({
        characters: editorRef?.current?.storage?.characterCount?.characters?.() ?? 0,
        paragraphs: getParagraphCount(editorRef?.current?.state),
        words: editorRef?.current?.storage?.characterCount?.words?.() ?? 0,
      }),
      setProviderDocument: (value) => {
        const document = provider?.document;
        if (!document) return;
        Y.applyUpdate(document, value);
      },
      emitRealTimeUpdate: (message: TDocumentEventsServer) => provider?.sendStateless(message),
      listenToRealTimeUpdate: () => provider && { on: provider.on.bind(provider), off: provider.off.bind(provider) },
    }),
    [editorRef, savedSelection]
  );

  if (!editor) {
    return null;
  }

  // the editorRef is used to access the editor instance from outside the hook
  // and should only be used after editor is initialized
  editorRef.current = editor;

  return editor;
};<|MERGE_RESOLUTION|>--- conflicted
+++ resolved
@@ -16,23 +16,15 @@
 // props
 import { CoreEditorProps } from "@/props";
 // types
-<<<<<<< HEAD
 import type {
   TDocumentEventsServer,
-=======
-import {
->>>>>>> 8c04aa6f
   EditorRefApi,
   IMentionHighlight,
   IMentionSuggestion,
   TEditorCommands,
-<<<<<<< HEAD
   TFileHandler,
   TDocumentEventEmitter,
-=======
-  TExtensions,
-  TFileHandler,
->>>>>>> 8c04aa6f
+  TExtensions
 } from "@/types";
 
 export interface CustomEditorProps {
