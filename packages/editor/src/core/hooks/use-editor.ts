--- conflicted
+++ resolved
@@ -67,11 +67,8 @@
     placeholder,
     tabIndex,
     value,
-<<<<<<< HEAD
     provider,
-=======
     autofocus = false,
->>>>>>> eebc327b
   } = props;
   // states
 
