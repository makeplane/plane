--- conflicted
+++ resolved
@@ -1,4 +1,5 @@
 import { useImperativeHandle, useRef, MutableRefObject, useState, useEffect } from "react";
+import { HocuspocusProvider } from "@hocuspocus/provider";
 import { DOMSerializer } from "@tiptap/pm/model";
 import { Selection } from "@tiptap/pm/state";
 import { EditorProps } from "@tiptap/pm/view";
@@ -44,6 +45,7 @@
   onTransaction?: () => void;
   autofocus?: boolean;
   placeholder?: string | ((isFocused: boolean, value: string) => string);
+  provider?: HocuspocusProvider;
   providerDocument?: Y.Doc;
   tabIndex?: number;
   // undefined when prop is not passed, null if intentionally passed to stop
@@ -67,13 +69,10 @@
     onChange,
     onTransaction,
     placeholder,
-<<<<<<< HEAD
+    provider,
     providerDocument,
-=======
->>>>>>> 3c6006d0
     tabIndex,
     value,
-    provider,
     autofocus = false,
   } = props;
   // states
