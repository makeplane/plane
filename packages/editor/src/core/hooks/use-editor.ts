import { DOMSerializer } from "@tiptap/pm/model";
<<<<<<< HEAD
import { EditorProps } from "@tiptap/pm/view";
import { useEditor as useTiptapEditor, Extensions, useEditorState } from "@tiptap/react";
import { useImperativeHandle, MutableRefObject, useEffect } from "react";
=======
import { useEditor as useTiptapEditor } from "@tiptap/react";
import { useImperativeHandle, useEffect } from "react";
>>>>>>> 64fd0b28
import * as Y from "yjs";
// components
import { getEditorMenuItems } from "@/components/menus";
// constants
import { CORE_EXTENSIONS } from "@/constants/extension";
import { CORE_EDITOR_META } from "@/constants/meta";
// extensions
import { CoreEditorExtensions } from "@/extensions";
// helpers
import { getParagraphCount } from "@/helpers/common";
import { getEditorRefHelpers } from "@/helpers/editor-ref";
import { getExtensionStorage } from "@/helpers/get-extension-storage";
import { insertContentAtSavedSelection } from "@/helpers/insert-content-at-cursor-position";
import { scrollToNodeViaDOMCoordinates } from "@/helpers/scroll-to-node";
// props
import { CoreEditorProps } from "@/props";
// types
<<<<<<< HEAD
import type { EditorRefApi, TEditorCommands, TFileHandler, TExtensions, TMentionHandler, TEditorAsset } from "@/types";

interface CustomEditorProps {
  editable: boolean;
  editorClassName: string;
  editorProps?: EditorProps;
  enableHistory: boolean;
  disabledExtensions: TExtensions[];
  extensions?: Extensions;
  fileHandler: TFileHandler;
  forwardedRef?: MutableRefObject<EditorRefApi | null>;
  handleEditorReady?: (value: boolean) => void;
  id?: string;
  initialValue?: string;
  mentionHandler: TMentionHandler;
  onAssetChange?: (assets: TEditorAsset[]) => void;
  onChange?: (json: object, html: string) => void;
  onTransaction?: () => void;
  autofocus?: boolean;
  placeholder?: string | ((isFocused: boolean, value: string) => string);
  provider?: HocuspocusProvider;
  tabIndex?: number;
  // undefined when prop is not passed, null if intentionally passed to stop
  // swr syncing
  value?: string | null | undefined;
}

export const useEditor = (props: CustomEditorProps) => {
=======
import type { TDocumentEventsServer, TEditorCommands, TEditorHookProps } from "@/types";

export const useEditor = (props: TEditorHookProps) => {
>>>>>>> 64fd0b28
  const {
    autofocus = false,
    disabledExtensions,
    editable = true,
    editorClassName = "",
    editorProps = {},
    enableHistory,
    extensions = [],
    fileHandler,
    flaggedExtensions,
    forwardedRef,
    handleEditorReady,
    id = "",
    initialValue,
    mentionHandler,
    onAssetChange,
    onChange,
    onTransaction,
    placeholder,
    provider,
    tabIndex,
    value,
  } = props;

  const editor = useTiptapEditor(
    {
      editable,
      immediatelyRender: false,
      shouldRerenderOnTransaction: false,
      autofocus,
      parseOptions: { preserveWhitespace: true },
      editorProps: {
        ...CoreEditorProps({
          editorClassName,
        }),
        ...editorProps,
      },
      extensions: [
        ...CoreEditorExtensions({
          editable,
          disabledExtensions,
          enableHistory,
          fileHandler,
          flaggedExtensions,
          mentionHandler,
          placeholder,
          tabIndex,
        }),
        ...extensions,
      ],
      content: typeof initialValue === "string" && initialValue.trim() !== "" ? initialValue : "<p></p>",
      onCreate: () => handleEditorReady?.(true),
      onTransaction: () => {
        onTransaction?.();
      },
      onUpdate: ({ editor }) => onChange?.(editor.getJSON(), editor.getHTML()),
      onDestroy: () => handleEditorReady?.(false),
    },
    [editable]
  );

  // Effect for syncing SWR data
  useEffect(() => {
    // value is null when intentionally passed where syncing is not yet
    // supported and value is undefined when the data from swr is not populated
    if (value == null) return;
    if (editor) {
      const isUploadInProgress = getExtensionStorage(editor, CORE_EXTENSIONS.UTILITY)?.uploadInProgress;
      if (!editor.isDestroyed && !isUploadInProgress) {
        try {
          editor.commands.setContent(value, false, { preserveWhitespace: true });
          if (editor.state.selection) {
            const docLength = editor.state.doc.content.size;
            const relativePosition = Math.min(editor.state.selection.from, docLength - 1);
            editor.commands.setTextSelection(relativePosition);
          }
        } catch (error) {
          console.error("Error syncing editor content with external value:", error);
        }
      }
    }
  }, [editor, value, id]);

  // update assets upload status
  useEffect(() => {
    if (!editor) return;
    const assetsUploadStatus = fileHandler.assetsUploadStatus;
    editor.commands.updateAssetsUploadStatus?.(assetsUploadStatus);
  }, [editor, fileHandler.assetsUploadStatus]);

  // subscribe to assets list changes
  const assetsList = useEditorState({
    editor,
    selector: ({ editor }) => ({
      assets: editor ? getExtensionStorage(editor, CORE_EXTENSIONS.UTILITY)?.assetsList : [],
    }),
  });
  // trigger callback when assets list changes
  useEffect(() => {
    const assets = assetsList?.assets;
    if (!assets || !onAssetChange) return;
    onAssetChange(assets);
  }, [assetsList?.assets, onAssetChange]);

  useImperativeHandle(
    forwardedRef,
    () => ({
      ...getEditorRefHelpers({ editor, provider }),
      blur: () => editor?.commands.blur(),
      emitRealTimeUpdate: (message) => provider?.sendStateless(message),
      executeMenuItemCommand: (props) => {
        const { itemKey } = props;
        const editorItems = getEditorMenuItems(editor);

        const getEditorMenuItem = (itemKey: TEditorCommands) => editorItems.find((item) => item.key === itemKey);

        const item = getEditorMenuItem(itemKey);
        if (item) {
          item.command(props);
        } else {
          console.warn(`No command found for item: ${itemKey}`);
        }
      },
      getCurrentCursorPosition: () => editor?.state.selection.from,
      getSelectedText: () => {
        if (!editor) return null;

        const { state } = editor;
        const { from, to, empty } = state.selection;

        if (empty) return null;

        const nodesArray: string[] = [];
        state.doc.nodesBetween(from, to, (node, _pos, parent) => {
          if (parent === state.doc && editor) {
            const serializer = DOMSerializer.fromSchema(editor.schema);
            const dom = serializer.serializeNode(node);
            const tempDiv = document.createElement("div");
            tempDiv.appendChild(dom);
            nodesArray.push(tempDiv.innerHTML);
          }
        });
        const selection = nodesArray.join("");
        return selection;
      },
      insertText: (contentHTML, insertOnNextLine) => {
        if (!editor) return;
        const { from, to, empty } = editor.state.selection;
        if (empty) return;
        if (insertOnNextLine) {
          // move cursor to the end of the selection and insert a new line
          editor.chain().focus().setTextSelection(to).insertContent("<br />").insertContent(contentHTML).run();
        } else {
          // replace selected text with the content provided
          editor.chain().focus().deleteRange({ from, to }).insertContent(contentHTML).run();
        }
      },
      isEditorReadyToDiscard: () =>
        !!editor && getExtensionStorage(editor, CORE_EXTENSIONS.UTILITY)?.uploadInProgress === false,
      isMenuItemActive: (props) => {
        const { itemKey } = props;
        const editorItems = getEditorMenuItems(editor);

        const getEditorMenuItem = (itemKey: TEditorCommands) => editorItems.find((item) => item.key === itemKey);
        const item = getEditorMenuItem(itemKey);
        if (!item) return false;

        return item.isActive(props);
      },
      listenToRealTimeUpdate: () => provider && { on: provider.on.bind(provider), off: provider.off.bind(provider) },
      onDocumentInfoChange: (callback) => {
        const handleDocumentInfoChange = () => {
          if (!editor) return;
          callback({
            characters: editor ? getExtensionStorage(editor, CORE_EXTENSIONS.CHARACTER_COUNT)?.characters?.() : 0,
            paragraphs: getParagraphCount(editor?.state),
            words: editor ? getExtensionStorage(editor, CORE_EXTENSIONS.CHARACTER_COUNT)?.words?.() : 0,
          });
        };

        // Subscribe to update event emitted from character count extension
        editor?.on("update", handleDocumentInfoChange);
        // Return a function to unsubscribe to the continuous transactions of
        // the editor on unmounting the component that has subscribed to this
        // method
        return () => {
          editor?.off("update", handleDocumentInfoChange);
        };
      },
      onHeadingChange: (callback) => {
        const handleHeadingChange = () => {
          if (!editor) return;
          const headings = getExtensionStorage(editor, CORE_EXTENSIONS.HEADINGS_LIST)?.headings;
          if (headings) {
            callback(headings);
          }
        };

        // Subscribe to update event emitted from headers extension
        editor?.on("update", handleHeadingChange);
        // Return a function to unsubscribe to the continuous transactions of
        // the editor on unmounting the component that has subscribed to this
        // method
        return () => {
          editor?.off("update", handleHeadingChange);
        };
      },
      onStateChange: (callback) => {
        // Subscribe to editor state changes
        editor?.on("transaction", callback);

        // Return a function to unsubscribe to the continuous transactions of
        // the editor on unmounting the component that has subscribed to this
        // method
        return () => {
          editor?.off("transaction", callback);
        };
      },
      scrollToNodeViaDOMCoordinates(behavior, pos) {
        const resolvedPos = pos ?? editor?.state.selection.from;
        if (!editor || !resolvedPos) return;
        scrollToNodeViaDOMCoordinates(editor, resolvedPos, behavior);
      },
      setEditorValueAtCursorPosition: (content) => {
        if (editor?.state.selection) {
          insertContentAtSavedSelection(editor, content);
        }
      },
      setFocusAtPosition: (position) => {
        if (!editor || editor.isDestroyed) {
          console.error("Editor reference is not available or has been destroyed.");
          return;
        }
        try {
          const docSize = editor.state.doc.content.size;
          const safePosition = Math.max(0, Math.min(position, docSize));
          editor
            .chain()
            .insertContentAt(safePosition, [{ type: CORE_EXTENSIONS.PARAGRAPH }])
            .focus()
            .run();
        } catch (error) {
          console.error("An error occurred while setting focus at position:", error);
        }
      },
      setProviderDocument: (value) => {
        const document = provider?.document;
        if (!document) return;
        Y.applyUpdate(document, value);
      },
    }),
    [editor]
  );

  if (!editor) {
    return null;
  }

  return editor;
};<|MERGE_RESOLUTION|>--- conflicted
+++ resolved
@@ -1,18 +1,11 @@
 import { DOMSerializer } from "@tiptap/pm/model";
-<<<<<<< HEAD
-import { EditorProps } from "@tiptap/pm/view";
-import { useEditor as useTiptapEditor, Extensions, useEditorState } from "@tiptap/react";
-import { useImperativeHandle, MutableRefObject, useEffect } from "react";
-=======
-import { useEditor as useTiptapEditor } from "@tiptap/react";
+import { useEditorState, useEditor as useTiptapEditor } from "@tiptap/react";
 import { useImperativeHandle, useEffect } from "react";
->>>>>>> 64fd0b28
 import * as Y from "yjs";
 // components
 import { getEditorMenuItems } from "@/components/menus";
 // constants
 import { CORE_EXTENSIONS } from "@/constants/extension";
-import { CORE_EDITOR_META } from "@/constants/meta";
 // extensions
 import { CoreEditorExtensions } from "@/extensions";
 // helpers
@@ -24,40 +17,9 @@
 // props
 import { CoreEditorProps } from "@/props";
 // types
-<<<<<<< HEAD
-import type { EditorRefApi, TEditorCommands, TFileHandler, TExtensions, TMentionHandler, TEditorAsset } from "@/types";
-
-interface CustomEditorProps {
-  editable: boolean;
-  editorClassName: string;
-  editorProps?: EditorProps;
-  enableHistory: boolean;
-  disabledExtensions: TExtensions[];
-  extensions?: Extensions;
-  fileHandler: TFileHandler;
-  forwardedRef?: MutableRefObject<EditorRefApi | null>;
-  handleEditorReady?: (value: boolean) => void;
-  id?: string;
-  initialValue?: string;
-  mentionHandler: TMentionHandler;
-  onAssetChange?: (assets: TEditorAsset[]) => void;
-  onChange?: (json: object, html: string) => void;
-  onTransaction?: () => void;
-  autofocus?: boolean;
-  placeholder?: string | ((isFocused: boolean, value: string) => string);
-  provider?: HocuspocusProvider;
-  tabIndex?: number;
-  // undefined when prop is not passed, null if intentionally passed to stop
-  // swr syncing
-  value?: string | null | undefined;
-}
-
-export const useEditor = (props: CustomEditorProps) => {
-=======
-import type { TDocumentEventsServer, TEditorCommands, TEditorHookProps } from "@/types";
+import type { TEditorCommands, TEditorHookProps } from "@/types";
 
 export const useEditor = (props: TEditorHookProps) => {
->>>>>>> 64fd0b28
   const {
     autofocus = false,
     disabledExtensions,
