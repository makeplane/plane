import { useImperativeHandle, useRef, MutableRefObject, useState, useEffect } from "react";
import { DOMSerializer } from "@tiptap/pm/model";
import { Selection } from "@tiptap/pm/state";
import { EditorProps } from "@tiptap/pm/view";
import { useEditor as useTiptapEditor, Editor } from "@tiptap/react";
// components
import { getEditorMenuItems } from "@/components/menus";
// extensions
import { CoreEditorExtensions } from "@/extensions";
// helpers
import { getParagraphCount } from "@/helpers/common";
import { insertContentAtSavedSelection } from "@/helpers/insert-content-at-cursor-position";
import { IMarking, scrollSummary } from "@/helpers/scroll-to-node";
// props
import { CoreEditorProps } from "@/props";
// types
import { EditorRefApi, IMentionHighlight, IMentionSuggestion, TEditorCommands, TFileHandler } from "@/types";

export interface CustomEditorProps {
  editorClassName: string;
  editorProps?: EditorProps;
  enableHistory: boolean;
  extensions?: any;
  fileHandler: TFileHandler;
  forwardedRef?: MutableRefObject<EditorRefApi | null>;
  handleEditorReady?: (value: boolean) => void;
  id?: string;
  initialValue?: string;
  mentionHandler: {
    highlights: () => Promise<IMentionHighlight[]>;
    suggestions?: () => Promise<IMentionSuggestion[]>;
  };
  onChange?: (json: object, html: string) => void;
  placeholder?: string | ((isFocused: boolean, value: string) => string);
  tabIndex?: number;
  // undefined when prop is not passed, null if intentionally passed to stop
  // swr syncing
  value?: string | null | undefined;
}

export const useEditor = (props: CustomEditorProps) => {
  const {
    editorClassName,
    editorProps = {},
    enableHistory,
    extensions = [],
    fileHandler,
    forwardedRef,
    handleEditorReady,
    id = "",
    initialValue,
    mentionHandler,
    onChange,
    placeholder,
    tabIndex,
    value,
  } = props;
  // states
  const [savedSelection, setSavedSelection] = useState<Selection | null>(null);
  // refs
  const editorRef: MutableRefObject<Editor | null> = useRef(null);
  const savedSelectionRef = useRef(savedSelection);
  const editor = useTiptapEditor({
    editorProps: {
      ...CoreEditorProps({
        editorClassName,
      }),
      ...editorProps,
    },
    extensions: [
      ...CoreEditorExtensions({
        enableHistory,
        fileConfig: {
          uploadFile: fileHandler.upload,
          deleteFile: fileHandler.delete,
          restoreFile: fileHandler.restore,
          cancelUploadImage: fileHandler.cancel,
        },
        mentionConfig: {
          mentionSuggestions: mentionHandler.suggestions ?? (() => Promise.resolve<IMentionSuggestion[]>([])),
          mentionHighlights: mentionHandler.highlights ?? [],
        },
        placeholder,
        tabIndex,
      }),
      ...extensions,
    ],
    content: typeof initialValue === "string" && initialValue.trim() !== "" ? initialValue : "<p></p>",
    onCreate: () => handleEditorReady?.(true),
    onTransaction: ({ editor }) => setSavedSelection(editor.state.selection),
    onUpdate: ({ editor }) => onChange?.(editor.getJSON(), editor.getHTML()),
    onDestroy: () => handleEditorReady?.(false),
  });

  // Update the ref whenever savedSelection changes
  useEffect(() => {
    savedSelectionRef.current = savedSelection;
  }, [savedSelection]);

  // Effect for syncing SWR data
  useEffect(() => {
    // value is null when intentionally passed where syncing is not yet
    // supported and value is undefined when the data from swr is not populated
    if (value === null || value === undefined) return;
    if (editor && !editor.isDestroyed && !editor.storage.image.uploadInProgress) {
      try {
        editor.commands.setContent(value, false, { preserveWhitespace: "full" });
        const currentSavedSelection = savedSelectionRef.current;
        if (currentSavedSelection) {
          const docLength = editor.state.doc.content.size;
          const relativePosition = Math.min(currentSavedSelection.from, docLength - 1);
          editor.commands.setTextSelection(relativePosition);
        }
      } catch (error) {
        console.error("Error syncing editor content with external value:", error);
      }
    }
  }, [editor, value, id]);

  useImperativeHandle(
    forwardedRef,
    () => ({
      clearEditor: (emitUpdate = false) => {
        editorRef.current?.commands.clearContent(emitUpdate);
      },
      setEditorValue: (content: string) => {
        editorRef.current?.commands.setContent(content, false, { preserveWhitespace: "full" });
      },
      setEditorValueAtCursorPosition: (content: string) => {
        if (savedSelection) {
          insertContentAtSavedSelection(editorRef, content, savedSelection);
        }
      },
      executeMenuItemCommand: (itemKey: TEditorCommands) => {
        const editorItems = getEditorMenuItems(editorRef.current);

        const getEditorMenuItem = (itemKey: TEditorCommands) => editorItems.find((item) => item.key === itemKey);

        const item = getEditorMenuItem(itemKey);
        if (item) {
          if (item.key === "image") {
            item.command(savedSelectionRef.current);
          } else {
            item.command();
          }
        } else {
          console.warn(`No command found for item: ${itemKey}`);
        }
      },
      isMenuItemActive: (itemName: TEditorCommands): boolean => {
        const editorItems = getEditorMenuItems(editorRef.current);

        const getEditorMenuItem = (itemName: TEditorCommands) => editorItems.find((item) => item.key === itemName);
        const item = getEditorMenuItem(itemName);
        return item ? item.isActive() : false;
      },
      onHeadingChange: (callback: (headings: IMarking[]) => void) => {
        // Subscribe to update event emitted from headers extension
        editorRef.current?.on("update", () => {
          callback(editorRef.current?.storage.headingList.headings);
        });
        // Return a function to unsubscribe to the continuous transactions of
        // the editor on unmounting the component that has subscribed to this
        // method
        return () => {
          editorRef.current?.off("update");
        };
      },
      getHeadings: () => {
        return editorRef?.current?.storage.headingList.headings;
      },
      onStateChange: (callback: () => void) => {
        // Subscribe to editor state changes
        editorRef.current?.on("transaction", () => {
          callback();
        });

        // Return a function to unsubscribe to the continuous transactions of
        // the editor on unmounting the component that has subscribed to this
        // method
        return () => {
          editorRef.current?.off("transaction");
        };
      },
      getMarkDown: (): string => {
        const markdownOutput = editorRef.current?.storage.markdown.getMarkdown();
        return markdownOutput;
      },
      getHTML: (): string => {
        const htmlOutput = editorRef.current?.getHTML() ?? "<p></p>";
        return htmlOutput;
      },
      scrollSummary: (marking: IMarking): void => {
        if (!editorRef.current) return;
        scrollSummary(editorRef.current, marking);
      },
      isEditorReadyToDiscard: () => editorRef.current?.storage.image.uploadInProgress === false,
      setFocusAtPosition: (position: number) => {
        if (!editorRef.current || editorRef.current.isDestroyed) {
          console.error("Editor reference is not available or has been destroyed.");
          return;
        }
        try {
          const docSize = editorRef.current.state.doc.content.size;
          const safePosition = Math.max(0, Math.min(position, docSize));
          editorRef.current
            .chain()
            .insertContentAt(safePosition, [{ type: "paragraph" }])
            .focus()
            .run();
        } catch (error) {
          console.error("An error occurred while setting focus at position:", error);
        }
      },
      getSelectedText: () => {
        if (!editorRef.current) return null;

        const { state } = editorRef.current;
        const { from, to, empty } = state.selection;

        if (empty) return null;

        const nodesArray: string[] = [];
        state.doc.nodesBetween(from, to, (node, pos, parent) => {
          if (parent === state.doc && editorRef.current) {
            const serializer = DOMSerializer.fromSchema(editorRef.current?.schema);
            const dom = serializer.serializeNode(node);
            const tempDiv = document.createElement("div");
            tempDiv.appendChild(dom);
            nodesArray.push(tempDiv.innerHTML);
          }
        });
        const selection = nodesArray.join("");
        return selection;
      },
      insertText: (contentHTML, insertOnNextLine) => {
        if (!editorRef.current) return;
        // get selection
        const { from, to, empty } = editorRef.current.state.selection;
        if (empty) return;
        if (insertOnNextLine) {
          // move cursor to the end of the selection and insert a new line
          editorRef.current
            .chain()
            .focus()
            .setTextSelection(to)
            .insertContent("<br />")
            .insertContent(contentHTML)
            .run();
        } else {
          // replace selected text with the content provided
          editorRef.current.chain().focus().deleteRange({ from, to }).insertContent(contentHTML).run();
        }
      },
      getDocumentInfo: () => {
        return {
          characters: editorRef?.current?.storage?.characterCount?.characters?.() ?? 0,
          paragraphs: getParagraphCount(editorRef?.current?.state),
          words: editorRef?.current?.storage?.characterCount?.words?.() ?? 0,
        };
      },
    }),
<<<<<<< HEAD
    [editorRef, savedSelection, fileHandler.upload, editor]
=======
    [editorRef, savedSelection]
>>>>>>> 361ef923
  );

  if (!editor) {
    return null;
  }

  // the editorRef is used to access the editor instance from outside the hook
  // and should only be used after editor is initialized
  editorRef.current = editor;

  return editor;
};<|MERGE_RESOLUTION|>--- conflicted
+++ resolved
@@ -260,11 +260,7 @@
         };
       },
     }),
-<<<<<<< HEAD
-    [editorRef, savedSelection, fileHandler.upload, editor]
-=======
     [editorRef, savedSelection]
->>>>>>> 361ef923
   );
 
   if (!editor) {
