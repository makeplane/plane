import { DOMSerializer } from "@tiptap/pm/model";
<<<<<<< HEAD
import { useEditor as useTiptapEditor } from "@tiptap/react";
=======
import { useEditor as useTiptapEditor, findChildren } from "@tiptap/react";
>>>>>>> 28edf03a
import { useImperativeHandle, useEffect } from "react";
import * as Y from "yjs";
// components
import { getEditorMenuItems } from "@/components/menus";
// constants
import { CORE_EXTENSIONS } from "@/constants/extension";
import { CORE_EDITOR_META } from "@/constants/meta";
// extensions
import { CoreEditorExtensions } from "@/extensions";
// helpers
import { getParagraphCount } from "@/helpers/common";
import { getExtensionStorage } from "@/helpers/get-extension-storage";
import { insertContentAtSavedSelection } from "@/helpers/insert-content-at-cursor-position";
import { IMarking, scrollSummary, scrollToNodeViaDOMCoordinates } from "@/helpers/scroll-to-node";
// props
import { CoreEditorProps } from "@/props";
// types
import type { TDocumentEventsServer, TEditorCommands, TEditorHookProps } from "@/types";

export const useEditor = (props: TEditorHookProps) => {
  const {
    autofocus = false,
    disabledExtensions,
    editable = true,
    editorClassName = "",
    editorProps = {},
    enableHistory,
    extensions = [],
    fileHandler,
    flaggedExtensions,
    forwardedRef,
    handleEditorReady,
    id = "",
    initialValue,
    isSmoothCursorEnabled = false,
    mentionHandler,
    onChange,
    onTransaction,
    placeholder,
    provider,
    tabIndex,
    value,
  } = props;

  const editor = useTiptapEditor(
    {
      editable,
      immediatelyRender: false,
      shouldRerenderOnTransaction: false,
      autofocus,
      parseOptions: { preserveWhitespace: true },
      editorProps: {
        ...CoreEditorProps({
          editorClassName,
        }),
        ...editorProps,
      },
      extensions: [
        ...CoreEditorExtensions({
          isSmoothCursorEnabled,
          editable,
          disabledExtensions,
          enableHistory,
          fileHandler,
          flaggedExtensions,
          mentionHandler,
          placeholder,
          tabIndex,
        }),
        ...extensions,
      ],
      content: typeof initialValue === "string" && initialValue.trim() !== "" ? initialValue : "<p></p>",
      onCreate: () => handleEditorReady?.(true),
      onTransaction: () => {
        onTransaction?.();
      },
      onUpdate: ({ editor }) => onChange?.(editor.getJSON(), editor.getHTML()),
      onDestroy: () => handleEditorReady?.(false),
    },
    [editable]
  );

  // Effect for syncing SWR data
  useEffect(() => {
    // value is null when intentionally passed where syncing is not yet
    // supported and value is undefined when the data from swr is not populated
    if (value == null) return;
    if (editor) {
      const isUploadInProgress = getExtensionStorage(editor, CORE_EXTENSIONS.UTILITY)?.uploadInProgress;
      if (!editor.isDestroyed && !isUploadInProgress) {
        try {
          editor.commands.setContent(value, false, { preserveWhitespace: true });
          if (editor.state.selection) {
            const docLength = editor.state.doc.content.size;
            const relativePosition = Math.min(editor.state.selection.from, docLength - 1);
            editor.commands.setTextSelection(relativePosition);
          }
        } catch (error) {
          console.error("Error syncing editor content with external value:", error);
        }
      }
    }
  }, [editor, value, id]);

  // update assets upload status
  useEffect(() => {
    if (!editor) return;
    const assetsUploadStatus = fileHandler.assetsUploadStatus;
    editor.commands.updateAssetsUploadStatus?.(assetsUploadStatus);
  }, [editor, fileHandler.assetsUploadStatus]);

  useImperativeHandle(
    forwardedRef,
    () => ({
      blur: () => editor?.commands.blur(),
      scrollToNodeViaDOMCoordinates(behavior?: ScrollBehavior, pos?: number) {
        const resolvedPos = pos ?? editor?.state.selection.from;
        if (!editor || !resolvedPos) return;
        scrollToNodeViaDOMCoordinates(editor, resolvedPos, behavior);
      },
      getCurrentCursorPosition: () => editor?.state.selection.from,
      clearEditor: (emitUpdate = false) => {
        editor
          ?.chain()
          .setMeta(CORE_EDITOR_META.SKIP_FILE_DELETION, true)
          .setMeta(CORE_EDITOR_META.INTENTIONAL_DELETION, true)
          .clearContent(emitUpdate)
          .run();
      },
      setEditorValue: (content: string, emitUpdate = false) => {
        editor
          ?.chain()
          .setMeta(CORE_EDITOR_META.SKIP_FILE_DELETION, true)
          .setMeta(CORE_EDITOR_META.INTENTIONAL_DELETION, true)
          .setContent(content, emitUpdate, { preserveWhitespace: true })
          .run();
      },
      setEditorValueAtCursorPosition: (content: string) => {
        if (editor?.state.selection) {
          insertContentAtSavedSelection(editor, content);
        }
      },
      executeMenuItemCommand: (props) => {
        const { itemKey } = props;
        const editorItems = getEditorMenuItems(editor);

        const getEditorMenuItem = (itemKey: TEditorCommands) => editorItems.find((item) => item.key === itemKey);

        const item = getEditorMenuItem(itemKey);
        if (item) {
          item.command(props);
        } else {
          console.warn(`No command found for item: ${itemKey}`);
        }
      },
      isMenuItemActive: (props) => {
        const { itemKey } = props;
        const editorItems = getEditorMenuItems(editor);

        const getEditorMenuItem = (itemKey: TEditorCommands) => editorItems.find((item) => item.key === itemKey);
        const item = getEditorMenuItem(itemKey);
        if (!item) return false;

        return item.isActive(props);
      },
      onHeadingChange: (callback: (headings: IMarking[]) => void) => {
        // Subscribe to update event emitted from headers extension
        editor?.on("update", () => {
          const headings = getExtensionStorage(editor, CORE_EXTENSIONS.HEADINGS_LIST)?.headings;
          if (headings) {
            callback(headings);
          }
        });
        // Return a function to unsubscribe to the continuous transactions of
        // the editor on unmounting the component that has subscribed to this
        // method
        return () => {
          editor?.off("update");
        };
      },
      getHeadings: () => (editor ? getExtensionStorage(editor, CORE_EXTENSIONS.HEADINGS_LIST)?.headings : []),
      onStateChange: (callback: () => void) => {
        // Subscribe to editor state changes
        editor?.on("transaction", () => {
          callback();
        });

        // Return a function to unsubscribe to the continuous transactions of
        // the editor on unmounting the component that has subscribed to this
        // method
        return () => {
          editor?.off("transaction");
        };
      },
      getMarkDown: (): string => {
        const markdownOutput = editor?.storage.markdown.getMarkdown();
        return markdownOutput;
      },
      getDocument: () => {
        const documentBinary = provider?.document ? Y.encodeStateAsUpdate(provider?.document) : null;
        const documentHTML = editor?.getHTML() ?? "<p></p>";
        const documentJSON = editor?.getJSON() ?? null;

        return {
          binary: documentBinary,
          html: documentHTML,
          json: documentJSON,
        };
      },
      scrollSummary: (marking: IMarking): void => {
        if (!editor) return;
        scrollSummary(editor, marking);
      },
      isEditorReadyToDiscard: () =>
        !!editor && getExtensionStorage(editor, CORE_EXTENSIONS.UTILITY)?.uploadInProgress === false,
      setFocusAtPosition: (position: number) => {
        if (!editor || editor.isDestroyed) {
          console.error("Editor reference is not available or has been destroyed.");
          return;
        }
        try {
          const docSize = editor.state.doc.content.size;
          const safePosition = Math.max(0, Math.min(position, docSize));
          editor
            .chain()
            .insertContentAt(safePosition, [{ type: CORE_EXTENSIONS.PARAGRAPH }])
            .focus()
            .run();
        } catch (error) {
          console.error("An error occurred while setting focus at position:", error);
        }
      },
      getSelectedText: () => {
        if (!editor) return null;

        const { state } = editor;
        const { from, to, empty } = state.selection;

        if (empty) return null;

        const nodesArray: string[] = [];
        state.doc.nodesBetween(from, to, (node, _pos, parent) => {
          if (parent === state.doc && editor) {
            const serializer = DOMSerializer.fromSchema(editor.schema);
            const dom = serializer.serializeNode(node);
            const tempDiv = document.createElement("div");
            tempDiv.appendChild(dom);
            nodesArray.push(tempDiv.innerHTML);
          }
        });
        const selection = nodesArray.join("");
        return selection;
      },
      insertText: (contentHTML, insertOnNextLine) => {
        if (!editor) return;
        const { from, to, empty } = editor.state.selection;
        if (empty) return;
        if (insertOnNextLine) {
          // move cursor to the end of the selection and insert a new line
          editor.chain().focus().setTextSelection(to).insertContent("<br />").insertContent(contentHTML).run();
        } else {
          // replace selected text with the content provided
          editor.chain().focus().deleteRange({ from, to }).insertContent(contentHTML).run();
        }
      },
      getDocumentInfo: () => ({
        characters: editor?.storage?.characterCount?.characters?.() ?? 0,
        paragraphs: getParagraphCount(editor?.state),
        words: editor?.storage?.characterCount?.words?.() ?? 0,
      }),
      setProviderDocument: (value) => {
        const document = provider?.document;
        if (!document) return;
        Y.applyUpdate(document, value);
      },
      emitRealTimeUpdate: (message: TDocumentEventsServer) => provider?.sendStateless(message),
      listenToRealTimeUpdate: () => provider && { on: provider.on.bind(provider), off: provider.off.bind(provider) },
      editorHasSynced: () => (provider ? provider.isSynced : false),
      findAndDeleteNode: ({ attribute, value }: { attribute: string; value: string | string[] }, nodeName: string) => {
        // We use a single transaction for all deletions
        editor
          ?.chain()
          .command(({ tr }) => {
            // Set the metadata directly on the transaction
            tr.setMeta(CORE_EDITOR_META.INTENTIONAL_DELETION, true);
            tr.setMeta(CORE_EDITOR_META.SKIP_FILE_DELETION, true);
            tr.setMeta(CORE_EDITOR_META.ADD_TO_HISTORY, false);

            let modified = false;

            // Find and delete nodes based on whether value is an array or single string
            if (Array.isArray(value)) {
              // For array of values, find all matching nodes in one pass
              const allNodesToDelete = value.flatMap((val) =>
                findChildren(tr.doc, (node) => node.type.name === nodeName && node.attrs[attribute] === val)
              );

              // If we found nodes to delete
              if (allNodesToDelete.length > 0) {
                // Delete nodes in reverse order to maintain position integrity
                allNodesToDelete
                  .sort((a, b) => b.pos - a.pos)
                  .forEach((targetNode) => {
                    tr.delete(targetNode.pos, targetNode.pos + targetNode.node.nodeSize);
                  });
                modified = true;
              }
            } else {
              // Original single value logic
              const nodes = findChildren(
                tr.doc,
                (node) => node.type.name === nodeName && node.attrs[attribute] === value
              );

              // If we found a node to delete
              if (nodes.length > 0) {
                // Get the first matching node
                const targetNode = nodes[0];
                // Delete the node directly using the transaction
                tr.delete(targetNode.pos, targetNode.pos + targetNode.node.nodeSize);
                modified = true;
              }
            }

            return modified; // Return true if we made changes, false otherwise
          })
          .run();
      },
    }),
    [editor, provider]
  );

  if (!editor) {
    return null;
  }

  return editor;
};<|MERGE_RESOLUTION|>--- conflicted
+++ resolved
@@ -1,9 +1,5 @@
 import { DOMSerializer } from "@tiptap/pm/model";
-<<<<<<< HEAD
-import { useEditor as useTiptapEditor } from "@tiptap/react";
-=======
 import { useEditor as useTiptapEditor, findChildren } from "@tiptap/react";
->>>>>>> 28edf03a
 import { useImperativeHandle, useEffect } from "react";
 import * as Y from "yjs";
 // components
