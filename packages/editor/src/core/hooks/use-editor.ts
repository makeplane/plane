--- conflicted
+++ resolved
@@ -37,30 +37,6 @@
   value?: string | null | undefined;
 }
 
-<<<<<<< HEAD
-export const useEditor = ({
-  editorClassName,
-  editorProps = {},
-  enableHistory,
-  extensions = [],
-  fileHandler,
-  forwardedRef,
-  handleEditorReady,
-  id = "",
-  initialValue,
-  mentionHandler,
-  onChange,
-  placeholder,
-  tabIndex,
-  value,
-}: CustomEditorProps) => {
-  // states
-  const [savedSelection, setSavedSelection] = useState<Selection | null>(null);
-  // refs
-  const editorRef: MutableRefObject<Editor | null> = useRef(null);
-  const savedSelectionRef = useRef(savedSelection);
-  const editor = useCustomEditor({
-=======
 export const useEditor = (props: CustomEditorProps) => {
   const {
     editorClassName,
@@ -75,13 +51,15 @@
     mentionHandler,
     onChange,
     placeholder,
-    provider,
     tabIndex,
     value,
   } = props;
-
+  // states
+  const [savedSelection, setSavedSelection] = useState<Selection | null>(null);
+  // refs
+  const editorRef: MutableRefObject<Editor | null> = useRef(null);
+  const savedSelectionRef = useRef(savedSelection);
   const editor = useTiptapEditor({
->>>>>>> 716300d9
     editorProps: {
       ...CoreEditorProps({
         editorClassName,
