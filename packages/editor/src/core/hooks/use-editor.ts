--- conflicted
+++ resolved
@@ -76,7 +76,6 @@
   const editorRef: MutableRefObject<Editor | null> = useRef(null);
   const savedSelectionRef = useRef(savedSelection);
   const editor = useTiptapEditor({
-<<<<<<< HEAD
     immediatelyRender: true,
     shouldRerenderOnTransaction: false,
     enableContentCheck: true,
@@ -94,9 +93,7 @@
       console.log("error", error);
     },
 
-=======
     autofocus,
->>>>>>> 0cd36b85
     editorProps: {
       ...CoreEditorProps({
         editorClassName,
