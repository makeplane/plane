--- conflicted
+++ resolved
@@ -66,14 +66,8 @@
           throw new Error("Something went wrong while uploading the file.");
         }
         onUpload(url, file);
-<<<<<<< HEAD
-      } catch (errPayload: any) {
-        const error = errPayload?.response?.data?.error || "Something went wrong";
-        console.error(error);
-=======
       } catch {
         console.error("useFileUpload: Error in uploading file");
->>>>>>> 3cbb6041
       } finally {
         handleProgressStatus?.(false);
         setIsUploading(false);
