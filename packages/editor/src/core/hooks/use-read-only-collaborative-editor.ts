--- conflicted
+++ resolved
@@ -66,12 +66,9 @@
         document: provider.document,
       }),
     ],
-<<<<<<< HEAD
-=======
     forwardedRef,
     handleEditorReady,
     mentionHandler,
->>>>>>> f38755b7
     provider,
   });
 
