import { useEffect, useLayoutEffect, useMemo, useState } from "react";
import { HocuspocusProvider } from "@hocuspocus/provider";
import Collaboration from "@tiptap/extension-collaboration";
import { IndexeddbPersistence } from "y-indexeddb";
// extensions
import { HeadingListExtension } from "@/extensions";
// hooks
import { useReadOnlyEditor } from "@/hooks/use-read-only-editor";
// types
import { TReadOnlyCollaborativeEditorProps } from "@/types";

export const useReadOnlyCollaborativeEditor = (props: TReadOnlyCollaborativeEditorProps) => {
  const {
    editorClassName,
    editorProps = {},
    extensions,
    fileHandler,
    forwardedRef,
    handleEditorReady,
    id,
    mentionHandler,
    realtimeConfig,
    serverHandler,
    user,
    socket,
  } = props;
  // states
  const [hasServerConnectionFailed, setHasServerConnectionFailed] = useState(false);
  const [hasServerSynced, setHasServerSynced] = useState(false);
  // initialize Hocuspocus provider
  const provider = useMemo(
    () =>
      new HocuspocusProvider({
        websocketProvider: socket,
        name: id,
<<<<<<< HEAD
        token: user.id,
=======
        token: JSON.stringify(user),
        parameters: realtimeConfig.queryParams,
>>>>>>> eebc327b
        onAuthenticationFailed: () => {
          serverHandler?.onServerError?.();
          setHasServerConnectionFailed(true);
        },
        onConnect: () => serverHandler?.onConnect?.(),
        onClose: (data) => {
          if (data.event.code === 1006) {
            serverHandler?.onServerError?.();
            setHasServerConnectionFailed(true);
          }
        },
        preserveConnection: true,
        onSynced: () => setHasServerSynced(true),
      }),
<<<<<<< HEAD
    [id, realtimeConfig, serverHandler, user.id]
=======
    [id, realtimeConfig, user]
>>>>>>> eebc327b
  );

  // destroy and disconnect connection on unmount
  useEffect(
    () => () => {
      setTimeout(() => {
        console.log("destroying read only provider", id);
        provider.destroy();
      }, 4000);
      // provider.destroy();
    },
    [provider]
  );

  // indexed db integration for offline support
  useLayoutEffect(() => {
    const localProvider = new IndexeddbPersistence(id, provider.document);
    return () => {
      localProvider?.destroy();
    };
  }, [provider, id]);

  const editor = useReadOnlyEditor({
    editorProps,
    editorClassName,
    extensions: [
      ...(extensions ?? []),
      HeadingListExtension,
      Collaboration.configure({
        document: provider.document,
      }),
    ],
    fileHandler,
    forwardedRef,
    handleEditorReady,
    mentionHandler,
    provider,
  });

  return {
    editor,
    hasServerConnectionFailed,
    hasServerSynced,
  };
};<|MERGE_RESOLUTION|>--- conflicted
+++ resolved
@@ -33,12 +33,8 @@
       new HocuspocusProvider({
         websocketProvider: socket,
         name: id,
-<<<<<<< HEAD
-        token: user.id,
-=======
         token: JSON.stringify(user),
         parameters: realtimeConfig.queryParams,
->>>>>>> eebc327b
         onAuthenticationFailed: () => {
           serverHandler?.onServerError?.();
           setHasServerConnectionFailed(true);
@@ -53,11 +49,7 @@
         preserveConnection: true,
         onSynced: () => setHasServerSynced(true),
       }),
-<<<<<<< HEAD
     [id, realtimeConfig, serverHandler, user.id]
-=======
-    [id, realtimeConfig, user]
->>>>>>> eebc327b
   );
 
   // destroy and disconnect connection on unmount
