--- conflicted
+++ resolved
@@ -44,13 +44,7 @@
             setHasServerConnectionFailed(true);
           }
         },
-<<<<<<< HEAD
-        onSynced: () => {
-          serverHandler?.onSynced?.();
-        },
-=======
         onSynced: () => setHasServerSynced(true),
->>>>>>> 632282d0
       }),
     [id, realtimeConfig, serverHandler, user.id]
   );
