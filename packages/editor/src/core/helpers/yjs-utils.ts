import { Buffer } from "buffer";
<<<<<<< HEAD
import type { Extensions } from "@tiptap/core";
=======
import type { Extensions, JSONContent } from "@tiptap/core";
>>>>>>> e0c97c54
import { getSchema } from "@tiptap/core";
import { generateHTML, generateJSON } from "@tiptap/html";
import { prosemirrorJSONToYDoc, yXmlFragmentToProseMirrorRootNode } from "y-prosemirror";
import * as Y from "yjs";
// extensions
import type { TDocumentPayload } from "@plane/types";
import {
  CoreEditorExtensionsWithoutProps,
  DocumentEditorExtensionsWithoutProps,
} from "@/extensions/core-without-props";
import { TitleExtensions } from "@/extensions/title-extension";
import { sanitizeHTML } from "@plane/utils";

// editor extension configs
const RICH_TEXT_EDITOR_EXTENSIONS = CoreEditorExtensionsWithoutProps;
const DOCUMENT_EDITOR_EXTENSIONS = [...CoreEditorExtensionsWithoutProps, ...DocumentEditorExtensionsWithoutProps];
export const TITLE_EDITOR_EXTENSIONS: Extensions = TitleExtensions;
// editor schemas
const richTextEditorSchema = getSchema(RICH_TEXT_EDITOR_EXTENSIONS);
const documentEditorSchema = getSchema(DOCUMENT_EDITOR_EXTENSIONS);

/**
 * @description apply updates to a doc and return the updated doc in binary format
 * @param {Uint8Array} document
 * @param {Uint8Array} updates
 * @returns {Uint8Array}
 */
export const applyUpdates = (document: Uint8Array, updates?: Uint8Array): Uint8Array => {
  const yDoc = new Y.Doc();
  Y.applyUpdate(yDoc, document);
  if (updates) {
    Y.applyUpdate(yDoc, updates);
  }

  const encodedDoc = Y.encodeStateAsUpdate(yDoc);
  return encodedDoc;
};

/**
 * @description this function encodes binary data to base64 string
 * @param {Uint8Array} document
 * @returns {string}
 */
export const convertBinaryDataToBase64String = (document: Uint8Array): string =>
  Buffer.from(document).toString("base64");

/**
 * @description this function decodes base64 string to binary data
 * @param {string} document
 * @returns {Buffer<ArrayBuffer>}
 */
export const convertBase64StringToBinaryData = (document: string): Buffer<ArrayBuffer> =>
  Buffer.from(document, "base64");

/**
 * @description this function generates the binary equivalent of html content for the rich text editor
 * @param {string} descriptionHTML
 * @returns {Uint8Array}
 */
export const getBinaryDataFromRichTextEditorHTMLString = (descriptionHTML: string): Uint8Array => {
  // convert HTML to JSON
  const contentJSON = generateJSON(descriptionHTML ?? "<p></p>", RICH_TEXT_EDITOR_EXTENSIONS);
  // convert JSON to Y.Doc format
  const transformedData = prosemirrorJSONToYDoc(richTextEditorSchema, contentJSON, "default");
  // convert Y.Doc to Uint8Array format
  const encodedData = Y.encodeStateAsUpdate(transformedData);
  return encodedData;
};

export const generateTitleProsemirrorJson = (text: string): JSONContent => {
  return {
    type: "doc",
    content: [
      {
        type: "heading",
        attrs: { level: 1 },
        ...(text
          ? {
              content: [
                {
                  type: "text",
                  text,
                },
              ],
            }
          : {}),
      },
    ],
  };
};

/**
 * @description this function generates the binary equivalent of html content for the document editor
 * @param {string} descriptionHTML - The HTML content to convert
 * @param {string} [title] - Optional title to append to the document
 * @returns {Uint8Array}
 */
export const getBinaryDataFromDocumentEditorHTMLString = (descriptionHTML: string, title?: string): Uint8Array => {
  // convert HTML to JSON
  const contentJSON = generateJSON(descriptionHTML ?? "<p></p>", DOCUMENT_EDITOR_EXTENSIONS);
  // convert JSON to Y.Doc format
  const transformedData = prosemirrorJSONToYDoc(documentEditorSchema, contentJSON, "default");

  // If title is provided, merge it into the document
  if (title != null) {
    const titleJSON = generateTitleProsemirrorJson(title);
    const titleField = prosemirrorJSONToYDoc(documentEditorSchema, titleJSON, "title");
    // Encode the title YDoc to updates and apply them to the main document
    const titleUpdates = Y.encodeStateAsUpdate(titleField);
    Y.applyUpdate(transformedData, titleUpdates);
  }

  // convert Y.Doc to Uint8Array format
  const encodedData = Y.encodeStateAsUpdate(transformedData);
  return encodedData;
};

/**
 * @description this function generates all document formats for the provided binary data for the rich text editor
 * @param {Uint8Array} description
 * @returns
 */
export const getAllDocumentFormatsFromRichTextEditorBinaryData = (
  description: Uint8Array
): {
  contentBinaryEncoded: string;
  contentJSON: object;
  contentHTML: string;
} => {
  // encode binary description data
  const base64Data = convertBinaryDataToBase64String(description);
  const yDoc = new Y.Doc();
  Y.applyUpdate(yDoc, description);
  // convert to JSON
  const type = yDoc.getXmlFragment("default");
  const contentJSON = yXmlFragmentToProseMirrorRootNode(type, richTextEditorSchema).toJSON();
  // convert to HTML
  const contentHTML = generateHTML(contentJSON, RICH_TEXT_EDITOR_EXTENSIONS);

  return {
    contentBinaryEncoded: base64Data,
    contentJSON,
    contentHTML,
  };
};

/**
 * @description this function generates all document formats for the provided binary data for the document editor
 * @param {Uint8Array} description
 * @returns
 */
export const getAllDocumentFormatsFromDocumentEditorBinaryData = (
  description: Uint8Array,
  updateTitle: boolean
): {
  contentBinaryEncoded: string;
  contentJSON: object;
  contentHTML: string;
  titleHTML?: string;
} => {
  // encode binary description data
  const base64Data = convertBinaryDataToBase64String(description);
  const yDoc = new Y.Doc();
  Y.applyUpdate(yDoc, description);
  // convert to JSON
  const type = yDoc.getXmlFragment("default");
  const contentJSON = yXmlFragmentToProseMirrorRootNode(type, documentEditorSchema).toJSON();
  // convert to HTML
  const contentHTML = generateHTML(contentJSON, DOCUMENT_EDITOR_EXTENSIONS);

  if (updateTitle) {
    const title = yDoc.getXmlFragment("title");
    const titleJSON = yXmlFragmentToProseMirrorRootNode(title, documentEditorSchema).toJSON();
    const titleHTML = extractTextFromHTML(generateHTML(titleJSON, DOCUMENT_EDITOR_EXTENSIONS));

    return {
      contentBinaryEncoded: base64Data,
      contentJSON,
      contentHTML,
      titleHTML,
    };
  } else {
    return {
      contentBinaryEncoded: base64Data,
      contentJSON,
      contentHTML,
    };
  }
};

type TConvertHTMLDocumentToAllFormatsArgs = {
  document_html: string;
  variant: "rich" | "document";
};

/**
 * @description Converts HTML content to all supported document formats (JSON, HTML, and binary)
 * @param {TConvertHTMLDocumentToAllFormatsArgs} args - Arguments containing HTML content and variant type
 * @param {string} args.document_html - The HTML content to convert
 * @param {"rich" | "document"} args.variant - The type of editor variant to use for conversion
 * @returns {TDocumentPayload} Object containing the document in all supported formats
 * @throws {Error} If an invalid variant is provided
 */
export const convertHTMLDocumentToAllFormats = (args: TConvertHTMLDocumentToAllFormatsArgs): TDocumentPayload => {
  const { document_html, variant } = args;

  let allFormats: TDocumentPayload;

  if (variant === "rich") {
    // Convert HTML to binary format for rich text editor
    const contentBinary = getBinaryDataFromRichTextEditorHTMLString(document_html);
    // Generate all document formats from the binary data
    const { contentBinaryEncoded, contentHTML, contentJSON } =
      getAllDocumentFormatsFromRichTextEditorBinaryData(contentBinary);
    allFormats = {
      description: contentJSON,
      description_html: contentHTML,
      description_binary: contentBinaryEncoded,
    };
  } else if (variant === "document") {
    // Convert HTML to binary format for document editor
    const contentBinary = getBinaryDataFromDocumentEditorHTMLString(document_html);
    // Generate all document formats from the binary data
    const { contentBinaryEncoded, contentHTML, contentJSON } = getAllDocumentFormatsFromDocumentEditorBinaryData(
      contentBinary,
      false
    );
    allFormats = {
      description: contentJSON,
      description_html: contentHTML,
      description_binary: contentBinaryEncoded,
    };
  } else {
    throw new Error(`Invalid variant provided: ${variant}`);
  }

  return allFormats;
};

export const extractTextFromHTML = (html: string): string => {
<<<<<<< HEAD
  // Use sanitizeHTML to safely extract text and remove all HTML tags
  // This is more secure than regex as it handles edge cases and prevents injection
  // Note: sanitizeHTML trims whitespace, which is acceptable for title extraction
  return sanitizeHTML(html) || "";
=======
  // Use DOMPurify to safely extract text and remove all HTML tags
  // This is more secure than regex as it handles edge cases and prevents injection
  // Note: sanitizeHTML trims whitespace, which is acceptable for title extraction
  const sanitizedText = sanitizeHTML(html); // sanitize the string to remove all HTML tags
  return sanitizedText.trim() || ""; // trim the string to remove leading and trailing whitespaces
>>>>>>> e0c97c54
};<|MERGE_RESOLUTION|>--- conflicted
+++ resolved
@@ -1,9 +1,5 @@
 import { Buffer } from "buffer";
-<<<<<<< HEAD
-import type { Extensions } from "@tiptap/core";
-=======
 import type { Extensions, JSONContent } from "@tiptap/core";
->>>>>>> e0c97c54
 import { getSchema } from "@tiptap/core";
 import { generateHTML, generateJSON } from "@tiptap/html";
 import { prosemirrorJSONToYDoc, yXmlFragmentToProseMirrorRootNode } from "y-prosemirror";
@@ -244,16 +240,9 @@
 };
 
 export const extractTextFromHTML = (html: string): string => {
-<<<<<<< HEAD
-  // Use sanitizeHTML to safely extract text and remove all HTML tags
-  // This is more secure than regex as it handles edge cases and prevents injection
-  // Note: sanitizeHTML trims whitespace, which is acceptable for title extraction
-  return sanitizeHTML(html) || "";
-=======
   // Use DOMPurify to safely extract text and remove all HTML tags
   // This is more secure than regex as it handles edge cases and prevents injection
   // Note: sanitizeHTML trims whitespace, which is acceptable for title extraction
   const sanitizedText = sanitizeHTML(html); // sanitize the string to remove all HTML tags
   return sanitizedText.trim() || ""; // trim the string to remove leading and trailing whitespaces
->>>>>>> e0c97c54
 };