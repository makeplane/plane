import { Editor, Range } from "@tiptap/core";
// types
import { InsertImageComponentProps } from "@/extensions";
// extensions
import { replaceCodeWithText } from "@/extensions/code/utils/replace-code-block-with-text";
// helpers
import { findTableAncestor } from "@/helpers/common";

export const setText = (editor: Editor, range?: Range) => {
  if (range) editor.chain().focus().deleteRange(range).setNode("paragraph").run();
  else editor.chain().focus().setNode("paragraph").run();
};

export const toggleHeadingOne = (editor: Editor, range?: Range) => {
  if (range) editor.chain().focus().deleteRange(range).setNode("heading", { level: 1 }).run();
  // @ts-expect-error tiptap types are incorrect
  else editor.chain().focus().toggleHeading({ level: 1 }).run();
};

export const toggleHeadingTwo = (editor: Editor, range?: Range) => {
  if (range) editor.chain().focus().deleteRange(range).setNode("heading", { level: 2 }).run();
  // @ts-expect-error tiptap types are incorrect
  else editor.chain().focus().toggleHeading({ level: 2 }).run();
};

export const toggleHeadingThree = (editor: Editor, range?: Range) => {
  if (range) editor.chain().focus().deleteRange(range).setNode("heading", { level: 3 }).run();
  // @ts-expect-error tiptap types are incorrect
  else editor.chain().focus().toggleHeading({ level: 3 }).run();
};

export const toggleHeadingFour = (editor: Editor, range?: Range) => {
  if (range) editor.chain().focus().deleteRange(range).setNode("heading", { level: 4 }).run();
  // @ts-expect-error tiptap types are incorrect
  else editor.chain().focus().toggleHeading({ level: 4 }).run();
};

export const toggleHeadingFive = (editor: Editor, range?: Range) => {
  if (range) editor.chain().focus().deleteRange(range).setNode("heading", { level: 5 }).run();
  // @ts-expect-error tiptap types are incorrect
  else editor.chain().focus().toggleHeading({ level: 5 }).run();
};

export const toggleHeadingSix = (editor: Editor, range?: Range) => {
  if (range) editor.chain().focus().deleteRange(range).setNode("heading", { level: 6 }).run();
  // @ts-expect-error tiptap types are incorrect
  else editor.chain().focus().toggleHeading({ level: 6 }).run();
};

export const toggleBold = (editor: Editor, range?: Range) => {
  // @ts-expect-error tiptap types are incorrect
  if (range) editor.chain().focus().deleteRange(range).toggleBold().run();
  // @ts-expect-error tiptap types are incorrect
  else editor.chain().focus().toggleBold().run();
};

export const toggleItalic = (editor: Editor, range?: Range) => {
  // @ts-expect-error tiptap types are incorrect
  if (range) editor.chain().focus().deleteRange(range).toggleItalic().run();
  // @ts-expect-error tiptap types are incorrect
  else editor.chain().focus().toggleItalic().run();
};

export const toggleFlatOrderedList = (editor: Editor, range?: Range) => {
  if (range)
    editor.chain().focus().deleteRange(range).createList({
      kind: "ordered",
      collapsed: false,
    });
  else editor.chain().focus().createList({ kind: "ordered", collapsed: false });
};

export const toggleFlatBulletList = (editor: Editor, range?: Range) => {
  if (range)
    editor.chain().focus().deleteRange(range).createList({
      kind: "bullet",
      collapsed: false,
    });
  else editor.chain().focus().createList({ kind: "bullet", collapsed: false });
};

export const toggleFlatTaskList = (editor: Editor, range?: Range) => {
  if (range)
    editor.chain().focus().deleteRange(range).createList({
      kind: "task",
      collapsed: false,
    });
  else editor.chain().focus().createList({ kind: "task", collapsed: false });
};

export const toggleFlatToggleList = (editor: Editor, range?: Range) => {
  if (range)
    editor.chain().focus().deleteRange(range).createList({
      kind: "toggle",
      collapsed: false,
    });
  else editor.chain().focus().createList({ kind: "toggle", collapsed: false });
};

export const toggleUnderline = (editor: Editor, range?: Range) => {
  if (range) editor.chain().focus().deleteRange(range).toggleUnderline().run();
  else editor.chain().focus().toggleUnderline().run();
};

export const toggleCodeBlock = (editor: Editor, range?: Range) => {
  try {
    // if it's a code block, replace it with the code with paragraphs
    if (editor.isActive("codeBlock")) {
      replaceCodeWithText(editor);
      return;
    }

    const { from, to } = range || editor.state.selection;
    const text = editor.state.doc.textBetween(from, to, "\n");
    const isMultiline = text.includes("\n");

    // if the selection is not a range i.e. empty, then simply convert it into a code block
    if (editor.state.selection.empty) {
      editor.chain().focus().toggleCodeBlock().run();
    } else if (isMultiline) {
      // if the selection is multiline, then also replace the text content with
      // a code block
      editor.chain().focus().deleteRange({ from, to }).insertContentAt(from, `\`\`\`\n${text}\n\`\`\``).run();
    } else {
      // if the selection is single line, then simply convert it into inline
      // code
      editor.chain().focus().toggleCode().run();
    }
  } catch (error) {
    console.error("An error occurred while toggling code block:", error);
  }
};

export const toggleOrderedList = (editor: Editor, range?: Range) => {
  if (range) editor.chain().focus().deleteRange(range).toggleOrderedList().run();
  else editor.chain().focus().toggleOrderedList().run();
};

export const toggleBulletList = (editor: Editor, range?: Range) => {
  if (range) editor.chain().focus().deleteRange(range).toggleBulletList().run();
  else editor.chain().focus().toggleBulletList().run();
};

export const toggleTaskList = (editor: Editor, range?: Range) => {
  if (range) editor.chain().focus().deleteRange(range).toggleTaskList().run();
  else editor.chain().focus().toggleTaskList().run();
};

export const toggleStrike = (editor: Editor, range?: Range) => {
  // @ts-expect-error tiptap types are incorrect
  if (range) editor.chain().focus().deleteRange(range).toggleStrike().run();
  // @ts-expect-error tiptap types are incorrect
  else editor.chain().focus().toggleStrike().run();
};

export const toggleBlockquote = (editor: Editor, range?: Range) => {
  if (range) editor.chain().focus().deleteRange(range).toggleBlockquote().run();
  else editor.chain().focus().toggleBlockquote().run();
};

export const insertTableCommand = (editor: Editor, range?: Range) => {
  if (typeof window !== "undefined") {
    const selection = window.getSelection();
    if (selection) {
      if (selection.rangeCount !== 0) {
        const range = selection.getRangeAt(0);
        if (findTableAncestor(range.startContainer)) {
          return;
        }
      }
    }
  }
<<<<<<< HEAD
  if (range) editor.chain().focus().deleteRange(range).insertTable({ rows: 3, cols: 3 }).run();
  else editor.chain().focus().insertTable({ rows: 3, cols: 3 }).run();
=======
  if (range)
    editor.chain().focus().deleteRange(range).clearNodes().insertTable({ rows: 3, cols: 3, columnWidth: 150 }).run();
  else editor.chain().focus().clearNodes().insertTable({ rows: 3, cols: 3, columnWidth: 150 }).run();
>>>>>>> f4af78c0
};

export const insertImage = ({
  editor,
  event,
  pos,
  file,
  range,
}: {
  editor: Editor;
  event: "insert" | "drop";
  pos?: number | null;
  file?: File;
  range?: Range;
}) => {
  if (range) editor.chain().focus().deleteRange(range).run();

  const imageOptions: InsertImageComponentProps = { event };
  if (pos) imageOptions.pos = pos;
  if (file) imageOptions.file = file;
  return editor?.chain().focus().insertImageComponent(imageOptions).run();
};

export const unsetLinkEditor = (editor: Editor) => {
  editor.chain().focus().unsetLink().run();
};

export const setLinkEditor = (editor: Editor, url: string) => {
  editor.chain().focus().setLink({ href: url }).run();
};

export const toggleTextColor = (color: string | undefined, editor: Editor, range?: Range) => {
  if (color) {
    if (range) editor.chain().focus().deleteRange(range).setTextColor(color).run();
    else editor.chain().focus().setTextColor(color).run();
  } else {
    if (range) editor.chain().focus().deleteRange(range).unsetTextColor().run();
    else editor.chain().focus().unsetTextColor().run();
  }
};

export const toggleBackgroundColor = (color: string | undefined, editor: Editor, range?: Range) => {
  if (color) {
    if (range) {
      editor.chain().focus().deleteRange(range).setBackgroundColor(color).run();
    } else {
      editor.chain().focus().setBackgroundColor(color).run();
    }
  } else {
    if (range) {
      editor.chain().focus().deleteRange(range).unsetBackgroundColor().run();
    } else {
      editor.chain().focus().unsetBackgroundColor().run();
    }
  }
};

export const setTextAlign = (alignment: string, editor: Editor) => {
  editor.chain().focus().setTextAlign(alignment).run();
};

export const insertHorizontalRule = (editor: Editor, range?: Range) => {
  if (range) editor.chain().focus().deleteRange(range).setHorizontalRule().run();
  else editor.chain().focus().setHorizontalRule().run();
};
export const insertCallout = (editor: Editor, range?: Range) => {
  if (range) editor.chain().focus().deleteRange(range).insertCallout().run();
  else editor.chain().focus().insertCallout().run();
};<|MERGE_RESOLUTION|>--- conflicted
+++ resolved
@@ -170,14 +170,9 @@
       }
     }
   }
-<<<<<<< HEAD
-  if (range) editor.chain().focus().deleteRange(range).insertTable({ rows: 3, cols: 3 }).run();
-  else editor.chain().focus().insertTable({ rows: 3, cols: 3 }).run();
-=======
   if (range)
     editor.chain().focus().deleteRange(range).clearNodes().insertTable({ rows: 3, cols: 3, columnWidth: 150 }).run();
   else editor.chain().focus().clearNodes().insertTable({ rows: 3, cols: 3, columnWidth: 150 }).run();
->>>>>>> f4af78c0
 };
 
 export const insertImage = ({
