import { Editor, Range } from "@tiptap/core";
// extensions
import { replaceCodeWithText } from "@/extensions/code/utils/replace-code-block-with-text";
// helpers
import { findTableAncestor } from "@/helpers/common";
// types
import { InsertImageComponentProps } from "@/extensions";

export const setText = (editor: Editor, range?: Range) => {
  if (range) editor.chain().focus().deleteRange(range).setNode("paragraph").run();
  else editor.chain().focus().setNode("paragraph").run();
};

export const toggleHeadingOne = (editor: Editor, range?: Range) => {
  if (range) editor.chain().focus().deleteRange(range).setNode("heading", { level: 1 }).run();
  else editor.chain().focus().toggleHeading({ level: 1 }).run();
};

export const toggleHeadingTwo = (editor: Editor, range?: Range) => {
  if (range) editor.chain().focus().deleteRange(range).setNode("heading", { level: 2 }).run();
  else editor.chain().focus().toggleHeading({ level: 2 }).run();
};

export const toggleHeadingThree = (editor: Editor, range?: Range) => {
  if (range) editor.chain().focus().deleteRange(range).setNode("heading", { level: 3 }).run();
  else editor.chain().focus().toggleHeading({ level: 3 }).run();
};

export const toggleHeadingFour = (editor: Editor, range?: Range) => {
  if (range) editor.chain().focus().deleteRange(range).setNode("heading", { level: 4 }).run();
  else editor.chain().focus().toggleHeading({ level: 4 }).run();
};

export const toggleHeadingFive = (editor: Editor, range?: Range) => {
  if (range) editor.chain().focus().deleteRange(range).setNode("heading", { level: 5 }).run();
  else editor.chain().focus().toggleHeading({ level: 5 }).run();
};

export const toggleHeadingSix = (editor: Editor, range?: Range) => {
  if (range) editor.chain().focus().deleteRange(range).setNode("heading", { level: 6 }).run();
  else editor.chain().focus().toggleHeading({ level: 6 }).run();
};

export const toggleBold = (editor: Editor, range?: Range) => {
  if (range) editor.chain().focus().deleteRange(range).toggleBold().run();
  else editor.chain().focus().toggleBold().run();
};

export const toggleItalic = (editor: Editor, range?: Range) => {
  if (range) editor.chain().focus().deleteRange(range).toggleItalic().run();
  else editor.chain().focus().toggleItalic().run();
};

export const toggleUnderline = (editor: Editor, range?: Range) => {
  if (range) editor.chain().focus().deleteRange(range).toggleUnderline().run();
  else editor.chain().focus().toggleUnderline().run();
};

export const toggleCodeBlock = (editor: Editor, range?: Range) => {
  try {
    // if it's a code block, replace it with the code with paragraphs
    if (editor.isActive("codeBlock")) {
      replaceCodeWithText(editor);
      return;
    }

    const { from, to } = range || editor.state.selection;
    const text = editor.state.doc.textBetween(from, to, "\n");
    const isMultiline = text.includes("\n");

    // if the selection is not a range i.e. empty, then simply convert it into a code block
    if (editor.state.selection.empty) {
      editor.chain().focus().toggleCodeBlock().run();
    } else if (isMultiline) {
      // if the selection is multiline, then also replace the text content with
      // a code block
      editor.chain().focus().deleteRange({ from, to }).insertContentAt(from, `\`\`\`\n${text}\n\`\`\``).run();
    } else {
      // if the selection is single line, then simply convert it into inline
      // code
      editor.chain().focus().toggleCode().run();
    }
  } catch (error) {
    console.error("An error occurred while toggling code block:", error);
  }
};

export const toggleOrderedList = (editor: Editor, range?: Range) => {
  if (range) editor.chain().focus().deleteRange(range).toggleOrderedList().run();
  else editor.chain().focus().toggleOrderedList().run();
};

export const toggleBulletList = (editor: Editor, range?: Range) => {
  if (range) editor.chain().focus().deleteRange(range).toggleBulletList().run();
  else editor.chain().focus().toggleBulletList().run();
};

export const toggleTaskList = (editor: Editor, range?: Range) => {
  if (range) editor.chain().focus().deleteRange(range).toggleTaskList().run();
  else editor.chain().focus().toggleTaskList().run();
};

export const toggleStrike = (editor: Editor, range?: Range) => {
  if (range) editor.chain().focus().deleteRange(range).toggleStrike().run();
  else editor.chain().focus().toggleStrike().run();
};

export const toggleBlockquote = (editor: Editor, range?: Range) => {
  if (range) editor.chain().focus().deleteRange(range).toggleBlockquote().run();
  else editor.chain().focus().toggleBlockquote().run();
};

export const insertTableCommand = (editor: Editor, range?: Range) => {
  if (typeof window !== "undefined") {
    const selection = window.getSelection();
    if (selection) {
      if (selection.rangeCount !== 0) {
        const range = selection.getRangeAt(0);
        if (findTableAncestor(range.startContainer)) {
          return;
        }
      }
    }
  }
  if (range) editor.chain().focus().deleteRange(range).clearNodes().insertTable({ rows: 3, cols: 3 }).run();
  else editor.chain().focus().clearNodes().insertTable({ rows: 3, cols: 3 }).run();
};

export const insertImage = ({
  editor,
  event,
  pos,
  file,
  range,
}: {
  editor: Editor;
  event: "insert" | "drop";
  pos?: number | null;
  file?: File;
  range?: Range;
}) => {
  if (range) editor.chain().focus().deleteRange(range).run();

  const imageOptions: InsertImageComponentProps = { event };
  if (pos) imageOptions.pos = pos;
  if (file) imageOptions.file = file;
  return editor?.chain().focus().insertImageComponent(imageOptions).run();
};

export const unsetLinkEditor = (editor: Editor) => {
  editor.chain().focus().unsetLink().run();
};

export const setLinkEditor = (editor: Editor, url: string) => {
  editor.chain().focus().setLink({ href: url }).run();
};

export const toggleTextColor = (color: string | undefined, editor: Editor, range?: Range) => {
  if (color) {
    if (range) editor.chain().focus().deleteRange(range).setTextColor(color).run();
    else editor.chain().focus().setTextColor(color).run();
  } else {
    if (range) editor.chain().focus().deleteRange(range).unsetTextColor().run();
    else editor.chain().focus().unsetTextColor().run();
  }
};

export const toggleBackgroundColor = (color: string | undefined, editor: Editor, range?: Range) => {
  if (color) {
    if (range) {
      editor.chain().focus().deleteRange(range).setBackgroundColor(color).run();
    } else {
      editor.chain().focus().setBackgroundColor(color).run();
    }
  } else {
    if (range) {
      editor.chain().focus().deleteRange(range).unsetBackgroundColor().run();
    } else {
      editor.chain().focus().unsetBackgroundColor().run();
    }
  }
};

<<<<<<< HEAD
export const setTextAlign = (alignment: string, editor: Editor) => {
  editor.chain().focus().setTextAlign(alignment).run();
};

=======
export const insertHorizontalRule = (editor: Editor, range?: Range) => {
  if (range) editor.chain().focus().deleteRange(range).setHorizontalRule().run();
  else editor.chain().focus().setHorizontalRule().run();
}
>>>>>>> f205d727
export const insertCallout = (editor: Editor, range?: Range) => {
  if (range) editor.chain().focus().deleteRange(range).insertCallout().run();
  else editor.chain().focus().insertCallout().run();
};<|MERGE_RESOLUTION|>--- conflicted
+++ resolved
@@ -181,17 +181,14 @@
   }
 };
 
-<<<<<<< HEAD
 export const setTextAlign = (alignment: string, editor: Editor) => {
   editor.chain().focus().setTextAlign(alignment).run();
 };
 
-=======
 export const insertHorizontalRule = (editor: Editor, range?: Range) => {
   if (range) editor.chain().focus().deleteRange(range).setHorizontalRule().run();
   else editor.chain().focus().setHorizontalRule().run();
-}
->>>>>>> f205d727
+};
 export const insertCallout = (editor: Editor, range?: Range) => {
   if (range) editor.chain().focus().deleteRange(range).insertCallout().run();
   else editor.chain().focus().insertCallout().run();
