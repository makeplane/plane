import {
  computePosition,
  flip,
  type Strategy,
  type Placement,
  shift,
  ReferenceElement,
  autoUpdate,
} from "@floating-ui/dom";
import { type Editor, posToDOMRect } from "@tiptap/core";

export type UpdateFloatingUIFloaterPosition = (
  editor: Editor,
  element: HTMLElement,
  options?: {
    elementStyle?: Partial<CSSStyleDeclaration>;
    placement?: Placement;
    strategy?: Strategy;
  }
) => {
<<<<<<< HEAD
  const virtualElement = {
=======
  cleanup: () => void;
};

export const updateFloatingUIFloaterPosition: UpdateFloatingUIFloaterPosition = (editor, element, options) => {
  document.body.appendChild(element);

  const virtualElement: ReferenceElement = {
>>>>>>> 96fa9ab1
    getBoundingClientRect: () => posToDOMRect(editor.view, editor.state.selection.from, editor.state.selection.to),
  };

  const cleanup = autoUpdate(virtualElement, element, () => {
    computePosition(virtualElement, element, {
      placement: options?.placement ?? "bottom-start",
      strategy: options?.strategy ?? "fixed",
      middleware: [shift(), flip()],
    })
      .then(({ x, y, strategy }) => {
        Object.assign(element.style, {
          width: "max-content",
          position: strategy,
          left: `${x}px`,
          top: `${y}px`,
          ...options?.elementStyle,
        });
      })
      .catch((error) => console.error("An error occurred while updating floating UI floater position:", error));
  });

  return {
    cleanup,
  };
};<|MERGE_RESOLUTION|>--- conflicted
+++ resolved
@@ -18,9 +18,6 @@
     strategy?: Strategy;
   }
 ) => {
-<<<<<<< HEAD
-  const virtualElement = {
-=======
   cleanup: () => void;
 };
 
@@ -28,7 +25,6 @@
   document.body.appendChild(element);
 
   const virtualElement: ReferenceElement = {
->>>>>>> 96fa9ab1
     getBoundingClientRect: () => posToDOMRect(editor.view, editor.state.selection.from, editor.state.selection.to),
   };
 
