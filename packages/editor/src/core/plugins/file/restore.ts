--- conflicted
+++ resolved
@@ -39,11 +39,7 @@
         const addedFiles: TFileNode[] = [];
 
         newState.doc.descendants((node, pos) => {
-<<<<<<< HEAD
-          const nodeType = node.type.name as CORE_EXTENSIONS;
-=======
           const nodeType = node.type.name as keyof NodeFileMapType;
->>>>>>> 3cbb6041
           const isAValidNode = NODE_FILE_MAP[nodeType];
           // if the node doesn't match, then return as no point in checking
           if (!isAValidNode || !nodeType) return;
