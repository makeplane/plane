--- conflicted
+++ resolved
@@ -86,7 +86,6 @@
 
 export const nodeDOMAtCoords = (coords: { x: number; y: number }) => {
   const elements = document.elementsFromPoint(coords.x, coords.y);
-<<<<<<< HEAD
   const generalSelectors = [
     "li",
     "p:not(:first-child)",
@@ -101,8 +100,6 @@
     ".editor-callout-component",
     ".prosemirror-flat-list",
   ].join(", ");
-=======
->>>>>>> 5e6c0235
 
   for (const elem of elements) {
     if (elem.matches("p:first-child") && elem.parentElement?.matches(".ProseMirror")) {
@@ -145,14 +142,28 @@
 
 export const DragHandlePlugin = (options: SideMenuPluginProps): SideMenuHandleOptions => {
   let listType = "";
-  let isDragging = false;
-  let lastClientY = 0;
-  let scrollAnimationFrame = null;
-  let isDraggedOutsideWindow: "top" | "bottom" | boolean = false;
-  let isMouseInsideWhileDragging = false;
-  let currentScrollSpeed = 0;
-
-<<<<<<< HEAD
+  const handleDragStart = (event: DragEvent, view: EditorView) => {
+    view.focus();
+
+    if (!event.dataTransfer) return;
+
+    const node = nodeDOMAtCoords({
+      x: event.clientX + 50 + options.dragHandleWidth,
+      y: event.clientY,
+    });
+
+    if (!(node instanceof Element)) return;
+
+    let draggedNodePos = nodePosAtDOM(node, view, options);
+    if (draggedNodePos == null || draggedNodePos < 0) return;
+    draggedNodePos = calcNodePos(draggedNodePos, view, node);
+
+    const { from, to } = view.state.selection;
+    const diff = from - to;
+
+    const fromSelectionPos = calcNodePos(from, view, node);
+    let differentNodeSelected = false;
+
     const nodePos = view.state.doc.resolve(fromSelectionPos);
 
     // Check if nodePos points to the top level node
@@ -190,11 +201,33 @@
     if (node.matches("blockquote")) {
       let nodePosForBlockQuotes = nodePosAtDOMForBlockQuotes(node, view);
       if (nodePosForBlockQuotes === null || nodePosForBlockQuotes === undefined) return;
-=======
+
+      const docSize = view.state.doc.content.size;
+      nodePosForBlockQuotes = Math.max(0, Math.min(nodePosForBlockQuotes, docSize));
+
+      if (nodePosForBlockQuotes >= 0 && nodePosForBlockQuotes <= docSize) {
+        // TODO FIX ERROR
+        const nodeSelection = NodeSelection.create(view.state.doc, nodePosForBlockQuotes);
+        view.dispatch(view.state.tr.setSelection(nodeSelection));
+      }
+    }
+
+    const slice = view.state.selection.content();
+    const { dom, text } = __serializeForClipboard(view, slice);
+
+    event.dataTransfer.clearData();
+    event.dataTransfer.setData("text/html", dom.innerHTML);
+    event.dataTransfer.setData("text/plain", text);
+    event.dataTransfer.effectAllowed = "copyMove";
+
+    event.dataTransfer.setDragImage(node, 0, 0);
+
+    view.dragging = { slice, move: event.ctrlKey };
+  };
+
   const handleClick = (event: MouseEvent, view: EditorView) => {
     handleNodeSelection(event, view, false, options);
   };
->>>>>>> 5e6c0235
 
   const handleDragStart = (event: DragEvent, view: EditorView) => {
     const { listType: listTypeFromDragStart } = handleNodeSelection(event, view, true, options);
@@ -230,24 +263,6 @@
 
     let targetScrollAmount = 0;
 
-    if (isDraggedOutsideWindow === "top") {
-      targetScrollAmount = -maxScrollSpeed * 5;
-    } else if (isDraggedOutsideWindow === "bottom") {
-      targetScrollAmount = maxScrollSpeed * 5;
-    } else if (lastClientY < scrollRegionUp) {
-      const ratio = easeOutQuadAnimation((scrollRegionUp - lastClientY) / options.scrollThreshold.up);
-      targetScrollAmount = -maxScrollSpeed * ratio;
-    } else if (lastClientY > scrollRegionDown) {
-      const ratio = easeOutQuadAnimation((lastClientY - scrollRegionDown) / options.scrollThreshold.down);
-      targetScrollAmount = maxScrollSpeed * ratio;
-    }
-
-    currentScrollSpeed += (targetScrollAmount - currentScrollSpeed) * acceleration;
-
-<<<<<<< HEAD
-    // Adjust the nodePos to point to the start of the node, ensuring NodeSelection can be applied
-    nodePos = calcNodePos(nodePos, view, node);
-
     // if (node.className.includes("prosemirror-flat-list")) {
     //   console.log("nodePos", nodePos);
     //   nodePos = nodePos - 1;
@@ -256,11 +271,12 @@
     // TODO FIX ERROR
     // Use NodeSelection to select the node at the calculated position
     const nodeSelection = NodeSelection.create(view.state.doc, nodePos);
-=======
+
+    currentScrollSpeed += (targetScrollAmount - currentScrollSpeed) * acceleration;
+
     if (Math.abs(currentScrollSpeed) > 0.1) {
       scrollableParent.scrollBy({ top: currentScrollSpeed });
     }
->>>>>>> 5e6c0235
 
     scrollAnimationFrame = requestAnimationFrame(scroll);
   }
