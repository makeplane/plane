import { Fragment, Slice, Node } from "@tiptap/pm/model";
import { NodeSelection, TextSelection } from "@tiptap/pm/state";
// @ts-expect-error __serializeForClipboard's is not exported
import { __serializeForClipboard, EditorView } from "@tiptap/pm/view";
// extensions
import { SideMenuHandleOptions, SideMenuPluginProps } from "@/extensions";

const verticalEllipsisIcon =
  '<svg xmlns="http://www.w3.org/2000/svg" width="14" height="14" viewBox="0 0 24 24" fill="none" stroke="currentColor" stroke-width="2" stroke-linecap="round" stroke-linejoin="round" class="lucide lucide-ellipsis-vertical"><circle cx="12" cy="12" r="1"/><circle cx="12" cy="5" r="1"/><circle cx="12" cy="19" r="1"/></svg>';

const createDragHandleElement = (): HTMLElement => {
  const dragHandleElement = document.createElement("button");
  dragHandleElement.type = "button";
  dragHandleElement.id = "drag-handle";
  dragHandleElement.draggable = true;
  dragHandleElement.dataset.dragHandle = "";
  dragHandleElement.classList.value =
    "hidden sm:flex items-center size-5 aspect-square rounded-sm cursor-grab outline-none hover:bg-custom-background-80 active:bg-custom-background-80 active:cursor-grabbing transition-[background-color,_opacity] duration-200 ease-linear";

  const iconElement1 = document.createElement("span");
  iconElement1.classList.value = "pointer-events-none text-custom-text-300";
  iconElement1.innerHTML = verticalEllipsisIcon;
  const iconElement2 = document.createElement("span");
  iconElement2.classList.value = "pointer-events-none text-custom-text-300 -ml-2.5";
  iconElement2.innerHTML = verticalEllipsisIcon;

  dragHandleElement.appendChild(iconElement1);
  dragHandleElement.appendChild(iconElement2);

  return dragHandleElement;
};

export const nodeDOMAtCoords = (coords: { x: number; y: number }) => {
  const elements = document.elementsFromPoint(coords.x, coords.y);
  const generalSelectors = [
    "li",
    "p:not(:first-child)",
    ".code-block",
    "blockquote",
    "h1, h2, h3, h4, h5, h6",
    "[data-type=horizontalRule]",
    ".table-wrapper",
    ".issue-embed",
<<<<<<< HEAD
=======
    ".image-component",
>>>>>>> 4a6f6463
    ".image-upload-component",
  ].join(", ");

  const hasNestedImg = (el: Element): boolean => {
    if (el.tagName.toLowerCase() === "img") return true;
    // @ts-expect-error todo
    for (const child of el.children) {
      if (hasNestedImg(child)) return true;
    }
    return false;
  };

  for (const elem of elements) {
    const elemHasNestedImg = hasNestedImg(elem);
    if (elem.matches("p:first-child") && elem.parentElement?.matches(".ProseMirror")) {
      return elem;
    }

    // if the element is a <p> tag and has a nested img i.e. the new image
    // component
    if (elem.matches("p") && elemHasNestedImg) {
      return null;
    }

    if (elem.matches("div") && elemHasNestedImg) {
      return elem;
    }

    // if the element is a <p> tag that is the first child of a td or th
    if (
      (elem.matches("td > p:first-child") || elem.matches("th > p:first-child")) &&
      elem?.textContent?.trim() !== ""
    ) {
      return elem; // Return only if p tag is not empty in td or th
    }

    // apply general selector
    if (elem.matches(generalSelectors)) {
      return elem;
    }
  }
  return null;
};

const nodePosAtDOM = (node: Element, view: EditorView, options: SideMenuPluginProps) => {
  const boundingRect = node.getBoundingClientRect();

  return view.posAtCoords({
    left: boundingRect.left + 50 + options.dragHandleWidth,
    top: boundingRect.top + 1,
  })?.inside;
};

const nodePosAtDOMForBlockQuotes = (node: Element, view: EditorView) => {
  const boundingRect = node.getBoundingClientRect();

  return view.posAtCoords({
    left: boundingRect.left + 1,
    top: boundingRect.top + 1,
  })?.inside;
};

const calcNodePos = (pos: number, view: EditorView, node: Element) => {
  const maxPos = view.state.doc.content.size;
  const safePos = Math.max(0, Math.min(pos, maxPos));
  const $pos = view.state.doc.resolve(safePos);

  if ($pos.depth > 1) {
    if (node.matches("ul li, ol li")) {
      // only for nested lists
      const newPos = $pos.before($pos.depth);
      return Math.max(0, Math.min(newPos, maxPos));
    }
  }

  return safePos;
};

export const DragHandlePlugin = (options: SideMenuPluginProps): SideMenuHandleOptions => {
  let listType = "";
  const handleDragStart = (event: DragEvent, view: EditorView) => {
    view.focus();

    if (!event.dataTransfer) return;

    const node = nodeDOMAtCoords({
      x: event.clientX + 50 + options.dragHandleWidth,
      y: event.clientY,
    });

    if (!(node instanceof Element)) return;

    let draggedNodePos = nodePosAtDOM(node, view, options);
    if (draggedNodePos == null || draggedNodePos < 0) return;
    draggedNodePos = calcNodePos(draggedNodePos, view, node);

    const { from, to } = view.state.selection;
    const diff = from - to;

    const fromSelectionPos = calcNodePos(from, view, node);
    let differentNodeSelected = false;

    const nodePos = view.state.doc.resolve(fromSelectionPos);

    // Check if nodePos points to the top level node
    if (nodePos.node().type.name === "doc") differentNodeSelected = true;
    else {
      // TODO FIX ERROR
      const nodeSelection = NodeSelection.create(view.state.doc, nodePos.before());
      // Check if the node where the drag event started is part of the current selection
      differentNodeSelected = !(
        draggedNodePos + 1 >= nodeSelection.$from.pos && draggedNodePos <= nodeSelection.$to.pos
      );
    }

    if (!differentNodeSelected && diff !== 0 && !(view.state.selection instanceof NodeSelection)) {
      const endSelection = NodeSelection.create(view.state.doc, to - 1);
      const multiNodeSelection = TextSelection.create(view.state.doc, draggedNodePos, endSelection.$to.pos);
      view.dispatch(view.state.tr.setSelection(multiNodeSelection));
    } else {
      // TODO FIX ERROR
      const nodeSelection = NodeSelection.create(view.state.doc, draggedNodePos);
      view.dispatch(view.state.tr.setSelection(nodeSelection));
    }

    // If the selected node is a list item, we need to save the type of the wrapping list e.g. OL or UL
    if (view.state.selection instanceof NodeSelection && view.state.selection.node.type.name === "listItem") {
      listType = node.parentElement!.tagName;
    }

    if (node.matches("blockquote")) {
      let nodePosForBlockQuotes = nodePosAtDOMForBlockQuotes(node, view);
      if (nodePosForBlockQuotes === null || nodePosForBlockQuotes === undefined) return;

      const docSize = view.state.doc.content.size;
      nodePosForBlockQuotes = Math.max(0, Math.min(nodePosForBlockQuotes, docSize));

      if (nodePosForBlockQuotes >= 0 && nodePosForBlockQuotes <= docSize) {
        // TODO FIX ERROR
        const nodeSelection = NodeSelection.create(view.state.doc, nodePosForBlockQuotes);
        view.dispatch(view.state.tr.setSelection(nodeSelection));
      }
    }

    const slice = view.state.selection.content();
    const { dom, text } = __serializeForClipboard(view, slice);

    event.dataTransfer.clearData();
    event.dataTransfer.setData("text/html", dom.innerHTML);
    event.dataTransfer.setData("text/plain", text);
    event.dataTransfer.effectAllowed = "copyMove";

    event.dataTransfer.setDragImage(node, 0, 0);

    view.dragging = { slice, move: event.ctrlKey };
  };

  const handleClick = (event: MouseEvent, view: EditorView) => {
    view.focus();

    const node = nodeDOMAtCoords({
      x: event.clientX + 50 + options.dragHandleWidth,
      y: event.clientY,
    });

    if (!(node instanceof Element)) return;

    if (node.matches("blockquote")) {
      let nodePosForBlockQuotes = nodePosAtDOMForBlockQuotes(node, view);
      if (nodePosForBlockQuotes === null || nodePosForBlockQuotes === undefined) return;

      const docSize = view.state.doc.content.size;
      nodePosForBlockQuotes = Math.max(0, Math.min(nodePosForBlockQuotes, docSize));

      if (nodePosForBlockQuotes >= 0 && nodePosForBlockQuotes <= docSize) {
        // TODO FIX ERROR
        const nodeSelection = NodeSelection.create(view.state.doc, nodePosForBlockQuotes);
        view.dispatch(view.state.tr.setSelection(nodeSelection));
      }
      return;
    }

    let nodePos = nodePosAtDOM(node, view, options);

    if (nodePos === null || nodePos === undefined) return;

    // Adjust the nodePos to point to the start of the node, ensuring NodeSelection can be applied
    nodePos = calcNodePos(nodePos, view, node);

    // TODO FIX ERROR
    // Use NodeSelection to select the node at the calculated position
    const nodeSelection = NodeSelection.create(view.state.doc, nodePos);

    // Dispatch the transaction to update the selection
    view.dispatch(view.state.tr.setSelection(nodeSelection));
  };

  let dragHandleElement: HTMLElement | null = null;
  // drag handle view actions
  const showDragHandle = () => dragHandleElement?.classList.remove("drag-handle-hidden");
  const hideDragHandle = () => {
    if (!dragHandleElement?.classList.contains("drag-handle-hidden"))
      dragHandleElement?.classList.add("drag-handle-hidden");
  };

  const view = (view: EditorView, sideMenu: HTMLDivElement | null) => {
    dragHandleElement = createDragHandleElement();
    dragHandleElement.addEventListener("dragstart", (e) => handleDragStart(e, view));
    dragHandleElement.addEventListener("click", (e) => handleClick(e, view));
    dragHandleElement.addEventListener("contextmenu", (e) => handleClick(e, view));

    dragHandleElement.addEventListener("drag", (e) => {
      hideDragHandle();
      const frameRenderer = document.querySelector(".frame-renderer");
      if (!frameRenderer) return;
      if (e.clientY < options.scrollThreshold.up) {
        frameRenderer.scrollBy({ top: -70, behavior: "smooth" });
      } else if (window.innerHeight - e.clientY < options.scrollThreshold.down) {
        frameRenderer.scrollBy({ top: 70, behavior: "smooth" });
      }
    });

    hideDragHandle();

    sideMenu?.appendChild(dragHandleElement);

    return {
      destroy: () => {
        dragHandleElement?.remove?.();
        dragHandleElement = null;
      },
    };
  };
  const domEvents = {
    mousemove: () => showDragHandle(),
    dragenter: (view: EditorView) => {
      view.dom.classList.add("dragging");
      hideDragHandle();
    },
    drop: (view: EditorView, event: DragEvent) => {
      view.dom.classList.remove("dragging");
      hideDragHandle();
      let droppedNode: Node | null = null;
      const dropPos = view.posAtCoords({
        left: event.clientX,
        top: event.clientY,
      });

      if (!dropPos) return;

      if (view.state.selection instanceof NodeSelection) {
        droppedNode = view.state.selection.node;
      }

      if (!droppedNode) return;

      const resolvedPos = view.state.doc.resolve(dropPos.pos);
      let isDroppedInsideList = false;

      // Traverse up the document tree to find if we're inside a list item
      for (let i = resolvedPos.depth; i > 0; i--) {
        if (resolvedPos.node(i).type.name === "listItem") {
          isDroppedInsideList = true;
          break;
        }
      }

      // If the selected node is a list item and is not dropped inside a list, we need to wrap it inside <ol> tag otherwise ol list items will be transformed into ul list item when dropped
      if (
        view.state.selection instanceof NodeSelection &&
        view.state.selection.node.type.name === "listItem" &&
        !isDroppedInsideList &&
        listType == "OL"
      ) {
        const text = droppedNode.textContent;
        if (!text) return;
        const paragraph = view.state.schema.nodes.paragraph?.createAndFill({}, view.state.schema.text(text));
        const listItem = view.state.schema.nodes.listItem?.createAndFill({}, paragraph);

        const newList = view.state.schema.nodes.orderedList?.createAndFill(null, listItem);
        const slice = new Slice(Fragment.from(newList), 0, 0);
        view.dragging = { slice, move: event.ctrlKey };
      }
    },
    dragend: (view: EditorView) => {
      view.dom.classList.remove("dragging");
    },
  };

  return {
    view,
    domEvents,
  };
};<|MERGE_RESOLUTION|>--- conflicted
+++ resolved
@@ -41,10 +41,7 @@
     "[data-type=horizontalRule]",
     ".table-wrapper",
     ".issue-embed",
-<<<<<<< HEAD
-=======
     ".image-component",
->>>>>>> 4a6f6463
     ".image-upload-component",
   ].join(", ");
 
