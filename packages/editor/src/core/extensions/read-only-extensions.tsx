import CharacterCount from "@tiptap/extension-character-count";
import { Color } from "@tiptap/extension-color";
import Highlight from "@tiptap/extension-highlight";
import TaskItem from "@tiptap/extension-task-item";
import TaskList from "@tiptap/extension-task-list";
import TextStyle from "@tiptap/extension-text-style";
import TiptapUnderline from "@tiptap/extension-underline";
import StarterKit from "@tiptap/starter-kit";
import { Markdown } from "tiptap-markdown";
// extensions
import {
  CustomQuoteExtension,
  CustomHorizontalRule,
  CustomLinkExtension,
  CustomTypographyExtension,
  ReadOnlyImageExtension,
  CustomCodeBlockExtension,
  CustomCodeInlineExtension,
  TableHeader,
  TableCell,
  TableRow,
  Table,
  CustomMention,
  HeadingListExtension,
  CustomReadOnlyImageExtension,
} from "@/extensions";
// helpers
import { isValidHttpUrl } from "@/helpers/common";
// types
import { IMentionHighlight, TFileHandler } from "@/types";

type Props = {
  fileHandler: Pick<TFileHandler, "getAssetSrc">;
  mentionConfig: {
    mentionHighlights?: () => Promise<IMentionHighlight[]>;
  };
};

export const CoreReadOnlyEditorExtensions = (props: Props) => {
  const { fileHandler, mentionConfig } = props;

  return [
    StarterKit.configure({
      bulletList: {
        HTMLAttributes: {
          class: "list-disc pl-7 space-y-2",
        },
      },
      orderedList: {
        HTMLAttributes: {
          class: "list-decimal pl-7 space-y-2",
        },
      },
      listItem: {
        HTMLAttributes: {
          class: "not-prose space-y-2",
        },
      },
      code: false,
      codeBlock: false,
      horizontalRule: false,
      blockquote: false,
      dropcursor: false,
      gapcursor: false,
    }),
    CustomQuoteExtension,
    CustomHorizontalRule.configure({
      HTMLAttributes: {
        class: "my-4 border-custom-border-400",
      },
    }),
    CustomLinkExtension.configure({
      openOnClick: true,
      autolink: true,
      linkOnPaste: true,
      protocols: ["http", "https"],
      validate: (url: string) => isValidHttpUrl(url),
      HTMLAttributes: {
        class:
          "text-custom-primary-300 underline underline-offset-[3px] hover:text-custom-primary-500 transition-colors cursor-pointer",
      },
    }),
    CustomTypographyExtension,
    ReadOnlyImageExtension({
      getAssetSrc: fileHandler.getAssetSrc,
    }).configure({
      HTMLAttributes: {
        class: "rounded-md",
      },
<<<<<<< HEAD
    }),
    CustomReadOnlyImageExtension({
      getAssetSrc: fileHandler.getAssetSrc,
    }),
    TiptapUnderline,
    TextStyle,
    TaskList.configure({
      HTMLAttributes: {
        class: "not-prose pl-2 space-y-2",
      },
    }),
    TaskItem.configure({
      HTMLAttributes: {
        class: "relative pointer-events-none",
      },
      nested: true,
    }),
    CustomCodeBlockExtension.configure({
      HTMLAttributes: {
        class: "",
      },
    }),
    CustomCodeInlineExtension,
    Markdown.configure({
      html: true,
      transformCopiedText: true,
    }),
    Table,
    TableHeader,
    TableCell,
    TableRow,
    CustomMention({
      mentionHighlights: mentionConfig.mentionHighlights,
      readonly: true,
    }),
    CharacterCount,
    HeadingListExtension,
  ];
};
=======
    },
    code: false,
    codeBlock: false,
    horizontalRule: false,
    blockquote: false,
    dropcursor: false,
    gapcursor: false,
  }),
  CustomQuoteExtension,
  CustomHorizontalRule.configure({
    HTMLAttributes: {
      class: "my-4 border-custom-border-400",
    },
  }),
  CustomLinkExtension.configure({
    openOnClick: true,
    autolink: true,
    linkOnPaste: true,
    protocols: ["http", "https"],
    validate: (url: string) => isValidHttpUrl(url),
    HTMLAttributes: {
      class:
        "text-custom-primary-300 underline underline-offset-[3px] hover:text-custom-primary-500 transition-colors cursor-pointer",
    },
  }),
  CustomTypographyExtension,
  ReadOnlyImageExtension.configure({
    HTMLAttributes: {
      class: "rounded-md",
    },
  }),
  CustomReadOnlyImageExtension(),
  TiptapUnderline,
  TextStyle,
  TaskList.configure({
    HTMLAttributes: {
      class: "not-prose pl-2 space-y-2",
    },
  }),
  TaskItem.configure({
    HTMLAttributes: {
      class: "relative pointer-events-none",
    },
    nested: true,
  }),
  CustomCodeBlockExtension.configure({
    HTMLAttributes: {
      class: "",
    },
  }),
  CustomCodeInlineExtension,
  Markdown.configure({
    html: true,
    transformCopiedText: true,
  }),
  Table,
  TableHeader,
  TableCell,
  TableRow,
  CustomMention({
    mentionHighlights: mentionConfig.mentionHighlights,
    readonly: true,
  }),
  CharacterCount,
  Color,
  Highlight.configure({
    multicolor: true,
  }),
  HeadingListExtension,
];
>>>>>>> 1e1733f6
<|MERGE_RESOLUTION|>--- conflicted
+++ resolved
@@ -87,7 +87,6 @@
       HTMLAttributes: {
         class: "rounded-md",
       },
-<<<<<<< HEAD
     }),
     CustomReadOnlyImageExtension({
       getAssetSrc: fileHandler.getAssetSrc,
@@ -124,78 +123,10 @@
       readonly: true,
     }),
     CharacterCount,
+    Color,
+    Highlight.configure({
+      multicolor: true,
+    }),
     HeadingListExtension,
   ];
-};
-=======
-    },
-    code: false,
-    codeBlock: false,
-    horizontalRule: false,
-    blockquote: false,
-    dropcursor: false,
-    gapcursor: false,
-  }),
-  CustomQuoteExtension,
-  CustomHorizontalRule.configure({
-    HTMLAttributes: {
-      class: "my-4 border-custom-border-400",
-    },
-  }),
-  CustomLinkExtension.configure({
-    openOnClick: true,
-    autolink: true,
-    linkOnPaste: true,
-    protocols: ["http", "https"],
-    validate: (url: string) => isValidHttpUrl(url),
-    HTMLAttributes: {
-      class:
-        "text-custom-primary-300 underline underline-offset-[3px] hover:text-custom-primary-500 transition-colors cursor-pointer",
-    },
-  }),
-  CustomTypographyExtension,
-  ReadOnlyImageExtension.configure({
-    HTMLAttributes: {
-      class: "rounded-md",
-    },
-  }),
-  CustomReadOnlyImageExtension(),
-  TiptapUnderline,
-  TextStyle,
-  TaskList.configure({
-    HTMLAttributes: {
-      class: "not-prose pl-2 space-y-2",
-    },
-  }),
-  TaskItem.configure({
-    HTMLAttributes: {
-      class: "relative pointer-events-none",
-    },
-    nested: true,
-  }),
-  CustomCodeBlockExtension.configure({
-    HTMLAttributes: {
-      class: "",
-    },
-  }),
-  CustomCodeInlineExtension,
-  Markdown.configure({
-    html: true,
-    transformCopiedText: true,
-  }),
-  Table,
-  TableHeader,
-  TableCell,
-  TableRow,
-  CustomMention({
-    mentionHighlights: mentionConfig.mentionHighlights,
-    readonly: true,
-  }),
-  CharacterCount,
-  Color,
-  Highlight.configure({
-    multicolor: true,
-  }),
-  HeadingListExtension,
-];
->>>>>>> 1e1733f6
+};