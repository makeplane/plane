import CharacterCount from "@tiptap/extension-character-count";
import TaskItem from "@tiptap/extension-task-item";
import TaskList from "@tiptap/extension-task-list";
import TextStyle from "@tiptap/extension-text-style";
import TiptapUnderline from "@tiptap/extension-underline";
import StarterKit from "@tiptap/starter-kit";
import { Markdown } from "tiptap-markdown";
// extensions
import {
  CustomQuoteExtension,
  CustomHorizontalRule,
  CustomLinkExtension,
  CustomTypographyExtension,
  ReadOnlyImageExtension,
  CustomCodeBlockExtension,
  CustomCodeInlineExtension,
  TableHeader,
  TableCell,
  TableRow,
  Table,
  CustomMention,
  HeadingListExtension,
  CustomReadOnlyImageExtension,
<<<<<<< HEAD
  CustomTextColorExtension,
  CustomBackgroundColorExtension,
  CustomTextAlignExtension,
=======
  CustomColorExtension,
>>>>>>> db919420
} from "@/extensions";
// helpers
import { isValidHttpUrl } from "@/helpers/common";
// types
import { IMentionHighlight, TFileHandler } from "@/types";

type Props = {
  fileHandler: Pick<TFileHandler, "getAssetSrc">;
  mentionConfig: {
    mentionHighlights?: () => Promise<IMentionHighlight[]>;
  };
};

export const CoreReadOnlyEditorExtensions = (props: Props) => {
  const { fileHandler, mentionConfig } = props;

  return [
    StarterKit.configure({
      bulletList: {
        HTMLAttributes: {
          class: "list-disc pl-7 space-y-2",
        },
      },
      orderedList: {
        HTMLAttributes: {
          class: "list-decimal pl-7 space-y-2",
        },
      },
      listItem: {
        HTMLAttributes: {
          class: "not-prose space-y-2",
        },
      },
      code: false,
      codeBlock: false,
      horizontalRule: false,
      blockquote: false,
      dropcursor: false,
      gapcursor: false,
    }),
    CustomQuoteExtension,
    CustomHorizontalRule.configure({
      HTMLAttributes: {
        class: "my-4 border-custom-border-400",
      },
    }),
    CustomLinkExtension.configure({
      openOnClick: true,
      autolink: true,
      linkOnPaste: true,
      protocols: ["http", "https"],
      validate: (url: string) => isValidHttpUrl(url),
      HTMLAttributes: {
        class:
          "text-custom-primary-300 underline underline-offset-[3px] hover:text-custom-primary-500 transition-colors cursor-pointer",
      },
    }),
    CustomTypographyExtension,
    ReadOnlyImageExtension({
      getAssetSrc: fileHandler.getAssetSrc,
    }).configure({
      HTMLAttributes: {
        class: "rounded-md",
      },
    }),
    CustomReadOnlyImageExtension({
      getAssetSrc: fileHandler.getAssetSrc,
    }),
    TiptapUnderline,
    TextStyle,
    TaskList.configure({
      HTMLAttributes: {
        class: "not-prose pl-2 space-y-2",
      },
    }),
    TaskItem.configure({
      HTMLAttributes: {
        class: "relative pointer-events-none",
      },
      nested: true,
    }),
    CustomCodeBlockExtension.configure({
      HTMLAttributes: {
        class: "",
      },
    }),
    CustomCodeInlineExtension,
    Markdown.configure({
      html: true,
      transformCopiedText: true,
    }),
    Table,
    TableHeader,
    TableCell,
    TableRow,
    CustomMention({
      mentionHighlights: mentionConfig.mentionHighlights,
      readonly: true,
    }),
    CharacterCount,
    CustomColorExtension,
    HeadingListExtension,
    CustomTextAlignExtension,
  ];
};<|MERGE_RESOLUTION|>--- conflicted
+++ resolved
@@ -21,13 +21,8 @@
   CustomMention,
   HeadingListExtension,
   CustomReadOnlyImageExtension,
-<<<<<<< HEAD
-  CustomTextColorExtension,
-  CustomBackgroundColorExtension,
   CustomTextAlignExtension,
-=======
   CustomColorExtension,
->>>>>>> db919420
 } from "@/extensions";
 // helpers
 import { isValidHttpUrl } from "@/helpers/common";
