--- conflicted
+++ resolved
@@ -1,3 +1,4 @@
+import { Extensions } from "@tiptap/core";
 import CharacterCount from "@tiptap/extension-character-count";
 import TaskItem from "@tiptap/extension-task-item";
 import TaskList from "@tiptap/extension-task-list";
@@ -28,13 +29,9 @@
 // helpers
 import { isValidHttpUrl } from "@/helpers/common";
 // types
-<<<<<<< HEAD
 import { IMentionHighlight, TExtensions, TFileHandler } from "@/types";
 // plane editor extensions
 import { CoreReadOnlyEditorAdditionalExtensions } from "@/plane-editor/extensions";
-=======
-import { IMentionHighlight, TFileHandler } from "@/types";
->>>>>>> 378e896b
 
 type Props = {
   disabledExtensions: TExtensions[];
@@ -44,13 +41,8 @@
   };
 };
 
-<<<<<<< HEAD
 export const CoreReadOnlyEditorExtensions = (props: Props): Extensions => {
   const { disabledExtensions, fileHandler, mentionConfig } = props;
-=======
-export const CoreReadOnlyEditorExtensions = (props: Props) => {
-  const { fileHandler, mentionConfig } = props;
->>>>>>> 378e896b
 
   return [
     StarterKit.configure({
@@ -139,12 +131,9 @@
     CustomColorExtension,
     HeadingListExtension,
     CustomTextAlignExtension,
-<<<<<<< HEAD
+    CustomCalloutReadOnlyExtension,
     ...CoreReadOnlyEditorAdditionalExtensions({
       disabledExtensions,
     }),
-=======
-    CustomCalloutReadOnlyExtension,
->>>>>>> 378e896b
   ];
 };