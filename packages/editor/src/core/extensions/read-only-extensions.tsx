--- conflicted
+++ resolved
@@ -21,11 +21,8 @@
   CustomMention,
   HeadingListExtension,
   CustomReadOnlyImageExtension,
-<<<<<<< HEAD
   CustomTextAlignExtension,
-=======
   CustomCalloutReadOnlyExtension,
->>>>>>> 6d08cf27
   CustomColorExtension,
 } from "@/extensions";
 // helpers
@@ -129,10 +126,7 @@
     CharacterCount,
     CustomColorExtension,
     HeadingListExtension,
-<<<<<<< HEAD
     CustomTextAlignExtension,
-=======
     CustomCalloutReadOnlyExtension,
->>>>>>> 6d08cf27
   ];
 };