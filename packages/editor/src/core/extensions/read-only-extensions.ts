--- conflicted
+++ resolved
@@ -30,11 +30,8 @@
 import type { IReadOnlyEditorProps } from "@/types";
 // local imports
 import { CustomImageExtension } from "./custom-image/extension";
-<<<<<<< HEAD
+import { EmojiExtension } from "./emoji/extension";
 import { CustomStarterKitExtension } from "./starter-kit";
-=======
-import { EmojiExtension } from "./emoji/extension";
->>>>>>> 86f3ff1b
 
 type Props = Pick<IReadOnlyEditorProps, "disabledExtensions" | "flaggedExtensions" | "fileHandler" | "mentionHandler">;
 
