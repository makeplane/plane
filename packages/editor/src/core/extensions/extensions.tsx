--- conflicted
+++ resolved
@@ -150,11 +150,7 @@
     placeholder: ({ editor, node }) => {
       if (node.type.name === "heading") return `Heading ${node.attrs.level}`;
 
-<<<<<<< HEAD
-      // if (editor.storage.image.uploadInProgress) return "";
-=======
       if (editor.storage.imageComponent.uploadInProgress) return "";
->>>>>>> 4a6f6463
 
       const shouldHidePlaceholder =
         editor.isActive("table") || editor.isActive("codeBlock") || editor.isActive("image");
