--- conflicted
+++ resolved
@@ -48,11 +48,7 @@
 };
 
 export const CoreEditorExtensions = (args: TArguments): Extensions => {
-<<<<<<< HEAD
   const { disabledExtensions, enableHistory, fileHandler, mentionHandler, placeholder, tabIndex } = args;
-=======
-  const { disabledExtensions, enableHistory, fileHandler, mentionConfig, placeholder, tabIndex, editable } = args;
->>>>>>> 9b71a702
 
   return [
     StarterKit.configure({
@@ -147,15 +143,7 @@
     TableHeader,
     TableCell,
     TableRow,
-<<<<<<< HEAD
     CustomMentionExtension(mentionHandler),
-=======
-    CustomMention({
-      mentionSuggestions: editable ? mentionConfig.mentionSuggestions : undefined,
-      mentionHighlights: mentionConfig.mentionHighlights,
-      readonly: !editable,
-    }),
->>>>>>> 9b71a702
     Placeholder.configure({
       placeholder: ({ editor, node }) => {
         if (!editor.isEditable) return;
