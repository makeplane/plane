import CharacterCount from "@tiptap/extension-character-count";
import Placeholder from "@tiptap/extension-placeholder";
import TaskItem from "@tiptap/extension-task-item";
import TaskList from "@tiptap/extension-task-list";
import TextStyle from "@tiptap/extension-text-style";
import TiptapUnderline from "@tiptap/extension-underline";
import StarterKit from "@tiptap/starter-kit";
import { Markdown } from "tiptap-markdown";
// extensions
import {
  CustomCalloutExtension,
  CustomCodeBlockExtension,
  CustomCodeInlineExtension,
  CustomCodeMarkPlugin,
  CustomColorExtension,
  CustomHorizontalRule,
  CustomImageExtension,
  CustomKeymap,
  CustomLinkExtension,
  CustomMention,
  CustomQuoteExtension,
  CustomTextAlignExtension,
  CustomTypographyExtension,
  DropHandlerExtension,
  ImageExtension,
  ListKeymap,
  Table,
  TableCell,
  TableHeader,
  TableRow,
} from "@/extensions";
// helpers
import { isValidHttpUrl } from "@/helpers/common";
// types
<<<<<<< HEAD
import { IMentionHighlight, IMentionSuggestion, TExtensions, TFileHandler } from "@/types";
// plane editor extensions
import { CoreEditorAdditionalExtensions } from "@/plane-editor/extensions";
=======
import { IMentionHighlight, IMentionSuggestion, TFileHandler } from "@/types";
>>>>>>> 378e896b

type TArguments = {
  disabledExtensions: TExtensions[];
  enableHistory: boolean;
  fileHandler: TFileHandler;
  mentionConfig: {
    mentionSuggestions?: () => Promise<IMentionSuggestion[]>;
    mentionHighlights?: () => Promise<IMentionHighlight[]>;
  };
  placeholder?: string | ((isFocused: boolean, value: string) => string);
  tabIndex?: number;
};

<<<<<<< HEAD
export const CoreEditorExtensions = (args: TArguments): Extensions => {
  const { disabledExtensions, enableHistory, fileHandler, mentionConfig, placeholder, tabIndex } = args;
=======
export const CoreEditorExtensions = (args: TArguments) => {
  const { enableHistory, fileHandler, mentionConfig, placeholder, tabIndex } = args;
>>>>>>> 378e896b

  return [
    StarterKit.configure({
      bulletList: {
        HTMLAttributes: {
          class: "list-disc pl-7 space-y-2",
        },
      },
      orderedList: {
        HTMLAttributes: {
          class: "list-decimal pl-7 space-y-2",
        },
      },
      listItem: {
        HTMLAttributes: {
          class: "not-prose space-y-2",
        },
      },
      code: false,
      codeBlock: false,
      horizontalRule: false,
      blockquote: false,
      dropcursor: {
        class: "text-custom-text-300",
      },
      ...(enableHistory ? {} : { history: false }),
    }),
    CustomQuoteExtension,
    DropHandlerExtension(),
    CustomHorizontalRule.configure({
      HTMLAttributes: {
        class: "py-4 border-custom-border-400",
      },
    }),
    CustomKeymap,
    ListKeymap({ tabIndex }),
    CustomLinkExtension.configure({
      openOnClick: true,
      autolink: true,
      linkOnPaste: true,
      protocols: ["http", "https"],
      validate: (url: string) => isValidHttpUrl(url),
      HTMLAttributes: {
        class:
          "text-custom-primary-300 underline underline-offset-[3px] hover:text-custom-primary-500 transition-colors cursor-pointer",
      },
    }),
    CustomTypographyExtension,
    ImageExtension(fileHandler).configure({
      HTMLAttributes: {
        class: "rounded-md",
      },
    }),
    CustomImageExtension(fileHandler),
    TiptapUnderline,
    TextStyle,
    TaskList.configure({
      HTMLAttributes: {
        class: "not-prose pl-2 space-y-2",
      },
    }),
    TaskItem.configure({
      HTMLAttributes: {
        class: "relative",
      },
      nested: true,
    }),
    CustomCodeBlockExtension.configure({
      HTMLAttributes: {
        class: "",
      },
    }),
    CustomCodeMarkPlugin,
    CustomCodeInlineExtension,
    Markdown.configure({
      html: true,
      transformPastedText: true,
      breaks: true,
    }),
    Table,
    TableHeader,
    TableCell,
    TableRow,
    CustomMention({
      mentionSuggestions: mentionConfig.mentionSuggestions,
      mentionHighlights: mentionConfig.mentionHighlights,
      readonly: false,
    }),
    Placeholder.configure({
      placeholder: ({ editor, node }) => {
        if (node.type.name === "heading") return `Heading ${node.attrs.level}`;

        if (editor.storage.imageComponent.uploadInProgress) return "";

        const shouldHidePlaceholder =
          editor.isActive("table") ||
          editor.isActive("codeBlock") ||
          editor.isActive("image") ||
          editor.isActive("imageComponent");

        if (shouldHidePlaceholder) return "";

        if (placeholder) {
          if (typeof placeholder === "string") return placeholder;
          else return placeholder(editor.isFocused, editor.getHTML());
        }

        return "Press '/' for commands...";
      },
      includeChildren: true,
    }),
    CharacterCount,
    CustomTextAlignExtension,
    CustomCalloutExtension,
    CustomColorExtension,
<<<<<<< HEAD
    ...CoreEditorAdditionalExtensions({
      disabledExtensions,
    }),
=======
>>>>>>> 378e896b
  ];
};<|MERGE_RESOLUTION|>--- conflicted
+++ resolved
@@ -1,3 +1,4 @@
+import { Extensions } from "@tiptap/core";
 import CharacterCount from "@tiptap/extension-character-count";
 import Placeholder from "@tiptap/extension-placeholder";
 import TaskItem from "@tiptap/extension-task-item";
@@ -32,13 +33,9 @@
 // helpers
 import { isValidHttpUrl } from "@/helpers/common";
 // types
-<<<<<<< HEAD
 import { IMentionHighlight, IMentionSuggestion, TExtensions, TFileHandler } from "@/types";
 // plane editor extensions
 import { CoreEditorAdditionalExtensions } from "@/plane-editor/extensions";
-=======
-import { IMentionHighlight, IMentionSuggestion, TFileHandler } from "@/types";
->>>>>>> 378e896b
 
 type TArguments = {
   disabledExtensions: TExtensions[];
@@ -52,13 +49,8 @@
   tabIndex?: number;
 };
 
-<<<<<<< HEAD
 export const CoreEditorExtensions = (args: TArguments): Extensions => {
   const { disabledExtensions, enableHistory, fileHandler, mentionConfig, placeholder, tabIndex } = args;
-=======
-export const CoreEditorExtensions = (args: TArguments) => {
-  const { enableHistory, fileHandler, mentionConfig, placeholder, tabIndex } = args;
->>>>>>> 378e896b
 
   return [
     StarterKit.configure({
@@ -174,11 +166,8 @@
     CustomTextAlignExtension,
     CustomCalloutExtension,
     CustomColorExtension,
-<<<<<<< HEAD
     ...CoreEditorAdditionalExtensions({
       disabledExtensions,
     }),
-=======
->>>>>>> 378e896b
   ];
 };