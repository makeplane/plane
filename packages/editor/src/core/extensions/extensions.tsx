import CharacterCount from "@tiptap/extension-character-count";
import Placeholder from "@tiptap/extension-placeholder";
import TaskItem from "@tiptap/extension-task-item";
import TaskList from "@tiptap/extension-task-list";
import TextStyle from "@tiptap/extension-text-style";
import TiptapUnderline from "@tiptap/extension-underline";
import StarterKit from "@tiptap/starter-kit";
import { Markdown } from "tiptap-markdown";
// extensions
import {
<<<<<<< HEAD
  CustomBackgroundColorExtension,
  CustomCalloutExtension,
=======
>>>>>>> 9530884c
  CustomCodeBlockExtension,
  CustomCodeInlineExtension,
  CustomCodeMarkPlugin,
  CustomColorExtension,
  CustomHorizontalRule,
  CustomImageExtension,
  CustomKeymap,
  CustomLinkExtension,
  CustomMention,
  CustomQuoteExtension,
  CustomTypographyExtension,
  DropHandlerExtension,
  ImageExtension,
  ListKeymap,
  Table,
  TableCell,
  TableHeader,
  TableRow,
} from "@/extensions";
// helpers
import { isValidHttpUrl } from "@/helpers/common";
// types
import { IMentionHighlight, IMentionSuggestion, TFileHandler } from "@/types";

type TArguments = {
  enableHistory: boolean;
  fileHandler: TFileHandler;
  mentionConfig: {
    mentionSuggestions?: () => Promise<IMentionSuggestion[]>;
    mentionHighlights?: () => Promise<IMentionHighlight[]>;
  };
  placeholder?: string | ((isFocused: boolean, value: string) => string);
  tabIndex?: number;
};

export const CoreEditorExtensions = (args: TArguments) => {
  const { enableHistory, fileHandler, mentionConfig, placeholder, tabIndex } = args;

  return [
    StarterKit.configure({
      bulletList: {
        HTMLAttributes: {
          class: "list-disc pl-7 space-y-2",
        },
      },
      orderedList: {
        HTMLAttributes: {
          class: "list-decimal pl-7 space-y-2",
        },
      },
      listItem: {
        HTMLAttributes: {
          class: "not-prose space-y-2",
        },
      },
      code: false,
      codeBlock: false,
      horizontalRule: false,
      blockquote: false,
      dropcursor: {
        class: "text-custom-text-300",
      },
      ...(enableHistory ? {} : { history: false }),
    }),
    CustomQuoteExtension,
    DropHandlerExtension(),
    CustomHorizontalRule.configure({
      HTMLAttributes: {
        class: "my-4 border-custom-border-400",
      },
    }),
    CustomKeymap,
    ListKeymap({ tabIndex }),
    CustomLinkExtension.configure({
      openOnClick: true,
      autolink: true,
      linkOnPaste: true,
      protocols: ["http", "https"],
      validate: (url: string) => isValidHttpUrl(url),
      HTMLAttributes: {
        class:
          "text-custom-primary-300 underline underline-offset-[3px] hover:text-custom-primary-500 transition-colors cursor-pointer",
      },
    }),
    CustomTypographyExtension,
    ImageExtension(fileHandler).configure({
      HTMLAttributes: {
        class: "rounded-md",
      },
    }),
    CustomImageExtension(fileHandler),
    TiptapUnderline,
    TextStyle,
    TaskList.configure({
      HTMLAttributes: {
        class: "not-prose pl-2 space-y-2",
      },
    }),
    TaskItem.configure({
      HTMLAttributes: {
        class: "relative",
      },
      nested: true,
    }),
    CustomCodeBlockExtension.configure({
      HTMLAttributes: {
        class: "",
      },
    }),
    CustomCodeMarkPlugin,
    CustomCodeInlineExtension,
    Markdown.configure({
      html: true,
      transformPastedText: true,
      breaks: true,
    }),
    Table,
    TableHeader,
    TableCell,
    TableRow,
    CustomMention({
      mentionSuggestions: mentionConfig.mentionSuggestions,
      mentionHighlights: mentionConfig.mentionHighlights,
      readonly: false,
    }),
    Placeholder.configure({
      placeholder: ({ editor, node }) => {
        if (node.type.name === "heading") return `Heading ${node.attrs.level}`;

        if (editor.storage.imageComponent.uploadInProgress) return "";

        const shouldHidePlaceholder =
          editor.isActive("table") || editor.isActive("codeBlock") || editor.isActive("image");

        if (shouldHidePlaceholder) return "";

        if (placeholder) {
          if (typeof placeholder === "string") return placeholder;
          else return placeholder(editor.isFocused, editor.getHTML());
        }

        return "Press '/' for commands...";
      },
      includeChildren: true,
    }),
    CharacterCount,
<<<<<<< HEAD
    CustomTextColorExtension,
    CustomBackgroundColorExtension,
    CustomCalloutExtension,
=======
    CustomColorExtension,
>>>>>>> 9530884c
  ];
};<|MERGE_RESOLUTION|>--- conflicted
+++ resolved
@@ -8,11 +8,7 @@
 import { Markdown } from "tiptap-markdown";
 // extensions
 import {
-<<<<<<< HEAD
-  CustomBackgroundColorExtension,
   CustomCalloutExtension,
-=======
->>>>>>> 9530884c
   CustomCodeBlockExtension,
   CustomCodeInlineExtension,
   CustomCodeMarkPlugin,
@@ -159,12 +155,7 @@
       includeChildren: true,
     }),
     CharacterCount,
-<<<<<<< HEAD
-    CustomTextColorExtension,
-    CustomBackgroundColorExtension,
     CustomCalloutExtension,
-=======
     CustomColorExtension,
->>>>>>> 9530884c
   ];
 };