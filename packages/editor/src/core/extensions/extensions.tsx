--- conflicted
+++ resolved
@@ -66,13 +66,6 @@
       codeBlock: false,
       horizontalRule: false,
       blockquote: false,
-<<<<<<< HEAD
-      dropcursor: false,
-      // dropcursor: {
-      //   width: 2,
-      //   class: "transition-all duration-200 ease-[cubic-bezier(0.165, 0.84, 0.44, 1)] text-custom-text-300",
-      // },
-=======
       paragraph: {
         HTMLAttributes: {
           class: "editor-paragraph-block",
@@ -86,7 +79,6 @@
       dropcursor: {
         class: "text-custom-text-300",
       },
->>>>>>> 77239ebc
       ...(enableHistory ? {} : { history: false }),
     }),
     DropCursorExtension,
