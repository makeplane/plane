import { Extensions } from "@tiptap/core";
import CharacterCount from "@tiptap/extension-character-count";
import Placeholder from "@tiptap/extension-placeholder";
import TextStyle from "@tiptap/extension-text-style";
import TiptapUnderline from "@tiptap/extension-underline";
import StarterKit from "@tiptap/starter-kit";
import { Markdown } from "tiptap-markdown";
// extensions
import {
  CustomCodeBlockExtension,
  CustomCodeInlineExtension,
  CustomCodeMarkPlugin,
  CustomColorExtension,
  CustomHorizontalRule,
  CustomImageExtension,
  CustomKeymap,
  CustomLinkExtension,
  CustomMention,
  CustomQuoteExtension,
  CustomTextAlignExtension,
  DropHandlerExtension,
  ImageExtension,
  Table,
  TableCell,
  TableHeader,
  TableRow,
} from "@/extensions";
// helpers
import { isValidHttpUrl } from "@/helpers/common";
// types
import { IMentionHighlight, IMentionSuggestion, TFileHandler } from "@/types";
<<<<<<< HEAD
import { FlatListExtension } from "./flat-list/flat-list";
import { multipleSelectionExtension } from "./selections/multipleSelections";
=======
// plane editor extensions
import { CoreEditorAdditionalExtensions } from "@/plane-editor/extensions";
>>>>>>> fa2e6010

type TArguments = {
  enableHistory: boolean;
  fileHandler: TFileHandler;
  mentionConfig: {
    mentionSuggestions?: () => Promise<IMentionSuggestion[]>;
    mentionHighlights?: () => Promise<IMentionHighlight[]>;
  };
  placeholder?: string | ((isFocused: boolean, value: string) => string);
  tabIndex?: number;
};

export const CoreEditorExtensions = (args: TArguments): Extensions => {
  const { enableHistory, fileHandler, mentionConfig, placeholder, tabIndex } = args;

  return [
    StarterKit.configure({
      // bulletList: {
      //   HTMLAttributes: {
      //     class: "list-disc pl-7 space-y-2",
      //   },
      // },
      // orderedList: {
      //   HTMLAttributes: {
      //     class: "list-decimal pl-7 space-y-2",
      //   },
      // },
      // listItem: {
      //   HTMLAttributes: {
      //     class: "not-prose space-y-2",
      //   },
      // },
      bulletList: false,
      orderedList: false,
      listItem: false,
      code: false,
      codeBlock: false,
      horizontalRule: false,
      blockquote: false,
      // dropcursor: false,
      dropcursor: {
        class: "text-custom-text-300",
      },
      ...(enableHistory ? {} : { history: false }),
    }),
    // dropCursorExtension({
    //   class: "text-custom-text-300",
    // }),
    // CustomDropCursor,
    CustomQuoteExtension,
    DropHandlerExtension(),
    CustomHorizontalRule.configure({
      HTMLAttributes: {
        class: "py-4 border-custom-border-400",
      },
    }),
    CustomKeymap,
    // ListKeymap({ tabIndex }),
    CustomLinkExtension.configure({
      openOnClick: true,
      autolink: true,
      linkOnPaste: true,
      protocols: ["http", "https"],
      validate: (url: string) => isValidHttpUrl(url),
      HTMLAttributes: {
        class:
          "text-custom-primary-300 underline underline-offset-[3px] hover:text-custom-primary-500 transition-colors cursor-pointer",
      },
    }),
    // CustomTypographyExtension,
    ImageExtension(fileHandler).configure({
      HTMLAttributes: {
        class: "rounded-md",
      },
    }),
    CustomImageExtension(fileHandler),
    TiptapUnderline,
    TextStyle,
    // TaskList.configure({
    //   HTMLAttributes: {
    //     class: "not-prose pl-2 space-y-2",
    //   },
    // }),
    // TaskItem.configure({
    //   HTMLAttributes: {
    //     class: "relative",
    //   },
    //   nested: true,
    // }),
    CustomCodeBlockExtension.configure({
      HTMLAttributes: {
        class: "",
      },
    }),
    CustomCodeMarkPlugin,
    CustomCodeInlineExtension,
    Markdown.configure({
      html: true,
      transformPastedText: true,
      breaks: true,
    }),
    Table,
    TableHeader,
    TableCell,
    TableRow,
    CustomMention({
      mentionSuggestions: mentionConfig.mentionSuggestions,
      mentionHighlights: mentionConfig.mentionHighlights,
      readonly: false,
    }),
    Placeholder.configure({
      placeholder: ({ editor, node }) => {
        if (node.type.name === "heading") return `Heading ${node.attrs.level}`;

        if (editor.storage.imageComponent.uploadInProgress) return "";

        const shouldHidePlaceholder =
          editor.isActive("table") ||
          editor.isActive("codeBlock") ||
          editor.isActive("image") ||
          editor.isActive("imageComponent");

        if (shouldHidePlaceholder) return "";

        if (placeholder) {
          if (typeof placeholder === "string") return placeholder;
          else return placeholder(editor.isFocused, editor.getHTML());
        }

        return "Press '/' for commands...";
      },
      includeChildren: true,
    }),
    CharacterCount,
    CustomTextAlignExtension,
    CustomColorExtension,
<<<<<<< HEAD
    FlatListExtension,
    multipleSelectionExtension,
    // FlatHeadingListExtension,
=======
    ...CoreEditorAdditionalExtensions(),
>>>>>>> fa2e6010
  ];
};<|MERGE_RESOLUTION|>--- conflicted
+++ resolved
@@ -29,13 +29,10 @@
 import { isValidHttpUrl } from "@/helpers/common";
 // types
 import { IMentionHighlight, IMentionSuggestion, TFileHandler } from "@/types";
-<<<<<<< HEAD
 import { FlatListExtension } from "./flat-list/flat-list";
 import { multipleSelectionExtension } from "./selections/multipleSelections";
-=======
 // plane editor extensions
 import { CoreEditorAdditionalExtensions } from "@/plane-editor/extensions";
->>>>>>> fa2e6010
 
 type TArguments = {
   enableHistory: boolean;
@@ -172,12 +169,9 @@
     CharacterCount,
     CustomTextAlignExtension,
     CustomColorExtension,
-<<<<<<< HEAD
     FlatListExtension,
     multipleSelectionExtension,
     // FlatHeadingListExtension,
-=======
     ...CoreEditorAdditionalExtensions(),
->>>>>>> fa2e6010
   ];
 };