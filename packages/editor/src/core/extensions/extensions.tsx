--- conflicted
+++ resolved
@@ -18,11 +18,7 @@
   CustomLinkExtension,
   CustomMention,
   CustomQuoteExtension,
-<<<<<<< HEAD
   CustomTextAlignExtension,
-  CustomTextColorExtension,
-=======
->>>>>>> db919420
   CustomTypographyExtension,
   DropHandlerExtension,
   ImageExtension,
@@ -159,12 +155,7 @@
       includeChildren: true,
     }),
     CharacterCount,
-<<<<<<< HEAD
-    CustomTextColorExtension,
-    CustomBackgroundColorExtension,
     CustomTextAlignExtension,
-=======
     CustomColorExtension,
->>>>>>> db919420
   ];
 };