import { Mark, mergeAttributes } from "@tiptap/core";
// constants
import { COLORS_LIST } from "@/constants/common";

declare module "@tiptap/core" {
  interface Commands<ReturnType> {
    color: {
      /**
       * Set the text color
       * @param {string} color The color to set
       * @example editor.commands.setTextColor('red')
       */
      setTextColor: (color: string) => ReturnType;

      /**
       * Unset the text color
       * @example editor.commands.unsetTextColor()
       */
      unsetTextColor: () => ReturnType;
      /**
       * Set the background color
       * @param {string} backgroundColor The color to set
       * @example editor.commands.setBackgroundColor('red')
       */
      setBackgroundColor: (backgroundColor: string) => ReturnType;

      /**
       * Unset the background color
       * @example editor.commands.unsetBackgroundColorColor()
       */
      unsetBackgroundColor: () => ReturnType;
    };
  }
}

export const CustomColorExtension = Mark.create({
  name: "customColor",

  addOptions() {
    return {
      HTMLAttributes: {},
    };
  },

  addAttributes() {
    return {
      color: {
        default: null,
        parseHTML: (element: HTMLElement) => element.getAttribute("data-text-color"),
        renderHTML: (attributes: { color: string }) => {
          const { color } = attributes;
          if (!color) {
            return {};
          }

          let elementAttributes: Record<string, string> = {
            "data-text-color": color,
          };

          if (!COLORS_LIST.find((c) => c.key === color)) {
            elementAttributes = {
              ...elementAttributes,
              style: `color: ${color}`,
            };
          }

          return elementAttributes;
        },
      },
      backgroundColor: {
        default: null,
        parseHTML: (element: HTMLElement) => element.getAttribute("data-background-color"),
        renderHTML: (attributes: { backgroundColor: string }) => {
          const { backgroundColor } = attributes;
          if (!backgroundColor) {
            return {};
          }

          let elementAttributes: Record<string, string> = {
            "data-background-color": backgroundColor,
          };

          if (!COLORS_LIST.find((c) => c.key === backgroundColor)) {
            elementAttributes = {
              ...elementAttributes,
              style: `background-color: ${backgroundColor}`,
            };
          }

          return elementAttributes;
        },
      },
    };
  },

<<<<<<< HEAD
  // @ts-expect-error types are incorrect
=======
  addStorage() {
    return {
      markdown: {
        serialize: {
          open: "",
          close: "",
          mixable: true,
          expelEnclosingWhitespace: true,
        },
      },
    };
  },

>>>>>>> 5c272db8
  parseHTML() {
    return [
      {
        tag: "span",
        getAttrs: (node) => node.getAttribute("data-text-color") && null,
      },
      {
        tag: "span",
        getAttrs: (node) => node.getAttribute("data-background-color") && null,
      },
    ];
  },

  renderHTML({ HTMLAttributes }) {
    return ["span", mergeAttributes(this.options.HTMLAttributes, HTMLAttributes), 0];
  },

  addCommands() {
    return {
      setTextColor:
        (color: string) =>
        ({ chain }) =>
          chain().setMark(this.name, { color }).run(),
      unsetTextColor:
        () =>
        ({ chain }) =>
          chain().setMark(this.name, { color: null }).run(),
      setBackgroundColor:
        (backgroundColor: string) =>
        ({ chain }) =>
          chain().setMark(this.name, { backgroundColor }).run(),
      unsetBackgroundColor:
        () =>
        ({ chain }) =>
          chain().setMark(this.name, { backgroundColor: null }).run(),
    };
  },
});<|MERGE_RESOLUTION|>--- conflicted
+++ resolved
@@ -93,9 +93,6 @@
     };
   },
 
-<<<<<<< HEAD
-  // @ts-expect-error types are incorrect
-=======
   addStorage() {
     return {
       markdown: {
@@ -109,7 +106,7 @@
     };
   },
 
->>>>>>> 5c272db8
+  // @ts-expect-error types are incorrect
   parseHTML() {
     return [
       {
