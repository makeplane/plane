--- conflicted
+++ resolved
@@ -19,24 +19,14 @@
     },
     props: {
       handleTripleClickOn(view, pos, node, nodePos, event, direct) {
-<<<<<<< HEAD
-        if (node.type.name === 'tableCell') {
-=======
         if (node.type.name === CORE_EXTENSIONS.TABLE_CELL) {
->>>>>>> 7045a1f2
           event.preventDefault();
           const $pos = view.state.doc.resolve(pos);
           const line = $pos.parent;
           const linePos = $pos.start();
           const start = linePos;
           const end = linePos + line.nodeSize - 1;
-<<<<<<< HEAD
-          const tr = view.state.tr.setSelection(
-            TextSelection.create(view.state.doc, start, end)
-          );
-=======
           const tr = view.state.tr.setSelection(TextSelection.create(view.state.doc, start, end));
->>>>>>> 7045a1f2
           view.dispatch(tr);
           return true;
         }
