--- conflicted
+++ resolved
@@ -39,18 +39,14 @@
   setText,
 } from "@/helpers/editor-commands";
 // types
-<<<<<<< HEAD
 import { CommandProps, ISlashCommandItem, TExtensions, TSlashCommandSectionKeys } from "@/types";
 // plane editor extensions
 import { coreEditorAdditionalSlashCommandOptions } from "@/plane-editor/extensions";
 // local types
 import { TSlashCommandAdditionalOption } from "./root";
-=======
-import { CommandProps, ISlashCommandItem } from "@/types";
->>>>>>> 378e896b
 
 export type TSlashCommandSection = {
-  key: string;
+  key: TSlashCommandSectionKeys;
   title?: string;
   items: ISlashCommandItem[];
 };
@@ -61,11 +57,7 @@
 };
 
 export const getSlashCommandFilteredSections =
-<<<<<<< HEAD
   (args: TArgs) =>
-=======
-  (additionalOptions?: ISlashCommandItem[]) =>
->>>>>>> 378e896b
   ({ query }: { query: string }): TSlashCommandSection[] => {
     const { additionalOptions, disabledExtensions } = args;
     const SLASH_COMMAND_SECTIONS: TSlashCommandSection[] = [
@@ -219,7 +211,7 @@
         ],
       },
       {
-        key: "text-color",
+        key: "text-colors",
         title: "Colors",
         items: [
           {
@@ -260,7 +252,7 @@
         ],
       },
       {
-        key: "background-color",
+        key: "background-colors",
         title: "Background colors",
         items: [
           {
@@ -297,7 +289,6 @@
       },
     ];
 
-<<<<<<< HEAD
     [
       ...(additionalOptions ?? []),
       ...coreEditorAdditionalSlashCommandOptions({
@@ -315,10 +306,6 @@
       } else {
         sectionToPushTo.items.push(item);
       }
-=======
-    additionalOptions?.map((item) => {
-      SLASH_COMMAND_SECTIONS?.[0]?.items.push(item);
->>>>>>> 378e896b
     });
 
     const filteredSlashSections = SLASH_COMMAND_SECTIONS.map((section) => ({
