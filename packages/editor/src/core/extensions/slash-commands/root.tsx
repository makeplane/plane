--- conflicted
+++ resolved
@@ -1,7 +1,6 @@
 import { type Editor, type Range, Extension } from "@tiptap/core";
 import { ReactRenderer } from "@tiptap/react";
 import Suggestion, { type SuggestionOptions } from "@tiptap/suggestion";
-import { FC } from "react";
 // constants
 import { CORE_EXTENSIONS } from "@/constants/extension";
 // helpers
@@ -54,10 +53,7 @@
 
           return {
             onStart: (props) => {
-              const MenuComponent = SlashCommandsMenu as unknown as FC<
-                SlashCommandsMenuProps & { ref: React.Ref<CommandListInstance> }
-              >;
-              component = new ReactRenderer(MenuComponent, {
+              component = new ReactRenderer<CommandListInstance, SlashCommandsMenuProps>(SlashCommandsMenu, {
                 props,
                 editor: props.editor,
               });
@@ -109,61 +105,6 @@
   },
 });
 
-<<<<<<< HEAD
-=======
-const renderItems: SuggestionOptions["render"] = () => {
-  let component: ReactRenderer<CommandListInstance, SlashCommandsMenuProps> | null = null;
-  let popup: Instance | null = null;
-  return {
-    onStart: (props) => {
-      // Track active dropdown
-      props.editor.commands.addActiveDropbarExtension(CORE_EXTENSIONS.SLASH_COMMANDS);
-
-      component = new ReactRenderer<CommandListInstance, SlashCommandsMenuProps>(SlashCommandsMenu, {
-        props,
-        editor: props.editor,
-      });
-
-      const tippyContainer =
-        document.querySelector(".active-editor") ?? document.querySelector('[id^="editor-container"]');
-      // @ts-expect-error - Tippy types are incorrect
-      popup = tippy("body", {
-        getReferenceClientRect: props.clientRect,
-        appendTo: tippyContainer,
-        content: component.element,
-        showOnCreate: true,
-        interactive: true,
-        trigger: "manual",
-        placement: "bottom-start",
-      });
-    },
-    onUpdate: (props) => {
-      component?.updateProps(props);
-
-      popup?.[0]?.setProps({
-        getReferenceClientRect: props.clientRect,
-      });
-    },
-    onKeyDown: (props) => {
-      if (props.event.key === "Escape") {
-        popup?.[0].hide();
-        return true;
-      }
-      if (component?.ref?.onKeyDown(props)) {
-        return true;
-      }
-      return false;
-    },
-    onExit: ({ editor }) => {
-      // Remove from active dropdowns
-      editor?.commands.removeActiveDropbarExtension(CORE_EXTENSIONS.SLASH_COMMANDS);
-      popup?.[0].destroy();
-      component?.destroy();
-    },
-  };
-};
-
->>>>>>> 19e00b0d
 export type TExtensionProps = Pick<IEditorProps, "disabledExtensions" | "flaggedExtensions"> & {
   additionalOptions?: TSlashCommandAdditionalOption[];
 };
