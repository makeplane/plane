--- conflicted
+++ resolved
@@ -205,18 +205,6 @@
   return (
     <div
       className={cn(
-<<<<<<< HEAD
-        "image-upload-component flex items-center justify-start gap-2 py-3 px-2 rounded-lg text-tertiary bg-layer-1 border border-dashed border-strong transition-all duration-200 ease-in-out cursor-default",
-        {
-          "hover:text-secondary hover:bg-layer-1 cursor-pointer": editor.isEditable,
-          "bg-layer-1-hover text-secondary": draggedInside && editor.isEditable,
-          "text-accent-secondary bg-accent-primary/10 border-accent-strong-200/10 hover:bg-accent-primary/10 hover:text-accent-secondary":
-            selected && editor.isEditable,
-          "text-red-500 cursor-default": failedToLoadImage || hasDuplicationFailed,
-          "hover:text-red-500": (failedToLoadImage || hasDuplicationFailed) && editor.isEditable,
-          "bg-red-500/10": (failedToLoadImage || hasDuplicationFailed) && selected,
-          "hover:bg-red-500/10": (failedToLoadImage || hasDuplicationFailed) && selected && editor.isEditable,
-=======
         "image-upload-component flex items-center justify-start gap-2 py-3 px-2 rounded-lg text-tertiary bg-layer-2 border border-dashed transition-all duration-200 ease-in-out cursor-default",
         {
           "border-subtle": !(selected && editor.isEditable && !isErrorState),
@@ -228,7 +216,6 @@
           "hover:text-red-500 hover:bg-red-500/10": isErrorState && editor.isEditable,
           "bg-red-500/10": isErrorState && selected,
           "hover:bg-red-500/20": isErrorState && selected && editor.isEditable,
->>>>>>> 32884aa3
         }
       )}
       style={borderColor ? { borderColor } : undefined}
@@ -249,13 +236,9 @@
           type="button"
           onClick={handleRetryClick}
           className={cn(
-<<<<<<< HEAD
-            "flex items-center gap-1 px-2 py-1 text-11 font-medium text-tertiary hover:bg-layer-1 hover:text-secondary rounded-md transition-all duration-200 ease-in-out",
-=======
             "flex items-center gap-1 px-2 py-1 font-medium text-red-500 rounded-md transition-all duration-200 ease-in-out hover:bg-red-500/20 hover:text-red-500",
->>>>>>> 32884aa3
             {
-              "bg-red-500/10": selected,
+              "hover:bg-red-500/20": selected,
             }
           )}
           title="Retry duplication"
