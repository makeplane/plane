--- conflicted
+++ resolved
@@ -295,12 +295,7 @@
         {showImageToolbar && (
           <ImageToolbarRoot
             alignment={nodeAlignment ?? "left"}
-<<<<<<< HEAD
-=======
             editor={editor}
-            width={size.width}
-            height={size.height}
->>>>>>> cc49a2ca
             aspectRatio={size.aspectRatio === null ? 1 : size.aspectRatio}
             downloadSrc={resolvedDownloadSrc}
             handleAlignmentChange={(alignment) =>
