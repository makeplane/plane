--- conflicted
+++ resolved
@@ -145,12 +145,7 @@
         src={src}
         width={size.width}
         height={size.height}
-<<<<<<< HEAD
-        onLoad={handleImageLoad}
-        className={cn("block rounded-md", {
-=======
         className={cn("image-component block rounded-md", {
->>>>>>> 20e56929
           hidden: isShimmerVisible,
           "read-only-image": !editor.isEditable,
         })}
